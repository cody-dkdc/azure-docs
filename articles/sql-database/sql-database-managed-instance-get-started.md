---
<<<<<<< HEAD
title: 'Azure portal: Create a SQL managed instance | Microsoft Docs'
description: Create a SQL managed instance, network environment, and client VM for access.
=======
title: 'Azure portal: Create a SQL Database managed instance | Microsoft Docs'
description: Create a SQL Database managed instance, network environment, and client VM for access.
>>>>>>> 6a383dfd
services: sql-database
ms.service: sql-database
ms.subservice: managed-instance
ms.custom: 
ms.devlang: 
ms.topic: quickstart
author: jovanpop-msft
ms.author: jovanpop
ms.reviewer: sstein, carlrab
manager: craigg
<<<<<<< HEAD
ms.date: 04/10/2019
---
# Quickstart: Create an Azure SQL Database managed instance

This quickstart walks through how to create an Azure SQL Database [managed instance](sql-database-managed-instance.md) in the Azure portal.

> [!IMPORTANT]
> For limitations, see [supported regions](sql-database-managed-instance-resource-limits.md#supported-regions) and [supported subscription types](sql-database-managed-instance-resource-limits.md#supported-subscription-types).
=======
ms.date: 05/07/2019
---
# Quickstart: Create an Azure SQL Database managed instance

This quickstart walks you through how to create an Azure SQL Database [managed instance](sql-database-managed-instance.md) in the Azure portal.

> [!IMPORTANT]
> For limitations, see [Supported regions](sql-database-managed-instance-resource-limits.md#supported-regions) and [Supported subscription types](sql-database-managed-instance-resource-limits.md#supported-subscription-types).
>>>>>>> 6a383dfd

## Sign in to the Azure portal

If you don't have an Azure subscription, [create a free account](https://azure.microsoft.com/free/).

Sign in to the [Azure portal](https://portal.azure.com/).

## Create a managed instance

The following steps show you how to create a managed instance.

<<<<<<< HEAD
1. Choose **Create a resource** in the upper left-hand corner of the Azure portal.
2. Locate **managed instance** and then select **Azure SQL Managed Instance**.
=======
1. Select **Create a resource** in the upper-left corner of the Azure portal.
2. Locate **managed instance**, and then select **Azure SQL Managed Instance**.
>>>>>>> 6a383dfd
3. Select **Create**.

   ![Create a managed instance](./media/sql-database-managed-instance-get-started/managed-instance-create.png)

<<<<<<< HEAD
4. Fill out the **SQL managed instance** form with the requested information, using the information in the following table:

   | Setting| Suggested value | Description |
   | ------ | --------------- | ----------- |
   | **Subscription** | Your subscription | A subscription in which you have permission to create new resources |
   |**Managed instance name**|Any valid name|For valid names, see [naming rules and restrictions](https://docs.microsoft.com/azure/architecture/best-practices/naming-conventions).|
   |**Managed instance admin login**|Any valid user name|For valid names, see [naming rules and restrictions](https://docs.microsoft.com/azure/architecture/best-practices/naming-conventions). Don't use "serveradmin" as that is a reserved server-level role.|
   |**Password**|Any valid password|The password must be at least 16 characters long and meet the [defined complexity requirements](../virtual-machines/windows/faq.md#what-are-the-password-requirements-when-creating-a-vm).|
   |**Time zone**|The time zone to be observed by your managed instance|For more information, see [time zones](sql-database-managed-instance-timezone.md)|
   |**Collation**|The collation that you want to use for your managed instance|If you are migrating databases from SQL Server, check the source collation using `SELECT SERVERPROPERTY(N'Collation')` and use that value. For information about collations, see [server-level collations](https://docs.microsoft.com/sql/relational-databases/collations/set-or-change-the-server-collation).|
   |**Location**|The location in which you want to create the managed instance|For information about regions, see [Azure regions](https://azure.microsoft.com/regions/).|
   |**Virtual network**|Select either **Create new virtual network** or a valid virtual network and subnet.| If a network/subnet is unavailable it is must be [modified to satisfy the network requirements](sql-database-managed-instance-configure-vnet-subnet.md) before you select it as a target for the new managed instance. For information regarding the requirements for configuring the network environment for a managed instance, see [configure a VNet for a managed instance](sql-database-managed-instance-connectivity-architecture.md). |
   |**Connection type**|Choose between Proxy and Redirect connection type|For more information regarding connection types, see [Azure SQL connection policy](sql-database-connectivity-architecture.md#connection-policy).|
   |**Resource group**|A new or existing resource group|For valid resource group names, see [Naming rules and restrictions](https://docs.microsoft.com/azure/architecture/best-practices/naming-conventions).|

   ![managed instance form](./media/sql-database-managed-instance-get-started/managed-instance-create-form.png)

5. To use the managed instance as an instance failover group secondary, select the checkout and specify the DnsAzurePartner managed instance. This feature is in preview and not shown in the accompanying screenshot.
6. Select **Pricing tier** to size compute and storage resources as well as review the pricing tier options. The General Purpose pricing tier with 32 GB of memory and 16 vCores is the default value.
7. Use the sliders or text boxes to specify the amount of storage and the number of virtual cores.
8. When complete, choose **Apply** to save your selection.  
9. Select **Create** to deploy the managed instance.
10. Select the **Notifications** icon to view the status of deployment.
=======
4. Fill out the **SQL managed instance** form with the requested information by using the information in the following table.

   | Setting| Suggested value | Description |
   | ------ | --------------- | ----------- |
   | **Subscription** | Your subscription. | A subscription that gives you permission to create new resources. |
   |**Managed instance name**|Any valid name.|For valid names, see [Naming rules and restrictions](https://docs.microsoft.com/azure/architecture/best-practices/naming-conventions).|
   |**Managed instance admin login**|Any valid username.|For valid names, see [Naming rules and restrictions](https://docs.microsoft.com/azure/architecture/best-practices/naming-conventions). Don't use "serveradmin" because that's a reserved server-level role.|
   |**Password**|Any valid password.|The password must be at least 16 characters long and meet the [defined complexity requirements](../virtual-machines/windows/faq.md#what-are-the-password-requirements-when-creating-a-vm).|
   |**Time zone**|The time zone to be observed by your managed instance.|For more information, see [Time zones](sql-database-managed-instance-timezone.md).|
   |**Collation**|The collation that you want to use for your managed instance.|If you migrate databases from SQL Server, check the source collation by using `SELECT SERVERPROPERTY(N'Collation')` and use that value. For information about collations, see [Set or change the server collation](https://docs.microsoft.com/sql/relational-databases/collations/set-or-change-the-server-collation).|
   |**Location**|The location in which you want to create the managed instance.|For information about regions, see [Azure regions](https://azure.microsoft.com/regions/).|
   |**Virtual network**|Select either **Create new virtual network** or a valid virtual network and subnet.| If a network or subnet is unavailable, it must be [modified to satisfy the network requirements](sql-database-managed-instance-configure-vnet-subnet.md) before you select it as a target for the new managed instance. For information about the requirements for configuring the network environment for a managed instance, see [Configure a virtual network for a managed instance](sql-database-managed-instance-connectivity-architecture.md). |
   |**Enable public endpoint**   |Check this option to enable public endpoint   |For managed instance to be accessible through the public data endpoint, **Enable public endpoint** needs to be checked.| 
   |**Allow access from**   |Select one of the options: <ul> <li>**Azure services**</li> <li>**Internet**</li> <li>**No access**</li></ul>   |Portal experience enables configuring security group with public endpoint. </br> </br> Based on your scenario, select one of the following options: </br> <ul> <li>Azure services - recommended when connecting from Power BI or other multi-tenant service. </li> <li> Internet - use for test purposes when you want to quickly spin up a managed instance. It’s not recommended for use in production environments. </li> <li> No access - this option creates a deny security rule. You’ll need to modify this rule in order to make managed instance accessible through public endpoint. </li> </ul> </br> For more information on public endpoint security, see [using Azure SQL Database managed instance securely with public endpoint](sql-database-managed-instance-public-endpoint-securely.md).|
   |**Connection type**|Choose between a Proxy and a Redirect connection type.|For more information about connection types, see [Azure SQL Database connection policy](sql-database-connectivity-architecture.md#connection-policy).|
   |**Resource group**|A new or existing resource group.|For valid resource group names, see [Naming rules and restrictions](https://docs.microsoft.com/azure/architecture/best-practices/naming-conventions).|

   ![Managed instance form](./media/sql-database-managed-instance-get-started/managed-instance-create-form.png)

5. To use the managed instance as an instance failover group secondary, select the checkout and specify the DnsAzurePartner managed instance. This feature is in preview and isn't shown in the following screenshot.
6. Select **Pricing tier** to size compute and storage resources and to review the pricing tier options. The General Purpose pricing tier with 32 GB of memory and 16 vCores is the default value.
7. Use the sliders or text boxes to specify the amount of storage and the number of virtual cores.
8. When you're finished, select **Apply** to save your selection. 
9. Select **Create** to deploy the managed instance.
10. Select the **Notifications** icon to view the status of the deployment.
>>>>>>> 6a383dfd

    ![Managed instance deployment progress](./media/sql-database-managed-instance-get-started/deployment-progress.png)

<<<<<<< HEAD
11. Select **Deployment in progress** to open the managed instance window to further monitor the deployment progress.

> [!IMPORTANT]
> For the first instance in a subnet, deployment time is typically much longer than in subsequent instances. Don't cancel the deployment operation because it lasts longer than you expected. Creating the second managed instance in the subnet only takes a couple of minutes.
=======
11. Select **Deployment in progress** to open the managed instance window to further monitor the deployment progress. 

> [!IMPORTANT]
> For the first instance in a subnet, deployment time is typically much longer than in subsequent instances. Don't cancel the deployment operation because it lasts longer than you expected. Creating the second managed instance in the subnet takes only a couple of minutes.
>>>>>>> 6a383dfd

## Review resources and retrieve your fully qualified server name

After the deployment is successful, review the resources that were created and retrieve the fully qualified server name for use in later quickstarts.

1. Open the resource group for your managed instance. View its resources that were created for you in the [create a managed instance](#create-a-managed-instance) quickstart.

   ![Managed instance resources](./media/sql-database-managed-instance-get-started/resources.png)

2. Select the route table to review the user-defined route (UDR) table that was created for you.

   ![Route table](./media/sql-database-managed-instance-get-started/route-table.png)

3. In the route table, review the entries to route traffic from and within the managed instance virtual network. If you create or configure your route table manually, you must be sure to create these entries in the route table.

   ![Entry for a managed instance subnet to local](./media/sql-database-managed-instance-get-started/udr.png)

4. Return to the resource group, and select the network security group to review the security rules.

   ![Network security group](./media/sql-database-managed-instance-get-started/network-security-group.png)

5. Review the inbound and outbound security rules. If you have configured public endpoints for your managed instance, see the article [Configure public endpoint](sql-database-managed-instance-public-endpoint-configure.md#allow-public-endpoint-traffic-on-the-network-security-group) for more information.

<<<<<<< HEAD
1. Open the resource group for your managed instance and view its resources that were created for you in the [create a managed instance](#create-a-managed-instance) quickstart.

   ![Managed instance resources](./media/sql-database-managed-instance-get-started/resources.png)

2. Select the route table to review the user-defined route UDR) table that was created for you.

   ![Route table](./media/sql-database-managed-instance-get-started/route-table.png)

3. In the route table, review the entries to route traffic from and within the managed instance virtual network. If you are creating or configuring your route table manually, you must be sure to create these entries in the route table.

   ![Entry for MI subnet to local](./media/sql-database-managed-instance-get-started/udr.png)

4. Return to the resource group and select the network security group to review the security rules.

   ![Network-security-group](./media/sql-database-managed-instance-get-started/network-security-group.png)

5. Review the inbound and outbound security rules.

   ![Security rules](./media/sql-database-managed-instance-get-started/security-rules.png)

6. Return to the resource group and select your managed instance.

   ![Managed instance](./media/sql-database-managed-instance-get-started/managed-instance.png)

7. On the **Overview** tab, locate the **Host** property and copy the fully qualified host address for the managed instance for use in the next quickstart.
=======
   ![Security rules](./media/sql-database-managed-instance-get-started/security-rules.png)

6. Return to the resource group, and select your managed instance.

   ![Managed instance](./media/sql-database-managed-instance-get-started/managed-instance.png)

7. On the **Overview** tab, locate the **Host** property. Copy the fully qualified host address for the managed instance for use in the next quickstart.
>>>>>>> 6a383dfd

   ![Host name](./media/sql-database-managed-instance-get-started/host-name.png)

   The name is similar to **your_machine_name.a1b2c3d4e5f6.database.windows.net**.

## Next steps

<<<<<<< HEAD
- To learn about connecting to a managed instance, see:
  - For an overview of the connection options for applications, see [connect your applications to a managed instance](sql-database-managed-instance-connect-app.md).
  - For a quickstart showing how to connect to a managed instance from an Azure virtual machine, see [Configure an Azure virtual machine connection](sql-database-managed-instance-configure-vm.md).
  - For a quickstart showing how to connect to a managed instance from an on-premises client computer using a point-to-site connection, see [Configure a point-to-site connection](sql-database-managed-instance-configure-p2s.md).
- To restore an existing SQL Server database from on-premises to a Managed instance, you can use the [Azure Database Migration Service (DMS) for migration](../dms/tutorial-sql-server-to-managed-instance.md) to restore from a database backup file or the [T-SQL RESTORE command](sql-database-managed-instance-get-started-restore.md) to restore from a database backup file.
- For advanced monitoring of managed instance database performance with built-in troubleshooting intelligence, see [Monitor Azure SQL Database using Azure SQL Analytics](../azure-monitor/insights/azure-sql.md)
=======
- To learn about how to connect to a managed instance:
  - For an overview of the connection options for applications, see [Connect your applications to a managed instance](sql-database-managed-instance-connect-app.md).
  - For a quickstart that shows how to connect to a managed instance from an Azure virtual machine, see [Configure an Azure virtual machine connection](sql-database-managed-instance-configure-vm.md).
  - For a quickstart that shows how to connect to a managed instance from an on-premises client computer by using a point-to-site connection, see [Configure a point-to-site connection](sql-database-managed-instance-configure-p2s.md).
- To restore an existing SQL Server database from on-premises to a managed instance: 
    - Use the [Azure Database Migration Service (DMS) for migration](../dms/tutorial-sql-server-to-managed-instance.md) to restore from a database backup file. 
    - Use the [T-SQL RESTORE command](sql-database-managed-instance-get-started-restore.md) to restore from a database backup file.
- For advanced monitoring of managed instance database performance with built-in troubleshooting intelligence, see [Monitor Azure SQL Database by using Azure SQL Analytics](../azure-monitor/insights/azure-sql.md).
>>>>>>> 6a383dfd
<|MERGE_RESOLUTION|>--- conflicted
+++ resolved
@@ -1,11 +1,6 @@
 ---
-<<<<<<< HEAD
-title: 'Azure portal: Create a SQL managed instance | Microsoft Docs'
-description: Create a SQL managed instance, network environment, and client VM for access.
-=======
 title: 'Azure portal: Create a SQL Database managed instance | Microsoft Docs'
 description: Create a SQL Database managed instance, network environment, and client VM for access.
->>>>>>> 6a383dfd
 services: sql-database
 ms.service: sql-database
 ms.subservice: managed-instance
@@ -16,16 +11,6 @@
 ms.author: jovanpop
 ms.reviewer: sstein, carlrab
 manager: craigg
-<<<<<<< HEAD
-ms.date: 04/10/2019
----
-# Quickstart: Create an Azure SQL Database managed instance
-
-This quickstart walks through how to create an Azure SQL Database [managed instance](sql-database-managed-instance.md) in the Azure portal.
-
-> [!IMPORTANT]
-> For limitations, see [supported regions](sql-database-managed-instance-resource-limits.md#supported-regions) and [supported subscription types](sql-database-managed-instance-resource-limits.md#supported-subscription-types).
-=======
 ms.date: 05/07/2019
 ---
 # Quickstart: Create an Azure SQL Database managed instance
@@ -34,7 +19,6 @@
 
 > [!IMPORTANT]
 > For limitations, see [Supported regions](sql-database-managed-instance-resource-limits.md#supported-regions) and [Supported subscription types](sql-database-managed-instance-resource-limits.md#supported-subscription-types).
->>>>>>> 6a383dfd
 
 ## Sign in to the Azure portal
 
@@ -46,42 +30,12 @@
 
 The following steps show you how to create a managed instance.
 
-<<<<<<< HEAD
-1. Choose **Create a resource** in the upper left-hand corner of the Azure portal.
-2. Locate **managed instance** and then select **Azure SQL Managed Instance**.
-=======
 1. Select **Create a resource** in the upper-left corner of the Azure portal.
 2. Locate **managed instance**, and then select **Azure SQL Managed Instance**.
->>>>>>> 6a383dfd
 3. Select **Create**.
 
    ![Create a managed instance](./media/sql-database-managed-instance-get-started/managed-instance-create.png)
 
-<<<<<<< HEAD
-4. Fill out the **SQL managed instance** form with the requested information, using the information in the following table:
-
-   | Setting| Suggested value | Description |
-   | ------ | --------------- | ----------- |
-   | **Subscription** | Your subscription | A subscription in which you have permission to create new resources |
-   |**Managed instance name**|Any valid name|For valid names, see [naming rules and restrictions](https://docs.microsoft.com/azure/architecture/best-practices/naming-conventions).|
-   |**Managed instance admin login**|Any valid user name|For valid names, see [naming rules and restrictions](https://docs.microsoft.com/azure/architecture/best-practices/naming-conventions). Don't use "serveradmin" as that is a reserved server-level role.|
-   |**Password**|Any valid password|The password must be at least 16 characters long and meet the [defined complexity requirements](../virtual-machines/windows/faq.md#what-are-the-password-requirements-when-creating-a-vm).|
-   |**Time zone**|The time zone to be observed by your managed instance|For more information, see [time zones](sql-database-managed-instance-timezone.md)|
-   |**Collation**|The collation that you want to use for your managed instance|If you are migrating databases from SQL Server, check the source collation using `SELECT SERVERPROPERTY(N'Collation')` and use that value. For information about collations, see [server-level collations](https://docs.microsoft.com/sql/relational-databases/collations/set-or-change-the-server-collation).|
-   |**Location**|The location in which you want to create the managed instance|For information about regions, see [Azure regions](https://azure.microsoft.com/regions/).|
-   |**Virtual network**|Select either **Create new virtual network** or a valid virtual network and subnet.| If a network/subnet is unavailable it is must be [modified to satisfy the network requirements](sql-database-managed-instance-configure-vnet-subnet.md) before you select it as a target for the new managed instance. For information regarding the requirements for configuring the network environment for a managed instance, see [configure a VNet for a managed instance](sql-database-managed-instance-connectivity-architecture.md). |
-   |**Connection type**|Choose between Proxy and Redirect connection type|For more information regarding connection types, see [Azure SQL connection policy](sql-database-connectivity-architecture.md#connection-policy).|
-   |**Resource group**|A new or existing resource group|For valid resource group names, see [Naming rules and restrictions](https://docs.microsoft.com/azure/architecture/best-practices/naming-conventions).|
-
-   ![managed instance form](./media/sql-database-managed-instance-get-started/managed-instance-create-form.png)
-
-5. To use the managed instance as an instance failover group secondary, select the checkout and specify the DnsAzurePartner managed instance. This feature is in preview and not shown in the accompanying screenshot.
-6. Select **Pricing tier** to size compute and storage resources as well as review the pricing tier options. The General Purpose pricing tier with 32 GB of memory and 16 vCores is the default value.
-7. Use the sliders or text boxes to specify the amount of storage and the number of virtual cores.
-8. When complete, choose **Apply** to save your selection.  
-9. Select **Create** to deploy the managed instance.
-10. Select the **Notifications** icon to view the status of deployment.
-=======
 4. Fill out the **SQL managed instance** form with the requested information by using the information in the following table.
 
    | Setting| Suggested value | Description |
@@ -107,21 +61,13 @@
 8. When you're finished, select **Apply** to save your selection. 
 9. Select **Create** to deploy the managed instance.
 10. Select the **Notifications** icon to view the status of the deployment.
->>>>>>> 6a383dfd
 
     ![Managed instance deployment progress](./media/sql-database-managed-instance-get-started/deployment-progress.png)
 
-<<<<<<< HEAD
-11. Select **Deployment in progress** to open the managed instance window to further monitor the deployment progress.
-
-> [!IMPORTANT]
-> For the first instance in a subnet, deployment time is typically much longer than in subsequent instances. Don't cancel the deployment operation because it lasts longer than you expected. Creating the second managed instance in the subnet only takes a couple of minutes.
-=======
 11. Select **Deployment in progress** to open the managed instance window to further monitor the deployment progress. 
 
 > [!IMPORTANT]
 > For the first instance in a subnet, deployment time is typically much longer than in subsequent instances. Don't cancel the deployment operation because it lasts longer than you expected. Creating the second managed instance in the subnet takes only a couple of minutes.
->>>>>>> 6a383dfd
 
 ## Review resources and retrieve your fully qualified server name
 
@@ -145,33 +91,6 @@
 
 5. Review the inbound and outbound security rules. If you have configured public endpoints for your managed instance, see the article [Configure public endpoint](sql-database-managed-instance-public-endpoint-configure.md#allow-public-endpoint-traffic-on-the-network-security-group) for more information.
 
-<<<<<<< HEAD
-1. Open the resource group for your managed instance and view its resources that were created for you in the [create a managed instance](#create-a-managed-instance) quickstart.
-
-   ![Managed instance resources](./media/sql-database-managed-instance-get-started/resources.png)
-
-2. Select the route table to review the user-defined route UDR) table that was created for you.
-
-   ![Route table](./media/sql-database-managed-instance-get-started/route-table.png)
-
-3. In the route table, review the entries to route traffic from and within the managed instance virtual network. If you are creating or configuring your route table manually, you must be sure to create these entries in the route table.
-
-   ![Entry for MI subnet to local](./media/sql-database-managed-instance-get-started/udr.png)
-
-4. Return to the resource group and select the network security group to review the security rules.
-
-   ![Network-security-group](./media/sql-database-managed-instance-get-started/network-security-group.png)
-
-5. Review the inbound and outbound security rules.
-
-   ![Security rules](./media/sql-database-managed-instance-get-started/security-rules.png)
-
-6. Return to the resource group and select your managed instance.
-
-   ![Managed instance](./media/sql-database-managed-instance-get-started/managed-instance.png)
-
-7. On the **Overview** tab, locate the **Host** property and copy the fully qualified host address for the managed instance for use in the next quickstart.
-=======
    ![Security rules](./media/sql-database-managed-instance-get-started/security-rules.png)
 
 6. Return to the resource group, and select your managed instance.
@@ -179,7 +98,6 @@
    ![Managed instance](./media/sql-database-managed-instance-get-started/managed-instance.png)
 
 7. On the **Overview** tab, locate the **Host** property. Copy the fully qualified host address for the managed instance for use in the next quickstart.
->>>>>>> 6a383dfd
 
    ![Host name](./media/sql-database-managed-instance-get-started/host-name.png)
 
@@ -187,14 +105,6 @@
 
 ## Next steps
 
-<<<<<<< HEAD
-- To learn about connecting to a managed instance, see:
-  - For an overview of the connection options for applications, see [connect your applications to a managed instance](sql-database-managed-instance-connect-app.md).
-  - For a quickstart showing how to connect to a managed instance from an Azure virtual machine, see [Configure an Azure virtual machine connection](sql-database-managed-instance-configure-vm.md).
-  - For a quickstart showing how to connect to a managed instance from an on-premises client computer using a point-to-site connection, see [Configure a point-to-site connection](sql-database-managed-instance-configure-p2s.md).
-- To restore an existing SQL Server database from on-premises to a Managed instance, you can use the [Azure Database Migration Service (DMS) for migration](../dms/tutorial-sql-server-to-managed-instance.md) to restore from a database backup file or the [T-SQL RESTORE command](sql-database-managed-instance-get-started-restore.md) to restore from a database backup file.
-- For advanced monitoring of managed instance database performance with built-in troubleshooting intelligence, see [Monitor Azure SQL Database using Azure SQL Analytics](../azure-monitor/insights/azure-sql.md)
-=======
 - To learn about how to connect to a managed instance:
   - For an overview of the connection options for applications, see [Connect your applications to a managed instance](sql-database-managed-instance-connect-app.md).
   - For a quickstart that shows how to connect to a managed instance from an Azure virtual machine, see [Configure an Azure virtual machine connection](sql-database-managed-instance-configure-vm.md).
@@ -202,5 +112,4 @@
 - To restore an existing SQL Server database from on-premises to a managed instance: 
     - Use the [Azure Database Migration Service (DMS) for migration](../dms/tutorial-sql-server-to-managed-instance.md) to restore from a database backup file. 
     - Use the [T-SQL RESTORE command](sql-database-managed-instance-get-started-restore.md) to restore from a database backup file.
-- For advanced monitoring of managed instance database performance with built-in troubleshooting intelligence, see [Monitor Azure SQL Database by using Azure SQL Analytics](../azure-monitor/insights/azure-sql.md).
->>>>>>> 6a383dfd
+- For advanced monitoring of managed instance database performance with built-in troubleshooting intelligence, see [Monitor Azure SQL Database by using Azure SQL Analytics](../azure-monitor/insights/azure-sql.md).