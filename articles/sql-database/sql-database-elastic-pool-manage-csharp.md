--- conflicted
+++ resolved
@@ -1,9 +1,5 @@
 ---
-<<<<<<< HEAD
-title: Monitor and manage an elastic pool with C# | Microsoft Docs
-=======
 title: 'C#: Create & manage an Azure SQL Database elastic pool | Microsoft Docs'
->>>>>>> e8cfaf0d
 description: Use C# database development techniques to manage an Azure SQL Database elastic pool.
 services: sql-database
 documentationcenter: ''
@@ -22,22 +18,9 @@
 ms.author: sstein
 
 ---
-<<<<<<< HEAD
-# Monitor and manage an elastic pool with C&#x23;
-> [!div class="op_single_selector"]
-> * [Azure portal](sql-database-elastic-pool-manage-portal.md)
-> * [PowerShell](sql-database-elastic-pool-manage-powershell.md)
-> * [C#](sql-database-elastic-pool-manage-csharp.md)
-> * [T-SQL](sql-database-elastic-pool-manage-tsql.md)
-> 
-> 
-
-Learn how to manage an [elastic pool](sql-database-elastic-pool.md) using C&#x23;. 
-=======
 # Create and manage an elastic pool with C&#x23;
 
 This topic shows you how to create and manage scalable [elastic pools](sql-database-elastic-pool.md) with [C#](sql-database-elastic-pool-manage-csharp.md). You can also create and manage an Azure elastic pool with the [Azure portal](https://portal.azure.com/), [PowerShell](sql-database-elastic-pool-manage-powershell.md), the REST API. You can also create and move databases into and out of elastic pools using [Transact-SQL](sql-database-elastic-pool-manage-tsql.md).
->>>>>>> e8cfaf0d
 
 > [!NOTE]
 > Many new features of SQL Database are only supported when you are using the [Azure Resource Manager deployment model](../azure-resource-manager/resource-group-overview.md), so you should always use the latest **Azure SQL Database Management Library for .NET ([docs](https://msdn.microsoft.com/library/azure/mt349017.aspx) | [NuGet Package](https://www.nuget.org/packages/Microsoft.Azure.Management.Sql))**. The older [classic deployment model-based libraries](https://www.nuget.org/packages/Microsoft.WindowsAzure.Management.Sql) are supported for backward compatibility only, so we recommend you use the newer Resource Manager based libraries.
@@ -317,11 +300,7 @@
 
 To complete the steps in this article, you need the following items:
 
-<<<<<<< HEAD
-* An elastic pool (the pool you want to manage). To create a pool, see [Create an elastic pool with C#](sql-database-elastic-pool-create-csharp.md).
-=======
 * An elastic pool. To create an elastic, see [Create an elastic pool with C#](sql-database-elastic-pool-create-csharp.md).
->>>>>>> e8cfaf0d
 * Visual Studio. For a free copy of Visual Studio, see the [Visual Studio Downloads](https://www.visualstudio.com/downloads/download-visual-studio-vs) page.
 
 ## Move a database into an elastic pool
@@ -387,10 +366,4 @@
 ## Additional Resources
 *  For SQL error codes for SQL Database client applications, database connection error and other issues, see [Error messages](sql-database-develop-error-messages.md).
 * [Azure Resource Management APIs](https://msdn.microsoft.com/library/azure/dn948464.aspx)
-<<<<<<< HEAD
-* [Create a new elastic pool with C#](sql-database-elastic-pool-create-csharp.md)
-* [When should an elastic pool be used?](sql-database-elastic-pool-guidance.md)
-* See [Scaling out with Azure SQL Database](sql-database-elastic-scale-introduction.md): use elastic database tools to scale-out, move data, query, or create transactions.
-=======
 * For elastic pool guidance, see [When should an elastic pool be used?](sql-database-elastic-pool-guidance.md)
->>>>>>> e8cfaf0d
