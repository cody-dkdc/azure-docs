---
title: Azure SQL Database metrics and diagnostics logging | Microsoft Docs
description: Learn how to configure Azure SQL Database to store resource usage, track connectivity, and query execution statistics.
services: sql-database
ms.service: sql-database
ms.subservice: monitor
ms.custom: 
ms.devlang: 
ms.topic: conceptual
author: danimir 
ms.author: v-daljep
ms.reviewer: carlrab
manager: craigg
ms.date: 09/20/2018
---

# Azure SQL Database metrics and diagnostics logging

Azure SQL Database, elastic pools, Managed Instance, and databases in Managed Instance can share metrics and diagnostics logs for easier performance monitoring. You can configure a database to stream resource usage, workers and sessions, and connectivity to one of the following Azure resources:

* **Azure SQL Analytics**: to get intelligent, performance monitoring of your Azure databases that includes reports, alerts, and mitigation.
* **Azure Event Hubs**: to integrate SQL Database telemetry with your custom monitoring solution or hot pipelines.
* **Azure Storage**: to archive vast amounts of telemetry for a fraction of the price.

    ![Architecture](./media/sql-database-metrics-diag-logging/architecture.png)

For more information about the metrics and log categories supported by the various Azure services, see:

* [Overview of metrics in Microsoft Azure](../monitoring-and-diagnostics/monitoring-overview-metrics.md)
* [Overview of Azure diagnostics logs](../monitoring-and-diagnostics/monitoring-overview-of-diagnostic-logs.md)

This article provides guidance to help you enable diagnostics telemetry for databases, elastic pools, and Managed Instance. It also can help you understand how to configure Azure SQL Analytics as a monitoring tool for viewing streamed database diagnostics telemetry.

## Enable logging of diagnostics telemetry

You can enable and manage metrics and diagnostics telemetry logging by using one of the following methods:

- Azure portal
- PowerShell
- Azure CLI
- Azure Monitor REST API
- Azure Resource Manager template

When you enable metrics and diagnostics logging, you need to specify the Azure resource destination for collecting the data. Available options include:

- Azure SQL Analytics
- Azure Event Hubs
- Azure Storage

You can provision a new Azure resource or select an existing resource. After you choose a resource by using the **Diagnostic settings** option, specify which data to collect.

> [!NOTE]
> If you are also using elastic pools or Managed Instance, we recommend that you enable diagnostics telemetry for these resources as well. Elastic pools and Managed Instance when used in the role of database containers have separate diagnostics telemetry.

## Enable logging for Azure SQL Database or databases in Managed Instance

Enable the metrics and diagnostics logging on SQL Database and on databases in Managed Instance; they're not enabled by default.

You can collect the following diagnostics telemetry for Azure SQL Databases and for databases in Managed Instance:

| Monitoring telemetry for databases | Azure SQL Database support | Database in Managed Instance support |
| :------------------- | ------------------- | ------------------- |
| [All metrics](sql-database-metrics-diag-logging.md#all-metrics): Contains DTU/CPU percentage, DTU/CPU limit, physical data read percentage, log write percentage, Successful/Failed/Blocked by firewall connections, sessions percentage, workers percentage, storage, storage percentage, and XTP storage percentage. | Yes | No |
| [QueryStoreRuntimeStatistics](sql-database-metrics-diag-logging.md#query-store-runtime-statistics): Contains information about the query runtime statistics such as CPU usage and query duration statistics. | Yes | Yes |
| [QueryStoreWaitStatistics](sql-database-metrics-diag-logging.md#query-store-wait-statistics): Contains information about the query wait statistics (what your queries waited on) such as CPU, LOG, and LOCKING. | Yes | Yes |
| [Errors](sql-database-metrics-diag-logging.md#errors-dataset): Contains information about SQL errors on the database. | Yes | No |
| [DatabaseWaitStatistics](sql-database-metrics-diag-logging.md#database-wait-statistics-dataset): Contains information about how much time the database spent waiting on different wait types. | Yes | No |
| [Timeouts](sql-database-metrics-diag-logging.md#time-outs-dataset): Contains information about timeouts on the database. | Yes | No |
| [Blocks](sql-database-metrics-diag-logging.md#blockings-dataset): Contains information about blocking events on the database. | Yes | No |
| [SQLInsights](sql-database-metrics-diag-logging.md#intelligent-insights-dataset): Contains Intelligent Insights into performance. To learn more, see [Intelligent Insights](sql-database-intelligent-insights.md). | Yes | Yes |

### Azure portal

You use the **Diagnostics settings** menu for each of databases in the Azure portal to configure the streaming of diagnostics telemetry for Azure SQL Databases and databases in Managed Instance. You can set the following destinations: Azure Storage, Azure Event Hubs, and Azure Log Analytics.

### Configure streaming of diagnostics telemetry for Azure SQL Database

   ![SQL Database icon](./media/sql-database-metrics-diag-logging/icon-sql-database-text.png)

To enable streaming of diagnostics telemetry for Azure SQL Database, follow these steps:

1. Go to your Azure SQL Database resource.
1. Select **Diagnostics settings**.
1. Select **Turn on diagnostics** if no previous settings exist, or select **Edit setting** to edit a previous setting.
   - You can create up to three parallel connections to stream diagnostics telemetry.
   - Select **+Add diagnostic setting** to configure parallel streaming of diagnostics data to multiple resources.

   ![Enable diagnostics for SQL Database](./media/sql-database-metrics-diag-logging/diagnostics-settings-database-sql-enable.png)
1. Enter a setting name for your own reference.
1. Select a destination resource for the streaming diagnostics data: **Archive to storage account**, **Stream to an event hub**, or **Send to Log Analytics**.
1. For the standard, event-based monitoring experience, select the following check boxes for database diagnostics log telemetry: **SQLInsights**, **AutomaticTuning**, **QueryStoreRuntimeStatistics**, **QueryStoreWaitStatistics**, **Errors**, **DatabaseWaitStatistics**, **Timeouts**, **Blocks**, **Deadlocks**.
1. For an advanced, one-minute-based monitoring experience, select the check box for **AllMetrics**.
1. Select **Save**.

   ![Configure diagnostics for SQL Database](./media/sql-database-metrics-diag-logging/diagnostics-settings-database-sql-selection.png)

> [!NOTE]
> Security audit logs can't be enabled from the database diagnostics settings. To enable audit log streaming, see [Set up auditing for your database](sql-database-auditing.md#subheading-2), and [SQL Audit logs in Azure Log Analytics and Azure Event Hubs](https://blogs.msdn.microsoft.com/sqlsecurity/2018/09/13/sql-audit-logs-in-azure-log-analytics-and-azure-event-hubs/).

> [!TIP]
> Repeat these steps for each Azure SQL Database you want to monitor.

### Configure streaming of diagnostics telemetry for databases in Managed Instance

   ![Database in Managed Instance icon](./media/sql-database-metrics-diag-logging/icon-mi-database-text.png)

To enable streaming of diagnostics telemetry for databases in Managed Instance, follow these steps:

1. Go to your database in Managed Instance.
1. Select **Diagnostics settings**.
1. Select **Turn on diagnostics** if no previous settings exist, or select **Edit setting** to edit a previous setting.
   - You can create up to three (3) parallel connections to stream diagnostics telemetry.
   - Select **+Add diagnostic setting** to configure parallel streaming of diagnostics data to multiple resources.

   ![Enable diagnostics for Managed Instance database](./media/sql-database-metrics-diag-logging/diagnostics-settings-database-mi-enable.png)

1. Enter a setting name for your own reference.
1. Select a destination resource for the streaming diagnostics data: **Archive to storage account**, **Stream to an event hub**, or **Send to Log Analytics**.
1. Select the check boxes for database diagnostics telemetry: **SQLInsights**, **QueryStoreRuntimeStatistics**, **QueryStoreWaitStatistics** and **Errors**.
1. Select **Save**.

   ![Configure diagnostics for Managed Instance database](./media/sql-database-metrics-diag-logging/diagnostics-settings-database-mi-selection.png)

> [!TIP]
> Repeat these steps for each database in the Managed Instance you want to monitor.

## Enable logging for elastic pools or Managed Instance

Enable diagnostic telemetry for elastic pools and Managed Instance as database containers. They have their own diagnostics telemetry that isn't enabled by default.

### Configure streaming of diagnostics telemetry for elastic pools

   ![Elastic pool icon](./media/sql-database-metrics-diag-logging/icon-elastic-pool-text.png)

You can collect the following diagnostics telemetry for an elastic pool resource:

| Resource | Monitoring telemetry |
| :------------------- | ------------------- |
| **Elastic pool** | [All metrics](sql-database-metrics-diag-logging.md#all-metrics) contains eDTU/CPU percentage, eDTU/CPU limit, physical data read percentage, log write percentage, sessions percentage, workers percentage, storage, storage percentage, storage limit, and XTP storage percentage. |

To enable streaming of diagnostics telemetry for an elastic pool resource, follow these steps:

1. Go to the elastic pool resource in Azure portal.
1. Select **Diagnostics settings**.
1. Select **Turn on diagnostics** if no previous settings exist, or select **Edit setting** to edit a previous setting.

   ![Enable diagnostics for elastic pools](./media/sql-database-metrics-diag-logging/diagnostics-settings-container-elasticpool-enable.png)

1. Enter a setting name for your own reference.
1. Select a destination resource for the streaming diagnostics data: **Archive to storage account**, **Stream to an event hub**, or **Send to Log Analytics**.
1. If you pick Log Analytics, select **Configure** and create a new workspace by selecting **+Create New Workspace**, or select an existing workspace.
1. Select the check box for elastic pool diagnostics telemetry: **AllMetrics**.
1. Select **Save**.

   ![Configure diagnostics for elastic pools](./media/sql-database-metrics-diag-logging/diagnostics-settings-container-elasticpool-selection.png)

> [!TIP]
> Repeat these steps for each elastic pool you want to monitor.

### Configure streaming of diagnostics telemetry for Managed Instance

   ![Managed Instance icon](./media/sql-database-metrics-diag-logging/icon-managed-instance-text.png)

You can collect the following diagnostics telemetry for a Managed Instance resource:

| Resource | Monitoring telemetry |
| :------------------- | ------------------- |
| **Managed Instance** | [ResourceUsageStats](sql-database-metrics-diag-logging.md#resource-usage-stats) contains vCores count, average CPU percentage, IO requests, bytes read/written, reserved storage space, and used storage space. |

To enable streaming of diagnostics telemetry for a Managed Instance resource, follow these steps:

1. Go to the Managed Instance resource in Azure portal.
1. Select **Diagnostics settings**.
1. Select **Turn on diagnostics** if no previous settings exist, or select **Edit setting** to edit a previous setting.

   ![Enable diagnostics for Managed Instance](./media/sql-database-metrics-diag-logging/diagnostics-settings-container-mi-enable.png)

1. Enter a setting name for your own reference
1. Select a destination resource for the streaming diagnostics data: **Archive to storage account**, **Stream to an event hub**, or **Send to Log Analytics**.
1. If you pick Log Analytics, select **Configure** and create a new workspace by selecting **+Create New Workspace**, or use an existing workspace.
1. Select the check box for instance diagnostics telemetry: **ResourceUsageStats**.
1. Select **Save**.

   ![Configure diagnostics for Managed Instance](./media/sql-database-metrics-diag-logging/diagnostics-settings-container-mi-selection.png)

> [!TIP]
> Repeat these steps for each Managed Instance you wish to monitor.

### PowerShell

You can enable metrics and diagnostics logging by using PowerShell.

- To enable storage of diagnostics logs in a storage account, use this command:

   ```powershell
   Set-AzureRmDiagnosticSetting -ResourceId [your resource id] -StorageAccountId [your storage account id] -Enabled $true
   ```

   The storage account ID is the resource ID for the destination storage account.

- To enable streaming of diagnostics logs to an event hub, use this command:

   ```powershell
   Set-AzureRmDiagnosticSetting -ResourceId [your resource id] -ServiceBusRuleId [your service bus rule id] -Enabled $true
   ```

   The Azure Service Bus rule ID is a string with this format:

   ```powershell
   {service bus resource ID}/authorizationrules/{key name}
   ```

- To enable sending diagnostics logs to a Log Analytics workspace, use this command:

   ```powershell
   Set-AzureRmDiagnosticSetting -ResourceId [your resource id] -WorkspaceId [resource id of the log analytics workspace] -Enabled $true
   ```

- You can obtain the resource ID of your Log Analytics workspace by using the following command:

   ```powershell
   (Get-AzureRmOperationalInsightsWorkspace).ResourceId
   ```

You can combine these parameters to enable multiple output options.

### To configure multiple Azure resources

To support multiple subscriptions, use the PowerShell script from [Enable Azure resource metrics logging using PowerShell](https://blogs.technet.microsoft.com/msoms/2017/01/17/enable-azure-resource-metrics-logging-using-powershell/).

Provide the workspace resource ID \<$WSID\> as a parameter when executing the script `Enable-AzureRMDiagnostics.ps1` to send diagnostic data from multiple resources to the workspace.

- To get the workspace ID \<$WSID\> of the destination for your diagnostic data, use the following script:

    ```powershell
    PS C:\> $WSID = "/subscriptions/<subID>/resourcegroups/<RG_NAME>/providers/microsoft.operationalinsights/workspaces/<WS_NAME>"
    PS C:\> .\Enable-AzureRMDiagnostics.ps1 -WSID $WSID
    ```
   Replace \<subID\> with the subscription ID, \<RG_NAME\> with the resource group name, and \<WS_NAME\> with the workspace name.

### Azure CLI

You can enable metrics and diagnostics logging by using the Azure CLI.

- To enable the storage of diagnostics logs in a storage account, use this command:

   ```azurecli-interactive
   azure insights diagnostic set --resourceId <resourceId> --storageId <storageAccountId> --enabled true
   ```

   The storage account ID is the resource ID for the destination storage account.

- To enable the streaming of diagnostics logs to an event hub, use this command:

   ```azurecli-interactive
   azure insights diagnostic set --resourceId <resourceId> --serviceBusRuleId <serviceBusRuleId> --enabled true
   ```

   The Service Bus rule ID is a string with this format:

   ```azurecli-interactive
   {service bus resource ID}/authorizationrules/{key name}
   ```

- To enable the sending of diagnostics logs to a Log Analytics workspace, use this command:

   ```azurecli-interactive
   azure insights diagnostic set --resourceId <resourceId> --workspaceId <resource id of the log analytics workspace> --enabled true
   ```

You can combine these parameters to enable multiple output options.

### REST API

Read about how to [change diagnostics settings by using the Azure Monitor REST API](https://docs.microsoft.com/rest/api/monitor/diagnosticsettings).

### Resource Manager template

Read about how to [enable diagnostics settings at resource creation by using a Resource Manager template](../monitoring-and-diagnostics/monitoring-enable-diagnostic-logs-using-template.md).

## Stream into Azure SQL Analytics

Azure SQL Analytics is a cloud solution that monitors the performance of Azure SQL databases, elastic pools, and Managed Instance at scale and across multiple subscriptions. It can help you collect and visualize Azure SQL Database performance metrics, and it has built-in intelligence for performance troubleshooting.

![Azure SQL Analytics Overview](../azure-monitor/insights/media/azure-sql/azure-sql-sol-overview.png)

SQL Database metrics and diagnostics logs can be streamed into Azure SQL Analytics by using the built-in **Send to Log Analytics** option in the diagnostics settings tab in the portal. You can also enable Log Analytics by using a diagnostics setting via PowerShell cmdlets, the Azure CLI, or the Azure Monitor REST API.

### Installation overview

You can monitor a SQL Database fleet with Azure SQL Analytics. Perform the following  steps:

1. Create an Azure SQL Analytics solution from the Azure Marketplace.
2. Create a monitoring workspace in the solution.
3. Configure databases to stream diagnostics telemetry into the workspace.

If you're using elastic pools or Managed Instance, you also need to configure  diagnostics telemetry streaming from these resources.

### Create Azure SQL Analytics resource

1. Search for Azure SQL Analytics in Azure Marketplace and select it.

   ![Search for Azure SQL Analytics in portal](./media/sql-database-metrics-diag-logging/sql-analytics-in-marketplace.png)

2. Select **Create** on the solution's overview screen.

3. Fill in the Azure SQL Analytics form with the additional information that is required: workspace name, subscription, resource group, location, and pricing tier.

   ![Configure Azure SQL Analytics in portal](./media/sql-database-metrics-diag-logging/sql-analytics-configuration-blade.png)

4. Select **OK** to confirm, and then select **Create**.

### Configure databases to record metrics and diagnostics logs

The easiest way to configure where databases record metric is by using the Azure portal. As previously described, go to your SQL Database resource in the Azure portal and select **Diagnostics settings**.

If you're using elastic pools or Managed Instance, you also need to configure diagnostics settings in these resources to enable the diagnostics telemetry to stream into the workspace.

### Use the SQL Analytics solution

<<<<<<< HEAD
You can use SQL Analytics as a hierarchical dashboard to view your SQL Database resources. To learn how to use the SQL Analytics solution, see [Monitor SQL Database by using the SQL Analytics solution](../log-analytics/log-analytics-azure-sql.md).
=======
SQL Analytics is a hierarchical dashboard that allows you to move through the hierarchy of SQL Database resources. To learn how to use the SQL Analytics solution, see [Monitor SQL Database by using the SQL Analytics solution](../azure-monitor/insights/azure-sql.md).
>>>>>>> 2f1dca76

## Stream into Event Hubs

You can stream SQL Database metrics and diagnostics logs into Event Hubs by using the built-in **Stream to an event hub** option in the Azure portal. You also can enable the Service Bus rule ID by using a diagnostics setting via PowerShell cmdlets, the Azure CLI, or the Azure Monitor REST API.

### What to do with metrics and diagnostics logs in Event Hubs

After the selected data is streamed into Event Hubs, you're one step closer to enabling advanced monitoring scenarios. Event Hubs acts as the front door for an event pipeline. After data is collected into an event hub, it can be transformed and stored by using a real-time analytics provider or a storage adapter. Event Hubs decouples the production of a stream of events from the consumption of those events. In this way, event consumers can access the events on their own schedule. For more information on Event Hubs, see:

- [What are Azure Event Hubs?](../event-hubs/event-hubs-what-is-event-hubs.md)
- [Get started with Event Hubs](../event-hubs/event-hubs-csharp-ephcs-getstarted.md)

You can use streamed metrics in Event Hubs to:

* **View service health by streaming hot-path data to Power BI**. By using Event Hubs, Stream Analytics, and Power BI, you can easily transform your metrics and diagnostics data into near real-time insights on your Azure services. For an overview of how to set up an event hub, process data with Stream Analytics, and use Power BI as an output, see [Stream Analytics and Power BI](../stream-analytics/stream-analytics-power-bi-dashboard.md).

* **Stream logs to third-party logging and telemetry streams**. By using Event Hubs streaming, you can get your metrics and diagnostics logs into various third-party monitoring and log analytics solutions.

* **Build a custom telemetry and logging platform**. Do you already have a custom-built telemetry platform or are considering building one? The highly scalable publish-subscribe nature of Event Hubs allows you to flexibly ingest diagnostics logs. See [Dan Rosanova's guide to using Event Hubs in a global-scale telemetry platform](https://azure.microsoft.com/documentation/videos/build-2015-designing-and-sizing-a-global-scale-telemetry-platform-on-azure-event-Hubs/).

## Stream into Storage

You can store SQL Database metrics and diagnostics logs in Azure Storage by using the built-in **Archive to a storage account** option in the Azure portal. You  can also enable Storage by using a diagnostics setting via PowerShell cmdlets, the Azure CLI, or the Azure Monitor REST API.

### Schema of metrics and diagnostics logs in the storage account

After you set up metrics and diagnostics logs collection, a storage container is created in the storage account you selected when the first rows of data are available. The structure of the blobs is:

```powershell
insights-{metrics|logs}-{category name}/resourceId=/SUBSCRIPTIONS/{subscription ID}/ RESOURCEGROUPS/{resource group name}/PROVIDERS/Microsoft.SQL/servers/{resource_server}/ databases/{database_name}/y={four-digit numeric year}/m={two-digit numeric month}/d={two-digit numeric day}/h={two-digit 24-hour clock hour}/m=00/PT1H.json
```

Or, more simply:

```powershell
insights-{metrics|logs}-{category name}/resourceId=/{resource Id}/y={four-digit numeric year}/m={two-digit numeric month}/d={two-digit numeric day}/h={two-digit 24-hour clock hour}/m=00/PT1H.json
```

For example, a blob name for all metrics might be:

```powershell
insights-metrics-minute/resourceId=/SUBSCRIPTIONS/s1id1234-5679-0123-4567-890123456789/RESOURCEGROUPS/TESTRESOURCEGROUP/PROVIDERS/MICROSOFT.SQL/ servers/Server1/databases/database1/y=2016/m=08/d=22/h=18/m=00/PT1H.json
```

A blob name for storing data from an elastic pool looks like:

```powershell
insights-{metrics|logs}-{category name}/resourceId=/SUBSCRIPTIONS/{subscription ID}/ RESOURCEGROUPS/{resource group name}/PROVIDERS/Microsoft.SQL/servers/{resource_server}/ elasticPools/{elastic_pool_name}/y={four-digit numeric year}/m={two-digit numeric month}/d={two-digit numeric day}/h={two-digit 24-hour clock hour}/m=00/PT1H.json
```

### Download metrics and logs from Storage

Learn how to [download metrics and diagnostics logs from Storage](../storage/blobs/storage-quickstart-blobs-dotnet.md#download-the-sample-application).

## Data retention policy and pricing

If you select Event Hubs or a Storage account, you can specify a retention policy. This policy deletes data that is older than a selected time period. If you specify Log Analytics, the retention policy depends on the selected pricing tier. In this case, the provided free units of data ingestion can enable free monitoring of several databases each month. Any consumption of diagnostics telemetry in excess of the free units might incur costs. Be aware that active databases with heavier workloads ingest more data than idle databases. For more information, see [Log Analytics pricing](https://azure.microsoft.com/pricing/details/monitor/).

If you are using Azure SQL Analytics, you can monitor your data ingestion consumption in the solution by selecting **OMS Workspace** on the navigation menu of Azure SQL Analytics, and then selecting **Usage** and **Estimated Costs**.

## Metrics and logs available

Collected monitoring telemetry can be used for your own _custom analysis_ and _application development_ using [SQL Analytics language](https://docs.microsoft.com/azure/log-analytics/query-language/get-started-queries). 

## All metrics

Refer to the following tables for details about all metrics by resource.

### All metrics for elastic pools

|**Resource**|**Metrics**|
|---|---|
|Elastic pool|eDTU percentage, eDTU used, eDTU limit, CPU percentage, physical data read percentage, log write percentage, sessions percentage, workers percentage, storage, storage percentage, storage limit, XTP storage percentage |

### All metrics for Azure SQL Databases

|**Resource**|**Metrics**|
|---|---|
|Azure SQL database|DTU percentage, DTU used, DTU limit, CPU percentage, physical data read percentage, log write percentage, Successful/Failed/Blocked by firewall connections, sessions percentage, workers percentage, storage, storage percentage, XTP storage percentage, and deadlocks |

## Logs for Managed Instance

Refer to the following table for details about logs for Managed Instance.

### Resource usage statistics

|Property|Description|
|---|---|
|TenantId|Your tenant ID |
|SourceSystem|Always: Azure|
|TimeGenerated [UTC]|Time stamp when the log was recorded |
|Type|Always: AzureDiagnostics |
|ResourceProvider|Name of the resource provider. Always: MICROSOFT.SQL |
|Category|Name of the category. Always: ResourceUsageStats |
|Resource|Name of the resource |
|ResourceType|Name of the resource type. Always: MANAGEDINSTANCES |
|SubscriptionId|Subscription GUID for the database |
|ResourceGroup|Name of the resource group for the database |
|LogicalServerName_s|Name of the Managed Instance |
|ResourceId|Resource URI |
|SKU_s|Managed Instance product SKU |
|virtual_core_count_s|Number of vCores available |
|avg_cpu_percent_s|Average CPU percentage |
|reserved_storage_mb_s|Reserved storage capacity on Managed Instance |
|storage_space_used_mb_s|Used storage on Managed Instance |
|io_requests_s|IOPS count |
|io_bytes_read_s|IOPS bytes read |
|io_bytes_written_s|IOPS bytes written |

## Logs for Azure SQL Databases and Managed Instance databases

Refer to the following tables for details about logs for Azure SQL and Managed Instance databases.

### Query Store runtime statistics

|Property|Description|
|---|---|
|TenantId|Your tenant ID |
|SourceSystem|Always: Azure |
|TimeGenerated [UTC]|Time stamp when the log was recorded |
|Type|Always: AzureDiagnostics |
|ResourceProvider|Name of the resource provider. Always: MICROSOFT.SQL |
|Category|Name of the category. Always: QueryStoreRuntimeStatistics |
|OperationName|Name of the operation. Always: QueryStoreRuntimeStatisticsEvent |
|Resource|Name of the resource |
|ResourceType|Name of the resource type. Always: SERVERS/DATABASES |
|SubscriptionId|Subscription GUID for the database |
|ResourceGroup|Name of the resource group for the database |
|LogicalServerName_s|Name of the server for the database |
|ElasticPoolName_s|Name of the elastic pool for the database, if any |
|DatabaseName_s|Name of the database |
|ResourceId|Resource URI |
|query_hash_s|Query hash |
|query_plan_hash_s|Query plan hash |
|statement_sql_handle_s|Statement sql handle |
|interval_start_time_d|Start datetimeoffset of the interval in number of ticks from 1900-1-1 |
|interval_end_time_d|End datetimeoffset of the interval in number of ticks from 1900-1-1 |
|logical_io_writes_d|Total number of logical IO writes |
|max_logical_io_writes_d|Max number of logical IO writes per execution |
|physical_io_reads_d|Total number of physical IO reads |
|max_physical_io_reads_d|Max number of logical IO reads per execution |
|logical_io_reads_d|Total number of logical IO reads |
|max_logical_io_reads_d|Max number of logical IO reads per execution |
|execution_type_d|Execution type |
|count_executions_d|Number of executions of the query |
|cpu_time_d|Total CPU time consumed by the query in microseconds |
|max_cpu_time_d|Max CPU time consumer by a single execution in microseconds |
|dop_d|Sum of degrees of parallelism |
|max_dop_d|Max degree of parallelism used for single execution |
|rowcount_d|Total number of rows returned |
|max_rowcount_d|Max number of rows returned in single execution |
|query_max_used_memory_d|Total amount of memory used in KB |
|max_query_max_used_memory_d|Max amount of memory used by a single execution in KB |
|duration_d|Total execution time in microseconds |
|max_duration_d|Max execution time of a single execution |
|num_physical_io_reads_d|Total number of physical reads |
|max_num_physical_io_reads_d|Max number of physical reads per execution |
|log_bytes_used_d|Total amount of log bytes used |
|max_log_bytes_used_d|Max amount of log bytes used per execution |
|query_id_d|ID of the query in Query Store |
|plan_id_d|ID of the plan in Query Store |

Learn more about [Query Store runtime statistics data](https://docs.microsoft.com/sql/relational-databases/system-catalog-views/sys-query-store-runtime-stats-transact-sql).

### Query Store wait statistics

|Property|Description|
|---|---|
|TenantId|Your tenant ID |
|SourceSystem|Always: Azure |
|TimeGenerated [UTC]|Time stamp when the log was recorded |
|Type|Always: AzureDiagnostics |
|ResourceProvider|Name of the resource provider. Always: MICROSOFT.SQL |
|Category|Name of the category. Always: QueryStoreWaitStatistics |
|OperationName|Name of the operation. Always: QueryStoreWaitStatisticsEvent |
|Resource|Name of the resource |
|ResourceType|Name of the resource type. Always: SERVERS/DATABASES |
|SubscriptionId|Subscription GUID for the database |
|ResourceGroup|Name of the resource group for the database |
|LogicalServerName_s|Name of the server for the database |
|ElasticPoolName_s|Name of the elastic pool for the database, if any |
|DatabaseName_s|Name of the database |
|ResourceId|Resource URI |
|wait_category_s|Category of the wait |
|is_parameterizable_s|Is the query parameterizable |
|statement_type_s|Type of the statement |
|statement_key_hash_s|Statement key hash |
|exec_type_d|Type of execution |
|total_query_wait_time_ms_d|Total wait time of the query on the specific wait category |
|max_query_wait_time_ms_d|Max wait time of the query in individual execution on the specific wait category |
|query_param_type_d|0 |
|query_hash_s|Query hash in Query Store |
|query_plan_hash_s|Query plan hash in Query Store |
|statement_sql_handle_s|Statement handle in Query Store |
|interval_start_time_d|Start datetimeoffset of the interval in number of ticks from 1900-1-1 |
|interval_end_time_d|End datetimeoffset of the interval in number of ticks from 1900-1-1 |
|count_executions_d|Count of executions of the query |
|query_id_d|ID of the query in Query Store |
|plan_id_d|ID of the plan in Query Store |

Learn more about [Query Store wait statistics data](https://docs.microsoft.com/sql/relational-databases/system-catalog-views/sys-query-store-wait-stats-transact-sql).

### Errors dataset

|Property|Description|
|---|---|
|TenantId|Your tenant ID |
|SourceSystem|Always: Azure |
|TimeGenerated [UTC]|Time stamp when the log was recorded |
|Type|Always: AzureDiagnostics |
|ResourceProvider|Name of the resource provider. Always: MICROSOFT.SQ |
|Category|Name of the category. Always: Errors |
|OperationName|Name of the operation. Always: ErrorEvent |
|Resource|Name of the resource |
|ResourceType|Name of the resource type. Always: SERVERS/DATABASES |
|SubscriptionId|Subscription GUID for the database |
|ResourceGroup|Name of the resource group for the database |
|LogicalServerName_s|Name of the server for the database |
|ElasticPoolName_s|Name of the elastic pool for the database, if any |
|DatabaseName_s|Name of the database |
|ResourceId|Resource URI |
|Message|Error message in plain text |
|user_defined_b|Is the error user defined bit |
|error_number_d|Error code |
|Severity|Severity of the error |
|state_d|State of the error |
|query_hash_s|Query hash of the failed query, if available |
|query_plan_hash_s|Query plan hash of the failed query, if available |

Learn more about [SQL Server error messages](https://msdn.microsoft.com/library/cc645603.aspx).

### Database wait statistics dataset

|Property|Description|
|---|---|
|TenantId|Your tenant ID |
|SourceSystem|Always: Azure |
|TimeGenerated [UTC]|Time stamp when the log was recorded |
|Type|Always: AzureDiagnostics |
|ResourceProvider|Name of the resource provider. Always: MICROSOFT.SQL |
|Category|Name of the category. Always: DatabaseWaitStatistics |
|OperationName|Name of the operation. Always: DatabaseWaitStatisticsEvent |
|Resource|Name of the resource |
|ResourceType|Name of the resource type. Always: SERVERS/DATABASES |
|SubscriptionId|Subscription GUID for the database |
|ResourceGroup|Name of the resource group for the database |
|LogicalServerName_s|Name of the server for the database |
|ElasticPoolName_s|Name of the elastic pool for the database, if any |
|DatabaseName_s|Name of the database |
|ResourceId|Resource URI |
|wait_type_s|Name of the wait type |
|start_utc_date_t [UTC]|Measured period start time |
|end_utc_date_t [UTC]|Measured period end time |
|delta_max_wait_time_ms_d|Max waited time per execution |
|delta_signal_wait_time_ms_d|Total signals wait time |
|delta_wait_time_ms_d|Total wait time in the period |
|delta_waiting_tasks_count_d|Number of waiting tasks |

Learn more about [database wait statistics](https://docs.microsoft.com/sql/relational-databases/system-dynamic-management-views/sys-dm-os-wait-stats-transact-sql).

### Time-outs dataset

|Property|Description|
|---|---|
|TenantId|Your tenant ID |
|SourceSystem|Always: Azure |
|TimeGenerated [UTC]|Time stamp when the log was recorded |
|Type|Always: AzureDiagnostics |
|ResourceProvider|Name of the resource provider. Always: MICROSOFT.SQL |
|Category|Name of the category. Always: Timeouts |
|OperationName|Name of the operation. Always: TimeoutEvent |
|Resource|Name of the resource |
|ResourceType|Name of the resource type. Always: SERVERS/DATABASES |
|SubscriptionId|Subscription GUID for the database |
|ResourceGroup|Name of the resource group for the database |
|LogicalServerName_s|Name of the server for the database |
|ElasticPoolName_s|Name of the elastic pool for the database, if any |
|DatabaseName_s|Name of the database |
|ResourceId|Resource URI |
|error_state_d|Error state code |
|query_hash_s|Query hash, if available |
|query_plan_hash_s|Query plan hash, if available |

### Blockings dataset

|Property|Description|
|---|---|
|TenantId|Your tenant ID |
|SourceSystem|Always: Azure |
|TimeGenerated [UTC]|Time stamp when the log was recorded |
|Type|Always: AzureDiagnostics |
|ResourceProvider|Name of the resource provider. Always: MICROSOFT.SQL |
|Category|Name of the category. Always: Blocks |
|OperationName|Name of the operation. Always: BlockEvent |
|Resource|Name of the resource |
|ResourceType|Name of the resource type. Always: SERVERS/DATABASES |
|SubscriptionId|Subscription GUID for the database |
|ResourceGroup|Name of the resource group for the database |
|LogicalServerName_s|Name of the server for the database |
|ElasticPoolName_s|Name of the elastic pool for the database, if any |
|DatabaseName_s|Name of the database |
|ResourceId|Resource URI |
|lock_mode_s|Lock mode used by the query |
|resource_owner_type_s|Owner of the lock |
|blocked_process_filtered_s|Blocked process report XML |
|duration_d|Duration of the lock in microseconds |

### Deadlocks dataset

|Property|Description|
|---|---|
|TenantId|Your tenant ID |
|SourceSystem|Always: Azure |
|TimeGenerated [UTC] |Time stamp when the log was recorded |
|Type|Always: AzureDiagnostics |
|ResourceProvider|Name of the resource provider. Always: MICROSOFT.SQL |
|Category|Name of the category. Always: Deadlocks |
|OperationName|Name of the operation. Always: DeadlockEvent |
|Resource|Name of the resource |
|ResourceType|Name of the resource type. Always: SERVERS/DATABASES |
|SubscriptionId|Subscription GUID for the database |
|ResourceGroup|Name of the resource group for the database |
|LogicalServerName_s|Name of the server for the database |
|ElasticPoolName_s|Name of the elastic pool for the database, if any |
|DatabaseName_s|Name of the database |
|ResourceId|Resource URI |
|deadlock_xml_s|Deadlock report XML |

### Automatic tuning dataset

|Property|Description|
|---|---|
|TenantId|Your tenant ID |
|SourceSystem|Always: Azure |
|TimeGenerated [UTC]|Time stamp when the log was recorded |
|Type|Always: AzureDiagnostics |
|ResourceProvider|Name of the resource provider. Always: MICROSOFT.SQL |
|Category|Name of the category. Always: AutomaticTuning |
|Resource|Name of the resource |
|ResourceType|Name of the resource type. Always: SERVERS/DATABASES |
|SubscriptionId|Subscription GUID for the database |
|ResourceGroup|Name of the resource group for the database |
|LogicalServerName_s|Name of the server for the database |
|LogicalDatabaseName_s|Name of the database |
|ElasticPoolName_s|Name of the elastic pool for the database, if any |
|DatabaseName_s|Name of the database |
|ResourceId|Resource URI |
|RecommendationHash_s|Unique hash of Automatic tuning recommendation |
|OptionName_s|Automatic tuning operation |
|Schema_s|Database schema |
|Table_s|Table affected |
|IndexName_s|Index name |
|IndexColumns_s|Column name |
|IncludedColumns_s|Columns included |
|EstimatedImpact_s|Estimated impact of Automatic tuning recommendation JSON |
|Event_s|Type of Automatic tuning event |
|Timestamp_t|Last updated timestamp |

### Intelligent Insights dataset

Learn more about the [Intelligent Insights log format](sql-database-intelligent-insights-use-diagnostics-log.md).

## Next steps

To learn how to enable logging and to understand the metrics and log categories supported by the various Azure services, see:

* [Overview of metrics in Microsoft Azure](../monitoring-and-diagnostics/monitoring-overview-metrics.md)
* [Overview of Azure diagnostics logs](../monitoring-and-diagnostics/monitoring-overview-of-diagnostic-logs.md)

To learn about Event Hubs, read:

* [What is Azure Event Hubs?](../event-hubs/event-hubs-what-is-event-hubs.md)
* [Get started with Event Hubs](../event-hubs/event-hubs-csharp-ephcs-getstarted.md)

To learn more about Azure Storage, see [how to download metrics and diagnostics logs from Storage](../storage/blobs/storage-quickstart-blobs-dotnet.md#download-the-sample-application).<|MERGE_RESOLUTION|>--- conflicted
+++ resolved
@@ -318,11 +318,7 @@
 
 ### Use the SQL Analytics solution
 
-<<<<<<< HEAD
 You can use SQL Analytics as a hierarchical dashboard to view your SQL Database resources. To learn how to use the SQL Analytics solution, see [Monitor SQL Database by using the SQL Analytics solution](../log-analytics/log-analytics-azure-sql.md).
-=======
-SQL Analytics is a hierarchical dashboard that allows you to move through the hierarchy of SQL Database resources. To learn how to use the SQL Analytics solution, see [Monitor SQL Database by using the SQL Analytics solution](../azure-monitor/insights/azure-sql.md).
->>>>>>> 2f1dca76
 
 ## Stream into Event Hubs
 
