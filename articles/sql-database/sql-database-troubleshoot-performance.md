--- conflicted
+++ resolved
@@ -27,11 +27,7 @@
 
 [!INCLUDE [support-disclaimer](../../includes/support-disclaimer.md)]
 
-<<<<<<< HEAD
-## Monitoring and troubleshooting database perfomance
-=======
 ## Monitoring and troubleshooting database performance
->>>>>>> d2ac4314
 
 Azure SQL Database enables you to easily monitor your database usage and identify queries that might cause the performance issues. You can monitor database performance using Azure portal or system views. You have the following options for monitoring and troubleshooting database performance:
 
@@ -39,11 +35,7 @@
 2. Use [Query Performance Insight](sql-database-query-performance.md) to identify the queries that spend the most of resources.
 3. You can use dynamic management views (DMVs), Extended Events (`XEvents`), and the Query Store in SSMS to get performance parameters in real time.
 
-<<<<<<< HEAD
-See the [performance guidance topic](sql-database-performance-guidance.md) to find techniques that you can use to to improve performance of Azure SQL Database if you identify some issue using these reports or views.
-=======
 See the [performance guidance topic](sql-database-performance-guidance.md) to find techniques that you can use to improve performance of Azure SQL Database if you identify some issue using these reports or views.
->>>>>>> d2ac4314
 
 > [!IMPORTANT] 
 > It is recommended that you always use the latest version of Management Studio to remain synchronized with updates to Microsoft Azure and SQL Database. [Update SQL Server Management Studio](https://msdn.microsoft.com/library/mt238290.aspx).
@@ -56,11 +48,7 @@
 You can use the following options to improve performance of your database:
 
 1. Use [SQL Database Advisor](sql-database-advisor-portal.md) to view recommendations for creating and dropping indexes, parameterizing queries, and fixing schema issues.
-<<<<<<< HEAD
-2. [Enable automatic tuning](sql-database-automatic-tuning-enable.md) and let Azure SQL database automatically fix identified perfromance issues.
-=======
 2. [Enable automatic tuning](sql-database-automatic-tuning-enable.md) and let Azure SQL database automatically fix identified performance issues.
->>>>>>> d2ac4314
 
 ## Improving database performance with more resources
 
