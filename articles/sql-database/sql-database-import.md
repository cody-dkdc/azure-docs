--- conflicted
+++ resolved
@@ -6,11 +6,7 @@
 manager: craigg
 ms.service: sql-database
 ms.custom: load & move data
-<<<<<<< HEAD
 ms.date: 09/14/2018
-=======
-ms.date: 09/04/2018
->>>>>>> 302a5b6e
 ms.author: carlrab
 ms.topic: conceptual
 
