---
title: Import a BACPAC file to create an Azure SQL database | Microsoft Docs
description: Create a newAzure SQL database by importing a BACPAC file.
services: sql-database
ms.service: sql-database
ms.subservice: migration
ms.custom: 
ms.devlang: 
ms.topic: conceptual
author: CarlRabeler
ms.author: carlrab
<<<<<<< HEAD
ms.reviewer: carlrab
=======
ms.reviewer: 
>>>>>>> 342dbbf7
manager: craigg
ms.date: 02/11/2019
---
# Quickstart: Import a BACPAC file to a new Azure SQL Database

You can migrate a SQL Server database to an Azure SQL database using a [BACPAC](https://msdn.microsoft.com/library/ee210546.aspx#Anchor_4) file (a zip file with a `.bacpac` extension that has a database's metadata and data). You can import a BACPAC file from Azure Blob storage (standard storage only) or from local storage in an on-premises location. To maximize import speed, you can specify a higher service tier and compute size (such as P6). You can then scale down after the import is successful. The imported database's compatibility level is based on the source database's compatibility level.

> [!IMPORTANT]
> After importing your database, you can choose to operate the database at its current compatibility level (level 100 for the AdventureWorks2008R2 database) or at a higher level. For more information on the implications and options for operating a database at a specific compatibility level, see [ALTER DATABASE Compatibility Level](https://docs.microsoft.com/sql/t-sql/statements/alter-database-transact-sql-compatibility-level). See also [ALTER DATABASE SCOPED CONFIGURATION](https://docs.microsoft.com/sql/t-sql/statements/alter-database-scoped-configuration-transact-sql) for information about additional database-level settings related to compatibility levels.

## Import from a BACPAC file in the Azure portal

This section shows how, in the [Azure portal](https://portal.azure.com), to create an Azure SQL database from a BACPAC file stored in Azure Blob storage. The portal *only* supports importing a BACPAC file from Azure Blob storage.

> [!NOTE]
> [Azure SQL Database Managed Instance](sql-database-managed-instance.md) supports importing from a BACPAC file using the other methods in this article but does not currently support migrating in the Azure portal.

To import a database in the Azure portal, open the page for the SQL Database server that will host the import and, on the toolbar, select **Import database**.  

   ![Database import](./media/sql-database-import/import.png)

Select the storage account, container, and BACPAC file you want to import. Specify the new database size (usually the same as origin) and provide the destination SQL Server credentials. For a list of possible values for a new Azure SQL database, see [Create Database](https://docs.microsoft.com/sql/t-sql/statements/create-database-transact-sql?view=azuresqldb-current).

### Monitor import's progress

To monitor an import's progress, open the imported database's server page, and, under **Settings**, select **Import/Export history**. When successful, the import has a **Completed** status.

To verify the database is live on the server, select **SQL databases** and verify the new database is **Online**.

## Import from a BACPAC file using SqlPackage

To import a SQL database using the [SqlPackage](https://docs.microsoft.com/sql/tools/sqlpackage) command-line utility, see [Import parameters and properties](https://docs.microsoft.com/sql/tools/sqlpackage#import-parameters-and-properties). SqlPackage has the latest [SQL Server Management Studio](https://msdn.microsoft.com/library/mt238290.aspx) and [SQL Server Data Tools for Visual Studio](https://msdn.microsoft.com/library/mt204009.aspx). You can also download the latest [SqlPackage](https://www.microsoft.com/download/details.aspx?id=53876) from the Microsoft download center.

For scale and performance, we recommend using SqlPackage in most production environments. For a SQL Server Customer Advisory Team blog about migrating using BACPAC files, see [Migrating from SQL Server to Azure SQL Database using BACPAC Files](https://blogs.msdn.microsoft.com/sqlcat/2016/10/20/migrating-from-sql-server-to-azure-sql-database-using-bacpac-files/).

The following SqlPackage command imports the **AdventureWorks2008R2** database from local storage to an Azure SQL Database server called **mynewserver20170403**. It creates a new database called **myMigratedDatabase** with a **Premium** service tier and a **P6** Service Objective. Change these values as appropriate for your environment.

```cmd
SqlPackage.exe /a:import /tcs:"Data Source=mynewserver20170403.database.windows.net;Initial Catalog=myMigratedDatabase;User Id=<your_server_admin_account_user_id>;Password=<your_server_admin_account_password>" /sf:AdventureWorks2008R2.bacpac /p:DatabaseEdition=Premium /p:DatabaseServiceObjective=P6
```

> [!IMPORTANT]
> A SQL Database server listens on port 1433. To connect to a SQL Database server from behind a corporate firewall, the firewall must have this port open.
>

This example shows how to import a database using SqlPackage with Active Directory Universal Authentication.

```cmd
SqlPackage.exe /a:Import /sf:testExport.bacpac /tdn:NewDacFX /tsn:apptestserver.database.windows.net /ua:True /tid:"apptest.onmicrosoft.com"
```

## Import from a BACPAC file using PowerShell

Use the [New-AzureRmSqlDatabaseImport](/powershell/module/azurerm.sql/new-azurermsqldatabaseimport) cmdlet to submit an import database request to the Azure SQL Database service. Depending on database size, the import may take some time to complete.

 ```powershell
 $importRequest = New-AzureRmSqlDatabaseImport 
    -ResourceGroupName "<your_resource_group>" `
    -ServerName "<your_server>" `
    -DatabaseName "<your_database>" `
    -DatabaseMaxSizeBytes "<database_size_in_bytes>" `
    -StorageKeyType "StorageAccessKey" `
    -StorageKey $(Get-AzureRmStorageAccountKey -ResourceGroupName "<your_resource_group>" -StorageAccountName "<your_storage_account").Value[0] `
    -StorageUri "https://myStorageAccount.blob.core.windows.net/importsample/sample.bacpac" `
    -Edition "Standard" `
    -ServiceObjectiveName "P6" `
    -AdministratorLogin "<your_server_admin_account_user_id>" `
    -AdministratorLoginPassword $(ConvertTo-SecureString -String "<your_server_admin_account_password>" -AsPlainText -Force)

 ```

 You can use the [Get-AzureRmSqlDatabaseImportExportStatus](/powershell/module/azurerm.sql/get-azurermsqldatabaseimportexportstatus) cmdlet to check the import's progress. Running the cmdlet immediately after the request usually returns **Status: InProgress**. The import is complete when you see **Status: Succeeded**.

```powershell
$importStatus = Get-AzureRmSqlDatabaseImportExportStatus -OperationStatusLink $importRequest.OperationStatusLink
[Console]::Write("Importing")
while ($importStatus.Status -eq "InProgress")
{
    $importStatus = Get-AzureRmSqlDatabaseImportExportStatus -OperationStatusLink $importRequest.OperationStatusLink
    [Console]::Write(".")
    Start-Sleep -s 10
}
[Console]::WriteLine("")
$importStatus
```

> [!TIP]
For another script example, see [Import a database from a BACPAC file](scripts/sql-database-import-from-bacpac-powershell.md).

## Limitations

Importing to a database in elastic pool isn't supported. You can import data into a single database and then move the database to an elastic pool.

## Import using wizards

You can also use these wizards.

- [Import Data-tier Application Wizard in SQL Server Management Studio](https://docs.microsoft.com/sql/relational-databases/data-tier-applications/import-a-bacpac-file-to-create-a-new-user-database#using-the-import-data-tier-application-wizard).
- [SQL Server Import and Export Wizard](https://docs.microsoft.com/sql/integration-services/import-export-data/start-the-sql-server-import-and-export-wizard).

## Next steps

- To learn how to connect to and query an imported SQL Database, see [Quickstart: Azure SQL Database: Use SQL Server Management Studio to connect and query data](sql-database-connect-query-ssms.md).
- For a SQL Server Customer Advisory Team blog about migrating using BACPAC files, see [Migrating from SQL Server to Azure SQL Database using BACPAC Files](https://blogs.msdn.microsoft.com/sqlcat/2016/10/20/migrating-from-sql-server-to-azure-sql-database-using-bacpac-files/).
- For a discussion of the entire SQL Server database migration process, including performance recommendations, see [SQL Server database migration to Azure SQL Database](sql-database-cloud-migrate.md).
- To learn how to manage and share storage keys and shared access signatures securely, see [Azure Storage Security Guide](https://docs.microsoft.com/azure/storage/common/storage-security-guide).<|MERGE_RESOLUTION|>--- conflicted
+++ resolved
@@ -9,11 +9,7 @@
 ms.topic: conceptual
 author: CarlRabeler
 ms.author: carlrab
-<<<<<<< HEAD
-ms.reviewer: carlrab
-=======
 ms.reviewer: 
->>>>>>> 342dbbf7
 manager: craigg
 ms.date: 02/11/2019
 ---
