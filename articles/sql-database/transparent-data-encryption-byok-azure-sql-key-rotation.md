---
title: 'PowerShell - Rotate TDE protector - Azure SQL Database| Microsoft Docs'
description: Learn how to rotate the Transparent Data Encryption (TDE) protector for an Azure SQL server.
services: sql-database
ms.service: sql-database
ms.subservice: security
ms.custom: 
ms.devlang: 
ms.topic: conceptual
author: aliceku
ms.author: aliceku
ms.reviewer: vanto
manager: jhubbard
ms.date: 12/06/2018
---
# Rotate the Transparent Data Encryption (TDE) protector using PowerShell

This article describes key rotation for an Azure SQL server using a TDE protector from Azure Key Vault. Rotating an Azure SQL server’s TDE protector means switching to a new asymmetric key that protects the databases on the server. Key rotation is an online operation and should only take a few seconds to complete, because this only decrypts and re-encrypts the database’s data encryption key, not the entire database.

This guide discusses two options to rotate the TDE protector on the server.

> [!NOTE]
> A paused SQL Data Warehouse must be resumed before key rotations.
>

> [!IMPORTANT]
> **Do Not Delete** previous versions of the key after a rollover.  When keys are rolled over, some data is still encrypted with the previous keys, such as older database backups. 
>

## Prerequisites

<<<<<<< HEAD
- This how-to guide assumes that you are already using a key from Azure Key Vault as the TDE protector for an Azure SQL Database or Data Warehouse. See [Transparent Data Encryption with Azure Key Vault integration - BYOK Support](transparent-data-encryption-byok-azure-sql.md).
- You must have Azure PowerShell version 3.7.0 or newer installed and running. 
=======
[!INCLUDE [updated-for-az](../../includes/updated-for-az.md)]

- This how-to guide assumes that you are already using a key from Azure Key Vault as the TDE protector for an Azure SQL Database or Data Warehouse. See [Transparent Data Encryption with BYOK Support](transparent-data-encryption-byok-azure-sql.md).
- You must have Azure PowerShell installed and running. 
>>>>>>> 4601a914
- [Recommended but optional] Create the key material for the TDE protector in a hardware security module (HSM) or local key store first, and import the key material to Azure Key Vault. Follow the [instructions for using a hardware security module (HSM) and Key Vault](https://docs.microsoft.com/azure/key-vault/key-vault-get-started) to learn more.

## Manual key rotation

<<<<<<< HEAD
Manual key rotation uses the [Add-AzureKeyVaultKey](/powershell/module/azurerm.keyvault/add-azurekeyvaultkey), [Add-AzureRmSqlServerKeyVaultKey](/powershell/module/azurerm.sql/add-azurermsqlserverkeyvaultkey), and [Set-AzureRmSqlServerTransparentDataEncryptionProtector](/powershell/module/azurerm.sql/set-azurermsqlservertransparentdataencryptionprotector) cmdlets to add a completely new key, which could be under a new key name or even another key vault. Using this approach supports adding the same key to different key vaults to support high-availability and geo-dr scenarios.
=======
Generate a new version of the existing TDE protector key in Key Vault, under the same key name and key vault. The Azure SQL service starts using this new version within 24 hours. 

To create a new version of the TDE protector using the [Add-AzKeyVaultKey](/powershell/module/az.keyvault/add-azurekeyvaultkey) cmdlet:

   ```powershell
   Add-AzKeyVaultKey `
   -VaultName <KeyVaultName> `
   -Name <KeyVaultKeyName> `
   -Destination <HardwareOrSoftware>
   ```

## Option 2: Manual rotation

The option uses the [Add-AzKeyVaultKey](/powershell/module/az.keyvault/add-azurekeyvaultkey), [Add-AzSqlServerKeyVaultKey](/powershell/module/az.sql/add-azsqlserverkeyvaultkey), and [Set-AzSqlServerTransparentDataEncryptionProtector](/powershell/module/az.sql/set-azsqlservertransparentdataencryptionprotector) cmdlets to add a completely new key, which could be under a new key name or even another key vault. 
>>>>>>> 4601a914

>[!NOTE]
>The combined length for the key vault name and key name cannot exceed 94 characters.
>

   ```powershell
   # Add a new key to Key Vault
   Add-AzKeyVaultKey `
   -VaultName <KeyVaultName> `
   -Name <KeyVaultKeyName> `
   -Destination <HardwareOrSoftware>

   # Add the new key from Key Vault to the server
   Add-AzSqlServerKeyVaultKey `
   -KeyId <KeyVaultKeyId> `
   -ServerName <LogicalServerName> `
   -ResourceGroup <SQLDatabaseResourceGroupName>   
  
   <# Set the key as the TDE protector for all resources 
   under the server #>
   Set-AzSqlServerTransparentDataEncryptionProtector `
   -Type AzureKeyVault `
   -KeyId <KeyVaultKeyId> `
   -ServerName <LogicalServerName> `
   -ResourceGroup <SQLDatabaseResourceGroupName>
   ```
  
## Other useful PowerShell cmdlets

- To switch the TDE protector from Microsoft-managed to BYOK mode, use the [Set-AzSqlServerTransparentDataEncryptionProtector](/powershell/module/az.sql/set-azsqlservertransparentdataencryptionprotector) cmdlet.

   ```powershell
   Set-AzSqlServerTransparentDataEncryptionProtector `
   -Type AzureKeyVault `
   -KeyId <KeyVaultKeyId> `
   -ServerName <LogicalServerName> `
   -ResourceGroup <SQLDatabaseResourceGroupName>
   ```

- To switch the TDE protector from BYOK mode to Microsoft-managed, use the [Set-AzSqlServerTransparentDataEncryptionProtector](/powershell/module/az.sql/set-azsqlservertransparentdataencryptionprotector) cmdlet.

   ```powershell
   Set-AzSqlServerTransparentDataEncryptionProtector `
   -Type ServiceManaged `
   -ServerName <LogicalServerName> `
   -ResourceGroup <SQLDatabaseResourceGroupName> 
   ``` 

## Next steps

- In case of a security risk, learn how to remove a potentially compromised TDE protector: [Remove a potentially compromised key](transparent-data-encryption-byok-azure-sql-remove-tde-protector.md) 

- Get started with Azure Key Vault integration and Bring Your Own Key support for TDE: [Turn on TDE using your own key from Key Vault using PowerShell](transparent-data-encryption-byok-azure-sql-configure.md)<|MERGE_RESOLUTION|>--- conflicted
+++ resolved
@@ -29,37 +29,43 @@
 
 ## Prerequisites
 
-<<<<<<< HEAD
-- This how-to guide assumes that you are already using a key from Azure Key Vault as the TDE protector for an Azure SQL Database or Data Warehouse. See [Transparent Data Encryption with Azure Key Vault integration - BYOK Support](transparent-data-encryption-byok-azure-sql.md).
-- You must have Azure PowerShell version 3.7.0 or newer installed and running. 
-=======
 [!INCLUDE [updated-for-az](../../includes/updated-for-az.md)]
 
 - This how-to guide assumes that you are already using a key from Azure Key Vault as the TDE protector for an Azure SQL Database or Data Warehouse. See [Transparent Data Encryption with BYOK Support](transparent-data-encryption-byok-azure-sql.md).
-- You must have Azure PowerShell installed and running. 
->>>>>>> 4601a914
+- You must have Azure PowerShell installed and running.
 - [Recommended but optional] Create the key material for the TDE protector in a hardware security module (HSM) or local key store first, and import the key material to Azure Key Vault. Follow the [instructions for using a hardware security module (HSM) and Key Vault](https://docs.microsoft.com/azure/key-vault/key-vault-get-started) to learn more.
 
 ## Manual key rotation
 
-<<<<<<< HEAD
-Manual key rotation uses the [Add-AzureKeyVaultKey](/powershell/module/azurerm.keyvault/add-azurekeyvaultkey), [Add-AzureRmSqlServerKeyVaultKey](/powershell/module/azurerm.sql/add-azurermsqlserverkeyvaultkey), and [Set-AzureRmSqlServerTransparentDataEncryptionProtector](/powershell/module/azurerm.sql/set-azurermsqlservertransparentdataencryptionprotector) cmdlets to add a completely new key, which could be under a new key name or even another key vault. Using this approach supports adding the same key to different key vaults to support high-availability and geo-dr scenarios.
-=======
-Generate a new version of the existing TDE protector key in Key Vault, under the same key name and key vault. The Azure SQL service starts using this new version within 24 hours. 
+Manual key rotation uses the [Add-AzKeyVaultKey](/powershell/module/az.keyvault/Add-AzKeyVaultKey), [Add-AzSqlServerKeyVaultKey](/powershell/module/az.sql/add-azsqlserverkeyvaultkey), and [Set-AzSqlServerTransparentDataEncryptionProtector](/powershell/module/azurerm.sql/az.sql/set-azsqlservertransparentdataencryptionprotector) cmdlets to add a completely new key, which could be under a new key name or even another key vault. Using this approach supports adding the same key to different key vaults to support high-availability and geo-dr scenarios.
 
-To create a new version of the TDE protector using the [Add-AzKeyVaultKey](/powershell/module/az.keyvault/add-azurekeyvaultkey) cmdlet:
+>[!NOTE]
+>The combined length for the key vault name and key name cannot exceed 94 characters.
 
    ```powershell
+   # Add a new key to Key Vault
    Add-AzKeyVaultKey `
    -VaultName <KeyVaultName> `
    -Name <KeyVaultKeyName> `
    -Destination <HardwareOrSoftware>
+
+   # Add the new key from Key Vault to the server
+   Add-AzSqlServerKeyVaultKey `
+   -KeyId <KeyVaultKeyId> `
+   -ServerName <LogicalServerName> `
+   -ResourceGroup <SQLDatabaseResourceGroupName>
+  
+   <# Set the key as the TDE protector for all resources under the server #>
+   Set-AzSqlServerTransparentDataEncryptionProtector `
+   -Type AzureKeyVault `
+   -KeyId <KeyVaultKeyId> `
+   -ServerName <LogicalServerName> `
+   -ResourceGroup <SQLDatabaseResourceGroupName>
    ```
 
 ## Option 2: Manual rotation
 
 The option uses the [Add-AzKeyVaultKey](/powershell/module/az.keyvault/add-azurekeyvaultkey), [Add-AzSqlServerKeyVaultKey](/powershell/module/az.sql/add-azsqlserverkeyvaultkey), and [Set-AzSqlServerTransparentDataEncryptionProtector](/powershell/module/az.sql/set-azsqlservertransparentdataencryptionprotector) cmdlets to add a completely new key, which could be under a new key name or even another key vault. 
->>>>>>> 4601a914
 
 >[!NOTE]
 >The combined length for the key vault name and key name cannot exceed 94 characters.
