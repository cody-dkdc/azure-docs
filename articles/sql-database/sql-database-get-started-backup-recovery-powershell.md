---
<<<<<<< HEAD
title: 'PowerShell: Back up and restore-Azure SQL database | Microsoft Docs' 
description: "This tutorial shows how to restore from automated backups to a point in time, store automated backups in the Azure Recovery Services vault, and to restore from the Azure Recovery Services vault using PowerShell"
keywords: sql database tutorial
services: sql-database
documentationcenter: ''
author: stevestein
manager: jhubbard
editor: ''

ms.assetid:
ms.service: sql-database
ms.custom: tutorial
ms.workload: data-management
ms.tgt_pltfrm: na
ms.devlang: PowerShell
ms.topic: article
ms.date: 12/19/2016
ms.author: sstein

---


# Tutorial: Back up and restore an Azure SQL Database using PowerShell

In this tutorial, you learn how to use Azure PowerShell to:

- View existing backups of a database
- Restore a database to a previous point in time
- Configure long-term retention of a database backup file in the Azure Recovery Services vault
- Restore a database from the Azure Recovery Services vault

**Time estimate**: This tutorial takes approximately 30 minutes to complete (assuming you have already met the prerequisites).


## Prerequisites

* **An Azure account**. You need an Azure account. You can [open a free Azure account](https://azure.microsoft.com/free/) or [Activate Visual Studio subscriber benefits](https://azure.microsoft.com/pricing/member-offers/msdn-benefits/). 

* **Azure create permissions**. You must be able to connect to the Azure portal using an account that is a member of either the subscription owner or contributor role. For more information on role-based access control (RBAC), see [Getting started with access management in the Azure portal](../active-directory/role-based-access-control-what-is.md).

* **PowerShell** You need the latest Azure PowerShell installed and running. For detailed information, see [How to install and configure Azure PowerShell](/powershell/azureps-cmdlets-docs).

* **SQL Server Management Studio**. You can download and install the latest version of SQL Server Management Studio (SSMS) at [Download SQL Server Management Studio](https://msdn.microsoft.com/library/mt238290.aspx). Always use the latest version of SSMS when connecting to Azure SQL Database as new capabilities are continually being released.

* **Base server and databases** To install and configure a server and the two databases used in this tutorial, click the **Deploy to Azure** button. Clicking the button opens the **Deploy from a template** blade; create a new resource group, and provide the **Admin Login Password** for the new server that will be created:

   [![download](http://azuredeploy.net/deploybutton.png)](https://portal.azure.com/#create/Microsoft.Template/uri/https%3A%2F%2Fsqldbtutorial.blob.core.windows.net%2Ftemplates%2Fsqldbgetstarted.json)

> [!TIP]
> You can perform these same tasks in a getting started tutorial by using the [Azure portal](sql-database-get-started-backup-recovery-portal.md).

[!INCLUDE [Start your PowerShell session](../../includes/sql-database-powershell.md)]

## View the oldest restore point from the service-generated backups of a database

In this section of the tutorial, you view information about the oldest restore point from the [service-generated automated backups](sql-database-automated-backups.md) of your database. 

You can restore a database to any point-in-time between the earliest restore point, and the last available backup (6 minutes before the current time). 

The following snippet uses the [Get-AzureRmSqlDatabase](https://docs.microsoft.com/powershell/resourcemanager/azurerm.sql/v2.3.0/get-azurermsqldatabase) cmdlet to get the earliest restore point of the database you want to restore. The time is returned as UTC, but the following snippets show how to work in local time. The latest available restore point of a live database is typically about six minutes ago, so the latest restore point is simply set to the current time minus six minutes. 

```
# Get available restore points

$resourceGroupName = "{resource-group-name}"
$serverName = "{server-name}"
$databaseName = "{database-name}"

$databaseToRestore = Get-AzureRmSqlDatabase -ResourceGroupName $resourceGroupName -ServerName $serverName -DatabaseName $databaseName

$earliestRestorePoint = $databaseToRestore.EarliestRestoreDate.ToLocalTime()
$latestRestorePoint = (Get-Date).AddMinutes(-6).ToLocalTime()

Write-Host "'$databaseName' on '$serverName' can be restored to any point-in-time between '$earliestRestorePoint' thru '$latestRestorePoint'"
```



## Restore a database to a previous point in time

In this section of the tutorial, you restore the database to a new database as of a specific point in time. 

>[!NOTE]
>You cannot change the server to which you are restoring to a specific point in time. To restore to a different server, use [Geo-Restore](sql-database-disaster-recovery.md#recover-using-geo-restore). Also, note that you can restore into an [elastic database pool](sql-database-elastic-jobs-overview.md) or to a different pricing tier. 

The following snippet uses the [Restore-AzureRmSqlDatabase](https://docs.microsoft.com/powershell/resourcemanager/azurerm.sql/v2.3.0/restore-azurermsqldatabase) cmdlet to restore the $databaseToRestore that we set in the previous snippet. The **-PointInTime** parameter requires a UTC formatted time value similar to: *12/09/2016 20:00:00*. The snippet converts the local time for you.

```
# Restore a database to a previous point in time

#$resourceGroupName = {resource-group-name}
#$serverName = {server-name}
$newRestoredDatabaseName = "{new-database-name}"
$localTimeToRestoreTo = "{12/9/2016 12:00:00 PM}" # change to a valid restore point for your database
$restorePointInTime = (Get-Date $localTimeToRestoreTo).ToUniversalTime()
$newDatabaseEdition = "Basic"
$newDatabaseServiceLevel = "Basic"

Write-Host "Restoring database '$databaseName' to its state at:"(Get-Date $restorePointInTime).ToLocalTime()", to a new database named '$newRestoredDatabaseName'."

$restoredDb = Restore-AzureRmSqlDatabase -FromPointInTimeBackup -PointInTime $restorePointInTime -ResourceGroupName $resourceGroupName `
 -ServerName $serverName -TargetDatabaseName $newRestoredDatabaseName -Edition $newDatabaseEdition -ServiceObjectiveName $newDatabaseServiceLevel `
 -ResourceId $databaseToRestore.ResourceID

$restoredDb
```

> [!NOTE]
> From here, you can connect to the restored database using [SQL Server Management Studio](https://msdn.microsoft.com/library/mt238290.aspx) to perform needed tasks, such as to [extract a bit of data from the restored database to copy into the existing database or to delete the existing database and rename the restored database to the existing database name](sql-database-recovery-using-backups.md#point-in-time-restore).

## Configure long-term retention of automated backups in an Azure Recovery Services vault 

In this section of the tutorial, you [configure an Azure Recovery Services vault to retain automated backups](sql-database-long-term-retention.md) for a period longer than the retention period for your service tier (up to 10 years). 


> [!TIP]
> To delete long-term retention backups, see [Manage long-term backup retention using PowerShell](sql-database-manage-long-term-backup-retention-powershell.md).


### Create a recovery services vault

> [!IMPORTANT]
> The vault must be located in the same region as the Azure SQL logical server, and must use the same resource group as the logical server.

The following snippet uses the [New-AzureRmRecoveryServicesVault](https://docs.microsoft.com/powershell/resourcemanager/azurerm.recoveryservices/v2.3.0/new-azurermrecoveryservicesvault), and [Set-AzureRmRecoveryServicesBackupProperties](https://docs.microsoft.com/powershell/resourcemanager/azurerm.recoveryservices/v2.3.0/set-azurermrecoveryservicesbackupproperties) cmdlets to create a new recovery services vault, and set the redundancy level for backups in the vault. 

```
# Create a recovery services vault

#$resourceGroupName = "{resource-group-name}"
#$serverName = "{server-name}"
$serverLocation = (Get-AzureRmSqlServer -ServerName $serverName -ResourceGroupName $resourceGroupName).Location
$recoveryServiceVaultName = "{new-vault-name}"

$vault = New-AzureRmRecoveryServicesVault -Name $recoveryServiceVaultName -ResourceGroupName $ResourceGroupName -Location $serverLocation 
Set-AzureRmRecoveryServicesBackupProperties -BackupStorageRedundancy LocallyRedundant -Vault $vault
```

### Set your server to use the recovery vault you just created for its long-term retention backups

The following snippet uses the [Set-AzureRmSqlServerBackupLongTermRetentionVault](https://docs.microsoft.com/powershell/resourcemanager/azurerm.sql/v2.3.0/set-azurermsqlserverbackuplongtermretentionvault) cmdlet to associate the previously created recovery services vault with a specific Azure SQL server.

```
# Set your server to use the vault to for long-term backup retention 

Set-AzureRmSqlServerBackupLongTermRetentionVault -ResourceGroupName $resourceGroupName -ServerName $serverName -ResourceId $vault.Id
```

### Create a retention policy

A retention policy is where you set how long to keep a database backup. 

The following snippet uses the [Get-AzureRmRecoveryServicesBackupRetentionPolicyObject](https://docs.microsoft.com/powershell/resourcemanager/azurerm.recoveryservices.backup/v2.3.0/get-azurermrecoveryservicesbackupretentionpolicyobject) to get the default retention policy that we use as the template for creating new policies. We set our template to retain our backup for 2 years, and then run the [New-AzureRmRecoveryServicesBackupProtectionPolicy](https://docs.microsoft.com/powershell/resourcemanager/azurerm.recoveryservices.backup/v2.3.0/new-azurermrecoveryservicesbackupprotectionpolicy) to finally create our new policy. 

Note that some cmdlets require that you set the vault context prior to running ([Set-AzureRmRecoveryServicesVaultContext](https://docs.microsoft.com/powershell/resourcemanager/azurerm.recoveryservices/v2.3.0/set-azurermrecoveryservicesvaultcontext)) so you see this cmdlet in a few related snippets. We set the context because the policy is part of the vault. You can create multiple retention policies for each vault and then apply the desired policy to specific databases. 


```
# Retrieve the default retention policy for the AzureSQLDatabase workload type
$retentionPolicy = Get-AzureRmRecoveryServicesBackupRetentionPolicyObject -WorkloadType AzureSQLDatabase

# Set the retention value to two years (you can set to any time between 1 week and 10 years)
$retentionPolicy.RetentionDurationType = "Years"
$retentionPolicy.RetentionCount = 2
$retentionPolicyName = "my2YearRetentionPolicy"

# Set the vault context to the vault you are creating the policy for
Set-AzureRmRecoveryServicesVaultContext -Vault $vault

# Create the new policy
$policy = New-AzureRmRecoveryServicesBackupProtectionPolicy -name $retentionPolicyName -WorkloadType AzureSQLDatabase -retentionPolicy $retentionPolicy
$policy
```

### Configure a database to use the previously defined retention policy

The following snippet uses the [Set-AzureRmSqlDatabaseBackupLongTermRetentionPolicy](https://docs.microsoft.com/powershell/resourcemanager/azurerm.sql/v2.3.0/set-azurermsqldatabasebackuplongtermretentionpolicy) cmdlet to apply our new policy to a specific database.

```
# Enable long-term retention for a specific SQL database
$policyState = "enabled"
Set-AzureRmSqlDatabaseBackupLongTermRetentionPolicy -ResourceGroupName $resourceGroupName -ServerName $serverName -DatabaseName $databaseName -State $policyState -ResourceId $policy.Id
```

> [!IMPORTANT]
> Once configured, backups show up in the vault within next seven days. Continue this tutorial after backups show up in the vault.

## View backup info, and backups in long-term retention

In this section of the tutorial, you view information about your database backups in [long-term backup retention](sql-database-long-term-retention.md). 

The following snippets query info from the vault using the [Get-AzureRmRecoveryServicesBackupContainer](https://docs.microsoft.com/powershell/resourcemanager/azurerm.recoveryservices.backup/v2.3.0/get-azurermrecoveryservicesbackupcontainer), [Get-AzureRmRecoveryServicesBackupItem](https://docs.microsoft.com/powershell/resourcemanager/azurerm.recoveryservices.backup/v2.3.0/get-azurermrecoveryservicesbackupitem), and [Get-AzureRmRecoveryServicesBackupRecoveryPoint](https://docs.microsoft.com/powershell/resourcemanager/azurerm.recoveryservices.backup/v2.3.0/get-azurermrecoveryservicesbackuprecoverypoint) cmdlets.

```
#$resourceGroupName = "{resource-group-name}"
#$serverName = "{server-name}"
$databaseNeedingRestore = $databaseName

# Set the vault context to the vault we want to restore from
#$vault = Get-AzureRmRecoveryServicesVault -ResourceGroupName $resourceGroupName
Set-AzureRmRecoveryServicesVaultContext -Vault $vault

# the following commands find the container associated with the server 'myserver' under resource group 'myresourcegroup'
$container = Get-AzureRmRecoveryServicesBackupContainer -ContainerType AzureSQL -FriendlyName $vault.Name

# Get the long-term retention metadata associated with a specific database
$item = Get-AzureRmRecoveryServicesBackupItem -Container $container -WorkloadType AzureSQLDatabase -Name $databaseNeedingRestore


# Get all available backups for the previously indicated database
# Optionally, set the -StartDate and -EndDate parameters to return backups within a specific time period
$availableBackups = Get-AzureRmRecoveryServicesBackupRecoveryPoint -Item $item
$availableBackups
```


## Restore a database from a backup in long-term backup retention

In this section of the tutorial, you restore the database to a new database from a backup in the Azure Recovery Services vault.

Just like the point in time snippets earlier in this tutorial, restoring from long-term backup retention uses the [Restore-AzureRmSqlDatabase](https://docs.microsoft.com/powershell/resourcemanager/azurerm.sql/v2.3.0/restore-azurermsqldatabase) cmdlet, except this time it uses the **-FromLongTermRetentionBackup** parameter (as opposed to the **-FromPointInTimeBackup** parameter used previously).

```
# Restore the most recent backup: $availableBackups[0]
#$resourceGroupName = "{resource-group-name}"
#$serverName = "{server-name}"
$restoredDatabaseName = "{new-database-name}"
$edition = "Basic"
$performanceLevel = "Basic"

$restoredDb = Restore-AzureRmSqlDatabase -FromLongTermRetentionBackup -ResourceId $availableBackups[0].Id -ResourceGroupName $resourceGroupName `
 -ServerName $serverName -TargetDatabaseName $restoredDatabaseName -Edition $edition -ServiceObjectiveName $performanceLevel
$restoredDb
```


> [!NOTE]
> From here, you can connect to the restored database using SQL Server Management Studio to perform needed tasks, such as to [extract a bit of data from the restored database to copy into the existing database or to delete the existing database and rename the restored database to the existing database name](sql-database-recovery-using-backups.md#point-in-time-restore).

## Complete Azure PowerShell script to restore from a previous point in time, and to configure and restore from long-term backup retention using PowerShell

> [!NOTE]
> When attempting to restore the most recent backup at the end of this script, you will get a *Cannot index into a null array* exception if there is no backup in the vault.

```
# Sign in to Azure and set the subscription to work with
########################################################

$subscriptionId = "{subscription-id}"

Add-AzureRmAccount
Set-AzureRmContext -SubscriptionId $subscriptionId


# User variables
################

$myResourceGroupName = "{resource-group-name}"
$myServerName = "{server-name}"
$myDatabaseToRestoreFromPointInTime = "{database-name}"
$myLocalTimeToRestoreTo = "{12/08/2016 16:00:00}" # change to a valid restore point for your database
$myNewDatabaseRestoredFromPointInTime = "{new-database-name}"

$myRecoveryServiceVaultName = "{vault-name}"
$myRetentionPolicyDurationType = "{duration-period}" # set to Years, Months, or Weeks
$myRetentionPolicyDuration = {2}
$myRetentionPolicyName = "{retention-policy-name}"
$myDatabaseToRestoreFromLTR = "{database-name}"
$myNewDatabaseRestoredFromLTR = "{new-database-name}"


# Get available restore points for a specific database
######################################################

$resourceGroupName = $myResourceGroupName
$serverName = $myServerName
$databaseName = $myDatabaseToRestoreFromPointInTime


$databaseToRestore = Get-AzureRmSqlDatabase -ResourceGroupName $resourceGroupName -ServerName $serverName -DatabaseName $databaseName

$earliestRestorePoint = $databaseToRestore.EarliestRestoreDate.ToLocalTime()
$latestRestorePoint = (Get-Date).AddMinutes(-6).ToLocalTime()

Write-Host "'$databaseName' on '$serverName' can be restored to any point-in-time between '$earliestRestorePoint' thru '$latestRestorePoint'"


# Restore a database to a previous point in time
################################################

$newRestoredDatabaseName = $myNewDatabaseRestoredFromPointInTime
$localTimeToRestoreTo = $myLocalTimeToRestoreTo
$restorePointInTime = (Get-Date $localTimeToRestoreTo).ToUniversalTime()
$newDatabaseEdition = "Basic"
$newDatabaseServiceLevel = "Basic"

Write-Host "Restoring database '$databaseName' to its state at:"(Get-Date $restorePointInTime).ToLocalTime()", to a new database named '$newRestoredDatabaseName'."

$restoredDb = Restore-AzureRmSqlDatabase -FromPointInTimeBackup -PointInTime $restorePointInTime -ResourceGroupName $resourceGroupName `
 -ServerName $serverName -TargetDatabaseName $newRestoredDatabaseName -Edition $newDatabaseEdition -ServiceObjectiveName $newDatabaseServiceLevel `
 -ResourceId $databaseToRestore.ResourceID

$restoredDb



# CONFIGURE LONG-TERM RETENTION

# Create a recovery services vault
##################################

$resourceGroupName = $myResourceGroupName
$serverName = $myServerName
$serverLocation = (Get-AzureRmSqlServer -ServerName $serverName -ResourceGroupName $resourceGroupName).Location
$recoveryServiceVaultName = $myRecoveryServiceVaultName

$vault = New-AzureRmRecoveryServicesVault -Name $recoveryServiceVaultName -ResourceGroupName $resourceGroupName -Location $serverLocation 
Set-AzureRmRecoveryServicesBackupProperties -BackupStorageRedundancy LocallyRedundant -Vault $vault
$vault

Set-AzureRmSqlServerBackupLongTermRetentionVault -ResourceGroupName $resourceGroupName -ServerName $serverName -ResourceId $vault.Id

# Retrieve the default retention policy for the AzureSQLDatabase workload type
##############################################################################

$retentionPolicy = Get-AzureRmRecoveryServicesBackupRetentionPolicyObject -WorkloadType AzureSQLDatabase

# Set the retention values
$retentionPolicy.RetentionDurationType = $myRetentionPolicyDurationType
$retentionPolicy.RetentionCount = $myRetentionPolicyDuration

$retentionPolicyName = $myRetentionPolicyName

# Set the vault context to the vault you are creating the policy for
Set-AzureRmRecoveryServicesVaultContext -Vault $vault

# Create the new policy
$policy = New-AzureRmRecoveryServicesBackupProtectionPolicy -name $retentionPolicyName -WorkloadType AzureSQLDatabase -retentionPolicy $retentionPolicy
$policy

$policyState = "enabled"
Set-AzureRmSqlDatabaseBackupLongTermRetentionPolicy -ResourceGroupName $resourceGroupName -ServerName $serverName -DatabaseName $databaseName -State $policyState -ResourceId $policy.Id


$databaseNeedingRestore = $myDatabaseToRestoreFromLTR

# Set the vault context to the vault we want to restore from
Set-AzureRmRecoveryServicesVaultContext -Vault $vault

# Get the container associated with your vault
$container = Get-AzureRmRecoveryServicesBackupContainer -ContainerType AzureSQL -FriendlyName $vault.Name

# Get the long-term retention metadata associated with a specific database
$item = Get-AzureRmRecoveryServicesBackupItem -Container $container -WorkloadType AzureSQLDatabase -Name $databaseNeedingRestore


# Get all available backups for the previously indicated database
# Optionally, set the -StartDate and -EndDate parameters to return backups within a specific time period
$availableBackups = Get-AzureRmRecoveryServicesBackupRecoveryPoint -Item $item
$availableBackups
###

# This command restores the most recent backup: $availableBackups[0]
$resourceGroupName = $myResourceGroupName
$serverName = $myServerName
$restoredDatabaseName = $myNewDatabaseRestoredFromLTR
$edition = "Basic"
$performanceLevel = "Basic"

$restoredDbFromLtr = Restore-AzureRmSqlDatabase -FromLongTermRetentionBackup -ResourceId $availableBackups[0].Id -ResourceGroupName $resourceGroupName `
 -ServerName $serverName -TargetDatabaseName $restoredDatabaseName -Edition $edition -ServiceObjectiveName $performanceLevel

$restoredDbFromLtr
```

## Next steps

- To learn about service-generated automatic backups, see [automatic backups](sql-database-automated-backups.md)
- To learn about long-term backup retention, see [long-term backup retention](sql-database-long-term-retention.md)
- To learn about restoring from backups, see [restore from backup](sql-database-recovery-using-backups.md)
=======
redirect_url: /azure/sql-database/sql-database-sql-database-long-term-backup-retention-configure
--- 
>>>>>>> a42dbad0
<|MERGE_RESOLUTION|>--- conflicted
+++ resolved
@@ -1,386 +1,3 @@
 ---
-<<<<<<< HEAD
-title: 'PowerShell: Back up and restore-Azure SQL database | Microsoft Docs' 
-description: "This tutorial shows how to restore from automated backups to a point in time, store automated backups in the Azure Recovery Services vault, and to restore from the Azure Recovery Services vault using PowerShell"
-keywords: sql database tutorial
-services: sql-database
-documentationcenter: ''
-author: stevestein
-manager: jhubbard
-editor: ''
-
-ms.assetid:
-ms.service: sql-database
-ms.custom: tutorial
-ms.workload: data-management
-ms.tgt_pltfrm: na
-ms.devlang: PowerShell
-ms.topic: article
-ms.date: 12/19/2016
-ms.author: sstein
-
----
-
-
-# Tutorial: Back up and restore an Azure SQL Database using PowerShell
-
-In this tutorial, you learn how to use Azure PowerShell to:
-
-- View existing backups of a database
-- Restore a database to a previous point in time
-- Configure long-term retention of a database backup file in the Azure Recovery Services vault
-- Restore a database from the Azure Recovery Services vault
-
-**Time estimate**: This tutorial takes approximately 30 minutes to complete (assuming you have already met the prerequisites).
-
-
-## Prerequisites
-
-* **An Azure account**. You need an Azure account. You can [open a free Azure account](https://azure.microsoft.com/free/) or [Activate Visual Studio subscriber benefits](https://azure.microsoft.com/pricing/member-offers/msdn-benefits/). 
-
-* **Azure create permissions**. You must be able to connect to the Azure portal using an account that is a member of either the subscription owner or contributor role. For more information on role-based access control (RBAC), see [Getting started with access management in the Azure portal](../active-directory/role-based-access-control-what-is.md).
-
-* **PowerShell** You need the latest Azure PowerShell installed and running. For detailed information, see [How to install and configure Azure PowerShell](/powershell/azureps-cmdlets-docs).
-
-* **SQL Server Management Studio**. You can download and install the latest version of SQL Server Management Studio (SSMS) at [Download SQL Server Management Studio](https://msdn.microsoft.com/library/mt238290.aspx). Always use the latest version of SSMS when connecting to Azure SQL Database as new capabilities are continually being released.
-
-* **Base server and databases** To install and configure a server and the two databases used in this tutorial, click the **Deploy to Azure** button. Clicking the button opens the **Deploy from a template** blade; create a new resource group, and provide the **Admin Login Password** for the new server that will be created:
-
-   [![download](http://azuredeploy.net/deploybutton.png)](https://portal.azure.com/#create/Microsoft.Template/uri/https%3A%2F%2Fsqldbtutorial.blob.core.windows.net%2Ftemplates%2Fsqldbgetstarted.json)
-
-> [!TIP]
-> You can perform these same tasks in a getting started tutorial by using the [Azure portal](sql-database-get-started-backup-recovery-portal.md).
-
-[!INCLUDE [Start your PowerShell session](../../includes/sql-database-powershell.md)]
-
-## View the oldest restore point from the service-generated backups of a database
-
-In this section of the tutorial, you view information about the oldest restore point from the [service-generated automated backups](sql-database-automated-backups.md) of your database. 
-
-You can restore a database to any point-in-time between the earliest restore point, and the last available backup (6 minutes before the current time). 
-
-The following snippet uses the [Get-AzureRmSqlDatabase](https://docs.microsoft.com/powershell/resourcemanager/azurerm.sql/v2.3.0/get-azurermsqldatabase) cmdlet to get the earliest restore point of the database you want to restore. The time is returned as UTC, but the following snippets show how to work in local time. The latest available restore point of a live database is typically about six minutes ago, so the latest restore point is simply set to the current time minus six minutes. 
-
-```
-# Get available restore points
-
-$resourceGroupName = "{resource-group-name}"
-$serverName = "{server-name}"
-$databaseName = "{database-name}"
-
-$databaseToRestore = Get-AzureRmSqlDatabase -ResourceGroupName $resourceGroupName -ServerName $serverName -DatabaseName $databaseName
-
-$earliestRestorePoint = $databaseToRestore.EarliestRestoreDate.ToLocalTime()
-$latestRestorePoint = (Get-Date).AddMinutes(-6).ToLocalTime()
-
-Write-Host "'$databaseName' on '$serverName' can be restored to any point-in-time between '$earliestRestorePoint' thru '$latestRestorePoint'"
-```
-
-
-
-## Restore a database to a previous point in time
-
-In this section of the tutorial, you restore the database to a new database as of a specific point in time. 
-
->[!NOTE]
->You cannot change the server to which you are restoring to a specific point in time. To restore to a different server, use [Geo-Restore](sql-database-disaster-recovery.md#recover-using-geo-restore). Also, note that you can restore into an [elastic database pool](sql-database-elastic-jobs-overview.md) or to a different pricing tier. 
-
-The following snippet uses the [Restore-AzureRmSqlDatabase](https://docs.microsoft.com/powershell/resourcemanager/azurerm.sql/v2.3.0/restore-azurermsqldatabase) cmdlet to restore the $databaseToRestore that we set in the previous snippet. The **-PointInTime** parameter requires a UTC formatted time value similar to: *12/09/2016 20:00:00*. The snippet converts the local time for you.
-
-```
-# Restore a database to a previous point in time
-
-#$resourceGroupName = {resource-group-name}
-#$serverName = {server-name}
-$newRestoredDatabaseName = "{new-database-name}"
-$localTimeToRestoreTo = "{12/9/2016 12:00:00 PM}" # change to a valid restore point for your database
-$restorePointInTime = (Get-Date $localTimeToRestoreTo).ToUniversalTime()
-$newDatabaseEdition = "Basic"
-$newDatabaseServiceLevel = "Basic"
-
-Write-Host "Restoring database '$databaseName' to its state at:"(Get-Date $restorePointInTime).ToLocalTime()", to a new database named '$newRestoredDatabaseName'."
-
-$restoredDb = Restore-AzureRmSqlDatabase -FromPointInTimeBackup -PointInTime $restorePointInTime -ResourceGroupName $resourceGroupName `
- -ServerName $serverName -TargetDatabaseName $newRestoredDatabaseName -Edition $newDatabaseEdition -ServiceObjectiveName $newDatabaseServiceLevel `
- -ResourceId $databaseToRestore.ResourceID
-
-$restoredDb
-```
-
-> [!NOTE]
-> From here, you can connect to the restored database using [SQL Server Management Studio](https://msdn.microsoft.com/library/mt238290.aspx) to perform needed tasks, such as to [extract a bit of data from the restored database to copy into the existing database or to delete the existing database and rename the restored database to the existing database name](sql-database-recovery-using-backups.md#point-in-time-restore).
-
-## Configure long-term retention of automated backups in an Azure Recovery Services vault 
-
-In this section of the tutorial, you [configure an Azure Recovery Services vault to retain automated backups](sql-database-long-term-retention.md) for a period longer than the retention period for your service tier (up to 10 years). 
-
-
-> [!TIP]
-> To delete long-term retention backups, see [Manage long-term backup retention using PowerShell](sql-database-manage-long-term-backup-retention-powershell.md).
-
-
-### Create a recovery services vault
-
-> [!IMPORTANT]
-> The vault must be located in the same region as the Azure SQL logical server, and must use the same resource group as the logical server.
-
-The following snippet uses the [New-AzureRmRecoveryServicesVault](https://docs.microsoft.com/powershell/resourcemanager/azurerm.recoveryservices/v2.3.0/new-azurermrecoveryservicesvault), and [Set-AzureRmRecoveryServicesBackupProperties](https://docs.microsoft.com/powershell/resourcemanager/azurerm.recoveryservices/v2.3.0/set-azurermrecoveryservicesbackupproperties) cmdlets to create a new recovery services vault, and set the redundancy level for backups in the vault. 
-
-```
-# Create a recovery services vault
-
-#$resourceGroupName = "{resource-group-name}"
-#$serverName = "{server-name}"
-$serverLocation = (Get-AzureRmSqlServer -ServerName $serverName -ResourceGroupName $resourceGroupName).Location
-$recoveryServiceVaultName = "{new-vault-name}"
-
-$vault = New-AzureRmRecoveryServicesVault -Name $recoveryServiceVaultName -ResourceGroupName $ResourceGroupName -Location $serverLocation 
-Set-AzureRmRecoveryServicesBackupProperties -BackupStorageRedundancy LocallyRedundant -Vault $vault
-```
-
-### Set your server to use the recovery vault you just created for its long-term retention backups
-
-The following snippet uses the [Set-AzureRmSqlServerBackupLongTermRetentionVault](https://docs.microsoft.com/powershell/resourcemanager/azurerm.sql/v2.3.0/set-azurermsqlserverbackuplongtermretentionvault) cmdlet to associate the previously created recovery services vault with a specific Azure SQL server.
-
-```
-# Set your server to use the vault to for long-term backup retention 
-
-Set-AzureRmSqlServerBackupLongTermRetentionVault -ResourceGroupName $resourceGroupName -ServerName $serverName -ResourceId $vault.Id
-```
-
-### Create a retention policy
-
-A retention policy is where you set how long to keep a database backup. 
-
-The following snippet uses the [Get-AzureRmRecoveryServicesBackupRetentionPolicyObject](https://docs.microsoft.com/powershell/resourcemanager/azurerm.recoveryservices.backup/v2.3.0/get-azurermrecoveryservicesbackupretentionpolicyobject) to get the default retention policy that we use as the template for creating new policies. We set our template to retain our backup for 2 years, and then run the [New-AzureRmRecoveryServicesBackupProtectionPolicy](https://docs.microsoft.com/powershell/resourcemanager/azurerm.recoveryservices.backup/v2.3.0/new-azurermrecoveryservicesbackupprotectionpolicy) to finally create our new policy. 
-
-Note that some cmdlets require that you set the vault context prior to running ([Set-AzureRmRecoveryServicesVaultContext](https://docs.microsoft.com/powershell/resourcemanager/azurerm.recoveryservices/v2.3.0/set-azurermrecoveryservicesvaultcontext)) so you see this cmdlet in a few related snippets. We set the context because the policy is part of the vault. You can create multiple retention policies for each vault and then apply the desired policy to specific databases. 
-
-
-```
-# Retrieve the default retention policy for the AzureSQLDatabase workload type
-$retentionPolicy = Get-AzureRmRecoveryServicesBackupRetentionPolicyObject -WorkloadType AzureSQLDatabase
-
-# Set the retention value to two years (you can set to any time between 1 week and 10 years)
-$retentionPolicy.RetentionDurationType = "Years"
-$retentionPolicy.RetentionCount = 2
-$retentionPolicyName = "my2YearRetentionPolicy"
-
-# Set the vault context to the vault you are creating the policy for
-Set-AzureRmRecoveryServicesVaultContext -Vault $vault
-
-# Create the new policy
-$policy = New-AzureRmRecoveryServicesBackupProtectionPolicy -name $retentionPolicyName -WorkloadType AzureSQLDatabase -retentionPolicy $retentionPolicy
-$policy
-```
-
-### Configure a database to use the previously defined retention policy
-
-The following snippet uses the [Set-AzureRmSqlDatabaseBackupLongTermRetentionPolicy](https://docs.microsoft.com/powershell/resourcemanager/azurerm.sql/v2.3.0/set-azurermsqldatabasebackuplongtermretentionpolicy) cmdlet to apply our new policy to a specific database.
-
-```
-# Enable long-term retention for a specific SQL database
-$policyState = "enabled"
-Set-AzureRmSqlDatabaseBackupLongTermRetentionPolicy -ResourceGroupName $resourceGroupName -ServerName $serverName -DatabaseName $databaseName -State $policyState -ResourceId $policy.Id
-```
-
-> [!IMPORTANT]
-> Once configured, backups show up in the vault within next seven days. Continue this tutorial after backups show up in the vault.
-
-## View backup info, and backups in long-term retention
-
-In this section of the tutorial, you view information about your database backups in [long-term backup retention](sql-database-long-term-retention.md). 
-
-The following snippets query info from the vault using the [Get-AzureRmRecoveryServicesBackupContainer](https://docs.microsoft.com/powershell/resourcemanager/azurerm.recoveryservices.backup/v2.3.0/get-azurermrecoveryservicesbackupcontainer), [Get-AzureRmRecoveryServicesBackupItem](https://docs.microsoft.com/powershell/resourcemanager/azurerm.recoveryservices.backup/v2.3.0/get-azurermrecoveryservicesbackupitem), and [Get-AzureRmRecoveryServicesBackupRecoveryPoint](https://docs.microsoft.com/powershell/resourcemanager/azurerm.recoveryservices.backup/v2.3.0/get-azurermrecoveryservicesbackuprecoverypoint) cmdlets.
-
-```
-#$resourceGroupName = "{resource-group-name}"
-#$serverName = "{server-name}"
-$databaseNeedingRestore = $databaseName
-
-# Set the vault context to the vault we want to restore from
-#$vault = Get-AzureRmRecoveryServicesVault -ResourceGroupName $resourceGroupName
-Set-AzureRmRecoveryServicesVaultContext -Vault $vault
-
-# the following commands find the container associated with the server 'myserver' under resource group 'myresourcegroup'
-$container = Get-AzureRmRecoveryServicesBackupContainer -ContainerType AzureSQL -FriendlyName $vault.Name
-
-# Get the long-term retention metadata associated with a specific database
-$item = Get-AzureRmRecoveryServicesBackupItem -Container $container -WorkloadType AzureSQLDatabase -Name $databaseNeedingRestore
-
-
-# Get all available backups for the previously indicated database
-# Optionally, set the -StartDate and -EndDate parameters to return backups within a specific time period
-$availableBackups = Get-AzureRmRecoveryServicesBackupRecoveryPoint -Item $item
-$availableBackups
-```
-
-
-## Restore a database from a backup in long-term backup retention
-
-In this section of the tutorial, you restore the database to a new database from a backup in the Azure Recovery Services vault.
-
-Just like the point in time snippets earlier in this tutorial, restoring from long-term backup retention uses the [Restore-AzureRmSqlDatabase](https://docs.microsoft.com/powershell/resourcemanager/azurerm.sql/v2.3.0/restore-azurermsqldatabase) cmdlet, except this time it uses the **-FromLongTermRetentionBackup** parameter (as opposed to the **-FromPointInTimeBackup** parameter used previously).
-
-```
-# Restore the most recent backup: $availableBackups[0]
-#$resourceGroupName = "{resource-group-name}"
-#$serverName = "{server-name}"
-$restoredDatabaseName = "{new-database-name}"
-$edition = "Basic"
-$performanceLevel = "Basic"
-
-$restoredDb = Restore-AzureRmSqlDatabase -FromLongTermRetentionBackup -ResourceId $availableBackups[0].Id -ResourceGroupName $resourceGroupName `
- -ServerName $serverName -TargetDatabaseName $restoredDatabaseName -Edition $edition -ServiceObjectiveName $performanceLevel
-$restoredDb
-```
-
-
-> [!NOTE]
-> From here, you can connect to the restored database using SQL Server Management Studio to perform needed tasks, such as to [extract a bit of data from the restored database to copy into the existing database or to delete the existing database and rename the restored database to the existing database name](sql-database-recovery-using-backups.md#point-in-time-restore).
-
-## Complete Azure PowerShell script to restore from a previous point in time, and to configure and restore from long-term backup retention using PowerShell
-
-> [!NOTE]
-> When attempting to restore the most recent backup at the end of this script, you will get a *Cannot index into a null array* exception if there is no backup in the vault.
-
-```
-# Sign in to Azure and set the subscription to work with
-########################################################
-
-$subscriptionId = "{subscription-id}"
-
-Add-AzureRmAccount
-Set-AzureRmContext -SubscriptionId $subscriptionId
-
-
-# User variables
-################
-
-$myResourceGroupName = "{resource-group-name}"
-$myServerName = "{server-name}"
-$myDatabaseToRestoreFromPointInTime = "{database-name}"
-$myLocalTimeToRestoreTo = "{12/08/2016 16:00:00}" # change to a valid restore point for your database
-$myNewDatabaseRestoredFromPointInTime = "{new-database-name}"
-
-$myRecoveryServiceVaultName = "{vault-name}"
-$myRetentionPolicyDurationType = "{duration-period}" # set to Years, Months, or Weeks
-$myRetentionPolicyDuration = {2}
-$myRetentionPolicyName = "{retention-policy-name}"
-$myDatabaseToRestoreFromLTR = "{database-name}"
-$myNewDatabaseRestoredFromLTR = "{new-database-name}"
-
-
-# Get available restore points for a specific database
-######################################################
-
-$resourceGroupName = $myResourceGroupName
-$serverName = $myServerName
-$databaseName = $myDatabaseToRestoreFromPointInTime
-
-
-$databaseToRestore = Get-AzureRmSqlDatabase -ResourceGroupName $resourceGroupName -ServerName $serverName -DatabaseName $databaseName
-
-$earliestRestorePoint = $databaseToRestore.EarliestRestoreDate.ToLocalTime()
-$latestRestorePoint = (Get-Date).AddMinutes(-6).ToLocalTime()
-
-Write-Host "'$databaseName' on '$serverName' can be restored to any point-in-time between '$earliestRestorePoint' thru '$latestRestorePoint'"
-
-
-# Restore a database to a previous point in time
-################################################
-
-$newRestoredDatabaseName = $myNewDatabaseRestoredFromPointInTime
-$localTimeToRestoreTo = $myLocalTimeToRestoreTo
-$restorePointInTime = (Get-Date $localTimeToRestoreTo).ToUniversalTime()
-$newDatabaseEdition = "Basic"
-$newDatabaseServiceLevel = "Basic"
-
-Write-Host "Restoring database '$databaseName' to its state at:"(Get-Date $restorePointInTime).ToLocalTime()", to a new database named '$newRestoredDatabaseName'."
-
-$restoredDb = Restore-AzureRmSqlDatabase -FromPointInTimeBackup -PointInTime $restorePointInTime -ResourceGroupName $resourceGroupName `
- -ServerName $serverName -TargetDatabaseName $newRestoredDatabaseName -Edition $newDatabaseEdition -ServiceObjectiveName $newDatabaseServiceLevel `
- -ResourceId $databaseToRestore.ResourceID
-
-$restoredDb
-
-
-
-# CONFIGURE LONG-TERM RETENTION
-
-# Create a recovery services vault
-##################################
-
-$resourceGroupName = $myResourceGroupName
-$serverName = $myServerName
-$serverLocation = (Get-AzureRmSqlServer -ServerName $serverName -ResourceGroupName $resourceGroupName).Location
-$recoveryServiceVaultName = $myRecoveryServiceVaultName
-
-$vault = New-AzureRmRecoveryServicesVault -Name $recoveryServiceVaultName -ResourceGroupName $resourceGroupName -Location $serverLocation 
-Set-AzureRmRecoveryServicesBackupProperties -BackupStorageRedundancy LocallyRedundant -Vault $vault
-$vault
-
-Set-AzureRmSqlServerBackupLongTermRetentionVault -ResourceGroupName $resourceGroupName -ServerName $serverName -ResourceId $vault.Id
-
-# Retrieve the default retention policy for the AzureSQLDatabase workload type
-##############################################################################
-
-$retentionPolicy = Get-AzureRmRecoveryServicesBackupRetentionPolicyObject -WorkloadType AzureSQLDatabase
-
-# Set the retention values
-$retentionPolicy.RetentionDurationType = $myRetentionPolicyDurationType
-$retentionPolicy.RetentionCount = $myRetentionPolicyDuration
-
-$retentionPolicyName = $myRetentionPolicyName
-
-# Set the vault context to the vault you are creating the policy for
-Set-AzureRmRecoveryServicesVaultContext -Vault $vault
-
-# Create the new policy
-$policy = New-AzureRmRecoveryServicesBackupProtectionPolicy -name $retentionPolicyName -WorkloadType AzureSQLDatabase -retentionPolicy $retentionPolicy
-$policy
-
-$policyState = "enabled"
-Set-AzureRmSqlDatabaseBackupLongTermRetentionPolicy -ResourceGroupName $resourceGroupName -ServerName $serverName -DatabaseName $databaseName -State $policyState -ResourceId $policy.Id
-
-
-$databaseNeedingRestore = $myDatabaseToRestoreFromLTR
-
-# Set the vault context to the vault we want to restore from
-Set-AzureRmRecoveryServicesVaultContext -Vault $vault
-
-# Get the container associated with your vault
-$container = Get-AzureRmRecoveryServicesBackupContainer -ContainerType AzureSQL -FriendlyName $vault.Name
-
-# Get the long-term retention metadata associated with a specific database
-$item = Get-AzureRmRecoveryServicesBackupItem -Container $container -WorkloadType AzureSQLDatabase -Name $databaseNeedingRestore
-
-
-# Get all available backups for the previously indicated database
-# Optionally, set the -StartDate and -EndDate parameters to return backups within a specific time period
-$availableBackups = Get-AzureRmRecoveryServicesBackupRecoveryPoint -Item $item
-$availableBackups
-###
-
-# This command restores the most recent backup: $availableBackups[0]
-$resourceGroupName = $myResourceGroupName
-$serverName = $myServerName
-$restoredDatabaseName = $myNewDatabaseRestoredFromLTR
-$edition = "Basic"
-$performanceLevel = "Basic"
-
-$restoredDbFromLtr = Restore-AzureRmSqlDatabase -FromLongTermRetentionBackup -ResourceId $availableBackups[0].Id -ResourceGroupName $resourceGroupName `
- -ServerName $serverName -TargetDatabaseName $restoredDatabaseName -Edition $edition -ServiceObjectiveName $performanceLevel
-
-$restoredDbFromLtr
-```
-
-## Next steps
-
-- To learn about service-generated automatic backups, see [automatic backups](sql-database-automated-backups.md)
-- To learn about long-term backup retention, see [long-term backup retention](sql-database-long-term-retention.md)
-- To learn about restoring from backups, see [restore from backup](sql-database-recovery-using-backups.md)
-=======
 redirect_url: /azure/sql-database/sql-database-sql-database-long-term-backup-retention-configure
---- 
->>>>>>> a42dbad0
+--- 