---
title: Export an Azure SQL database to a BACPAC file | Microsoft Docs
description: Export an Azure SQL database to a BACPAC file  using the Azure Portal
services: sql-database
documentationcenter: ''
author: CarlRabeler
manager: jhubbard
editor: ''

ms.assetid: 41d63a97-37db-4e40-b652-77c2fd1c09b7
ms.service: sql-database
ms.custom: move data
ms.devlang: NA
ms.date: 04/05/2017
ms.author: carlrab
ms.workload: data-management
ms.topic: article
ms.tgt_pltfrm: NA

---
# Export an Azure SQL database to a BACPAC file

<<<<<<< HEAD
This article discusses exporting an Azure SQL database to a [BACPAC](https://msdn.microsoft.com/library/ee210546.aspx#Anchor_4) file. 
=======
This article discusses exporting an Azure SQL database to a [BACPAC](https://msdn.microsoft.com/library/ee210546.aspx#Anchor_4) file. This article discusses using the following methods:
- The [Azure portal](https://portal.azure.com)
- the [SqlPackage](https://msdn.microsoft.com/library/hh550080.aspx) command-line utility
- the [New-AzureRmSqlDatabaseExport](https://docs.microsoft.com/powershell/resourcemanager/azurerm.sql/v2.7.0/new-azurermsqldatabaseexport) cmdlet
- the [Export a Data-tier Application](https://docs.microsoft.com/sql/relational-databases/data-tier-applications/export-a-data-tier-application) wizard in [SQL Server Management Studio](https://msdn.microsoft.com/library/ms174173.aspx).

> [!IMPORTANT] 
> Azure SQL Database Automated Export is now in preview and will be retired on March 1, 2017. Starting December 1, 2016, you will no longer be able to configure automated export on any SQL database. All your existing automated export jobs will continue to work until March 1, 2017. After December 1, 2016, you can use [long-term backup retention](sql-database-long-term-retention.md
) or [Azure Automation](https://github.com/Microsoft/azure-docs-pr/blob/2461f706f8fc1150e69312098640c0676206a531/articles/automation/automation-intro.md) to archive SQL databases periodically using PowerShell periodically according to a schedule of your choice. For a sample script, you can download the [sample PowerShell script](https://github.com/Microsoft/sql-server-samples/tree/master/samples/manage/azure-automation-automated-export) from Github.
>

> [!IMPORTANT] 
> Azure SQL Database Automated Export is now in preview and will be retired on March 1, 2017. Starting December 1, 2016, you will no longer be able to configure automated export on any SQL database. All your existing automated export jobs will continue to work until March 1, 2017. After December 1, 2016, you can use [long-term backup retention](sql-database-long-term-retention.md
) or [Azure Automation](https://github.com/Microsoft/azure-docs-pr/blob/2461f706f8fc1150e69312098640c0676206a531/articles/automation/automation-intro.md) to archive SQL databases periodically using PowerShell periodically according to a schedule of your choice. For a sample script, you can download the [sample PowerShell script](https://github.com/Microsoft/sql-server-samples/tree/master/samples/manage/azure-automation-automated-export) from Github.
>
>>>>>>> 3cf09cbd

## Overview

When you need to export a database for archiving or for moving to another platform, you can export the database schema and data to a BACPAC file. A BACPAC file is a ZIP file with an extension of BACPAC containing the metadata and data from a SQL Server database. A BACPAC file can be stored in Azure blob storage or in local storage in an on-premises location and later imported back into Azure SQL Database or into a SQL Server on-premises installation. 

> [!IMPORTANT]
> If you are exporting from SQL Server as a prelude to migration to Azure SQL Database, see [Migrate a SQL Server database to Azure SQL Database](sql-database-cloud-migrate.md).
> 

## Considerations

* For an export to be transactionally consistent, you must ensure either that no write activity is occurring during the export, or that you are exporting from a [transactionally consistent copy](sql-database-copy.md) of your Azure SQL database.
* If you are exporting to blob storage, the maximum size of a BACPAC file is 200 GB. To archive a larger BACPAC file, export to local storage.
* Exporting a BACPAC file to Azure premium storage using the methods discussed in this article is not supported.
* If the export operation from Azure SQL Database exceeds 20 hours, it may be canceled. To increase performance during export, you can:
  * Temporarily increase your service level.
  * Cease all read and write activity during the export.
  * Use a [clustered index](https://msdn.microsoft.com/library/ms190457.aspx) with non-null values on all large tables. Without clustered indexes, an export may fail if it takes longer than 6-12 hours. This is because the export service needs to complete a table scan to try to export entire table. A good way to determine if your tables are optimized for export is to run **DBCC SHOW_STATISTICS** and make sure that the *RANGE_HI_KEY* is not null and its value has good distribution. For details, see [DBCC SHOW_STATISTICS](https://msdn.microsoft.com/library/ms174384.aspx).

> [!NOTE]
> BACPACs are not intended to be used for backup and restore operations. Azure SQL Database automatically creates backups for every user database. For details, see [Business Continuity Overview](sql-database-business-continuity.md) and [SQL Database backups](sql-database-automated-backups.md).  
> 

## Azure portal

To export a database using the Azure portal, open the page for your database and click **Export** on the toolbar. Specify the *.bacpac filename, provide the Azure storage account and container for the export, and provide the credentials to connect to the source database.  

   ![Database export](./media/sql-database-export/database-export.png)

To monitor the progress of the export operation, open the page for the logical server containing the database being exported. Scroll down to **Operations** and then click **Import/Export** history.

## SQLPackage utility

To export a SQL database using the [SqlPackage](https://msdn.microsoft.com/library/hh550080.aspx) command-line utility, see [Export parameters and properties](https://msdn.microsoft.com/library/hh550080.aspx#Export Parameters and Properties). The SQLPackage utility ships with the latest versions of [SQL Server Management Studio](https://msdn.microsoft.com/library/mt238290.aspx) and [SQL Server Data Tools for Visual Studio](https://msdn.microsoft.com/library/mt204009.aspx), or you can download the latest version of [SqlPackage](https://www.microsoft.com/download/details.aspx?id=53876) directly from the Microsoft download center.

<<<<<<< HEAD
## SQL Server Management Studio

The newest versions of SQL Server Management Studio also provide a wizard to export an Azure SQL Database to a bacpac file. See [Export a Data-tier Application](https://docs.microsoft.com/sql/relational-databases/data-tier-applications/export-a-data-tier-application).

## PowerShell

Use the [New-AzureRmSqlDatabaseExport](https://docs.microsoft.com/powershell/resourcemanager/azurerm.sql/v2.7.0/new-azurermsqldatabaseexport) cmdlet to submit an export database request to the Azure SQL Database service. Depending on the size of your database, the export operation may take some time to complete.
=======
We recommend the use of the SQLPackage utility for scale and performance in most production environments. For a SQL Server Customer Advisory Team blog about migrating using BACPAC files, see [Migrating from SQL Server to Azure SQL Database using BACPAC Files](https://blogs.msdn.microsoft.com/sqlcat/2016/10/20/migrating-from-sql-server-to-azure-sql-database-using-bacpac-files/).

## SQL Server Management Studio

The newest versions of SQL Server Management Studio also provide a wizard to export an Azure SQL Database to a bacpac file. See the [Export a Data-tier Application](https://docs.microsoft.com/sql/relational-databases/data-tier-applications/export-a-data-tier-application).

## PowerShell

Use the [New-AzureRmSqlDatabaseImport](https://docs.microsoft.com/powershell/resourcemanager/azurerm.sql/v2.7.0/new-azurermsqldatabaseexport) cmdlet to submit an export database request to the Azure SQL Database service. Depending on the size of your database, the export operation may take some time to complete.
>>>>>>> 3cf09cbd

 ```powershell
 $exportRequest = New-AzureRmSqlDatabaseExport -ResourceGroupName $ResourceGroupName -ServerName $ServerName `
   -DatabaseName $DatabaseName -StorageKeytype $StorageKeytype -StorageKey $StorageKey -StorageUri $BacpacUri `
   -AdministratorLogin $creds.UserName -AdministratorLoginPassword $creds.Password
 ```

To check the status of the export request, use the [Get-AzureRmSqlDatabaseImportExportStatus](https://docs.microsoft.com/powershell/resourcemanager/azurerm.sql/v2.7.0/get-azurermsqldatabaseimportexportstatus) cmdlet. Running this immediately after the request usually returns **Status: InProgress**. When you see **Status: Succeeded** the export is complete.

```powershell
<<<<<<< HEAD
Get-AzureRmSqlDatabaseImportExportStatus -OperationStatusLink $exportRequest.OperationStatusLink
=======
$importStatus = Get-AzureRmSqlDatabaseImportExportStatus -OperationStatusLink $importRequest.OperationStatusLink
[Console]::Write("Exporting")
while ($importStatus.Status -eq "InProgress")
{
    $importStatus = Get-AzureRmSqlDatabaseImportExportStatus -OperationStatusLink $importRequest.OperationStatusLink
    [Console]::Write(".")
    Start-Sleep -s 10
}
[Console]::WriteLine("")
$importStatus
>>>>>>> 3cf09cbd
```

### Export SQL database example
The following example exports an existing Azure SQL database to a BACPAC and then shows how to check the status of the export operation.

To run the example, there are a few variables you need to replace with the specific values for your database and storage account. In the [Azure portal](https://portal.azure.com), browse to your storage account to get the storage account name, blob container name, and key value. You can find the key by clicking **Access keys** on your storage account blade.

Replace the following `VARIABLE-VALUES` with values for your specific Azure resources. The database name is the existing database you want to export.

```powershell
$subscriptionId = "YOUR AZURE SUBSCRIPTION ID"

Login-AzureRmAccount
Set-AzureRmContext -SubscriptionId $subscriptionId

# Database to export
$DatabaseName = "DATABASE-NAME"
$ResourceGroupName = "RESOURCE-GROUP-NAME"
$ServerName = "SERVER-NAME
$serverAdmin = "ADMIN-NAME"
$serverPassword = "ADMIN-PASSWORD" 
$securePassword = ConvertTo-SecureString -String $serverPassword -AsPlainText -Force
$creds = New-Object -TypeName System.Management.Automation.PSCredential -ArgumentList $serverAdmin, $securePassword

# Generate a unique filename for the BACPAC
$bacpacFilename = $DatabaseName + (Get-Date).ToString("yyyyMMddHHmm") + ".bacpac"

# Storage account info for the BACPAC
$BaseStorageUri = "https://STORAGE-NAME.blob.core.windows.net/BLOB-CONTAINER-NAME/"
$BacpacUri = $BaseStorageUri + $bacpacFilename
$StorageKeytype = "StorageAccessKey"
$StorageKey = "YOUR STORAGE KEY"

$exportRequest = New-AzureRmSqlDatabaseExport -ResourceGroupName $ResourceGroupName -ServerName $ServerName `
  -DatabaseName $DatabaseName -StorageKeytype $StorageKeytype -StorageKey $StorageKey -StorageUri $BacpacUri `
  -AdministratorLogin $creds.UserName -AdministratorLoginPassword $creds.Password

$exportRequest

# Check status of the export
Get-AzureRmSqlDatabaseImportExportStatus -OperationStatusLink $exportRequest.OperationStatusLink
```

## Next steps

<<<<<<< HEAD
* To learn about long-term backup retention of an Azure SQL database backup as an alternative to exported a database for archive purposes, see [Long-term backup retention](sql-database-long-term-retention.md)
* To learn about importing a BACPAC to a SQL Server database, see [Import a BACPCAC to a SQL Server database](https://msdn.microsoft.com/library/hh710052.aspx)
=======
* To learn about long-term backup retention of an Azure SQL database backup as an alternative to exported a database for archive purposes, see [Long-term backup retention](sql-database-long-term-retention.md).
- For a SQL Server Customer Advisory Team blog about migrating using BACPAC files, see [Migrating from SQL Server to Azure SQL Database using BACPAC Files](https://blogs.msdn.microsoft.com/sqlcat/2016/10/20/migrating-from-sql-server-to-azure-sql-database-using-bacpac-files/).
* To learn about importing a BACPAC to a SQL Server database, see [Import a BACPCAC to a SQL Server database](https://msdn.microsoft.com/library/hh710052.aspx).
>>>>>>> 3cf09cbd
* To learn about exporting a BACPAC from a SQL Server database, see [Export a Data-tier Application](https://docs.microsoft.com/sql/relational-databases/data-tier-applications/export-a-data-tier-application) and [Migrate your first database](sql-database-migrate-your-sql-server-database.md).<|MERGE_RESOLUTION|>--- conflicted
+++ resolved
@@ -20,9 +20,6 @@
 ---
 # Export an Azure SQL database to a BACPAC file
 
-<<<<<<< HEAD
-This article discusses exporting an Azure SQL database to a [BACPAC](https://msdn.microsoft.com/library/ee210546.aspx#Anchor_4) file. 
-=======
 This article discusses exporting an Azure SQL database to a [BACPAC](https://msdn.microsoft.com/library/ee210546.aspx#Anchor_4) file. This article discusses using the following methods:
 - The [Azure portal](https://portal.azure.com)
 - the [SqlPackage](https://msdn.microsoft.com/library/hh550080.aspx) command-line utility
@@ -38,7 +35,6 @@
 > Azure SQL Database Automated Export is now in preview and will be retired on March 1, 2017. Starting December 1, 2016, you will no longer be able to configure automated export on any SQL database. All your existing automated export jobs will continue to work until March 1, 2017. After December 1, 2016, you can use [long-term backup retention](sql-database-long-term-retention.md
 ) or [Azure Automation](https://github.com/Microsoft/azure-docs-pr/blob/2461f706f8fc1150e69312098640c0676206a531/articles/automation/automation-intro.md) to archive SQL databases periodically using PowerShell periodically according to a schedule of your choice. For a sample script, you can download the [sample PowerShell script](https://github.com/Microsoft/sql-server-samples/tree/master/samples/manage/azure-automation-automated-export) from Github.
 >
->>>>>>> 3cf09cbd
 
 ## Overview
 
@@ -74,15 +70,6 @@
 
 To export a SQL database using the [SqlPackage](https://msdn.microsoft.com/library/hh550080.aspx) command-line utility, see [Export parameters and properties](https://msdn.microsoft.com/library/hh550080.aspx#Export Parameters and Properties). The SQLPackage utility ships with the latest versions of [SQL Server Management Studio](https://msdn.microsoft.com/library/mt238290.aspx) and [SQL Server Data Tools for Visual Studio](https://msdn.microsoft.com/library/mt204009.aspx), or you can download the latest version of [SqlPackage](https://www.microsoft.com/download/details.aspx?id=53876) directly from the Microsoft download center.
 
-<<<<<<< HEAD
-## SQL Server Management Studio
-
-The newest versions of SQL Server Management Studio also provide a wizard to export an Azure SQL Database to a bacpac file. See [Export a Data-tier Application](https://docs.microsoft.com/sql/relational-databases/data-tier-applications/export-a-data-tier-application).
-
-## PowerShell
-
-Use the [New-AzureRmSqlDatabaseExport](https://docs.microsoft.com/powershell/resourcemanager/azurerm.sql/v2.7.0/new-azurermsqldatabaseexport) cmdlet to submit an export database request to the Azure SQL Database service. Depending on the size of your database, the export operation may take some time to complete.
-=======
 We recommend the use of the SQLPackage utility for scale and performance in most production environments. For a SQL Server Customer Advisory Team blog about migrating using BACPAC files, see [Migrating from SQL Server to Azure SQL Database using BACPAC Files](https://blogs.msdn.microsoft.com/sqlcat/2016/10/20/migrating-from-sql-server-to-azure-sql-database-using-bacpac-files/).
 
 ## SQL Server Management Studio
@@ -92,7 +79,6 @@
 ## PowerShell
 
 Use the [New-AzureRmSqlDatabaseImport](https://docs.microsoft.com/powershell/resourcemanager/azurerm.sql/v2.7.0/new-azurermsqldatabaseexport) cmdlet to submit an export database request to the Azure SQL Database service. Depending on the size of your database, the export operation may take some time to complete.
->>>>>>> 3cf09cbd
 
  ```powershell
  $exportRequest = New-AzureRmSqlDatabaseExport -ResourceGroupName $ResourceGroupName -ServerName $ServerName `
@@ -103,9 +89,6 @@
 To check the status of the export request, use the [Get-AzureRmSqlDatabaseImportExportStatus](https://docs.microsoft.com/powershell/resourcemanager/azurerm.sql/v2.7.0/get-azurermsqldatabaseimportexportstatus) cmdlet. Running this immediately after the request usually returns **Status: InProgress**. When you see **Status: Succeeded** the export is complete.
 
 ```powershell
-<<<<<<< HEAD
-Get-AzureRmSqlDatabaseImportExportStatus -OperationStatusLink $exportRequest.OperationStatusLink
-=======
 $importStatus = Get-AzureRmSqlDatabaseImportExportStatus -OperationStatusLink $importRequest.OperationStatusLink
 [Console]::Write("Exporting")
 while ($importStatus.Status -eq "InProgress")
@@ -116,7 +99,6 @@
 }
 [Console]::WriteLine("")
 $importStatus
->>>>>>> 3cf09cbd
 ```
 
 ### Export SQL database example
@@ -162,12 +144,7 @@
 
 ## Next steps
 
-<<<<<<< HEAD
-* To learn about long-term backup retention of an Azure SQL database backup as an alternative to exported a database for archive purposes, see [Long-term backup retention](sql-database-long-term-retention.md)
-* To learn about importing a BACPAC to a SQL Server database, see [Import a BACPCAC to a SQL Server database](https://msdn.microsoft.com/library/hh710052.aspx)
-=======
 * To learn about long-term backup retention of an Azure SQL database backup as an alternative to exported a database for archive purposes, see [Long-term backup retention](sql-database-long-term-retention.md).
 - For a SQL Server Customer Advisory Team blog about migrating using BACPAC files, see [Migrating from SQL Server to Azure SQL Database using BACPAC Files](https://blogs.msdn.microsoft.com/sqlcat/2016/10/20/migrating-from-sql-server-to-azure-sql-database-using-bacpac-files/).
 * To learn about importing a BACPAC to a SQL Server database, see [Import a BACPCAC to a SQL Server database](https://msdn.microsoft.com/library/hh710052.aspx).
->>>>>>> 3cf09cbd
 * To learn about exporting a BACPAC from a SQL Server database, see [Export a Data-tier Application](https://docs.microsoft.com/sql/relational-databases/data-tier-applications/export-a-data-tier-application) and [Migrate your first database](sql-database-migrate-your-sql-server-database.md).