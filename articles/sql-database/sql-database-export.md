---
title: Export a single or pooled an Azure SQL database to a BACPAC file | Microsoft Docs
description: Export an Azure SQL database to a BACPAC file  using the Azure portal
services: sql-database
ms.service: sql-database
ms.subservice: data-movement
ms.custom: 
ms.devlang: 
ms.topic: conceptual
author: CarlRabeler
ms.author: carlrab
ms.reviewer: carlrab
manager: craigg
ms.date: 02/18/2019
ms.topic: conceptual
---
# Export an Azure SQL database to a BACPAC file

When you need to export a database for archiving or for moving to another platform, you can export the database schema and data to a [BACPAC](https://msdn.microsoft.com/library/ee210546.aspx#Anchor_4) file. A BACPAC file is a ZIP file with an extension of BACPAC containing the metadata and data from a SQL Server database. A BACPAC file can be stored in Azure Blob storage or in local storage in an on-premises location and later imported back into Azure SQL Database or into a SQL Server on-premises installation.

## Considerations when exporting an Azure SQL database

- For an export to be transactionally consistent, you must ensure either that no write activity is occurring during the export, or that you are exporting from a [transactionally consistent copy](sql-database-copy.md) of your Azure SQL database.
- If you are exporting to blob storage, the maximum size of a BACPAC file is 200 GB. To archive a larger BACPAC file, export to local storage.
- Exporting a BACPAC file to Azure premium storage using the methods discussed in this article is not supported.
- If the export operation from Azure SQL Database exceeds 20 hours, it may be canceled. To increase performance during export, you can:

  - Temporarily increase your compute size.
  - Cease all read and write activity during the export.
  - Use a [clustered index](https://msdn.microsoft.com/library/ms190457.aspx) with non-null values on all large tables. Without clustered indexes, an export may fail if it takes longer than 6-12 hours. This is because the export service needs to complete a table scan to try to export entire table. A good way to determine if your tables are optimized for export is to run **DBCC SHOW_STATISTICS** and make sure that the *RANGE_HI_KEY* is not null and its value has good distribution. For details, see [DBCC SHOW_STATISTICS](https://msdn.microsoft.com/library/ms174384.aspx).

> [!NOTE]
> BACPACs are not intended to be used for backup and restore operations. Azure SQL Database automatically creates backups for every user database. For details, see [business continuity overview](sql-database-business-continuity.md) and [SQL Database backups](sql-database-automated-backups.md).

## Export to a BACPAC file using the Azure portal

> [!NOTE]
> [A managed instance](sql-database-managed-instance.md) does not currently support exporting a database to a BACPAC file using the Azure portal. To export a managed instance into a BACPAC file, use SQL Server Management Studio or SQLPackage.

1. To export a database using the [Azure portal](https://portal.azure.com), open the page for your database and click **Export** on the toolbar.

   ![Database export](./media/sql-database-export/database-export1.png)

2. Specify the BACPAC filename, select an existing Azure storage account and container for the export, and then provide the appropriate credentials for access to the source database.

    ![Database export](./media/sql-database-export/database-export2.png)

3. Click **OK**.

4. To monitor the progress of the export operation, open the page for the SQL Database server containing the database being exported. Under to **Settings** and then click **Import/Export history**.

   ![export history](./media/sql-database-export/export-history.png)

## Export to a BACPAC file using the SQLPackage utility

To export a SQL database using the [SqlPackage](https://docs.microsoft.com/sql/tools/sqlpackage) command-line utility, see [Export parameters and properties](https://docs.microsoft.com/sql/tools/sqlpackage#export-parameters-and-properties). The SQLPackage utility ships with the latest versions of [SQL Server Management Studio](https://msdn.microsoft.com/library/mt238290.aspx) and [SQL Server Data Tools for Visual Studio](https://msdn.microsoft.com/library/mt204009.aspx), or you can download the latest version of [SqlPackage](https://www.microsoft.com/download/details.aspx?id=53876) directly from the Microsoft download center.

We recommend the use of the SQLPackage utility for scale and performance in most production environments. For a SQL Server Customer Advisory Team blog about migrating using BACPAC files, see [Migrating from SQL Server to Azure SQL Database using BACPAC Files](https://blogs.msdn.microsoft.com/sqlcat/20../../migrating-from-sql-server-to-azure-sql-database-using-bacpac-files/).

This example shows how to export a database using SqlPackage.exe with Active Directory Universal Authentication:

```cmd
SqlPackage.exe /a:Export /tf:testExport.bacpac /scs:"Data Source=apptestserver.database.windows.net;Initial Catalog=MyDB;" /ua:True /tid:"apptest.onmicrosoft.com"
```

## Export to a BACPAC file using SQL Server Management Studio (SSMS)

The newest versions of SQL Server Management Studio provides a wizard to export an Azure SQL database to a BACPAC file. See the [Export a Data-tier Application](https://docs.microsoft.com/sql/relational-databases/data-tier-applications/export-a-data-tier-application).

## Export to a BACPAC file using PowerShell

<<<<<<< HEAD
> [!NOTE]
> [A managed instance](sql-database-managed-instance.md) does not currently support exporting a database to a BACPAC file using Azure PowerShell. To export a managed instance into a BACPAC file, use SQL Server Management Studio or SQLPackage.

Use the [New-AzureRmSqlDatabaseExport](/powershell/module/azurerm.sql/new-azurermsqldatabaseexport) cmdlet to submit an export database request to the Azure SQL Database service. Depending on the size of your database, the export operation may take some time to complete.
=======
[!INCLUDE [updated-for-az](../../includes/updated-for-az.md)]

Use the [New-AzSqlDatabaseExport](/powershell/module/az.sql/new-azsqldatabaseexport) cmdlet to submit an export database request to the Azure SQL Database service. Depending on the size of your database, the export operation may take some time to complete.
>>>>>>> 4601a914

```powershell
$exportRequest = New-AzSqlDatabaseExport -ResourceGroupName $ResourceGroupName -ServerName $ServerName `
  -DatabaseName $DatabaseName -StorageKeytype $StorageKeytype -StorageKey $StorageKey -StorageUri $BacpacUri `
  -AdministratorLogin $creds.UserName -AdministratorLoginPassword $creds.Password
```

To check the status of the export request, use the [Get-AzSqlDatabaseImportExportStatus](/powershell/module/az.sql/get-azsqldatabaseimportexportstatus) cmdlet. Running this immediately after the request usually returns **Status: InProgress**. When you see **Status: Succeeded** the export is complete.

```powershell
$exportStatus = Get-AzSqlDatabaseImportExportStatus -OperationStatusLink $exportRequest.OperationStatusLink
[Console]::Write("Exporting")
while ($exportStatus.Status -eq "InProgress")
{
    Start-Sleep -s 10
    $exportStatus = Get-AzSqlDatabaseImportExportStatus -OperationStatusLink $exportRequest.OperationStatusLink
    [Console]::Write(".")
}
[Console]::WriteLine("")
$exportStatus
```

## Next steps

<<<<<<< HEAD
- To learn about long-term backup retention of a single databases and pooled databases as an alternative to exported a database for archive purposes, see [Long-term backup retention](sql-database-long-term-retention.md). You can use SQL Agent jobs to schedule [copy-only database backups](https://docs.microsoft.com/sql/relational-databases/backup-restore/copy-only-backups-sql-server) as an alternative to long-term backup retention.
- For a SQL Server Customer Advisory Team blog about migrating using BACPAC files, see [Migrating from SQL Server to Azure SQL Database using BACPAC Files](https://blogs.msdn.microsoft.com/sqlcat/2016/10/20/migrating-from-sql-server-to-azure-sql-database-using-bacpac-files/).
=======
- To learn about long-term backup retention of an Azure SQL database backup as an alternative to exported a database for archive purposes, see [Long-term backup retention](sql-database-long-term-retention.md).
- For a SQL Server Customer Advisory Team blog about migrating using BACPAC files, see [Migrating from SQL Server to Azure SQL Database using BACPAC Files](https://blogs.msdn.microsoft.com/sqlcat/20../../migrating-from-sql-server-to-azure-sql-database-using-bacpac-files/).
>>>>>>> 4601a914
- To learn about importing a BACPAC to a SQL Server database, see [Import a BACPAC to a SQL Server database](https://msdn.microsoft.com/library/hh710052.aspx).
- To learn about exporting a BACPAC from a SQL Server database, see [Export a Data-tier Application](https://docs.microsoft.com/sql/relational-databases/data-tier-applications/export-a-data-tier-application)
- To learn about using the Data Migration Service to migrate a database, see [Migrate SQL Server to Azure SQL Database offline using DMS](../dms/tutorial-sql-server-to-azure-sql.md).
- If you are exporting from SQL Server as a prelude to migration to Azure SQL Database, see [Migrate a SQL Server database to Azure SQL Database](sql-database-single-database-migrate.md).
- To learn how to manage and share storage keys and shared access signatures securely, see [Azure Storage Security Guide](https://docs.microsoft.com/azure/storage/common/storage-security-guide).<|MERGE_RESOLUTION|>--- conflicted
+++ resolved
@@ -69,16 +69,10 @@
 
 ## Export to a BACPAC file using PowerShell
 
-<<<<<<< HEAD
 > [!NOTE]
 > [A managed instance](sql-database-managed-instance.md) does not currently support exporting a database to a BACPAC file using Azure PowerShell. To export a managed instance into a BACPAC file, use SQL Server Management Studio or SQLPackage.
 
-Use the [New-AzureRmSqlDatabaseExport](/powershell/module/azurerm.sql/new-azurermsqldatabaseexport) cmdlet to submit an export database request to the Azure SQL Database service. Depending on the size of your database, the export operation may take some time to complete.
-=======
-[!INCLUDE [updated-for-az](../../includes/updated-for-az.md)]
-
 Use the [New-AzSqlDatabaseExport](/powershell/module/az.sql/new-azsqldatabaseexport) cmdlet to submit an export database request to the Azure SQL Database service. Depending on the size of your database, the export operation may take some time to complete.
->>>>>>> 4601a914
 
 ```powershell
 $exportRequest = New-AzSqlDatabaseExport -ResourceGroupName $ResourceGroupName -ServerName $ServerName `
@@ -103,13 +97,8 @@
 
 ## Next steps
 
-<<<<<<< HEAD
 - To learn about long-term backup retention of a single databases and pooled databases as an alternative to exported a database for archive purposes, see [Long-term backup retention](sql-database-long-term-retention.md). You can use SQL Agent jobs to schedule [copy-only database backups](https://docs.microsoft.com/sql/relational-databases/backup-restore/copy-only-backups-sql-server) as an alternative to long-term backup retention.
 - For a SQL Server Customer Advisory Team blog about migrating using BACPAC files, see [Migrating from SQL Server to Azure SQL Database using BACPAC Files](https://blogs.msdn.microsoft.com/sqlcat/2016/10/20/migrating-from-sql-server-to-azure-sql-database-using-bacpac-files/).
-=======
-- To learn about long-term backup retention of an Azure SQL database backup as an alternative to exported a database for archive purposes, see [Long-term backup retention](sql-database-long-term-retention.md).
-- For a SQL Server Customer Advisory Team blog about migrating using BACPAC files, see [Migrating from SQL Server to Azure SQL Database using BACPAC Files](https://blogs.msdn.microsoft.com/sqlcat/20../../migrating-from-sql-server-to-azure-sql-database-using-bacpac-files/).
->>>>>>> 4601a914
 - To learn about importing a BACPAC to a SQL Server database, see [Import a BACPAC to a SQL Server database](https://msdn.microsoft.com/library/hh710052.aspx).
 - To learn about exporting a BACPAC from a SQL Server database, see [Export a Data-tier Application](https://docs.microsoft.com/sql/relational-databases/data-tier-applications/export-a-data-tier-application)
 - To learn about using the Data Migration Service to migrate a database, see [Migrate SQL Server to Azure SQL Database offline using DMS](../dms/tutorial-sql-server-to-azure-sql.md).
