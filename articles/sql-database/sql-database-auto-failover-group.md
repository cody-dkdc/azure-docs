--- conflicted
+++ resolved
@@ -11,11 +11,7 @@
 ms.author: sashan
 ms.reviewer: mathoma, carlrab
 manager: craigg
-<<<<<<< HEAD
-ms.date: 01/23/2019
-=======
 ms.date: 02/08/2019
->>>>>>> cdefc21f
 ---
 
 # Use auto-failover groups to enable transparent and coordinated failover of multiple databases
