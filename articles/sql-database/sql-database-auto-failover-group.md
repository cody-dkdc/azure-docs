--- conflicted
+++ resolved
@@ -11,20 +11,12 @@
 ms.author: sashan
 ms.reviewer: mathoma, carlrab
 manager: craigg
-<<<<<<< HEAD
-ms.date: 04/19/2019
-=======
 ms.date: 05/06/2019
->>>>>>> 6a383dfd
 ---
 
 # Use auto-failover groups to enable transparent and coordinated failover of multiple databases
 
-<<<<<<< HEAD
-Auto-failover groups is a SQL Database feature that allows you to manage replication and failover of a group of databases on a SQL Database server or all databases in a Managed Instance to another region (currently in public preview for Managed Instance). It uses the same underlying technology as [active geo-replication](sql-database-active-geo-replication.md). You can initiate failover manually or you can delegate it to the SQL Database service based on a user-defined policy. The latter option allows you to automatically recover multiple related databases in a secondary region after a catastrophic failure or other unplanned event that results in full or partial loss of the SQL Database service’s availability in the primary region. Additionally, you can use the readable secondary databases to offload read-only query workloads. Because auto-failover groups involve multiple databases, these databases must be configured on the primary server. Both primary and secondary servers for the databases in the failover group must be in the same subscription. Auto-failover groups support replication of all databases in the group to only one secondary server in a different region.
-=======
 Auto-failover groups is a SQL Database feature that allows you to manage replication and failover of a group of databases on a SQL Database server or all databases in a managed instance to another region. It uses the same underlying technology as [active geo-replication](sql-database-active-geo-replication.md). You can initiate failover manually or you can delegate it to the SQL Database service based on a user-defined policy. The latter option allows you to automatically recover multiple related databases in a secondary region after a catastrophic failure or other unplanned event that results in full or partial loss of the SQL Database service’s availability in the primary region. Additionally, you can use the readable secondary databases to offload read-only query workloads. Because auto-failover groups involve multiple databases, these databases must be configured on the primary server. Both primary and secondary servers for the databases in the failover group must be in the same subscription. Auto-failover groups support replication of all databases in the group to only one secondary server in a different region.
->>>>>>> 6a383dfd
 
 > [!NOTE]
 > When working with single or pooled databases on a SQL Database server and you want multiple secondaries in the same or different regions, use [active geo-replication](sql-database-active-geo-replication.md).
@@ -44,67 +36,30 @@
 ## Auto-failover group terminology and capabilities
 
 - **Failover group (FOG)**
-<<<<<<< HEAD
-
-  A failover group is a group of databases managed by a single SQL Database server or within a single managed instance that can fail over as a unit to another region in case all or some primary databases become unavailable due to an outage in the primary region.
-
-  - **SQL Database servers**
+
+  A failover group is a group of databases managed by a single SQL Database server or within a single managed instance that can fail over as a unit to another region in case all or some primary databases become unavailable due to an outage in the primary region. When created for managed instances, a failover group contains all user databases in the instance and therefore only one failover group can be configured on an instance.
+
+- **SQL Database servers**
 
      With SQL Database servers, some or all of the user databases on a single SQL Database server can be placed in a failover group. Also, a SQL Database server supports multiple failover groups on a single SQL Database server.
 
-  - **Managed Instances**
-  
-     With managed instance, a failover group contains all user databases in the Managed Instance and therefore a Managed Instance only supports a single failover group.
-
 - **Primary**
 
-  The SQL Database server or Managed Instance that hosts the primary databases in the failover group.
+  The SQL Database server or managed instance that hosts the primary databases in the failover group.
 
 - **Secondary**
 
-  The SQL Database server or Managed Instance that hosts the secondary databases in the failover group. The secondary cannot be in the same region as the primary.
-=======
-
-  A failover group is a group of databases managed by a single SQL Database server or within a single managed instance that can fail over as a unit to another region in case all or some primary databases become unavailable due to an outage in the primary region. When created for managed instances, a failover group contains all user databases in the instance and therefore only one failover group can be configured on an instance.
-
-- **SQL Database servers**
-
-     With SQL Database servers, some or all of the user databases on a single SQL Database server can be placed in a failover group. Also, a SQL Database server supports multiple failover groups on a single SQL Database server.
-
-- **Primary**
-
-  The SQL Database server or managed instance that hosts the primary databases in the failover group.
-
-- **Secondary**
-
   The SQL Database server or managed instance that hosts the secondary databases in the failover group. The secondary cannot be in the same region as the primary.
->>>>>>> 6a383dfd
 
 - **Adding single databases to failover group**
 
   You can put several single databases on the same SQL Database server into the same failover group. If you add a single database to the failover group, it automatically creates a secondary database using the same edition and compute size on secondary server.  You specified that server when the failover group was created. If you add a database that already has a secondary database in the secondary server, that geo-replication link is inherited by the group. When you add a database that already has a secondary database in a server that is not part of the failover group, a new secondary is created in the secondary server.
   
-<<<<<<< HEAD
-> [!IMPORTANT]
-  > In a Managed Instance, all user databases are replicated. You cannot pick a subset of user databases for replication in the failover group.
-
-- **Adding databases in elastic pool to failover group**
-
-  You can put all or several databases within an elastic pool into the same failover group. If the primary database is in an elastic pool, the secondary is automatically created in the elastic pool with the same name (secondary pool). You must ensure that the secondary server contains an elastic pool with the same exact name and enough free capacity to host the secondary databases that will be created by the failover group. If you add a database in the pool that already has a secondary database in the secondary pool, that geo-replication link is inherited by the group. When you add a database that already has a secondary database in a server that is not part of the failover group, a new secondary is created in the secondary pool.
-  
-  - **Failover group read-write listener**
-=======
   > [!IMPORTANT]
   > In a managed instance, all user databases are replicated. You cannot pick a subset of user databases for replication in the failover group.
->>>>>>> 6a383dfd
 
 - **Adding databases in elastic pool to failover group**
 
-<<<<<<< HEAD
-  - **SQL Database server DNS CNAME record for read-write listener**
-
-     On a SQL Database server, the DNS CNAME record for the failover group that points to the current primary's URL is formed as `<fog-name>.database.windows.net`.
-=======
   You can put all or several databases within an elastic pool into the same failover group. If the primary database is in an elastic pool, the secondary is automatically created in the elastic pool with the same name (secondary pool). You must ensure that the secondary server contains an elastic pool with the same exact name and enough free capacity to host the secondary databases that will be created by the failover group. If you add a database in the pool that already has a secondary database in the secondary pool, that geo-replication link is inherited by the group. When you add a database that already has a secondary database in a server that is not part of the failover group, a new secondary is created in the secondary pool.
   
 - **DNS zone**
@@ -113,31 +68,14 @@
   
   > [!NOTE]
   > A DNS zone ID is not required for failover groups created for SQL Database servers.
->>>>>>> 6a383dfd
 
 - **Failover group read-write listener**
 
-<<<<<<< HEAD
-     On a Managed Instance, the DNS CNAME record for the failover group that points to the current primary's URL is formed as `<fog-name>.zone_id.database.windows.net`.
+  A DNS CNAME record formed that points to the current primary's URL. It allows the read-write SQL applications to transparently reconnect to the primary database when the primary changes after failover. When the failover group is created on a SQL Database server, the DNS CNAME record for the listener URL is formed as `<fog-name>.database.windows.net`. When the failover group is created on a managed instance, the DNS CNAME record for the listener URL is formed as `<fog-name>.zone_id.database.windows.net`.
 
 - **Failover group read-only listener**
 
-  A DNS CNAME record formed that points to the read-only listener that points to the secondary's URL. It allows the read-only SQL applications to transparently connect to the secondary using the specified load-balancing rules.
-
-  - **SQL Database server DNS CNAME record for read-only listener**
-
-     On a SQL Database server, the DNS CNAME record for the read-only listener that points to the secondary's URL is formed as `'.secondary.database.windows.net`.
-
-  - **Managed Instance DNS CNAME record for read-only listener**
-
-     On a Managed Instance, the DNS CNAME record for the read-only listener that points to the secondary's URL is formed as `<fog-name>.zone_id.database.windows.net`.
-=======
-  A DNS CNAME record formed that points to the current primary's URL. It allows the read-write SQL applications to transparently reconnect to the primary database when the primary changes after failover. When the failover group is created on a SQL Database server, the DNS CNAME record for the listener URL is formed as `<fog-name>.database.windows.net`. When the failover group is created on a managed instance, the DNS CNAME record for the listener URL is formed as `<fog-name>.zone_id.database.windows.net`.
-
-- **Failover group read-only listener**
-
   A DNS CNAME record formed that points to the read-only listener that points to the secondary's URL. It allows the read-only SQL applications to transparently connect to the secondary using the specified load-balancing rules. When the failover group is created on a SQL Database server, the DNS CNAME record for the listener URL is formed as `<fog-name>.secondary.database.windows.net`. When the failover group is created on a managed instance, the DNS CNAME record for the listener URL is formed as `<fog-name>.zone_id.secondary.database.windows.net`.
->>>>>>> 6a383dfd
 
 - **Automatic failover policy**
 
@@ -250,11 +188,7 @@
 
 - **Use read-write listener for OLTP workload**
 
-<<<<<<< HEAD
-  When performing OLTP operations, use `<fog-name>.zone_id.database.windows.net` as the server URL and the connections are automatically directed to the primary. This URL does not change after the failover. The failover involves updating the DNS record, so the client connections are redirected to the new primary only after the client DNS cache is refreshed. Because the secondary instance shares the DNS zone with the primary, the client application will be able to re-connect to it using the same SAN certificate.
-=======
   When performing OLTP operations, use `<fog-name>.zone_id.database.windows.net` as the server URL and the connections are automatically directed to the primary. This URL does not change after the failover. The failover involves updating the DNS record, so the client connections are redirected to the new primary only after the client DNS cache is refreshed. Because the secondary instance shares the DNS zone with the primary, the client application will be able to reconnect to it using the same SAN certificate.
->>>>>>> 6a383dfd
 
 - **Connect directly to geo-replicated secondary for read-only queries**
 
@@ -332,11 +266,7 @@
 
 You can upgrade or downgrade a primary database to a different compute size (within the same service tier, not between General Purpose and Business Critical) without disconnecting any secondary databases. When upgrading, we recommend that you upgrade all of the secondary databases first, and then upgrade the primary. When downgrading, reverse the order: downgrade the primary first, and then downgrade all of the secondary databases. When you upgrade or downgrade the database to a different service tier, this recommendation is enforced.
 
-<<<<<<< HEAD
-This sequence is recommended specifically to avoid the problem where the secondary at a lower SKU gets overloaded and must be re-seeded during an upgrade or downgrade process. You could also avoid the problem by making the primary read-only, at the expense of impacting all read-write workloads against the primary. 
-=======
 This sequence is recommended specifically to avoid the problem where the secondary at a lower SKU gets overloaded and must be reseeded during an upgrade or downgrade process. You could also avoid the problem by making the primary read-only, at the expense of impacting all read-write workloads against the primary. 
->>>>>>> 6a383dfd
 
 > [!NOTE]
 > If you created secondary database as part of the failover group configuration it is not recommended to downgrade the secondary database. This is to ensure your data tier has sufficient capacity to process your regular workload after failover is activated.
