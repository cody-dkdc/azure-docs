--- conflicted
+++ resolved
@@ -13,11 +13,7 @@
 ms.tgt_pltfrm: na
 ms.devlang: dotnet
 ms.topic: article
-<<<<<<< HEAD
-ms.date: 11/27/2016
-=======
 ms.date: 11/28/2016
->>>>>>> 6cf77955
 ms.author: rickbyh;carlrab
 
 ---
@@ -74,15 +70,10 @@
 
 ## Next steps
 
-<<<<<<< HEAD
 - For a getting started tutorial, see [SQL Database tutorial: Create a server, a server-level firewall rule, a sample database, a database-level firewall rule and connect with SQL Server](sql-database-get-started.md).
 - For a getting started with security tutorial, see [Get started with security](sql-database-get-started-security.md)
 - For help in connecting to an Azure SQL database from open source or third-party applications, see [Client quick-start code samples to SQL Database](https://msdn.microsoft.com/library/azure/ee336282.aspx).
-=======
-For a tutorial on creating a database, see [Create a SQL database in minutes using the Azure portal](sql-database-get-started.md).   
-
-To understand how to create additional users who can connect to databases, see [SQL Database Authentication and Authorization: Granting Access](https://msdn.microsoft.com/library/azure/ee336235.aspx).
->>>>>>> 6cf77955
+- To understand how to create additional users who can connect to databases, see [SQL Database Authentication and Authorization: Granting Access](https://msdn.microsoft.com/library/azure/ee336235.aspx).
 
 ## Additional resources
 * [Securing your database](sql-database-security.md)   
