---
title: 'Migrate TDE certificate - Azure SQL Database Managed Instance | Microsoft Docs'
description: Migrate certificate protecting Database Encryption Key of a database with transparent Data Encryption to Azure SQL Database Managed Instance
services: sql-database
ms.service: sql-database
ms.subservice: security
ms.custom: 
ms.devlang: 
ms.topic: conceptual
author: MladjoA
ms.author: mlandzic
ms.reviewer: carlrab, jovanpop
manager: craigg
<<<<<<< HEAD
ms.date: 03/12/2019
=======
ms.date: 04/25/2019
>>>>>>> 6a383dfd
---

# Migrate certificate of TDE protected database to Azure SQL Database Managed Instance

When migrating a database protected by [Transparent Data Encryption](https://docs.microsoft.com/sql/relational-databases/security/encryption/transparent-data-encryption) to Azure SQL Database Managed Instance using native restore option, the corresponding certificate from the on-premises or IaaS SQL Server needs to be migrated before database restore. This article walks you through the process of manual migration of the certificate to Azure SQL Database Managed Instance:

> [!div class="checklist"]
> * Export certificate to a Personal Information Exchange (.pfx) file
> * Extract certificate from file to base-64 string
> * Upload it using PowerShell cmdlet

For an alternative option using fully managed service for seamless migration of both TDE protected database and corresponding certificate, see [How to migrate your on-premises database to Managed Instance using Azure Database Migration Service](../dms/tutorial-sql-server-to-managed-instance.md).

> [!IMPORTANT]
> Migrated certificate is used for restore of the TDE protected database only. Soon after restore is done, the migrated certificate gets replaced by a different protector, either service-managed certificate or asymmetric key from the key vault, depending on the type of the transparent data encryption you set on the instance.

## Prerequisites

[!INCLUDE [updated-for-az](../../includes/updated-for-az.md)]
> [!IMPORTANT]
> The PowerShell Azure Resource Manager module is still supported by Azure SQL Database, but all future development is for the Az.Sql module. For these cmdlets, see [AzureRM.Sql](https://docs.microsoft.com/powershell/module/AzureRM.Sql/). The arguments for the commands in the Az module and in the AzureRm modules are substantially identical.

To complete the steps in this article, you need the following prerequisites:

- [Pvk2Pfx](https://docs.microsoft.com/windows-hardware/drivers/devtest/pvk2pfx) command-line tool installed on the on-premises server or other computer with access to the certificate exported as a file. Pvk2Pfx tool is part of the [Enterprise Windows Driver Kit](https://docs.microsoft.com/windows-hardware/drivers/download-the-wdk), a standalone self-contained command-line environment.
- [Windows PowerShell](https://docs.microsoft.com/powershell/scripting/setup/installing-windows-powershell) version 5.0 or higher installed.
- Azure PowerShell module [installed and updated](https://docs.microsoft.com/powershell/azure/install-az-ps).
- [Az.Sql module](https://www.powershellgallery.com/packages/Az.Sql).
  Run the following commands in PowerShell to install/update the PowerShell module:

   ```powershell
   Install-Module -Name Az.Sql
   Update-Module -Name Az.Sql
   ```

## Export TDE certificate to a Personal Information Exchange (.pfx) file

The certificate can be exported directly from the source SQL Server, or from the certificate store if being kept there.

### Export certificate from the source SQL Server

Use the following steps to export certificate with SQL Server Management Studio and convert it into pfx format. Generic names *TDE_Cert* and *full_path* are being used for certificate and file names and paths through the steps. They should be replaced with the actual names.

1. In SSMS, open a new query window and connect to the source SQL Server.
2. Use the following script to list TDE protected databases and get the name of the certificate protecting encryption of the database to be migrated:

   ```sql
   USE master
   GO
   SELECT db.name as [database_name], cer.name as [certificate_name]
   FROM sys.dm_database_encryption_keys dek
   LEFT JOIN sys.certificates cer
   ON dek.encryptor_thumbprint = cer.thumbprint
   INNER JOIN sys.databases db
   ON dek.database_id = db.database_id
   WHERE dek.encryption_state = 3
   ```

   ![list of TDE certificates](./media/sql-database-managed-instance-migrate-tde-certificate/onprem-certificate-list.png)

3. Execute the following script to export the certificate to a pair of files (.cer and .pvk), keeping the public and private key information:

   ```sql
   USE master
   GO
   BACKUP CERTIFICATE TDE_Cert
   TO FILE = 'c:\full_path\TDE_Cert.cer'
   WITH PRIVATE KEY (
     FILE = 'c:\full_path\TDE_Cert.pvk',
     ENCRYPTION BY PASSWORD = '<SomeStrongPassword>'
   )
   ```

   ![backup TDE certificate](./media/sql-database-managed-instance-migrate-tde-certificate/backup-onprem-certificate.png)

4. Use PowerShell console to copy certificate information from a pair of newly created files to a Personal Information Exchange (.pfx) file, using Pvk2Pfx tool:

   ```powershell
   .\pvk2pfx -pvk c:/full_path/TDE_Cert.pvk  -pi "<SomeStrongPassword>" -spc c:/full_path/TDE_Cert.cer -pfx c:/full_path/TDE_Cert.pfx
   ```

### Export certificate from certificate store

If certificate is kept in SQL Server’s local machine certificate store, it can be exported using the following steps:

1. Open PowerShell console and execute the following command to open Certificates snap-in of Microsoft Management Console:

   ```powershell
   certlm
   ```

2. In the Certificates MMC snap-in expand the path Personal -> Certificates to see the list of certificates

3. Right click certificate and click Export…

4. Follow the wizard to export certificate and private key to a Personal Information Exchange format

## Upload certificate to Azure SQL Database Managed Instance using Azure PowerShell cmdlet

1. Start with preparation steps in PowerShell:

   ```powershell
   # Import the module into the PowerShell session
   Import-Module Az
   # Connect to Azure with an interactive dialog for sign-in
   Connect-AzAccount
   # List subscriptions available and copy id of the subscription target Managed Instance belongs to
   Get-AzSubscription
   # Set subscription for the session (replace Guid_Subscription_Id with actual subscription id)
   Select-AzSubscription Guid_Subscription_Id
   ```

2. Once all preparation steps are done, run the following commands to upload base-64 encoded certificate to the target Managed Instance:

   ```powershell
   $fileContentBytes = Get-Content 'C:/full_path/TDE_Cert.pfx' -Encoding Byte
   $base64EncodedCert = [System.Convert]::ToBase64String($fileContentBytes)
   $securePrivateBlob = $base64EncodedCert  | ConvertTo-SecureString -AsPlainText -Force
   $password = "SomeStrongPassword"
   $securePassword = $password | ConvertTo-SecureString -AsPlainText -Force
   Add-AzSqlManagedInstanceTransparentDataEncryptionCertificate -ResourceGroupName "<ResourceGroupName>" -ManagedInstanceName "<ManagedInstanceName>" -PrivateBlob $securePrivateBlob -Password $securePassword
   ```

The certificate is now available to the specified Managed Instance and backup of corresponding TDE protected database can be restored successfully.

## Next steps

In this article, you learned how to migrate certificate protecting encryption key of database with Transparent Data Encryption, from the on-premises or IaaS SQL Server to Azure SQL Database Managed Instance.

See [Restore a database backup to an Azure SQL Database Managed Instance](sql-database-managed-instance-get-started-restore.md) to learn how to restore a database backup to an Azure SQL Database Managed Instance.<|MERGE_RESOLUTION|>--- conflicted
+++ resolved
@@ -11,11 +11,7 @@
 ms.author: mlandzic
 ms.reviewer: carlrab, jovanpop
 manager: craigg
-<<<<<<< HEAD
-ms.date: 03/12/2019
-=======
 ms.date: 04/25/2019
->>>>>>> 6a383dfd
 ---
 
 # Migrate certificate of TDE protected database to Azure SQL Database Managed Instance
