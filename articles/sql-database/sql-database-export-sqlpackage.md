---
<<<<<<< HEAD
title: 'SqlPackage: Export a SQL Server database to a BACPAC file (Azure) | Microsoft Docs'
description: his article shows how to export a SQL Server database to a BACPAC file using the SqlPackage command-line utility.
keywords: Microsoft Azure SQL Database, database migration, export database, export BACPAC file, sqlpackage
services: sql-database
documentationcenter: ''
author: CarlRabeler
manager: jhubbard
editor: ''

ms.assetid: 7b9541c5-5590-4c70-ad36-73007389f6dc
ms.service: sql-database
ms.custom: migrate and move
ms.devlang: NA
ms.topic: article
ms.tgt_pltfrm: NA
ms.workload: sqldb-migrate
ms.date: 02/07/2017
ms.author: carlrab

---
# Export an Azure SQL database or a SQL Server database to a BACPAC file using SqlPackage

This article shows how to export an Azure SQL database or a SQL Server database to a BACPAC file using the [SqlPackage](https://msdn.microsoft.com/library/hh550080.aspx) command-line utility. This utility ships with the latest versions of [SQL Server Management Studio](https://msdn.microsoft.com/library/mt238290.aspx) and [SQL Server Data Tools for Visual Studio](https://msdn.microsoft.com/library/mt204009.aspx), or you can download the latest version of [SqlPackage](https://www.microsoft.com/download/details.aspx?id=53876) directly from the Microsoft download center.

For an overview of exporting to a BACPAC file, see [Export to a BACPAC](sql-database-export.md).

> [!NOTE]
> You can also export your Azure SQL database file to a BACPAC file using the [Azure portal](sql-database-export-portal.md), [SQL Server Management Studio](sql-database-export-ssms.md), or [PowerShell](sql-database-export-powershell.md).
>

## SQLPackage utility

1. Open a command prompt and change a directory containing the sqlpackage.exe command-line utility - this utility ships with both Visual Studio and SQL Server. Use search on your computer to find the path in your environment.
2. Execute the following sqlpackage.exe command with the following arguments for your environment:
   
    ```
    sqlpackage.exe /Action:Export /ssn:< server_name > /sdn:< database_name > /tf:< target_file >
    ```
   
   | Argument | Description |
   | --- | --- |
   | < server_name > |source server name |
   | < database_name > |source database name |
   | < target_file > |file name and location for BACPAC file |
   |||
   
## Next steps

* To learn about importing a BACPAC using SQLPackage, see [Import a BACPAC to Azure SQL Database using SqlPackage](sql-database-import-sqlpackage.md)
* To learn about importing a BACPAC using the Azure portal, see [Import a BACPAC to Azure SQL Database using the Azure portal](sql-database-import-portal.md)
* To learn about importing a BACPAC using PowerShell, see [Import a BACPAC to Azure SQL Database using PowerShell](scripts/sql-database-import-from-bacpac-powershell.md)
* For a discussion of the entire SQL Server database migration process, including performance recommendations, see [Migrate a SQL Server database to Azure SQL Database](sql-database-cloud-migrate.md).
* To learn about long-term backup retention of an Azure SQL database backup as an alternative to exported a database for archive purposes, see [Long term backup retention](sql-database-long-term-retention.md)
* To learn about importing a BACPAC to a SQL Server database, see [Import a BACPCAC to a SQL Server database](https://msdn.microsoft.com/library/hh710052.aspx)

=======
redirect_url: /azure/sql-database/sql-database-export
--- 
>>>>>>> a42dbad0
<|MERGE_RESOLUTION|>--- conflicted
+++ resolved
@@ -1,61 +1,3 @@
 ---
-<<<<<<< HEAD
-title: 'SqlPackage: Export a SQL Server database to a BACPAC file (Azure) | Microsoft Docs'
-description: his article shows how to export a SQL Server database to a BACPAC file using the SqlPackage command-line utility.
-keywords: Microsoft Azure SQL Database, database migration, export database, export BACPAC file, sqlpackage
-services: sql-database
-documentationcenter: ''
-author: CarlRabeler
-manager: jhubbard
-editor: ''
-
-ms.assetid: 7b9541c5-5590-4c70-ad36-73007389f6dc
-ms.service: sql-database
-ms.custom: migrate and move
-ms.devlang: NA
-ms.topic: article
-ms.tgt_pltfrm: NA
-ms.workload: sqldb-migrate
-ms.date: 02/07/2017
-ms.author: carlrab
-
----
-# Export an Azure SQL database or a SQL Server database to a BACPAC file using SqlPackage
-
-This article shows how to export an Azure SQL database or a SQL Server database to a BACPAC file using the [SqlPackage](https://msdn.microsoft.com/library/hh550080.aspx) command-line utility. This utility ships with the latest versions of [SQL Server Management Studio](https://msdn.microsoft.com/library/mt238290.aspx) and [SQL Server Data Tools for Visual Studio](https://msdn.microsoft.com/library/mt204009.aspx), or you can download the latest version of [SqlPackage](https://www.microsoft.com/download/details.aspx?id=53876) directly from the Microsoft download center.
-
-For an overview of exporting to a BACPAC file, see [Export to a BACPAC](sql-database-export.md).
-
-> [!NOTE]
-> You can also export your Azure SQL database file to a BACPAC file using the [Azure portal](sql-database-export-portal.md), [SQL Server Management Studio](sql-database-export-ssms.md), or [PowerShell](sql-database-export-powershell.md).
->
-
-## SQLPackage utility
-
-1. Open a command prompt and change a directory containing the sqlpackage.exe command-line utility - this utility ships with both Visual Studio and SQL Server. Use search on your computer to find the path in your environment.
-2. Execute the following sqlpackage.exe command with the following arguments for your environment:
-   
-    ```
-    sqlpackage.exe /Action:Export /ssn:< server_name > /sdn:< database_name > /tf:< target_file >
-    ```
-   
-   | Argument | Description |
-   | --- | --- |
-   | < server_name > |source server name |
-   | < database_name > |source database name |
-   | < target_file > |file name and location for BACPAC file |
-   |||
-   
-## Next steps
-
-* To learn about importing a BACPAC using SQLPackage, see [Import a BACPAC to Azure SQL Database using SqlPackage](sql-database-import-sqlpackage.md)
-* To learn about importing a BACPAC using the Azure portal, see [Import a BACPAC to Azure SQL Database using the Azure portal](sql-database-import-portal.md)
-* To learn about importing a BACPAC using PowerShell, see [Import a BACPAC to Azure SQL Database using PowerShell](scripts/sql-database-import-from-bacpac-powershell.md)
-* For a discussion of the entire SQL Server database migration process, including performance recommendations, see [Migrate a SQL Server database to Azure SQL Database](sql-database-cloud-migrate.md).
-* To learn about long-term backup retention of an Azure SQL database backup as an alternative to exported a database for archive purposes, see [Long term backup retention](sql-database-long-term-retention.md)
-* To learn about importing a BACPAC to a SQL Server database, see [Import a BACPCAC to a SQL Server database](https://msdn.microsoft.com/library/hh710052.aspx)
-
-=======
 redirect_url: /azure/sql-database/sql-database-export
---- 
->>>>>>> a42dbad0
+--- 