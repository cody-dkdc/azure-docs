--- conflicted
+++ resolved
@@ -1,182 +1,175 @@
-<properties 
-	pageTitle="Connect to SQL Database: Best Practices | Microsoft Azure" 
-	description="A starting point topic that gathers together links and best practice recommendations for client programs that connect to Azure SQL Database from technologies such as ADO.NET and PHP." 
-	services="sql-database" 
-	documentationCenter="" 
-	authors="MightyPen" 
-	manager="jeffreyg" 
-	editor=""/>
-
-
-<tags 
-	ms.service="sql-database" 
-	ms.workload="data-management" 
-	ms.tgt_pltfrm="na" 
-	ms.devlang="na" 
-	ms.topic="article" 
-<<<<<<< HEAD
-	ms.date="09/15/2015" 
-=======
-	ms.date="11/13/2015" 
->>>>>>> 08be3281
-	ms.author="genemi"/>
-
-
-# Connecting to SQL Database: Best Practices and Design Guidelines
-
-
-This topic is a good place to get started with client connectivity to Azure SQL Database. It provides links to code samples for various technologies that you can use to connect to and interact with SQL Database. The technologies include Enterprise Library, JDBC, PHP, and several more. The information provided applies regardless of which specific technology you use to connect to SQL Database.
-
-
-<a id="a-tech-independent-recommend" name="a-tech-independent-recommend"></a>
-
-## Technology-independent recommendations
-
-
-- [Guidelines for Connecting to Azure SQL Database Programmatically](http://msdn.microsoft.com/library/azure/ee336282.aspx) - discussions include the following:
- - [Ports and Firewalls](sql-database-configure-firewall-settings.md)
- - Connection strings
-- [Azure SQL Database Resource Management](http://msdn.microsoft.com/library/azure/dn338083.aspx) - discussions include the following:
- - Resource governance
- - Enforcement of limits
- - Throttling
-
-
-<a id="b-authentication-recommend" name="b-authentication-recommend"></a>
-
-## Authentication recommendations
-
-
-- Use Azure SQL Database authentication, not Windows authentication which is not available in Azure SQL Database.
-- Specify a particular database, instead of defaulting to the *master* database.
- - You cannot use the Transact-SQL **USE myDatabaseName;** statement on SQL Database to switch to another database.
-
-
-### Contained users
-
-
-You have choices when adding a person as a user to your SQL Database:
-
-- Add a *login* with a password to the **master** database, and then add a corresponding *user* to one or more other databases on the same server.
-
-- Add a *contained user* with a password to one or more databases, and no link to any *login* in **master**.
-
-
-The contained user approach has advantages and disadvantages:
-
-- Advantage is that a database can easily be moved from one Azure SQL Database server to another, when all users in the database are contained users.
-
-- Disadvantage is the greater difficulty in routine administration. For example:
- - It is more challenging to drop several contained users than it is to drop one login.
- - A person who is a contained user in several databases might have more passwords to remember or update.
-
-
-Further information is given in - [Contained Database Users - Making Your Database Portable](http://msdn.microsoft.com/library/ff929188.aspx).
-
-
-<a id="c-connection-recommend" name="c-connection-recommend"></a>
-
-## Connection recommendations
-
-
-- In your client connection logic, override the default timeout to be 30 seconds.
- - The default of 15 seconds is too short for connections that depend on the internet.
-
-
-- On the computer that hosts your client program, ensure the firewall allows outgoing TCP communication on port 1433.
-
-
-- If your client program connects to SQL Database V12 while your client runs on an Azure virtual machine (VM), you must open the port ranges 11000-11999 and 14000-14999 on the VM. Click [here](sql-database-develop-direct-route-ports-adonet-v12.md) for details.
-
-
-- If your client program connects to SQL Database V12 while your client runs on an Azure virtual machine (VM), you must open the port ranges 11000-11999 and 14000-14999 on the VM. Click [here](sql-database-develop-direct-route-ports-adonet-v12.md) for details.
-
-
-- To handle *transient faults*, add [*retry* logic](#TransientFaultsAndRetryLogicGm) to your client programs that interact with Azure SQL Database.
-
-
-### Connection pool
-
-
-If you are using a [connection pool](http://msdn.microsoft.com/library/8xx3tyca.aspx), close the connection the instant your program is not actively using it, and is not preparing to reuse it.
-
-Unless your program will reuse the connection for another operation immediately and without pause, we recommend the following pattern:
-
-- Open a connection.
-- Do one operation through the connection.
-- Close the connection.
-
-
-### Ports other than just 1433 in V12
-
-
-Client connections to Azure SQL Database V12 sometimes bypass the proxy and interact directly with the database. Ports other than 1433 become important. For details see:<br/>
-[Ports beyond 1433 for ADO.NET 4.5 and SQL Database V12](sql-database-develop-direct-route-ports-adonet-v12.md)
-
-
-The next section has more to say about retry logic and transient fault handling.
-
-
-
-<a name="TransientFaultsAndRetryLogicGm" id="TransientFaultsAndRetryLogicGm"></a>
-
-&nbsp;
-
-## Transient faults and retry logic
-
-
-The Azure system has the ability to dynamically reconfigure servers when heavy workloads arise in the SQL Database service.
-
-However, a reconfiguration might cause your client program to lose its connection to SQL Database. This error is called a *transient fault*.
-
-If your client program has retry logic, it can try to reestablish a connection after giving the transient fault time to correct itself.
-
-We recommend that you delay for 5 seconds before your first retry. Retrying after a delay shorter than 5 seconds risks overwhelming the cloud service. For each subsequent retry the delay should grow exponentially, up to a maximum of 60 seconds.
-
-A discussion of the *blocking period* for clients that use ADO.NET is available in [SQL Server Connection Pooling (ADO.NET)](http://msdn.microsoft.com/library/8xx3tyca.aspx).
-
-
-For code samples that illustrate retry logic, see:
-- [Client quick-start code samples to SQL Database](sql-database-develop-quick-start-client-code-samples.md)
-
-
-### Error numbers for transient faults
-
-
-When any error occurs with SQL Database, an [SqlException](http://msdn.microsoft.com/library/system.data.sqlclient.sqlexception.aspx) is thrown. The **SqlException** contains a numeric error code in its **Number** property. If the error code identifies a transient error, your program should retry the call.
-
-
-- [Error messages for SQL Database client programs](sql-database-develop-error-messages.md#bkmk_connection_errors)
- - Its **Transient Errors, Connection-Loss Errors** section is a list of the transient errors that warrant an automatic retry.
- - For example, retry if the error number 40613 occurs, which says something similar to<br/>*Database 'mydatabase' on server 'theserver' is not currently available.*
-
-
-For further information see:
-- [Azure SQL Database Development: How-to Topics](http://msdn.microsoft.com/library/azure/ee621787.aspx)
-- [Troubleshoot connection problems to Azure SQL Database](http://support.microsoft.com/kb/2980233/)
-
-
-<a id="e-technologies" name="e-technologies"></a>
-
-## Technologies
-
-
-The following topics contains links to code samples for several languages and driver technologies that you can use to connect to Azure SQL Database from your client program.
-
-
-Various code samples are given for clients that run on both Windows, Linux, and Mac OS X.
-
-
-**General samples:** There are [code samples](sql-database-develop-quick-start-client-code-samples.md) for a variety of programming languages, including PHP, Python, Node.js, and .NET CSharp. Also, samples are given for clients that run on Windows, Linux, and Mac OS X.
-
-
-**Elastic scale:** For information about connectivity to Elastic Scale databases, see:
-
-- [Get Started with Azure SQL Database Elastic Scale Preview](sql-database-elastic-scale-get-started.md)
-- [Data dependent routing](sql-database-elastic-scale-data-dependent-routing.md)
-
-
-**Driver libraries:** For information about connection driver libraries, including recommended versions, see:
-
-- [Connection Libraries for SQL Database and SQL Server](sql-database-libraries.md)
-
+<properties 
+	pageTitle="Connect to SQL Database: Best Practices | Microsoft Azure" 
+	description="A starting point topic that gathers together links and best practice recommendations for client programs that connect to Azure SQL Database from technologies such as ADO.NET and PHP." 
+	services="sql-database" 
+	documentationCenter="" 
+	authors="MightyPen" 
+	manager="jeffreyg" 
+	editor=""/>
+
+
+<tags 
+	ms.service="sql-database" 
+	ms.workload="data-management" 
+	ms.tgt_pltfrm="na" 
+	ms.devlang="na" 
+	ms.topic="article" 
+	ms.date="11/13/2015" 
+	ms.author="genemi"/>
+
+
+# Connecting to SQL Database: Best Practices and Design Guidelines
+
+
+This topic is a good place to get started with client connectivity to Azure SQL Database. It provides links to code samples for various technologies that you can use to connect to and interact with SQL Database. The technologies include Enterprise Library, JDBC, PHP, and several more. The information provided applies regardless of which specific technology you use to connect to SQL Database.
+
+
+<a id="a-tech-independent-recommend" name="a-tech-independent-recommend"></a>
+
+## Technology-independent recommendations
+
+
+- [Guidelines for Connecting to Azure SQL Database Programmatically](http://msdn.microsoft.com/library/azure/ee336282.aspx) - discussions include the following:
+ - [Ports and Firewalls](sql-database-configure-firewall-settings.md)
+ - Connection strings
+- [Azure SQL Database Resource Management](http://msdn.microsoft.com/library/azure/dn338083.aspx) - discussions include the following:
+ - Resource governance
+ - Enforcement of limits
+ - Throttling
+
+
+<a id="b-authentication-recommend" name="b-authentication-recommend"></a>
+
+## Authentication recommendations
+
+
+- Use Azure SQL Database authentication, not Windows authentication which is not available in Azure SQL Database.
+- Specify a particular database, instead of defaulting to the *master* database.
+ - You cannot use the Transact-SQL **USE myDatabaseName;** statement on SQL Database to switch to another database.
+
+
+### Contained users
+
+
+You have choices when adding a person as a user to your SQL Database:
+
+- Add a *login* with a password to the **master** database, and then add a corresponding *user* to one or more other databases on the same server.
+
+- Add a *contained user* with a password to one or more databases, and no link to any *login* in **master**.
+
+
+The contained user approach has advantages and disadvantages:
+
+- Advantage is that a database can easily be moved from one Azure SQL Database server to another, when all users in the database are contained users.
+
+- Disadvantage is the greater difficulty in routine administration. For example:
+ - It is more challenging to drop several contained users than it is to drop one login.
+ - A person who is a contained user in several databases might have more passwords to remember or update.
+
+
+Further information is given in - [Contained Database Users - Making Your Database Portable](http://msdn.microsoft.com/library/ff929188.aspx).
+
+
+<a id="c-connection-recommend" name="c-connection-recommend"></a>
+
+## Connection recommendations
+
+
+- In your client connection logic, override the default timeout to be 30 seconds.
+ - The default of 15 seconds is too short for connections that depend on the internet.
+
+
+- On the computer that hosts your client program, ensure the firewall allows outgoing TCP communication on port 1433.
+
+
+- If your client program connects to SQL Database V12 while your client runs on an Azure virtual machine (VM), you must open the port ranges 11000-11999 and 14000-14999 on the VM. Click [here](sql-database-develop-direct-route-ports-adonet-v12.md) for details.
+
+
+- To handle *transient faults*, add [*retry* logic](#TransientFaultsAndRetryLogicGm) to your client programs that interact with Azure SQL Database.
+
+
+### Connection pool
+
+
+If you are using a [connection pool](http://msdn.microsoft.com/library/8xx3tyca.aspx), close the connection the instant your program is not actively using it, and is not preparing to reuse it.
+
+Unless your program will reuse the connection for another operation immediately and without pause, we recommend the following pattern:
+
+- Open a connection.
+- Do one operation through the connection.
+- Close the connection.
+
+
+### Ports other than just 1433 in V12
+
+
+Client connections to Azure SQL Database V12 sometimes bypass the proxy and interact directly with the database. Ports other than 1433 become important. For details see:<br/>
+[Ports beyond 1433 for ADO.NET 4.5 and SQL Database V12](sql-database-develop-direct-route-ports-adonet-v12.md)
+
+
+The next section has more to say about retry logic and transient fault handling.
+
+
+
+<a name="TransientFaultsAndRetryLogicGm" id="TransientFaultsAndRetryLogicGm"></a>
+
+&nbsp;
+
+## Transient faults and retry logic
+
+
+The Azure system has the ability to dynamically reconfigure servers when heavy workloads arise in the SQL Database service.
+
+However, a reconfiguration might cause your client program to lose its connection to SQL Database. This error is called a *transient fault*.
+
+If your client program has retry logic, it can try to reestablish a connection after giving the transient fault time to correct itself.
+
+We recommend that you delay for 5 seconds before your first retry. Retrying after a delay shorter than 5 seconds risks overwhelming the cloud service. For each subsequent retry the delay should grow exponentially, up to a maximum of 60 seconds.
+
+A discussion of the *blocking period* for clients that use ADO.NET is available in [SQL Server Connection Pooling (ADO.NET)](http://msdn.microsoft.com/library/8xx3tyca.aspx).
+
+
+For code samples that illustrate retry logic, see:
+- [Client quick-start code samples to SQL Database](sql-database-develop-quick-start-client-code-samples.md)
+
+
+### Error numbers for transient faults
+
+
+When any error occurs with SQL Database, an [SqlException](http://msdn.microsoft.com/library/system.data.sqlclient.sqlexception.aspx) is thrown. The **SqlException** contains a numeric error code in its **Number** property. If the error code identifies a transient error, your program should retry the call.
+
+
+- [Error messages for SQL Database client programs](sql-database-develop-error-messages.md#bkmk_connection_errors)
+ - Its **Transient Errors, Connection-Loss Errors** section is a list of the transient errors that warrant an automatic retry.
+ - For example, retry if the error number 40613 occurs, which says something similar to<br/>*Database 'mydatabase' on server 'theserver' is not currently available.*
+
+
+For further information see:
+- [Azure SQL Database Development: How-to Topics](http://msdn.microsoft.com/library/azure/ee621787.aspx)
+- [Troubleshoot connection problems to Azure SQL Database](http://support.microsoft.com/kb/2980233/)
+
+
+<a id="e-technologies" name="e-technologies"></a>
+
+## Technologies
+
+
+The following topics contains links to code samples for several languages and driver technologies that you can use to connect to Azure SQL Database from your client program.
+
+
+Various code samples are given for clients that run on both Windows, Linux, and Mac OS X.
+
+
+**General samples:** There are [code samples](sql-database-develop-quick-start-client-code-samples.md) for a variety of programming languages, including PHP, Python, Node.js, and .NET CSharp. Also, samples are given for clients that run on Windows, Linux, and Mac OS X.
+
+
+**Elastic scale:** For information about connectivity to Elastic Scale databases, see:
+
+- [Get Started with Azure SQL Database Elastic Scale Preview](sql-database-elastic-scale-get-started.md)
+- [Data dependent routing](sql-database-elastic-scale-data-dependent-routing.md)
+
+
+**Driver libraries:** For information about connection driver libraries, including recommended versions, see:
+
+- [Connection Libraries for SQL Database and SQL Server](sql-database-libraries.md)
+