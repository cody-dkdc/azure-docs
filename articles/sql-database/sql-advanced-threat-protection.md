---
<<<<<<< HEAD
title: SQL Advanced Data Security - Azure SQL Database | Microsoft Docs
=======
title: Advanced Data Security - Azure SQL Database | Microsoft Docs
>>>>>>> b50fe6f5
description: Learn about functionality for discovering and classifying sensitive data, managing your database vulnerabilities, and detecting anomalous activities that could indicate a threat to your Azure SQL database.
services: sql-database
ms.service: sql-database
ms.subservice: security
ms.devlang: 
ms.topic: conceptual
author: ronitr
ms.author: ronitr
ms.reviewer: vanto
manager: craigg
<<<<<<< HEAD
ms.date: 01/25/2019
---
# SQL Advanced Data Security for Azure SQL Database
=======
ms.date: 1/29/2019
---
# Advanced Data Security for Azure SQL Database
>>>>>>> b50fe6f5

SQL Advanced Data Security is a unified package for advanced SQL security capabilities. It includes functionality for discovering and classifying sensitive data, surfacing and mitigating potential database vulnerabilities, and detecting anomalous activities that could indicate a threat to your database. It provides a single go-to location for enabling and managing these capabilities. 

## Overview

SQL Advanced Data Security (ADS) provides a set of advanced SQL security capabilities, including Data Discovery & Classification, Vulnerability Assessment, and Threat Detection. 

- [Data Discovery & Classification](sql-database-data-discovery-and-classification.md) (currently in preview) provides capabilities built into Azure SQL Database for discovering, classifying, labeling & protecting the sensitive data in your databases. It can be used to provide visibility into your database classification state, and to track the access to sensitive data within the database and beyond its borders.
- [Vulnerability Assessment](sql-vulnerability-assessment.md) is an easy to configure service that can discover, track, and help you remediate potential database vulnerabilities. It provides visibility into your security state, and includes actionable steps to resolve security issues, and enhance your database fortifications.
- [Threat Detection](sql-database-threat-detection-overview.md) detects anomalous activities indicating unusual and potentially harmful attempts to access or exploit your database. It continuously monitors your database for suspicious activities, and provides immediate security alerts on potential vulnerabilities, SQL injection attacks, and anomalous database access patterns. Threat Detection alerts provide details of the suspicious activity and recommend action on how to investigate and mitigate the threat.

Enable SQL ADS once to enable all of these included features. With one click, you can enable ADS on your entire database server, applying to all databases on the server. Enabling or managing ADS settings requires belonging to the [SQL Security Manager](https://docs.microsoft.com/azure/role-based-access-control/built-in-roles#sql-security-manager) role, SQL database admin role or SQL server admin role. 

ADS pricing aligns with Azure Security Center standard tier, where each protected SQL Database server is counted as one node. Newly protected resources qualify for a free trial of Security Center standard tier. For more information, see the [Azure Security Center pricing page](https://azure.microsoft.com/pricing/details/security-center/).


<<<<<<< HEAD
## Getting Started with ADS

The following steps get you started with ADS. 

## 1. Enable ADS

Enable ADS by navigating to **Advanced Threat Protection** under the **Security** heading in your Azure SQL Database pane. To enable ADS for all databases on the server, click **Enable Advanced Threat Protection on the server**.

![Enable ADS](./media/sql-advanced-protection/enable_ATP.png) 

> [!NOTE]
> The cost of ADS is aligned with Azure Security Center standard tier pricing per node, where a node is the entire SQL Database server. You are thus paying only once for protecting all databases on the server with ADS. You can try ADS out initially with a free trial.
=======
## Getting Started with ADS 
The following steps get you started with ADS. 

## 1. Enable ADS

Enable ADS by navigating to **Advanced Data Security** under the **Security** heading in your Azure SQL Database pane. To enable ADS for all databases on the server, click **Enable Advanced Data Security on the server**.

![Enable ADS](./media/sql-advanced-protection/enable_atp.png) 

> [!NOTE]
> The cost of ADS is aligned with Azure Security Center standard tier pricing per node, where a node is the entire SQL logical server. You are thus paying only once for protecting all databases on the server with ADS. You can try ADS out initially with a free trial.
>>>>>>> b50fe6f5

## 2. Configure Vulnerability Assessment

To start using Vulnerability Assessment, you need to configure a storage account where scan results are saved. To do so, click on the Vulnerability Assessment card.

![Configure VA](./media/sql-advanced-protection/configure_va.png) 

Select or create a storage account for saving scan results. You can also turn on periodic recurring scans to configure Vulnerability Assessment to run automatic scans once per week. A scan result summary is sent to the email address(es) you provide.

![VA settings](./media/sql-advanced-protection/va_settings.png) 

## 3. Start classifying data, tracking vulnerabilities, and investigating threat alerts

Click the **Data Discovery and Classification** card to see recommended sensitive columns to classify and to classify your data with persistent sensitivity labels. Click the **Vulnerability Assessment** card to view and manage vulnerability scans and reports, and to track your security stature. If security alerts have been received, click the **Threat Detection** card to view details of the alerts and to see a consolidated report on all alerts in your Azure subscription via the Azure Security Center security alerts page.

## 4. Manage ADS settings on your SQL server

<<<<<<< HEAD
To view and manage Advanced Threat Protection settings, navigate to **Advanced Threat Protection** under the **Security** heading in your SQL server pane. On this page, you can enable or disable ADS, and modify Threat Detection settings for your entire SQL server.
=======
To view and manage Advanced Data Security settings, navigate to **Advanced Data Security** under the **Security** heading in your SQL server pane. On this page, you can enable or disable ADS, and modify Threat Detection settings for your entire SQL server.
>>>>>>> b50fe6f5

![Server settings](./media/sql-advanced-protection/server_settings.png) 

## 5. Manage ADS settings for a SQL database

<<<<<<< HEAD
To override ADS Threat Detection settings for a particular database, check the **Enable Advanced Threat Protection at the database level** checkbox. Use this option only if you have a particular requirement to receive separate threat detection alerts for the individual database, in place of or in addition to the alerts received for all databases on the server. 
=======
To override ADS Threat Detection settings for a particular database, check the **Enable Advanced Data Security at the database level** checkbox. Use this option only if you have a particular requirement to receive separate threat detection alerts for the individual database, in place of or in addition to the alerts received for all databases on the server. 
>>>>>>> b50fe6f5

Once the checkbox is selected, click **Threat Detection settings for this database** and then configure the relevant settings for this database.

![Database and threat detection settings](./media/sql-advanced-protection/database_threat_detection_settings.png) 

<<<<<<< HEAD
Advanced Threat Protection settings for your server can also be reached from the ADS database pane. Click **Settings** in the main ADS pane, and then click **View Advanced Threat Protection server settings**. 
=======
Advanced Data Security settings for your server can also be reached from the ADS database pane. Click **Settings** in the main ADS pane, and then click **View Advanced Data Security server settings**. 
>>>>>>> b50fe6f5

![Database settings](./media/sql-advanced-protection/database_settings.png) 

## Next steps 

- Learn more about [Data Discovery & Classification](sql-database-data-discovery-and-classification.md) 
- Learn more about [Vulnerability Assessment](sql-vulnerability-assessment.md) 
- Learn more about [Threat Detection](sql-database-threat-detection.md)
- Learn more about [Azure Security Center](https://docs.microsoft.com/azure/security-center/security-center-intro)<|MERGE_RESOLUTION|>--- conflicted
+++ resolved
@@ -1,9 +1,5 @@
 ---
-<<<<<<< HEAD
 title: SQL Advanced Data Security - Azure SQL Database | Microsoft Docs
-=======
-title: Advanced Data Security - Azure SQL Database | Microsoft Docs
->>>>>>> b50fe6f5
 description: Learn about functionality for discovering and classifying sensitive data, managing your database vulnerabilities, and detecting anomalous activities that could indicate a threat to your Azure SQL database.
 services: sql-database
 ms.service: sql-database
@@ -14,15 +10,9 @@
 ms.author: ronitr
 ms.reviewer: vanto
 manager: craigg
-<<<<<<< HEAD
-ms.date: 01/25/2019
----
-# SQL Advanced Data Security for Azure SQL Database
-=======
 ms.date: 1/29/2019
 ---
 # Advanced Data Security for Azure SQL Database
->>>>>>> b50fe6f5
 
 SQL Advanced Data Security is a unified package for advanced SQL security capabilities. It includes functionality for discovering and classifying sensitive data, surfacing and mitigating potential database vulnerabilities, and detecting anomalous activities that could indicate a threat to your database. It provides a single go-to location for enabling and managing these capabilities. 
 
@@ -38,22 +28,8 @@
 
 ADS pricing aligns with Azure Security Center standard tier, where each protected SQL Database server is counted as one node. Newly protected resources qualify for a free trial of Security Center standard tier. For more information, see the [Azure Security Center pricing page](https://azure.microsoft.com/pricing/details/security-center/).
 
-
-<<<<<<< HEAD
 ## Getting Started with ADS
 
-The following steps get you started with ADS. 
-
-## 1. Enable ADS
-
-Enable ADS by navigating to **Advanced Threat Protection** under the **Security** heading in your Azure SQL Database pane. To enable ADS for all databases on the server, click **Enable Advanced Threat Protection on the server**.
-
-![Enable ADS](./media/sql-advanced-protection/enable_ATP.png) 
-
-> [!NOTE]
-> The cost of ADS is aligned with Azure Security Center standard tier pricing per node, where a node is the entire SQL Database server. You are thus paying only once for protecting all databases on the server with ADS. You can try ADS out initially with a free trial.
-=======
-## Getting Started with ADS 
 The following steps get you started with ADS. 
 
 ## 1. Enable ADS
@@ -64,7 +40,6 @@
 
 > [!NOTE]
 > The cost of ADS is aligned with Azure Security Center standard tier pricing per node, where a node is the entire SQL logical server. You are thus paying only once for protecting all databases on the server with ADS. You can try ADS out initially with a free trial.
->>>>>>> b50fe6f5
 
 ## 2. Configure Vulnerability Assessment
 
@@ -82,31 +57,19 @@
 
 ## 4. Manage ADS settings on your SQL server
 
-<<<<<<< HEAD
-To view and manage Advanced Threat Protection settings, navigate to **Advanced Threat Protection** under the **Security** heading in your SQL server pane. On this page, you can enable or disable ADS, and modify Threat Detection settings for your entire SQL server.
-=======
 To view and manage Advanced Data Security settings, navigate to **Advanced Data Security** under the **Security** heading in your SQL server pane. On this page, you can enable or disable ADS, and modify Threat Detection settings for your entire SQL server.
->>>>>>> b50fe6f5
 
 ![Server settings](./media/sql-advanced-protection/server_settings.png) 
 
 ## 5. Manage ADS settings for a SQL database
 
-<<<<<<< HEAD
-To override ADS Threat Detection settings for a particular database, check the **Enable Advanced Threat Protection at the database level** checkbox. Use this option only if you have a particular requirement to receive separate threat detection alerts for the individual database, in place of or in addition to the alerts received for all databases on the server. 
-=======
 To override ADS Threat Detection settings for a particular database, check the **Enable Advanced Data Security at the database level** checkbox. Use this option only if you have a particular requirement to receive separate threat detection alerts for the individual database, in place of or in addition to the alerts received for all databases on the server. 
->>>>>>> b50fe6f5
 
 Once the checkbox is selected, click **Threat Detection settings for this database** and then configure the relevant settings for this database.
 
 ![Database and threat detection settings](./media/sql-advanced-protection/database_threat_detection_settings.png) 
 
-<<<<<<< HEAD
-Advanced Threat Protection settings for your server can also be reached from the ADS database pane. Click **Settings** in the main ADS pane, and then click **View Advanced Threat Protection server settings**. 
-=======
 Advanced Data Security settings for your server can also be reached from the ADS database pane. Click **Settings** in the main ADS pane, and then click **View Advanced Data Security server settings**. 
->>>>>>> b50fe6f5
 
 ![Database settings](./media/sql-advanced-protection/database_settings.png) 
 
