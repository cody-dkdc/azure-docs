<properties
	pageTitle="Actions to fix transient connection loss | Microsoft Azure"
	description="Actions to prevent, diagnose, and fix connection errors and other transient faults when interacting with Azure SQL Database."
	services="sql-database"
	documentationCenter=""
	authors="MightyPen"
	manager="jeffreyg"
	editor=""/>

<tags
	ms.service="sql-database"
	ms.workload="sql-database"
	ms.tgt_pltfrm="na"
	ms.devlang="na"
<<<<<<< HEAD
	ms.topic="article"
	ms.date="10/26/2015"
=======
	ms.topic="get-started-article"
	ms.date="11/02/2015"
>>>>>>> e21c384c
	ms.author="genemi"/>


# Actions to fix connection errors and transient faults in SQL Database


This topic describes how to prevent, diagnose, and mitigate connection errors and transient faults that your client program encounters when it interacts with Azure SQL Database.


<a id="i-transient-faults" name="i-transient-faults"></a>

## Transient faults


A transient fault is an error for which the underlying cause will soon resolve itself. An occasional cause of transient faults is when the Azure system quickly shifts hardware resources to better load-balance various workloads. During this reconfiguration time span, connections to Azure SQL database might be lost.


If your client program is using ADO.NET, your program is told about the transient fault by the throw of an **SqlException**. The **Number** property can be compared against the list of transient faults near the top of the topic: 
[Error messages for SQL Database client programs](sql-database-develop-error-messages).


### Connection versus command


<<<<<<< HEAD
When a transient error occurs during a connection try, the connection should be retried after delay for several seconds.
=======
When a transient error occurs during a connection try, the connection should be retried after delaying for several seconds.
>>>>>>> e21c384c


When a transient error occurs during an SQL query command, the command should not be immediately retried. Instead, after a delay, the connection should be freshly established. Then the command can be retried.


<a id="j-retry-logic-transient-faults" name="j-retry-logic-transient-faults"></a>

## Retry logic for transient faults


Client programs that occasionally encounter a transient fault are more robust when they contain retry logic.


When your program communicates with Azure SQL Database through a 3rd party middleware, inquire with the vendor whether the middleware contains retry logic for transient faults.


### Principles for retry


- An attempt to open a connection should be retried if the error is a transient fault.


- An SQL SELECT statement that fails with a transient fault should not be retried directly.
 - Instead, establish a fresh connection, and then retry the SELECT.


- When an SQL UPDATE statement fails with a transient fault, a fresh connection should be established before the UPDATE is retried.
 - The retry logic must ensure that either the entire database transaction completed, or that the entire transaction is rolled back.


#### Other considerations for retry


- A batch program that is automatically started after work hours, and which will complete before morning, can afford to very patient with long time intervals between its retry attempts.


- A user interface program should account for the human tendency to give up after too long a wait.
 - However, the solution must not be to retry every few seconds, because that policy can flood the system with requests.


### Interval increase between retries


<<<<<<< HEAD
Your program should always wait at least 6-10 seconds before its first retry. Otherwise the cloud service can suddenly become flooded with requests it is not yet ready to process.


If more than one retry is necessary, the interval must increase before each successive retry, up to a maximum. Two of the alternative strategies are:


- Monotonic increase of the interval. For example, you could add another 5 seconds to each successive interval.


- Exponential increase of the interval. For example, you could multiply each successive interval by 1.5.

=======

We recommend that you delay for 5 seconds before your first retry. Retrying after a delay shorter than 5 seconds risks overwhelming the cloud service. For each subsequent retry the delay should grow exponentially, up to a maximum of 60 seconds.

A discussion of the *blocking period* for clients that use ADO.NET is available in [SQL Server Connection Pooling (ADO.NET)](http://msdn.microsoft.com/library/8xx3tyca.aspx).
>>>>>>> e21c384c

You might also want to set a maximum number of retries before the program self-terminates.


### Code samples with retry logic


Code samples with retry logic, in a variety of programming languages, are available at:

- [Quick start code samples](sql-database-develop-quick-start-client-code-samples.md) 


<a id="k-test-retry-logic" name="k-test-retry-logic"></a>

## Test your retry logic


To test your retry logic, you must simulate or cause an error than can be corrected while your program is still running.


### Test by disconnecting from the network


One way you can test your retry logic is to disconnect your client computer from the network while the program is running. The error will be:
- **SqlException.Number** = 11001
- Message: "No such host is known"


As part of the first retry attempt, your program can correct the misspelling, and then attempt to connect.


To make this practical, you unplug your computer from the network before you start your program. Then your program recognizes a run time parameter that causes the program to:
1. Temporarily add 11001 to its list of errors to consider as transient.
2. Attempt its first connection as usual.
3. After the error is caught, remove 11001 from the list.
4. Display a message telling the user to plug the computer into the network.
 - Pause further execution by using either the **Console.ReadLine** method or a dialog with an OK button. The user presses the Enter key after the computer plugged into the network.
5. Attempt again to connect, expecting success.


### Test by misspelling the database name when connecting


Your program can purposely misspell the user name before the first connection attempt. The error will be:
- **SqlException.Number** = 18456
- Message: "Login failed for user 'WRONG_MyUserName'."


As part of the first retry attempt, your program can correct the misspelling, and then attempt to connect.


To make this practical, your program could recognize a run time parameter that causes the program to:
1. Temporarily add 18456 to its list of errors to consider as transient.
2. Purposely add 'WRONG_' to the user name.
3. After the error is caught, remove 18456 from the list.
4. Remove 'WRONG_' from the user name.
5. Attempt again to connect, expecting success.


<a id="a-connection-connection-string" name="a-connection-connection-string"></a>

## Connection: Connection string


The connection string necessary for connecting to Azure SQL Database is slightly different from the string for connecting to Microsoft SQL Server. You can copy the connection string for your database from the [Azure preview portal](http://portal.azure.com/).


[AZURE.INCLUDE [sql-database-include-connection-string-20-portalshots](../../includes/sql-database-include-connection-string-20-portalshots.md)]



#### 30 seconds for connection timeout


Connecting over the Internet is less robust than over a private network. Therefore in we recommend that in your connection string you:
- Set the **Connection Timeout** parameter to **30** seconds (instead of 15 seconds).


<a id="b-connection-ip-address" name="b-connection-ip-address"></a>

## Connection: IP address


You must configure the SQL Database server to accept communication from the IP address of the computer that hosts your client program. You do this by editing the firewall settings through the [Azure preview portal](http://portal.azure.com/).


If you forget to configure the IP address, your program will fail with a handy error message that states the necessary IP address.


[AZURE.INCLUDE [sql-database-include-ip-address-22-v12portal](../../includes/sql-database-include-ip-address-22-v12portal.md)]


For more information, see: 
[How to: Configure firewall settings on SQL Database](sql-database-configure-firewall-settings.md)


<a id="c-connection-ports" name="c-connection-ports"></a>

## Connection: Ports


Typically you only need to ensure that port 1433 is open for outbound communication, on the computer that hosts you client program.


For example, when your client program is hosted on a Windows computer, the Windows Firewall on the host enables you to open port 1433:


1. Open the Control Panel
2. &gt; All Control Panel Items
3. &gt; Windows Firewall
4. &gt; Advanced Settings
5. &gt; Outbound Rules
6. &gt; Actions
7. &gt; New Rule


If your client program is hosted on an Azure virtual machine (VM), you should read:<br/>[Ports beyond 1433 for ADO.NET 4.5 and SQL Database V12](sql-database-develop-direct-route-ports-adonet-v12.md).


For background information about cofiguration of ports and IP address, see: 
[Azure SQL Database firewall](sql-database-firewall-configure.md)


<a id="d-connection-ado-net-4-5" name="d-connection-ado-net-4-5"></a>

## Connection: ADO.NET 4.5


If your program uses ADO.NET classes like **System.Data.SqlClient.SqlConnection** to connect to Azure SQL Database, we recommend that you use .NET Framework version 4.5 or higher.


ADO.NET 4.5:
- Adds support the TDS 7.4 protocol. This includes connection enhancements beyond those in 4.0.
- Supports connection pooling. This includes an efficient verification that the connection object it gives your program is functioning.


When you use a connection object from a connection pool, we recommend that your program temporarily close the connection when not immediately using it. Re-opening a connection is not expensive the way creating a new connection is.


If you are using ADO.NET 4.0 or earlier, we recommend that you upgrade to the latest ADO.NET.
- As of July 2015, you can [download ADO.NET 4.6](http://blogs.msdn.com/b/dotnet/archive/2015/07/20/announcing-net-framework-4-6.aspx).


<a id="e-diagnostics-test-utilities-connect" name="e-diagnostics-test-utilities-connect"></a>

## Diagnostics: Test whether utilities can connect


If your program is failing to connect to Azure SQL Database, one diagnostic option is to try to connect with a utility program. Ideally the utility would connect by using the same library that your program uses.


On any Windows computer, you can try these utilities:
- SQL Server Management Studio (ssms.exe), which connects by using ADO.NET.
- sqlcmd.exe, which connects by using [ODBC](http://msdn.microsoft.com/library/jj730308.aspx).


Once connected, test whether a short SQL SELECT query works.


<a id="f-diagnostics-check-open-ports" name="f-diagnostics-check-open-ports"></a>

## Diagnostics: Check the open ports


Suppose you suspect that connection attempts are failing due to port issues. On your computer you can run a utility that reports on the port configurations.


On Linux the following utilities might be helpful:
- `netstat -nap`
- `nmap -sS -O 127.0.0.1`
 - (Change the example value to be your IP address.)


On Windows the [PortQry.exe](http://www.microsoft.com/download/details.aspx?id=17148) utility might be helpful. Here is an example execution that queried the port situation on an Azure SQL Database server, and which was run on a laptop computer:


```
[C:\Users\johndoe\]
>> portqry.exe -n johndoesvr9.database.windows.net -p tcp -e 1433

Querying target system called:
 johndoesvr9.database.windows.net

Attempting to resolve name to IP address...
Name resolved to 23.100.117.95

querying...
TCP port 1433 (ms-sql-s service): LISTENING

[C:\Users\johndoe\]
>>
```


<a id="g-diagnostics-log-your-errors" name="g-diagnostics-log-your-errors"></a>

## Diagnostics: Log your errors


An intermittent problem is sometimes best diagnosed by detection of a general pattern over days or weeks.


Your client can assist in a diagnosis by logging all errors it encounters. You might be able to correlate the log entries with error data that Azure SQL Database logs itself internally.


Enterprise Library 6 (EntLib60) offers .NET managed classes to assist with logging:
- [5 - As Easy As Falling Off a Log: Using the Logging Application Block](http://msdn.microsoft.com/library/dn440731.aspx)


<a id="h-diagnostics-examine-logs-errors" name="h-diagnostics-examine-logs-errors"></a>

## Diagnostics: Examine system logs for errors


Here are some Transact-SQL SELECT statements that query logs of error and other information.


| Query of log | Description |
| :-- | :-- |
<<<<<<< HEAD
| `SELECT e.*`<br/>`FROM sys.event_log AS e`<br/>`WHERE e.database_name = 'myDbName'`<br/>`AND e.event_category = 'connectivity'`<br/>`AND 2 >= DateDiff`<br/>&nbsp;&nbsp;`(hour, e.end_time, GetUtcDate())`<br/>`ORDER BY e.event_category,`<br/>&nbsp;&nbsp;`e.event_type, e.end_time;` | The [sys.event_log](http://msdn.microsoft.com/library/dn270018.aspx) view offers information about individual events, including connectivity failures related to reconfiguration, throttling, and excessive resource accumulation.<br/><br/>Ideally you can correlate the **start_time** or **end_time** values with information about when your client program experienced problems.<br/><br/>**TIP:** You must connect to the **master** database to run this. |
=======
| `SELECT e.*`<br/>`FROM sys.event_log AS e`<br/>`WHERE e.database_name = 'myDbName'`<br/>`AND e.event_category = 'connectivity'`<br/>`AND 2 >= DateDiff`<br/>&nbsp;&nbsp;`(hour, e.end_time, GetUtcDate())`<br/>`ORDER BY e.event_category,`<br/>&nbsp;&nbsp;`e.event_type, e.end_time;` | The [sys.event_log](http://msdn.microsoft.com/library/dn270018.aspx) view offers information about individual events, including some that can cause transient faults or connectivity failures.<br/><br/>Ideally you can correlate the **start_time** or **end_time** values with information about when your client program experienced problems.<br/><br/>**TIP:** You must connect to the **master** database to run this. |
>>>>>>> e21c384c
| `SELECT c.*`<br/>`FROM sys.database_connection_stats AS c`<br/>`WHERE c.database_name = 'myDbName'`<br/>`AND 24 >= DateDiff`<br/>&nbsp;&nbsp;`(hour, c.end_time, GetUtcDate())`<br/>`ORDER BY c.end_time;` | The [sys.database_connection_stats](http://msdn.microsoft.com/library/dn269986.aspx) view offers aggregated counts of event types, for additional diagnostics.<br/><br/>**TIP:** You must connect to the **master** database to run this. |


### Diagnostics: Search for problem events in the SQL Database log


You can search for entries about problem events in the log of Azure SQL Database. Try the following Transact-SQL SELECT statement in the **master** database:


```
SELECT
   object_name
  ,CAST(f.event_data as XML).value
      ('(/event/@timestamp)[1]', 'datetime2')                      AS [timestamp]
  ,CAST(f.event_data as XML).value
      ('(/event/data[@name="error"]/value)[1]', 'int')             AS [error]
  ,CAST(f.event_data as XML).value
      ('(/event/data[@name="state"]/value)[1]', 'int')             AS [state]
  ,CAST(f.event_data as XML).value
      ('(/event/data[@name="is_success"]/value)[1]', 'bit')        AS [is_success]
  ,CAST(f.event_data as XML).value
      ('(/event/data[@name="database_name"]/value)[1]', 'sysname') AS [database_name]
FROM
  sys.fn_xe_telemetry_blob_target_read_file('el', null, null, null) AS f
WHERE
  object_name != 'login_event'  -- Login events are numerous.
  and
  '2015-06-21' < CAST(f.event_data as XML).value
        ('(/event/@timestamp)[1]', 'datetime2')
ORDER BY
  [timestamp] DESC
;
```


#### A few returned rows from sys.fn_xe_telemetry_blob_target_read_file


Next is what a returned row might look like. The null values shown are often not null in other rows.


```
object_name                   timestamp                    error  state  is_success  database_name

database_xml_deadlock_report  2015-10-16 20:28:01.0090000  NULL   NULL   NULL        AdventureWorks
```


<a id="l-enterprise-library-6" name="l-enterprise-library-6"></a>

## Enterprise Library 6


Enterprise Library 6 (EntLib60) is a framework of .NET classes that helps you implement robust clients of cloud services, one of which is the Azure SQL Database service. You can locate topics dedicated to each area in which EntLib60 can assist by first visiting:
- [Enterprise Library 6 – April 2013](http://msdn.microsoft.com/library/dn169621%28v=pandp.60%29.aspx)


Retry logic for handling transient faults is one area in which EntLib60 can assist:
- [4 - Perseverance, Secret of All Triumphs: Using the Transient Fault Handling Application Block](http://msdn.microsoft.com/library/dn440719%28v=pandp.60%29.aspx)


A short C# code sample that uses EntLib60 in its retry logic is available at:
- [Code sample: Retry logic from Enterprise Library 6, in C# for connecting to SQL Database](sql-database-develop-entlib-csharp-retry-windows.md)


> [AZURE.NOTE] The source code for EntLib60 is available for public [download](http://go.microsoft.com/fwlink/p/?LinkID=290898). Microsoft has no plans to make further feature or maintenance updates to EntLib.


### EntLib60 classes for transient faults and retry


The following EntLib60 classes are particularly useful for retry logic. All these  are in, or are further under, the namespace **Microsoft.Practices.EnterpriseLibrary.TransientFaultHandling**:

*In the namespace **Microsoft.Practices.EnterpriseLibrary.TransientFaultHandling**:*

- **RetryPolicy** class
 - **ExecuteAction** method


- **ExponentialBackoff** class


- **SqlDatabaseTransientErrorDetectionStrategy** class


- **ReliableSqlConnection** class
 - **ExecuteCommand** method


In the namespace **Microsoft.Practices.EnterpriseLibrary.TransientFaultHandling.TestSupport**:

- **AlwaysTransientErrorDetectionStrategy** class

- **NeverTransientErrorDetectionStrategy** class


Here are links to information about EntLib60:

- Free [Book Download: Developer's Guide to Microsoft Enterprise Library, 2nd Edition](http://www.microsoft.com/download/details.aspx?id=41145)

- Best practices: [Retry general guidance](best-practices-retry-general.md) has an excellent in-depth discussion of retry logic.

- NuGet download of [Enterprise Library - Transient Fault Handling application block 6.0](http://www.nuget.org/packages/EnterpriseLibrary.TransientFaultHandling/)


### EntLib60: The logging block


- The Logging block is a highly flexible and configurable solution that allows you to:
 - Create and store log messages in a wide variety of locations.
 - Categorize and filter messages.
 - Collect contextual information that is useful for debugging and tracing, as well as for auditing and general logging requirements.


- The Logging block abstracts the logging functionality from the log destination so that the application code is consistent, irrespective of the location and type of the target logging store.


For details see: 
[5 - As Easy As Falling Off a Log: Using the Logging Application Block](https://msdn.microsoft.com/library/dn440731%28v=pandp.60%29.aspx)


### EntLib60 IsTransient method source code


Next, from the **SqlDatabaseTransientErrorDetectionStrategy** class, is the C# source code for the **IsTransient** method. The source code clarifies which errors were considered to be transient and worthy of retry, as of April 2013.

Numerous **//comment** lines have been removed from this copy to emphasize readability.


```
public bool IsTransient(Exception ex)
{
  if (ex != null)
  {
    SqlException sqlException;
    if ((sqlException = ex as SqlException) != null)
    {
      // Enumerate through all errors found in the exception.
      foreach (SqlError err in sqlException.Errors)
      {
        switch (err.Number)
        {
            // SQL Error Code: 40501
            // The service is currently busy. Retry the request after 10 seconds.
            // Code: (reason code to be decoded).
          case ThrottlingCondition.ThrottlingErrorNumber:
            // Decode the reason code from the error message to
            // determine the grounds for throttling.
            var condition = ThrottlingCondition.FromError(err);

            // Attach the decoded values as additional attributes to
            // the original SQL exception.
            sqlException.Data[condition.ThrottlingMode.GetType().Name] =
              condition.ThrottlingMode.ToString();
            sqlException.Data[condition.GetType().Name] = condition;

            return true;

          case 10928:
          case 10929:
          case 10053:
          case 10054:
          case 10060:
          case 40197:
          case 40540:
          case 40613:
          case 40143:
          case 233:
          case 64:
            // DBNETLIB Error Code: 20
            // The instance of SQL Server you attempted to connect to
            // does not support encryption.
          case (int)ProcessNetLibErrorCode.EncryptionNotSupported:
            return true;
        }
      }
    }
    else if (ex is TimeoutException)
    {
      return true;
    }
    else
    {
      EntityException entityException;
      if ((entityException = ex as EntityException) != null)
      {
        return this.IsTransient(entityException.InnerException);
      }
    }
  }

  return false;
}
```


## More information


- [SQL Server Connection Pooling (ADO.NET)](http://msdn.microsoft.com/library/8xx3tyca.aspx)


- [*Retrying* is an Apache 2.0 licensed general-purpose retrying library, written in **Python**, to simplify the task of adding retry behavior to just about anything.](https://pypi.python.org/pypi/retrying)<|MERGE_RESOLUTION|>--- conflicted
+++ resolved
@@ -12,13 +12,8 @@
 	ms.workload="sql-database"
 	ms.tgt_pltfrm="na"
 	ms.devlang="na"
-<<<<<<< HEAD
-	ms.topic="article"
-	ms.date="10/26/2015"
-=======
 	ms.topic="get-started-article"
 	ms.date="11/02/2015"
->>>>>>> e21c384c
 	ms.author="genemi"/>
 
 
@@ -43,11 +38,7 @@
 ### Connection versus command
 
 
-<<<<<<< HEAD
-When a transient error occurs during a connection try, the connection should be retried after delay for several seconds.
-=======
 When a transient error occurs during a connection try, the connection should be retried after delaying for several seconds.
->>>>>>> e21c384c
 
 
 When a transient error occurs during an SQL query command, the command should not be immediately retried. Instead, after a delay, the connection should be freshly established. Then the command can be retried.
@@ -91,24 +82,10 @@
 ### Interval increase between retries
 
 
-<<<<<<< HEAD
-Your program should always wait at least 6-10 seconds before its first retry. Otherwise the cloud service can suddenly become flooded with requests it is not yet ready to process.
-
-
-If more than one retry is necessary, the interval must increase before each successive retry, up to a maximum. Two of the alternative strategies are:
-
-
-- Monotonic increase of the interval. For example, you could add another 5 seconds to each successive interval.
-
-
-- Exponential increase of the interval. For example, you could multiply each successive interval by 1.5.
-
-=======
 
 We recommend that you delay for 5 seconds before your first retry. Retrying after a delay shorter than 5 seconds risks overwhelming the cloud service. For each subsequent retry the delay should grow exponentially, up to a maximum of 60 seconds.
 
 A discussion of the *blocking period* for clients that use ADO.NET is available in [SQL Server Connection Pooling (ADO.NET)](http://msdn.microsoft.com/library/8xx3tyca.aspx).
->>>>>>> e21c384c
 
 You might also want to set a maximum number of retries before the program self-terminates.
 
@@ -328,11 +305,7 @@
 
 | Query of log | Description |
 | :-- | :-- |
-<<<<<<< HEAD
-| `SELECT e.*`<br/>`FROM sys.event_log AS e`<br/>`WHERE e.database_name = 'myDbName'`<br/>`AND e.event_category = 'connectivity'`<br/>`AND 2 >= DateDiff`<br/>&nbsp;&nbsp;`(hour, e.end_time, GetUtcDate())`<br/>`ORDER BY e.event_category,`<br/>&nbsp;&nbsp;`e.event_type, e.end_time;` | The [sys.event_log](http://msdn.microsoft.com/library/dn270018.aspx) view offers information about individual events, including connectivity failures related to reconfiguration, throttling, and excessive resource accumulation.<br/><br/>Ideally you can correlate the **start_time** or **end_time** values with information about when your client program experienced problems.<br/><br/>**TIP:** You must connect to the **master** database to run this. |
-=======
 | `SELECT e.*`<br/>`FROM sys.event_log AS e`<br/>`WHERE e.database_name = 'myDbName'`<br/>`AND e.event_category = 'connectivity'`<br/>`AND 2 >= DateDiff`<br/>&nbsp;&nbsp;`(hour, e.end_time, GetUtcDate())`<br/>`ORDER BY e.event_category,`<br/>&nbsp;&nbsp;`e.event_type, e.end_time;` | The [sys.event_log](http://msdn.microsoft.com/library/dn270018.aspx) view offers information about individual events, including some that can cause transient faults or connectivity failures.<br/><br/>Ideally you can correlate the **start_time** or **end_time** values with information about when your client program experienced problems.<br/><br/>**TIP:** You must connect to the **master** database to run this. |
->>>>>>> e21c384c
 | `SELECT c.*`<br/>`FROM sys.database_connection_stats AS c`<br/>`WHERE c.database_name = 'myDbName'`<br/>`AND 24 >= DateDiff`<br/>&nbsp;&nbsp;`(hour, c.end_time, GetUtcDate())`<br/>`ORDER BY c.end_time;` | The [sys.database_connection_stats](http://msdn.microsoft.com/library/dn269986.aspx) view offers aggregated counts of event types, for additional diagnostics.<br/><br/>**TIP:** You must connect to the **master** database to run this. |
 
 
