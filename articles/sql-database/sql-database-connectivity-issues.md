--- conflicted
+++ resolved
@@ -7,11 +7,6 @@
 manager: craigg
 ms.service: sql-database
 ms.custom: develop apps
-<<<<<<< HEAD
-ms.workload: "On Demand"
-ms.tgt_pltfrm: na
-=======
->>>>>>> 3e25f00b
 ms.topic: article
 ms.date: 11/29/2017
 ms.author: daleche
