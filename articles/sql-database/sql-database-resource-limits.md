---
title: Azure SQL Database Resource Limits | Microsoft Docs
description: This page describes some common resource limits for Azure SQL Database.
services: sql-database
documentationcenter: na
author: janeng
manager: jhubbard
editor: ''

ms.assetid: 884e519f-23bb-4b73-a718-00658629646a
ms.service: sql-database
ms.custom: resources
ms.devlang: na
ms.topic: article
ms.tgt_pltfrm: na
ms.workload: data-management
wms.date: 05/14/2017
ms.author: janeng

---
# Azure SQL Database resource limits
## Overview
Azure SQL Database manages the resources available to a database using two different mechanisms: **Resources Governance** and **Enforcement of Limits**. This topic explains these two main areas of resource management.

## Resource governance
One of the design goals of the Basic, Standard, Premium, and Premium RS service tiers is for Azure SQL Database to behave as if the database is running on its own machine, isolated from other databases. Resource governance emulates this behavior. If the aggregated resource utilization reaches the maximum available CPU, Memory, Log I/O, and Data I/O resources assigned to the database, resource governance queues queries in execution and assign resources to the queued queries as they free up.

As on a dedicated machine, utilizing all available resources results in a longer execution of currently executing queries, which can result in command timeouts on the client. Applications with aggressive retry logic and applications that execute queries against the database with a high frequency can encounter errors messages when trying to execute new queries when the limit of concurrent requests has been reached.

### Recommendations:
Monitor the resource utilization and the average response times of queries when nearing the maximum utilization of a database. When encountering higher query latencies you generally have three options:

1. Reduce the number of incoming requests to the database to prevent timeout and the pile up of requests.
2. Assign a higher performance level to the database.
3. Optimize queries to reduce the resource utilization of each query. For more information, see the Query Tuning/Hinting section in the Azure SQL Database Performance Guidance article.

## Enforcement of limits
Resources other than CPU, Memory, Log I/O, and Data I/O are enforced by denying new requests when limits are reached. When a database reaches the configured maximum size limit, inserts and updates that increase data size fail, while selects and deletes continue to work. Clients receive an [error message](sql-database-develop-error-messages.md) depending on the limit that has been reached.

For example, the number of connections to a SQL database and the number of concurrent requests that can be processed are restricted. SQL Database allows the number of connections to the database to be greater than the number of concurrent requests to support connection pooling. While the number of connections that are available can easily be controlled by the application, the number of parallel requests is often times harder to estimate and to control. Especially during peak loads when the application either sends too many requests or the database reaches its resource limits and starts piling up worker threads due to longer running queries, errors can be encountered.

## Service tiers and performance levels
There are service tiers and performance levels for both single database and elastic pools.

### Single databases
For a single database, the limits of a database are defined by the database service tier and performance level. The following table describes the characteristics of Basic, Standard, Premium, and Premium RS databases at varying performance levels.

[!INCLUDE [SQL DB service tiers table](../../includes/sql-database-service-tiers-table.md)]

> [!IMPORTANT]
<<<<<<< HEAD
> Customers using P11 and P15 performance levels can use up to 4 TB of included storage at no additional charge. This 4 TB option is currently in public preview in the following regions: US East2, West US, West Europe, South East Asia, Japan East, Australia East, Canada Central, and Canada East.
=======
> Customers using P11 and P15 performance levels can use up to 4 TB of included storage at no additional charge. This 4 TB option is currently available in the following regions: US East2, West US, US Gov Virginia, West Europe, Germany Central, South East Asia, Japan East, Australia East, Canada Central, and Canada East.
>>>>>>> a42dbad0
>

### Elastic pools
[Elastic pools](sql-database-elastic-pool.md) share resources across databases in the pool. The following table describes the characteristics of Basic, Standard, Premium, and Premium RS elastic pools.

[!INCLUDE [SQL DB service tiers table for elastic databases](../../includes/sql-database-service-tiers-table-elastic-pools.md)]

For an expanded definition of each resource listed in the previous tables, see the descriptions in [Service tier capabilities and limits](sql-database-performance-guidance.md#service-tier-capabilities-and-limits). For an overview of service tiers, see [Azure SQL Database Service Tiers and Performance Levels](sql-database-service-tiers.md).

## Other SQL Database limits
| Area | Limit | Description |
| --- | --- | --- |
| Databases using Automated export per subscription |10 |Automated export allows you to create a custom schedule for backing up your SQL databases. The preview of this feature will end on March 1, 2017.  |
| Databases per server |Up to 5000 |Up to 5000 databases are allowed per server. |
| DTUs per server |45000 |45000 DTUs are allowed per server for provisioning standalone databases and elastic pools. The total number of standalone databases and pools allowed per server is limited only by the number of server DTUs.  

> [!IMPORTANT]
> Azure SQL Database Automated Export is now in preview and will be retired on March 1, 2017. Starting December 1st, 2016, you will no longer be able to configure automated export on any SQL database. All your existing automated export jobs will continue to work until March 1st, 2017. After December 1st, 2016, you can use [long-term backup retention](sql-database-long-term-retention.md) or [Azure Automation](../automation/automation-intro.md) to archive SQL databases periodically using PowerShell periodically according to a schedule of your choice. For a sample script, you can download the [sample script from GitHub](https://github.com/Microsoft/sql-server-samples/tree/master/samples/manage/azure-automation-automated-export).
>


## Resources
[Azure Subscription and Service Limits, Quotas, and Constraints](../azure-subscription-service-limits.md)

[Azure SQL Database Service Tiers and Performance Levels](sql-database-service-tiers.md)

[Error messages for SQL Database client programs](sql-database-develop-error-messages.md)<|MERGE_RESOLUTION|>--- conflicted
+++ resolved
@@ -48,11 +48,7 @@
 [!INCLUDE [SQL DB service tiers table](../../includes/sql-database-service-tiers-table.md)]
 
 > [!IMPORTANT]
-<<<<<<< HEAD
-> Customers using P11 and P15 performance levels can use up to 4 TB of included storage at no additional charge. This 4 TB option is currently in public preview in the following regions: US East2, West US, West Europe, South East Asia, Japan East, Australia East, Canada Central, and Canada East.
-=======
 > Customers using P11 and P15 performance levels can use up to 4 TB of included storage at no additional charge. This 4 TB option is currently available in the following regions: US East2, West US, US Gov Virginia, West Europe, Germany Central, South East Asia, Japan East, Australia East, Canada Central, and Canada East.
->>>>>>> a42dbad0
 >
 
 ### Elastic pools
