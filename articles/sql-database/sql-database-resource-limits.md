---
title: Azure SQL Database Resource Limits | Microsoft Docs
description: This page describes some common resource limits for Azure SQL Database.
services: sql-database
author: CarlRabeler
manager: craigg
ms.service: sql-database
ms.custom: DBs & servers
ms.topic: article
<<<<<<< HEAD
ms.date: 03/14/2018
=======
ms.date: 03/15/2018
>>>>>>> 0591e679
ms.author: carlrab

---
# Azure SQL Database resource limits

> [!IMPORTANT]
> For resource limits with Azure SQL Database Managed Instance, see [SQL Database Managed Instance](sql-database-managed-instance.md#managed-instance-service-tier).

## Single database: Storage sizes and performance levels

For single databases, the following tables show the resources available for a single database at each service tier and performance level. You can set the service tier, performance level, and storage amount for a single database using the [Azure portal](sql-database-single-database-resources.md#manage-single-database-resources-using-the-azure-portal), [Transact-SQL](sql-database-single-database-resources.md#manage-single-database-resources-using-transact-sql), [PowerShell](sql-database-single-database-resources.md#manage-single-database-resources-using-powershell), the [Azure CLI](sql-database-single-database-resources.md#manage-single-database-resources-using-the-azure-cli), or the [REST API](sql-database-single-database-resources.md#manage-single-database-resources-using-the-rest-api).

[!INCLUDE [SQL DB service tiers table](../../includes/sql-database-service-tiers-table.md)]

## Single database: change storage size

- The DTU price for a single database includes a certain amount of storage at no additional cost. Extra storage beyond the included amount can be provisioned for an additional cost up to the max size limit in increments of 250 GB up to 1 TB, and then in increments of 256 GB beyond 1 TB. For included storage amounts and max size limits, see [Single database: Storage sizes and performance levels](#single-database-storage-sizes-and-performance-levels).
- Extra storage for a single database can be provisioned by increasing its max size using the [Azure portal](sql-database-single-database-resources.md#manage-single-database-resources-using-the-azure-portal), [Transact-SQL](/sql/t-sql/statements/alter-database-azure-sql-database#examples), [PowerShell](/powershell/module/azurerm.sql/set-azurermsqldatabase), the [Azure CLI](/cli/azure/sql/db#az_sql_db_update), or the [REST API](/rest/api/sql/databases/update).
- The price of extra storage for a single database is the extra storage amount multiplied by the extra storage unit price of the service tier. For details on the price of extra storage, see [SQL Database pricing](https://azure.microsoft.com/pricing/details/sql-database/).

## Single database: change DTUs

After initially picking a service tier, performance level, and storage amount, you can scale a single database up or down dynamically based on actual experience using the [Azure portal](sql-database-single-database-resources.md#manage-single-database-resources-using-the-azure-portal), [Transact-SQL](/sql/t-sql/statements/alter-database-azure-sql-database#examples), [PowerShell](/powershell/module/azurerm.sql/set-azurermsqldatabase), the [Azure CLI](/cli/azure/sql/db#az_sql_db_update), or the [REST API](/rest/api/sql/databases/update). 

The following video shows dynamically changing the performance tier to increase available DTUs for a single database.

> [!VIDEO https://channel9.msdn.com/Blogs/Azure/Azure-SQL-Database-dynamically-scale-up-or-scale-down/player]
>

Changing the service tier and/or performance level of a database creates a replica of the original database at the new performance level, and then switches connections over to the replica. No data is lost during this process but during the brief moment when we switch over to the replica, connections to the database are disabled, so some transactions in flight may be rolled back. The length of time for the switch-over varies, but is generally under 4 seconds is less than 30 seconds 99% of the time. If there are large numbers of transactions in flight at the moment connections are disabled, the length of time for the switch-over may be longer. 

The duration of the entire scale-up process depends on both the size and service tier of the database before and after the change. For example, a 250-GB database that is changing to, from, or within a Standard service tier, should complete within six hours. For a database the same size that is changing performance levels within the Premium service tier, the scale-up should complete within three hours.

> [!TIP]
> To monitor in-progess operations, see: [Manage operations using the SQL REST API](/rest/api/sql/Operations/List), [Manage operations using CLI](/cli/azure/sql/db/op), [Monitor operations using T-SQL](/sql/relational-databases/system-dynamic-management-views/sys-dm-operation-status-azure-sql-database) and these two PowerShell commands: [Get-AzureRmSqlDatabaseActivity](/powershell/module/azurerm.sql/get-azurermsqldatabaseactivity) and [Stop-AzureRmSqlDatabaseActivity](/powershell/module/azurerm.sql/stop-azurermsqldatabaseactivity).

* If you are upgrading to a higher service tier or performance level, the database max size does not increase unless you explicitly specify a larger size (maxsize).
* To downgrade a database, the database used space must be smaller than the maximum allowed size of the target service tier and performance level. 
* When downgrading from **Premium** to the **Standard** tier, an extra storage cost applies if both (1) the max size of the database is supported in the target performance level, and (2) the max size exceeds the included storage amount of the target performance level. For example, if a P1 database with a max size of 500 GB is downsized to S3, then an extra storage cost applies since S3 supports a max size of 500 GB and its included storage amount is only 250 GB. So, the extra storage amount is 500 GB – 250 GB = 250 GB. For pricing of extra storage, see [SQL Database pricing](https://azure.microsoft.com/pricing/details/sql-database/). If the actual amount of space used is less than the included storage amount, then this extra cost can be avoided by reducing the database max size to the included amount. 
* When upgrading a database with [geo-replication](sql-database-geo-replication-portal.md) enabled, upgrade its secondary databases to the desired performance tier before upgrading the primary database (general guidance). When upgrading to a different, upgrading the secondary database first is required.
* When downgrading a database with [geo-replication](sql-database-geo-replication-portal.md) enabled, downgrade its primary databases to the desired performance tier before downgrading the secondary database (general guidance). When downgrading to a different edition, downgrading the primary database first is required.
* The restore service offerings are different for the various service tiers. If you are downgrading to the **Basic** tier, there is a lower backup retention period - see [Azure SQL Database Backups](sql-database-automated-backups.md).
* The new properties for the database are not applied until the changes are complete.

## Single database: limitations of P11 and P15 when the maximum size greater than 1 TB

<<<<<<< HEAD
A maximum size greater than 1 TB for P11 and P15 database is supported in the following regions: US East2, West US, US Gov Virginia, West Europe, Germany Central, South East Asia, Japan East, Australia East, Australia Southeast, Canada Central, and Canada East. The following considerations and limitations apply to P11 and P15 databases with a maximum size greater than 1 TB:
=======
A maximum size greater than 1 TB for P11 and P15 database is supported in the following regions: US East2, West US, US Gov Virginia, West Europe, Germany Central, South East Asia, Japan East, Canada Central, and Canada East. The following considerations and limitations apply to P11 and P15 databases with a maximum size greater than 1 TB:
>>>>>>> 0591e679

- If you choose a maximum size greater than 1 TB when creating a database (using a value of 4 TB or 4096 GB), the create command fails with an error if the database is provisioned in an unsupported region.
- For existing P11 and P15 databases located in one of the supported regions, you can increase the maximum storage to beyond 1 TB in increments of 256 GB up to 4 TB. To see if a larger size is supported in your region, use the [DATABASEPROPERTYEX](/sql/t-sql/functions/databasepropertyex-transact-sql) function or inspect the database size in the Azure portal. Upgrading an existing P11 or P15 database can only be performed by a server-level principal login or by members of the dbmanager database role. 
- If an upgrade operation is executed in a supported region the configuration is updated immediately. The database remains online during the upgrade process. However, you cannot utilize the full amount of storage beyond 1 TB of storage until the actual database files have been upgraded to the new maximum size. The length of time required depends upon on the size of the database being upgraded. 
- When creating or updating a P11 or P15 database, you can only choose between 1-TB and 4-TB maximum size in increments of 256 GB. When creating a P11/P15, the default storage option of 1 TB is pre-selected. For databases located in one of the supported regions, you can increase the storage maximum to up to a maximum of 4 TB for a new or existing single database. For all other regions, the maximum size cannot be increased above 1 TB. The price does not change when you select 4 TB of included storage.
- If the maximum size of a database is set to greater than 1 TB, then it cannot be changed to 1 TB even if the actual storage used is below 1 TB. Thus, you cannot downgrade a P11 or P15 with a maximum size larger than 1 TB to a 1 TB P11 or 1 TB P15 or lower performance tier, such as P1-P6). This restriction also applies to the restore and copy scenarios including point-in-time, geo-restore, long-term-backup-retention, and database copy. Once a database is configured with a maximum size greater than 1 TB, all restore operations of this database must be run into a P11/P15 with a maximum size greater than 1 TB.
- For active geo-replication scenarios:
   - Setting up a geo-replication relationship: If the primary database is P11 or P15, the secondary(ies) must also be P11 or P15; lower performance tiers are rejected as secondaries since they are not capable of supporting more than 1 TB.
   - Upgrading the primary database in a geo-replication relationship: Changing the maximum size to more than 1 TB on a primary database triggers the same change on the secondary database. Both upgrades must be successful for the change on the primary to take effect. Region limitations for the more than 1-TB option apply. If the secondary is in a region that does not support more than 1 TB, the primary is not upgraded.
- Using the Import/Export service for loading P11/P15 databases with more than 1 TB is not supported. Use SqlPackage.exe to [import](sql-database-import.md) and [export](sql-database-export.md) data.

## Elastic pool: storage sizes and performance levels

For SQL Database elastic pools, the following tables show the resources available at each service tier and performance level. You can set the service tier, performance level, and storage amount using the [Azure portal](sql-database-elastic-pool.md#manage-elastic-pools-and-databases-using-the-azure-portal), [PowerShell](sql-database-elastic-pool.md#manage-elastic-pools-and-databases-using-powershell), the [Azure CLI](sql-database-elastic-pool.md#manage-elastic-pools-and-databases-using-the-azure-cli), or the [REST API](sql-database-elastic-pool.md#manage-elastic-pools-and-databases-using-the-rest-api).

> [!NOTE]
> The resource limits of individual databases in elastic pools are generally the same as for single databases outside of pools based on DTUs and the service tier. For example, the max concurrent workers for an S2 database is 120 workers. So, the max concurrent workers for a database in a Standard pool is also 120 workers if the max DTU per database in the pool is 50 DTUs (which is equivalent to S2).

[!INCLUDE [SQL DB service tiers table for elastic pools](../../includes/sql-database-service-tiers-table-elastic-pools.md)]

If all DTUs of an elastic pool are used, then each database in the pool receives an equal amount of resources to process queries. The SQL Database service provides resource sharing fairness between databases by ensuring equal slices of compute time. Elastic pool resource sharing fairness is in addition to any amount of resource otherwise guaranteed to each database when the DTU min per database is set to a non-zero value.

### Database properties for pooled databases

The following table describes the properties for pooled databases.

| Property | Description |
|:--- |:--- |
| Max eDTUs per database |The maximum number of eDTUs that any database in the pool may use, if available based on utilization by other databases in the pool. Max eDTU per database is not a resource guarantee for a database. This setting is a global setting that applies to all databases in the pool. Set max eDTUs per database high enough to handle peaks in database utilization. Some degree of overcommitting is expected since the pool generally assumes hot and cold usage patterns for databases where all databases are not simultaneously peaking. For example, suppose the peak utilization per database is 20 eDTUs and only 20% of the 100 databases in the pool are peak at the same time. If the eDTU max per database is set to 20 eDTUs, then it is reasonable to overcommit the pool by 5 times, and set the eDTUs per pool to 400. |
| Min eDTUs per database |The minimum number of eDTUs that any database in the pool is guaranteed. This setting is a global setting that applies to all databases in the pool. The min eDTU per database may be set to 0, and is also the default value. This property is set to anywhere between 0 and the average eDTU utilization per database. The product of the number of databases in the pool and the min eDTUs per database cannot exceed the eDTUs per pool. For example, if a pool has 20 databases and the eDTU min per database set to 10 eDTUs, then the eDTUs per pool must be at least as large as 200 eDTUs. |
| Max storage per database |The maximum storage for a database in a pool. Pooled databases share pool storage, so database storage is limited to the smaller of remaining pool storage and max storage per database. Max storage per database refers to the maximum size of the data files and does not include the space used by log files. |
|||
 
## Elastic pool: change storage size

- The eDTU price for an elastic pool includes a certain amount of storage at no additional cost. Extra storage beyond the included amount can be provisioned for an additional cost up to the max size limit in increments of 250 GB up to 1 TB, and then in increments of 256 GB beyond 1 TB. For included storage amounts and max size limits, see [Elastic pool: storage sizes and performance levels](#elastic-pool-storage-sizes-and-performance-levels).
- Extra storage for an elastic pool can be provisioned by increasing its max size using the [Azure portal](sql-database-elastic-pool.md#manage-elastic-pools-and-databases-using-the-azure-portal), [PowerShell](/powershell/module/azurerm.sql/set-azurermsqlelasticpool), the [Azure CLI](/cli/azure/sql/elastic-pool#az_sql_elastic_pool_update), or the [REST API](/rest/api/sql/elasticpools/update).
- The price of extra storage for an elastic pool is the extra storage amount multiplied by the extra storage unit price of the service tier. For details on the price of extra storage, see [SQL Database pricing](https://azure.microsoft.com/pricing/details/sql-database/).

## Elastic pool: change eDTUs

You can increase or decrease the resources available to an elastic pool based on resource needs using the [Azure portal](sql-database-elastic-pool.md#manage-elastic-pools-and-databases-using-the-azure-portal), [PowerShell](/powershell/module/azurerm.sql/set-azurermsqlelasticpool), the [Azure CLI](/cli/azure/sql/elastic-pool#az_sql_elastic_pool_update), or the [REST API](/rest/api/sql/elasticpools/update).

- When rescaling pool eDTUs, database connections are briefly dropped. This is the same behavior as occurs when rescaling DTUs for a single database (not in a pool). For details on the duration and impact of dropped connections for a database during rescaling operations, see [Rescaling DTUs for a single database](#single-database-change-storage-size). 
- The duration to rescale pool eDTUs can depend on the total amount of storage space used by all databases in the pool. In general, the rescaling latency averages 90 minutes or less per 100 GB. For example, if the total space used by all databases in the pool is 200 GB, then the expected latency for rescaling the pool is 3 hours or less. In some cases within the Standard or Basic tier, the rescaling latency can be under five minutes regardless of the amount of space used.
- In general, the duration to change the min eDTUs per database or max eDTUs per database is five minutes or less.
- When downsizing pool eDTUs, the pool used space must be smaller than the maximum allowed size of the target service tier and pool eDTUs.
- When rescaling pool eDTUs, an extra storage cost applies if (1) the storage max size of the pool is supported by the target pool, and (2) the storage max size exceeds the included storage amount of the target pool. For example, if a 100 eDTU Standard pool with a max size of 100 GB is downsized to a 50 eDTU Standard pool, then an extra storage cost applies since target pool supports a max size of 100 GB and its included storage amount is only 50 GB. So, the extra storage amount is 100 GB – 50 GB = 50 GB. For pricing of extra storage, see [SQL Database pricing](https://azure.microsoft.com/pricing/details/sql-database/). If the actual amount of space used is less than the included storage amount, then this extra cost can be avoided by reducing the database max size to the included amount. 

## What is the maximum number of servers and databases?

| Maximum | Value |
| :--- | :--- |
| Databases per server | 5000 |
| Number of servers per subscription per region | 21 |
|||

> [!IMPORTANT]
> As the number of databases approaches the limit per server, the following can occur:
> <br> •	Increasing latency in running queries against the master database.  This includes views of resource utilization statistics such as sys.resource_stats.
> <br> •	Increasing latency in management operations and rendering portal viewpoints that involve enumerating databases in the server.

## What happens when database and elastic pool resource limits are reached?

### Compute (DTUs and eDTUs)

When database compute utilization (measured by DTUs and eDTUs) becomes high, query latency increases and can even time out. Under these conditions, queries may be queued by the service and are provided resources for execution as resource become free.
When encountering high compute utilization, mitigation options include:

- Increasing the performance level of the database or elastic pool to provide the database with more DTUs or eDTUs. See [Single database: change DTUs](#single-database-change-dtus) and [Elastic pool: change eDTUs](#elastic-pool-change-edtus).
- Optimizing queries to reduce the resource utilization of each query. For more information, see [Query Tuning/Hinting](sql-database-performance-guidance.md#query-tuning-and-hinting).

### Storage

When database space used reaches the max size limit, database inserts and updates that increase the data size fail and clients receive an [error message](sql-database-develop-error-messages.md). Database SELECTS and DELETES continue to succeed.

When encountering high space utilization, mitigation options include:

- Increasing the max size of the database or elastic pool, or change the performance level to obtain more included storage. See [SQL Database Resource Limits](sql-database-resource-limits.md).
- If the database is in an elastic pool, then alternatively the database can be moved outside of the pool so that its storage space is not shared with other databases.

### Sessions and workers (requests) 

The maximum number of concurrent sessions and workers are determined by the service tier and performance level (DTUs and eDTUs).  New requests are rejected when session or worker limits are reached, and clients receive an error message. While the number of connections available can be controlled by the application, the number of concurrent workers is often harder to estimate and control. This is especially true during peak load periods when database resource limits are reached and workers pile up due to longer running queries. 

When encountering high session or worker utilization, mitigation options include:
- Increasing the service tier or performance level of the database or elastic pool. See [Single database: change storage size](#single-database-change-storage-size), [Single database: change DTUs](#single-database-change-dtus), [Elastic pool: change storage size](#elastic-pool-change-storage-size), and [Elastic pool: change eDTUs](#elastic-pool-change-edtus).
- Optimizing queries to reduce the resource utilization of each query if the cause of increased worker utilization is due to contention for compute resources. For more information, see [Query Tuning/Hinting](sql-database-performance-guidance.md#query-tuning-and-hinting).

## Next steps

- For information about service tiers, see [Service tiers](sql-database-service-tiers.md).
- For information about single databases, see [Single database resources](sql-database-resource-limits.md).
- For information about elastic pools, see [Elastic pools](sql-database-elastic-pool.md).
- For information about general Azure limits, see [Azure subscription and service limits, quotas, and constraints](../azure-subscription-service-limits.md).
- For information about DTUs and eDTUs, see [DTUs and eDTUs](sql-database-what-is-a-dtu.md).
- For information about tempdb size limits, see https://docs.microsoft.com/sql/relational-databases/databases/tempdb-database#tempdb-database-in-sql-database.<|MERGE_RESOLUTION|>--- conflicted
+++ resolved
@@ -7,11 +7,7 @@
 ms.service: sql-database
 ms.custom: DBs & servers
 ms.topic: article
-<<<<<<< HEAD
-ms.date: 03/14/2018
-=======
 ms.date: 03/15/2018
->>>>>>> 0591e679
 ms.author: carlrab
 
 ---
@@ -58,11 +54,7 @@
 
 ## Single database: limitations of P11 and P15 when the maximum size greater than 1 TB
 
-<<<<<<< HEAD
 A maximum size greater than 1 TB for P11 and P15 database is supported in the following regions: US East2, West US, US Gov Virginia, West Europe, Germany Central, South East Asia, Japan East, Australia East, Australia Southeast, Canada Central, and Canada East. The following considerations and limitations apply to P11 and P15 databases with a maximum size greater than 1 TB:
-=======
-A maximum size greater than 1 TB for P11 and P15 database is supported in the following regions: US East2, West US, US Gov Virginia, West Europe, Germany Central, South East Asia, Japan East, Canada Central, and Canada East. The following considerations and limitations apply to P11 and P15 databases with a maximum size greater than 1 TB:
->>>>>>> 0591e679
 
 - If you choose a maximum size greater than 1 TB when creating a database (using a value of 4 TB or 4096 GB), the create command fails with an error if the database is provisioned in an unsupported region.
 - For existing P11 and P15 databases located in one of the supported regions, you can increase the maximum storage to beyond 1 TB in increments of 256 GB up to 4 TB. To see if a larger size is supported in your region, use the [DATABASEPROPERTYEX](/sql/t-sql/functions/databasepropertyex-transact-sql) function or inspect the database size in the Azure portal. Upgrading an existing P11 or P15 database can only be performed by a server-level principal login or by members of the dbmanager database role. 
