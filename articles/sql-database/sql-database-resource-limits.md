--- conflicted
+++ resolved
@@ -7,11 +7,7 @@
 ms.service: sql-database
 ms.custom: DBs & servers
 ms.topic: conceptual
-<<<<<<< HEAD
 ms.date: 09/19/2018
-=======
-ms.date: 09/23/2018
->>>>>>> f489982b
 ms.author: carlrab
 
 ---
@@ -61,11 +57,7 @@
 
 ### Sessions and workers (requests) 
 
-<<<<<<< HEAD
 The maximum number of sessions and workers are determined by the service tier and compute size (DTUs and eDTUs). New requests are rejected when session or worker limits are reached, and clients receive an error message. While the number of connections available can be controlled by the application, the number of concurrent workers is often harder to estimate and control. This is especially true during peak load periods when database resource limits are reached and workers pile up due to longer running queries. 
-=======
-The maximum number of sessions and workers are determined by the service tier and performance level (DTUs and eDTUs). New requests are rejected when session or worker limits are reached, and clients receive an error message. The number of connections available can be controlled by the application The number of concurrent workers is often harder to estimate and control, especially during peak load periods when database resource limits are reached and workers pile up due to longer running queries. 
->>>>>>> f489982b
 
 When encountering high session or worker utilization, mitigation options include:
 - Increasing the service tier or compute size of the database or elastic pool. See [Scale single database resources](sql-database-single-database-scale.md) and [Scale elastic pool resources](sql-database-elastic-pool-scale.md).
