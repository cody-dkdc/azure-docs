---
title: Restore an Azure SQL database from a backup | Microsoft Docs
description: Learn about Point-in-Time Restore, that enables you to roll back an Azure SQL Database to a previous point in time (up to 35 days).
services: sql-database
ms.service: sql-database
ms.subservice: backup-restore
ms.custom:
ms.devlang: 
ms.topic: conceptual
author: anosov1960
ms.author: sashan
ms.reviewer: mathoma, carlrab
manager: craigg
<<<<<<< HEAD
ms.date: 03/12/2019
=======
ms.date: 04/30/2019
>>>>>>> 6a383dfd
---
# Recover an Azure SQL database using automated database backups

By default, SQL Database backups are stored in geo-replicated blob storage (RA-GRS). The following options are available for database recovery using [automated database backups](sql-database-automated-backups.md):

- Create a new database on the same SQL Database server recovered to a specified point in time within the retention period.
- Create a database on the same SQL Database server recovered to the deletion time for a deleted database.
- Create a new database on any SQL Database server in the same region recovered to the point of the most recent backups.
- Create a new database on any SQL Database server in any other region recovered to the point of the most recent replicated backups.

<<<<<<< HEAD
If you configured [backup long-term retention](sql-database-long-term-retention.md) you can also create a new database from any LTR backup on any SQL Database server in any region.
=======
If you configured [backup long-term retention](sql-database-long-term-retention.md), you can also create a new database from any LTR backup on any SQL Database server.
>>>>>>> 6a383dfd

> [!IMPORTANT]
> You cannot overwrite an existing database during restore.

When using Standard or Premium service tier, a restored database incurs an extra storage cost under the following conditions:

- Restore of P11–P15 to S4-S12 or P1–P6 if the database max size is greater than 500 GB.
- Restore of P1–P6 to S4-S12 if the database max size is greater than 250 GB.

The extra cost is icurred when the max size of the restored database is greater than the amount of storage included with the target database's service tier and performance level. The extra storage provisioned above the included amount is charged extra. For pricing details of extra storage, see the [SQL Database pricing page](https://azure.microsoft.com/pricing/details/sql-database/). If the actual amount of used space is less than the amount of storage included, you can avoid  this extra cost by setting the max database size to the included amount.

> [!NOTE]
> [Automated database backups](sql-database-automated-backups.md) are used when you create a [database copy](sql-database-copy.md).

## Recovery time

The recovery time to restore a database using automated database backups is impacted by several factors:

- The size of the database
- The compute size of the database
- The number of transaction logs involved
- The amount of activity that needs to be replayed to recover to the restore point
- The network bandwidth if the restore is to a different region
- The number of concurrent restore requests being processed in the target region

For a large and/or very active database, the restore may take several hours. If there is prolonged outage in a region, it is possible that there are large numbers of geo-restore requests being processed by other regions. When there are many requests, the recovery time may increase for databases in that region. Most database restores complete in less than 12 hours.

For a single subscription, there are limitations on number of concurrent restore requests.  These limitations apply to any combination of point in time restores, geo restores and restores from long-term retention backup):

| | **Max # of concurrent requests being processed** | **Max # of concurrent requests being submitted** |
| :--- | --: | --: |
|Single database (per subscription)|10|60|
|Elastic pool (per pool)|4|200|
||||

Currently there isn't a built-in method to restore the entire server. The [Azure SQL Database: Full Server Recovery](https://gallery.technet.microsoft.com/Azure-SQL-Database-Full-82941666) script is an example of how you can accomplish this task.

> [!IMPORTANT]
> To recover using automated backups, you must be a member of the SQL Server Contributor role in the subscription or be the subscription owner - see [RBAC: Built-in roles](../role-based-access-control/built-in-roles.md). You can recover using the Azure portal, PowerShell, or the REST API. You cannot use Transact-SQL.

## Point-in-time restore

<<<<<<< HEAD
You can restore a standalone, pooled, or instance database to an earlier point in time as a new database on the same server using the Azure portal, [PowerShell](https://docs.microsoft.com/powershell/module/az.sql/restore-azsqldatabase), or the [REST API](https://docs.microsoft.com/rest/api/sql/databases). A database can be restored to any service tier or compute size. Ensure you have sufficient resources on the server to which you are restoring the database. Once complete, the restored database is a normal, fully accessible, online database. The restored database is charged at normal rates based on its service tier and compute size. You do not incur charges until the database restore is complete.
=======
You can restore a standalone, pooled, or instance database to an earlier point in time using the Azure portal, [PowerShell](https://docs.microsoft.com/powershell/module/az.sql/restore-azsqldatabase), or the [REST API](https://docs.microsoft.com/rest/api/sql/databases). The request can specify any service tier or compute size for the restored database. Ensure you have sufficient resources on the server to which you are restoring the database. Once complete, a new database will be created on the same server as the original database. The restored database will be charged at normal rates based on its service tier and compute size. You do not incur charges until the database restore is complete.
>>>>>>> 6a383dfd

You generally restore a database to an earlier point for recovery purposes. You can treat the restored database as a replacement for the original database or use it as a source data to update the original database.

- **Database replacement**

  If the restored database is intended as a replacement for the original database, you should specify the orinal database's compute size and service tier. You can then rename the original database and give the restored database the original name using the [ALTER DATABASE](/sql/t-sql/statements/alter-database-azure-sql-database) command in T-SQL.

- **Data recovery**

  If you plan to retrieve data from the restored database to recover from a user or application error, you need to write and execute a  data recovery script that extracts data from the restored database and applies to the original database. Although the restore operation may take a long time to complete, the restoring database is visible in the database list throughout the restore process. If you delete the database during the restore, the restore operation will be canceled and you will not be charged for the database that did not complete the restore.

To recover a single, pooled, or instance database to a point in time using the Azure portal, open the page for your database and click **Restore** on the toolbar.

![point-in-time-restore](./media/sql-database-recovery-using-backups/point-in-time-recovery.png)

> [!IMPORTANT]
> To programmatically restore a database from a backup, see [Programmatically performing recovery using automated backups](sql-database-recovery-using-backups.md#programmatically-performing-recovery-using-automated-backups)

## Deleted database restore

<<<<<<< HEAD
You can restore a deleted database to the deletion time for a deleted database on the same SQL Database server using the Azure portal, [PowerShell](https://docs.microsoft.com/powershell/module/az.sql/restore-azsqldatabase), or the [REST (createMode=Restore)](https://docs.microsoft.com/rest/api/sql/databases/createorupdate). You can [restore deleted database on Managed Instance using PowerShell](https://blogs.msdn.microsoft.com/sqlserverstorageengine/20../../recreate-dropped-database-on-azure-sql-managed-instance). You can restore a deleted database to an earlier point in time during the retention using [PowerShell](https://docs.microsoft.com/powershell/module/az.sql/restore-azsqldatabase).
=======
You can restore a deleted database to the deletion time or an earlier point in time on the same SQL Database server using the Azure portal, [PowerShell](https://docs.microsoft.com/powershell/module/az.sql/restore-azsqldatabase), or the [REST (createMode=Restore)](https://docs.microsoft.com/rest/api/sql/databases/createorupdate). You can [restore deleted database on Managed Instance using PowerShell](https://blogs.msdn.microsoft.com/sqlserverstorageengine/20../../recreate-dropped-database-on-azure-sql-managed-instance). 
>>>>>>> 6a383dfd

> [!TIP]
> For a sample PowerShell script showing how to restore a deleted database, see [Restore a SQL database using PowerShell](scripts/sql-database-restore-database-powershell.md).
> [!IMPORTANT]
> If you delete an Azure SQL Database server instance, all its databases are also deleted and cannot be recovered. There is currently no support for restoring a deleted server.

### Deleted database restore using the Azure portal

To recover a deleted database using the Azure portal, open the page for your server and in the Operations area, click **Deleted databases**.

![deleted-database-restore-1](./media/sql-database-recovery-using-backups/deleted-database-restore-1.png)

![deleted-database-restore-2](./media/sql-database-recovery-using-backups/deleted-database-restore-2.png)

> [!IMPORTANT]
> To programmatically restore a deleted database, see [Programmatically performing recovery using automated backups](sql-database-recovery-using-backups.md#programmatically-performing-recovery-using-automated-backups)

## Geo-restore

<<<<<<< HEAD
You can restore a SQL database on any server in any Azure region from the most recent geo-replicated backups. Geo-restore uses a geo-redundant backup as its source and can be used to recover a database even if the database or datacenter is inaccessible due to an outage.

Geo-restore is the default recovery option when your database is unavailable because of an incident in the region where the database is hosted. If a large-scale incident in a region results in unavailability of your database application, you can restore a database from the geo-replicated backups to a server in any other region. There is a delay between when a backup is taken and when it is geo-replicated to an Azure blob in a different region. This delay can be up to an hour, so, if a disaster occurs, there can be up to one hour data loss. The following illustration shows restore of the database from the last available backup in another region.
=======
You can restore a SQL database on any server in any Azure region from the most recent geo-replicated backups. Geo-restore uses a geo-replicated backup as its source. It can be requested even if the database or datacenter is inaccessible due to an outage.

Geo-restore is the default recovery option when your database is unavailable because of an incident in the hosting region. You can restore the database to a server in any other region. There is a delay between when a backup is taken and when it is geo-replicated to an Azure blob in a different region. As a result, the restored database can be up to one hour behind the orignal database. The following illustration shows restore of the database from the last available backup in another region.
>>>>>>> 6a383dfd

![geo-restore](./media/sql-database-geo-restore/geo-restore-2.png)

> [!TIP]
> For a sample PowerShell script showing how to perform a geo-restore, see [Restore a SQL database using PowerShell](scripts/sql-database-restore-database-powershell.md).

Point-in-time restore on a geo-secondary is not currently supported. Point-in-time restore can be done only on a primary database. For detailed information about using geo-restore to recover from an outage, see [Recover from an outage](sql-database-disaster-recovery.md).

> [!IMPORTANT]
> Geo-restore is the most basic disaster recovery solution available in SQL Database. It relies on automatically created geo-replicated backups with RPO = 1 hour and the estimated recovery time of up to 12 hours. It does not guarantee that the target region will have the capacity to restore your database(s) after a regional ourage because a sharp increase of demand will be likely. For non business critical application that use relatively small databases, geo-restore is an appropriate disaster recovery solution. For busniess critical applications that use large databases and must ensure business continuity, you should use [Auto-failover groups](sql-database-auto-failover-group.md). It offers a much lower RPO and RTO, and the capacity is always guaranteed. For more information on business continuity choices, see [Overview of business continuity](sql-database-business-continuity.md).

### Geo-restore using the Azure portal

To geo-restore a database during its [DTU-based model retention period](sql-database-service-tiers-dtu.md) or [vCore-based model retention period](sql-database-service-tiers-vcore.md) using the Azure portal, open the SQL Databases page and then click **Add**. In the **Select source** text box, select **Backup**. Specify the backup from which to perform the recovery in the region and on the server of your choice.

> [!Note]
> Geo-restore using the Azure portal is not available in Managed Instance. Please use PowerShell instead.

## Programmatically performing recovery using automated backups

As previously discussed, in addition to the Azure portal, database recovery can be performed programmatically using Azure PowerShell or the REST API. The following tables describe the set of commands available.

### PowerShell

[!INCLUDE [updated-for-az](../../includes/updated-for-az.md)]
> [!IMPORTANT]
> The PowerShell Azure Resource Manager module is still supported by Azure SQL Database, but all future development is for the Az.Sql module. For these cmdlets, see [AzureRM.Sql](https://docs.microsoft.com/powershell/module/AzureRM.Sql/). The arguments for the commands in the Az module and in the AzureRm modules are substantially identical.

- To restore a standalone or pooled database, see [Restore-AzSqlDatabase](/powershell/module/az.sql/restore-azsqldatabase).

  | Cmdlet | Description |
  | --- | --- |
  | [Get-AzSqlDatabase](/powershell/module/az.sql/get-azsqldatabase) |Gets one or more databases. |
  | [Get-AzSqlDeletedDatabaseBackup](/powershell/module/az.sql/get-azsqldeleteddatabasebackup) | Gets a deleted database that you can restore. |
  | [Get-AzSqlDatabaseGeoBackup](/powershell/module/az.sql/get-azsqldatabasegeobackup) |Gets a geo-redundant backup of a database. |
  | [Restore-AzSqlDatabase](/powershell/module/az.sql/restore-azsqldatabase) |Restores a SQL database. |

  > [!TIP]
  > For a sample PowerShell script showing how to perform a point-in-time restore of a database, see [Restore a SQL database using PowerShell](scripts/sql-database-restore-database-powershell.md).

- To restore a Managed Instance database, see [Restore-AzSqlInstanceDatabase](/powershell/module/az.sql/restore-azsqlinstancedatabase).

  | Cmdlet | Description |
  | --- | --- |
  | [Get-AzSqlInstance](/powershell/module/az.sql/get-azsqlinstance) |Gets one or more managed instances. |
  | [Get-AzSqlInstanceDatabase](/powershell/module/az.sql/get-azsqlinstancedatabase) | Gets an instance databases. |
  | [Restore-AzSqlInstanceDatabase](/powershell/module/az.sql/restore-azsqlinstancedatabase) |Restores an instance database. |

### REST API

To restore a single or pooled database using the REST API:

| API | Description |
| --- | --- |
| [REST (createMode=Recovery)](https://docs.microsoft.com/rest/api/sql/databases) |Restores a database |
| [Get Create or Update Database Status](https://docs.microsoft.com/rest/api/sql/operations) |Returns the status during a restore operation |

### Azure CLI

- To restore a single or pooled database using Azure CLI, see [az sql db restore](/cli/azure/sql/db#az-sql-db-restore).
- To restore a managed instance using Azure CLI, see [az sql midb restore](/cli/azure/sql/midb#az-sql-midb-restore)

## Summary

Automatic backups protect your databases from user and application errors, accidental database deletion, and prolonged outages. This built-in capability is available for all service tiers and compute sizes.

## Next steps

- For a business continuity overview and scenarios, see [Business continuity overview](sql-database-business-continuity.md).
- To learn about Azure SQL Database automated backups, see [SQL Database automated backups](sql-database-automated-backups.md).
- To learn about long-term retention, see [Long-term retention](sql-database-long-term-retention.md).
- To learn about faster recovery options, see [Active geo-replication](sql-database-active-geo-replication.md) or [Auto-failover groups](sql-database-auto-failover-group.md).<|MERGE_RESOLUTION|>--- conflicted
+++ resolved
@@ -11,11 +11,7 @@
 ms.author: sashan
 ms.reviewer: mathoma, carlrab
 manager: craigg
-<<<<<<< HEAD
-ms.date: 03/12/2019
-=======
 ms.date: 04/30/2019
->>>>>>> 6a383dfd
 ---
 # Recover an Azure SQL database using automated database backups
 
@@ -26,11 +22,7 @@
 - Create a new database on any SQL Database server in the same region recovered to the point of the most recent backups.
 - Create a new database on any SQL Database server in any other region recovered to the point of the most recent replicated backups.
 
-<<<<<<< HEAD
-If you configured [backup long-term retention](sql-database-long-term-retention.md) you can also create a new database from any LTR backup on any SQL Database server in any region.
-=======
 If you configured [backup long-term retention](sql-database-long-term-retention.md), you can also create a new database from any LTR backup on any SQL Database server.
->>>>>>> 6a383dfd
 
 > [!IMPORTANT]
 > You cannot overwrite an existing database during restore.
@@ -73,11 +65,7 @@
 
 ## Point-in-time restore
 
-<<<<<<< HEAD
-You can restore a standalone, pooled, or instance database to an earlier point in time as a new database on the same server using the Azure portal, [PowerShell](https://docs.microsoft.com/powershell/module/az.sql/restore-azsqldatabase), or the [REST API](https://docs.microsoft.com/rest/api/sql/databases). A database can be restored to any service tier or compute size. Ensure you have sufficient resources on the server to which you are restoring the database. Once complete, the restored database is a normal, fully accessible, online database. The restored database is charged at normal rates based on its service tier and compute size. You do not incur charges until the database restore is complete.
-=======
 You can restore a standalone, pooled, or instance database to an earlier point in time using the Azure portal, [PowerShell](https://docs.microsoft.com/powershell/module/az.sql/restore-azsqldatabase), or the [REST API](https://docs.microsoft.com/rest/api/sql/databases). The request can specify any service tier or compute size for the restored database. Ensure you have sufficient resources on the server to which you are restoring the database. Once complete, a new database will be created on the same server as the original database. The restored database will be charged at normal rates based on its service tier and compute size. You do not incur charges until the database restore is complete.
->>>>>>> 6a383dfd
 
 You generally restore a database to an earlier point for recovery purposes. You can treat the restored database as a replacement for the original database or use it as a source data to update the original database.
 
@@ -98,11 +86,7 @@
 
 ## Deleted database restore
 
-<<<<<<< HEAD
-You can restore a deleted database to the deletion time for a deleted database on the same SQL Database server using the Azure portal, [PowerShell](https://docs.microsoft.com/powershell/module/az.sql/restore-azsqldatabase), or the [REST (createMode=Restore)](https://docs.microsoft.com/rest/api/sql/databases/createorupdate). You can [restore deleted database on Managed Instance using PowerShell](https://blogs.msdn.microsoft.com/sqlserverstorageengine/20../../recreate-dropped-database-on-azure-sql-managed-instance). You can restore a deleted database to an earlier point in time during the retention using [PowerShell](https://docs.microsoft.com/powershell/module/az.sql/restore-azsqldatabase).
-=======
 You can restore a deleted database to the deletion time or an earlier point in time on the same SQL Database server using the Azure portal, [PowerShell](https://docs.microsoft.com/powershell/module/az.sql/restore-azsqldatabase), or the [REST (createMode=Restore)](https://docs.microsoft.com/rest/api/sql/databases/createorupdate). You can [restore deleted database on Managed Instance using PowerShell](https://blogs.msdn.microsoft.com/sqlserverstorageengine/20../../recreate-dropped-database-on-azure-sql-managed-instance). 
->>>>>>> 6a383dfd
 
 > [!TIP]
 > For a sample PowerShell script showing how to restore a deleted database, see [Restore a SQL database using PowerShell](scripts/sql-database-restore-database-powershell.md).
@@ -122,15 +106,9 @@
 
 ## Geo-restore
 
-<<<<<<< HEAD
-You can restore a SQL database on any server in any Azure region from the most recent geo-replicated backups. Geo-restore uses a geo-redundant backup as its source and can be used to recover a database even if the database or datacenter is inaccessible due to an outage.
-
-Geo-restore is the default recovery option when your database is unavailable because of an incident in the region where the database is hosted. If a large-scale incident in a region results in unavailability of your database application, you can restore a database from the geo-replicated backups to a server in any other region. There is a delay between when a backup is taken and when it is geo-replicated to an Azure blob in a different region. This delay can be up to an hour, so, if a disaster occurs, there can be up to one hour data loss. The following illustration shows restore of the database from the last available backup in another region.
-=======
 You can restore a SQL database on any server in any Azure region from the most recent geo-replicated backups. Geo-restore uses a geo-replicated backup as its source. It can be requested even if the database or datacenter is inaccessible due to an outage.
 
 Geo-restore is the default recovery option when your database is unavailable because of an incident in the hosting region. You can restore the database to a server in any other region. There is a delay between when a backup is taken and when it is geo-replicated to an Azure blob in a different region. As a result, the restored database can be up to one hour behind the orignal database. The following illustration shows restore of the database from the last available backup in another region.
->>>>>>> 6a383dfd
 
 ![geo-restore](./media/sql-database-geo-restore/geo-restore-2.png)
 
