--- conflicted
+++ resolved
@@ -65,11 +65,7 @@
 
 ## Point-in-time restore
 
-<<<<<<< HEAD
-You can restore a single, pooled, or instance database to an earlier point in time as a new database on the same server using the Azure portal, [PowerShell](https://docs.microsoft.com/powershell/module/azurerm.sql/restore-azurermsqldatabase), or the [REST API](https://docs.microsoft.com/rest/api/sql/databases). A database can be restored to any service tier or compute size. Ensure you have sufficient resources on the server to which you are restoring the database. Once complete, the restored database is a normal, fully accessible, online database. The restored database is charged at normal rates based on its service tier and compute size. You do not incur charges until the database restore is complete.
-=======
 You can restore a standalone, pooled, or instance database to an earlier point in time as a new database on the same server using the Azure portal, [PowerShell](https://docs.microsoft.com/powershell/module/az.sql/restore-azsqldatabase), or the [REST API](https://docs.microsoft.com/rest/api/sql/databases). A database can be restored to any service tier or compute size. Ensure you have sufficient resources on the server to which you are restoring the database. Once complete, the restored database is a normal, fully accessible, online database. The restored database is charged at normal rates based on its service tier and compute size. You do not incur charges until the database restore is complete.
->>>>>>> 4601a914
 
 You generally restore a database to an earlier point for recovery purposes. When doing so, you can treat the restored database as a replacement for the original database or use it to retrieve data from and then update the original database.
 
@@ -137,13 +133,9 @@
 
 ### PowerShell
 
-<<<<<<< HEAD
-- To restore a single or pooled database, see [Restore-AzureRmSqlDatabase](https://docs.microsoft.com/powershell/module/azurerm.sql/restore-azurermsqldatabase)
-=======
 [!INCLUDE [updated-for-az](../../includes/updated-for-az.md)]
 
 - To restore a standalone or pooled database, see [Restore-AzSqlDatabase](https://docs.microsoft.com/powershell/module/az.sql/restore-azurermsqldatabase)
->>>>>>> 4601a914
 
   | Cmdlet | Description |
   | --- | --- |
