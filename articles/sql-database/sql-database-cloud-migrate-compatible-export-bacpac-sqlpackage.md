--- conflicted
+++ resolved
@@ -1,62 +1,3 @@
 ---
-<<<<<<< HEAD
-title: 'SqlPackage: Export a SQL Server database to a BACPAC file (Azure) | Microsoft Docs'
-description: his article shows how to export a SQL Server database to a BACPAC file using the SqlPackage command-line utility.
-keywords: Microsoft Azure SQL Database, database migration, export database, export BACPAC file, sqlpackage
-services: sql-database
-documentationcenter: ''
-author: CarlRabeler
-manager: jhubbard
-editor: ''
-
-ms.assetid: 7b9541c5-5590-4c70-ad36-73007389f6dc
-ms.service: sql-database
-ms.custom: migrate and move
-ms.devlang: NA
-ms.topic: article
-ms.tgt_pltfrm: NA
-ms.workload: sqldb-migrate
-ms.date: 11/08/2016
-ms.author: carlrab
-
----
-# Export a SQL Server database to a BACPAC file using SqlPackage
-> [!div class="op_single_selector"]
-> * [Azure portal](sql-database-export.md)
-> * [SSMS](sql-database-cloud-migrate-compatible-export-bacpac-ssms.md)
-> * [SqlPackage](sql-database-cloud-migrate-compatible-export-bacpac-sqlpackage.md)
-> * [PowerShell](sql-database-export-powershell.md)
-> 
-
-This article shows how to export a SQL Server database to a [BACPAC](https://msdn.microsoft.com/library/ee210546.aspx#Anchor_4) file using the [SqlPackage](https://msdn.microsoft.com/library/hh550080.aspx) command-line utility. This utility ships with the latest versions of [SQL Server Management Studio](https://msdn.microsoft.com/library/mt238290.aspx) and [SQL Server Data Tools for Visual Studio](https://msdn.microsoft.com/library/mt204009.aspx), or you can download the latest version of [SqlPackage](https://www.microsoft.com/download/details.aspx?id=53876) directly from the Microsoft download center.
-
-1. Open a command prompt and change a directory containing the sqlpackage.exe command-line utility - this utility ships with both Visual Studio and SQL Server. Use search on your computer to find the path in your environment.
-2. Execute the following sqlpackage.exe command with the following arguments for your environment:
-   
-```    sqlpackage.exe /Action:Export /ssn:< server_name > /sdn:< database_name > /tf:< target_file >
-```
-   
-   | Argument | Description |
-   | --- | --- |
-   | < server_name > |source server name |
-   | < database_name > |source database name |
-   | < target_file > |file name and location for BACPAC file |
-   
-   ![Export a data-tier application from the Tasks menu](./media/sql-database-cloud-migrate/TestForCompatibilityUsingSQLPackage01b.png)
-
-## Next steps
-* [Newest version of SSDT](https://msdn.microsoft.com/library/mt204009.aspx)
-* [Newest version of SQL Server Management Studio](https://msdn.microsoft.com/library/mt238290.aspx)
-* [Import a BACPAC to Azure SQL Database using SSMS](sql-database-cloud-migrate-compatible-import-bacpac-ssms.md)
-* [Import a BACPAC to Azure SQL Database SqlPackage](sql-database-cloud-migrate-compatible-import-bacpac-sqlpackage.md)
-* [Import a BACPAC to Azure SQL Database Azure portal](sql-database-import.md)
-* [Import a BACPAC to Azure SQL Database PowerShell](sql-database-import-powershell.md)
-
-## Additional resources
-* [SQL Database features](sql-database-features.md)
-* [Transact-SQL partially or unsupported functions](sql-database-transact-sql-information.md)
-* [Migrate non-SQL Server databases using SQL Server Migration Assistant](http://blogs.msdn.com/b/ssma/)
-=======
 redirect_url: /azure/sql-database/sql-database-export-sqlpackage
---- 
->>>>>>> e8cfaf0d
+--- 