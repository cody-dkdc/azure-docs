---
title: Tutorial - Create an Azure Red Hat OpenShift cluster | Microsoft Docs
description: Learn how to create a Microsoft Azure Red Hat OpenShift cluster using the Azure CLI
services: container-service
author: TylerMSFT
ms.author: twhitney
manager: jeconnoc
ms.topic: tutorial
ms.service: openshift
ms.date: 05/08/2019
#Customer intent: As a developer, I want learn how to create an Azure Red Hat OpenShift cluster, scale it, and then clean up resources so that I am not charged for what I'm not using.
---

# Tutorial: Create an Azure Red Hat OpenShift cluster

This tutorial is part one of a series. You'll learn how to create a Microsoft Azure Red Hat OpenShift cluster using the Azure CLI, scale it, then delete it to clean up resources.

In part one of the series, you'll learn how to:

> [!div class="checklist"]
> * Create an Azure Red Hat OpenShift cluster

In this tutorial series you learn how to:
> [!div class="checklist"]
> * Create an Azure Red Hat OpenShift cluster
> * [Scale an Azure Red Hat OpenShift cluster](tutorial-scale-cluster.md)
> * [Delete an Azure Red Hat OpenShift cluster](tutorial-delete-cluster.md)

## Prerequisites

Before you begin this tutorial:

Make sure that you've [set up your development environment](howto-setup-environment.md), which includes:
<<<<<<< HEAD
- Installing the latest CLI
- Creating a tenant if you don't already have one
- Creating an Azure Application object if you don't already have one
- Creating a security group
=======
- Installing the latest CLI (version 2.0.64 or above)
- Creating a tenant
- Creating an Azure Application object
>>>>>>> c951ada9
- Creating an Active Directory user used to sign in to apps running on the cluster.

## Step 1: Sign in to Azure

If you're running the Azure CLI locally, open a Bash command shell and  run `az login` to sign in to Azure.

```bash
az login
```

 If you have access to multiple subscriptions, run `az account set -s {subscription ID}` replacing `{subscription ID}` with the subscription you want to use.

## Step 2: Create an Azure Red Hat OpenShift cluster

In your Bash command window, set the following variables:

> [!IMPORTANT]
> The name of your cluster must be all lowercase or cluster creation will fail.

```bash
CLUSTER_NAME=<cluster name in lowercase>
```

 Use the same name for the cluster that you chose in step 6 of [Create new app registration](howto-aad-app-configuration.md#create-a-new-app-registration).

```bash
LOCATION=<location>
```

Choose a location to create your cluster. For a list of azure regions that supports OpenShift on Azure, see [Supported Regions](supported-resources.md#azure-regions). For example: `LOCATION=eastus`.

Set  `APPID` to the value you saved in step 9 of [Create a new app registration](howto-aad-app-configuration.md#create-a-new-app-registration).  

```bash
APPID=<app ID value>
```

Set `SECRET` to the value you saved in step 6 of [Create a client secret](howto-aad-app-configuration.md#create-a-client-secret).  

```bash
SECRET=<secret value>
```

Set `TENANT` to the tenant ID value you saved in step 7 of [Create a new tenant](howto-create-tenant.md#create-a-new-azure-ad-tenant)  

```bash
TENANT=<tenant ID>
```

Create the resource group for the cluster. Run the following command from the Bash shell that you used to define the variables above:

```bash
az group create --name $CLUSTER_NAME --location $LOCATION
```

### Optional: Connect the cluster's virtual network to an existing virtual network

If you don't need to connect the virtual network (VNET) of the cluster you create to an existing VNET via peering, skip this step.

First, get the identifier of the existing VNET. The identifier will be of the form:
`/subscriptions/{subscription id}/resourceGroups/{resource group of VNET}/providers/Microsoft.Network/virtualNetworks/{VNET name}`.

If you don't know the network name or the resource group the existing VNET belongs to, go to the [Virtual networks blade](https://ms.portal.azure.com/#blade/HubsExtension/BrowseResourceBlade/resourceType/Microsoft.Network%2FvirtualNetworks) and click on your virtual network. The Virtual network page appears and will list the name of the network and the resource group it belongs to.

Define a VNET_ID variable using the following CLI command in a BASH shell:

```bash
VNET_ID=$(az network vnet show -n {VNET name} -g {VNET resource group} --query id -o tsv)
```

For example: `VNET_ID=$(az network vnet show -n MyVirtualNetwork -g MyResourceGroup --query id -o tsv`

### Create the cluster

You're now ready to create a cluster.

 If you are not connecting the virtual network of the cluster to an existing virtual network, omit the `--vnet-peer-id $VNET_ID` parameter in the following example.

```bash
az openshift create --resource-group $CLUSTER_NAME --name $CLUSTER_NAME -l $LOCATION --aad-client-app-id $APPID --aad-client-app-secret $SECRET --aad-tenant-id $TENANT $(az ad group list  --display-name $CLUSTER_NAME --query '[*].objectId' -o tsv) --vnet-peer-id $VNET_ID --customer-admin-group-id
```

> [!NOTE]
> If you get an error that the host name is not available, it may be because your
> cluster name is not unique. Try deleting your original app registration and
> redoing the steps with a different cluster name in [Create a new app registration]
> (howto-aad-app-configuration.md#create-a-new-app-registration), omitting the
> step of creating a new user, since you already created one.

After a few minutes, `az openshift create` will complete successfully and return a JSON response containing your cluster details. The `publicHostname` attribute has the value of the internet-accessible OpenShift cluster.  For example:

```BASH
...
  "publicHostname": "openshift.a9c735c0da8e4afabc1f.westus.azmosa.io",
```

## Step 3: Sign in to the OpenShift console

You're now ready to sign in to the OpenShift console for your new cluster. The [OpenShift Web Console](https://docs.openshift.com/aro/architecture/infrastructure_components/web_console.html) enables you to visualize, browse, and manage the contents of your OpenShift projects.

We'll sign in as the [new Azure AD user](howto-aad-app-configuration.md#create-a-new-active-directory-user) you created for testing. To do this, you'll need a fresh browser instance that hasn't cached the identity you normally use to sign in to the Azure portal.

1. Open an *incognito* window (Chrome) or *InPrivate* window (Microsoft Edge).
2. Navigate to the sign-on URL that you created in step 6 of [Create a new app registration](howto-aad-app-configuration.md#create-a-new-app-registration). For example, https://constoso.eastus.cloudapp.azure.com

> [!NOTE]
> The OpenShift console uses a self-signed certificate.
> When prompted in your browser, bypass the warning and accept
> the "untrusted" certificate.

Sign in with the user and password that you created in [Create a new Active Directory user](howto-aad-app-configuration.md#create-a-new-active-directory-user)
When the **Permissions requested** dialog appears, select **Consent on behalf of your organization** and then **Accept**.

You are now logged into the cluster console.

![Screenshot of the OpenShift cluster console](./media/aro-console.png)

 Learn more about [using the OpenShift console](https://docs.openshift.com/aro/getting_started/developers_console.html) to create and built images in the [Red Hat OpenShift](https://docs.openshift.com/aro/welcome/index.html) documentation.

## Step 4: Install the OpenShift CLI

The [OpenShift CLI](https://docs.openshift.com/aro/cli_reference/get_started_cli.html) (or *OC Tools*) provide commands for managing your applications and lower-level utilities for interacting with the various components of your OpenShift cluster.

In the OpenShift console, click the question mark in the upper right corner by your sign-in name and select **Command Line Tools**.  Follow the **Latest Release** link to download and install the supported oc CLI for Linux, MacOS, or Windows.

> [!NOTE]
> If you do not see the question mark icon in the upper right corner, select *Service Catalog* or *Application Console* from the upper left-hand drop-down.
>
> Alternately, you can [download the oc CLI](https://www.okd.io/download.html) directly.

The **Command Line Tools** page provides a command of the form `oc login https://<your cluster name>.<azure region>.cloudapp.azure.com --token=<token value>`.  Click the *Copy to clipboard* button to copy this command.  In a terminal window, [set your path](https://docs.okd.io/latest/cli_reference/get_started_cli.html#installing-the-cli) to include your local installation of the oc tools. Then sign in to the cluster using the oc CLI command you copied.

If you couldn't get the token value using the steps above, get the token value from: `https://<your cluster name>.<azure region>.cloudapp.azure.com/oauth/token/request`.

## Next steps

In this part of the tutorial, you learned how to:

> [!div class="checklist"]
> * Create an Azure Red Hat OpenShift cluster

Advance to the next tutorial:
> [!div class="nextstepaction"]
> [Scale an Azure Red Hat OpenShift cluster](tutorial-scale-cluster.md)<|MERGE_RESOLUTION|>--- conflicted
+++ resolved
@@ -31,16 +31,10 @@
 Before you begin this tutorial:
 
 Make sure that you've [set up your development environment](howto-setup-environment.md), which includes:
-<<<<<<< HEAD
-- Installing the latest CLI
+- Installing the latest CLI (version 2.0.64 or above)
 - Creating a tenant if you don't already have one
 - Creating an Azure Application object if you don't already have one
 - Creating a security group
-=======
-- Installing the latest CLI (version 2.0.64 or above)
-- Creating a tenant
-- Creating an Azure Application object
->>>>>>> c951ada9
 - Creating an Active Directory user used to sign in to apps running on the cluster.
 
 ## Step 1: Sign in to Azure
