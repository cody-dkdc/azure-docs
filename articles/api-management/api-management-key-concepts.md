--- conflicted
+++ resolved
@@ -13,14 +13,8 @@
 ms.tgt_pltfrm: na
 ms.devlang: na
 ms.topic: hero-article
-<<<<<<< HEAD
 ms.date: 01/23/2017
-ms.author: sdanie
-=======
-ms.date: 12/15/2016
 ms.author: apipm
->>>>>>> 299acaa4
-
 ---
 # What is API Management?
 API Management helps organizations publish APIs to external, partner and internal developers to unlock the potential of their data and services. Businesses everywhere are looking to extend their operations as a digital platform, creating new channels, finding new customers and driving deeper engagement with existing ones. API Management provides the core competencies to ensure a successful API program through developer engagement, business insights, analytics, security and protection.
