<properties 
	pageTitle="How to authorize developer accounts using Azure Active Directory in Azure API Management" 
	description="Learn how to authorize users using Azure Active Directory in API Management." 
	services="api-management" 
	documentationCenter="API Management" 
	authors="steved0x" 
	manager="dwrede" 
	editor=""/>

<tags 
	ms.service="api-management" 
	ms.workload="mobile" 
	ms.tgt_pltfrm="na" 
	ms.devlang="na" 
	ms.topic="article" 
<<<<<<< HEAD
	ms.date="09/10/2015" 
=======
	ms.date="12/07/2015" 
>>>>>>> 08be3281
	ms.author="sdanie"/>

# How to authorize developer accounts using Azure Active Directory in Azure API Management


## Overview
This guide shows you how to enable access to the developer portal for all users in one or more Azure Active Directories. This guide also shows you how to manage groups of Azure Active Directory users by adding external groups that contain the users of an Azure Active Directory.

>To complete the steps in this guide you must first have an Azure Active Directory in which to create an application.

## How to authorize developer accounts using Azure Active Directory

To get started, click **Manage** in the Azure Classic Portal for your API Management service. This takes you to the API Management publisher portal.

![Publisher portal][api-management-management-console]

>If you have not yet created an API Management service instance, see [Create an API Management service instance][] in the [Get started with Azure API Management][] tutorial.

Click **Security** from the **API Management** menu on the left and click **External Identities**.

![External Identities][api-management-security-external-identities]

Click **Azure Active Directory**. Make a note of the **Redirect URL** and switch over to your Azure Active Directory in the Azure Classic Portal.

![External Identities][api-management-security-aad-new]

Click the **Add** button to create a new Azure Active Directory application, and choose **Add an application my organization is developing**.

![Add new Azure Active Directory application][api-management-new-aad-application-menu]

Enter a name for the application, select **Web application and/or Web API**, and click the next button.

![New Azure Active Directory application][api-management-new-aad-application-1]

For **Sign-on URL**, copy the **Redirect URL** from the **Azure Active Directory** section of the **External Identities** tab in the publisher portal and remove the **-aad** suffix from the end of the URL. In this example, the **Sign-on URL** is `https://aad03.portal.current.int-azure-api.net/signin`. 

For the **App ID URL**, enter either the default domain or a custom domain for the Azure Active Directory, and append a unique string to it. In this example the default domain of **https://contoso5api.onmicrosoft.com** is used with the suffix of **/api** specified.

![New Azure Active Directory application properties][api-management-new-aad-application-2]

Click the check button to save and create the new application, and switch  to the **Configure** tab to configure the new application.

![New Azure Active Directory application created][api-management-new-aad-app-created]

If multiple Azure Active Directories are going to be used for this application, click **Yes** for **Application is multi-tenant**. The default is **No**.

![Application is multi-tenant][api-management-aad-app-multi-tenant]

Copy the **Redirect URL** from the **Azure Active Directory** section of the **External Identities** tab in the publisher portal and paste it into the **Reply URL** text box. 

![Reply URL][api-management-aad-reply-url]

Scroll to the bottom of the configure tab, select the **Application Permissions** drop-down, and check **Read directory data**.

![Application Permissions][api-management-aad-app-permissions]

Select the **Delegate Permissions** drop-down, and check **Enable sign-on and read users' profiles**.

![Delegated Permissions][api-management-aad-delegated-permissions]

>For more information about application and delegated permissions, see [Accessing the Graph API][].

Copy the **Client Id** to the clipboard.

![Client Id][api-management-aad-app-client-id]

Switch back to the publisher portal and paste in the **Client Id** copied from the Azure Active Directory application configuration.

![Client Id][api-management-client-id]

Switch back to the Azure Active Directory configuration, and click the **Select duration** drop-down in the **Keys** section and specify an interval. In this example **1 year** is used.

![Key][api-management-aad-key-before-save]

Click **Save** to save the configuration and display the key. Copy the key to the clipboard.

>Make a note of this key. Once you close the Azure Active Directory configuration window, the key cannot be displayed again.

![Key][api-management-aad-key-after-save]

Switch back to the publisher portal and paste the key into the **Client Secret** text box.

![Client Secret][api-management-client-secret]

**Allowed Tenants** specifies which directories have access to the APIs of the API Management service instance. Specify the domains of the Azure Active Directory instances to which you want to grant access. You can separate multiple domains with newlines, spaces, or commas.

![Allowed tenants][api-management-client-allowed-tenants]

Multiple domains can be specified in the **Allowed Tenants** section. Before any user can log in from a different domain than the original domain where the application was registered, a global administrator of the different domain must grant permission for the application to access directory data. To grant permission, a global administrator must log in to the application and click **Accept**. In the following example `miaoaad.onmicrosoft.com` has been added to **Allowed Tenants** and a global administrator from that domain is logging in for the first time.

![Permissions][api-management-permissions-form]

>If a non-global administrator tries to log in before permissions are granted by a global administrator, the login attempt fails and an error screen is displayed.

Once the desired configuration is specified, click **Save**.

![Save][api-management-client-allowed-tenants-save]

Once the changes are saved, the users in the specified Azure Active Directory can log into the Developer portal by following the steps in [Log in to the Developer portal using an Azure Active Directory account][].

## How to add an external Azure Active Directory Group

After enabling access for users in an Azure Active Directory, you can add Azure Active Directory groups into API Management to more easily manage the association of the developers in the group with the desired products.

> In order to configure an external Azure Active Directory group, the Azure Active Directory must first be configured in the Identities tab by following the procedure in the previous section. 

External Azure Active Directory groups are added from the **Visibility** tab of the product for which you wish to grant access to the group. Click **Products**, and then click the name of the desired product.

![Configure product][api-management-configure-product]

Switch to the **Visibility** tab, and click **Add Groups from Azure Active Directory**.

![Add groups][api-management-add-groups]

Select the **Azure Active Directory Tenant** from the drop-down list, and then type the name of the desired group in the **Groups** to be added text box.

![Select group][api-management-select-group]

This group name can be found in the **Groups** list for your Azure Active Directory, as shown in the following example.

![Azure Active Directory Groups List][api-management-aad-groups-list]

Click **Add** to validate the group name and add the group. In this example the **Contoso 5 Developers** external group is added. 

![Group added][api-management-aad-group-added]

Click **Save** to save the new group selection.

Once an Azure Azure Active Directory group has been configured from one product, it is available to be checked on the **Visibility** tab for the other products in the API Management service instance.

To review and configure the properties for external groups once they have been added, click on the name of the group from the **Groups** tab.

![Manage groups][api-management-groups]

From here you can edit the **Name** and the **Description** of the group.

![Edit group][api-management-edit-group]

Users from the configured Azure Active Directory can log into the Developer portal and view and subscribe to any groups for which they have visibility by following the instructions in the following section.

## How to log in to the Developer portal using an Azure Active Directory account

To log into the Developer portal using an Azure Active Directory account configured in the previous sections, open a new browser window using the **Sign-on URL** from the Active Directory application configuration, and click **Azure Active Directory**.

![Developer Portal][api-management-dev-portal-signin]

Enter the credentials of one of the users in your Azure Active Directory, and click **Sign in**.

![Sign in][api-management-aad-signin]

You may be prompted with a registration form if any additional information is required. Complete the registration form and click **Sign up**.

![Registration][api-management-complete-registration]

Your user is now logged into the developer portal for your API Management service instance.

![Registration Complete][api-management-registration-complete]



[api-management-management-console]: ./media/api-management-howto-aad/api-management-management-console.png
[api-management-security-external-identities]: ./media/api-management-howto-aad/api-management-security-external-identities.png
[api-management-security-aad-new]: ./media/api-management-howto-aad/api-management-security-aad-new.png
[api-management-new-aad-application-menu]: ./media/api-management-howto-aad/api-management-new-aad-application-menu.png
[api-management-new-aad-application-1]: ./media/api-management-howto-aad/api-management-new-aad-application-1.png
[api-management-new-aad-application-2]: ./media/api-management-howto-aad/api-management-new-aad-application-2.png
[api-management-new-aad-app-created]: ./media/api-management-howto-aad/api-management-new-aad-app-created.png
[api-management-aad-app-permissions]: ./media/api-management-howto-aad/api-management-aad-app-permissions.png
[api-management-aad-app-client-id]: ./media/api-management-howto-aad/api-management-aad-app-client-id.png
[api-management-client-id]: ./media/api-management-howto-aad/api-management-client-id.png
[api-management-aad-key-before-save]: ./media/api-management-howto-aad/api-management-aad-key-before-save.png
[api-management-aad-key-after-save]: ./media/api-management-howto-aad/api-management-aad-key-after-save.png
[api-management-client-secret]: ./media/api-management-howto-aad/api-management-client-secret.png
[api-management-client-allowed-tenants]: ./media/api-management-howto-aad/api-management-client-allowed-tenants.png
[api-management-client-allowed-tenants-save]: ./media/api-management-howto-aad/api-management-client-allowed-tenants-save.png
[api-management-aad-delegated-permissions]: ./media/api-management-howto-aad/api-management-aad-delegated-permissions.png
[api-management-dev-portal-signin]: ./media/api-management-howto-aad/api-management-dev-portal-signin.png
[api-management-aad-signin]: ./media/api-management-howto-aad/api-management-aad-signin.png
[api-management-complete-registration]: ./media/api-management-howto-aad/api-management-complete-registration.png
[api-management-registration-complete]: ./media/api-management-howto-aad/api-management-registration-complete.png
[api-management-aad-app-multi-tenant]: ./media/api-management-howto-aad/api-management-aad-app-multi-tenant.png
[api-management-aad-reply-url]: ./media/api-management-howto-aad/api-management-aad-reply-url.png
[api-management-permissions-form]: ./media/api-management-howto-aad/api-management-permissions-form.png
[api-management-configure-product]: ./media/api-management-howto-aad/api-management-configure-product.png
[api-management-add-groups]: ./media/api-management-howto-aad/api-management-add-groups.png
[api-management-select-group]: ./media/api-management-howto-aad/api-management-select-group.png
[api-management-aad-groups-list]: ./media/api-management-howto-aad/api-management-aad-groups-list.png
[api-management-aad-group-added]: ./media/api-management-howto-aad/api-management-aad-group-added.png
[api-management-groups]: ./media/api-management-howto-aad/api-management-groups.png
[api-management-edit-group]: ./media/api-management-howto-aad/api-management-edit-group.png

[How to add operations to an API]: api-management-howto-add-operations.md
[How to add and publish a product]: api-management-howto-add-products.md
[Monitoring and analytics]: api-management-monitoring.md
[Add APIs to a product]: api-management-howto-add-products.md#add-apis
[Publish a product]: api-management-howto-add-products.md#publish-product
[Get started with Azure API Management]: api-management-get-started.md
[Get started with advanced API configuration]: api-management-get-started-advanced.md
[API Management policy reference]: api-management-policy-reference.md
[Caching policies]: api-management-policy-reference.md#caching-policies
[Create an API Management service instance]: api-management-get-started.md#create-service-instance

[http://oauth.net/2/]: http://oauth.net/2/
[WebApp-GraphAPI-DotNet]: https://github.com/AzureADSamples/WebApp-GraphAPI-DotNet
[Accessing the Graph API]: http://msdn.microsoft.com/library/azure/dn132599.aspx#BKMK_Graph

[Prerequisites]: #prerequisites
[Configure an OAuth 2.0 authorization server in API Management]: #step1
[Configure an API to use OAuth 2.0 user authorization]: #step2
[Test the OAuth 2.0 user authorization in the Developer Portal]: #step3
[Next steps]: #next-steps

[Log in to the Developer portal using an Azure Active Directory account]: #Log-in-to-the-Developer-portal-using-an-Azure-Active-Directory-account

<|MERGE_RESOLUTION|>--- conflicted
+++ resolved
@@ -1,234 +1,230 @@
-<properties 
-	pageTitle="How to authorize developer accounts using Azure Active Directory in Azure API Management" 
-	description="Learn how to authorize users using Azure Active Directory in API Management." 
-	services="api-management" 
-	documentationCenter="API Management" 
-	authors="steved0x" 
-	manager="dwrede" 
-	editor=""/>
-
-<tags 
-	ms.service="api-management" 
-	ms.workload="mobile" 
-	ms.tgt_pltfrm="na" 
-	ms.devlang="na" 
-	ms.topic="article" 
-<<<<<<< HEAD
-	ms.date="09/10/2015" 
-=======
-	ms.date="12/07/2015" 
->>>>>>> 08be3281
-	ms.author="sdanie"/>
-
-# How to authorize developer accounts using Azure Active Directory in Azure API Management
-
-
-## Overview
-This guide shows you how to enable access to the developer portal for all users in one or more Azure Active Directories. This guide also shows you how to manage groups of Azure Active Directory users by adding external groups that contain the users of an Azure Active Directory.
-
->To complete the steps in this guide you must first have an Azure Active Directory in which to create an application.
-
-## How to authorize developer accounts using Azure Active Directory
-
-To get started, click **Manage** in the Azure Classic Portal for your API Management service. This takes you to the API Management publisher portal.
-
-![Publisher portal][api-management-management-console]
-
->If you have not yet created an API Management service instance, see [Create an API Management service instance][] in the [Get started with Azure API Management][] tutorial.
-
-Click **Security** from the **API Management** menu on the left and click **External Identities**.
-
-![External Identities][api-management-security-external-identities]
-
-Click **Azure Active Directory**. Make a note of the **Redirect URL** and switch over to your Azure Active Directory in the Azure Classic Portal.
-
-![External Identities][api-management-security-aad-new]
-
-Click the **Add** button to create a new Azure Active Directory application, and choose **Add an application my organization is developing**.
-
-![Add new Azure Active Directory application][api-management-new-aad-application-menu]
-
-Enter a name for the application, select **Web application and/or Web API**, and click the next button.
-
-![New Azure Active Directory application][api-management-new-aad-application-1]
-
-For **Sign-on URL**, copy the **Redirect URL** from the **Azure Active Directory** section of the **External Identities** tab in the publisher portal and remove the **-aad** suffix from the end of the URL. In this example, the **Sign-on URL** is `https://aad03.portal.current.int-azure-api.net/signin`. 
-
-For the **App ID URL**, enter either the default domain or a custom domain for the Azure Active Directory, and append a unique string to it. In this example the default domain of **https://contoso5api.onmicrosoft.com** is used with the suffix of **/api** specified.
-
-![New Azure Active Directory application properties][api-management-new-aad-application-2]
-
-Click the check button to save and create the new application, and switch  to the **Configure** tab to configure the new application.
-
-![New Azure Active Directory application created][api-management-new-aad-app-created]
-
-If multiple Azure Active Directories are going to be used for this application, click **Yes** for **Application is multi-tenant**. The default is **No**.
-
-![Application is multi-tenant][api-management-aad-app-multi-tenant]
-
-Copy the **Redirect URL** from the **Azure Active Directory** section of the **External Identities** tab in the publisher portal and paste it into the **Reply URL** text box. 
-
-![Reply URL][api-management-aad-reply-url]
-
-Scroll to the bottom of the configure tab, select the **Application Permissions** drop-down, and check **Read directory data**.
-
-![Application Permissions][api-management-aad-app-permissions]
-
-Select the **Delegate Permissions** drop-down, and check **Enable sign-on and read users' profiles**.
-
-![Delegated Permissions][api-management-aad-delegated-permissions]
-
->For more information about application and delegated permissions, see [Accessing the Graph API][].
-
-Copy the **Client Id** to the clipboard.
-
-![Client Id][api-management-aad-app-client-id]
-
-Switch back to the publisher portal and paste in the **Client Id** copied from the Azure Active Directory application configuration.
-
-![Client Id][api-management-client-id]
-
-Switch back to the Azure Active Directory configuration, and click the **Select duration** drop-down in the **Keys** section and specify an interval. In this example **1 year** is used.
-
-![Key][api-management-aad-key-before-save]
-
-Click **Save** to save the configuration and display the key. Copy the key to the clipboard.
-
->Make a note of this key. Once you close the Azure Active Directory configuration window, the key cannot be displayed again.
-
-![Key][api-management-aad-key-after-save]
-
-Switch back to the publisher portal and paste the key into the **Client Secret** text box.
-
-![Client Secret][api-management-client-secret]
-
-**Allowed Tenants** specifies which directories have access to the APIs of the API Management service instance. Specify the domains of the Azure Active Directory instances to which you want to grant access. You can separate multiple domains with newlines, spaces, or commas.
-
-![Allowed tenants][api-management-client-allowed-tenants]
-
-Multiple domains can be specified in the **Allowed Tenants** section. Before any user can log in from a different domain than the original domain where the application was registered, a global administrator of the different domain must grant permission for the application to access directory data. To grant permission, a global administrator must log in to the application and click **Accept**. In the following example `miaoaad.onmicrosoft.com` has been added to **Allowed Tenants** and a global administrator from that domain is logging in for the first time.
-
-![Permissions][api-management-permissions-form]
-
->If a non-global administrator tries to log in before permissions are granted by a global administrator, the login attempt fails and an error screen is displayed.
-
-Once the desired configuration is specified, click **Save**.
-
-![Save][api-management-client-allowed-tenants-save]
-
-Once the changes are saved, the users in the specified Azure Active Directory can log into the Developer portal by following the steps in [Log in to the Developer portal using an Azure Active Directory account][].
-
-## How to add an external Azure Active Directory Group
-
-After enabling access for users in an Azure Active Directory, you can add Azure Active Directory groups into API Management to more easily manage the association of the developers in the group with the desired products.
-
-> In order to configure an external Azure Active Directory group, the Azure Active Directory must first be configured in the Identities tab by following the procedure in the previous section. 
-
-External Azure Active Directory groups are added from the **Visibility** tab of the product for which you wish to grant access to the group. Click **Products**, and then click the name of the desired product.
-
-![Configure product][api-management-configure-product]
-
-Switch to the **Visibility** tab, and click **Add Groups from Azure Active Directory**.
-
-![Add groups][api-management-add-groups]
-
-Select the **Azure Active Directory Tenant** from the drop-down list, and then type the name of the desired group in the **Groups** to be added text box.
-
-![Select group][api-management-select-group]
-
-This group name can be found in the **Groups** list for your Azure Active Directory, as shown in the following example.
-
-![Azure Active Directory Groups List][api-management-aad-groups-list]
-
-Click **Add** to validate the group name and add the group. In this example the **Contoso 5 Developers** external group is added. 
-
-![Group added][api-management-aad-group-added]
-
-Click **Save** to save the new group selection.
-
-Once an Azure Azure Active Directory group has been configured from one product, it is available to be checked on the **Visibility** tab for the other products in the API Management service instance.
-
-To review and configure the properties for external groups once they have been added, click on the name of the group from the **Groups** tab.
-
-![Manage groups][api-management-groups]
-
-From here you can edit the **Name** and the **Description** of the group.
-
-![Edit group][api-management-edit-group]
-
-Users from the configured Azure Active Directory can log into the Developer portal and view and subscribe to any groups for which they have visibility by following the instructions in the following section.
-
-## How to log in to the Developer portal using an Azure Active Directory account
-
-To log into the Developer portal using an Azure Active Directory account configured in the previous sections, open a new browser window using the **Sign-on URL** from the Active Directory application configuration, and click **Azure Active Directory**.
-
-![Developer Portal][api-management-dev-portal-signin]
-
-Enter the credentials of one of the users in your Azure Active Directory, and click **Sign in**.
-
-![Sign in][api-management-aad-signin]
-
-You may be prompted with a registration form if any additional information is required. Complete the registration form and click **Sign up**.
-
-![Registration][api-management-complete-registration]
-
-Your user is now logged into the developer portal for your API Management service instance.
-
-![Registration Complete][api-management-registration-complete]
-
-
-
-[api-management-management-console]: ./media/api-management-howto-aad/api-management-management-console.png
-[api-management-security-external-identities]: ./media/api-management-howto-aad/api-management-security-external-identities.png
-[api-management-security-aad-new]: ./media/api-management-howto-aad/api-management-security-aad-new.png
-[api-management-new-aad-application-menu]: ./media/api-management-howto-aad/api-management-new-aad-application-menu.png
-[api-management-new-aad-application-1]: ./media/api-management-howto-aad/api-management-new-aad-application-1.png
-[api-management-new-aad-application-2]: ./media/api-management-howto-aad/api-management-new-aad-application-2.png
-[api-management-new-aad-app-created]: ./media/api-management-howto-aad/api-management-new-aad-app-created.png
-[api-management-aad-app-permissions]: ./media/api-management-howto-aad/api-management-aad-app-permissions.png
-[api-management-aad-app-client-id]: ./media/api-management-howto-aad/api-management-aad-app-client-id.png
-[api-management-client-id]: ./media/api-management-howto-aad/api-management-client-id.png
-[api-management-aad-key-before-save]: ./media/api-management-howto-aad/api-management-aad-key-before-save.png
-[api-management-aad-key-after-save]: ./media/api-management-howto-aad/api-management-aad-key-after-save.png
-[api-management-client-secret]: ./media/api-management-howto-aad/api-management-client-secret.png
-[api-management-client-allowed-tenants]: ./media/api-management-howto-aad/api-management-client-allowed-tenants.png
-[api-management-client-allowed-tenants-save]: ./media/api-management-howto-aad/api-management-client-allowed-tenants-save.png
-[api-management-aad-delegated-permissions]: ./media/api-management-howto-aad/api-management-aad-delegated-permissions.png
-[api-management-dev-portal-signin]: ./media/api-management-howto-aad/api-management-dev-portal-signin.png
-[api-management-aad-signin]: ./media/api-management-howto-aad/api-management-aad-signin.png
-[api-management-complete-registration]: ./media/api-management-howto-aad/api-management-complete-registration.png
-[api-management-registration-complete]: ./media/api-management-howto-aad/api-management-registration-complete.png
-[api-management-aad-app-multi-tenant]: ./media/api-management-howto-aad/api-management-aad-app-multi-tenant.png
-[api-management-aad-reply-url]: ./media/api-management-howto-aad/api-management-aad-reply-url.png
-[api-management-permissions-form]: ./media/api-management-howto-aad/api-management-permissions-form.png
-[api-management-configure-product]: ./media/api-management-howto-aad/api-management-configure-product.png
-[api-management-add-groups]: ./media/api-management-howto-aad/api-management-add-groups.png
-[api-management-select-group]: ./media/api-management-howto-aad/api-management-select-group.png
-[api-management-aad-groups-list]: ./media/api-management-howto-aad/api-management-aad-groups-list.png
-[api-management-aad-group-added]: ./media/api-management-howto-aad/api-management-aad-group-added.png
-[api-management-groups]: ./media/api-management-howto-aad/api-management-groups.png
-[api-management-edit-group]: ./media/api-management-howto-aad/api-management-edit-group.png
-
-[How to add operations to an API]: api-management-howto-add-operations.md
-[How to add and publish a product]: api-management-howto-add-products.md
-[Monitoring and analytics]: api-management-monitoring.md
-[Add APIs to a product]: api-management-howto-add-products.md#add-apis
-[Publish a product]: api-management-howto-add-products.md#publish-product
-[Get started with Azure API Management]: api-management-get-started.md
-[Get started with advanced API configuration]: api-management-get-started-advanced.md
-[API Management policy reference]: api-management-policy-reference.md
-[Caching policies]: api-management-policy-reference.md#caching-policies
-[Create an API Management service instance]: api-management-get-started.md#create-service-instance
-
-[http://oauth.net/2/]: http://oauth.net/2/
-[WebApp-GraphAPI-DotNet]: https://github.com/AzureADSamples/WebApp-GraphAPI-DotNet
-[Accessing the Graph API]: http://msdn.microsoft.com/library/azure/dn132599.aspx#BKMK_Graph
-
-[Prerequisites]: #prerequisites
-[Configure an OAuth 2.0 authorization server in API Management]: #step1
-[Configure an API to use OAuth 2.0 user authorization]: #step2
-[Test the OAuth 2.0 user authorization in the Developer Portal]: #step3
-[Next steps]: #next-steps
-
-[Log in to the Developer portal using an Azure Active Directory account]: #Log-in-to-the-Developer-portal-using-an-Azure-Active-Directory-account
-
+<properties 
+	pageTitle="How to authorize developer accounts using Azure Active Directory in Azure API Management" 
+	description="Learn how to authorize users using Azure Active Directory in API Management." 
+	services="api-management" 
+	documentationCenter="API Management" 
+	authors="steved0x" 
+	manager="dwrede" 
+	editor=""/>
+
+<tags 
+	ms.service="api-management" 
+	ms.workload="mobile" 
+	ms.tgt_pltfrm="na" 
+	ms.devlang="na" 
+	ms.topic="article" 
+	ms.date="12/07/2015" 
+	ms.author="sdanie"/>
+
+# How to authorize developer accounts using Azure Active Directory in Azure API Management
+
+
+## Overview
+This guide shows you how to enable access to the developer portal for all users in one or more Azure Active Directories. This guide also shows you how to manage groups of Azure Active Directory users by adding external groups that contain the users of an Azure Active Directory.
+
+>To complete the steps in this guide you must first have an Azure Active Directory in which to create an application.
+
+## How to authorize developer accounts using Azure Active Directory
+
+To get started, click **Manage** in the Azure Classic Portal for your API Management service. This takes you to the API Management publisher portal.
+
+![Publisher portal][api-management-management-console]
+
+>If you have not yet created an API Management service instance, see [Create an API Management service instance][] in the [Get started with Azure API Management][] tutorial.
+
+Click **Security** from the **API Management** menu on the left and click **External Identities**.
+
+![External Identities][api-management-security-external-identities]
+
+Click **Azure Active Directory**. Make a note of the **Redirect URL** and switch over to your Azure Active Directory in the Azure Classic Portal.
+
+![External Identities][api-management-security-aad-new]
+
+Click the **Add** button to create a new Azure Active Directory application, and choose **Add an application my organization is developing**.
+
+![Add new Azure Active Directory application][api-management-new-aad-application-menu]
+
+Enter a name for the application, select **Web application and/or Web API**, and click the next button.
+
+![New Azure Active Directory application][api-management-new-aad-application-1]
+
+For **Sign-on URL**, copy the **Redirect URL** from the **Azure Active Directory** section of the **External Identities** tab in the publisher portal and remove the **-aad** suffix from the end of the URL. In this example, the **Sign-on URL** is `https://aad03.portal.current.int-azure-api.net/signin`. 
+
+For the **App ID URL**, enter either the default domain or a custom domain for the Azure Active Directory, and append a unique string to it. In this example the default domain of **https://contoso5api.onmicrosoft.com** is used with the suffix of **/api** specified.
+
+![New Azure Active Directory application properties][api-management-new-aad-application-2]
+
+Click the check button to save and create the new application, and switch  to the **Configure** tab to configure the new application.
+
+![New Azure Active Directory application created][api-management-new-aad-app-created]
+
+If multiple Azure Active Directories are going to be used for this application, click **Yes** for **Application is multi-tenant**. The default is **No**.
+
+![Application is multi-tenant][api-management-aad-app-multi-tenant]
+
+Copy the **Redirect URL** from the **Azure Active Directory** section of the **External Identities** tab in the publisher portal and paste it into the **Reply URL** text box. 
+
+![Reply URL][api-management-aad-reply-url]
+
+Scroll to the bottom of the configure tab, select the **Application Permissions** drop-down, and check **Read directory data**.
+
+![Application Permissions][api-management-aad-app-permissions]
+
+Select the **Delegate Permissions** drop-down, and check **Enable sign-on and read users' profiles**.
+
+![Delegated Permissions][api-management-aad-delegated-permissions]
+
+>For more information about application and delegated permissions, see [Accessing the Graph API][].
+
+Copy the **Client Id** to the clipboard.
+
+![Client Id][api-management-aad-app-client-id]
+
+Switch back to the publisher portal and paste in the **Client Id** copied from the Azure Active Directory application configuration.
+
+![Client Id][api-management-client-id]
+
+Switch back to the Azure Active Directory configuration, and click the **Select duration** drop-down in the **Keys** section and specify an interval. In this example **1 year** is used.
+
+![Key][api-management-aad-key-before-save]
+
+Click **Save** to save the configuration and display the key. Copy the key to the clipboard.
+
+>Make a note of this key. Once you close the Azure Active Directory configuration window, the key cannot be displayed again.
+
+![Key][api-management-aad-key-after-save]
+
+Switch back to the publisher portal and paste the key into the **Client Secret** text box.
+
+![Client Secret][api-management-client-secret]
+
+**Allowed Tenants** specifies which directories have access to the APIs of the API Management service instance. Specify the domains of the Azure Active Directory instances to which you want to grant access. You can separate multiple domains with newlines, spaces, or commas.
+
+![Allowed tenants][api-management-client-allowed-tenants]
+
+Multiple domains can be specified in the **Allowed Tenants** section. Before any user can log in from a different domain than the original domain where the application was registered, a global administrator of the different domain must grant permission for the application to access directory data. To grant permission, a global administrator must log in to the application and click **Accept**. In the following example `miaoaad.onmicrosoft.com` has been added to **Allowed Tenants** and a global administrator from that domain is logging in for the first time.
+
+![Permissions][api-management-permissions-form]
+
+>If a non-global administrator tries to log in before permissions are granted by a global administrator, the login attempt fails and an error screen is displayed.
+
+Once the desired configuration is specified, click **Save**.
+
+![Save][api-management-client-allowed-tenants-save]
+
+Once the changes are saved, the users in the specified Azure Active Directory can log into the Developer portal by following the steps in [Log in to the Developer portal using an Azure Active Directory account][].
+
+## How to add an external Azure Active Directory Group
+
+After enabling access for users in an Azure Active Directory, you can add Azure Active Directory groups into API Management to more easily manage the association of the developers in the group with the desired products.
+
+> In order to configure an external Azure Active Directory group, the Azure Active Directory must first be configured in the Identities tab by following the procedure in the previous section. 
+
+External Azure Active Directory groups are added from the **Visibility** tab of the product for which you wish to grant access to the group. Click **Products**, and then click the name of the desired product.
+
+![Configure product][api-management-configure-product]
+
+Switch to the **Visibility** tab, and click **Add Groups from Azure Active Directory**.
+
+![Add groups][api-management-add-groups]
+
+Select the **Azure Active Directory Tenant** from the drop-down list, and then type the name of the desired group in the **Groups** to be added text box.
+
+![Select group][api-management-select-group]
+
+This group name can be found in the **Groups** list for your Azure Active Directory, as shown in the following example.
+
+![Azure Active Directory Groups List][api-management-aad-groups-list]
+
+Click **Add** to validate the group name and add the group. In this example the **Contoso 5 Developers** external group is added. 
+
+![Group added][api-management-aad-group-added]
+
+Click **Save** to save the new group selection.
+
+Once an Azure Azure Active Directory group has been configured from one product, it is available to be checked on the **Visibility** tab for the other products in the API Management service instance.
+
+To review and configure the properties for external groups once they have been added, click on the name of the group from the **Groups** tab.
+
+![Manage groups][api-management-groups]
+
+From here you can edit the **Name** and the **Description** of the group.
+
+![Edit group][api-management-edit-group]
+
+Users from the configured Azure Active Directory can log into the Developer portal and view and subscribe to any groups for which they have visibility by following the instructions in the following section.
+
+## How to log in to the Developer portal using an Azure Active Directory account
+
+To log into the Developer portal using an Azure Active Directory account configured in the previous sections, open a new browser window using the **Sign-on URL** from the Active Directory application configuration, and click **Azure Active Directory**.
+
+![Developer Portal][api-management-dev-portal-signin]
+
+Enter the credentials of one of the users in your Azure Active Directory, and click **Sign in**.
+
+![Sign in][api-management-aad-signin]
+
+You may be prompted with a registration form if any additional information is required. Complete the registration form and click **Sign up**.
+
+![Registration][api-management-complete-registration]
+
+Your user is now logged into the developer portal for your API Management service instance.
+
+![Registration Complete][api-management-registration-complete]
+
+
+
+[api-management-management-console]: ./media/api-management-howto-aad/api-management-management-console.png
+[api-management-security-external-identities]: ./media/api-management-howto-aad/api-management-security-external-identities.png
+[api-management-security-aad-new]: ./media/api-management-howto-aad/api-management-security-aad-new.png
+[api-management-new-aad-application-menu]: ./media/api-management-howto-aad/api-management-new-aad-application-menu.png
+[api-management-new-aad-application-1]: ./media/api-management-howto-aad/api-management-new-aad-application-1.png
+[api-management-new-aad-application-2]: ./media/api-management-howto-aad/api-management-new-aad-application-2.png
+[api-management-new-aad-app-created]: ./media/api-management-howto-aad/api-management-new-aad-app-created.png
+[api-management-aad-app-permissions]: ./media/api-management-howto-aad/api-management-aad-app-permissions.png
+[api-management-aad-app-client-id]: ./media/api-management-howto-aad/api-management-aad-app-client-id.png
+[api-management-client-id]: ./media/api-management-howto-aad/api-management-client-id.png
+[api-management-aad-key-before-save]: ./media/api-management-howto-aad/api-management-aad-key-before-save.png
+[api-management-aad-key-after-save]: ./media/api-management-howto-aad/api-management-aad-key-after-save.png
+[api-management-client-secret]: ./media/api-management-howto-aad/api-management-client-secret.png
+[api-management-client-allowed-tenants]: ./media/api-management-howto-aad/api-management-client-allowed-tenants.png
+[api-management-client-allowed-tenants-save]: ./media/api-management-howto-aad/api-management-client-allowed-tenants-save.png
+[api-management-aad-delegated-permissions]: ./media/api-management-howto-aad/api-management-aad-delegated-permissions.png
+[api-management-dev-portal-signin]: ./media/api-management-howto-aad/api-management-dev-portal-signin.png
+[api-management-aad-signin]: ./media/api-management-howto-aad/api-management-aad-signin.png
+[api-management-complete-registration]: ./media/api-management-howto-aad/api-management-complete-registration.png
+[api-management-registration-complete]: ./media/api-management-howto-aad/api-management-registration-complete.png
+[api-management-aad-app-multi-tenant]: ./media/api-management-howto-aad/api-management-aad-app-multi-tenant.png
+[api-management-aad-reply-url]: ./media/api-management-howto-aad/api-management-aad-reply-url.png
+[api-management-permissions-form]: ./media/api-management-howto-aad/api-management-permissions-form.png
+[api-management-configure-product]: ./media/api-management-howto-aad/api-management-configure-product.png
+[api-management-add-groups]: ./media/api-management-howto-aad/api-management-add-groups.png
+[api-management-select-group]: ./media/api-management-howto-aad/api-management-select-group.png
+[api-management-aad-groups-list]: ./media/api-management-howto-aad/api-management-aad-groups-list.png
+[api-management-aad-group-added]: ./media/api-management-howto-aad/api-management-aad-group-added.png
+[api-management-groups]: ./media/api-management-howto-aad/api-management-groups.png
+[api-management-edit-group]: ./media/api-management-howto-aad/api-management-edit-group.png
+
+[How to add operations to an API]: api-management-howto-add-operations.md
+[How to add and publish a product]: api-management-howto-add-products.md
+[Monitoring and analytics]: api-management-monitoring.md
+[Add APIs to a product]: api-management-howto-add-products.md#add-apis
+[Publish a product]: api-management-howto-add-products.md#publish-product
+[Get started with Azure API Management]: api-management-get-started.md
+[Get started with advanced API configuration]: api-management-get-started-advanced.md
+[API Management policy reference]: api-management-policy-reference.md
+[Caching policies]: api-management-policy-reference.md#caching-policies
+[Create an API Management service instance]: api-management-get-started.md#create-service-instance
+
+[http://oauth.net/2/]: http://oauth.net/2/
+[WebApp-GraphAPI-DotNet]: https://github.com/AzureADSamples/WebApp-GraphAPI-DotNet
+[Accessing the Graph API]: http://msdn.microsoft.com/library/azure/dn132599.aspx#BKMK_Graph
+
+[Prerequisites]: #prerequisites
+[Configure an OAuth 2.0 authorization server in API Management]: #step1
+[Configure an API to use OAuth 2.0 user authorization]: #step2
+[Test the OAuth 2.0 user authorization in the Developer Portal]: #step3
+[Next steps]: #next-steps
+
+[Log in to the Developer portal using an Azure Active Directory account]: #Log-in-to-the-Developer-portal-using-an-Azure-Active-Directory-account
+