---
title: Custom caching in Azure API Management
description: Learn how to cache items by key in Azure API Management
services: api-management
documentationcenter: ''
author: darrelmiller
manager: erikre
editor: ''

ms.assetid: 772bc8dd-5cda-41c4-95bf-b9f6f052bc85
ms.service: api-management
ms.devlang: dotnet
ms.topic: article
ms.tgt_pltfrm: na
ms.workload: na
ms.date: 12/15/2016
<<<<<<< HEAD
ms.author: darrmi
=======
ms.author: apimpm
>>>>>>> e8cfaf0d

---
# Custom caching in Azure API Management
Azure API Management service has built-in support for [HTTP response caching](api-management-howto-cache.md) using the resource URL as the key. The key can be modified by request headers using the `vary-by` properties. This is useful for caching entire HTTP responses (aka representations), but sometimes it is useful to just cache a portion of a representation. The new [cache-lookup-value](https://msdn.microsoft.com/library/azure/dn894086.aspx#GetFromCacheByKey) and [cache-store-value](https://msdn.microsoft.com/library/azure/dn894086.aspx#StoreToCacheByKey) policies provide the ability to store and retrieve arbitrary pieces of data from within policy definitions. This ability also adds value to the previously introduced [send-request](https://msdn.microsoft.com/library/azure/dn894085.aspx#SendRequest) policy because you can now cache responses from external services.

## Architecture
API Management service uses a shared per-tenant data cache so that, as you scale up to multiple units you will still get access to the same cached data. However, when working with a multi-region deployment there are independent caches within each of the regions. Due to this, it is important to not treat the cache as a data store, where it is the only source of some piece of information. If you did, and later decided to take advantage of the multi-region deployment, then customers with users that travel may lose access to that cached data.

## Fragment caching
There are certain cases where responses being returned contain some portion of data that is expensive to determine and yet remains fresh for a reasonable amount of time. As an example, consider a service built by an airline that provides information relating flight reservations, flight status, etc. If the user is a member of the airlines points program, they would also have information relating to their current status and mileage accumulated. This user-related information might be stored in a different system, but it may be desirable to include it in responses returned about flight status and reservations. This can be done using a process called fragment caching. The primary representation can be returned from the origin server using some kind of token to indicate where the user-related information is to be inserted. 

Consider the following JSON response from a backend API.

```json
{
  "airline" : "Air Canada",
  "flightno" : "871",
  "status" : "ontime",
  "gate" : "B40",
  "terminal" : "2A",
  "userprofile" : "$userprofile$"
}  
```

And secondary resource at `/userprofile/{userid}` that looks like,

```json
{ "username" : "Bob Smith", "Status" : "Gold" }
```

In order to determine the appropriate user information to include, we need to identify who the end user is. This mechanism is implementation dependent. As an example, I am using the `Subject` claim of a `JWT` token. 

```xml
<set-variable
  name="enduserid"
  value="@(context.Request.Headers.GetValueOrDefault("Authorization","").Split(' ')[1].AsJwt()?.Subject)" />
```

We store this `enduserid` value in a context variable for later use. The next step is to determine if a previous request has already retrieved the user information and stored it in the cache. For this we use the `cache-lookup-value` policy.

```xml
<cache-lookup-value
key="@("userprofile-" + context.Variables["enduserid"])"
variable-name="userprofile" />
```

If there is no entry in the cache that corresponds to the key value, then no `userprofile` context variable will be created. We check the success of the lookup using the `choose` control flow policy.

```xml
<choose>
    <when condition="@(!context.Variables.ContainsKey("userprofile"))">
        <!— If the userprofile context variable doesn’t exist, make an HTTP request to retrieve it.  -->
    </when>
</choose>
```

If the `userprofile` context variable doesn’t exist, then we are going to have to make an HTTP request to retrieve it.

```xml
<send-request
  mode="new"
  response-variable-name="userprofileresponse"
  timeout="10"
  ignore-error="true">

  <!-- Build a URL that points to the profile for the current end-user -->
  <set-url>@(new Uri(new Uri("https://apimairlineapi.azurewebsites.net/UserProfile/"),
      (string)context.Variables["enduserid"]).AbsoluteUri)
  </set-url>
  <set-method>GET</set-method>
</send-request>
```

We use the `enduserid` to construct the URL to the user profile resource. Once we have the response, we can pull the body text out of the response and store it back into a context variable.

```xml
<set-variable
    name="userprofile"
    value="@(((IResponse)context.Variables["userprofileresponse"]).Body.As<string>())" />
```

To avoid us having to make this HTTP request again, when the same user makes another request, we can store the user profile in the cache.

```xml
<cache-store-value
    key="@("userprofile-" + context.Variables["enduserid"])"
    value="@((string)context.Variables["userprofile"])" duration="100000" />
```

We store the value in the cache using the exact same key that we originally attempted to retrieve it with. The duration that we choose to store the value should be based on how often the information changes and how tolerant users are to out of date information. 

It is important to realize that retrieving from the cache is still an out-of-process, network request and potentially can still add tens of milliseconds to the request. The benefits come when determining the user profile information takes significantly longer than that due to needing to do database queries or aggregate information from multiple back-ends.

The final step in the process is to update the returned response with our user profile information.

```xml
<!—Update response body with user profile-->
<find-and-replace
    from='"$userprofile$"'
    to="@((string)context.Variables["userprofile"])" />
```

I chose to include the quotation marks as part of the token so that even when the replace doesn’t occur, the response was still valid JSON. This was primarily to make debugging easier.

Once you combine all these steps together, the end result is a policy that looks like the following one.

```xml
<policies>
    <inbound>
        <!-- How you determine user identity is application dependent -->
        <set-variable
          name="enduserid"
          value="@(context.Request.Headers.GetValueOrDefault("Authorization","").Split(' ')[1].AsJwt()?.Subject)" />

        <!--Look for userprofile for this user in the cache -->
        <cache-lookup-value
          key="@("userprofile-" + context.Variables["enduserid"])"
          variable-name="userprofile" />

        <!-- If we don’t find it in the cache, make a request for it and store it -->
        <choose>
            <when condition="@(!context.Variables.ContainsKey("userprofile"))">
                <!—Make HTTP request to get user profile -->
                <send-request
                  mode="new"
                  response-variable-name="userprofileresponse"
                  timeout="10"
                  ignore-error="true">

                   <!-- Build a URL that points to the profile for the current end-user -->
                    <set-url>@(new Uri(new Uri("https://apimairlineapi.azurewebsites.net/UserProfile/"),(string)context.Variables["enduserid"]).AbsoluteUri)</set-url>
                    <set-method>GET</set-method>
                </send-request>

                <!—Store response body in context variable -->
                <set-variable
                  name="userprofile"
                  value="@(((IResponse)context.Variables["userprofileresponse"]).Body.As<string>())" />

                <!—Store result in cache -->
                <cache-store-value
                  key="@("userprofile-" + context.Variables["enduserid"])"
                  value="@((string)context.Variables["userprofile"])"
                  duration="100000" />
            </when>
        </choose>
        <base />
    </inbound>
    <outbound>
        <!—Update response body with user profile-->
        <find-and-replace
              from='"$userprofile$"'
              to="@((string)context.Variables["userprofile"])" />
        <base />
    </outbound>
</policies>
```

This caching approach is primarily used in web sites where HTML is composed on the server side so that it can be rendered as a single page. However, it can also be useful in APIs where clients cannot do client side HTTP caching or it is desirable not to put that responsibility on the client.

This same kind of fragment caching can also be done on the backend web servers using a Redis caching server, however, using the API Management service to perform this work is useful when the cached fragments are coming from different back-ends than the primary responses.

## Transparent versioning
It is common practice for multiple different implementation versions of an API to be supported at any one time. This is perhaps to support different environments, like dev, test, production, etc, or it may be to support older versions of the API to give time for API consumers to migrate to newer versions. 

One approach to handling this instead of requiring client developers to change the URLs from `/v1/customers` to `/v2/customers` is to store in the consumer’s profile data which version of the API they currently wish to use and call the appropriate backend URL. In order to determine the correct backend URL to call for a particular client, it is necessary to query some configuration data. By caching this configuration data, we can minimize the performance penalty of doing this lookup.

The first step is to determine the identifier used to configure the desired version. In this example, I chose to associate the version to the product subscription key. 

```xml
<set-variable name="clientid" value="@(context.Subscription.Key)" />
```

We then do a cache lookup to see if we already have retrieved the desired client version.

```xml
<cache-lookup-value
key="@("clientversion-" + context.Variables["clientid"])"
variable-name="clientversion" />
```

Then we check to see if we did not find it in the cache.

```xml
<choose>
    <when condition="@(!context.Variables.ContainsKey("clientversion"))">
```

If we didn’t then we go and retrieve it.

```xml
<send-request
    mode="new"
    response-variable-name="clientconfiguresponse"
    timeout="10"
    ignore-error="true">
            <set-url>@(new Uri(new Uri(context.Api.ServiceUrl.ToString() + "api/ClientConfig/"),(string)context.Variables["clientid"]).AbsoluteUri)</set-url>
            <set-method>GET</set-method>
</send-request>
```

Extract the response body text from the response.

```xml
<set-variable
      name="clientversion"
      value="@(((IResponse)context.Variables["clientconfiguresponse"]).Body.As<string>())" />
```

Store it back in the cache for future use.

```xml
<cache-store-value
      key="@("clientversion-" + context.Variables["clientid"])"
      value="@((string)context.Variables["clientversion"])"
      duration="100000" />
```

And finally update the back-end URL to select the version of the service desired by the client.

```xml
<set-backend-service
      base-url="@(context.Api.ServiceUrl.ToString() + "api/" + (string)context.Variables["clientversion"] + "/")" />
```

The completely policy is as follows.

```xml
<inbound>
    <base />
    <set-variable name="clientid" value="@(context.Subscription.Key)" />
    <cache-lookup-value key="@("clientversion-" + context.Variables["clientid"])" variable-name="clientversion" />

    <!-- If we don’t find it in the cache, make a request for it and store it -->
    <choose>
        <when condition="@(!context.Variables.ContainsKey("clientversion"))">
            <send-request mode="new" response-variable-name="clientconfiguresponse" timeout="10" ignore-error="true">
                <set-url>@(new Uri(new Uri(context.Api.ServiceUrl.ToString() + "api/ClientConfig/"),(string)context.Variables["clientid"]).AbsoluteUri)</set-url>
                <set-method>GET</set-method>
            </send-request>
            <!-- Store response body in context variable -->
            <set-variable name="clientversion" value="@(((IResponse)context.Variables["clientconfiguresponse"]).Body.As<string>())" />
            <!-- Store result in cache -->
            <cache-store-value key="@("clientversion-" + context.Variables["clientid"])" value="@((string)context.Variables["clientversion"])" duration="100000" />
        </when>
    </choose>
    <set-backend-service base-url="@(context.Api.ServiceUrl.ToString() + "api/" + (string)context.Variables["clientversion"] + "/")" />
</inbound>
```

Enabling API consumers to transparently control which backend version is being accessed by clients without having to update and redeploy clients is a elegant solution that addresses many API versioning concerns.

## Tenant Isolation
In larger, multi-tenant deployments some companies create separate groups of tenants on distinct deployments of backend hardware. This minimizes the number of customers who are impacted by a hardware issue on the backend. It also enables new software versions to be rolled out in stages. Ideally this backend architecture should be transparent to API consumers. This can be achieved in a similar way to transparent versioning because it is based on the same technique of manipulating the backend URL using configuration state per API key.  

Instead of returning a preferred version of the API for each subscription key, you would return an identifier that relates a tenant to the assigned hardware group. That identifier can be used to construct the appropriate backend URL.

## Summary
The freedom to use the Azure API management cache for storing any kind of data enables efficient access to configuration data that can affect the way an inbound request is processed. It can also be used to store data fragments that can augment responses, returned from a backend API.

## Next steps
Please give us your feedback in the Disqus thread for this topic if there are other scenarios that these policies have enabled for you, or if there are scenarios you would like to achieve but do not feel are currently possible.
<|MERGE_RESOLUTION|>--- conflicted
+++ resolved
@@ -14,11 +14,7 @@
 ms.tgt_pltfrm: na
 ms.workload: na
 ms.date: 12/15/2016
-<<<<<<< HEAD
-ms.author: darrmi
-=======
 ms.author: apimpm
->>>>>>> e8cfaf0d
 
 ---
 # Custom caching in Azure API Management
