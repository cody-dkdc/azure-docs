---
title: Azure API Management Policy Reference
description: Learn about the policies available to configure API Management.
services: api-management
documentationcenter: ''
author: vladvino
manager: erikre
editor: ''

ms.assetid: 9d4ac609-b221-4032-93ae-e27a1254d43d
ms.service: api-management
ms.workload: mobile
ms.tgt_pltfrm: na
ms.devlang: na
ms.topic: article
ms.date: 12/15/2016
<<<<<<< HEAD
ms.author: vlvinogr
=======
ms.author: apimpm
>>>>>>> e8cfaf0d

---
# Azure API Management Policy Reference
This section provides an index for the policies in the [API Management policy reference][API Management policy reference]. For information on adding and configuring policies, see [Policies in API Management][Policies in API Management].

Policy expressions can be used as attribute values or text values in any of the API Management policies, unless the policy specifies otherwise. Some policies such as the [Control flow][Control flow] and [Set variable][Set variable] policies are based on policy expressions. For more information, see [Advanced policies][Advanced policies] and [Policy expressions][Policy expressions]

## Policy reference index
* [Access restriction policies][Access restriction policies]
  * [Check HTTP header][Check HTTP header] - Enforces existence and/or value of a HTTP Header.
  * [Limit call rate by subscription][Limit call rate by subscription] - Prevents API usage spikes by limiting call rate, on a per subscription basis.
  * [Limit call rate by key](https://msdn.microsoft.com/library/azure/dn894078.aspx#LimitCallRateByKey) - Prevents API usage spikes by limiting call rate, on a per key basis.
  * [Restrict caller IPs][Restrict caller IPs] - Filters (allows/denies) calls from specific IP addresses and/or address ranges.
  * [Set usage quota by subscription][Set usage quota by subscription] - Allows you to enforce a renewable or lifetime call volume and/or bandwidth quota, on a per subscription basis.
  * [Set usage quota by key](https://msdn.microsoft.com/library/azure/dn894078.aspx#SetUsageQuotaByKey) - Allows you to enforce a renewable or lifetime call volume and/or bandwidth quota, on a per key basis.
  * [Validate JWT][Validate JWT] - Enforces existence and validity of a JWT extracted from either a specified HTTP Header or a specified query parameter.
* [Advanced policies][Advanced policies]
  * [Control flow][Control flow] - Conditionally applies policy statements based on the results of the evaluation of Boolean [expressions][expressions].
  * [Forward request][Forward request] - Forwards the request to the backend service.
  * [Log to Event Hub][Log to Event Hub] - Sends messages in the specified format to a message target defined by a [Logger](https://msdn.microsoft.com/library/azure/mt592020.aspx#Logger) entity.
  * [Retry](https://msdn.microsoft.com/en-us/library/dn894085.aspx#Retry) - Retries execution of the enclosed policy statements, if and until the condition is met. Execution will repeat at the specified time intervals and up to the specified retry count.
  * [Return response](https://msdn.microsoft.com/library/azure/dn894085.aspx#ReturnResponse) - Aborts pipeline execution and returns the specified response directly to the caller.
  * [Send one way request](https://msdn.microsoft.com/library/azure/dn894085.aspx#SendOneWayRequest) - Sends a request to the specified URL without waiting for a response.
  * [Send request](https://msdn.microsoft.com/library/azure/dn894085.aspx#SendRequest) - Sends a request to the specified URL.
  * [Set request method](https://msdn.microsoft.com/library/azure/dn894085.aspx#SetRequestMethod) - Allows you to change the HTTP method for a request.
  * [Set status](https://msdn.microsoft.com/library/azure/dn894085.aspx#SetStatus) - Changes the HTTP status code to the specified value.
  * [Set variable][Set variable] - Persist a value in a named [context][context] variable for later access.
  * [Trace](https://msdn.microsoft.com/en-us/library/dn894085.aspx#Trace) - Adds a string into the [API Inspector](api-management-howto-api-inspector.md) output.
  * [Wait](https://msdn.microsoft.com/library/azure/dn894085.aspx#Wait) - Waits for enclosed Send request, Get value from cache, or Control flow policies to complete before proceeding.
* [Authentication policies][Authentication policies]
  * [Authenticate with Basic][Authenticate with Basic] - Authenticate with a backend service using Basic authentication.
  * [Authenticate with client certificate][Authenticate with client certificate] - Authenticate with a backend service using client certificates.
* [Caching policies][Caching policies] 
  * [Get from cache][Get from cache] - Perform cache look up and return a valid cached response when available.
  * [Store to cache][Store to cache] - Caches response according to the specified cache control configuration.
  * [Get value from cache](https://msdn.microsoft.com/library/azure/dn894086.aspx#GetFromCacheByKey) - Retrieve a cached item by key.
  * [Store value in cache](https://msdn.microsoft.com/library/azure/dn894086.aspx#StoreToCacheByKey) - Store an item in the cache by key.
  * [Remove value from cache](https://msdn.microsoft.com/en-us/library/dn894086.aspx#RemoveCacheByKey) - Remove an item in the cache by key.
* [Cross domain policies][Cross domain policies] 
  * [Allow cross-domain calls][Allow cross-domain calls] - Makes the API accessible from Adobe Flash and Microsoft Silverlight browser-based clients.
  * [CORS][CORS] - Adds cross-origin resource sharing (CORS) support to an operation or an API to allow cross-domain calls from browser-based clients.
  * [JSONP][JSONP] - Adds JSON with padding (JSONP) support to an operation or an API to allow cross-domain calls from JavaScript browser-based clients.
* [Transformation policies][Transformation policies] 
  * [Convert JSON to XML][Convert JSON to XML] - Converts request or response body from JSON to XML.
  * [Convert XML to JSON][Convert XML to JSON] - Converts request or response body from XML to JSON.
  * [Find and replace string in body][Find and replace string in body] - Finds a request or response substring and replaces it with a different substring.
  * [Mask URLs in content][Mask URLs in content] - Re-writes (masks) links in the response body so that they point to the equivalent link via the gateway.
  * [Set backend service][Set backend service] - Changes the backend service for an incoming request.
  * [Set body][Set body] - Sets the message body for incoming and outgoing requests.
  * [Set HTTP header][Set HTTP header] - Assigns a value to an existing response and/or request header or adds a new response and/or request header.
  * [Set query string parameter][Set query string parameter] - Adds, replaces value of, or deletes request query string parameter.
  * [Rewrite URL][Rewrite URL] - Converts a request URL from its public form to the form expected by the web service.

## Next steps
For more information on policy expressions, see the following video.

> [!VIDEO https://channel9.msdn.com/Blogs/AzureApiMgmt/Policy-Expressions-in-Azure-API-Management/player]
> 
> 

[Access restriction policies]: https://msdn.microsoft.com/library/azure/dn894078.aspx
[Check HTTP header]: https://msdn.microsoft.com/library/azure/034febe3-465f-4840-9fc6-c448ef520b0f#CheckHTTPHeader
[Limit call rate by subscription]: https://msdn.microsoft.com/library/azure/034febe3-465f-4840-9fc6-c448ef520b0f#LimitCallRate
[Restrict caller IPs]: https://msdn.microsoft.com/library/azure/034febe3-465f-4840-9fc6-c448ef520b0f#RestrictCallerIPs
[Set usage quota by subscription]: https://msdn.microsoft.com/library/azure/034febe3-465f-4840-9fc6-c448ef520b0f#SetUsageQuota
[Validate JWT]: https://msdn.microsoft.com/library/azure/034febe3-465f-4840-9fc6-c448ef520b0f#ValidateJWT

[Advanced policies]: https://msdn.microsoft.com/library/azure/dn894085.aspx
[Control flow]: https://msdn.microsoft.com/library/azure/dn894085.aspx#choose
[Set variable]: https://msdn.microsoft.com/library/azure/dn894085.aspx#set_variable
[expressions]: https://msdn.microsoft.com/library/azure/dn910913.aspx
[context]: https://msdn.microsoft.com/library/azure/ea160028-fc04-4782-aa26-4b8329df3448#ContextVariables
[Forward request]: https://msdn.microsoft.com/library/azure/dn894085.aspx#ForwardRequest
[Log to Event Hub]: https://msdn.microsoft.com/library/azure/dn894085.aspx#log-to-eventhub

[Authentication policies]: https://msdn.microsoft.com/library/azure/dn894079.aspx
[Authenticate with Basic]: https://msdn.microsoft.com/library/azure/061702a7-3a78-472b-a54a-f3b1e332490d#Basic
[Authenticate with client certificate]: https://msdn.microsoft.com/library/azure/061702a7-3a78-472b-a54a-f3b1e332490d#ClientCertificate
[Caching policies]: https://msdn.microsoft.com/library/azure/dn894086.aspx
[Get from cache]: https://msdn.microsoft.com/library/azure/8147199c-24d8-439f-b2a9-da28a70a890c#GetFromCache
[Store to cache]: https://msdn.microsoft.com/library/azure/8147199c-24d8-439f-b2a9-da28a70a890c#StoreToCache

[Cross domain policies]: https://msdn.microsoft.com/library/azure/dn894084.aspx
[Allow cross-domain calls]: https://msdn.microsoft.com/library/azure/7689d277-8abe-472a-a78c-e6d4bd43455d#AllowCrossDomainCalls
[CORS]: https://msdn.microsoft.com/library/azure/7689d277-8abe-472a-a78c-e6d4bd43455d#CORS
[JSONP]: https://msdn.microsoft.com/library/azure/7689d277-8abe-472a-a78c-e6d4bd43455d#JSONP

[Transformation policies]: https://msdn.microsoft.com/library/azure/dn894083.aspx
[Convert JSON to XML]: https://msdn.microsoft.com/library/azure/7406a8ce-5f9c-4fae-9b0f-e574befb2ee9#ConvertJSONtoXML
[Convert XML to JSON]: https://msdn.microsoft.com/library/azure/7406a8ce-5f9c-4fae-9b0f-e574befb2ee9#ConvertXMLtoJSON
[Find and replace string in body]: https://msdn.microsoft.com/library/azure/7406a8ce-5f9c-4fae-9b0f-e574befb2ee9#Findandreplacestringinbody
[Mask URLs in content]: https://msdn.microsoft.com/library/azure/7406a8ce-5f9c-4fae-9b0f-e574befb2ee9#MaskURLSContent
[Set backend service]: https://msdn.microsoft.com/library/azure/7406a8ce-5f9c-4fae-9b0f-e574befb2ee9#SetBackendService
[Set body]: https://msdn.microsoft.com/library/azure/dn894083.aspx#SetBody
[Set HTTP header]: https://msdn.microsoft.com/library/azure/7406a8ce-5f9c-4fae-9b0f-e574befb2ee9#SetHTTPheader
[Set query string parameter]: https://msdn.microsoft.com/library/azure/7406a8ce-5f9c-4fae-9b0f-e574befb2ee9#SetQueryStringParameter
[Rewrite URL]: https://msdn.microsoft.com/library/azure/7406a8ce-5f9c-4fae-9b0f-e574befb2ee9#RewriteURL



[Policies in API Management]: api-management-howto-policies.md
[API Management policy reference]: https://msdn.microsoft.com/library/azure/dn894081.aspx

[Policy expressions]: https://msdn.microsoft.com/library/azure/dn910913.aspx

<|MERGE_RESOLUTION|>--- conflicted
+++ resolved
@@ -14,11 +14,7 @@
 ms.devlang: na
 ms.topic: article
 ms.date: 12/15/2016
-<<<<<<< HEAD
-ms.author: vlvinogr
-=======
 ms.author: apimpm
->>>>>>> e8cfaf0d
 
 ---
 # Azure API Management Policy Reference
