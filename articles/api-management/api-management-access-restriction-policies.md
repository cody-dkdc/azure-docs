--- conflicted
+++ resolved
@@ -85,12 +85,9 @@
 >
 > [Policy expressions](api-management-policy-expressions.md) cannot be used in any of the policy attributes for this policy.
 
-<<<<<<< HEAD
-=======
 > [!CAUTION]
 > Due to the distributed nature of throttling architecture, rate limiting is never completely accurate. The difference between configured and the real number of allowed requests vary based on request volume and rate, backend latency, and other factors.
 
->>>>>>> 6a383dfd
 ### Policy statement
 
 ```xml
@@ -148,12 +145,9 @@
 
 For more information and examples of this policy, see [Advanced request throttling with Azure API Management](https://azure.microsoft.com/documentation/articles/api-management-sample-flexible-throttling/).
 
-<<<<<<< HEAD
-=======
 > [!CAUTION]
 > Due to the distributed nature of throttling architecture, rate limiting is never completely accurate. The difference between configured and the real number of allowed requests vary based on request volume and rate, backend latency, and other factors.
 
->>>>>>> 6a383dfd
 ### Policy statement
 
 ```xml
@@ -318,11 +312,6 @@
 
 For more information and examples of this policy, see [Advanced request throttling with Azure API Management](https://azure.microsoft.com/documentation/articles/api-management-sample-flexible-throttling/).
 
-<<<<<<< HEAD
-> [Policy expressions](api-management-policy-expressions.md) cannot be used in any of the policy attributes for this policy.
-
-=======
->>>>>>> 6a383dfd
 ### Policy statement
 
 ```xml
