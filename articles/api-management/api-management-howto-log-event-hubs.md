---
title: How to log events to Azure Event Hubs in Azure API Management | Microsoft Docs
description: Learn how to log events to Azure Event Hubs in Azure API Management.
services: api-management
documentationcenter: ''
author: steved0x
manager: erikre
editor: ''

ms.assetid: 88f6507d-7460-4eb2-bffd-76025b73f8c4
ms.service: api-management
ms.workload: mobile
ms.tgt_pltfrm: na
ms.devlang: na
ms.topic: article
ms.date: 12/15/2016
<<<<<<< HEAD
ms.author: sdanie
=======
ms.author: apimpm
>>>>>>> e8cfaf0d

---
# How to log events to Azure Event Hubs in Azure API Management
Azure Event Hubs is a highly scalable data ingress service that can ingest millions of events per second so that you can process and analyze the massive amounts of data produced by your connected devices and applications. Event Hubs acts as the "front door" for an event pipeline, and once data is collected into an event hub, it can be transformed and stored using any real-time analytics provider or batching/storage adapters. Event Hubs decouples the production of a stream of events from the consumption of those events, so that event consumers can access the events on their own schedule.

This article is a companion to the [Integrate Azure API Management with Event Hubs](https://azure.microsoft.com/documentation/videos/integrate-azure-api-management-with-event-hubs/) video and describes how to log API Management events using Azure Event Hubs.

## Create an Azure Event Hub
To create a new Event Hub, sign-in to the [Azure classic portal](https://manage.windowsazure.com) and click **New**->**App Services**->**Service Bus**->**Event Hub**->**Quick Create**. Enter an Event Hub name, region, select a subscription, and select a namespace. If you haven't previously created a namespace you can create one by typing a name in the **Namespace** textbox. Once all properties are configured, click **Create a new Event Hub** to create the Event Hub.

![Create event hub][create-event-hub]

Next, navigate to the **Configure** tab for your new Event Hub and create two **shared access policies**. Name the first one **Sending** and give it **Send** permissions.

![Sending policy][sending-policy]

Name the second one **Receiving**, give it **Listen** permissions, and click **Save**.

![Receiving policy][receiving-policy]

Each shared access policy allows applications to send and receive events to and from the Event Hub. To access the connection strings for these policies, navigate to the **Dashboard** tab of the Event Hub and click **Connection information**.

![Connection string][event-hub-dashboard]

The **Sending** connection string is used when logging events, and the **Receiving** connection string is used when downloading events from the Event Hub.

![Connection string][event-hub-connection-string]

## Create an API Management logger
Now that you have an Event Hub, the next step is to configure a [Logger](https://msdn.microsoft.com/library/azure/mt592020.aspx) in your API Management service so that it can log events to the Event Hub.

API Management loggers are configured using the [API Management REST API](http://aka.ms/smapi). Before using the REST API for the first time, review the [prerequisites](https://msdn.microsoft.com/library/azure/dn776326.aspx#Prerequisites) and ensure that you have [enabled access to the REST API](https://msdn.microsoft.com/library/azure/dn776326.aspx#EnableRESTAPI).

To create a logger, make an HTTP PUT request using the following URL template.

`https://{your service}.management.azure-api.net/loggers/{new logger name}?api-version=2014-02-14-preview`

* Replace `{your service}` with the name of your API Management service instance.
* Replace `{new logger name}` with the desired name for your new logger. You will reference this name when you configure the [log-to-eventhub](https://msdn.microsoft.com/library/azure/dn894085.aspx#log-to-eventhub) policy

Add the following headers to the request.

* Content-Type : application/json
* Authorization : SharedAccessSignature uid=...
  * For instructions on generating the `SharedAccessSignature` see [Azure API Management REST API Authentication](https://msdn.microsoft.com/library/azure/dn798668.aspx).

Specify the request body using the following template.

```json
{
  "type" : "AzureEventHub",
  "description" : "Sample logger description",
  "credentials" : {
    "name" : "Name of the Event Hub from the Azure Classic Portal",
    "connectionString" : "Endpoint=Event Hub Sender connection string"
    }
}
```

* `type` must be set to `AzureEventHub`.
* `description` provides an optional description of the logger and can be a zero length string if desired.
* `credentials` contains the `name` and `connectionString` of your Azure Event Hub.

When you make the request, if the logger is created a status code of `201 Created` is returned.

> [!NOTE]
> For other possible return codes and their reasons, see [Create a Logger](https://msdn.microsoft.com/library/azure/mt592020.aspx#PUT). To see how perform other operations such as list, update, and delete, see the [Logger](https://msdn.microsoft.com/library/azure/mt592020.aspx) entity documentation.
>
>

## Configure log-to-eventhubs policies
Once your logger is configured in API Management, you can configure your log-to-eventhubs policies to log the desired events. The log-to-eventhubs policy can be used in either the inbound policy section or the outbound policy section.

To configure policies, sign-in to the [Azure portal](https://portal.azure.com), navigate to your API Management service, and click **Publisher portal** to access the publisher portal.

![Publisher portal][publisher-portal]

Click **Policies** in the API Management menu on the left, select the desired product and API, and click **Add policy**. In this example we're adding a policy to the **Echo API** in the **Unlimited** product.

![Add policy][add-policy]

Position your cursor in the `inbound` policy section and click the **Log to EventHub** policy to insert the `log-to-eventhub` policy statement template.

![Policy editor][event-hub-policy]

```xml
<log-to-eventhub logger-id ='logger-id'>
  @( string.Join(",", DateTime.UtcNow, context.Deployment.ServiceName, context.RequestId, context.Request.IpAddress, context.Operation.Name))
</log-to-eventhub>
```

Replace `logger-id` with the name of the API Management logger you configured in the previous step.

You can use any expression that returns a string as the value for the `log-to-eventhub` element. In this example a string containing the date and time, service name, request id, request ip address, and operation name is logged.

Click **Save** to save the updated policy configuration. As soon as it is saved the policy is active and events are logged to the designated Event Hub.

## Next steps
* Learn more about Azure Event Hubs
  * [Get started with Azure Event Hubs](../event-hubs/event-hubs-c-getstarted-send.md)
  * [Receive messages with EventProcessorHost](../event-hubs/event-hubs-dotnet-standard-getstarted-receive-eph.md)
  * [Event Hubs programming guide](../event-hubs/event-hubs-programming-guide.md)
* Learn more about API Management and Event Hubs integration
  * [Logger entity reference](https://msdn.microsoft.com/library/azure/mt592020.aspx)
  * [log-to-eventhub policy reference](https://msdn.microsoft.com/library/azure/dn894085.aspx#log-to-eventhub)
  * [Monitor your APIs with Azure API Management, Event Hubs and Runscope](api-management-log-to-eventhub-sample.md)    

## Watch a video walkthrough
> [!VIDEO https://channel9.msdn.com/Blogs/AzureApiMgmt/Integrate-Azure-API-Management-with-Event-Hubs/player]
>
>

[publisher-portal]: ./media/api-management-howto-log-event-hubs/publisher-portal.png
[create-event-hub]: ./media/api-management-howto-log-event-hubs/create-event-hub.png
[event-hub-connection-string]: ./media/api-management-howto-log-event-hubs/event-hub-connection-string.png
[event-hub-dashboard]: ./media/api-management-howto-log-event-hubs/event-hub-dashboard.png
[receiving-policy]: ./media/api-management-howto-log-event-hubs/receiving-policy.png
[sending-policy]: ./media/api-management-howto-log-event-hubs/sending-policy.png
[event-hub-policy]: ./media/api-management-howto-log-event-hubs/event-hub-policy.png
[add-policy]: ./media/api-management-howto-log-event-hubs/add-policy.png<|MERGE_RESOLUTION|>--- conflicted
+++ resolved
@@ -14,11 +14,7 @@
 ms.devlang: na
 ms.topic: article
 ms.date: 12/15/2016
-<<<<<<< HEAD
-ms.author: sdanie
-=======
 ms.author: apimpm
->>>>>>> e8cfaf0d
 
 ---
 # How to log events to Azure Event Hubs in Azure API Management
