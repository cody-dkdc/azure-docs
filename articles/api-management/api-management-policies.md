---
title: Azure API Management policies | Microsoft Docs
description: Learn about the policies available for use in Azure API Management.
services: api-management
documentationcenter: ''
author: vladvino
manager: cfowler
editor: ''
 
ms.service: api-management
ms.workload: mobile
ms.tgt_pltfrm: na
ms.devlang: na
ms.topic: article
ms.date: 11/19/2017
ms.author: apimpm
---
# API Management policies
This section provides a reference for the following API Management policies. For information on adding and configuring policies, see [Policies in API Management](api-management-howto-policies.md).  
  
 Policies are a powerful capability of the system that allow the publisher to change the behavior of the API through configuration. Policies are a collection of Statements that are executed sequentially on the request or response of an API. Popular Statements include format conversion from XML to JSON and call rate limiting to restrict the amount of incoming calls from a developer. Many more policies are available out of the box.  
  
 Policy expressions can be used as attribute values or text values in any of the API Management policies, unless the policy specifies otherwise. Some policies such as the [Control flow](api-management-advanced-policies.md#choose) and [Set variable](api-management-advanced-policies.md#set-variable) policies are based on policy expressions. For more information, see [Advanced policies](api-management-advanced-policies.md#AdvancedPolicies) and [Policy expressions](api-management-policy-expressions.md).  
  
##  <a name="ProxyPolicies"></a> Policies  
  
-   [Access restriction policies](api-management-access-restriction-policies.md#AccessRestrictionPolicies)  
    -   [Check HTTP header](api-management-access-restriction-policies.md#CheckHTTPHeader) - Enforces existence and/or value of a HTTP Header.  
    -   [Limit call rate by subscription](api-management-access-restriction-policies.md#LimitCallRate) - Prevents API usage spikes by limiting call rate, on a per subscription basis.  
    -   [Limit call rate by key](api-management-access-restriction-policies.md#LimitCallRateByKey) - Prevents API usage spikes by limiting call rate, on a per key basis.  
    -   [Restrict caller IPs](api-management-access-restriction-policies.md#RestrictCallerIPs) - Filters (allows/denies) calls from specific IP addresses and/or address ranges.  
    -   [Set usage quota by subscription](api-management-access-restriction-policies.md#SetUsageQuota) - Allows you to enforce a renewable or lifetime call volume and/or bandwidth quota, on a per subscription basis.  
    -   [Set usage quota by key](api-management-access-restriction-policies.md#SetUsageQuotaByKey) - Allows you to enforce a renewable or lifetime call volume and/or bandwidth quota, on a per key basis.  
    -   [Validate JWT](api-management-access-restriction-policies.md#ValidateJWT) - Enforces existence and validity of a JWT extracted from either a specified HTTP Header or a specified query parameter.  
-   [Advanced policies](api-management-advanced-policies.md#AdvancedPolicies)  
    -   [Control flow](api-management-advanced-policies.md#choose) - Conditionally applies policy statements based on the evaluation of Boolean expressions.  
    -   [Forward request](api-management-advanced-policies.md#ForwardRequest) - Forwards the request to the backend service.  
    -   [Log to Event Hub](api-management-advanced-policies.md#log-to-eventhub) - Sends messages in the specified format to a message target defined by a Logger entity.  
    -   [Retry](api-management-advanced-policies.md#Retry) - Retries execution of the enclosed policy statements, if and until the condition is met. Execution will repeat at the specified time intervals and up to the specified retry count.  
    -   [Return response](api-management-advanced-policies.md#ReturnResponse) - Aborts pipeline execution and returns the specified response directly to the caller.  
    -   [Send one way request](api-management-advanced-policies.md#SendOneWayRequest) - Sends a request to the specified URL without waiting for a response.  
    -   [Send request](api-management-advanced-policies.md#SendRequest) - Sends a request to the specified URL.  
    -   [Set variable](api-management-advanced-policies.md#set-variable) - Persist a value in a named context variable for later access.  
    -   [Set request method](api-management-advanced-policies.md#SetRequestMethod) - Allows you to change the HTTP method for a request.  
    -   [Set status code](api-management-advanced-policies.md#SetStatus) - Changes the HTTP status code to the specified value.  
    -   [Trace](api-management-advanced-policies.md#Trace) - Adds a string into the [API Inspector](https://azure.microsoft.com/documentation/articles/api-management-howto-api-inspector/) output.  
    -   [Wait](api-management-advanced-policies.md#Wait) - Waits for enclosed [Send request](api-management-advanced-policies.md#SendRequest), [Get value from cache](api-management-caching-policies.md#GetFromCacheByKey), or [Control flow](api-management-advanced-policies.md#choose) policies to complete before proceeding.  
-   [Authentication policies](api-management-authentication-policies.md#AuthenticationPolicies)  
    -   [Authenticate with Basic](api-management-authentication-policies.md#Basic) - Authenticate with a backend service using Basic authentication.  
    -   [Authenticate with client certificate](api-management-authentication-policies.md#ClientCertificate) - Authenticate with a backend service using client certificates.  
<<<<<<< HEAD
    -   [Authenticate with Managed identity](api-management-authentication-policies.md#ManagedIdentity) - Authenticate with a backend service using a [managed identity](https://docs.microsoft.com/azure/active-directory/managed-identities-azure-resources/overview).  
=======
    -   [Authenticate with managed identity](api-management-authentication-policies.md#ManagedIdentity) - Authenticate with a backend service using a [managed identity](https://docs.microsoft.com/azure/active-directory/managed-identities-azure-resources/overview).  
>>>>>>> 6a383dfd
-   [Caching policies](api-management-caching-policies.md#CachingPolicies)  
    -   [Get from cache](api-management-caching-policies.md#GetFromCache) - Perform cache look up and return a valid cached response when available.  
    -   [Store to cache](api-management-caching-policies.md#StoreToCache) - Caches response according to the specified cache control configuration.  
    -   [Get value from cache](api-management-caching-policies.md#GetFromCacheByKey) - Retrieve a cached item by key.  
    -   [Store value in cache](api-management-caching-policies.md#StoreToCacheByKey) - Store an item in the cache by key.  
    -   [Remove value from cache](api-management-caching-policies.md#RemoveCacheByKey) - Remove an item in the cache by key.  
-   [Cross domain policies](api-management-cross-domain-policies.md#CrossDomainPolicies)  
    -   [Allow cross-domain calls](api-management-cross-domain-policies.md#AllowCrossDomainCalls) - Makes the API accessible from Adobe Flash and Microsoft Silverlight browser-based clients.  
    -   [CORS](api-management-cross-domain-policies.md#CORS) - Adds cross-origin resource sharing (CORS) support to an operation or an API to allow cross-domain calls from browser-based clients.  
    -   [JSONP](api-management-cross-domain-policies.md#JSONP) - Adds JSON with padding (JSONP) support to an operation or an API to allow cross-domain calls from JavaScript browser-based clients.  
-   [Transformation policies](api-management-transformation-policies.md#TransformationPolicies)  
    -   [Convert JSON to XML](api-management-transformation-policies.md#ConvertJSONtoXML) - Converts request or response body from JSON to XML.  
    -   [Convert XML to JSON](api-management-transformation-policies.md#ConvertXMLtoJSON) - Converts request or response body from XML to JSON.  
    -   [Find and replace string in body](api-management-transformation-policies.md#Findandreplacestringinbody) - Finds a request or response substring and replaces it with a different substring.  
    -   [Mask URLs in content](api-management-transformation-policies.md#MaskURLSContent) - Re-writes (masks) links in the response body so that they point to the equivalent link via the gateway.  
    -   [Set backend service](api-management-transformation-policies.md#SetBackendService) - Changes the backend service for an incoming request.  
    -   [Set body](api-management-transformation-policies.md#SetBody) - Sets the message body for incoming and outgoing requests.  
    -   [Set HTTP header](api-management-transformation-policies.md#SetHTTPheader) - Assigns a value to an existing response and/or request header or adds a new response and/or request header.  
    -   [Set query string parameter](api-management-transformation-policies.md#SetQueryStringParameter) - Adds, replaces value of, or deletes request query string parameter.  
    -   [Rewrite URL](api-management-transformation-policies.md#RewriteURL) - Converts a request URL from its public form to the form expected by the web service.  
    -   [Transform XML using an XSLT](api-management-transformation-policies.md#XSLTransform) - Applies an XSL transformation to XML in the request or response body.  



## Next steps
For more information working with policies, see:

+ [Policies in API Management](api-management-howto-policies.md)
+ [Transform APIs](transform-api.md)
+ [Policy samples](policy-samples.md)	<|MERGE_RESOLUTION|>--- conflicted
+++ resolved
@@ -48,11 +48,7 @@
 -   [Authentication policies](api-management-authentication-policies.md#AuthenticationPolicies)  
     -   [Authenticate with Basic](api-management-authentication-policies.md#Basic) - Authenticate with a backend service using Basic authentication.  
     -   [Authenticate with client certificate](api-management-authentication-policies.md#ClientCertificate) - Authenticate with a backend service using client certificates.  
-<<<<<<< HEAD
-    -   [Authenticate with Managed identity](api-management-authentication-policies.md#ManagedIdentity) - Authenticate with a backend service using a [managed identity](https://docs.microsoft.com/azure/active-directory/managed-identities-azure-resources/overview).  
-=======
     -   [Authenticate with managed identity](api-management-authentication-policies.md#ManagedIdentity) - Authenticate with a backend service using a [managed identity](https://docs.microsoft.com/azure/active-directory/managed-identities-azure-resources/overview).  
->>>>>>> 6a383dfd
 -   [Caching policies](api-management-caching-policies.md#CachingPolicies)  
     -   [Get from cache](api-management-caching-policies.md#GetFromCache) - Perform cache look up and return a valid cached response when available.  
     -   [Store to cache](api-management-caching-policies.md#StoreToCache) - Caches response according to the specified cache control configuration.  
