--- conflicted
+++ resolved
@@ -14,11 +14,7 @@
 ms.devlang: na
 ms.topic: article
 ms.date: 12/15/2016
-<<<<<<< HEAD
-ms.author: antonba
-=======
 ms.author: apimpm
->>>>>>> e8cfaf0d
 
 ---
 # How to use Azure API Management with virtual networks
@@ -54,14 +50,11 @@
 
 You will now see a list of all regions where your API Management service is provisioned. Select a VNET and subnet for every region. The list is populated with both classic and Resource Manager virtual networks available in your Azure subscriptions that are setup in the region you are configuring.
 
-<<<<<<< HEAD
-=======
 > [!NOTE]
 > **Service Endpoint** in the above diagram includes Gateway/Proxy, Publisher Portal, Developer Portal, GIT, and the Direct Management Endpoint.
 > **Management Endpoint** in the above diagram is the endpoint hosted on the service to manage configuration via Azure portal and Powershell.
 > Also, note, that, even though, the diagram shows IP Addresses for its various endpoints, API Management service **only** responds on its configured Hostnames.
 
->>>>>>> e8cfaf0d
 > [!IMPORTANT]
 > When deploying an Azure API Management instance to a Resource Manager VNET, the service must be in a dedicated subnet that contains no other resources except for Azure API Management instances. If an attempt is made to deploy an Azure API Management instance to a Resource Manager VNET subnet that contains other resources, the deployment will fail.
 > 
@@ -76,13 +69,10 @@
 > The VIP address will also change when API Management is moved from **External** to **Internal** or vice-versa
 > 
 
-<<<<<<< HEAD
-=======
 
 > [!IMPORTANT] 
 > If you remove API Management from a VNET or change the one it is deployed in, the previously used VNET can remain locked for up to 4 hours. During this period it will not be possible to delete the VNET or deploy a new resource to it.
 
->>>>>>> e8cfaf0d
 ## <a name="enable-vnet-powershell"> </a>Enable VNET connection using PowerShell cmdlets
 You can also enable VNET connectivity using the PowerShell cmdlets
 
@@ -100,13 +90,9 @@
 
 * **Custom DNS server setup**: The API Management service depends on several Azure services. When API Management is hosted in a VNET with a custom DNS server, it needs to resolve the hostnames of those Azure services. Please follow [this](../virtual-network/virtual-networks-name-resolution-for-vms-and-role-instances.md#name-resolution-using-your-own-dns-server) guidance on custom DNS setup. See the ports table below and other network requirements for reference.
 
-<<<<<<< HEAD
-* **Ports required for API Management**: Inbound and Outbound traffic into the Subnet in which API Management is deployed can be controlled using [Network Security Group][Network Security Group]. If any of these ports are unavailable, API Management may not operate properly and may become inaccessible. Having one or more of these ports blocked is another common misconfiguration issue when using API Management with a VNET.
-=======
 > [!IMPORTANT]
 > It is recommended that, if you are using a Custom DNS Server for the VNET, you set that up **before** deploying an API Management service into it. Otherwise we need to restart the CloudService hosting the service, for it to pick up the new DNS Server settings.
 > 
->>>>>>> e8cfaf0d
 
 * **Ports required for API Management**: Inbound and Outbound traffic into the Subnet in which API Management is deployed can be controlled using [Network Security Group][Network Security Group]. If any of these ports are unavailable, API Management may not operate properly and may become inaccessible. Having one or more of these ports blocked is another common misconfiguration issue when using API Management with a VNET.
 
@@ -114,18 +100,6 @@
 
 | Source / Destination Port(s) | Direction | Transport protocol | Purpose | Source / Destination | Access type |
 | --- | --- | --- | --- | --- | --- |
-<<<<<<< HEAD
-| 80, 443 / 80, 443 |Inbound |TCP |Client communication to API Management |INTERNET / VIRTUAL_NETWORK |External |
-| * / 3443 |Inbound |TCP |Management endpoint |INTERNET / VIRTUAL_NETWORK |External & Internal |
-| 80, 443 / 80, 443 |Outbound |TCP |Dependency on Azure Storage and Azure Service Bus |VIRTUAL_NETWORK / INTERNET |External & Internal |
-| 1433 / 1433 |Outbound |TCP |Dependency on Azure SQL |VIRTUAL_NETWORK / INTERNET |External & Internal |
-| 9350 - 9354 / 9350 - 9354 |Outbound |TCP |Dependency on Service Bus |VIRTUAL_NETWORK / INTERNET |External & Internal |
-| 5671 / 5671 |Outbound |AMQP |Dependency for Log to event Hub policy |VIRTUAL_NETWORK / INTERNET |External & Internal |
-| 6381 - 6383 / 6381 - 6383 |Inbound & Outbound |UDP |Dependency on Redis Cache |VIRTUAL_NETWORK / VIRTUAL_NETWORK |External & Internal |-
-| * / 445 |Outbound |TCP |Dependency on Azure File Share for GIT |VIRTUAL_NETWORK / INTERNET |External & Internal |
-| * / * | Inbound |TCP |Azure Infrastructure Load Balancer | AZURE_LOAD_BALANCER / VIRTUAL_NETWORK |External & Internal |
-| * / * | Outbound |TCP |Azure Infrastructure Load Balancer | VIRTUAL_NETWORK / AZURE_LOAD_BALANCER |External & Internal |
-=======
 | * / 80, 443 |Inbound |TCP |Client communication to API Management |INTERNET / VIRTUAL_NETWORK |External |
 | * / 3443 |Inbound |TCP |Management endpoint for Azure portal and Powershell |INTERNET / VIRTUAL_NETWORK |External & Internal |
 | * / 80, 443 |Outbound |TCP |Dependency on Azure Storage and Azure Service Bus |VIRTUAL_NETWORK / INTERNET |External & Internal |
@@ -137,7 +111,6 @@
 | 6381 - 6383 / 6381 - 6383 |Inbound & Outbound |UDP |Dependency on Redis Cache |VIRTUAL_NETWORK / VIRTUAL_NETWORK |External & Internal |-
 | * / 445 |Outbound |TCP |Dependency on Azure File Share for GIT |VIRTUAL_NETWORK / INTERNET |External & Internal |
 | * / * | Inbound |TCP |Azure Infrastructure Load Balancer | AZURE_LOAD_BALANCER / VIRTUAL_NETWORK |External & Internal |
->>>>>>> e8cfaf0d
 
 * **SSL functionality**: To enable SSL certificate chain building and validation the API Management service needs Outbound network connectivity to ocsp.msocsp.com, mscrl.microsoft.com and crl.microsoft.com.
 
@@ -174,10 +147,6 @@
 [Connect to a web service behind VPN]: #connect-vpn
 [Related content]: #related-content
 
-<<<<<<< HEAD
-[Different topologies to connect to Vpn Gateway]: ../vpn-gateway/vpn-gateway-about-vpngateways.md#site-to-site-and-multi-site
-=======
 [Different topologies to connect to Vpn Gateway]: ../vpn-gateway/vpn-gateway-about-vpngateways.md#site-to-site-and-multi-site-connections
->>>>>>> e8cfaf0d
 [UDRs]: ../virtual-network/virtual-networks-udr-overview.md
 [Network Security Group]: ../virtual-network/virtual-networks-nsg.md