--- conflicted
+++ resolved
@@ -13,14 +13,8 @@
 ms.tgt_pltfrm: na
 ms.devlang: na
 ms.topic: article
-<<<<<<< HEAD
-ms.date: 12/15/2016
-ms.author: sdanie
-
-=======
 ms.date: 01/23/2017
 ms.author: apimpm
->>>>>>> e8cfaf0d
 ---
 # How to secure back-end services using client certificate authentication in Azure API Management
 API Management provides the capability to secure access to the back-end service of an API using client certificates. This guide shows how to manage certificates in the API publisher portal, and how to configure an API to use a certificate to access its back-end service.
