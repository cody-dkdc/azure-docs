---
title: How to create and publish a product in Azure API Management
description: Learn how to create and publish products in Azure API Management.
services: api-management
documentationcenter: ''
author: juliako
manager: cfowler
editor: ''

ms.assetid: 31de55cb-9384-490b-a2f2-6dfcf83da764
ms.service: api-management
ms.workload: mobile
ms.tgt_pltfrm: na
ms.devlang: na
ms.topic: article
ms.date: 12/15/2016
ms.author: apimpm

---
<<<<<<< HEAD
# How to create and publish a product in Azure API Management
=======
# Create and publish a product  

>>>>>>> 25ec9ca2
In Azure API Management, a product contains one or more APIs as well as a usage quota and the terms of use. Once a product is published, developers can subscribe to the product and begin to use the product's APIs. The topic provides a guide to creating a product, adding an API, and publishing it for developers.

## <a name="create-product"> </a>Create a product
Operations are added and configured to an API in the publisher portal. To access the publisher portal, click **Publisher portal** in the Azure Portal for your API Management service.

![Publisher portal][api-management-management-console]

> If you have not yet created an API Management service instance, see [Create an API Management service instance][Create an API Management service instance] in the [Get started with Azure API Management][Get started with Azure API Management] tutorial.
> 
> 

Click on **Products** in the menu on the left to display the **Products** page, and click **Add Product**.

<<<<<<< HEAD
![Products][api-management-products]
=======
Please complete the following quickstart: [Create an Azure API Management instance](get-started-create-service-instance.md).
Also, complete the following tutorial: [Import and publish your first API](import-and-publish.md).
>>>>>>> 25ec9ca2

![New product][api-management-add-new-product]

Enter a descriptive name for the product in the **Name** field and a description of the product in the **Description** field.

<<<<<<< HEAD
Products in API Management can be **Open** or **Protected**. Protected products must be subscribed to before they can be used, while open products can be used without a subscription. Check **Require subscription** to create a protected product that requires a subscription. This is the default setting.

Check **Require subscription approval** if you want an administrator to review and accept or reject subscription attempts to this product. If the box is unchecked, subscription attempts will be auto-approved. For more information on subscriptions, see [View subscribers to a product][View subscribers to a product].

To allow developer accounts to subscribe multiple times to the product, check the **Allow multiple subscriptions** check box. If this box is not checked, each developer account can subscribe only a single time to the product.

![Unlimited multiple subscriptions][api-management-unlimited-multiple-subscriptions]

To limit the count of multiple simultaneous subscriptions, check the **Limit number of simultaneous subscriptions to** check box and enter the subscription limit. In the following example, simultaneous subscriptions are limited to four per developer account.
=======
    ![added product](media/api-management-howto-add-products/add-product.png)

    When you add a product, you need to supply the following information. 

    |Name|Description|
    |---|---|
    |Display name|The name as you want it to be shown in the **Developer portal**.|
    |Name|A descriptive name of the product.|
    |Description|The **Description** field allows you to provide detailed information about the product such as its purpose, the APIs it provides access to, and other useful information.|
    |State|Press **Published** if you want to publish the product. Before the APIs in a product can be called, the product must be published. By default new products are unpublished, and are visible only to the  **Administrators** group.|
    |Requires approval|Check **Require subscription approval** if you want an administrator to review and accept or reject subscription attempts to this product. If the box is unchecked, subscription attempts are auto-approved. |
    |Subscription count limit|To limit the count of multiple simultaneous subscriptions, enter the subscription limit. |
    |Legal terms|You can include the terms of use for the product which subscribers must accept in order to use the product.|
    |APIs|During the product creation, you can add an existing API to it. Alternatively, you can add an existing APIs to an existing product.<br/>Products are associations of one or more APIs. You can include a number of APIs and offer them to developers through the developer portal. Developers must first subscribe to a product to get access to the API. When they subscribe, they get a subscription key that is good for any API in that product. If you created the APIM instance, you are an administrator already, so you are subscribed to every product by default. <br/>You can add an API during the product creation. You can add an API to the product later, either from the Products **Settings** page or while creating an API.|

5. Click **Save** to create the new product.

## Add more configurations

You can continue configuring the product after saving it by choosing the **Settings** tab located under your product. 
>>>>>>> 25ec9ca2

![Four multiple subscriptions][api-management-four-multiple-subscriptions]

Once all new product options are configured, click **Save** to create the new product.

<<<<<<< HEAD
![Products][api-management-products-page]

> By default new products are unpublished, and are visible only to the  **Administrators** group.
> 
> 

To configure a product, click on the product name in the **Products** tab.

## <a name="add-apis"> </a>Add APIs to a product
The **Products** page contains four links for configuration: **Summary**, **Settings**, **Visibility**, and **Subscribers**. The **Summary** tab is where you can add APIs and publish or unpublish a product.

![Summary][api-management-new-product-summary]

Before publishing your product you need to add one or more APIs. To do this, click **Add API to product**.

![Add APIs][api-management-add-apis-to-product]

Select the desired APIs and click **Save**.

## <a name="add-description"> </a>Add descriptive information to a product
The **Settings** tab allows you to provide detailed information about the product such as its purpose, the APIs it provides access to, and other useful information. The content is targeted at the developers that will be calling the API and can be written in plain text or HTML markup.

![Product settings][api-management-product-settings]

Check **Require subscription** to create a protected product that requires a subscription to be used, or clear the checkbox to create an open product that can be called without a subscription.
=======
## <a name="next-steps"> </a>Next steps
>>>>>>> 25ec9ca2

Select **Require subscription approval** if you want to manually approve all product subscription requests. By default all product subscriptions are granted automatically.

To allow developer accounts to subscribe multiple times to the product, check the **Allow multiple subscriptions** check box and optionally specify a limit. If this box is not checked, each developer account can subscribe only a single time to the product.

Optionally fill in the **Terms of use** field describing the terms of use for the product which subscribers must accept in order to use the product.

## <a name="publish-product"> </a>Publish a product
Before the APIs in a product can be called, the product must be published. On the **Summary** tab for the product, click **Publish**, and then click **Yes, publish it** to confirm. To make a previously published product private, click **Unpublish**.

![Publish product][api-management-publish-product]

## <a name="make-visible"> </a>Make a product visible to developers
The **Visibility** tab allows you to choose which roles are able to see the product on the developer portal and subscribe to the product.

![Product visibility][api-management-product-visiblity]

To enable or disable visibility of a product for the developers in a group, check or uncheck the check box beside the group and then click **Save**.

> For more information, see [How to create and use groups to manage developer accounts in Azure API Management][How to create and use groups to manage developer accounts in Azure API Management].
> 
> 

## <a name="view-subscribers"> </a>View subscribers to a product
The **Subscribers** tab lists the developers who have subscribed to the product. The details and settings for each developer can be viewed by clicking on the developer's name. In this example no developers have yet subscribed to the product.

![Developers][api-management-developer-list]

## <a name="next-steps"> </a>Next steps
Once the desired APIs are added and the product published, developers can subscribe to the product and begin to call the APIs. For a tutorial that demonstrates these items as well as advanced product configuration see [How create and configure advanced product settings in Azure API Management][How create and configure advanced product settings in Azure API Management].

For more information about working with products, see the following video.

> [!VIDEO https://channel9.msdn.com/Blogs/AzureApiMgmt/Using-Products/player]
> 
> 

[Create a product]: #create-product
[Add APIs to a product]: #add-apis
[Add descriptive information to a product]: #add-description
[Publish a product]: #publish-product
[Make a product visible to developers]: #make-visible
[View subscribers to a product]: #view-subscribers
[Next steps]: #next-steps

[api-management-management-console]: ./media/api-management-howto-add-products/api-management-management-console.png
[api-management-add-product]: ./media/api-management-howto-add-products/api-management-add-product.png
[api-management-add-new-product]: ./media/api-management-howto-add-products/api-management-add-new-product.png
[api-management-unlimited-multiple-subscriptions]: ./media/api-management-howto-add-products/api-management-unlimited-multiple-subscriptions.png
[api-management-four-multiple-subscriptions]: ./media/api-management-howto-add-products/api-management-four-multiple-subscriptions.png
[api-management-products-page]: ./media/api-management-howto-add-products/api-management-products-page.png
[api-management-new-product-summary]: ./media/api-management-howto-add-products/api-management-new-product-summary.png
[api-management-add-apis-to-product]: ./media/api-management-howto-add-products/api-management-add-apis-to-product.png
[api-management-product-settings]: ./media/api-management-howto-add-products/api-management-product-settings.png
[api-management-publish-product]: ./media/api-management-howto-add-products/api-management-publish-product.png
[api-management-product-visiblity]: ./media/api-management-howto-add-products/api-management-product-visibility.png
[api-management-developer-list]: ./media/api-management-howto-add-products/api-management-developer-list.png



[api-management-products]: ./media/api-management-howto-add-products/api-management-products.png
[api-management-]: ./media/api-management-howto-add-products/
[api-management-]: ./media/api-management-howto-add-products/


[How to add operations to an API]: api-management-howto-add-operations.md
[How to create and publish a product]: api-management-howto-add-products.md
[Get started with Azure API Management]: api-management-get-started.md
[Create an API Management service instance]: api-management-get-started.md#create-service-instance
[Next steps]: #next-steps
[How to create and use groups to manage developer accounts in Azure API Management]: api-management-howto-create-groups.md
[How create and configure advanced product settings in Azure API Management]: api-management-howto-product-with-rules.md <|MERGE_RESOLUTION|>--- conflicted
+++ resolved
@@ -17,12 +17,8 @@
 ms.author: apimpm
 
 ---
-<<<<<<< HEAD
-# How to create and publish a product in Azure API Management
-=======
 # Create and publish a product  
 
->>>>>>> 25ec9ca2
 In Azure API Management, a product contains one or more APIs as well as a usage quota and the terms of use. Once a product is published, developers can subscribe to the product and begin to use the product's APIs. The topic provides a guide to creating a product, adding an API, and publishing it for developers.
 
 ## <a name="create-product"> </a>Create a product
@@ -36,28 +32,13 @@
 
 Click on **Products** in the menu on the left to display the **Products** page, and click **Add Product**.
 
-<<<<<<< HEAD
-![Products][api-management-products]
-=======
 Please complete the following quickstart: [Create an Azure API Management instance](get-started-create-service-instance.md).
 Also, complete the following tutorial: [Import and publish your first API](import-and-publish.md).
->>>>>>> 25ec9ca2
 
 ![New product][api-management-add-new-product]
 
 Enter a descriptive name for the product in the **Name** field and a description of the product in the **Description** field.
 
-<<<<<<< HEAD
-Products in API Management can be **Open** or **Protected**. Protected products must be subscribed to before they can be used, while open products can be used without a subscription. Check **Require subscription** to create a protected product that requires a subscription. This is the default setting.
-
-Check **Require subscription approval** if you want an administrator to review and accept or reject subscription attempts to this product. If the box is unchecked, subscription attempts will be auto-approved. For more information on subscriptions, see [View subscribers to a product][View subscribers to a product].
-
-To allow developer accounts to subscribe multiple times to the product, check the **Allow multiple subscriptions** check box. If this box is not checked, each developer account can subscribe only a single time to the product.
-
-![Unlimited multiple subscriptions][api-management-unlimited-multiple-subscriptions]
-
-To limit the count of multiple simultaneous subscriptions, check the **Limit number of simultaneous subscriptions to** check box and enter the subscription limit. In the following example, simultaneous subscriptions are limited to four per developer account.
-=======
     ![added product](media/api-management-howto-add-products/add-product.png)
 
     When you add a product, you need to supply the following information. 
@@ -78,13 +59,11 @@
 ## Add more configurations
 
 You can continue configuring the product after saving it by choosing the **Settings** tab located under your product. 
->>>>>>> 25ec9ca2
 
 ![Four multiple subscriptions][api-management-four-multiple-subscriptions]
 
 Once all new product options are configured, click **Save** to create the new product.
 
-<<<<<<< HEAD
 ![Products][api-management-products-page]
 
 > By default new products are unpublished, and are visible only to the  **Administrators** group.
@@ -110,9 +89,6 @@
 ![Product settings][api-management-product-settings]
 
 Check **Require subscription** to create a protected product that requires a subscription to be used, or clear the checkbox to create an open product that can be called without a subscription.
-=======
-## <a name="next-steps"> </a>Next steps
->>>>>>> 25ec9ca2
 
 Select **Require subscription approval** if you want to manually approve all product subscription requests. By default all product subscriptions are granted automatically.
 
