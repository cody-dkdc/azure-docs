--- conflicted
+++ resolved
@@ -1,300 +1,296 @@
-<properties
-	pageTitle="Protect your API with Azure API Management | Microsoft Azure"
-	description="Learn how to protect your API with quotas and throttling (rate-limiting) policies."
-	services="api-management"
-	documentationCenter=""
-	authors="steved0x"
-	manager="douge"
-	editor=""/>
-
-<tags
-	ms.service="api-management"
-	ms.workload="mobile"
-	ms.tgt_pltfrm="na"
-	ms.devlang="na"
-	ms.topic="get-started-article"
-<<<<<<< HEAD
-	ms.date="04/13/2016"
-=======
-	ms.date="04/27/2016"
->>>>>>> e75a547e
-	ms.author="sdanie"/>
-
-# Protect your API with rate limits using Azure API Management
-
-This guide shows you how easy it is to add protection for your backend API by configuring rate limit and quota policies with Azure API Management.
-
-In this tutorial, you will create a "Free Trial" API product that allows developers to make up to 10 calls per minute and up to a maximum of 200 calls per week to your API using the [Limit call rate per subscription](https://msdn.microsoft.com/library/azure/dn894078.aspx#LimitCallRate) and [Set usage quota per subscription](https://msdn.microsoft.com/library/azure/dn894078.aspx#SetUsageQuota) policies. You will then publish the API and test the rate limit policy.
-
-For more advanced throttling scenarios using the [rate-limit-by-key](https://msdn.microsoft.com/library/azure/dn894078.aspx#LimitCallRateByKey) and [quota-by-key](https://msdn.microsoft.com/library/azure/dn894078.aspx#SetUsageQuotaByKey) policies, see [Advanced request throttling with Azure API Management](api-management-sample-flexible-throttling.md).
-
-## <a name="create-product"> </a>To create a product
-
-In this step, you will create a Free Trial product that does not require subscription approval.
-
->[AZURE.NOTE] If you already have a product configured and want to use it for this tutorial, you can jump ahead to [Configure call rate limit and quota policies][] and follow the tutorial from there using your product in place of the Free Trial product.
-
-To get started, click **Manage** in the Azure Classic for your API Management service. This takes you to the API Management publisher portal.
-
-![Publisher portal][api-management-management-console]
-
->If you have not yet created an API Management service instance, see [Create an API Management service instance][] in the [Manage your first API in Azure API Management][] tutorial.
-
-Click **Products** in the **API Management** menu on the left to display the **Products** page.
-
-![Add product][api-management-add-product]
-
-Click **Add product** to display the **Add new product** dialog box.
-
-![Add new product][api-management-new-product-window]
-
-In the **Title** box, type **Free Trial**.
-
-In the **Description** box, type the following text:
- **Subscribers will be able to run 10 calls/minute up to a maximum of 200 calls/week after which access is denied.**
-
-Products in API Management can be protected or open. Protected products must be subscribed to before they can be used. Open products can be used without a subscription. Ensure that **Require subscription** is selected to create a protected product that requires a subscription. This is the default setting.
-
-If you want an administrator to review and accept or reject subscription attempts to this product, select **Require subscription approval**. If the check box is not selected, subscription attempts will be auto-approved. In this example, subscriptions are automatically approved, so do not select the box.
-
-To allow developer accounts to subscribe multiple times to the new product, select the **Allow multiple simultaneous subscriptions** check box. This tutorial does not utilize multiple simultaneous subscriptions, so leave it unchecked.
-
-After all values are entered, click **Save** to create the product.
-
-![Product added][api-management-product-added]
-
-By default, new products are visible to users in the **Administrators** group. We are going to add the **Developers** group. Click **Free Trial**, and then click the **Visibility** tab.
-
->In API Management, groups are used to manage the visibility of products to developers. Products grant visibility to groups, and developers can view and subscribe to the products that are visible to the groups in which they belong. For more information, see [How to create and use groups in Azure API Management][].
-
-![Add developers group][api-management-add-developers-group]
-
-Select the **Developers** check box, and then click **Save**.
-
-## <a name="add-api"> </a>To add an API to the product
-
-In this step of the tutorial, we will add the Echo API to the new Free Trial product.
-
->Each API Management service instance comes pre-configured with an Echo API that can be used to experiment with and learn about API Management. For more information, see [Manage your first API in Azure API Management][].
-
-Click **Products** from the **API Management** menu on the left, and then click **Free Trial** to configure the product.
-
-![Configure product][api-management-configure-product]
-
-Click **Add API to product**.
-
-![Add API to product][api-management-add-api]
-
-Select **Echo API**, and then click **Save**.
-
-![Add Echo API][api-management-add-echo-api]
-
-## <a name="policies"> </a>To configure call rate limit and quota policies
-
-Rate limits and quotas are configured in the policy editor. Click **Policies** under the **API Management** menu on the left. In the **Product** list, click **Free Trial**.
-
-![Product policy][api-management-product-policy]
-
-Click **Add Policy** to import the policy template and begin creating the rate limit and quota policies.
-
-![Add policy][api-management-add-policy]
-
-To insert policies, position the cursor into either the **inbound** or **outbound** section of the policy template. Rate limit and quota policies are inbound policies, so position the cursor in the inbound element.
-
-![Policy editor][api-management-policy-editor-inbound]
-
-The two policies we are adding in this tutorial are the [Limit call rate per subscription](https://msdn.microsoft.com/library/azure/dn894078.aspx#LimitCallRate) and [Set usage quota per subscription](https://msdn.microsoft.com/library/azure/dn894078.aspx#SetUsageQuota) policies.
-
-![Policy statements][api-management-limit-policies]
-
-After the cursor is positioned in the **inbound** policy element, click the arrow beside **Limit call rate per subscription** to insert its policy template.
-
-	<rate-limit calls="number" renewal-period="seconds">
-	<api name="name" calls="number">
-	<operation name="name" calls="number" />
-	</api>
-	</rate-limit>
-
-**Limit call rate per subscription** can be used at the product level and can also be used at the API and individual operation name levels. In this tutorial, only product-level policies are used, so delete the **api** and **operation** elements from the **rate-limit** element, so only the outer **rate-limit** element remains, as shown in the following example.
-
-	<rate-limit calls="number" renewal-period="seconds">
-	</rate-limit>
-
-In the Free Trial product, the maximum allowable call rate is 10 calls per minute, so type **10** as the value for the **calls** attribute, and **60** for the **renewal-period** attribute.
-
-	<rate-limit calls="10" renewal-period="60">
-	</rate-limit>
-
-To configure the **Set usage quota per subscription** policy, position your cursor immediately below the newly added **rate-limit** element within the **inbound** element, and then click the arrow to the left of **Set usage quota per subscription**.
-
-	<quota calls="number" bandwidth="kilobytes" renewal-period="seconds">
-	<api name="name" calls="number" bandwidth="kilobytes">
-	<operation name="name" calls="number" bandwidth="kilobytes" />
-	</api>
-	</quota>
-
-Because this policy is also intended to be at the product level, delete the **api** and **operation** name elements, as shown in the following example.
-
-	<quota calls="number" bandwidth="kilobytes" renewal-period="seconds">
-	</quota>
-
-Quotas can be based on the number of calls per interval, bandwidth, or both. In this tutorial, we are not throttling based on bandwidth, so delete the **bandwidth** attribute.
-
-	<quota calls="number" renewal-period="seconds">
-	</quota>
-
-In the Free Trial product, the quota is 200 calls per week. Specify **200** as the value for the **calls** attribute, and then specify **604800** as the value for the **renewal-period** attribute.
-
-	<quota calls="200" renewal-period="604800">
-	</quota>
-
->Policy intervals are specified in seconds. To calculate the interval for a week, you can multiply the number of days (7) by the number of hours in a day (24) by the number of minutes in an hour (60) by the number of seconds in a minute (60): 7 * 24 * 60 * 60 = 604800.
-
-When you have finished configuring the policy, it should match the following example.
-
-	<policies>
-		<inbound>
-			<rate-limit calls="10" renewal-period="60">
-			</rate-limit>
-			<quota calls="200" renewal-period="604800">
-			</quota>
-			<base />
-
-	</inbound>
-	<outbound>
-
-		<base />
-
-		</outbound>
-	</policies>
-
-After the desired policies are configured, click **Save**.
-
-![Save policy][api-management-policy-save]
-
-## <a name="publish-product"> </a> To publish the product
-
-Now that the the APIs are added and the policies are configured, the product must be published so that it can be used by developers. Click **Products** from the **API Management** menu on the left, and then click **Free Trial** to configure the product.
-
-![Configure product][api-management-configure-product]
-
-Click **Publish**, and then click **Yes, publish it** to confirm.
-
-![Publish product][api-management-publish-product]
-
-## <a name="subscribe-account"> </a>To subscribe a developer account to the product
-
-Now that the product is published, it is available to be subscribed to and used by developers.
-
->Administrators of an API Management instance are automatically subscribed to every product. In this tutorial step, we will subscribe one of the non-administrator developer accounts to the Free Trial product. If your developer account is part of the Administrators role, then you can follow along with this step, even though you are already subscribed.
-
-Click **Users** on the **API Management** menu on the left, and then click the name of your developer account. In this example, we are using the **Clayton Gragg** developer account.
-
-![Configure developer][api-management-configure-developer]
-
-Click **Add Subscription**.
-
-![Add subscription][api-management-add-subscription-menu]
-
-Select **Free Trial**, and then click **Subscribe**.
-
-![Add subscription][api-management-add-subscription]
-
->[AZURE.NOTE] In this tutorial, multiple simultaneous subscriptions are not enabled for the Free Trial product. If they were, you would be prompted to name the subscription, as shown in the following example.
-
-![Add subscription][api-management-add-subscription-multiple]
-
-After clicking **Subscribe**, the product appears in the **Subscription** list for the user.
-
-![Subscription added][api-management-subscription-added]
-
-## <a name="test-rate-limit"> </a>To call an operation and test the rate limit
-
-Now that the Free Trial product is configured and published, we can call some operations and test the rate limit policy.
-Switch to the developer portal by clicking **Developer portal** in the upper-right menu.
-
-![Developer portal][api-management-developer-portal-menu]
-
-Click **APIs** in the top menu, and then click **Echo API**.
-
-![Developer portal][api-management-developer-portal-api-menu]
-
-Click **GET Resource**, and then click **Try it**.
-
-![Open console][api-management-open-console]
-
-Keep the default parameter values, and then select your subscription key for the Free Trial product.
-
-![Subscription key][api-management-select-key]
-
->[AZURE.NOTE] If you have multiple subscriptions, be sure to select the key for **Free Trial**, or else the policies that were configured in the previous steps won't be in effect.
-
-Click **Send**, and then view the response. Note the **Response status** of **200 OK**.
-
-![Operation results][api-management-http-get-results]
-
-Click **Send** at a rate greater than the rate limit policy of 10 calls per minute. After the rate limit policy is exceeded, a response status of **429 Too Many Requests** is returned.
-
-![Operation results][api-management-http-get-429]
-
-The **Response content** indicates the remaining interval before retries will be successful.
-
-When the rate limit policy of 10 calls per minute is in effect, subsequent calls will fail until 60 seconds have elapsed from the first of the 10 successful calls to the product before the rate limit was exceeded. In this example, the remaining interval is 54 seconds.
-
-## <a name="next-steps"> </a>Next steps
-
--	Check out the other topics in the [Get started with advanced API configuration][] tutorial.
--	Watch a demo of setting rate limits and quotas in the following video.
-
-> [AZURE.VIDEO rate-limits-and-quotas]
-
-
-[api-management-management-console]: ./media/api-management-howto-product-with-rules/api-management-management-console.png
-[api-management-add-product]: ./media/api-management-howto-product-with-rules/api-management-add-product.png
-[api-management-new-product-window]: ./media/api-management-howto-product-with-rules/api-management-new-product-window.png
-[api-management-product-added]: ./media/api-management-howto-product-with-rules/api-management-product-added.png
-[api-management-add-policy]: ./media/api-management-howto-product-with-rules/api-management-add-policy.png
-[api-management-policy-editor-inbound]: ./media/api-management-howto-product-with-rules/api-management-policy-editor-inbound.png
-[api-management-limit-policies]: ./media/api-management-howto-product-with-rules/api-management-limit-policies.png
-[api-management-policy-save]: ./media/api-management-howto-product-with-rules/api-management-policy-save.png
-[api-management-configure-product]: ./media/api-management-howto-product-with-rules/api-management-configure-product.png
-[api-management-add-api]: ./media/api-management-howto-product-with-rules/api-management-add-api.png
-[api-management-add-echo-api]: ./media/api-management-howto-product-with-rules/api-management-add-echo-api.png
-[api-management-developer-portal-menu]: ./media/api-management-howto-product-with-rules/api-management-developer-portal-menu.png
-[api-management-publish-product]: ./media/api-management-howto-product-with-rules/api-management-publish-product.png
-[api-management-configure-developer]: ./media/api-management-howto-product-with-rules/api-management-configure-developer.png
-[api-management-add-subscription-menu]: ./media/api-management-howto-product-with-rules/api-management-add-subscription-menu.png
-[api-management-add-subscription]: ./media/api-management-howto-product-with-rules/api-management-add-subscription.png
-[api-management-developer-portal-api-menu]: ./media/api-management-howto-product-with-rules/api-management-developer-portal-api-menu.png
-[api-management-open-console]: ./media/api-management-howto-product-with-rules/api-management-open-console.png
-[api-management-http-get]: ./media/api-management-howto-product-with-rules/api-management-http-get.png
-[api-management-http-get-results]: ./media/api-management-howto-product-with-rules/api-management-http-get-results.png
-[api-management-http-get-429]: ./media/api-management-howto-product-with-rules/api-management-http-get-429.png
-[api-management-product-policy]: ./media/api-management-howto-product-with-rules/api-management-product-policy.png
-[api-management-add-developers-group]: ./media/api-management-howto-product-with-rules/api-management-add-developers-group.png
-[api-management-select-key]: ./media/api-management-howto-product-with-rules/api-management-select-key.png
-[api-management-subscription-added]: ./media/api-management-howto-product-with-rules/api-management-subscription-added.png
-[api-management-add-subscription-multiple]: ./media/api-management-howto-product-with-rules/api-management-add-subscription-multiple.png
-
-[How to add operations to an API]: api-management-howto-add-operations.md
-[How to add and publish a product]: api-management-howto-add-products.md
-[Monitoring and analytics]: ../api-management-monitoring.md
-[Add APIs to a product]: api-management-howto-add-products.md#add-apis
-[Publish a product]: api-management-howto-add-products.md#publish-product
-[Manage your first API in Azure API Management]: api-management-get-started.md
-[How to create and use groups in Azure API Management]: api-management-howto-create-groups.md
-[View subscribers to a product]: api-management-howto-add-products.md#view-subscribers
-[Get started with Azure API Management]: api-management-get-started.md
-[Create an API Management service instance]: api-management-get-started.md#create-service-instance
-[Next steps]: #next-steps
-
-[Create a product]: #create-product
-[Configure call rate limit and quota policies]: #policies
-[Add an API to the product]: #add-api
-[Publish the product]: #publish-product
-[Subscribe a developer account to the product]: #subscribe-account
-[Call an operation and test the rate limit]: #test-rate-limit
-[Get started with advanced API configuration]: api-management-get-started-advanced.md
-
-[Limit call rate]: https://msdn.microsoft.com/library/azure/dn894078.aspx#LimitCallRate
-[Set usage quota]: https://msdn.microsoft.com/library/azure/dn894078.aspx#SetUsageQuota
+<properties
+	pageTitle="Protect your API with Azure API Management | Microsoft Azure"
+	description="Learn how to protect your API with quotas and throttling (rate-limiting) policies."
+	services="api-management"
+	documentationCenter=""
+	authors="steved0x"
+	manager="douge"
+	editor=""/>
+
+<tags
+	ms.service="api-management"
+	ms.workload="mobile"
+	ms.tgt_pltfrm="na"
+	ms.devlang="na"
+	ms.topic="get-started-article"
+	ms.date="04/27/2016"
+	ms.author="sdanie"/>
+
+# Protect your API with rate limits using Azure API Management
+
+This guide shows you how easy it is to add protection for your backend API by configuring rate limit and quota policies with Azure API Management.
+
+In this tutorial, you will create a "Free Trial" API product that allows developers to make up to 10 calls per minute and up to a maximum of 200 calls per week to your API using the [Limit call rate per subscription](https://msdn.microsoft.com/library/azure/dn894078.aspx#LimitCallRate) and [Set usage quota per subscription](https://msdn.microsoft.com/library/azure/dn894078.aspx#SetUsageQuota) policies. You will then publish the API and test the rate limit policy.
+
+For more advanced throttling scenarios using the [rate-limit-by-key](https://msdn.microsoft.com/library/azure/dn894078.aspx#LimitCallRateByKey) and [quota-by-key](https://msdn.microsoft.com/library/azure/dn894078.aspx#SetUsageQuotaByKey) policies, see [Advanced request throttling with Azure API Management](api-management-sample-flexible-throttling.md).
+
+## <a name="create-product"> </a>To create a product
+
+In this step, you will create a Free Trial product that does not require subscription approval.
+
+>[AZURE.NOTE] If you already have a product configured and want to use it for this tutorial, you can jump ahead to [Configure call rate limit and quota policies][] and follow the tutorial from there using your product in place of the Free Trial product.
+
+To get started, click **Manage** in the Azure Classic for your API Management service. This takes you to the API Management publisher portal.
+
+![Publisher portal][api-management-management-console]
+
+>If you have not yet created an API Management service instance, see [Create an API Management service instance][] in the [Manage your first API in Azure API Management][] tutorial.
+
+Click **Products** in the **API Management** menu on the left to display the **Products** page.
+
+![Add product][api-management-add-product]
+
+Click **Add product** to display the **Add new product** dialog box.
+
+![Add new product][api-management-new-product-window]
+
+In the **Title** box, type **Free Trial**.
+
+In the **Description** box, type the following text:
+ **Subscribers will be able to run 10 calls/minute up to a maximum of 200 calls/week after which access is denied.**
+
+Products in API Management can be protected or open. Protected products must be subscribed to before they can be used. Open products can be used without a subscription. Ensure that **Require subscription** is selected to create a protected product that requires a subscription. This is the default setting.
+
+If you want an administrator to review and accept or reject subscription attempts to this product, select **Require subscription approval**. If the check box is not selected, subscription attempts will be auto-approved. In this example, subscriptions are automatically approved, so do not select the box.
+
+To allow developer accounts to subscribe multiple times to the new product, select the **Allow multiple simultaneous subscriptions** check box. This tutorial does not utilize multiple simultaneous subscriptions, so leave it unchecked.
+
+After all values are entered, click **Save** to create the product.
+
+![Product added][api-management-product-added]
+
+By default, new products are visible to users in the **Administrators** group. We are going to add the **Developers** group. Click **Free Trial**, and then click the **Visibility** tab.
+
+>In API Management, groups are used to manage the visibility of products to developers. Products grant visibility to groups, and developers can view and subscribe to the products that are visible to the groups in which they belong. For more information, see [How to create and use groups in Azure API Management][].
+
+![Add developers group][api-management-add-developers-group]
+
+Select the **Developers** check box, and then click **Save**.
+
+## <a name="add-api"> </a>To add an API to the product
+
+In this step of the tutorial, we will add the Echo API to the new Free Trial product.
+
+>Each API Management service instance comes pre-configured with an Echo API that can be used to experiment with and learn about API Management. For more information, see [Manage your first API in Azure API Management][].
+
+Click **Products** from the **API Management** menu on the left, and then click **Free Trial** to configure the product.
+
+![Configure product][api-management-configure-product]
+
+Click **Add API to product**.
+
+![Add API to product][api-management-add-api]
+
+Select **Echo API**, and then click **Save**.
+
+![Add Echo API][api-management-add-echo-api]
+
+## <a name="policies"> </a>To configure call rate limit and quota policies
+
+Rate limits and quotas are configured in the policy editor. Click **Policies** under the **API Management** menu on the left. In the **Product** list, click **Free Trial**.
+
+![Product policy][api-management-product-policy]
+
+Click **Add Policy** to import the policy template and begin creating the rate limit and quota policies.
+
+![Add policy][api-management-add-policy]
+
+To insert policies, position the cursor into either the **inbound** or **outbound** section of the policy template. Rate limit and quota policies are inbound policies, so position the cursor in the inbound element.
+
+![Policy editor][api-management-policy-editor-inbound]
+
+The two policies we are adding in this tutorial are the [Limit call rate per subscription](https://msdn.microsoft.com/library/azure/dn894078.aspx#LimitCallRate) and [Set usage quota per subscription](https://msdn.microsoft.com/library/azure/dn894078.aspx#SetUsageQuota) policies.
+
+![Policy statements][api-management-limit-policies]
+
+After the cursor is positioned in the **inbound** policy element, click the arrow beside **Limit call rate per subscription** to insert its policy template.
+
+	<rate-limit calls="number" renewal-period="seconds">
+	<api name="name" calls="number">
+	<operation name="name" calls="number" />
+	</api>
+	</rate-limit>
+
+**Limit call rate per subscription** can be used at the product level and can also be used at the API and individual operation name levels. In this tutorial, only product-level policies are used, so delete the **api** and **operation** elements from the **rate-limit** element, so only the outer **rate-limit** element remains, as shown in the following example.
+
+	<rate-limit calls="number" renewal-period="seconds">
+	</rate-limit>
+
+In the Free Trial product, the maximum allowable call rate is 10 calls per minute, so type **10** as the value for the **calls** attribute, and **60** for the **renewal-period** attribute.
+
+	<rate-limit calls="10" renewal-period="60">
+	</rate-limit>
+
+To configure the **Set usage quota per subscription** policy, position your cursor immediately below the newly added **rate-limit** element within the **inbound** element, and then click the arrow to the left of **Set usage quota per subscription**.
+
+	<quota calls="number" bandwidth="kilobytes" renewal-period="seconds">
+	<api name="name" calls="number" bandwidth="kilobytes">
+	<operation name="name" calls="number" bandwidth="kilobytes" />
+	</api>
+	</quota>
+
+Because this policy is also intended to be at the product level, delete the **api** and **operation** name elements, as shown in the following example.
+
+	<quota calls="number" bandwidth="kilobytes" renewal-period="seconds">
+	</quota>
+
+Quotas can be based on the number of calls per interval, bandwidth, or both. In this tutorial, we are not throttling based on bandwidth, so delete the **bandwidth** attribute.
+
+	<quota calls="number" renewal-period="seconds">
+	</quota>
+
+In the Free Trial product, the quota is 200 calls per week. Specify **200** as the value for the **calls** attribute, and then specify **604800** as the value for the **renewal-period** attribute.
+
+	<quota calls="200" renewal-period="604800">
+	</quota>
+
+>Policy intervals are specified in seconds. To calculate the interval for a week, you can multiply the number of days (7) by the number of hours in a day (24) by the number of minutes in an hour (60) by the number of seconds in a minute (60): 7 * 24 * 60 * 60 = 604800.
+
+When you have finished configuring the policy, it should match the following example.
+
+	<policies>
+		<inbound>
+			<rate-limit calls="10" renewal-period="60">
+			</rate-limit>
+			<quota calls="200" renewal-period="604800">
+			</quota>
+			<base />
+
+	</inbound>
+	<outbound>
+
+		<base />
+
+		</outbound>
+	</policies>
+
+After the desired policies are configured, click **Save**.
+
+![Save policy][api-management-policy-save]
+
+## <a name="publish-product"> </a> To publish the product
+
+Now that the the APIs are added and the policies are configured, the product must be published so that it can be used by developers. Click **Products** from the **API Management** menu on the left, and then click **Free Trial** to configure the product.
+
+![Configure product][api-management-configure-product]
+
+Click **Publish**, and then click **Yes, publish it** to confirm.
+
+![Publish product][api-management-publish-product]
+
+## <a name="subscribe-account"> </a>To subscribe a developer account to the product
+
+Now that the product is published, it is available to be subscribed to and used by developers.
+
+>Administrators of an API Management instance are automatically subscribed to every product. In this tutorial step, we will subscribe one of the non-administrator developer accounts to the Free Trial product. If your developer account is part of the Administrators role, then you can follow along with this step, even though you are already subscribed.
+
+Click **Users** on the **API Management** menu on the left, and then click the name of your developer account. In this example, we are using the **Clayton Gragg** developer account.
+
+![Configure developer][api-management-configure-developer]
+
+Click **Add Subscription**.
+
+![Add subscription][api-management-add-subscription-menu]
+
+Select **Free Trial**, and then click **Subscribe**.
+
+![Add subscription][api-management-add-subscription]
+
+>[AZURE.NOTE] In this tutorial, multiple simultaneous subscriptions are not enabled for the Free Trial product. If they were, you would be prompted to name the subscription, as shown in the following example.
+
+![Add subscription][api-management-add-subscription-multiple]
+
+After clicking **Subscribe**, the product appears in the **Subscription** list for the user.
+
+![Subscription added][api-management-subscription-added]
+
+## <a name="test-rate-limit"> </a>To call an operation and test the rate limit
+
+Now that the Free Trial product is configured and published, we can call some operations and test the rate limit policy.
+Switch to the developer portal by clicking **Developer portal** in the upper-right menu.
+
+![Developer portal][api-management-developer-portal-menu]
+
+Click **APIs** in the top menu, and then click **Echo API**.
+
+![Developer portal][api-management-developer-portal-api-menu]
+
+Click **GET Resource**, and then click **Try it**.
+
+![Open console][api-management-open-console]
+
+Keep the default parameter values, and then select your subscription key for the Free Trial product.
+
+![Subscription key][api-management-select-key]
+
+>[AZURE.NOTE] If you have multiple subscriptions, be sure to select the key for **Free Trial**, or else the policies that were configured in the previous steps won't be in effect.
+
+Click **Send**, and then view the response. Note the **Response status** of **200 OK**.
+
+![Operation results][api-management-http-get-results]
+
+Click **Send** at a rate greater than the rate limit policy of 10 calls per minute. After the rate limit policy is exceeded, a response status of **429 Too Many Requests** is returned.
+
+![Operation results][api-management-http-get-429]
+
+The **Response content** indicates the remaining interval before retries will be successful.
+
+When the rate limit policy of 10 calls per minute is in effect, subsequent calls will fail until 60 seconds have elapsed from the first of the 10 successful calls to the product before the rate limit was exceeded. In this example, the remaining interval is 54 seconds.
+
+## <a name="next-steps"> </a>Next steps
+
+-	Check out the other topics in the [Get started with advanced API configuration][] tutorial.
+-	Watch a demo of setting rate limits and quotas in the following video.
+
+> [AZURE.VIDEO rate-limits-and-quotas]
+
+
+[api-management-management-console]: ./media/api-management-howto-product-with-rules/api-management-management-console.png
+[api-management-add-product]: ./media/api-management-howto-product-with-rules/api-management-add-product.png
+[api-management-new-product-window]: ./media/api-management-howto-product-with-rules/api-management-new-product-window.png
+[api-management-product-added]: ./media/api-management-howto-product-with-rules/api-management-product-added.png
+[api-management-add-policy]: ./media/api-management-howto-product-with-rules/api-management-add-policy.png
+[api-management-policy-editor-inbound]: ./media/api-management-howto-product-with-rules/api-management-policy-editor-inbound.png
+[api-management-limit-policies]: ./media/api-management-howto-product-with-rules/api-management-limit-policies.png
+[api-management-policy-save]: ./media/api-management-howto-product-with-rules/api-management-policy-save.png
+[api-management-configure-product]: ./media/api-management-howto-product-with-rules/api-management-configure-product.png
+[api-management-add-api]: ./media/api-management-howto-product-with-rules/api-management-add-api.png
+[api-management-add-echo-api]: ./media/api-management-howto-product-with-rules/api-management-add-echo-api.png
+[api-management-developer-portal-menu]: ./media/api-management-howto-product-with-rules/api-management-developer-portal-menu.png
+[api-management-publish-product]: ./media/api-management-howto-product-with-rules/api-management-publish-product.png
+[api-management-configure-developer]: ./media/api-management-howto-product-with-rules/api-management-configure-developer.png
+[api-management-add-subscription-menu]: ./media/api-management-howto-product-with-rules/api-management-add-subscription-menu.png
+[api-management-add-subscription]: ./media/api-management-howto-product-with-rules/api-management-add-subscription.png
+[api-management-developer-portal-api-menu]: ./media/api-management-howto-product-with-rules/api-management-developer-portal-api-menu.png
+[api-management-open-console]: ./media/api-management-howto-product-with-rules/api-management-open-console.png
+[api-management-http-get]: ./media/api-management-howto-product-with-rules/api-management-http-get.png
+[api-management-http-get-results]: ./media/api-management-howto-product-with-rules/api-management-http-get-results.png
+[api-management-http-get-429]: ./media/api-management-howto-product-with-rules/api-management-http-get-429.png
+[api-management-product-policy]: ./media/api-management-howto-product-with-rules/api-management-product-policy.png
+[api-management-add-developers-group]: ./media/api-management-howto-product-with-rules/api-management-add-developers-group.png
+[api-management-select-key]: ./media/api-management-howto-product-with-rules/api-management-select-key.png
+[api-management-subscription-added]: ./media/api-management-howto-product-with-rules/api-management-subscription-added.png
+[api-management-add-subscription-multiple]: ./media/api-management-howto-product-with-rules/api-management-add-subscription-multiple.png
+
+[How to add operations to an API]: api-management-howto-add-operations.md
+[How to add and publish a product]: api-management-howto-add-products.md
+[Monitoring and analytics]: ../api-management-monitoring.md
+[Add APIs to a product]: api-management-howto-add-products.md#add-apis
+[Publish a product]: api-management-howto-add-products.md#publish-product
+[Manage your first API in Azure API Management]: api-management-get-started.md
+[How to create and use groups in Azure API Management]: api-management-howto-create-groups.md
+[View subscribers to a product]: api-management-howto-add-products.md#view-subscribers
+[Get started with Azure API Management]: api-management-get-started.md
+[Create an API Management service instance]: api-management-get-started.md#create-service-instance
+[Next steps]: #next-steps
+
+[Create a product]: #create-product
+[Configure call rate limit and quota policies]: #policies
+[Add an API to the product]: #add-api
+[Publish the product]: #publish-product
+[Subscribe a developer account to the product]: #subscribe-account
+[Call an operation and test the rate limit]: #test-rate-limit
+[Get started with advanced API configuration]: api-management-get-started-advanced.md
+
+[Limit call rate]: https://msdn.microsoft.com/library/azure/dn894078.aspx#LimitCallRate
+[Set usage quota]: https://msdn.microsoft.com/library/azure/dn894078.aspx#SetUsageQuota