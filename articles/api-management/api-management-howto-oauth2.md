---
title: Authorize developer accounts using OAuth 2.0 in Azure API Management | Microsoft Docs
description: Learn how to authorize users using OAuth 2.0 in API Management.
services: api-management
documentationcenter: ''
author: steved0x
manager: erikre
editor: ''

ms.assetid: 78c48247-64f0-4708-b2d0-98b61a821283
ms.service: api-management
ms.workload: mobile
ms.tgt_pltfrm: na
ms.devlang: na
ms.topic: article
<<<<<<< HEAD
ms.date: 01/23/2017
ms.author: sdanie
=======
ms.date: 12/15/2016
ms.author: apipm
>>>>>>> 299acaa4

---
# How to authorize developer accounts using OAuth 2.0 in Azure API Management
Many APIs support [OAuth 2.0](http://oauth.net/2/) to secure the API and ensure that only valid users have access, and they can only access resources to which they're entitled. In order to use Azure API Management's interactive Developer Console with such APIs, the service allows you to configure your service instance to work with your OAuth 2.0 enabled API.

## <a name="prerequisites"> </a>Prerequisites
This guide shows you how to configure your API Management service instance to use OAuth 2.0 authorization for developer accounts, but does not show you how to configure an OAuth 2.0 provider. The configuration for each OAuth 2.0 provider is different, although the steps are similar, and the required pieces of information used in configuring OAuth 2.0 in your API Management service instance are the same. This topic shows examples using Azure Active Directory as an OAuth 2.0 provider.

> [!NOTE]
> For more information on configuring OAuth 2.0 using Azure Active Directory, see the [WebApp-GraphAPI-DotNet][WebApp-GraphAPI-DotNet] sample.
> 
> 

## <a name="step1"> </a>Configure an OAuth 2.0 authorization server in API Management
To get started, click **Publisher portal** in the Azure Portal for your API Management service.

![Publisher portal][api-management-management-console]

> [!NOTE]
> If you have not yet created an API Management service instance, see [Create an API Management service instance][Create an API Management service instance] in the [Get started with Azure API Management][Get started with Azure API Management] tutorial.
> 
> 

Click **Security** from the **API Management** menu on the left, click **OAuth 2.0**, and then click **Add authorization server**.

![OAuth 2.0][api-management-oauth2]

After clicking **Add authorization server**, the new authorization server form is displayed.

![New server][api-management-oauth2-server-1]

Enter a name and an optional description in the **Name** and **Description** fields. 

> [!NOTE]
> These fields are used to identify the OAuth 2.0 authorization server within the current API Management service instance and their values do not come from the OAuth 2.0 server.
> 
> 

Enter the **Client registration page URL**. This page is where users can create and manage their accounts, and varies depending on the OAuth 2.0 provider used. The **Client registration page URL** points to the page that users can use to create and configure their own accounts for OAuth 2.0 providers that support user management of accounts. Some organizations do not configure or use this functionality even if the OAuth 2.0 provider supports it. If your OAuth 2.0 provider does not have user management of accounts configured, enter a placeholder URL here such as the URL of your company, or a URL such as `https://placeholder.contoso.com`.

The next section of the form contains the **Authorization code grant types**, **Authorization endpoint URL**, and **Authorization request method** settings.

![New server][api-management-oauth2-server-2]

Specify the **Authorization code grant types** by checking the desired types. **Authorization code** is specified by default.

Enter the **Authorization endpoint URL**. For Azure Active Directory, this URL will be similar to the following URL, where `<client_id>` is replaced with the client id that identifies your application to the OAuth 2.0 server.

`https://login.windows.net/<client_id>/oauth2/authorize`

The **Authorization request method** specifies how the authorization request is sent to the OAuth 2.0 server. By default **GET** is selected.

The next section is where the **Token endpoint URL**, **Client authentication methods**, **Access token sending method**, and **Default scope** are specified.

![New server][api-management-oauth2-server-3]

For an Azure Active Directory OAuth 2.0 server, the **Token endpoint URL** will have the following format, where `<APPID>`  has the format of `yourapp.onmicrosoft.com`.

`https://login.windows.net/<APPID>/oauth2/token`

The default setting for **Client authentication methods** is **Basic**, and  **Access token sending method** is **Authorization header**. These values are configured on this section of the form, along with the **Default scope**.

The **Client credentials** section contains the **Client ID** and **Client secret**, which are obtained during the creation and configuration process of your OAuth 2.0 server. Once the **Client ID** and **Client secret** are specified, the **redirect_uri** for the **authorization code** is generated. This URI is used to configure the reply URL in your OAuth 2.0 server configuration.

![New server][api-management-oauth2-server-4]

If **Authorization code grant types** is set to **Resource owner password**, the **Resource owner password credentials** section is used to specify those credentials; otherwise you can leave it blank.

![New server][api-management-oauth2-server-5]

Once the form is complete, click **Save** to save the API Management OAuth 2.0 authorization server configuration. Once the server configuration is saved, you can configure APIs to use this configuration, as shown in the next section.

## <a name="step2"> </a>Configure an API to use OAuth 2.0 user authorization
Click **APIs** from the **API Management** menu on the left, click the name of the desired API, click **Security**, and then check the box for **OAuth 2.0**.

![User authorization][api-management-user-authorization]

Select the desired **Authorization server** from the drop-down list, and click **Save**.

![User authorization][api-management-user-authorization-save]

## <a name="step3"> </a>Test the OAuth 2.0 user authorization in the Developer Portal
Once you have configured your OAuth 2.0 authorization server and configured your API to use that server, you can test it by going to the Developer Portal and calling an API.  Click **Developer portal** in the top right menu.

![Developer portal][api-management-developer-portal-menu]

Click **APIs** in the top menu and select **Echo API**.

![Echo API][api-management-apis-echo-api]

> [!NOTE]
> If you have only one API configured or visible to your account, then clicking APIs takes you directly to the operations for that API.
> 
> 

Select the **GET Resource** operation, click **Open Console**, and then select **Authorization code** from the drop-down.

![Open console][api-management-open-console]

When **Authorization code** is selected, a pop-up window is displayed with the sign-in form of the OAuth 2.0 provider. In this example the sign-in form is provided by Azure Active Directory.

> [!NOTE]
> If you have pop-ups disabled you will be prompted to enable them by the browser. After you enable them, select **Authorization code** again and the sign-in form will be displayed.
> 
> 

![Sign in][api-management-oauth2-signin]

Once you have signed in, the **Request headers** are populated with an `Authorization : Bearer` header that authorizes the request.

![Request header token][api-management-request-header-token]

At this point you can configure the desired values for the remaining parameters, and submit the request. 

## Next steps
For more information about using OAuth 2.0 and API Management, see the following video and accompanying [article](api-management-howto-protect-backend-with-aad.md).

> [!VIDEO https://channel9.msdn.com/Blogs/AzureApiMgmt/Protecting-Web-API-Backend-with-Azure-Active-Directory-and-API-Management/player]
> 
> 

[api-management-management-console]: ./media/api-management-howto-oauth2/api-management-management-console.png
[api-management-oauth2]: ./media/api-management-howto-oauth2/api-management-oauth2.png
[api-management-user-authorization]: ./media/api-management-howto-oauth2/api-management-user-authorization.png
[api-management-user-authorization-save]: ./media/api-management-howto-oauth2/api-management-user-authorization-save.png
[api-management-oauth2-signin]: ./media/api-management-howto-oauth2/api-management-oauth2-signin.png
[api-management-request-header-token]: ./media/api-management-howto-oauth2/api-management-request-header-token.png
[api-management-developer-portal-menu]: ./media/api-management-howto-oauth2/api-management-developer-portal-menu.png
[api-management-open-console]: ./media/api-management-howto-oauth2/api-management-open-console.png
[api-management-oauth2-server-1]: ./media/api-management-howto-oauth2/api-management-oauth2-server-1.png
[api-management-oauth2-server-2]: ./media/api-management-howto-oauth2/api-management-oauth2-server-2.png
[api-management-oauth2-server-3]: ./media/api-management-howto-oauth2/api-management-oauth2-server-3.png
[api-management-oauth2-server-4]: ./media/api-management-howto-oauth2/api-management-oauth2-server-4.png
[api-management-oauth2-server-5]: ./media/api-management-howto-oauth2/api-management-oauth2-server-5.png
[api-management-apis-echo-api]: ./media/api-management-howto-oauth2/api-management-apis-echo-api.png


[How to add operations to an API]: api-management-howto-add-operations.md
[How to add and publish a product]: api-management-howto-add-products.md
[Monitoring and analytics]: api-management-monitoring.md
[Add APIs to a product]: api-management-howto-add-products.md#add-apis
[Publish a product]: api-management-howto-add-products.md#publish-product
[Get started with Azure API Management]: api-management-get-started.md
[API Management policy reference]: api-management-policy-reference.md
[Caching policies]: api-management-policy-reference.md#caching-policies
[Create an API Management service instance]: api-management-get-started.md#create-service-instance

[http://oauth.net/2/]: http://oauth.net/2/
[WebApp-GraphAPI-DotNet]: https://github.com/AzureADSamples/WebApp-GraphAPI-DotNet

[Prerequisites]: #prerequisites
[Configure an OAuth 2.0 authorization server in API Management]: #step1
[Configure an API to use OAuth 2.0 user authorization]: #step2
[Test the OAuth 2.0 user authorization in the Developer Portal]: #step3
[Next steps]: #next-steps
<|MERGE_RESOLUTION|>--- conflicted
+++ resolved
@@ -13,14 +13,8 @@
 ms.tgt_pltfrm: na
 ms.devlang: na
 ms.topic: article
-<<<<<<< HEAD
 ms.date: 01/23/2017
-ms.author: sdanie
-=======
-ms.date: 12/15/2016
 ms.author: apipm
->>>>>>> 299acaa4
-
 ---
 # How to authorize developer accounts using OAuth 2.0 in Azure API Management
 Many APIs support [OAuth 2.0](http://oauth.net/2/) to secure the API and ensure that only valid users have access, and they can only access resources to which they're entitled. In order to use Azure API Management's interactive Developer Console with such APIs, the service allows you to configure your service instance to work with your OAuth 2.0 enabled API.
