<properties
	pageTitle="Manage your first API in Azure API Management"
	description="Learn how to create APIs, operations, and get started with API Management."
	services="api-management"
	documentationCenter=""
	authors="steved0x"
	manager="dwrede"
	editor=""/>

<tags
	ms.service="api-management"
	ms.workload="mobile"
	ms.tgt_pltfrm="na"
	ms.devlang="na"
	ms.topic="hero-article"
<<<<<<< HEAD
	ms.date="08/05/2015"
=======
	ms.date="06/16/2015"
>>>>>>> 7e83dfea
	ms.author="sdanie"/>

# Manage your first API in Azure API Management

## <a name="overview"> </a>Overview

This guide shows you how to quickly get started using API Management and make your first API call.

## <a name="concepts"> </a>What is Azure API Management?

Azure API Management allows you to take any backend and launch a full-fledged API program based on it.

Common scenarios include:

* **Securing mobile infrastructure** by gating access with API keys, preventing DOS attacks using throttling or using advanced security policies like JWT token validation
* **Enabling ISV partner ecosystems** by offering fast partner onboarding through the developer portal and building an API facade to decouple from an  internal implementations not ripe for partner consumption
* **Running an internal API program** by offering a centralized location for the organization to communicate about the availability and latest changes to APIs, gating access based on organizational accounts, all based on a secured channel between the API gateway and the backend


The system is made-up of the following components:

* The **API gateway** is the endpoint that:
  * accepts API calls and routes them to your backends
  * verifies API keys, JWT tokens, certificates and other credentials
  * enforces usage quotas and rate limits
  * transforms your API on the fly without code modifications
  * caches backend responses where setup
  * logs call metadata for analytics purposes

* The **publisher portal** is the administrative interface where you set-up your API program:
	* define or import API schema
	* package APIs into products
	* set-up policies like quotas or transformations on the APIs
	* get insights from analytics
	* manage users

* The **developer portal** serves as the main web presence for developers where they can:
	* read API documentation
	* try out an API via the interactive console
	* create an account and subscribe to get API keys
	* access analytics on their own usage


## <a name="create-service-instance"> </a>Create an API Management instance

> To complete this tutorial, you need an Azure account. If you don't have an account, you can create a free trial account in just a couple of minutes. For details, see [Azure Free Trial][].

The first step in working with API Management is to create a service instance. Log in to the [Management Portal][] and click **New**, **App Services**, **API Management**, **Create**.

![API Management new instance][api-management-create-instance-menu]

For **URL**, specify a unique sub-domain name to use for the service URL.

Choose the desired **Subscription** and **Region** for your service instance. After making your selections, click the next button.

![New API Management service][api-management-create-instance-step1]

Enter **Contoso Ltd.** for the **Organization Name**, and enter your email address in the administrator e-mail field.

>This email address is used for notifications from the API Management system. For more information, see [Configure Notifications][].

![New API Management service][api-management-create-instance-step2]

API Management service instances are available in three tiers: Developer, Standard, and Premium. By default, new API Management service instances are created using the Developer tier. To select the Standard or Premium tier, check the **Advanced settings** checkbox and select the desired tier on the following screen.

>Microsoft Azure offers three tiers in which you can run your API Management service: Developer, Standard, and Premium. The Developer Tier is for development, testing and pilot API programs where high availability is not a concern. In the Standard and Premium tiers, you can scale your reserved unit count to handle more traffic. The Standard and Premium tiers provide your API Management service with the most processing power and performance. This tutorial can be completed using any tier. For more information about API Management tiers, see [API Management pricing][].

Click the check box to create your service instance.

![New API Management service][api-management-instance-created]

Once the service instance is created, the next step is to create or import an API.

## <a name="create-api"> </a>Import an API

An API consists of a set of operations that can be invoked from a client application. API operations are proxied to existing web services.

APIs can be created and operations added manually, or they can be imported. In this tutorial we will import a the API for a sample calculator web service provided by Microsoft and hosted on Azure.

>For guidance on creating an API and manually adding operations, see [How to create APIs](api-management-howto-create-apis.md) and [How to add operations to an API](api-management-howto-add-operations.md).

APIs are configured from the API publisher portal, which is accessed through the Azure management portal. To reach the publisher portal, click **Manage** in the Azure Portal for your API Management service.

![Publisher portal][api-management-management-console]

To import the calculator API, click **APIs** from the **API Management** menu on the left, and then click **Import API**.

![Import API button][api-management-import-api]

![Add new API][api-management-import-new-api]

Perform the following steps to configure the calculator API.

1. Click **From URL**, enter **http://calcapi.cloudapp.net/calcapi.json** into the **Specification document URL** textbox, and click the **Swagger** radio button.
2. Type **calc** into the **Web API URL suffix** textbox.
3. Click in the **Products (optional)** box and choose **Starter**.
4. Click **Save** to import the API.

Once the API is imported, the summary page for the API is displayed in the publisher portal.

![API summary][api-management-imported-api-summary]

The API section has several tabs. The **Summary** tab display basic metrics and information about the API. The [Settings](api-management-howto-create-apis.md#configure-api-settings) tab is used to view and edit the configuration for an API. The [Operations](api-management-howto-add-operations.md) tab is used to manage the API's operations. The **Security** tab can be used to configure proxy authentication for the backend server using Basic authentication or [mutual certificate authentication](api-management-howto-mutual-certificates.md), and to configure [user authorization using OAuth 2.0](api-management-howto-oauth2.md).  The The **Issues** tab is used to view issues reported by the developers using your APIs, and the **Products** tab is used to configure the products that contain this API.

By default, each API Management instance comes with two sample products:

-	**Starter**
-	**Unlimited**

In this tutorial, the Basic Calculator API was added to the Starter product when the API was imported.

In order to make calls to an API, developers must first subscribe to a product that gives them access to it. Developers can subscribe to products in the developer portal, or administrators can subscribe developers to products in the publisher portal. You are an administrator since you created the API Management instance in the previous steps in the tutorial, so you are already subscribed to every product by default.

## <a name="call-operation"> </a>Call an operation from the Developer Portal

Operations can be called directly from the developer portal, which provides a convenient way to view and test the operations of an API. In this tutorial step you will call the **Basic Calculator** API's **Add two integers** operation. Click **Developer portal** from the menu at the top right of the publisher portal.

![Developer portal][api-management-developer-portal-menu]

Click **APIs** from the top menu, and then click **Basic Calculator** to see the operations available.

![Developer portal][api-management-developer-portal-calc-api]

Note the sample descriptions and parameters that were imported along with the API and operations, providing documentation for the developers that will use this operation. These descriptions can also be added when operations are added manually.

To call the **Add two integers** operation, click **Try it**.

![Try it][api-management-developer-portal-calc-api-console]

You can enter some values for the parameters or keep the defaults, and click **Send**.

![HTTP Get][api-management-invoke-get]

After an operation is invoked, the developer portal displays the **Response status**, the **Response headers**, and any **Response content**.

![Response][api-management-invoke-get-response]

## <a name="view-analytics"> </a>View analytics

To view analytics for **Basic Calculator**, switch back to the publisher portal by selecting **Manage** from the menu at the top right of the developer portal.

![Manage][api-management-manage-menu]

The default view for the publisher portal is the **Dashboard**, which provides an overview of your API Management instance.

![Dashboard][api-management-dashboard]

Hover the mouse over the chart for **Basic Calculator** to see the specific metrics for the usage of the API for a given time period.

>If you don't see any lines on your chart, switch back to the developer portal and make some calls into the API, wait a few moments, and then come back to the dashboard.

![Analytics][api-management-mouse-over]

Click **View Details** to view the summary page for the API, including a larger version of the displayed metrics.

![Summary][api-management-api-summary-metrics]

For detailed metrics and reports, click **Analytics** from the **API Management** menu on the left.

![Overview][api-management-analytics-overview]

The **Analytics** section has the following four tabs.

-	**At a glance** provides overall usage and health metrics as well as the top developers, top products, top APIs, and top operations.
-	**Usage** provides in-depth look at API calls and bandwidth including a geographical representation.
-	**Health** focuses on status codes, cache success rates, response times, and API and service response times.
-	**Activity** provides reports that drill down on the specific activity by developer, product, API, and operation.

## <a name="next-steps"> </a>Next steps

-	Check out the other topics in the [Get started with advanced API configuration][] tutorial.

[Azure Free Trial]: http://azure.microsoft.com/pricing/free-trial/?WT.mc_id=api_management_hero_a

[Create an API Management instance]: #create-service-instance
[Create an API]: #create-api
[Add an operation]: #add-operation
[Add the new API to a product]: #add-api-to-product
[Subscribe to the product that contains the API]: #subscribe
[Call an operation from the Developer Portal]: #call-operation
[View analytics]: #view-analytics
[Next steps]: #next-steps


[How to manage developer accounts in Azure API Management]: api-management-howto-create-or-invite-developers.md
[Configure API settings]: api-management-howto-create-apis.md#configure-api-settings
[Configure Notifications]: api-management-howto-configure-notifications.md
[Responses]: api-management-howto-add-operations.md#responses
[How create and publish a product]: api-management-howto-add-products.md
[Get started with advanced API configuration]: api-management-get-started-advanced.md
[API Management pricing]: http://azure.microsoft.com/pricing/details/api-management/

[Management Portal]: https://manage.windowsazure.com/

[api-management-management-console]: ./media/api-management-get-started/api-management-management-console.png
[api-management-create-instance-menu]: ./media/api-management-get-started/api-management-create-instance-menu.png
[api-management-create-instance-step1]: ./media/api-management-get-started/api-management-create-instance-step1.png
[api-management-create-instance-step2]: ./media/api-management-get-started/api-management-create-instance-step2.png
[api-management-instance-created]: ./media/api-management-get-started/api-management-instance-created.png
[api-management-import-api]: ./media/api-management-get-started/api-management-import-api.png
[api-management-import-new-api]: ./media/api-management-get-started/api-management-import-new-api.png
[api-management-imported-api-summary]: ./media/api-management-get-started/api-management-imported-api-summary.png
[api-management-calc-operations]: ./media/api-management-get-started/api-management-calc-operations.png
[api-management-list-products]: ./media/api-management-get-started/api-management-list-products.png
[api-management-add-api-to-product]: ./media/api-management-get-started/api-management-add-api-to-product.png
[api-management-add-myechoapi-to-product]: ./media/api-management-get-started/api-management-add-myechoapi-to-product.png
[api-management-api-added-to-product]: ./media/api-management-get-started/api-management-api-added-to-product.png
[api-management-developers]: ./media/api-management-get-started/api-management-developers.png
[api-management-add-subscription]: ./media/api-management-get-started/api-management-add-subscription.png
[api-management-add-subscription-window]: ./media/api-management-get-started/api-management-add-subscription-window.png
[api-management-subscription-added]: ./media/api-management-get-started/api-management-subscription-added.png
[api-management-developer-portal-menu]: ./media/api-management-get-started/api-management-developer-portal-menu.png
[api-management-developer-portal-calc-api]: ./media/api-management-get-started/api-management-developer-portal-calc-api.png
[api-management-developer-portal-calc-api-console]: ./media/api-management-get-started/api-management-developer-portal-calc-api-console.png
[api-management-invoke-get]: ./media/api-management-get-started/api-management-invoke-get.png
[api-management-invoke-get-response]: ./media/api-management-get-started/api-management-invoke-get-response.png
[api-management-manage-menu]: ./media/api-management-get-started/api-management-manage-menu.png
[api-management-dashboard]: ./media/api-management-get-started/api-management-dashboard.png

[api-management-add-response]: ./media/api-management-get-started/api-management-add-response.png
[api-management-add-response-window]: ./media/api-management-get-started/api-management-add-response-window.png
[api-management-developer-key]: ./media/api-management-get-started/api-management-developer-key.png
[api-management-mouse-over]: ./media/api-management-get-started/api-management-mouse-over.png
[api-management-api-summary-metrics]: ./media/api-management-get-started/api-management-api-summary-metrics.png
[api-management-analytics-overview]: ./media/api-management-get-started/api-management-analytics-overview.png
[api-management-analytics-usage]: ./media/api-management-get-started/api-management-analytics-usage.png
[api-management-]: ./media/api-management-get-started/api-management-.png
[api-management-]: ./media/api-management-get-started/api-management-.png
 
<|MERGE_RESOLUTION|>--- conflicted
+++ resolved
@@ -1,249 +1,245 @@
-<properties
-	pageTitle="Manage your first API in Azure API Management"
-	description="Learn how to create APIs, operations, and get started with API Management."
-	services="api-management"
-	documentationCenter=""
-	authors="steved0x"
-	manager="dwrede"
-	editor=""/>
-
-<tags
-	ms.service="api-management"
-	ms.workload="mobile"
-	ms.tgt_pltfrm="na"
-	ms.devlang="na"
-	ms.topic="hero-article"
-<<<<<<< HEAD
-	ms.date="08/05/2015"
-=======
-	ms.date="06/16/2015"
->>>>>>> 7e83dfea
-	ms.author="sdanie"/>
-
-# Manage your first API in Azure API Management
-
-## <a name="overview"> </a>Overview
-
-This guide shows you how to quickly get started using API Management and make your first API call.
-
-## <a name="concepts"> </a>What is Azure API Management?
-
-Azure API Management allows you to take any backend and launch a full-fledged API program based on it.
-
-Common scenarios include:
-
-* **Securing mobile infrastructure** by gating access with API keys, preventing DOS attacks using throttling or using advanced security policies like JWT token validation
-* **Enabling ISV partner ecosystems** by offering fast partner onboarding through the developer portal and building an API facade to decouple from an  internal implementations not ripe for partner consumption
-* **Running an internal API program** by offering a centralized location for the organization to communicate about the availability and latest changes to APIs, gating access based on organizational accounts, all based on a secured channel between the API gateway and the backend
-
-
-The system is made-up of the following components:
-
-* The **API gateway** is the endpoint that:
-  * accepts API calls and routes them to your backends
-  * verifies API keys, JWT tokens, certificates and other credentials
-  * enforces usage quotas and rate limits
-  * transforms your API on the fly without code modifications
-  * caches backend responses where setup
-  * logs call metadata for analytics purposes
-
-* The **publisher portal** is the administrative interface where you set-up your API program:
-	* define or import API schema
-	* package APIs into products
-	* set-up policies like quotas or transformations on the APIs
-	* get insights from analytics
-	* manage users
-
-* The **developer portal** serves as the main web presence for developers where they can:
-	* read API documentation
-	* try out an API via the interactive console
-	* create an account and subscribe to get API keys
-	* access analytics on their own usage
-
-
-## <a name="create-service-instance"> </a>Create an API Management instance
-
-> To complete this tutorial, you need an Azure account. If you don't have an account, you can create a free trial account in just a couple of minutes. For details, see [Azure Free Trial][].
-
-The first step in working with API Management is to create a service instance. Log in to the [Management Portal][] and click **New**, **App Services**, **API Management**, **Create**.
-
-![API Management new instance][api-management-create-instance-menu]
-
-For **URL**, specify a unique sub-domain name to use for the service URL.
-
-Choose the desired **Subscription** and **Region** for your service instance. After making your selections, click the next button.
-
-![New API Management service][api-management-create-instance-step1]
-
-Enter **Contoso Ltd.** for the **Organization Name**, and enter your email address in the administrator e-mail field.
-
->This email address is used for notifications from the API Management system. For more information, see [Configure Notifications][].
-
-![New API Management service][api-management-create-instance-step2]
-
-API Management service instances are available in three tiers: Developer, Standard, and Premium. By default, new API Management service instances are created using the Developer tier. To select the Standard or Premium tier, check the **Advanced settings** checkbox and select the desired tier on the following screen.
-
->Microsoft Azure offers three tiers in which you can run your API Management service: Developer, Standard, and Premium. The Developer Tier is for development, testing and pilot API programs where high availability is not a concern. In the Standard and Premium tiers, you can scale your reserved unit count to handle more traffic. The Standard and Premium tiers provide your API Management service with the most processing power and performance. This tutorial can be completed using any tier. For more information about API Management tiers, see [API Management pricing][].
-
-Click the check box to create your service instance.
-
-![New API Management service][api-management-instance-created]
-
-Once the service instance is created, the next step is to create or import an API.
-
-## <a name="create-api"> </a>Import an API
-
-An API consists of a set of operations that can be invoked from a client application. API operations are proxied to existing web services.
-
-APIs can be created and operations added manually, or they can be imported. In this tutorial we will import a the API for a sample calculator web service provided by Microsoft and hosted on Azure.
-
->For guidance on creating an API and manually adding operations, see [How to create APIs](api-management-howto-create-apis.md) and [How to add operations to an API](api-management-howto-add-operations.md).
-
-APIs are configured from the API publisher portal, which is accessed through the Azure management portal. To reach the publisher portal, click **Manage** in the Azure Portal for your API Management service.
-
-![Publisher portal][api-management-management-console]
-
-To import the calculator API, click **APIs** from the **API Management** menu on the left, and then click **Import API**.
-
-![Import API button][api-management-import-api]
-
-![Add new API][api-management-import-new-api]
-
-Perform the following steps to configure the calculator API.
-
-1. Click **From URL**, enter **http://calcapi.cloudapp.net/calcapi.json** into the **Specification document URL** textbox, and click the **Swagger** radio button.
-2. Type **calc** into the **Web API URL suffix** textbox.
-3. Click in the **Products (optional)** box and choose **Starter**.
-4. Click **Save** to import the API.
-
-Once the API is imported, the summary page for the API is displayed in the publisher portal.
-
-![API summary][api-management-imported-api-summary]
-
-The API section has several tabs. The **Summary** tab display basic metrics and information about the API. The [Settings](api-management-howto-create-apis.md#configure-api-settings) tab is used to view and edit the configuration for an API. The [Operations](api-management-howto-add-operations.md) tab is used to manage the API's operations. The **Security** tab can be used to configure proxy authentication for the backend server using Basic authentication or [mutual certificate authentication](api-management-howto-mutual-certificates.md), and to configure [user authorization using OAuth 2.0](api-management-howto-oauth2.md).  The The **Issues** tab is used to view issues reported by the developers using your APIs, and the **Products** tab is used to configure the products that contain this API.
-
-By default, each API Management instance comes with two sample products:
-
--	**Starter**
--	**Unlimited**
-
-In this tutorial, the Basic Calculator API was added to the Starter product when the API was imported.
-
-In order to make calls to an API, developers must first subscribe to a product that gives them access to it. Developers can subscribe to products in the developer portal, or administrators can subscribe developers to products in the publisher portal. You are an administrator since you created the API Management instance in the previous steps in the tutorial, so you are already subscribed to every product by default.
-
-## <a name="call-operation"> </a>Call an operation from the Developer Portal
-
-Operations can be called directly from the developer portal, which provides a convenient way to view and test the operations of an API. In this tutorial step you will call the **Basic Calculator** API's **Add two integers** operation. Click **Developer portal** from the menu at the top right of the publisher portal.
-
-![Developer portal][api-management-developer-portal-menu]
-
-Click **APIs** from the top menu, and then click **Basic Calculator** to see the operations available.
-
-![Developer portal][api-management-developer-portal-calc-api]
-
-Note the sample descriptions and parameters that were imported along with the API and operations, providing documentation for the developers that will use this operation. These descriptions can also be added when operations are added manually.
-
-To call the **Add two integers** operation, click **Try it**.
-
-![Try it][api-management-developer-portal-calc-api-console]
-
-You can enter some values for the parameters or keep the defaults, and click **Send**.
-
-![HTTP Get][api-management-invoke-get]
-
-After an operation is invoked, the developer portal displays the **Response status**, the **Response headers**, and any **Response content**.
-
-![Response][api-management-invoke-get-response]
-
-## <a name="view-analytics"> </a>View analytics
-
-To view analytics for **Basic Calculator**, switch back to the publisher portal by selecting **Manage** from the menu at the top right of the developer portal.
-
-![Manage][api-management-manage-menu]
-
-The default view for the publisher portal is the **Dashboard**, which provides an overview of your API Management instance.
-
-![Dashboard][api-management-dashboard]
-
-Hover the mouse over the chart for **Basic Calculator** to see the specific metrics for the usage of the API for a given time period.
-
->If you don't see any lines on your chart, switch back to the developer portal and make some calls into the API, wait a few moments, and then come back to the dashboard.
-
-![Analytics][api-management-mouse-over]
-
-Click **View Details** to view the summary page for the API, including a larger version of the displayed metrics.
-
-![Summary][api-management-api-summary-metrics]
-
-For detailed metrics and reports, click **Analytics** from the **API Management** menu on the left.
-
-![Overview][api-management-analytics-overview]
-
-The **Analytics** section has the following four tabs.
-
--	**At a glance** provides overall usage and health metrics as well as the top developers, top products, top APIs, and top operations.
--	**Usage** provides in-depth look at API calls and bandwidth including a geographical representation.
--	**Health** focuses on status codes, cache success rates, response times, and API and service response times.
--	**Activity** provides reports that drill down on the specific activity by developer, product, API, and operation.
-
-## <a name="next-steps"> </a>Next steps
-
--	Check out the other topics in the [Get started with advanced API configuration][] tutorial.
-
-[Azure Free Trial]: http://azure.microsoft.com/pricing/free-trial/?WT.mc_id=api_management_hero_a
-
-[Create an API Management instance]: #create-service-instance
-[Create an API]: #create-api
-[Add an operation]: #add-operation
-[Add the new API to a product]: #add-api-to-product
-[Subscribe to the product that contains the API]: #subscribe
-[Call an operation from the Developer Portal]: #call-operation
-[View analytics]: #view-analytics
-[Next steps]: #next-steps
-
-
-[How to manage developer accounts in Azure API Management]: api-management-howto-create-or-invite-developers.md
-[Configure API settings]: api-management-howto-create-apis.md#configure-api-settings
-[Configure Notifications]: api-management-howto-configure-notifications.md
-[Responses]: api-management-howto-add-operations.md#responses
-[How create and publish a product]: api-management-howto-add-products.md
-[Get started with advanced API configuration]: api-management-get-started-advanced.md
-[API Management pricing]: http://azure.microsoft.com/pricing/details/api-management/
-
-[Management Portal]: https://manage.windowsazure.com/
-
-[api-management-management-console]: ./media/api-management-get-started/api-management-management-console.png
-[api-management-create-instance-menu]: ./media/api-management-get-started/api-management-create-instance-menu.png
-[api-management-create-instance-step1]: ./media/api-management-get-started/api-management-create-instance-step1.png
-[api-management-create-instance-step2]: ./media/api-management-get-started/api-management-create-instance-step2.png
-[api-management-instance-created]: ./media/api-management-get-started/api-management-instance-created.png
-[api-management-import-api]: ./media/api-management-get-started/api-management-import-api.png
-[api-management-import-new-api]: ./media/api-management-get-started/api-management-import-new-api.png
-[api-management-imported-api-summary]: ./media/api-management-get-started/api-management-imported-api-summary.png
-[api-management-calc-operations]: ./media/api-management-get-started/api-management-calc-operations.png
-[api-management-list-products]: ./media/api-management-get-started/api-management-list-products.png
-[api-management-add-api-to-product]: ./media/api-management-get-started/api-management-add-api-to-product.png
-[api-management-add-myechoapi-to-product]: ./media/api-management-get-started/api-management-add-myechoapi-to-product.png
-[api-management-api-added-to-product]: ./media/api-management-get-started/api-management-api-added-to-product.png
-[api-management-developers]: ./media/api-management-get-started/api-management-developers.png
-[api-management-add-subscription]: ./media/api-management-get-started/api-management-add-subscription.png
-[api-management-add-subscription-window]: ./media/api-management-get-started/api-management-add-subscription-window.png
-[api-management-subscription-added]: ./media/api-management-get-started/api-management-subscription-added.png
-[api-management-developer-portal-menu]: ./media/api-management-get-started/api-management-developer-portal-menu.png
-[api-management-developer-portal-calc-api]: ./media/api-management-get-started/api-management-developer-portal-calc-api.png
-[api-management-developer-portal-calc-api-console]: ./media/api-management-get-started/api-management-developer-portal-calc-api-console.png
-[api-management-invoke-get]: ./media/api-management-get-started/api-management-invoke-get.png
-[api-management-invoke-get-response]: ./media/api-management-get-started/api-management-invoke-get-response.png
-[api-management-manage-menu]: ./media/api-management-get-started/api-management-manage-menu.png
-[api-management-dashboard]: ./media/api-management-get-started/api-management-dashboard.png
-
-[api-management-add-response]: ./media/api-management-get-started/api-management-add-response.png
-[api-management-add-response-window]: ./media/api-management-get-started/api-management-add-response-window.png
-[api-management-developer-key]: ./media/api-management-get-started/api-management-developer-key.png
-[api-management-mouse-over]: ./media/api-management-get-started/api-management-mouse-over.png
-[api-management-api-summary-metrics]: ./media/api-management-get-started/api-management-api-summary-metrics.png
-[api-management-analytics-overview]: ./media/api-management-get-started/api-management-analytics-overview.png
-[api-management-analytics-usage]: ./media/api-management-get-started/api-management-analytics-usage.png
-[api-management-]: ./media/api-management-get-started/api-management-.png
-[api-management-]: ./media/api-management-get-started/api-management-.png
- 
+<properties
+	pageTitle="Manage your first API in Azure API Management"
+	description="Learn how to create APIs, operations, and get started with API Management."
+	services="api-management"
+	documentationCenter=""
+	authors="steved0x"
+	manager="dwrede"
+	editor=""/>
+
+<tags
+	ms.service="api-management"
+	ms.workload="mobile"
+	ms.tgt_pltfrm="na"
+	ms.devlang="na"
+	ms.topic="hero-article"
+	ms.date="08/05/2015"
+	ms.author="sdanie"/>
+
+# Manage your first API in Azure API Management
+
+## <a name="overview"> </a>Overview
+
+This guide shows you how to quickly get started using API Management and make your first API call.
+
+## <a name="concepts"> </a>What is Azure API Management?
+
+Azure API Management allows you to take any backend and launch a full-fledged API program based on it.
+
+Common scenarios include:
+
+* **Securing mobile infrastructure** by gating access with API keys, preventing DOS attacks using throttling or using advanced security policies like JWT token validation
+* **Enabling ISV partner ecosystems** by offering fast partner onboarding through the developer portal and building an API facade to decouple from an  internal implementations not ripe for partner consumption
+* **Running an internal API program** by offering a centralized location for the organization to communicate about the availability and latest changes to APIs, gating access based on organizational accounts, all based on a secured channel between the API gateway and the backend
+
+
+The system is made-up of the following components:
+
+* The **API gateway** is the endpoint that:
+  * accepts API calls and routes them to your backends
+  * verifies API keys, JWT tokens, certificates and other credentials
+  * enforces usage quotas and rate limits
+  * transforms your API on the fly without code modifications
+  * caches backend responses where setup
+  * logs call metadata for analytics purposes
+
+* The **publisher portal** is the administrative interface where you set-up your API program:
+	* define or import API schema
+	* package APIs into products
+	* set-up policies like quotas or transformations on the APIs
+	* get insights from analytics
+	* manage users
+
+* The **developer portal** serves as the main web presence for developers where they can:
+	* read API documentation
+	* try out an API via the interactive console
+	* create an account and subscribe to get API keys
+	* access analytics on their own usage
+
+
+## <a name="create-service-instance"> </a>Create an API Management instance
+
+> To complete this tutorial, you need an Azure account. If you don't have an account, you can create a free trial account in just a couple of minutes. For details, see [Azure Free Trial][].
+
+The first step in working with API Management is to create a service instance. Log in to the [Management Portal][] and click **New**, **App Services**, **API Management**, **Create**.
+
+![API Management new instance][api-management-create-instance-menu]
+
+For **URL**, specify a unique sub-domain name to use for the service URL.
+
+Choose the desired **Subscription** and **Region** for your service instance. After making your selections, click the next button.
+
+![New API Management service][api-management-create-instance-step1]
+
+Enter **Contoso Ltd.** for the **Organization Name**, and enter your email address in the administrator e-mail field.
+
+>This email address is used for notifications from the API Management system. For more information, see [Configure Notifications][].
+
+![New API Management service][api-management-create-instance-step2]
+
+API Management service instances are available in three tiers: Developer, Standard, and Premium. By default, new API Management service instances are created using the Developer tier. To select the Standard or Premium tier, check the **Advanced settings** checkbox and select the desired tier on the following screen.
+
+>Microsoft Azure offers three tiers in which you can run your API Management service: Developer, Standard, and Premium. The Developer Tier is for development, testing and pilot API programs where high availability is not a concern. In the Standard and Premium tiers, you can scale your reserved unit count to handle more traffic. The Standard and Premium tiers provide your API Management service with the most processing power and performance. This tutorial can be completed using any tier. For more information about API Management tiers, see [API Management pricing][].
+
+Click the check box to create your service instance.
+
+![New API Management service][api-management-instance-created]
+
+Once the service instance is created, the next step is to create or import an API.
+
+## <a name="create-api"> </a>Import an API
+
+An API consists of a set of operations that can be invoked from a client application. API operations are proxied to existing web services.
+
+APIs can be created and operations added manually, or they can be imported. In this tutorial we will import a the API for a sample calculator web service provided by Microsoft and hosted on Azure.
+
+>For guidance on creating an API and manually adding operations, see [How to create APIs](api-management-howto-create-apis.md) and [How to add operations to an API](api-management-howto-add-operations.md).
+
+APIs are configured from the API publisher portal, which is accessed through the Azure management portal. To reach the publisher portal, click **Manage** in the Azure Portal for your API Management service.
+
+![Publisher portal][api-management-management-console]
+
+To import the calculator API, click **APIs** from the **API Management** menu on the left, and then click **Import API**.
+
+![Import API button][api-management-import-api]
+
+![Add new API][api-management-import-new-api]
+
+Perform the following steps to configure the calculator API.
+
+1. Click **From URL**, enter **http://calcapi.cloudapp.net/calcapi.json** into the **Specification document URL** textbox, and click the **Swagger** radio button.
+2. Type **calc** into the **Web API URL suffix** textbox.
+3. Click in the **Products (optional)** box and choose **Starter**.
+4. Click **Save** to import the API.
+
+Once the API is imported, the summary page for the API is displayed in the publisher portal.
+
+![API summary][api-management-imported-api-summary]
+
+The API section has several tabs. The **Summary** tab display basic metrics and information about the API. The [Settings](api-management-howto-create-apis.md#configure-api-settings) tab is used to view and edit the configuration for an API. The [Operations](api-management-howto-add-operations.md) tab is used to manage the API's operations. The **Security** tab can be used to configure proxy authentication for the backend server using Basic authentication or [mutual certificate authentication](api-management-howto-mutual-certificates.md), and to configure [user authorization using OAuth 2.0](api-management-howto-oauth2.md).  The The **Issues** tab is used to view issues reported by the developers using your APIs, and the **Products** tab is used to configure the products that contain this API.
+
+By default, each API Management instance comes with two sample products:
+
+-	**Starter**
+-	**Unlimited**
+
+In this tutorial, the Basic Calculator API was added to the Starter product when the API was imported.
+
+In order to make calls to an API, developers must first subscribe to a product that gives them access to it. Developers can subscribe to products in the developer portal, or administrators can subscribe developers to products in the publisher portal. You are an administrator since you created the API Management instance in the previous steps in the tutorial, so you are already subscribed to every product by default.
+
+## <a name="call-operation"> </a>Call an operation from the Developer Portal
+
+Operations can be called directly from the developer portal, which provides a convenient way to view and test the operations of an API. In this tutorial step you will call the **Basic Calculator** API's **Add two integers** operation. Click **Developer portal** from the menu at the top right of the publisher portal.
+
+![Developer portal][api-management-developer-portal-menu]
+
+Click **APIs** from the top menu, and then click **Basic Calculator** to see the operations available.
+
+![Developer portal][api-management-developer-portal-calc-api]
+
+Note the sample descriptions and parameters that were imported along with the API and operations, providing documentation for the developers that will use this operation. These descriptions can also be added when operations are added manually.
+
+To call the **Add two integers** operation, click **Try it**.
+
+![Try it][api-management-developer-portal-calc-api-console]
+
+You can enter some values for the parameters or keep the defaults, and click **Send**.
+
+![HTTP Get][api-management-invoke-get]
+
+After an operation is invoked, the developer portal displays the **Response status**, the **Response headers**, and any **Response content**.
+
+![Response][api-management-invoke-get-response]
+
+## <a name="view-analytics"> </a>View analytics
+
+To view analytics for **Basic Calculator**, switch back to the publisher portal by selecting **Manage** from the menu at the top right of the developer portal.
+
+![Manage][api-management-manage-menu]
+
+The default view for the publisher portal is the **Dashboard**, which provides an overview of your API Management instance.
+
+![Dashboard][api-management-dashboard]
+
+Hover the mouse over the chart for **Basic Calculator** to see the specific metrics for the usage of the API for a given time period.
+
+>If you don't see any lines on your chart, switch back to the developer portal and make some calls into the API, wait a few moments, and then come back to the dashboard.
+
+![Analytics][api-management-mouse-over]
+
+Click **View Details** to view the summary page for the API, including a larger version of the displayed metrics.
+
+![Summary][api-management-api-summary-metrics]
+
+For detailed metrics and reports, click **Analytics** from the **API Management** menu on the left.
+
+![Overview][api-management-analytics-overview]
+
+The **Analytics** section has the following four tabs.
+
+-	**At a glance** provides overall usage and health metrics as well as the top developers, top products, top APIs, and top operations.
+-	**Usage** provides in-depth look at API calls and bandwidth including a geographical representation.
+-	**Health** focuses on status codes, cache success rates, response times, and API and service response times.
+-	**Activity** provides reports that drill down on the specific activity by developer, product, API, and operation.
+
+## <a name="next-steps"> </a>Next steps
+
+-	Check out the other topics in the [Get started with advanced API configuration][] tutorial.
+
+[Azure Free Trial]: http://azure.microsoft.com/pricing/free-trial/?WT.mc_id=api_management_hero_a
+
+[Create an API Management instance]: #create-service-instance
+[Create an API]: #create-api
+[Add an operation]: #add-operation
+[Add the new API to a product]: #add-api-to-product
+[Subscribe to the product that contains the API]: #subscribe
+[Call an operation from the Developer Portal]: #call-operation
+[View analytics]: #view-analytics
+[Next steps]: #next-steps
+
+
+[How to manage developer accounts in Azure API Management]: api-management-howto-create-or-invite-developers.md
+[Configure API settings]: api-management-howto-create-apis.md#configure-api-settings
+[Configure Notifications]: api-management-howto-configure-notifications.md
+[Responses]: api-management-howto-add-operations.md#responses
+[How create and publish a product]: api-management-howto-add-products.md
+[Get started with advanced API configuration]: api-management-get-started-advanced.md
+[API Management pricing]: http://azure.microsoft.com/pricing/details/api-management/
+
+[Management Portal]: https://manage.windowsazure.com/
+
+[api-management-management-console]: ./media/api-management-get-started/api-management-management-console.png
+[api-management-create-instance-menu]: ./media/api-management-get-started/api-management-create-instance-menu.png
+[api-management-create-instance-step1]: ./media/api-management-get-started/api-management-create-instance-step1.png
+[api-management-create-instance-step2]: ./media/api-management-get-started/api-management-create-instance-step2.png
+[api-management-instance-created]: ./media/api-management-get-started/api-management-instance-created.png
+[api-management-import-api]: ./media/api-management-get-started/api-management-import-api.png
+[api-management-import-new-api]: ./media/api-management-get-started/api-management-import-new-api.png
+[api-management-imported-api-summary]: ./media/api-management-get-started/api-management-imported-api-summary.png
+[api-management-calc-operations]: ./media/api-management-get-started/api-management-calc-operations.png
+[api-management-list-products]: ./media/api-management-get-started/api-management-list-products.png
+[api-management-add-api-to-product]: ./media/api-management-get-started/api-management-add-api-to-product.png
+[api-management-add-myechoapi-to-product]: ./media/api-management-get-started/api-management-add-myechoapi-to-product.png
+[api-management-api-added-to-product]: ./media/api-management-get-started/api-management-api-added-to-product.png
+[api-management-developers]: ./media/api-management-get-started/api-management-developers.png
+[api-management-add-subscription]: ./media/api-management-get-started/api-management-add-subscription.png
+[api-management-add-subscription-window]: ./media/api-management-get-started/api-management-add-subscription-window.png
+[api-management-subscription-added]: ./media/api-management-get-started/api-management-subscription-added.png
+[api-management-developer-portal-menu]: ./media/api-management-get-started/api-management-developer-portal-menu.png
+[api-management-developer-portal-calc-api]: ./media/api-management-get-started/api-management-developer-portal-calc-api.png
+[api-management-developer-portal-calc-api-console]: ./media/api-management-get-started/api-management-developer-portal-calc-api-console.png
+[api-management-invoke-get]: ./media/api-management-get-started/api-management-invoke-get.png
+[api-management-invoke-get-response]: ./media/api-management-get-started/api-management-invoke-get-response.png
+[api-management-manage-menu]: ./media/api-management-get-started/api-management-manage-menu.png
+[api-management-dashboard]: ./media/api-management-get-started/api-management-dashboard.png
+
+[api-management-add-response]: ./media/api-management-get-started/api-management-add-response.png
+[api-management-add-response-window]: ./media/api-management-get-started/api-management-add-response-window.png
+[api-management-developer-key]: ./media/api-management-get-started/api-management-developer-key.png
+[api-management-mouse-over]: ./media/api-management-get-started/api-management-mouse-over.png
+[api-management-api-summary-metrics]: ./media/api-management-get-started/api-management-api-summary-metrics.png
+[api-management-analytics-overview]: ./media/api-management-get-started/api-management-analytics-overview.png
+[api-management-analytics-usage]: ./media/api-management-get-started/api-management-analytics-usage.png
+[api-management-]: ./media/api-management-get-started/api-management-.png
+[api-management-]: ./media/api-management-get-started/api-management-.png
+ 