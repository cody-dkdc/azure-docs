--- conflicted
+++ resolved
@@ -42,8 +42,4 @@
 
 Now that you've learned the basics of Azure Automation and how it can be used to manage Azure API Management, follow these links to learn more.
 
-<<<<<<< HEAD
-* Read the [PowerShell Module for the #Azure API Management REST APIs](https://alexandrebrisebois.wordpress.com/2014/08/17/powershell-module-for-the-azure-api-management-rest-apis/) community blog post.
-=======
-* See the Azure Automation [Getting Started Tutorial](../automation-create-runbook-from-samples.md).
->>>>>>> ac716d22
+* See the Azure Automation [Getting Started Tutorial](../automation/automation-create-runbook-from-samples.md).