--- conflicted
+++ resolved
@@ -1,190 +1,186 @@
-﻿---
-title: Deploy to Azure App Service with Jenkins and the Azure CLI | Microsoft Docs
-description: Learn how to use Azure CLI to deploy a Java web app to Azure in Jenkins Pipeline
-services: app-service\web
-documentationcenter: ''
-author: mlearned
-manager: douge
-editor: ''
-
-ms.assetid: 
-ms.service: multiple
-ms.devlang: na
-ms.topic: article
-ms.tgt_pltfrm: na
-ms.workload: web
-ms.date: 6/7/2017
-ms.author: mlearned
-ms.custom: mvc
----
-
-# Deploy to Azure App Service with Jenkins and the Azure CLI
-To deploy a Java web app to Azure, you can use Azure CLI in [Jenkins Pipeline](https://jenkins.io/doc/book/pipeline/). In this tutorial, you create a CI/CD pipeline on an Azure VM including how to:
-
-> [!div class="checklist"]
-> * Create a Jenkins VM
-> * Configure Jenkins
-> * Create a web app in Azure
-> * Prepare a GitHub repository
-> * Create Jenkins pipeline
-> * Run the pipeline and verify the web app
-
-This tutorial requires the Azure CLI version 2.0.4 or later. To find the version, run `az --version`. If you need to upgrade, see [Install Azure CLI 2.0]( /cli/azure/install-azure-cli).
-
-[!INCLUDE [cloud-shell-try-it.md](../../includes/cloud-shell-try-it.md)]
-
-## Create and Configure Jenkins instance
-If you do not already have a Jenkins master, start with the [Solution Template](install-jenkins-solution-template.md), which includes the required [Azure Credentials](https://plugins.jenkins.io/azure-credentials) plugin by default. 
-
-The Azure Credential plugin allows you to store Microsoft Azure service principal credentials in Jenkins. In version 1.2, we added the support so that Jenkins Pipeline can get the Azure credentials. 
-
-Ensure you have version 1.2 or later:
-* Within the Jenkins dashboard, click **Manage Jenkins -> Plugin Manager ->** and search for **Azure Credential**. 
-* Update the plugin if the version is earlier than 1.2.
-
-Java JDK and Maven are also required in the Jenkins master. To install, log in to Jenkins master using SSH and run the following commands:
-```bash
-sudo apt-get install -y openjdk-7-jdk
-sudo apt-get install -y maven
-```
-
-## Add Azure service principal to Jenkins credential
-
-An Azure credential is needed to execute Azure CLI.
-
-* Within the Jenkins dashboard, click **Credentials -> System ->**. Click **Global credentials(unrestricted)**.
-* Click **Add Credentials** to add a [Microsoft Azure service principal](https://docs.microsoft.com/en-us/cli/azure/create-an-azure-service-principal-azure-cli?toc=%2fazure%2fazure-resource-manager%2ftoc.json) by filling out the Subscription ID, Client ID, Client Secret, and OAuth 2.0 Token Endpoint. Provide an ID for use in subsequent step.
-
-![Add Credentials](./media/execute-cli-jenkins-pipeline/add-credentials.png)
-
-## Create an Azure App Service for deploying the Java web app
-
-Create an Azure App Service plan with the **FREE** pricing tier using the  [az appservice plan create](/cli/azure/appservice/plan#create) CLI command. The appservice plan defines the physical resources used to host your apps. All applications assigned to an appservice plan share these resources, allowing you to save cost when hosting multiple apps. 
-
-```azurecli-interactive
-az appservice plan create \
-    --name myAppServicePlan \ 
-    --resource-group myResourceGroup \
-    --sku FREE
-```
-
-When the plan is ready, the Azure CLI shows similar output to the following example:
-
-```json
-{ 
-  "adminSiteName": null,
-  "appServicePlanName": "myAppServicePlan",
-  "geoRegion": "North Europe",
-  "hostingEnvironmentProfile": null,
-  "id": "/subscriptions/0000-0000/resourceGroups/myResourceGroup/providers/Microsoft.Web/serverfarms/myAppServicePlan",
-  "kind": "app",
-  "location": "North Europe",
-  "maximumNumberOfWorkers": 1,
-  "name": "myAppServicePlan",
-  ...
-  < Output has been truncated for readability >
-} 
-``` 
-
-### Create an Azure Web app
-
- Use the [az webapp create](/cli/azure/appservice/web#create) CLI command to create a web app definition in the `myAppServicePlan` App Service plan. The web app definition provides a URL to access your application with and configures several options to deploy your code to Azure. 
-
-```azurecli-interactive
-az webapp create \
-    --name <app_name> \ 
-    --resource-group myResourceGroup \
-    --plan myAppServicePlan
-```
-
-Substitute the `<app_name>` placeholder with your own unique app name. This unique name is part of the default domain name for the web app, so the name needs to be unique across all apps in Azure. You can map a custom domain name entry to the web app before you expose it to your users.
-
-When the web app definition is ready, the Azure CLI shows information similar to the following example: 
-
-```json 
-{
-  "availabilityState": "Normal",
-  "clientAffinityEnabled": true,
-  "clientCertEnabled": false,
-  "cloningInfo": null,
-  "containerSize": 0,
-  "dailyMemoryTimeQuota": 0,
-  "defaultHostName": "<app_name>.azurewebsites.net",
-  "enabled": true,
-   ...
-  < Output has been truncated for readability >
-}
-```
-
-### Configure Java 
-
-Set up the Java runtime configuration that your app needs with the  [az appservice web config update](/cli/azure/appservice/web/config#update) command.
-
-The following command configures the web app to run on a recent Java 8 JDK and [Apache Tomcat](http://tomcat.apache.org/) 8.0.
-
-```azurecli-interactive
-az webapp config set \ 
-    --name <app_name> \
-    --resource-group myResourceGroup \ 
-    --java-version 1.8 \ 
-    --java-container Tomcat \
-    --java-container-version 8.0
-```
-
-## Prepare a GitHub Repository
-<<<<<<< HEAD
-Open the [Simple Java Web App for Azure](https://github.com/puicchan/jenkinssamples) from the Azure samples repo. To fork the repo to your own GitHub account, click the **Fork** button in the top right-hand corner.
-=======
-Open the [Simple Java Web App for Azure](https://github.com/puicchan/jenkinssamples) repo. To fork the repo to your own GitHub account, click the **Fork** button in the top right-hand corner.
->>>>>>> a5113995
-
-* In GitHub web UI, open **Jenkinsfile** file. Click the pencil icon to edit this file to update the resource group and name of your web app on line 20 and 21 respectively.
-
-```java
-def resourceGroup = '<myResourceGroup>'
-
-def webAppName = '<app_name>'
-
-```
-* Change line 23 to update credential ID in your Jenkins instance
-
-```java
-withCredentials([azureServicePrincipal('<azsrvprincipal>')]) {
-
-```
-
-## Create Jenkins pipeline:
-Open Jenkins in a web browser, click **New Item**. 
-
-* Provide a name for the job and select **Pipeline**. Click **OK**.
-* Click the **Pipeline** tab next. 
-* For **Definition**, select **Pipeline script from SCM**.
-* For **SCM**, select **Git**.
-* Enter the GitHub URL for your forked repo: https:\<your forked repo\>.git
-* Click **Save**
-
-## Test your pipeline:
-* Go to the pipeline you created, click **Build Now**
-* A build should succeed in a few seconds, and you can go to the build and click **Console Output** to see the details
-
-## Verify your web app
-To verify the WAR file is deployed successfully to your web app. Open a web browser:
-
-* go to http://<app_name>.azurewebsites.net/api/calculator/ping; you see “pong” as a response
-
-![Ping pong](./media/execute-cli-jenkins-pipeline/pingpong.png)
-
-* go to http://<app_name>.azurewebsites.net/api/calculator/add?x=\<x\>&y=\<y\> (substitute \<x\> and \<y\> with any numbers) to get the sum of x and y
-
-![Calculator: add](./media/execute-cli-jenkins-pipeline/calculator-add.png)
-
-## Next steps
-In this tutorial, you configured a Jenkins pipeline that checks out the source code in GitHub repo. Runs Maven to build a war file and then uses Azure CLI to deploy to Azure App Service. You learned how to:
-
-> [!div class="checklist"]
-> * Create a Jenkins VM
-> * Configure Jenkins
-> * Create a web app in Azure
-> * Prepare a GitHub repository
-> * Create Jenkins pipeline
+﻿---
+title: Deploy to Azure App Service with Jenkins and the Azure CLI | Microsoft Docs
+description: Learn how to use Azure CLI to deploy a Java web app to Azure in Jenkins Pipeline
+services: app-service\web
+documentationcenter: ''
+author: mlearned
+manager: douge
+editor: ''
+
+ms.assetid: 
+ms.service: multiple
+ms.devlang: na
+ms.topic: article
+ms.tgt_pltfrm: na
+ms.workload: web
+ms.date: 6/7/2017
+ms.author: mlearned
+ms.custom: mvc
+---
+
+# Deploy to Azure App Service with Jenkins and the Azure CLI
+To deploy a Java web app to Azure, you can use Azure CLI in [Jenkins Pipeline](https://jenkins.io/doc/book/pipeline/). In this tutorial, you create a CI/CD pipeline on an Azure VM including how to:
+
+> [!div class="checklist"]
+> * Create a Jenkins VM
+> * Configure Jenkins
+> * Create a web app in Azure
+> * Prepare a GitHub repository
+> * Create Jenkins pipeline
+> * Run the pipeline and verify the web app
+
+This tutorial requires the Azure CLI version 2.0.4 or later. To find the version, run `az --version`. If you need to upgrade, see [Install Azure CLI 2.0]( /cli/azure/install-azure-cli).
+
+[!INCLUDE [cloud-shell-try-it.md](../../includes/cloud-shell-try-it.md)]
+
+## Create and Configure Jenkins instance
+If you do not already have a Jenkins master, start with the [Solution Template](install-jenkins-solution-template.md), which includes the required [Azure Credentials](https://plugins.jenkins.io/azure-credentials) plugin by default. 
+
+The Azure Credential plugin allows you to store Microsoft Azure service principal credentials in Jenkins. In version 1.2, we added the support so that Jenkins Pipeline can get the Azure credentials. 
+
+Ensure you have version 1.2 or later:
+* Within the Jenkins dashboard, click **Manage Jenkins -> Plugin Manager ->** and search for **Azure Credential**. 
+* Update the plugin if the version is earlier than 1.2.
+
+Java JDK and Maven are also required in the Jenkins master. To install, log in to Jenkins master using SSH and run the following commands:
+```bash
+sudo apt-get install -y openjdk-7-jdk
+sudo apt-get install -y maven
+```
+
+## Add Azure service principal to Jenkins credential
+
+An Azure credential is needed to execute Azure CLI.
+
+* Within the Jenkins dashboard, click **Credentials -> System ->**. Click **Global credentials(unrestricted)**.
+* Click **Add Credentials** to add a [Microsoft Azure service principal](https://docs.microsoft.com/en-us/cli/azure/create-an-azure-service-principal-azure-cli?toc=%2fazure%2fazure-resource-manager%2ftoc.json) by filling out the Subscription ID, Client ID, Client Secret, and OAuth 2.0 Token Endpoint. Provide an ID for use in subsequent step.
+
+![Add Credentials](./media/execute-cli-jenkins-pipeline/add-credentials.png)
+
+## Create an Azure App Service for deploying the Java web app
+
+Create an Azure App Service plan with the **FREE** pricing tier using the  [az appservice plan create](/cli/azure/appservice/plan#create) CLI command. The appservice plan defines the physical resources used to host your apps. All applications assigned to an appservice plan share these resources, allowing you to save cost when hosting multiple apps. 
+
+```azurecli-interactive
+az appservice plan create \
+    --name myAppServicePlan \ 
+    --resource-group myResourceGroup \
+    --sku FREE
+```
+
+When the plan is ready, the Azure CLI shows similar output to the following example:
+
+```json
+{ 
+  "adminSiteName": null,
+  "appServicePlanName": "myAppServicePlan",
+  "geoRegion": "North Europe",
+  "hostingEnvironmentProfile": null,
+  "id": "/subscriptions/0000-0000/resourceGroups/myResourceGroup/providers/Microsoft.Web/serverfarms/myAppServicePlan",
+  "kind": "app",
+  "location": "North Europe",
+  "maximumNumberOfWorkers": 1,
+  "name": "myAppServicePlan",
+  ...
+  < Output has been truncated for readability >
+} 
+``` 
+
+### Create an Azure Web app
+
+ Use the [az webapp create](/cli/azure/appservice/web#create) CLI command to create a web app definition in the `myAppServicePlan` App Service plan. The web app definition provides a URL to access your application with and configures several options to deploy your code to Azure. 
+
+```azurecli-interactive
+az webapp create \
+    --name <app_name> \ 
+    --resource-group myResourceGroup \
+    --plan myAppServicePlan
+```
+
+Substitute the `<app_name>` placeholder with your own unique app name. This unique name is part of the default domain name for the web app, so the name needs to be unique across all apps in Azure. You can map a custom domain name entry to the web app before you expose it to your users.
+
+When the web app definition is ready, the Azure CLI shows information similar to the following example: 
+
+```json 
+{
+  "availabilityState": "Normal",
+  "clientAffinityEnabled": true,
+  "clientCertEnabled": false,
+  "cloningInfo": null,
+  "containerSize": 0,
+  "dailyMemoryTimeQuota": 0,
+  "defaultHostName": "<app_name>.azurewebsites.net",
+  "enabled": true,
+   ...
+  < Output has been truncated for readability >
+}
+```
+
+### Configure Java 
+
+Set up the Java runtime configuration that your app needs with the  [az appservice web config update](/cli/azure/appservice/web/config#update) command.
+
+The following command configures the web app to run on a recent Java 8 JDK and [Apache Tomcat](http://tomcat.apache.org/) 8.0.
+
+```azurecli-interactive
+az webapp config set \ 
+    --name <app_name> \
+    --resource-group myResourceGroup \ 
+    --java-version 1.8 \ 
+    --java-container Tomcat \
+    --java-container-version 8.0
+```
+
+## Prepare a GitHub Repository
+Open the [Simple Java Web App for Azure](https://github.com/puicchan/jenkinssamples) from the Azure samples repo. To fork the repo to your own GitHub account, click the **Fork** button in the top right-hand corner.
+
+* In GitHub web UI, open **Jenkinsfile** file. Click the pencil icon to edit this file to update the resource group and name of your web app on line 20 and 21 respectively.
+
+```java
+def resourceGroup = '<myResourceGroup>'
+
+def webAppName = '<app_name>'
+
+```
+* Change line 23 to update credential ID in your Jenkins instance
+
+```java
+withCredentials([azureServicePrincipal('<azsrvprincipal>')]) {
+
+```
+
+## Create Jenkins pipeline:
+Open Jenkins in a web browser, click **New Item**. 
+
+* Provide a name for the job and select **Pipeline**. Click **OK**.
+* Click the **Pipeline** tab next. 
+* For **Definition**, select **Pipeline script from SCM**.
+* For **SCM**, select **Git**.
+* Enter the GitHub URL for your forked repo: https:\<your forked repo\>.git
+* Click **Save**
+
+## Test your pipeline:
+* Go to the pipeline you created, click **Build Now**
+* A build should succeed in a few seconds, and you can go to the build and click **Console Output** to see the details
+
+## Verify your web app
+To verify the WAR file is deployed successfully to your web app. Open a web browser:
+
+* go to http://<app_name>.azurewebsites.net/api/calculator/ping; you see “pong” as a response
+
+![Ping pong](./media/execute-cli-jenkins-pipeline/pingpong.png)
+
+* go to http://<app_name>.azurewebsites.net/api/calculator/add?x=\<x\>&y=\<y\> (substitute \<x\> and \<y\> with any numbers) to get the sum of x and y
+
+![Calculator: add](./media/execute-cli-jenkins-pipeline/calculator-add.png)
+
+## Next steps
+In this tutorial, you configured a Jenkins pipeline that checks out the source code in GitHub repo. Runs Maven to build a war file and then uses Azure CLI to deploy to Azure App Service. You learned how to:
+
+> [!div class="checklist"]
+> * Create a Jenkins VM
+> * Configure Jenkins
+> * Create a web app in Azure
+> * Prepare a GitHub repository
+> * Create Jenkins pipeline
 > * Run the pipeline and verify the web app