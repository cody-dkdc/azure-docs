--- conflicted
+++ resolved
@@ -12,11 +12,7 @@
 ms.topic: article
 ms.tgt_pltfrm: na
 ms.workload: web
-<<<<<<< HEAD
 ms.date: 03/05/2018
-=======
-ms.date: 02/28/2018
->>>>>>> 580bf99e
 ms.author: tarcher
 ms.custom: jenkins
 ---
