---
title: Azure App Service Documentation - Tutorials, API Reference | Microsoft Docs
description: Learn how to use App Service to create web and mobile apps for any platform or device using tutorials, videos, API references, and other documentation.
services: app-service
author: carolz
manager: carolz
layout: LandingPage
<<<<<<< HEAD
description: Learn how to use App Service to create web and mobile apps for any platform or device using tutorials, videos, API references, and other documentation.
=======
ms.assetid:
ms.service: app-service
ms.tgt_pltfrm: na
ms.devlang: na
ms.topic: landing-page
ms.date: 01/23/2017
ms.author: carolz
>>>>>>> e8cfaf0d
---
#App Service Documentation

Learn how to use App Service to develop and host web and mobile apps for any platform or device using tutorials, videos, API references, and other documentation. Learn how to integrate apps with SaaS solutions, connect with on-premises applications, and automate your business processes.

<ul class="panelContent cardsFTitle">
    <li>
        <a href="/azure/app-service/app-service-value-prop-what-is">
        <div class="cardSize">
            <div class="cardPadding">
                <div class="card">
                    <div class="cardImageOuter">
                        <div class="cardImage">
                            <img src="media/index/app-service.svg" alt="" />
                        </div>
                    </div>
                    <div class="cardText">
                        <h3>Learn about Azure App Service</h3>
                    </div>
                </div>
            </div>
        </div>
        </a>
    </li>
    <li>
        <a href="https://azure.microsoft.com/documentation/videos/azurecon-2015-deploying-highly-scalable-and-secure-web-and-mobile-apps/">
        <div class="cardSize">
            <div class="cardPadding">
                <div class="card">
                    <div class="cardImageOuter">
                        <div class="cardImage">
                            <img src="media/index/video-library.svg" alt="" />
                        </div>
                    </div>
                    <div class="cardText">
                        <h3>Get started with Azure App Service</h3>
                    </div>
                </div>
            </div>
        </div>
        </a>
    </li>
    <li>
        <a href="https://azure.microsoft.com/documentation/videos/index/?services=app-service">
        <div class="cardSize">
            <div class="cardPadding">
                <div class="card">
                    <div class="cardImageOuter">
                        <div class="cardImage">
                            <img src="media/index/video-library.svg" alt="" />
                        </div>
                    </div>
                    <div class="cardText">
                        <h3>App Service Video Library</h3>
                    </div>
                </div>
            </div>
        </div>
        </a>
    </li>
    <li>
        <a href="/azure/app-service-api/">
        <div class="cardSize">
            <div class="cardPadding">
                <div class="card">
                    <div class="cardImageOuter">
                        <div class="cardImage">
                            <img src="media/index/app-service-api.svg" alt="" />
                        </div>
                    </div>
                    <div class="cardText">
                        <h3>Get started with API Apps in App Service</h3>
                    </div>
                </div>
            </div>
        </div>
        </a>
    </li>
    <li>
        <a href="/azure/app-service-mobile/">
        <div class="cardSize">
            <div class="cardPadding">
                <div class="card">
                    <div class="cardImageOuter">
                        <div class="cardImage">
                            <img src="media/index/app-service-mobile.svg" alt="" />
                        </div>
                    </div>
                    <div class="cardText">
                        <h3>Get started with Mobile Apps in App Service</h3>
                    </div>
                </div>
            </div>
        </div>
        </a>
    </li>
    <li>
        <a href="/azure/app-service-web/">
        <div class="cardSize">
            <div class="cardPadding">
                <div class="card">
                    <div class="cardImageOuter">
                        <div class="cardImage">
                            <img src="media/index/app-service-web.svg" alt="" />
                        </div>
                    </div>
                    <div class="cardText">
                        <h3>Get Started with Web Apps in App Service</h3>
                    </div>
                </div>
            </div>
        </div>
        </a>
    </li>
</ul>

<<<<<<< HEAD
<div class="downloadHolder">
    <a href="https://opbuildstorageprod.blob.core.windows.net/output-pdf-files/en-us/Azure.azure-documents/live/app-service.pdf">
        <div class="img"></div>
        <div class="text">
            Download App Service Documentation
        </div>
    </a>
</div>
=======
>>>>>>> e8cfaf0d
<|MERGE_RESOLUTION|>--- conflicted
+++ resolved
@@ -5,9 +5,6 @@
 author: carolz
 manager: carolz
 layout: LandingPage
-<<<<<<< HEAD
-description: Learn how to use App Service to create web and mobile apps for any platform or device using tutorials, videos, API references, and other documentation.
-=======
 ms.assetid:
 ms.service: app-service
 ms.tgt_pltfrm: na
@@ -15,7 +12,6 @@
 ms.topic: landing-page
 ms.date: 01/23/2017
 ms.author: carolz
->>>>>>> e8cfaf0d
 ---
 #App Service Documentation
 
@@ -132,14 +128,3 @@
     </li>
 </ul>
 
-<<<<<<< HEAD
-<div class="downloadHolder">
-    <a href="https://opbuildstorageprod.blob.core.windows.net/output-pdf-files/en-us/Azure.azure-documents/live/app-service.pdf">
-        <div class="img"></div>
-        <div class="text">
-            Download App Service Documentation
-        </div>
-    </a>
-</div>
-=======
->>>>>>> e8cfaf0d
