--- conflicted
+++ resolved
@@ -12,11 +12,7 @@
 ---
 # Serve content from Azure Storage in App Service on Linux
 
-<<<<<<< HEAD
-This guide shows how to serve static content in App Service on Linux by using [Azure Storage](/azure/storage/common/storage-introduction). Benefits include secured content, content portability, access to multiple apps, and multiple transferring methods. In this guide, you learn how to serve content on Azure Storage by configuring custom storage.
-=======
 This guide shows how to serve static content in App Service on Linux by using [Azure Storage](/azure/storage/common/storage-introduction). Benefits include secured content, content portability, access to multiple apps, and multiple transferring methods. 
->>>>>>> 6a383dfd
 
 ## Prerequisites
 
