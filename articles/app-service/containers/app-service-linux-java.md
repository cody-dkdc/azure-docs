---
title: Java developer's guide for Azure App Service on Linux | Microsoft Docs
description: Learn how to configure Java apps running in Azure App Service on Linux.
keywords: azure app service, web app, linux, oss, java
services: app-service
author: rloutlaw
manager: angerobe
ms.service: app-service
ms.workload: na
ms.tgt_pltfrm: na
ms.devlang: java
ms.topic: article
ms.date: 12/10/2018
ms.author: routlaw

---

# Java developer's guide for App Service on Linux

Azure App Service on Linux lets Java developers to quickly build, deploy, and scale their Tomcat or Java Standard Edition (SE) packaged web applications on a fully managed Linux-based service. Deploy applications with Maven plugins from the command line or in editors like IntelliJ, Eclipse, or Visual Studio Code.

This guide provides key concepts and instructions for Java developers using in App Service for Linux. If you've never used Azure App Service for Linux, you should read through the [Java quickstart](quickstart-java.md) first. General questions about using App Service for Linux that aren't specific to the Java development are answered in the [App Service Linux FAQ](app-service-linux-faq.md).

## Logging and debugging apps

Performance reports, traffic visualizations, and health checkups are available for eeach app through the Azure portal. See the [Azure App Service diagnostics overview](/azure/app-service/app-service-diagnostics) for more information on how to access and use these diagnostic tools.

## Application performance monitoring

See [Application performance monitoring tools with Java apps on Azure App Service on Linux](how-to-java-apm-monitoring.md) for how-to instructions to configure New Relic and AppDynamics with Java apps running on App Service on Linux.

### SSH console access 

SSH connectivity to the Linux environment running your app is avaialble. See [SSH support for Azure App Service on Linux](/azure/app-service/containers/app-service-linux-ssh-support) for full instructions to connect to the Linux system through your web browser or local terminal.

### Streaming logs

For quick debugging and troubleshooting, you can stream logs to your console using the Azure CLI. Configure the CLI with the `az webapp log config` to enable logging:

```azurecli-interactive
az webapp log config --name ${WEBAPP_NAME} \
 --resource-group ${RESOURCEGROUP_NAME} \
 --web-server-logging filesystem
```

Then stream logs to your console using `az webapp log tail`:

```azurecli-interactive
az webapp log tail --name webappname --resource-group myResourceGroup
```

For more information, see [Streaming logs with the Azure CLI](/azure/app-service/web-sites-enable-diagnostic-log#streaming-with-azure-command-line-interface).

### App logging

Enable [application logging](/azure/app-service/web-sites-enable-diagnostic-log#enablediag) through the Azure portal or [Azure CLI](/cli/azure/webapp/log#az-webapp-log-config) to configure App Service to write your application's standard console output and standard console error streams to the local filesystem or Azure Blob Storage. Logging to the local App Service filesystem instance is disabled 12 hours after it is configured. If you need longer retention, configure the application to write output to a Blob storage container.

If your application uses [Logback](https://logback.qos.ch/) or [Log4j](https://logging.apache.org/log4j) for tracing, you can forward these traces for review into Azure Application Insights using the logging framework configuration instructions in [Explore Java trace logs in Application Insights](/azure/application-insights/app-insights-java-trace-logs). 

## Customization and tuning

Azure App Service for Linux supports out of the box tuning and customization through the Azure Portal and CLI. Review the following articles for non-Java specific web app configuration:

- [Configure App Service settings](/azure/app-service/web-sites-configure?toc=%2fazure%2fapp-service%2fcontainers%2ftoc.json)
- [Set up a custom domain](/azure/app-service/app-service-web-tutorial-custom-domain?toc=%2fazure%2fapp-service%2fcontainers%2ftoc.json)
- [Enable SSL](/azure/app-service/app-service-web-tutorial-custom-ssl?toc=%2fazure%2fapp-service%2fcontainers%2ftoc.json)
- [Add a CDN](/azure/cdn/cdn-add-to-web-app?toc=%2fazure%2fapp-service%2fcontainers%2ftoc.json)

### Set Java runtime options

To set allocated memory or other JVM runtime options in both the Tomcat and Java SE environments, set the JAVA_OPTS as shown below as an [application setting](/azure/app-service/web-sites-configure#app-settings). App Service Linux passes this setting as an environment variable to the Java runtime when it starts.

In the Azure portal, under **Application Settings** for the web app, create a new app setting named `JAVA_OPTS` that includes the additional settings, such as `$JAVA_OPTS -Xms512m -Xmx1204m`.

To configure the app setting from the Azure App Service Linux Maven plugin, add setting/value tags in the Azure plugin section. The following example sets a specific minimum and maximum Java heapsize:

```xml
<appSettings> 
    <property> 
        <name>JAVA_OPTS</name> 
        <value>$JAVA_OPTS -Xms512m -Xmx1204m</value> 
    </property> 
</appSettings> 
```

Developers running a single application with one deployment slot in their App Service plan can use the following options:

- B1 and S1 instances: -Xms1024m -Xmx1024m
- B2 and S2 instances: -Xms3072m -Xmx3072m
- B3 and S3 instances: -Xms6144m -Xmx6144m


When tuning application heap settings, review your App Service plan details and take into account multiple applications and deployment slot needs to find the optimal allocation of memory.

### Turn on web sockets

Turn on support for web sockets in the Azure portal in the **Application settings** for the application. You'll need to restart the application for the setting to take effect.

Turn on web socket support using the Azure CLI with the following command:

```azurecli-interactive
az webapp config set -n ${WEBAPP_NAME} -g ${WEBAPP_RESOURCEGROUP_NAME} --web-sockets-enabled true 
```

Then restart your application:

```azurecli-interactive
az webapp stop -n ${WEBAPP_NAME} -g ${WEBAPP_RESOURCEGROUP_NAME} 
az webapp start -n ${WEBAPP_NAME} -g ${WEBAPP_RESOURCEGROUP_NAME}  
```

### Set default character encoding 

In the Azure portal, under **Application Settings** for the web app, create a new app setting named `JAVA_OPTS` with value `$JAVA_OPTS -Dfile.encoding=UTF-8`.

Alternatively, you can configure the app setting using the App Service Maven plugin. Add the setting name and value tags in the plugin configuration: 

```xml
<appSettings> 
    <property> 
        <name>JAVA_OPTS</name> 
        <value>$JAVA_OPTS -Dfile.encoding=UTF-8</value> 
    </property> 
</appSettings> 
```

## Secure applications

Java applications running in App Service for Linux have the same set of [security best practices](/azure/security/security-paas-applications-using-app-services) as other applications. 

### Authenticate users

Set up app authentication in the Azure Portal with the  **Authentication and Authorization** option. From there, you can enable authentication using Azure Active Directory or social logins like Facebook, Google, or GitHub. Azure portal configuration only works when configuring a single authentication provider.  For more information, see [Configure your App Service app to use Azure Active Directory login](/azure/app-service/app-service-mobile-how-to-configure-active-directory-authentication) and the related articles for other identity providers.

If you need to enable multiple sign-in providers, follow the instructions in the [customize App Service authentication](https://docs.microsoft.com/azure/app-service/app-service-authentication-how-to) article.

 Spring Boot developers can use the [Azure Active Directory Spring Boot starter](/java/azure/spring-framework/configure-spring-boot-starter-java-app-with-azure-active-directory?view=azure-java-stable) to secure applications using familiar Spring Security annotations and APIs.

### Configure TLS/SSL

Follow the instructions in the [Bind an existing custom SSL certificate](/azure/app-service/app-service-web-tutorial-custom-ssl) to upload an existing SSL certificate and bind it to your application's domain name. By default your application will still allow HTTP connections-follow the specific steps in the tutorial to enforce SSL and TLS.

## Tomcat 

### Connecting to data sources

>[!NOTE]
> If your application uses the Spring Framework or Spring Boot, you can set database connection information for Spring Data JPA as environment variables [in your application properties file]. Then use [app settings](/azure/app-service/web-sites-configure#app-settings) to define these values for your application in the Azure portal or CLI.

These instructions apply to all database connections. You will need to fill placeholders with your chosen database's driver class name and JAR file. Provided is a table with class names and driver downloads for common databases.

| Database   | Driver Class Name                             | JDBC Driver                                                                      |
|------------|-----------------------------------------------|------------------------------------------------------------------------------------------|
| PostgreSQL | `org.postgresql.Drvier`                        | [Download](https://jdbc.postgresql.org/download.html)                                    |
| MySQL      | `com.mysql.jdbc.Driver`                        | [Download](https://dev.mysql.com/downloads/connector/j/) (Select "Platform Independent") |
| SQL Server | `com.microsoft.sqlserver.jdbc.SQLServerDriver` | [Download](https://docs.microsoft.com/sql/connect/jdbc/download-microsoft-jdbc-driver-for-sql-server?view=sql-server-2017#available-downloads-of-jdbc-driver-for-sql-server)                                                           |

To configure Tomcat to use Java Database Connectivity (JDBC) or the Java Persistence API (JPA), first 
customize the `CATALINA_OPTS` environment variable that is read in by Tomcat at start up. Set these values through an app setting in the [App Service Maven plugin](https://github.com/Microsoft/azure-maven-plugins/blob/develop/azure-webapp-maven-plugin/README.md):

```xml
<appSettings> 
    <property> 
        <name>CATALINA_OPTS</name> 
        <value>"$CATALINA_OPTS -Ddbuser=${DBUSER} -Ddbpassword=${DBPASSWORD} -DconnURL=${CONNURL}"</value> 
    </property> 
</appSettings> 
```

Or set the environment variables in the "Application Settings" blade in the Azure portal.

>[!NOTE]
> If you are using Azure Database for Postgres, replace `ssl=true` with `sslmode=require` in the JDBC connection string.

Next, determine if the data source should be available to one application or to all applications running on the Tomcat servlet.

#### For application-level data sources: 

1. Create a `context.xml` file in the `META-INF/` directory of your project. Create the `META-INF/` directory if it does not exist.

<<<<<<< HEAD
2. In this file, add a `Context` path entry to link the data source to a JNDI address.
=======
2. In `context.xml`, add a `Context` element to link the data source to a JNDI address. Replace the `driverClassName` placeholder with your driver's class name from the table above.
>>>>>>> ea4c5303

    ```xml
    <Context>
        <Resource
            name="jdbc/dbconnection" 
            type="javax.sql.DataSource"
            url="${dbuser}"
            driverClassName="<insert your driver class name>"
            username="${dbpassword}" 
            password="${connURL}"
        />
    </Context>
    ```

3. Update your application's `web.xml` to use the data source in your application.

    ```xml
    <resource-env-ref>
        <resource-env-ref-name>jdbc/dbconnection</resource-env-ref-name>
        <resource-env-ref-type>javax.sql.DataSource</resource-env-ref-type>
    </resource-env-ref>
    ```

#### For shared server-level resources:

1. Copy the contents of `/usr/local/tomcat/conf` into `/home/tomcat/conf` on your App Service Linux instance using SSH if you don't have a configuration there already.
<<<<<<< HEAD
=======
    ```
    mkdir -p /home/tomcat
    cp -a /usr/local/tomcat/conf /home/tomcat/conf
    ```
>>>>>>> ea4c5303

2. Add a Context element in your `server.xml` within the `<Server>` element.

    ```xml
    <Server>
    ...
    <Context>
        <Resource
            name="jdbc/dbconnection" 
            type="javax.sql.DataSource"
            url="${dbuser}"
            driverClassName="<insert your driver class name>"
            username="${dbpassword}" 
            password="${connURL}"
        />
    </Context>
    ...
    </Server>
    ```

3. Update your application's `web.xml` to use the data source in your application.

    ```xml
    <resource-env-ref>
        <resource-env-ref-name>jdbc/dbconnection</resource-env-ref-name>
        <resource-env-ref-type>javax.sql.DataSource</resource-env-ref-type>
    </resource-env-ref>
    ```

#### Finally, place the driver JARs in the Tomcat classpath and restart your App Service: 

1. Ensure that the JDBC driver files are available to the Tomcat classloader by placing them in the `/home/tomcat/lib` directory. (Create this directory if it does not already exist.) To upload these files to your App Service instance, perform the following steps:  
    1. Install the Azure App Service webpp extension:

      ```azurecli-interactive
      az extension add –name webapp
      ```

    2. Run the following CLI command to create a SSH tunnel from your local system to App Service:

      ```azurecli-interactive
      az webapp remote-connection create –g [resource group] -n [app name] -p [local port to open]
      ```

    3. Connect to the local tunneling port with your SFTP client and upload the files to the `/home/tomcat/lib` folder.

<<<<<<< HEAD
5. Restart the App Service Linux application. Tomcat will reset `CATALINA_HOME` to `/home/tomcat/conf` and use the updated configuration and classes.
=======
    Alternatively, you can use an FTP client to upload the JDBC driver. Follow these [instructions for getting your FTP credentials](https://docs.microsoft.com/azure/app-service/app-service-deployment-credentials).

2. If you created a server-level data source, restart the App Service Linux application. Tomcat will reset `CATALINA_HOME` to `/home/tomcat/conf` and use the updated configuration.
>>>>>>> ea4c5303

## Docker containers

To use the Azure-supported Zulu JDK in your containers, make sure to pull and use the pre-built images as documented from the [supported Azul Zulu Enterprise for Azure download page](https://www.azul.com/downloads/azure-only/zulu/) or use the `Dockerfile` examples from the [Microsoft Java GitHub repo](https://github.com/Microsoft/java/tree/master/docker).

## Runtime availability and statement of support

App Service for Linux supports two runtimes for managed hosting of Java web applications:

- The [Tomcat servlet container](https://tomcat.apache.org/) for running applications packaged as web archive (WAR) files. Supported versions are 8.5 and 9.0.
- Java SE runtime environment for running applications packaged as Java archive (JAR) files. The only supported major version is Java 8.

## Java runtime statement of support 

### JDK versions and maintenance

Azure's supported Java Development Kit (JDK) is [Zulu](https://www.azul.com/downloads/azure-only/zulu/) provided through [Azul Systems](https://www.azul.com/).

Major version updates will be provided through new runtime options in Azure App Service for Linux. Customers update to these newer versions of Java by configuring their App Service deployment and are responsible for testing and ensuring the major update meets their needs.

Supported JDKs are automatically patched on a quarterly basis in January, April, July, and October of each year.

### Security updates

Patches and fixes for major security vulnerabilities will be released as soon as they become available from Azul Systems. A "major" vulnerability is defined by a base score of 9.0 or higher on the [NIST Common Vulnerability Scoring System, version 2](https://nvd.nist.gov/cvss.cfm).

### Deprecation and retirement

If a supported Java runtime will be retired, Azure developers using the affected runtime will be given a deprecation notice at least six months before the runtime is retired.

### Local development

Developers can download the Production Edition of Azul Zulu Enterprise JDK for local development from [Azul's download site](https://www.azul.com/downloads/azure-only/zulu/).

### Development support

Product support for the [Azure-supported Azul Zulu JDK](https://www.azul.com/downloads/azure-only/zulu/) is available through when developing for Azure or [Azure Stack](https://azure.microsoft.com/overview/azure-stack/) with a [qualified Azure support plan](https://azure.microsoft.com/support/plans/).

### Runtime support

Developers can [open an issue](/azure/azure-supportability/how-to-create-azure-support-request) with the Azul Zulu JDKs through Azure Support if they have a [qualified support plan](https://azure.microsoft.com/support/plans/).

## Next steps

Visit the [Azure for Java Developers](/java/azure/) center to find Azure quickstarts, tutorials, and Java reference documentation.<|MERGE_RESOLUTION|>--- conflicted
+++ resolved
@@ -178,11 +178,7 @@
 
 1. Create a `context.xml` file in the `META-INF/` directory of your project. Create the `META-INF/` directory if it does not exist.
 
-<<<<<<< HEAD
-2. In this file, add a `Context` path entry to link the data source to a JNDI address.
-=======
 2. In `context.xml`, add a `Context` element to link the data source to a JNDI address. Replace the `driverClassName` placeholder with your driver's class name from the table above.
->>>>>>> ea4c5303
 
     ```xml
     <Context>
@@ -209,13 +205,10 @@
 #### For shared server-level resources:
 
 1. Copy the contents of `/usr/local/tomcat/conf` into `/home/tomcat/conf` on your App Service Linux instance using SSH if you don't have a configuration there already.
-<<<<<<< HEAD
-=======
     ```
     mkdir -p /home/tomcat
     cp -a /usr/local/tomcat/conf /home/tomcat/conf
     ```
->>>>>>> ea4c5303
 
 2. Add a Context element in your `server.xml` within the `<Server>` element.
 
@@ -262,13 +255,9 @@
 
     3. Connect to the local tunneling port with your SFTP client and upload the files to the `/home/tomcat/lib` folder.
 
-<<<<<<< HEAD
-5. Restart the App Service Linux application. Tomcat will reset `CATALINA_HOME` to `/home/tomcat/conf` and use the updated configuration and classes.
-=======
     Alternatively, you can use an FTP client to upload the JDBC driver. Follow these [instructions for getting your FTP credentials](https://docs.microsoft.com/azure/app-service/app-service-deployment-credentials).
 
 2. If you created a server-level data source, restart the App Service Linux application. Tomcat will reset `CATALINA_HOME` to `/home/tomcat/conf` and use the updated configuration.
->>>>>>> ea4c5303
 
 ## Docker containers
 
