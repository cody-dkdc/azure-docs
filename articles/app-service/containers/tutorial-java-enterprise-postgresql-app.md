--- conflicted
+++ resolved
@@ -154,11 +154,7 @@
 
 ## Configure the WildFly application server
 
-<<<<<<< HEAD
-Before deploying our reconfigured application, we must update the WildFly application server with the Postgres module and its dependencies. More configuration information can be found at [Configure WildFly server](configure-language-java.md#configure-wildfly-server).
-=======
 Before deploying our reconfigured application, we must update the WildFly application server with the Postgres module and its dependencies. More configuration information can be found at [Configure WildFly server](configure-language-java.md#configure-java-ee-wildfly).
->>>>>>> 6a383dfd
 
 To configure the server, we will need the four files in the  `wildfly_config/` directory:
 
