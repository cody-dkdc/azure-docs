--- conflicted
+++ resolved
@@ -104,19 +104,11 @@
 ### Default behavior
 
 If the App Service doesn't find a custom command, a Django app, or a Flask app, then it runs a default read-only app, located in the _opt/defaultsite_ folder. The default app appears as follows:
-<<<<<<< HEAD
 
 ![Default App Service on Linux web page](media/how-to-configure-python/default-python-app.png)
 
 ## Customize startup command
 
-=======
-
-![Default App Service on Linux web page](media/how-to-configure-python/default-python-app.png)
-
-## Customize startup command
-
->>>>>>> 6a383dfd
 You can control the container's startup behavior by providing a custom Gunicorn startup command. To do this, running the following command in the [Cloud Shell](https://shell.azure.com):
 
 ```azurecli-interactive
@@ -148,11 +140,7 @@
 
 ## Access environment variables
 
-<<<<<<< HEAD
-In App Service, you can [set app settings](../web-sites-configure.md?toc=%2fazure%2fapp-service%2fcontainers%2ftoc.json#app-settings) outside of your app code. Then you can access them using the standard [os.environ](https://docs.python.org/3/library/os.html#os.environ) pattern. For example, to access an app setting called `WEBSITE_SITE_NAME`, use the following code:
-=======
 In App Service, you can [set app settings](../configure-common.md?toc=%2fazure%2fapp-service%2fcontainers%2ftoc.json#configure-app-settings) outside of your app code. Then you can access them using the standard [os.environ](https://docs.python.org/3/library/os.html#os.environ) pattern. For example, to access an app setting called `WEBSITE_SITE_NAME`, use the following code:
->>>>>>> 6a383dfd
 
 ```python
 os.environ['WEBSITE_SITE_NAME']
@@ -191,11 +179,6 @@
 
 ## Next steps
 
-<<<<<<< HEAD
-The built-in Python image in App Service on Linux is currently in Preview, and you can customize the command used to start your app. You can also create production Python apps using a custom container instead.
-
-=======
->>>>>>> 6a383dfd
 > [!div class="nextstepaction"]
 > [Tutorial: Python app with PostgreSQL](tutorial-python-postgresql-app.md)
 
