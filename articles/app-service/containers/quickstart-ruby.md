---
title: Create a Ruby App and deploy to App Service on Linux | Microsoft Docs
description: Learn to create Ruby apps with App Service on Linux.
keywords: azure app service, linux, oss, ruby
services: app-service
documentationcenter: ''
author: SyntaxC4
manager: cfowler
editor: ''

ms.assetid: 6d00c73c-13cb-446f-8926-923db4101afa
ms.service: app-service
ms.workload: na
ms.tgt_pltfrm: na
ms.devlang: na
ms.topic: quickstart
ms.date: 10/10/2017
ms.author: cfowler
ms.custom: mvc
---
# Create a Ruby App in App Service on Linux

[Azure App Service on Linux](app-service-linux-intro.md) provides a highly scalable, self-patching web hosting service. This quickstart shows you how to create a basic [Ruby on Rails](rubyonrails.org/) application that can then be deployed to Azure as a Web App on Linux.

![Hello-world](./media/quickstart-ruby/hello-world-updated.png)

[!INCLUDE [quickstarts-free-trial-note](../../../includes/quickstarts-free-trial-note.md)]

## Prerequisites

* <a href="https://www.ruby-lang.org/en/documentation/installation/#rubyinstaller" target="_blank">Install Ruby 2.3 or higher</a>
* <a href="https://git-scm.com/" target="_blank">Install Git</a>

## Download the sample

In a terminal window, run the following command to clone the sample app repository to your local machine:

```bash
git clone https://github.com/Azure-Samples/ruby-docs-hello-world
```

## Run the application locally

The rails server needs to be running in order for the application to work. Change to the `hello-world` directory, and use the `rails server` command to start the server.

```bash
cd hello-world\bin
rails server
```

Using your web browser, navigate to `http://localhost:3000` to test the app locally.

<<<<<<< HEAD
![Hello-world](./media/quickstart-ruby/hello-world.png)

## Modify app to display welcome message

Modify the application so it displays a welcome message. First, you must set up a route by modifying the `~/workspace/ruby-docs-hello-world/config/routes.rb` file to include a route named `hello`.

  ```ruby
  Rails.application.routes.draw do
      #For details on the DSL available within this file, see http://guides.rubyonrails.org/routing.html
      root 'application#hello'
  end
  ```

Change the application's controller so it returns the message as HTML to the browser. 

Open `~/workspace/hello-world/app/controllers/application_controller.rb` for editing. Modify the `ApplicationController` class to look like the following code sample:

  ```ruby
  class ApplicationController > ActionController :: base
    protect_from_forgery with: :exception
    def hello
      render html: "Hello, world from Azure Web App on Linux!"
    end
  end
  ```

Your app is now configured. Using a web browser, navigate to `http://localhost:3000` to confirm the root landing page.

=======
>>>>>>> 536b6af6
![Hello World configured](./media/quickstart-ruby/hello-world-configured.png)

[!INCLUDE [Try Cloud Shell](../../../includes/cloud-shell-try-it.md)]

[!INCLUDE [Configure deployment user](../../../includes/configure-deployment-user.md)]

[!INCLUDE [Create resource group](../../../includes/app-service-web-create-resource-group-linux.md)]

[!INCLUDE [Create app service plan](../../../includes/app-service-web-create-app-service-plan-linux.md)]

## Create a web app

[!INCLUDE [Create web app](../../../includes/app-service-web-create-web-app-ruby-linux-no-h.md)] 

Browse to the site to see your newly created web app with built-in image. Replace _&lt;app name>_ with your web app name.

```bash
http://<app_name>.azurewebsites.net
```

Here is what your new web app should look like:

![Splash page](./media/quickstart-ruby/splash-page.png)

## Deploy your application

Run the following commands to deploy the local application to your Azure website:

```bash
git remote add azure <Git deployment URL from above>
git add -A
git commit -m "Initial deployment commit"
git push azure master
```

Confirm that the remote deployment operations report success. The commands produce output similar to the following text:

```bash
remote: Using sass-rails 5.0.6
remote: Updating files in vendor/cache
remote: Bundle gems are installed into ./vendor/bundle
remote: Updating files in vendor/cache
remote: ~site/repository
remote: Finished successfully.
remote: Running post deployment command(s)...
remote: Deployment successful.
To https://<your web app name>.scm.azurewebsites.net/<your web app name>.git
  579ccb....2ca5f31  master -> master
myuser@ubuntu1234:~workspace/<app name>$
```

Once the deployment has completed, restart your web app for the deployment to take effect by using the [`az webapp restart`](/cli/azure/webapp?view=azure-cli-latest#az_webapp_restart) command, as shown here:

```azurecli-interactive
az webapp restart --name <app name> --resource-group myResourceGroup
```

Navigate to your site and verify the results.

```bash
http://<app name>.azurewebsites.net
```

![updated web app](./media/quickstart-ruby/hello-world-updated.png)

> [!NOTE]
> While the app is restarting, attempting to browse the site results in an HTTP status code `Error 503 Server unavailable`. It may take a few minutes to fully restart.
>

[!INCLUDE [Clean-up section](../../../includes/cli-script-clean-up.md)]

## Next steps

> [!div class="nextstepaction"]
> [Ruby on Rails with MySQL](tutorial-ruby-mysql-app.md)<|MERGE_RESOLUTION|>--- conflicted
+++ resolved
@@ -50,37 +50,6 @@
 
 Using your web browser, navigate to `http://localhost:3000` to test the app locally.
 
-<<<<<<< HEAD
-![Hello-world](./media/quickstart-ruby/hello-world.png)
-
-## Modify app to display welcome message
-
-Modify the application so it displays a welcome message. First, you must set up a route by modifying the `~/workspace/ruby-docs-hello-world/config/routes.rb` file to include a route named `hello`.
-
-  ```ruby
-  Rails.application.routes.draw do
-      #For details on the DSL available within this file, see http://guides.rubyonrails.org/routing.html
-      root 'application#hello'
-  end
-  ```
-
-Change the application's controller so it returns the message as HTML to the browser. 
-
-Open `~/workspace/hello-world/app/controllers/application_controller.rb` for editing. Modify the `ApplicationController` class to look like the following code sample:
-
-  ```ruby
-  class ApplicationController > ActionController :: base
-    protect_from_forgery with: :exception
-    def hello
-      render html: "Hello, world from Azure Web App on Linux!"
-    end
-  end
-  ```
-
-Your app is now configured. Using a web browser, navigate to `http://localhost:3000` to confirm the root landing page.
-
-=======
->>>>>>> 536b6af6
 ![Hello World configured](./media/quickstart-ruby/hello-world-configured.png)
 
 [!INCLUDE [Try Cloud Shell](../../../includes/cloud-shell-try-it.md)]
