--- conflicted
+++ resolved
@@ -182,11 +182,7 @@
 
 ### Create web app
 
-<<<<<<< HEAD
-In the Cloud Shell, create a [web app](app-service-linux-intro.md) in the `myAppServicePlan` App Service plan with the [`az webapp create`](/cli/azure/webapp?view=azure-cli-latest#az-webapp-create) command. Don't forget to replace _\<app_name>_ with a unique app name, and _\<docker-ID>_ with your Docker ID.
-=======
 In the Cloud Shell, create a [web app](app-service-linux-intro.md) in the `myAppServicePlan` App Service plan with the [`az webapp create`](/cli/azure/webapp?view=azure-cli-latest#az-webapp-create) command. Replace _\<app-name>_ with a unique app name, and _\<azure-container-registry-name>_ with your registry name.
->>>>>>> c06ec023
 
 ```azurecli-interactive
 az webapp create --resource-group myResourceGroup --plan myAppServicePlan --name <app-name> --deployment-container-image-name <azure-container-registry-name>.azurecr.io/mydockerimage:v1.0.0
