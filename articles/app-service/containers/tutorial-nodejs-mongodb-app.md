--- conflicted
+++ resolved
@@ -24,11 +24,7 @@
 > This article deploys an app to App Service on Linux. To deploy to App Service on _Windows_, see [Build a Node.js and MongoDB app in Azure](../app-service-web-tutorial-nodejs-mongodb-app.md).
 >
 
-<<<<<<< HEAD
-[App Service on Linux](app-service-linux-intro.md) provides a highly scalable, self-patching web hosting service using the Linux operating system. This tutorial shows how to create a Node.js app, connect it locally to a MongoDB database, then deploy to Azure Cosmos DB API for MongoDB. When you're done, you'll have a MEAN application (MongoDB, Express, AngularJS, and Node.js) running in App Service on Linux. For simplicity, the sample application uses the [MEAN.js web framework](https://meanjs.org/).
-=======
 [App Service on Linux](app-service-linux-intro.md) provides a highly scalable, self-patching web hosting service using the Linux operating system. This tutorial shows how to create a Node.js app, connect it locally to a MongoDB database, then deploy it to a database in Azure Cosmos DB's API for MongoDB. When you're done, you'll have a MEAN application (MongoDB, Express, AngularJS, and Node.js) running in App Service on Linux. For simplicity, the sample application uses the [MEAN.js web framework](https://meanjs.org/).
->>>>>>> c5708ed0
 
 ![MEAN.js app running in Azure App Service](./media/tutorial-nodejs-mongodb-app/meanjs-in-azure.png)
 
