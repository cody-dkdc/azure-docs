---
title: Azure App Service Web App for Containers FAQ | Microsoft Docs
description: Azure App Service Web App for Containers FAQ.
keywords: azure app service, web app, faq, linux, oss
services: app-service
documentationCenter: ''
author: ahmedelnably
manager: erikre
editor: ''

ms.assetid:
ms.service: app-service
ms.workload: na
ms.tgt_pltfrm: na
ms.devlang: na
ms.topic: article
ms.date: 05/04/2017
ms.author: aelnably;wesmc

---
# Azure App Service Web App for Containers FAQ

With the release of Web App for Containers, we're working on adding features and making improvements to our platform. This article provides answers to questions that our customers have been asking us recently.

If you have a question, comment on the article and we'll answer it as soon as possible.

## Built-in images

**I want to fork the built-in Docker containers that the platform provides. Where can I find those files?**

You can find all Docker files on [GitHub](https://github.com/azure-app-service). You can find all Docker containers on [Docker Hub](https://hub.docker.com/u/appsvc/).

**What are the expected values for the Startup File section when I configure the runtime stack?**

For Node.js, you specify the PM2 configuration file or your script file. For .NET Core, specify your compiled DLL name. For Ruby, you can specify the Ruby script that you want to initialize your app with.

## Management

**What happens when I press the restart button in the Azure portal?**

This action is the same as a Docker restart.

**Can I use Secure Shell (SSH) to connect to the app container virtual machine (VM)?**

Yes, you can do that through the source control management (SCM) site.

**How can I create a Linux App Service plan through an SDK or an Azure Resource Manager template?**

You need to set the **reserved** field of the app service to *true*.

## Continuous integration and deployment

**My web app still uses an old Docker container image after I've updated the image on Docker Hub. Do you support continuous integration and deployment of custom containers?**

<<<<<<< HEAD
To set up continuous integration and deployment for Azure Container Registry or Docker Hub images, see [Continuous deployment with Azure Web App for Containers](./app-service-linux-ci-cd.md). For private registries, you can refresh the container by stopping and then starting your web app. Or you can change or add a dummy application setting to force a refresh of your container.
=======
**A:** To set up continuous integration/deployment for Azure Container Registry or DockerHub images by check the following article [Continuous Deployment with Azure Web App for Containers](./app-service-linux-ci-cd.md). For private registries, you can refresh the container by stopping and then starting your web app. Or you can change or add a dummy application setting to force a refresh of your container.
>>>>>>> 1e07807c

**Do you support staging environments?**

Yes.

**Can I use *web deploy* to deploy my web app?**

Yes, you need to set an app setting called `WEBSITE_WEBDEPLOY_USE_SCM` to *false*.

## Language support

**Do you support uncompiled .NET Core apps?**

Yes.

**Do you support Composer as a dependency manager for PHP apps?**

Yes. During a Git deployment, Kudu should detect that you are deploying a PHP application (thanks to the presence of a composer.lock file), and Kudu will then trigger a composer install for you.

## Custom containers

**I'm using my own custom container. I want the platform to mount an SMB share to the `/home/` directory.**

You can do that by setting the `WEBSITES_ENABLE_APP_SERVICE_STORAGE` app setting to *true* or by removing the app setting entirely. Keep in mind that doing this will cause container restarts when the platform storage goes through a change. 

>[!NOTE]
>If the `WEBSITES_ENABLE_APP_SERVICE_STORAGE` setting is *false*, the `/home/` directory will not be shared across scale instances, and files that are written there will not be persisted across restarts.

**My custom container takes a long time to start, and the platform restarts the container before it finishes starting up.**

You can configure the amount of time the platform will wait before it restarts your container. To do so, set the `WEBSITES_CONTAINER_START_TIME_LIMIT` app setting to the value you want. The default value is 230 seconds, and the maximum value is 600 seconds.

**What is the format for the private registry server URL?**

Provide the full registry URL, including `http://` or `https://`.

**What is the format for the image name in the private registry option?**

Add the full image name, including the private registry URL (for example, myacr.azurecr.io/dotnet:latest). Image names that use a custom port [cannot be entered through the portal](https://feedback.azure.com/forums/169385-web-apps/suggestions/31304650). To set `docker-custom-image-name`, use the [`az` command-line tool](https://docs.microsoft.com/en-us/cli/azure/webapp/config/container?view=azure-cli-latest#az_webapp_config_container_set).

**Can I expose more than one port on my custom container image?**

We do not currently support exposing more than one port.

**Can I bring my own storage?**

We do not currently support bringing your own storage.

**Why can't I browse my custom container's file system or running processes from the SCM site?**

The SCM site runs in a separate container. You can't check the file system or running processes of the app container.

**My custom container listens to a port other than port 80. How can I configure my app to route requests to that port?**

We have automatic port detection. You can also specify an app setting called *WEBSITES_PORT* and give it the value of the expected port number. Previously, the platform used the *PORT* app setting. We are planning to deprecate this app setting and to use *WEBSITES_PORT* exclusively.

**Do I need to implement HTTPS in my custom container?**

No, the platform handles HTTPS termination at the shared front ends.

## Pricing and SLA

**What is the pricing, now that the service is generally available?**

You are charged the normal Azure App Service pricing for the number of hours that your app runs.

## Other questions

**What are the supported characters in application settings names?**

You can use only letters (A-Z, a-z), numbers (0-9), and the underscore character (_) for application settings.

**Where can I request new features?**

You can submit your idea at the [Web Apps feedback forum](https://aka.ms/webapps-uservoice). Add "[Linux]" to the title of your idea.

## Next steps

* [What is Azure Web App for Containers?](app-service-linux-intro.md)
<<<<<<< HEAD
* [Set up staging environments in Azure App Service](../../app-service-web/web-sites-staged-publishing.md?toc=%2fazure%2fapp-service%2fcontainers%2ftoc.json)
* [Continuous deployment with Azure Web App for Containers](./app-service-linux-ci-cd.md)
=======
* [Set up staging environments in Azure App Service](../../app-service/web-sites-staged-publishing.md?toc=%2fazure%2fapp-service%2fcontainers%2ftoc.json)
* [Continuous Deployment with Azure Web App for Containers](./app-service-linux-ci-cd.md)
>>>>>>> 1e07807c
<|MERGE_RESOLUTION|>--- conflicted
+++ resolved
@@ -52,11 +52,7 @@
 
 **My web app still uses an old Docker container image after I've updated the image on Docker Hub. Do you support continuous integration and deployment of custom containers?**
 
-<<<<<<< HEAD
-To set up continuous integration and deployment for Azure Container Registry or Docker Hub images, see [Continuous deployment with Azure Web App for Containers](./app-service-linux-ci-cd.md). For private registries, you can refresh the container by stopping and then starting your web app. Or you can change or add a dummy application setting to force a refresh of your container.
-=======
 **A:** To set up continuous integration/deployment for Azure Container Registry or DockerHub images by check the following article [Continuous Deployment with Azure Web App for Containers](./app-service-linux-ci-cd.md). For private registries, you can refresh the container by stopping and then starting your web app. Or you can change or add a dummy application setting to force a refresh of your container.
->>>>>>> 1e07807c
 
 **Do you support staging environments?**
 
@@ -136,10 +132,5 @@
 ## Next steps
 
 * [What is Azure Web App for Containers?](app-service-linux-intro.md)
-<<<<<<< HEAD
-* [Set up staging environments in Azure App Service](../../app-service-web/web-sites-staged-publishing.md?toc=%2fazure%2fapp-service%2fcontainers%2ftoc.json)
-* [Continuous deployment with Azure Web App for Containers](./app-service-linux-ci-cd.md)
-=======
 * [Set up staging environments in Azure App Service](../../app-service/web-sites-staged-publishing.md?toc=%2fazure%2fapp-service%2fcontainers%2ftoc.json)
-* [Continuous Deployment with Azure Web App for Containers](./app-service-linux-ci-cd.md)
->>>>>>> 1e07807c
+* [Continuous Deployment with Azure Web App for Containers](./app-service-linux-ci-cd.md)