- name: App Service on Linux Documentation
  href: index.yml
- name: Overview
  items:
  - name: About Web Apps
    href: ../overview.md
  - name: About App Service on Linux
    href: app-service-linux-intro.md
  - name: Compare hosting options
    href: /azure/architecture/guide/technology-choices/compute-decision-tree
- name: Quickstarts
  expanded: true
  items:
  - name: Create .NET Core app
    href: quickstart-dotnetcore.md
  - name: Create PHP app
    href: quickstart-php.md
  - name: Create Node.js app
    href: quickstart-nodejs.md
  - name: Create Java app
    href: quickstart-java.md
  - name: Create Python app
    href: quickstart-python.md
  - name: Create Ruby app
    href: quickstart-ruby.md
  - name: Run custom container
    href: quickstart-docker-go.md
  - name: Create multi-container app
    href: quickstart-multi-container.md
- name: Tutorials
  items:
  - name: App with DB
    items:
    - name: .NET Core with SQL DB
      href: tutorial-dotnetcore-sqldb-app.md 
    - name: Ruby with Postgres
      href: tutorial-ruby-postgres-app.md 
    - name: PHP with MySQL
      href: tutorial-php-mysql-app.md 
    - name: Node.js with MongoDB
      href: tutorial-nodejs-mongodb-app.md
    - name: Python with Postgres
      href: tutorial-python-postgresql-app.md
    - name: Java with Spring Data
      href: tutorial-java-spring-cosmosdb.md
    - name: Java Enterprise with Postgres
      href: tutorial-java-enterprise-postgresql-app.md
  - name: Multi-container app
    href: tutorial-multi-container-app.md
  - name: Run container from ACR
    href: tutorial-custom-docker-image.md
  - name: Map Custom Domain
    href: ../app-service-web-tutorial-custom-domain.md?toc=%2fazure%2fapp-service%2fcontainers%2ftoc.json
  - name: Bind SSL Certificate
    href: ../app-service-web-tutorial-custom-ssl.md?toc=%2fazure%2fapp-service%2fcontainers%2ftoc.json
  - name: Add CDN
    href: ../../cdn/cdn-add-to-web-app.md?toc=%2fazure%2fapp-service%2fcontainers%2ftoc.json
  - name: Authenticate users
    href: tutorial-auth-aad.md
- name: Samples
  items:
  - name: Azure CLI
    href: ../samples-cli.md?toc=%2fazure%2fapp-service%2fcontainers%2ftoc.json
  - name: Azure PowerShell
    href: ../samples-powershell.md?toc=%2fazure%2fapp-service%2fcontainers%2ftoc.json
- name: Concepts
  items:
  - name: How App Service works
    href: ../app-service-how-works-readme.md?toc=%2fazure%2fapp-service%2fcontainers%2ftoc.json
  - name: App Service plans
    href: ../overview-hosting-plans.md?toc=%2fazure%2fapp-service%2fcontainers%2ftoc.json
  - name: App Service Environment
    href: ../environment/intro.md
  - name: Inbound and outbound IPs
    href: ../overview-inbound-outbound-ips.md?toc=%2fazure%2fapp-service%2fcontainers%2ftoc.json
  - name: Authentication and authorization
    href: ../overview-authentication-authorization.md?toc=%2fazure%2fapp-service%2fcontainers%2ftoc.json
  - name: Choose deployment type
    href: choose-deployment-type.md
  - name: Diagnostics
    href: ../overview-diagnostics.md
- name: How-To guides
  items:
  - name: Configure app
    items:
<<<<<<< HEAD
    - name: Use app settings
      href: ../web-sites-configure.md?toc=%2fazure%2fapp-service%2fcontainers%2ftoc.json
=======
    - name: Configure common settings
      href: ../configure-common.md?toc=%2fazure%2fapp-service%2fcontainers%2ftoc.json
>>>>>>> 6a383dfd
    - name: Configure ASP.NET Core
      href: configure-language-dotnetcore.md
    - name: Configure Node.js
      href: configure-language-nodejs.md
    - name: Configure PHP
      href: configure-language-php.md
    - name: Configure Java
      href: configure-language-java.md
    - name: Configure Python
      href: how-to-configure-python.md
    - name: Configure Ruby
      href: configure-language-ruby.md
    - name: Configure custom container
      href: configure-custom-container.md
    - name: Serve content with Storage
      href: how-to-serve-content-from-azure-storage.md
  - name: Deploy to Azure
    items:
    - name: Deploy the app
      items:
      - name: Deploy via FTP
        href: ../deploy-ftp.md?toc=%2fazure%2fapp-service%2fcontainers%2ftoc.json
      - name: Deploy via cloud sync
        href: ../deploy-content-sync.md?toc=%2fazure%2fapp-service%2fcontainers%2ftoc.json
      - name: Deploy continuously
        href: ../containers/app-service-linux-ci-cd.md?toc=%2fazure%2fapp-service%2fcontainers%2ftoc.json
      - name: Deploy from local Git
        href: ../deploy-local-git.md?toc=%2fazure%2fapp-service%2fcontainers%2ftoc.json
      - name: Deploy with template
        href: ../deploy-complex-application-predictably.md?toc=%2fazure%2fapp-service%2fcontainers%2ftoc.json
      - name: Java SE with Maven
        href: https://docs.microsoft.com/java/azure/spring-framework/deploy-spring-boot-java-app-with-maven-plugin?toc=%2fazure%2fapp-service%2fcontainers%2ftoc.json
    - name: Set deployment credentials
      href: ../deploy-configure-credentials.md?toc=%2fazure%2fapp-service%2fcontainers%2ftoc.json
    - name: Create staging environments
      href: ../deploy-staging-slots.md?toc=%2fazure%2fapp-service%2fcontainers%2ftoc.json
  - name: Map custom domain
    items:
    - name: Buy domain
      href: ../manage-custom-dns-buy-domain.md?toc=%2fazure%2fapp-service%2fcontainers%2ftoc.json
    - name: Map domains with Traffic Manager
      href: ../web-sites-traffic-manager-custom-domain-name.md?toc=%2fazure%2fapp-service%2fcontainers%2ftoc.json
    - name: Migrate an active domain
      href: ../manage-custom-dns-migrate-domain.md?toc=%2fazure%2fapp-service%2fcontainers%2ftoc.json
  - name: Secure app
    items:
    - name: Buy SSL cert
      href: ../web-sites-purchase-ssl-web-site.md?toc=%2fazure%2fapp-service%2fcontainers%2ftoc.json
    - name: Authenticate users
      items:
      - name: Authenticate with Azure AD
        href: ../configure-authentication-provider-aad.md?toc=%2fazure%2fapp-service%2fcontainers%2ftoc.json
      - name: Authenticate with Facebook
        href: ../configure-authentication-provider-facebook.md?toc=%2fazure%2fapp-service%2fcontainers%2ftoc.json
      - name: Authenticate with Google
        href: ../configure-authentication-provider-google.md?toc=%2fazure%2fapp-service%2fcontainers%2ftoc.json
      - name: Authenticate with Microsoft account
        href: ../configure-authentication-provider-microsoft.md?toc=%2fazure%2fapp-service%2fcontainers%2ftoc.json
      - name: Authenticate with Twitter
        href: ../configure-authentication-provider-twitter.md?toc=%2fazure%2fapp-service%2fcontainers%2ftoc.json
    - name: Advanced auth
      href: ../app-service-authentication-how-to.md?toc=%2fazure%2fapp-service%2fcontainers%2ftoc.json
    - name: Configure TLS mutual authentication
      href: ../app-service-web-configure-tls-mutual-auth.md?toc=%2fazure%2fapp-service%2fcontainers%2ftoc.json
  - name: Scale app
    items:
    - name: Scale up server capacity
      href: ../web-sites-scale.md?toc=%2fazure%2fapp-service%2fcontainers%2ftoc.json
    - name: Scale out to multiple instances
      href: ../../monitoring-and-diagnostics/insights-how-to-scale.md?toc=%2fazure%2fapp-service%2fcontainers%2ftoc.json
    - name: High density hosting
      href: ../manage-scale-per-app.md?toc=%2fazure%2fapp-service%2fcontainers%2ftoc.json
  - name: Monitor app
    items:
    - name: Connect to app via SSH
      href: app-service-linux-ssh-support.md
    - name: Quotas & alerts
      href: ../web-sites-monitor.md?toc=%2fazure%2fapp-service%2fcontainers%2ftoc.json
    - name: Enable logs
      href: ../troubleshoot-diagnostic-logs.md?toc=%2fazure%2fapp-service%2fcontainers%2ftoc.json
  - name: Manage app
    items:
    - name: Back up an app
      href: ../manage-backup.md?toc=%2fazure%2fapp-service%2fcontainers%2ftoc.json
    - name: Restore a backup
      href: ../web-sites-restore.md?toc=%2fazure%2fapp-service%2fcontainers%2ftoc.json
    - name: Clone an app
      href: ../app-service-web-app-cloning.md?toc=%2fazure%2fapp-service%2fcontainers%2ftoc.json
    - name: Move resources
      href: ../../azure-resource-manager/resource-group-move-resources.md?toc=%2fazure%2fapp-service%2fcontainers%2ftoc.json#app-service-limitations
- name: Reference
  items:
  - name: Azure CLI
    href: /cli/azure/appservice
  - name: Azure PowerShell
    href: /powershell
  - name: REST API
    href: /rest/api/appservice/
- name: Resources
  items:
  - name: App Service on Linux FAQ
    href: app-service-linux-faq.md
  - name: Azure Roadmap
    href: https://azure.microsoft.com/roadmap/
  - name: Pricing
    href: https://azure.microsoft.com/pricing/details/app-service/
  - name: Quota Information
    href: ../../azure-subscription-service-limits.md#app-service-limits
  - name: Service Updates
    href: https://azure.microsoft.com/updates/?product=app-service
  - name: Best practices
    href: ../app-service-best-practices.md?toc=%2fazure%2fapp-service%2fcontainers%2ftoc.json
  - name: Samples
    href: https://azure.microsoft.com/resources/samples/?service=app-service
  - name: Videos
    href: https://azure.microsoft.com/resources/videos/index/?services=app-service
  - name: Cookbooks
    items:
    - name: Reference Architectures
      href: /azure/architecture/reference-architectures/app-service-web-app/
    - name: Deployment Scripts
      href: https://azure.microsoft.com/documentation/scripts/
  - name: Troubleshooting
    items:
    - name: Troubleshoot with Visual Studio
      href: ../troubleshoot-dotnet-visual-studio.md?toc=%2fazure%2fapp-service%2fcontainers%2ftoc.json
    - name: Troubleshoot Node.js app
      href: ../app-service-web-nodejs-best-practices-and-troubleshoot-guide.md?toc=%2fazure%2fapp-service%2fcontainers%2ftoc.json
    - name: Troubleshoot HTTP 502 & 503
      href: ../troubleshoot-http-502-http-503.md?toc=%2fazure%2fapp-service%2fcontainers%2ftoc.json
    - name: Troubleshoot performance issues
      href: ../troubleshoot-performance-degradation.md?toc=%2fazure%2fapp-service%2fcontainers%2ftoc.json
    - name: FAQ
      items:
      - name: Availability, performance, and application FAQ
        href: ../faq-availability-performance-application-issues.md?toc=%2fazure%2fapp-service%2fcontainers%2ftoc.json
      - name: Deployment FAQ
        href: ../faq-deployment.md?toc=%2fazure%2fapp-service%2fcontainers%2ftoc.json
      - name: Open source technologies FAQ
        href: ../faq-open-source-technologies.md?toc=%2fazure%2fapp-service%2fcontainers%2ftoc.json
      - name: Configuration and management FAQ
        href: ../faq-configuration-and-management.md?toc=%2fazure%2fapp-service%2fcontainers%2ftoc.json<|MERGE_RESOLUTION|>--- conflicted
+++ resolved
@@ -83,13 +83,8 @@
   items:
   - name: Configure app
     items:
-<<<<<<< HEAD
-    - name: Use app settings
-      href: ../web-sites-configure.md?toc=%2fazure%2fapp-service%2fcontainers%2ftoc.json
-=======
     - name: Configure common settings
       href: ../configure-common.md?toc=%2fazure%2fapp-service%2fcontainers%2ftoc.json
->>>>>>> 6a383dfd
     - name: Configure ASP.NET Core
       href: configure-language-dotnetcore.md
     - name: Configure Node.js
