---
<<<<<<< HEAD
title: Deploy custom image, multi-container, or built-in image - Azure App Service | Microsoft Docs
=======
title: Custom image, multi-container, or built-in platform image?
>>>>>>> f8183dfd
description: How to decide between custom Docker container deployment, multi-container and a built-in application framework for App Service on Linux
keywords: azure app service, web app, linux, oss
services: app-service
documentationCenter: ''
authors: msangapu
manager: jeconnoc
editor: ''

ms.assetid: 
ms.service: app-service
ms.workload: na
ms.tgt_pltfrm: na
ms.devlang: na
ms.topic: article
ms.date: 05/04/2018
ms.author: msangapu
ms.custom: seodec18

---
# Custom image, multi-container, or built-in platform image?

[App Service on Linux](app-service-linux-intro.md) offers three different paths to getting your application published to the web:

- **Custom image deployment**: "Dockerize" your app into a Docker image that contains all of your files and dependencies in a ready-to-run package.
- **Multi-container deployment**: "Dockerize" your app across multiple containers using a Docker Compose or a Kubernetes configuration file. For more information, see [Multi-container app](#multi-container-apps-supportability).
- **App deployment with a built-in platform image**: Our built-in platform images contain common web app runtimes and dependencies, such as Node and PHP. Use any one of the [Azure App Service deployment methods](../app-service-deploy-local-git.md?toc=%2fazure%2fapp-service%2fcontainers%2ftoc.json) to deploy your app to your web app's storage, and then use a built-in platform image to run it.

## Which method is right for your app? 

The primary factors to consider are:

- **Availability of Docker in your development workflow**: Custom image development requires basic knowledge of the Docker development workflow. Deployment of a custom image to a web app requires publication of your custom image to a repository host like Docker Hub. If you are familiar with Docker and can add Docker tasks to your build workflow, or if you are already publishing your app as a Docker image, a custom image is almost certainly the best choice.
- **Multi-layered architecture**: Deploy multiple containers such as a web application layer and an API layer to separate capabilities by using multi-container. 
- **Application performance**: Increase the performance of your multi-container app using a cache layer such as Redis. Select multi-container to achieve this.
- **Unique runtime requirements**: The built-in platform images are designed to meet the needs of most web apps, but are limited in their customizability. Your app may have unique dependencies or other runtime requirements that exceed what the built-in images are capable of.
- **Build requirements**: With [continuous deployment](../app-service-continuous-deployment.md?toc=%2fazure%2fapp-service%2fcontainers%2ftoc.json), you can get your app up and running on Azure directly from source code. No external build or publication process is required. However, there is a limit to the customizability and availability of build tools within the [Kudu](https://github.com/projectkudu/kudu/wiki) deployment engine. Your app may outgrow Kudu's capabilities as it grows in its dependencies or requirements for custom build logic.
- **Disk read/write requirements**: All web apps are allocated a storage volume for web content. This volume, backed by Azure Storage, is mounted to `/home` in the app's filesystem. Unlike files in the container filesystem, files in the content volume are accessible across all scale instances of an app, and modifications will persist across app restarts. However, the disk latency of the content volume is higher and more variable than the latency of the local container filesystem, and access can be impacted by platform upgrades, unplanned downtime, and network connectivity issues. Apps that require heavy read-only access to content files may benefit from custom image deployment, which places files in the image filesystem instead of on the content volume.
- **Build resource usage**: When an app is deployed from source, the deployment scripts run by Kudu use the same App Service Plan compute and storage resources as the running app. Large app deployments may consume more resources or time than desired. In particular, many deployment workflows generate heavy disk activity on the app content volume, which is not optimized for such activity. A custom image delivers all of your app's files and dependencies to Azure in a single package with no need for additional file transfers or deployment actions.
- **Need for rapid iteration**: Dockerizing an app requires additional build steps. For changes to take effect, you must push your new image to a repository with each update. These updates are then pulled to the Azure environment. If one of the built-in containers meets your app's needs, deploying from source may offer a faster development workflow.

## Multi-container apps supportability

### Supported Docker Compose configuration options
- command
- entrypoint
- environment
- image
- ports
- restart
- services
- volumes

### Unsupported Docker Compose configuration options
- build (not allowed)
- depends_on (ignored)
- networks (ignored)
- secrets (ignored)
- ports other than 80 and 8080 (ignored)

> [!NOTE]
> Any other options not explicitly called out are also ignored in Public Preview.

### Supported Kubernetes configuration options
- args
- command
- containers
- image
- name
- ports
- spec

> [!NOTE]
>Any other Kubernetes options not explicitly called out aren't supported in Public Preview.
><|MERGE_RESOLUTION|>--- conflicted
+++ resolved
@@ -1,9 +1,5 @@
 ---
-<<<<<<< HEAD
 title: Deploy custom image, multi-container, or built-in image - Azure App Service | Microsoft Docs
-=======
-title: Custom image, multi-container, or built-in platform image?
->>>>>>> f8183dfd
 description: How to decide between custom Docker container deployment, multi-container and a built-in application framework for App Service on Linux
 keywords: azure app service, web app, linux, oss
 services: app-service
