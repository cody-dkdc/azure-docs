---
title: Deploy custom image, multi-container, or built-in image - Azure App Service | Microsoft Docs
description: How to decide between custom Docker container deployment, multi-container and a built-in application framework for App Service on Linux
keywords: azure app service, web app, linux, oss
services: app-service
documentationCenter: ''
author: msangapu
manager: jeconnoc
editor: ''

ms.assetid: 
ms.service: app-service
ms.workload: na
ms.tgt_pltfrm: na
ms.devlang: na
ms.topic: article
ms.date: 05/04/2018
ms.author: msangapu
ms.custom: seodec18

---
# Custom image, multi-container, or built-in platform image?

[App Service on Linux](app-service-linux-intro.md) offers three different paths to getting your application published to the web:

- **Custom image deployment**: "Dockerize" your app into a Docker image that contains all of your files and dependencies in a ready-to-run package.
<<<<<<< HEAD
- **Multi-container deployment**: "Dockerize" your app across multiple containers using a Docker Compose or a Kubernetes configuration file.
=======
- **Multi-container deployment**: "Dockerize" your app across multiple containers using a Docker Compose configuration file.
>>>>>>> 6a383dfd
- **App deployment with a built-in platform image**: Our built-in platform images contain common web app runtimes and dependencies, such as Node and PHP. Use any one of the [Azure App Service deployment methods](../deploy-local-git.md?toc=%2fazure%2fapp-service%2fcontainers%2ftoc.json) to deploy your app to your web app's storage, and then use a built-in platform image to run it.

## Which method is right for your app? 

The primary factors to consider are:

- **Availability of Docker in your development workflow**: Custom image development requires basic knowledge of the Docker development workflow. Deployment of a custom image to a web app requires publication of your custom image to a repository host like Docker Hub. If you are familiar with Docker and can add Docker tasks to your build workflow, or if you are already publishing your app as a Docker image, a custom image is almost certainly the best choice.
- **Multi-layered architecture**: Deploy multiple containers such as a web application layer and an API layer to separate capabilities by using multi-container. 
- **Application performance**: Increase the performance of your multi-container app using a cache layer such as Redis. Select multi-container to achieve this.
- **Unique runtime requirements**: The built-in platform images are designed to meet the needs of most web apps, but are limited in their customizability. Your app may have unique dependencies or other runtime requirements that exceed what the built-in images are capable of.
- **Build requirements**: With [continuous deployment](../deploy-continuous-deployment.md?toc=%2fazure%2fapp-service%2fcontainers%2ftoc.json), you can get your app up and running on Azure directly from source code. No external build or publication process is required. However, there is a limit to the customizability and availability of build tools within the [Kudu](https://github.com/projectkudu/kudu/wiki) deployment engine. Your app may outgrow Kudu's capabilities as it grows in its dependencies or requirements for custom build logic.
- **Disk read/write requirements**: All web apps are allocated a storage volume for web content. This volume, backed by Azure Storage, is mounted to `/home` in the app's filesystem. Unlike files in the container filesystem, files in the content volume are accessible across all scale instances of an app, and modifications will persist across app restarts. However, the disk latency of the content volume is higher and more variable than the latency of the local container filesystem, and access can be impacted by platform upgrades, unplanned downtime, and network connectivity issues. Apps that require heavy read-only access to content files may benefit from custom image deployment, which places files in the image filesystem instead of on the content volume.
- **Build resource usage**: When an app is deployed from source, the deployment scripts run by Kudu use the same App Service Plan compute and storage resources as the running app. Large app deployments may consume more resources or time than desired. In particular, many deployment workflows generate heavy disk activity on the app content volume, which is not optimized for such activity. A custom image delivers all of your app's files and dependencies to Azure in a single package with no need for additional file transfers or deployment actions.
<<<<<<< HEAD
- **Need for rapid iteration**: Dockerizing an app requires additional build steps. For changes to take effect, you must push your new image to a repository with each update. These updates are then pulled to the Azure environment. If one of the built-in containers meets your app's needs, deploying from source may offer a faster development workflow.
=======
- **Need for rapid iteration**: Dockerizing an app requires additional build steps. For changes to take effect, you must push your new image to a repository with each update. These updates are then pulled to the Azure environment. If one of the built-in containers meets your app's needs, deploying from source may offer a faster development workflow.

## Next steps

Custom container:
* [Run custom container](quickstart-docker-go.md)

Multi-container:
* [Create multi-container app](quickstart-multi-container.md)

The following articles get you started with App Service on Linux with a built-in platform image:

* [.NET Core](quickstart-dotnetcore.md)
* [PHP](quickstart-php.md)
* [Node.js](quickstart-nodejs.md)
* [Java](quickstart-java.md)
* [Python](quickstart-python.md)
* [Ruby](quickstart-ruby.md)
>>>>>>> 6a383dfd
<|MERGE_RESOLUTION|>--- conflicted
+++ resolved
@@ -24,11 +24,7 @@
 [App Service on Linux](app-service-linux-intro.md) offers three different paths to getting your application published to the web:
 
 - **Custom image deployment**: "Dockerize" your app into a Docker image that contains all of your files and dependencies in a ready-to-run package.
-<<<<<<< HEAD
-- **Multi-container deployment**: "Dockerize" your app across multiple containers using a Docker Compose or a Kubernetes configuration file.
-=======
 - **Multi-container deployment**: "Dockerize" your app across multiple containers using a Docker Compose configuration file.
->>>>>>> 6a383dfd
 - **App deployment with a built-in platform image**: Our built-in platform images contain common web app runtimes and dependencies, such as Node and PHP. Use any one of the [Azure App Service deployment methods](../deploy-local-git.md?toc=%2fazure%2fapp-service%2fcontainers%2ftoc.json) to deploy your app to your web app's storage, and then use a built-in platform image to run it.
 
 ## Which method is right for your app? 
@@ -42,9 +38,6 @@
 - **Build requirements**: With [continuous deployment](../deploy-continuous-deployment.md?toc=%2fazure%2fapp-service%2fcontainers%2ftoc.json), you can get your app up and running on Azure directly from source code. No external build or publication process is required. However, there is a limit to the customizability and availability of build tools within the [Kudu](https://github.com/projectkudu/kudu/wiki) deployment engine. Your app may outgrow Kudu's capabilities as it grows in its dependencies or requirements for custom build logic.
 - **Disk read/write requirements**: All web apps are allocated a storage volume for web content. This volume, backed by Azure Storage, is mounted to `/home` in the app's filesystem. Unlike files in the container filesystem, files in the content volume are accessible across all scale instances of an app, and modifications will persist across app restarts. However, the disk latency of the content volume is higher and more variable than the latency of the local container filesystem, and access can be impacted by platform upgrades, unplanned downtime, and network connectivity issues. Apps that require heavy read-only access to content files may benefit from custom image deployment, which places files in the image filesystem instead of on the content volume.
 - **Build resource usage**: When an app is deployed from source, the deployment scripts run by Kudu use the same App Service Plan compute and storage resources as the running app. Large app deployments may consume more resources or time than desired. In particular, many deployment workflows generate heavy disk activity on the app content volume, which is not optimized for such activity. A custom image delivers all of your app's files and dependencies to Azure in a single package with no need for additional file transfers or deployment actions.
-<<<<<<< HEAD
-- **Need for rapid iteration**: Dockerizing an app requires additional build steps. For changes to take effect, you must push your new image to a repository with each update. These updates are then pulled to the Azure environment. If one of the built-in containers meets your app's needs, deploying from source may offer a faster development workflow.
-=======
 - **Need for rapid iteration**: Dockerizing an app requires additional build steps. For changes to take effect, you must push your new image to a repository with each update. These updates are then pulled to the Azure environment. If one of the built-in containers meets your app's needs, deploying from source may offer a faster development workflow.
 
 ## Next steps
@@ -62,5 +55,4 @@
 * [Node.js](quickstart-nodejs.md)
 * [Java](quickstart-java.md)
 * [Python](quickstart-python.md)
-* [Ruby](quickstart-ruby.md)
->>>>>>> 6a383dfd
+* [Ruby](quickstart-ruby.md)