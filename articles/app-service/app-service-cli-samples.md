--- conflicted
+++ resolved
@@ -22,24 +22,7 @@
 
 The following table includes links to bash scripts built using the Azure CLI.
 
-<<<<<<< HEAD
 | Sample | Description  |
-|---|---|
-|**Deploy a web app**||
-| [Continuously deploy web app from GitHub](../app-service-web/app-service-web-cli-continuous-deployment-github.md)| Creates and deploys a web app which pulls code from GitHub|
-| [Deploy a web app from a local Git repository](../app-service-web/app-service-web-cli-deploy-local-git.md) | Creates and deploys a web app in which code can be pushed from a local git repository|
-| [Deploy a web app to a staging environment](../app-service-web/app-service-web-cli-deploy-staging-environment.md) | Creates and deploys a web app with a deployment slot for staging code changes and swapping into production|
-| [Deploy an ASP.NET Core App in a Docker Container](./scripts/app-service-cli-linux-docker-aspnetcore.md)| Creates and deploys a Linux web app from a Docker container on Docker Hub |
-|**Scale a web app**||
-| [Scale a web app manually](./scripts/app-service-cli-scale-manual.md) | Creates and scales a web app across two instances |
-| [Scale a web app worldwide with a high-availabilty architecture](./scripts/app-service-cli-scale-high-availability.md) | Creates two web apps in two different geographies and ties them together with Traffic Manager to expose a single endpoint |
-|**Connect to web app**||
-| [Connect a storage account to a web app](./scripts/app-service-cli-app-service-storage.md)| Creates a web app and a storage account, then adds the storage connection string to the app settings. |
-|**Monitor a web app**||
-| [Monitor a web app with Web Server Logs](./scripts/app-service-cli-monitor.md) | Creates a web app enables logging, then downloads the logs to your local machine |
-=======
-| | |
-|-|-|
 |**Create app**| |
 | [Create a web app with continuous deployment from GitHub](./scripts/app-service-cli-continuous-deployment-github.md)| Creates an Azure web app which pulls code from GitHub. |
 | [Create a web app and deploy code from a local Git repository](./scripts/app-service-cli-deploy-local-git.md) | Creates an Azure web app and configures code push from a local Git repository. |
@@ -52,6 +35,6 @@
 | [Scale a web app worldwide with a high-availabilty architecture](./scripts/app-service-cli-scale-high-availability.md) | Creates two Azure web apps in two different geographical regions and makes them available through a single endpoint using Azure Traffic Manager. |
 |**Connect app to resources**||
 | [Connect a web app to a storage account](./scripts/app-service-cli-app-service-storage.md)| Creates an Azure web app and a storage account, then adds the storage connection string to the app settings. |
+| [Connect a web app to a SQL Database](./scripts/app-service-cli-app-service-sql.md)| Creates an Azure web app and a SQL database, then adds the database connection string to the app settings. |
 |**Monitor app**||
-| [Monitor a web app with web server logs](./scripts/app-service-cli-monitor.md) | Creates an Azure web app, enables logging for it, and downloads the logs to your local machine. |
->>>>>>> badc6552
+| [Monitor a web app with web server logs](./scripts/app-service-cli-monitor.md) | Creates an Azure web app, enables logging for it, and downloads the logs to your local machine. |