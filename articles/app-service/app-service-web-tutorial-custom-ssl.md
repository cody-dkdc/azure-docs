--- conflicted
+++ resolved
@@ -223,7 +223,16 @@
 - `http://contoso.com`
 - `http://www.contoso.com`
 
-<<<<<<< HEAD
+## Enforce TLS 1.1/1.2
+
+Your app allows [TLS](https://wikipedia.org/wiki/Transport_Layer_Security) 1.0 by default, which is no longer considered secure by industry standards, such as [PCI DSS](https://wikipedia.org/wiki/Payment_Card_Industry_Data_Security_Standard). To enforce higher TLS versions, follow these steps:
+
+In your web app page, in the left navigation, select **SSL settings**. Then, in **TLS version**, select the minimum TLS version you want.
+
+![Enforce TLS 1.1 or 1.2](./media/app-service-web-tutorial-custom-ssl/enforce-tls1.2.png)
+
+When the operation is complete, your app rejects all connections with lower TLS versions.
+
 ## Renew certificates
 
 Your inbound IP address can change when you delete a binding, even if that binding is IP-based. This is especially important when you renew a certificate that's already in an IP-based binding. To avoid a change in your app's IP address, follow these steps in order:
@@ -231,17 +240,6 @@
 1. Upload the new certificate.
 2. Bind the new certificate to the custom domain you want without deleting the old one. This action replaces the binding instead of removing the old one.
 3. Delete the old certificate. 
-=======
-## Enforce TLS 1.1/1.2
-
-Your app allows [TLS](https://wikipedia.org/wiki/Transport_Layer_Security) 1.0 by default, which is no longer considered secure by industry standards, such as [PCI DSS](https://wikipedia.org/wiki/Payment_Card_Industry_Data_Security_Standard). To enforce higher TLS versions, follow these steps:
-
-In your web app page, in the left navigation, select **SSL settings**. Then, in **TLS version**, select the minimum TLS version you want.
-
-![Enforce HTTPS](./media/app-service-web-tutorial-custom-ssl/enforce-tls1.2.png)
-
-When the operation is complete, your app rejects all connections with lower TLS versions.
->>>>>>> 8e42ce40
 
 ## Automate with scripts
 
