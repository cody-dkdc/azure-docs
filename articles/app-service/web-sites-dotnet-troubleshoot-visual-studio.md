--- conflicted
+++ resolved
@@ -130,11 +130,8 @@
     return View();
 }
 ```
-<<<<<<< HEAD
+
 4. [Set a breakpoint](https://docs.microsoft.com/visualstudio/debugger/) on the `ViewBag.Message` line.
-=======
-4. [Set a breakpoint](../app-service/app-service-web-get-started-dotnet-framework.md) on the `ViewBag.Message` line.
->>>>>>> 830511b6
 
 5. In **Solution Explorer**, right-click the project, and click **Publish**.
 
@@ -185,11 +182,7 @@
 
 2. In the ContosoAdsWebJob project, open *Functions.cs*.
 
-<<<<<<< HEAD
 3. [Set a breakpoint](https://docs.microsoft.com/visualstudio/debugger/) on the first statement in the `GnerateThumbnail` method.
-=======
-3. [Set a breakpoint](../app-service/app-service-web-get-started-dotnet-framework.md) on the first statement in the `GnerateThumbnail` method.
->>>>>>> 830511b6
 
     ![Set breakpoint](./media/web-sites-dotnet-troubleshoot-visual-studio/wjbreakpoint.png)
 
