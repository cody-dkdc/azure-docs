---
title: Deployment FAQs - Azure App Service | Microsoft Docs
description: Get answers to frequently asked questions about deployment for the Web Apps feature of Azure App Service.
services: app-service\web
documentationcenter: ''
author: genlin
manager: cshepard
editor: ''
tags: top-support-issue

ms.assetid: 2fa5ee6b-51a6-4237-805f-518e6c57d11b
ms.service: app-service-web
ms.workload: web
ms.tgt_pltfrm: ibiza
ms.devlang: na
ms.topic: article
ms.date: 11/01/2018
ms.author: genli
ms.custom: seodec18

---
# Deployment FAQs for Web Apps in Azure

This article has answers to frequently asked questions (FAQs) about deployment issues for the [Web Apps feature of Azure App Service](https://azure.microsoft.com/services/app-service/web/).

[!INCLUDE [support-disclaimer](../../includes/support-disclaimer.md)]

## I am just getting started with App Service web apps. How do I publish my code?

Here are some options for publishing your web app code:

*   Deploy by using Visual Studio. If you have the Visual Studio solution, right-click the web application project, and then select **Publish**.
*   Deploy by using an FTP client. In the Azure portal, download the publish profile for the web app that you want to deploy your code to. Then, upload the files to \site\wwwroot by using the same publish profile FTP credentials.

For more information, see [Deploy your app to App Service](deploy-local-git.md).

## I see an error message when I try to deploy from Visual Studio. How do I resolve this error?

If you see the following message, you might be using an older version of the SDK: “Error during deployment for resource 'YourResourceName' in resource group 'YourResourceGroup': MissingRegistrationForLocation: The subscription is not registered for the resource type 'components' in the location 'Central US'. Re-register for this provider in order to have access to this location.” 

To resolve this error, upgrade to the [latest SDK](https://azure.microsoft.com/downloads/). If you see this message and you have the latest SDK, submit a support request.

## How do I deploy an ASP.NET application from Visual Studio to App Service?
<a id="deployasp"></a>

<<<<<<< HEAD
The tutorial [Create your first ASP.NET web app in Azure in five minutes](app-service-web-get-started-dotnet.md) shows you how to deploy an ASP.NET web application to a web app in App Service by using Visual Studio 2019.
=======
The tutorial [Create your first ASP.NET web app in Azure in five minutes](app-service-web-get-started-dotnet.md) shows you how to deploy an ASP.NET web application to a web app in App Service by using Visual Studio.
>>>>>>> 1aeddb91

## What are the different types of deployment credentials?

App Service supports two types of credentials for local Git deployment and FTP/S deployment. For more information about how to configure deployment credentials, see [Configure deployment credentials for App Service](deploy-configure-credentials.md).

## What is the file or directory structure of my App Service web app?

For information about the file structure of your App Service app, see [File structure in Azure](https://github.com/projectkudu/kudu/wiki/File-structure-on-azure).

## How do I resolve "FTP Error 550 - There is not enough space on the disk" when I try to FTP my files?

If you see this message, it's likely that you're running into a disk quota in the service plan for your web app. You might need to scale up to a higher service tier based on your disk space needs. For more information about pricing plans and resource limits, see [App Service pricing](https://azure.microsoft.com/pricing/details/app-service/).

## How do I set up continuous deployment for my App Service web app?

You can set up continuous deployment from several resources, including Azure DevOps, OneDrive, GitHub, Bitbucket, Dropbox, and other Git repositories. These options are available in the portal. [Continuous deployment to App Service](deploy-continuous-deployment.md) is a helpful tutorial that explains how to set up continuous deployment.

## How do I troubleshoot issues with continuous deployment from GitHub and Bitbucket?

For help investigating issues with continuous deployment from GitHub or Bitbucket, see [Investigating continuous deployment](https://github.com/projectkudu/kudu/wiki/Investigating-continuous-deployment).

## I can't FTP to my site and publish my code. How do I resolve this issue?

To resolve FTP issues:

1. Verify that you're entering the correct host name and credentials. For detailed information about different types of credentials and how to use them, see [Deployment credentials](https://github.com/projectkudu/kudu/wiki/Deployment-credentials).
2. Verify that the FTP ports are not blocked by a firewall. The ports should have these settings:
    * FTP control connection port: 21
    * FTP data connection port: 989, 10001-10300

## How do I publish my code to App Service?

The Azure Quickstart is designed to help you deploy your app by using the deployment stack and method of your choice. To use the Quickstart, in the Azure portal, go to your app service, under **Deployment**, select **Quickstart**.

## Why does my app sometimes restart after deployment to App Service?

To learn about the circumstances under which an application deployment might result in a restart, see [Deployment vs. runtime issues](https://github.com/projectkudu/kudu/wiki/Deployment-vs-runtime-issues#deployments-and-web-app-restarts"). As the article describes, App Service deploys files to the wwwroot folder. It never directly restarts your app.

## How do I integrate Azure DevOps code with App Service?

You have two options for using continuous deployment with Azure DevOps:

*   Use a Git project. Connect via App Service by using the Deployment Center.
*   Use a Team Foundation Version Control (TFVC) project. Deploy by using the build agent for App Service.

Continuous code deployment for both these options depends on existing developer workflows and check-in procedures. For more information, see these articles: 

*   [Implement continuous deployment of your app to an Azure website](https://www.visualstudio.com/docs/release/examples/azure/azure-web-apps-from-build-and-release-hubs)
*   [Set up an Azure DevOps organization so it can deploy to a web app](https://github.com/projectkudu/kudu/wiki/Setting-up-a-VSTS-account-so-it-can-deploy-to-a-Web-App)

## How do I use FTP or FTPS to deploy my app to App Service?

For information about using FTP or FTPS to deploy your web app to App Service, see [Deploy your app to App Service by using FTP/S](deploy-ftp.md).<|MERGE_RESOLUTION|>--- conflicted
+++ resolved
@@ -43,11 +43,7 @@
 ## How do I deploy an ASP.NET application from Visual Studio to App Service?
 <a id="deployasp"></a>
 
-<<<<<<< HEAD
-The tutorial [Create your first ASP.NET web app in Azure in five minutes](app-service-web-get-started-dotnet.md) shows you how to deploy an ASP.NET web application to a web app in App Service by using Visual Studio 2019.
-=======
 The tutorial [Create your first ASP.NET web app in Azure in five minutes](app-service-web-get-started-dotnet.md) shows you how to deploy an ASP.NET web application to a web app in App Service by using Visual Studio.
->>>>>>> 1aeddb91
 
 ## What are the different types of deployment credentials?
 
