--- conflicted
+++ resolved
@@ -192,17 +192,9 @@
 
 For more information about using Spring Boot applications on Azure, see the following articles:
 
-<<<<<<< HEAD
-* [Running a Spring Boot Application on Linux in the Azure Container Service](../container-service/kubernetes/container-service-deploy-spring-boot-app-on-linux.md)
-
-* [Running a Spring Boot Application on a Kubernetes Cluster in the Azure Container Service](../container-service/kubernetes/container-service-deploy-spring-boot-app-on-kubernetes.md)
-
-## Additional Resources
-=======
 * [Deploy a Spring Boot Application on Linux in the Azure Container Service](../container-service/kubernetes/container-service-deploy-spring-boot-app-on-linux.md)
 
 * [Deploy a Spring Boot Application on a Kubernetes Cluster in the Azure Container Service](../container-service/kubernetes/container-service-deploy-spring-boot-app-on-kubernetes.md)
->>>>>>> 7e950a10
 
 For more information about using Azure with Java, see the [Azure Java Developer Center] and the [Java Tools for Visual Studio Team Services].
 
