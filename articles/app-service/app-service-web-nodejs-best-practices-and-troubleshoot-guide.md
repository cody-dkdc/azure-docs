---
<<<<<<< HEAD
title: Best practices and troubleshooting for Node.js - Azure App Service
description: Learn the best practices and troubleshooting steps for node applications on Azure Web Apps.
=======
title: Best practices and troubleshooting guide for Node.js applications
description: Learn the best practices and troubleshooting steps for node applications on Azure App Service.
>>>>>>> f8183dfd
services: app-service\web
documentationcenter: nodejs
author: ranjithr
manager: wadeh
editor: ''

ms.assetid: 387ea217-7910-4468-8987-9a1022a99bef
ms.service: app-service-web
ms.workload: web
ms.tgt_pltfrm: na
ms.devlang: nodejs
ms.topic: article
ms.date: 11/09/2017
ms.author: ranjithr
ms.custom: seodec18
---
# Best practices and troubleshooting guide for node applications on Azure App Service Windows

In this article, you learn best practices and troubleshooting steps for [node applications](app-service-web-get-started-nodejs.md) running on Azure Web Apps (with [iisnode](https://github.com/azure/iisnode)).

> [!WARNING]
> Use caution when using troubleshooting steps on your production site. Recommendation is to troubleshoot your app on a non-production setup for example your staging slot and when the issue is fixed, swap your staging slot with your production slot.
>

## IISNODE configuration

This [schema file](https://github.com/Azure/iisnode/blob/master/src/config/iisnode_schema_x64.xml) shows all the settings that you can configure for iisnode. Some of the settings that are useful for your application:

### nodeProcessCountPerApplication

This setting controls the number of node processes that are launched per IIS application. The default value is 1. You can launch as many node.exes as your VM vCPU count by changing the value to 0. The recommended value is 0 for most applications so you can use all of the vCPUs on your machine. Node.exe is single-threaded so one node.exe consumes a maximum of 1 vCPU. To get maximum performance out of your node application, you want to use all vCPUs.

### nodeProcessCommandLine

This setting controls the path to the node.exe. You can set this value to point to your node.exe version.

### maxConcurrentRequestsPerProcess

This setting controls the maximum number of concurrent requests sent by iisnode to each node.exe. On Azure Web Apps, the default value is Infinite. When not hosted on Azure Web Apps, the default value is 1024. You can configure the value depending on how many requests your application receives and how fast your application processes each request.

### maxNamedPipeConnectionRetry

This setting controls the maximum number of times iisnode retries making the connection on the named pipe to send the requests to node.exe. This setting in combination with namedPipeConnectionRetryDelay determines the total timeout of each request within iisnode. The default value is 200 on Azure Web Apps. Total Timeout in seconds = (maxNamedPipeConnectionRetry \* namedPipeConnectionRetryDelay) / 1000

### namedPipeConnectionRetryDelay

This setting controls the amount of time (in ms) iisnode waits between each retry to send the request to node.exe over the named pipe. The default value is 250 ms.
Total Timeout in seconds = (maxNamedPipeConnectionRetry \* namedPipeConnectionRetryDelay) / 1000

By default, the total timeout in iisnode on Azure Web Apps is 200 \* 250 ms = 50 seconds.

### logDirectory

This setting controls the directory where iisnode logs stdout/stderr. The default value is iisnode, which is relative to the main script directory (directory where main server.js is present)

### debuggerExtensionDll

This setting controls what version of node-inspector iisnode uses when debugging your node application. Currently, iisnode-inspector-0.7.3.dll and iisnode-inspector.dll are the only two valid values for this setting. The default value is iisnode-inspector-0.7.3.dll. The iisnode-inspector-0.7.3.dll version uses node-inspector-0.7.3 and uses web sockets. Enable web sockets on your Azure webapp to use this version. See <https://ranjithblogs.azurewebsites.net/?p=98> for more details on how to configure iisnode to use the new node-inspector.

### flushResponse

The default behavior of IIS is that it buffers response data up to 4 MB before flushing, or until the end of the response, whichever comes first. iisnode offers a configuration setting to override this behavior: to flush a fragment of the response entity body as soon as iisnode receives it from node.exe, you need to set the iisnode/@flushResponse attribute in web.config to 'true':

```xml
<configuration>
    <system.webServer>
        <!-- ... -->
        <iisnode flushResponse="true" />
    </system.webServer>
</configuration>
```

Enable the flushing of every fragment of the response entity body adds performance overhead that reduces the throughput of the system by ~5% (as of v0.1.13). The best to scope this setting only to endpoints that require response streaming (for example, using the `<location>` element in the web.config)

In addition to this, for streaming applications, you must also set responseBufferLimit of your iisnode handler to 0.

```xml
<handlers>
    <add name="iisnode" path="app.js" verb="\*" modules="iisnode" responseBufferLimit="0"/>
</handlers>
```

### watchedFiles

A semi-colon separated list of files that are watched for changes. Any change to a file causes the application to recycle. Each entry consists of an optional directory name as well as a required file name, which are relative to the directory where the main application entry point is located. Wild cards are allowed in the file name portion only. The default value is `*.js;web.config`

### recycleSignalEnabled

The default value is false. If enabled, your node application can connect to a named pipe (environment variable IISNODE\_CONTROL\_PIPE) and send a “recycle” message. This causes the w3wp to recycle gracefully.

### idlePageOutTimePeriod

The default value is 0, which means this feature is disabled. When set to some value greater than 0, iisnode will page out all its child processes every ‘idlePageOutTimePeriod’ in milliseconds. See [documentation](https://msdn.microsoft.com/library/windows/desktop/ms682606.aspx) to understand what page out means. This setting is useful for applications that consume a high amount of memory and want to page out memory to disk occasionally to free up RAM.

> [!WARNING]
> Use caution when enabling the following configuration settings on production applications. The recommendation is to not enable them on live production applications.
>

### debugHeaderEnabled

The default value is false. If set to true, iisnode adds an HTTP response header `iisnode-debug` to every HTTP response it sends the `iisnode-debug` header value is a URL. Individual pieces of diagnostic information can be obtained by looking at the URL fragment, however, a visualization is available by opening the URL in a browser.

### loggingEnabled

This setting controls the logging of stdout and stderr by iisnode. Iisnode captures stdout/stderr from node processes it launches and writes to the directory specified in the ‘logDirectory’ setting. Once this is enabled, your application writes logs to the file system and depending on the amount of logging done by the application, there could be performance implications.

### devErrorsEnabled

The default value is false. When set to true, iisnode displays the HTTP status code and Win32 error code on your browser. The win32 code is helpful in debugging certain types of issues.

### debuggingEnabled (do not enable on live production site)

This setting controls debugging feature. Iisnode is integrated with node-inspector. By enabling this setting, you enable debugging of your node application. Upon enabling this setting, iisnode creates node-inspector files in ‘debuggerVirtualDir’ directory on the first debug request to your node application. You can load the node-inspector by sending a request to http://yoursite/server.js/debug. You can control the debug URL segment with ‘debuggerPathSegment’ setting. By default, debuggerPathSegment=’debug’. You can set `debuggerPathSegment` to a GUID, for example, so that it is more difficult to be discovered by others.

Read [Debug node.js applications on Windows](https://tomasz.janczuk.org/2011/11/debug-nodejs-applications-on-windows.html) for more details on debugging.

## Scenarios and recommendations/troubleshooting

### My node application is making excessive outbound calls

Many applications would want to make outbound connections as part of their regular operation. For example, when a request comes in, your node app would want to contact a REST API elsewhere and get some information to process the request. You would want to use a keep alive agent when making http or https calls. You could use the agentkeepalive module as your keep alive agent when making these outbound calls.

The agentkeepalive module ensures that sockets are reused on your Azure webapp VM. Creating a new socket on each outbound request adds overhead to your application. Having your application reuse sockets for outbound requests ensures that your application doesn't exceed the maxSockets that are allocated per VM. The recommendation on Azure Web Apps is to set the agentKeepAlive maxSockets value to a total of (4 instances of node.exe \* 40 maxSockets/instance) 160 sockets per VM.

Example [agentKeepALive](https://www.npmjs.com/package/agentkeepalive) configuration:

```nodejs
var keepaliveAgent = new Agent({
    maxSockets: 40,
    maxFreeSockets: 10,
    timeout: 60000,
    keepAliveTimeout: 300000
});
```

> [!IMPORTANT]
> This example assumes you have 4 node.exe running on your VM. If you have a different number of node.exe running on the VM, you must modify the maxSockets setting accordingly.
>

#### My node application is consuming too much CPU

You may receive a recommendation from Azure Web Apps on your portal about high cpu consumption. You can also set up monitors to watch for certain [metrics](web-sites-monitor.md). When checking the CPU usage on the [Azure Portal Dashboard](../application-insights/app-insights-web-monitor-performance.md), check the MAX values for CPU so you don’t miss the peak values.
If you believe your application is consuming too much CPU and you cannot explain why, you can profile your node application to find out.

#### Profiling your node application on Azure Web Apps with V8-Profiler

For example, let's say you have a hello world app that you want to profile as follows:

```nodejs
var http = require('http');
function WriteConsoleLog() {
    for(var i=0;i<99999;++i) {
        console.log('hello world');
    }
}

function HandleRequest() {
    WriteConsoleLog();
}

http.createServer(function (req, res) {
    res.writeHead(200, {'Content-Type': 'text/html'});
    HandleRequest();
    res.end('Hello world!');
}).listen(process.env.PORT);
```

Go to the Debug Console site https://yoursite.scm.azurewebsites.net/DebugConsole

Go into your site/wwwroot directory. You see a command prompt as shown in the following example:

![](./media/app-service-web-nodejs-best-practices-and-troubleshoot-guide/scm_install_v8.png)

Run the command `npm install v8-profiler`.

This command installs the v8-profiler under node\_modules directory and all of its dependencies.
Now, edit your server.js to profile your application.

```nodejs
var http = require('http');
var profiler = require('v8-profiler');
var fs = require('fs');

function WriteConsoleLog() {
    for(var i=0;i<99999;++i) {
        console.log('hello world');
    }
}

function HandleRequest() {
    profiler.startProfiling('HandleRequest');
    WriteConsoleLog();
    fs.writeFileSync('profile.cpuprofile', JSON.stringify(profiler.stopProfiling('HandleRequest')));
}

http.createServer(function (req, res) {
    res.writeHead(200, {'Content-Type': 'text/html'});
    HandleRequest();
    res.end('Hello world!');
}).listen(process.env.PORT);
```

The preceding code profiles the WriteConsoleLog function and then writes the profile output to the ‘profile.cpuprofile’ file under your site wwwroot. Send a request to your application. You see a ‘profile.cpuprofile’ file created under your site wwwroot.

![](./media/app-service-web-nodejs-best-practices-and-troubleshoot-guide/scm_profile.cpuprofile.png)

Download this file and open it with Chrome F12 Tools. Press F12 on Chrome, then choose the **Profiles** tab. Choose the **Load** button. Select your profile.cpuprofile file that you downloaded. Click on the profile you just loaded.

![](./media/app-service-web-nodejs-best-practices-and-troubleshoot-guide/chrome_tools_view.png)

You can see that 95% of the time was consumed by the WriteConsoleLog function. The output also shows you the exact line numbers and source files that caused the issue.

### My node application is consuming too much memory

If your application is consuming too much memory, you see a notice from Azure Web Apps on your portal about high memory consumption. You can set up monitors to watch for certain [metrics](web-sites-monitor.md). When checking the memory usage on the [Azure Portal Dashboard](../application-insights/app-insights-web-monitor-performance.md), be sure to check the MAX values for memory so you don’t miss the peak values.

#### Leak detection and Heap Diff for node.js

You could use [node-memwatch](https://github.com/lloyd/node-memwatch) to help you identify memory leaks.
You can install `memwatch` just like v8-profiler and edit your code to capture and diff heaps to identify the memory leaks in your application.

### My node.exe’s are getting killed randomly

There are a few reasons why node.exe is shut down randomly:

1. Your application is throwing uncaught exceptions – Check d:\\home\\LogFiles\\Application\\logging-errors.txt file for the details on the exception thrown. This file has the stack trace to help debug and fix your application.
2. Your application is consuming too much memory, which is affecting other processes from getting started. If the total VM memory is close to 100%, your node.exe’s could be killed by the process manager. Process manager kills some processes to let other processes get a chance to do some work. To fix this issue, profile your application for memory leaks. If your application requires large amounts of memory, scale up to a larger VM (which increases the RAM available to the VM).

### My node application does not start

If your application is returning 500 Errors when it starts, there could be a few reasons:

1. Node.exe is not present at the correct location. Check nodeProcessCommandLine setting.
2. Main script file is not present at the correct location. Check web.config and make sure the name of the main script file in the handlers section matches the main script file.
3. Web.config configuration is not correct – check the settings names/values.
4. Cold Start – Your application is taking too long to start. If your application takes longer than (maxNamedPipeConnectionRetry \* namedPipeConnectionRetryDelay) / 1000 seconds, iisnode returns a 500 error. Increase the values of these settings to match your application start time to prevent iisnode from timing out and returning the 500 error.

### My node application crashed

Your application is throwing uncaught exceptions – Check `d:\\home\\LogFiles\\Application\\logging-errors.txt` file for the details on the exception thrown. This file has the stack trace to help diagnose and fix your application.

### My node application takes too much time to start (Cold Start)

The common cause for long application start times is a high number of files in the node\_modules. The application tries to load most of these files when starting. By default, since your files are stored on the network share on Azure Web Apps, loading many files can take time.
Some solutions to make this process faster are:

1. Be sure you have a flat dependency structure and no duplicate dependencies by using npm3 to install your modules.
2. Try to lazy load your node\_modules and not load all of the modules at application start. To Lazy load modules, the call to require(‘module’) should be made when you actually need the module within the function before the first execution of module code.
3. Azure Web Apps offers a feature called local cache. This feature copies your content from the network share to the local disk on the VM. Since the files are local, the load time of node\_modules is much faster.

## IISNODE http status and substatus

The `cnodeconstants` [source file](https://github.com/Azure/iisnode/blob/master/src/iisnode/cnodeconstants.h) lists all of the possible status/substatus combinations iisnode can return due to an error.

Enable FREB for your application to see the win32 error code (be sure you enable FREB only on non-production sites for performance reasons).

| Http Status | Http Substatus | Possible Reason? |
| --- | --- | --- |
| 500 |1000 |There was some issue dispatching the request to IISNODE – Check if node.exe was started. Node.exe could have crashed when starting. Check your web.config configuration for errors. |
| 500 |1001 |- Win32Error 0x2 - App is not responding to the URL. Check the URL rewrite rules or check if your express app has the correct routes defined. - Win32Error 0x6d – named pipe is busy – Node.exe is not accepting requests because the pipe is busy. Check high cpu usage. - Other errors – check if node.exe crashed. |
| 500 |1002 |Node.exe crashed – check d:\\home\\LogFiles\\logging-errors.txt for stack trace. |
| 500 |1003 |Pipe configuration Issue – The named pipe configuration is incorrect. |
| 500 |1004-1018 |There was some error while sending the request or processing the response to/from node.exe. Check if node.exe crashed. check d:\\home\\LogFiles\\logging-errors.txt for stack trace. |
| 503 |1000 |Not enough memory to allocate more named pipe connections. Check why your app is consuming so much memory. Check maxConcurrentRequestsPerProcess setting value. If it's not infinite and you have many requests, increase this value to prevent this error. |
| 503 |1001 |Request could not be dispatched to node.exe because the application is recycling. After the application has recycled, requests should be served normally. |
| 503 |1002 |Check win32 error code for actual reason – Request could not be dispatched to a node.exe. |
| 503 |1003 |Named pipe is too Busy – Verify if node.exe is consuming excessive CPU |

NODE.exe has a setting called `NODE_PENDING_PIPE_INSTANCES`. By default, when not deployed on Azure Web Apps, this value is 4. Meaning that node.exe can only accept four requests at a time on the named pipe. On Azure Web Apps, this value is set to 5000. This value should be good enough for most node applications running on Azure Web Apps. You should not see 503.1003 on Azure Web Apps because of the high value for the `NODE_PENDING_PIPE_INSTANCES`

## More resources

Follow these links to learn more about node.js applications on Azure App Service.

* [Get started with Node.js Web Apps in Azure App Service](app-service-web-get-started-nodejs.md)
* [How to debug a Node.js web app in Azure App Service](app-service-web-tutorial-nodejs-mongodb-app.md)
* [Using Node.js Modules with Azure applications](../nodejs-use-node-modules-azure-apps.md)
* [Azure App Service Web Apps: Node.js](https://blogs.msdn.microsoft.com/silverlining/2012/06/14/windows-azure-websites-node-js/)
* [Node.js Developer Center](../nodejs-use-node-modules-azure-apps.md)
* [Exploring the Super Secret Kudu Debug Console](https://azure.microsoft.com/documentation/videos/super-secret-kudu-debug-console-for-azure-web-sites/)<|MERGE_RESOLUTION|>--- conflicted
+++ resolved
@@ -1,11 +1,6 @@
 ---
-<<<<<<< HEAD
 title: Best practices and troubleshooting for Node.js - Azure App Service
-description: Learn the best practices and troubleshooting steps for node applications on Azure Web Apps.
-=======
-title: Best practices and troubleshooting guide for Node.js applications
 description: Learn the best practices and troubleshooting steps for node applications on Azure App Service.
->>>>>>> f8183dfd
 services: app-service\web
 documentationcenter: nodejs
 author: ranjithr
