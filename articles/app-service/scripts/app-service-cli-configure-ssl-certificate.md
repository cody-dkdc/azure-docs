---
title: Azure CLI Script Sample - Bind a custom SSL certificate to a web app | Microsoft Docs
description: Azure CLI Script Sample - Bind a custom SSL certificate to a web app
services: app-service\web
documentationcenter: 
author: cephalin
manager: jeconnoc
editor: 
tags: azure-service-management

ms.assetid: eb95d350-81ea-4145-a1e2-6eea3b7469b2
ms.service: app-service-web
ms.workload: web
ms.devlang: azurecli
ms.tgt_pltfrm: na
ms.topic: sample
ms.date: 12/11/2017
<<<<<<< HEAD
ms.author: cephalin;msangapu
ms.custom: mvc
ms.custom: seodec18
=======
ms.author: msangapu
ms.custom: mvc
ms.custom: seodec18

>>>>>>> b7727d4b
---

# Bind a custom SSL certificate to a web app using CLI

This sample script creates a web app in App Service with its related resources, then binds the SSL certificate of a custom domain name to it. For this sample, you need:

* Access to your domain registrar's DNS configuration page.
* A valid .PFX file and its password for the SSL certificate you want to upload and bind.

[!INCLUDE [quickstarts-free-trial-note](../../../includes/quickstarts-free-trial-note.md)]

[!INCLUDE [cloud-shell-try-it.md](../../../includes/cloud-shell-try-it.md)]

If you choose to install and use the CLI locally, you need Azure CLI version 2.0 or later. To find the version, run `az --version`. If you need to install or upgrade, see [Install the Azure CLI]( /cli/azure/install-azure-cli).

## Sample script

[!code-azurecli-interactive[main](../../../cli_scripts/app-service/configure-ssl-certificate/configure-ssl-certificate.sh?highlight=3-5 "Bind a custom SSL certificate to a web app")]

[!INCLUDE [cli-script-clean-up](../../../includes/cli-script-clean-up.md)]

## Script explanation

This script uses the following commands. Each command in the table links to command specific documentation.

| Command | Notes |
|---|---|
| [`az group create`](/cli/azure/group?view=azure-cli-latest#az-group-create) | Creates a resource group in which all resources are stored. |
| [`az appservice plan create`](/cli/azure/appservice/plan?view=azure-cli-latest#az-appservice-plan-create) | Creates an App Service plan. |
| [`az webapp create`](/cli/azure/webapp?view=azure-cli-latest#az-webapp-create) | Creates an Azure web app. |
| [`az webapp config hostname add`](/cli/azure/webapp/config/hostname?view=azure-cli-latest#az-webapp-config-hostname-add) | Maps a custom domain to a web app. |
| [`az webapp config ssl upload`](/cli/azure/webapp/config/ssl?view=azure-cli-latest#az-webapp-config-ssl-upload) | Uploads an SSL certificate to a web app. |
| [`az webapp config ssl bind`](/cli/azure/webapp/config/ssl?view=azure-cli-latest#az-webapp-config-ssl-bind) | Binds an uploaded SSL certificate to a web app. |

## Next steps

For more information on the Azure CLI, see [Azure CLI documentation](https://docs.microsoft.com/cli/azure).

Additional App Service CLI script samples can be found in the [Azure App Service documentation](../app-service-cli-samples.md).<|MERGE_RESOLUTION|>--- conflicted
+++ resolved
@@ -15,16 +15,10 @@
 ms.tgt_pltfrm: na
 ms.topic: sample
 ms.date: 12/11/2017
-<<<<<<< HEAD
-ms.author: cephalin;msangapu
-ms.custom: mvc
-ms.custom: seodec18
-=======
 ms.author: msangapu
 ms.custom: mvc
 ms.custom: seodec18
 
->>>>>>> b7727d4b
 ---
 
 # Bind a custom SSL certificate to a web app using CLI
