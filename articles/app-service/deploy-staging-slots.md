--- conflicted
+++ resolved
@@ -213,11 +213,7 @@
 
 For more information on customizing the `applicationInitialization` element, see [Most common deployment slot swap failures and how to fix them](https://ruslany.net/2017/11/most-common-deployment-slot-swap-failures-and-how-to-fix-them/).
 
-<<<<<<< HEAD
-You can also customize the warm-up behavior with one or more of the following [app settings](web-sites-configure.md):
-=======
 You can also customize the warm-up behavior with one or more of the following [app settings](configure-common.md):
->>>>>>> 6a383dfd
 
 - `WEBSITE_SWAP_WARMUP_PING_PATH`: The path to ping to warmup your site. Add this app setting by specifying a custom path that begins with a slash as the value. For example, `/statuscheck`. The default value is `/`. 
 - `WEBSITE_SWAP_WARMUP_PING_STATUSES`: Valid HTTP response codes for the warm-up operation. Add this app setting with a comma-separated list of HTTP codes. For example: `200,202` . If the returned status code is not in the list, the warmup and swap operations are stopped. By default, all response codes are valid.
