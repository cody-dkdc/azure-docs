---
title: Set up staging environments for web apps in Azure App Service | Microsoft Docs 
description: Learn how to use staged publishing for web apps in Azure App Service.
services: app-service
documentationcenter: ''
author: cephalin
writer: cephalin
manager: jpconnoc
editor: mollybos

ms.assetid: e224fc4f-800d-469a-8d6a-72bcde612450
ms.service: app-service
ms.workload: na
ms.tgt_pltfrm: na
ms.devlang: na
ms.topic: article
ms.date: 01/03/2019
ms.author: cephalin

---
# Set up staging environments in Azure App Service
<a name="Overview"></a>

> [!NOTE]
> This how-to guide shows how to manage slots using a new preview management page. Customers used to the existing management page can continue to use the existing slot management page as before. 
>

When you deploy your web app, web app on Linux, mobile back end, and API app to [App Service](https://go.microsoft.com/fwlink/?LinkId=529714), you can deploy to a separate deployment slot instead of the default production slot when running in the **Standard**, **Premium**, or **Isolated** App Service plan tier. Deployment slots are actually live apps with their own hostnames. App content and configurations elements can be swapped between two deployment slots, including the production slot. Deploying your application to a non-production slot has the following benefits:

* You can validate app changes in a staging deployment slot before swapping it with the production slot.
* Deploying an app to a slot first and swapping it into production makes sure that all instances of the slot are warmed up before being swapped into production. This eliminates downtime when you deploy your app. The traffic redirection is seamless, and no requests are dropped because of swap operations. This entire workflow can be automated by configuring [Auto Swap](#Auto-Swap) when pre-swap validation isn't needed.
* After a swap, the slot with previously staged app now has the previous production app. If the changes swapped into the production slot aren't as you expect, you can perform the same swap immediately to get your "last known good site" back.

Each App Service plan tier supports a different number of deployment slots. To find out the number of slots your app's tier supports, see [App Service Limits](https://docs.microsoft.com/azure/azure-subscription-service-limits#app-service-limits). To scale your app to a different tier, the target tier must support the number of slots your app already uses. For example, if your app has more than five slots, you can't scale it down to **Standard** tier, because **Standard** tier only supports five deployment slots.

<a name="Add"></a>

## Add slot
The app must be running in the **Standard**, **Premium**, or **Isolated** tier in order for you to enable multiple deployment slots.

1. In the [Azure portal](https://portal.azure.com/), open your app's [resource page](../azure-resource-manager/resource-group-portal.md#manage-resources).

2. In the left navigation, choose the **Deployment slots (Preview)** option, then click **Add Slot**.
   
    ![Add a new deployment slot](./media/web-sites-staged-publishing/QGAddNewDeploymentSlot.png)
   
   > [!NOTE]
   > If the app isn't already in the **Standard**, **Premium**, or **Isolated** tier, you receive a message indicating the supported tiers for enabling staged publishing. At this point, you have the option to select **Upgrade** and navigate to the **Scale** tab of your app before continuing.
   > 

3. In the **Add a slot** dialog, give the slot a name, and select whether to clone app configuration from another existing deployment slot. Click **Add** to continue.
   
    ![Configuration Source](./media/web-sites-staged-publishing/ConfigurationSource1.png)
   
    You can clone configuration from any existing slot. Settings that can be cloned include app settings, connection strings, language framework versions, web sockets, HTTP version, and platform bitness.

4. After the slot is added, click **Close** to close the dialog. The new slot is now shown in the **Deployment slots (Preview)** page. By default, the **Traffic %** is set to 0 for the new slot, with all customer traffic routed to the production slot.

5. Click the new deployment slot to open that slot's resource page.
   
    ![Deployment Slot Title](./media/web-sites-staged-publishing/StagingTitle.png)

    The staging slot has a management page just like any other App Service app. You can change the slot's configuration. The name of the slot is shown at the top of the page to remind you that you're viewing the deployment slot.

6. Click the app URL in the slot's resource page. The deployment slot has its own hostname and is also a live app. To limit public access to the deployment slot, see [Azure App Service IP Restrictions](app-service-ip-restrictions.md).

The new deployment slot has no content, even if you clone the settings from a different slot. For example, you can [publish to this slot with git](app-service-deploy-local-git.md). You can deploy to the slot from a different repository branch or a different repository. 

<a name="AboutConfiguration"></a>

## Which settings are swapped?
When you clone configuration from another deployment slot, the cloned configuration is editable. Furthermore, some configuration elements follow the content across a swap (not slot specific) while other configuration elements stay in the same slot after a swap (slot specific). The following lists show the settings that change when you swap slots.

**Settings that are swapped**:

* General settings - such as framework version, 32/64-bit, Web sockets
* App settings (can be configured to stick to a slot)
* Connection strings (can be configured to stick to a slot)
* Handler mappings
* Monitoring and diagnostic settings
* Public certificates
* WebJobs content
* Hybrid connections

**Settings that aren't swapped**:

* Publishing endpoints
* Custom Domain Names
* Private certificates and SSL bindings
* Scale settings
* WebJobs schedulers

<!-- VNET, IP restrictions, CORS, hybrid connections? -->

To configure an app setting or connection string to stick to a specific slot (not swapped), navigate to the **Application settings** page for that slot, then select the **Slot Setting** box for the configuration elements that should stick to the slot. Marking a configuration element as slot specific tells App Service that it's not swappable.

![Slot setting](./media/web-sites-staged-publishing/SlotSetting.png)

<a name="Swap"></a>

## Swap two slots 
You can swap deployment slots in your app's **Deployment slots (Preview)** page. 

You can also swap slots from the **Overview** and **Deployment slots** pages, but currently it gives you the old experience. This guide shows us how to use the new user interface in the **Deployment slots (Preview)** page.

> [!IMPORTANT]
> Before you swap an app from a deployment slot into production, make sure that all settings are configured exactly as you want to have it in the swap target.
> 
> 

To swap deployment slots, follow these steps:

1. Navigate to your app's **Deployment slots (Preview)** page and click **Swap**.
   
    ![Swap Button](./media/web-sites-staged-publishing/SwapButtonBar.png)

    The **Swap** dialog shows settings in the selected source and target slots that will be changed.

2. Select the desired **Source** and **Target** slots. Usually, the target is the production slot. Also, click the **Source Changes** and **Target Changes** tabs and verify that the configuration changes are expected. When finished, you can swap the slots immediately by clicking **Swap**.

    ![Complete swap](./media/web-sites-staged-publishing/SwapImmediately.png)

    To see how your target slot would run with the new settings before the swap actually happens, don't click **Swap**, but follow the instructions in [Swap with preview](#Multi-Phase).

3. When you're finished, close the dialog by clicking **Close**.

<a name="Multi-Phase"></a>

### Swap with preview (multi-phase swap)

> [!NOTE]
> Swap with preview isn't supported in web apps on Linux.

Before swapping into production as the target slot, validate the app runs with the swapped settings before the swap happens. The source slot is also warmed up before the swap completion, which is also desirable for mission-critical applications.

When you perform a swap with preview, App Service does the following when you start the swap:

- Keeps the target slot unchanged so existing workload on that slot (such as production) isn't affected.
- Applies the configuration elements of the target slot to the source slot, including the slot-specific connection strings and app settings.
- Restarts the worker processes on the source slot using these configuration elements. You can browse the source slot and see the app run with the configuration changes.

If you complete the swap in a separate step, App Service moves the warmed-up source slot into the target slot, and the target slot into the source slot. If you cancel the swap, App Service reapplies the configuration elements of the source slot to the source slot.

To swap with preview, follow these steps.

1. follow the steps in [Swap deployment slots](#Swap) but select **Perform swap with preview**.

    ![Swap with preview](./media/web-sites-staged-publishing/SwapWithPreview.png)

    The dialog shows you how the configuration in the source slot changes in phase 1, and how the source and target slot change in phase 2.

2. When ready to start the swap, click **Start Swap**.

    When phase 1 completes, you're notified in the dialog. Preview the swap in the source slot by navigating to `https://<app_name>-<source-slot-name>.azurewebsites.net`. 

3. When ready to complete the pending swap, select **Complete Swap** in **Swap action** and click **Complete Swap**.

    To cancel a pending swap, select **Cancel Swap** instead and click **Cancel Swap**.

4. When you're finished, close the dialog by clicking **Close**.

To automate a multi-phase swap, see Automate with PowerShell.

<a name="Rollback"></a>

## Roll back swap
If any errors occur in the target slot (for example, the production slot) after a slot swap, restore the slots to their pre-swap states by swapping the same two slots immediately.

<a name="Auto-Swap"></a>

## Configure Auto Swap

> [!NOTE]
> Auto Swap isn't supported in web apps on Linux.

Auto Swap streamlines DevOps scenarios where you want to deploy your app continuously with zero cold start and zero downtime for end customers of the app. When a slot autoswaps into production, every time you push your code changes to that slot, App Service automatically swaps the app into production after it's warmed up in the source slot.

   > [!NOTE]
   > Before configuring Auto Swap for the production slot, consider testing Auto Swap on a non-production target slot first.
   > 

To configure Auto Swap, follow these steps:

1. Navigate to your app's resource page. Select **Deployment slots (Preview)** > *\<desired source slot>* > **Application settings**.
   
2. In **Auto Swap**, select **On**, then select the desired target slot in **Auto Swap Slot**, and click **Save** in the command bar. 
   
    ![](./media/web-sites-staged-publishing/AutoSwap02.png)

3. Execute a code push to the source slot. Auto Swap happens after a short time and the update is reflected at your target slot's URL.

<a name="Warm-up"></a>

## Custom warm-up
When using [Auto-Swap](#Auto-Swap), some apps may require custom warm-up actions before the swap. The `applicationInitialization` configuration element in web.config lets you specify custom initialization actions to be performed. The swap operation waits for this custom warm-up to complete before swapping with the target slot. Here is a sample web.config fragment.

    <system.webServer>
        <applicationInitialization>
            <add initializationPage="/" hostName="[app hostname]" />
            <add initializationPage="/Home/About" hostName="[app hostname]" />
        </applicationInitialization>
    </system.webServer>

## Monitor swap

If the swap operation takes a long time to complete, you can get information on the swap operation in the [activity log](../monitoring-and-diagnostics/monitoring-overview-activity-logs.md).

In your app's resource page in the portal, in the left-hand navigation, select **Activity log**.

A swap operation appears in the log query as `Swap Web App Slots`. You can expand it and select one of the suboperations or errors to see the details.

## Route traffic

By default, all client requests to the app's production URL (`http://<app_name>.azurewebsites.net`) are routed to the production slot. You can route a portion of the traffic to another slot. This feature is useful if you need user feedback for a new update, but you're not ready to release it to production.

### Route production traffic automatically

To route production traffic automatically, follow these steps:

1. Navigate to your app's resource page and select **Deployment slots (Preview)**.

2. In the **Traffic %** column of the slot you want to route to, specify a percentage (between 0 and 100) to represent the amount of total traffic you want to route. Click **Save**.

    ![](./media/web-sites-staged-publishing/RouteTraffic.png)

Once the setting is saved, the specified percentage of clients is randomly routed to the non-production slot. 

Once a client is automatically routed to a specific slot, it's "pinned" to that slot for the life of that client session. On the client browser, you can see which slot your session is pinned to by looking at the `x-ms-routing-name` cookie in your HTTP headers. A request that's routed to the "staging" slot has the cookie `x-ms-routing-name=staging`. A request that's routed to the production slot has the cookie `x-ms-routing-name=self`.

### Route production traffic manually

In addition to automatic traffic routing, App Service can route requests to a specific slot. This is useful when you want your users to be able to opt-into or opt-out of your beta app. To route production traffic manually, you use the `x-ms-routing-name` query parameter.

To let users opt out of your beta app, for example, you can put this link in your web page:

```HTML
<a href="<webappname>.azurewebsites.net/?x-ms-routing-name=self">Go back to production app</a>
```

The string `x-ms-routing-name=self` specifies the production slot. Once the client browser accesses the link, not only is it redirected to the production slot, but every subsequent request has the `x-ms-routing-name=self` cookie that pins the session to the production slot.

To let users opt in to your beta app, set the same query parameter to the name of the non-production slot, for example:

```
<webappname>.azurewebsites.net/?x-ms-routing-name=staging
```

<a name="Delete"></a>

## Delete slot

Navigate to your app's resource page. Select **Deployment slots (Preview)** > *\<slot to delete>* > **Overview**. Click **Delete** in the command bar.  

![Delete a Deployment Slot](./media/web-sites-staged-publishing/DeleteStagingSiteButton.png)

<!-- ======== AZURE POWERSHELL CMDLETS =========== -->

<a name="PowerShell"></a>

## Automate with PowerShell

[!INCLUDE [updated-for-az](../../includes/updated-for-az.md)]

Azure PowerShell is a module that provides cmdlets to manage Azure through Windows PowerShell, including support for managing deployment slots in Azure App Service.

For information on installing and configuring Azure PowerShell, and on authenticating Azure PowerShell with your Azure subscription, see [How to install and configure Microsoft Azure PowerShell](/powershell/azure/overview).  

- - -
### Create web app
```PowerShell
New-AzWebApp -ResourceGroupName [resource group name] -Name [app name] -Location [location] -AppServicePlan [app service plan name]
```

- - -
### Create slot
```PowerShell
New-AzWebAppSlot -ResourceGroupName [resource group name] -Name [app name] -Slot [deployment slot name] -AppServicePlan [app service plan name]
```

- - -
### Initiate swap with preview (multi-phase swap) and apply destination slot configuration to source slot
```PowerShell
$ParametersObject = @{targetSlot  = "[slot name – e.g. “production”]"}
Invoke-AzResourceAction -ResourceGroupName [resource group name] -ResourceType Microsoft.Web/sites/slots -ResourceName [app name]/[slot name] -Action applySlotConfig -Parameters $ParametersObject -ApiVersion 2015-07-01
```

- - -
### Cancel pending swap (swap with review) and restore source slot configuration
```PowerShell
Invoke-AzResourceAction -ResourceGroupName [resource group name] -ResourceType Microsoft.Web/sites/slots -ResourceName [app name]/[slot name] -Action resetSlotConfig -ApiVersion 2015-07-01
```

- - -
### Swap deployment slots
```PowerShell
$ParametersObject = @{targetSlot  = "[slot name – e.g. “production”]"}
Invoke-AzResourceAction -ResourceGroupName [resource group name] -ResourceType Microsoft.Web/sites/slots -ResourceName [app name]/[slot name] -Action slotsswap -Parameters $ParametersObject -ApiVersion 2015-07-01
```

### Monitor swap events in the activity Log
```PowerShell
Get-AzLog -ResourceGroup [resource group name] -StartTime 2018-03-07 -Caller SlotSwapJobProcessor  
```

- - -
### Delete slot
<<<<<<< HEAD
```
Remove-AzResource -ResourceGroupName [resource group name] -ResourceType Microsoft.Web/sites/slots –Name [app name]/[slot name] -ApiVersion 2015-07-01
=======
```PowerShell
Remove-AzureRmResource -ResourceGroupName [resource group name] -ResourceType Microsoft.Web/sites/slots –Name [app name]/[slot name] -ApiVersion 2015-07-01
>>>>>>> 244a3468
```

- - -
<!-- ======== Azure CLI =========== -->

<a name="CLI"></a>

## Automate with CLI

For [Azure CLI](https://github.com/Azure/azure-cli) commands for deployment slots, see [az webapp deployment slot](/cli/azure/webapp/deployment/slot).

## Next steps
[Block access to non-production slots](app-service-ip-restrictions.md)<|MERGE_RESOLUTION|>--- conflicted
+++ resolved
@@ -304,13 +304,8 @@
 
 - - -
 ### Delete slot
-<<<<<<< HEAD
-```
+```powershell
 Remove-AzResource -ResourceGroupName [resource group name] -ResourceType Microsoft.Web/sites/slots –Name [app name]/[slot name] -ApiVersion 2015-07-01
-=======
-```PowerShell
-Remove-AzureRmResource -ResourceGroupName [resource group name] -ResourceType Microsoft.Web/sites/slots –Name [app name]/[slot name] -ApiVersion 2015-07-01
->>>>>>> 244a3468
 ```
 
 - - -
