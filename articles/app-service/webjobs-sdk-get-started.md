--- conflicted
+++ resolved
@@ -19,35 +19,21 @@
 
 # Get started with the Azure WebJobs SDK for event-driven background processing
 
-<<<<<<< HEAD
-This article shows how to use Visual Studio 2017 to create an Azure WebJobs SDK project, run it locally, and then deploy it to [Azure App Service](overview.md). The project you create is a .NET Core console app, which uses version 3.x of the WebJobs SDK. If you are interested in version 2.x, which uses the .NET Framework, see [Develop and deploy WebJobs using Visual Studio - Azure App Service](webjobs-dotnet-deploy-vs.md).
-=======
 This article shows how to use Visual Studio 2019 to create an Azure WebJobs SDK project, run it locally, and then deploy it to [Azure App Service](overview.md). The project you create is a .NET Core console app, which uses version 3.x of the WebJobs SDK. If you are interested in version 2.x, which uses the .NET Framework, see [Develop and deploy WebJobs using Visual Studio - Azure App Service](webjobs-dotnet-deploy-vs.md).
->>>>>>> 6a383dfd
 
 To learn more about working with the WebJobs SDK, see [How to use the Azure WebJobs SDK for event-driven background processing](webjobs-sdk-how-to.md).
 
 ## Prerequisites
 
-<<<<<<< HEAD
-* [Install Visual Studio 2017](/visualstudio/install/) with the **Azure development** workload. If you already have Visual Studio but don't have that workload, add the workload by selecting **Tools > Get Tools and Features**.
-=======
 * [Install Visual Studio 2019](/visualstudio/install/) with the **Azure development** workload. If you already have Visual Studio but don't have that workload, add the workload by selecting **Tools > Get Tools and Features**.
->>>>>>> 6a383dfd
 
 * You must have [an Azure account](https://azure.microsoft.com/free/?ref=microsoft.com&utm_source=microsoft.com&utm_medium=docs&utm_campaign=visualstudio) to publish your WebJobs SDK project to Azure.
 
 ## Create a project
 
-<<<<<<< HEAD
-1. In Visual Studio, select **File > New > Project**.
-
-2. Select **.NET Core > Console App (.NET Core)**.
-=======
 1. In Visual Studio, select **Create a New Project**.
 
 2. Select **Console App (.NET Core)**.
->>>>>>> 6a383dfd
 
 3. Name the project *WebJobsSDKSample*, and then select **Create**.
 
