---
title: High-density hosting using per-app scaling - Azure App Service | Microsoft Docs
description: High-density hosting on Azure App Service
author: btardif
manager: erikre
editor: ''
services: app-service\web
documentationcenter: ''

ms.assetid: a903cb78-4927-47b0-8427-56412c4e3e64
ms.service: app-service-web
ms.workload: web
ms.tgt_pltfrm: na
ms.devlang: multiple
ms.topic: article
ms.date: 05/13/2019
ms.author: byvinyal
ms.custom: seodec18

---
<<<<<<< HEAD
# High density hosting on Azure App Service using per-app scaling

[!INCLUDE [updated-for-az](../../includes/updated-for-az.md)]

By default, you scale App Service apps by scaling the [App Service plan](overview-hosting-plans.md) they run on. When multiple apps are run in the same App Service plan, each scaled-out instance runs all the apps in the plan.
=======
# High-density hosting on Azure App Service using per-app scaling
>>>>>>> 6a383dfd

[!INCLUDE [updated-for-az](../../includes/updated-for-az.md)]

When using App Service, you can scale your apps by scaling the [App Service plan](overview-hosting-plans.md) they run on. When multiple apps are run in the same App Service plan, each scaled-out instance runs all the apps in the plan.

*Per-app scaling* can be enabled at the App Service plan level to allow for scaling an app independently from the
App Service plan that hosts it. This way, an App Service plan can be scaled to 10 instances, but an app can be set to use only five.

> [!NOTE]
> Per-app scaling is available only for **Standard**, **Premium**, **Premium V2** and **Isolated** pricing tiers.
>

Apps are allocated to available App Service plan using a best effort approach for an even distribution across instances. While an even distribution is not guaranteed, the platform will make sure that two instances of the same app will not be hosted on the same App Service plan instance.

The platform does not rely on metrics to decide on worker allocation. Applications are rebalanced only when instances are added or removed from the App Service plan.

## Per app scaling using PowerShell

<<<<<<< HEAD
Create a plan with per-app scaling
by passing in the ```-PerSiteScaling $true``` parameter to the
```New-AzAppServicePlan``` cmdlet.
=======
Create a plan with per-app scaling by passing in the ```-PerSiteScaling $true``` parameter to the ```New-AzAppServicePlan``` cmdlet.
>>>>>>> 6a383dfd

```powershell
New-AzAppServicePlan -ResourceGroupName $ResourceGroup -Name $AppServicePlan `
                            -Location $Location `
                            -Tier Premium -WorkerSize Small `
                            -NumberofWorkers 5 -PerSiteScaling $true
```

Enable per-app scaling with an existing App Service Plan
by passing in the `-PerSiteScaling $true` parameter to the
```Set-AzAppServicePlan``` cmdlet.

```powershell
# Enable per-app scaling for the App Service Plan using the "PerSiteScaling" parameter.
Set-AzAppServicePlan -ResourceGroupName $ResourceGroup `
   -Name $AppServicePlan -PerSiteScaling $true
```

At the app level, configure the number of instances the app can use in the App Service plan.

In the example below, the app is limited to two instances regardless 
of how many instances the underlying app service plan scales out to.

```powershell
# Get the app we want to configure to use "PerSiteScaling"
$newapp = Get-AzWebApp -ResourceGroupName $ResourceGroup -Name $webapp
<<<<<<< HEAD
    
=======

>>>>>>> 6a383dfd
# Modify the NumberOfWorkers setting to the desired value.
$newapp.SiteConfig.NumberOfWorkers = 2

# Post updated app back to azure
Set-AzWebApp $newapp
```

> [!IMPORTANT]
> `$newapp.SiteConfig.NumberOfWorkers` is different from `$newapp.MaxNumberOfWorkers`. Per-app scaling uses `$newapp.SiteConfig.NumberOfWorkers` to determine the scale characteristics of the app.

## Per-app scaling using Azure Resource Manager

The following Azure Resource Manager template creates:

- An App Service plan that's scaled out to 10 instances
- an app that's configured to scale to a max of five instances.

The App Service plan is setting the **PerSiteScaling** property 
to true `"perSiteScaling": true`. The app is setting the **number of workers** 
to use to 5 `"properties": { "numberOfWorkers": "5" }`.

```json
{
    "$schema": "https://schema.management.azure.com/schemas/2015-01-01/deploymentTemplate.json#",
    "contentVersion": "1.0.0.0",
    "parameters":{
        "appServicePlanName": { "type": "string" },
        "appName": { "type": "string" }
        },
    "resources": [
    {
        "comments": "App Service Plan with per site perSiteScaling = true",
        "type": "Microsoft.Web/serverFarms",
        "sku": {
            "name": "P1",
            "tier": "Premium",
            "size": "P1",
            "family": "P",
            "capacity": 10
            },
        "name": "[parameters('appServicePlanName')]",
        "apiVersion": "2015-08-01",
        "location": "West US",
        "properties": {
            "name": "[parameters('appServicePlanName')]",
            "perSiteScaling": true
        }
    },
    {
        "type": "Microsoft.Web/sites",
        "name": "[parameters('appName')]",
        "apiVersion": "2015-08-01-preview",
        "location": "West US",
        "dependsOn": [ "[resourceId('Microsoft.Web/serverFarms', parameters('appServicePlanName'))]" ],
        "properties": { "serverFarmId": "[resourceId('Microsoft.Web/serverFarms', parameters('appServicePlanName'))]" },
        "resources": [ {
                "comments": "",
                "type": "config",
                "name": "web",
                "apiVersion": "2015-08-01",
                "location": "West US",
                "dependsOn": [ "[resourceId('Microsoft.Web/Sites', parameters('appName'))]" ],
                "properties": { "numberOfWorkers": "5" }
            } ]
        }]
}
```

## Recommended configuration for high-density hosting

Per app scaling is a feature that is enabled in both global Azure regions and [App Service Environments](environment/app-service-app-service-environment-intro.md). However, the recommended strategy is to use App Service Environments to take advantage of their advanced features and the larger App Service plan capacity.  

Follow these steps to configure high-density hosting for your apps:

1. Designate an App Service plan as the high-density plan and scale it out to the desired capacity.
1. Set the `PerSiteScaling` flag to true on the App Service plan.
1. New apps are created and assigned to that App Service plan with the **numberOfWorkers** property set to **1**.
   - Using this configuration yields the highest density possible.
1. The number of workers can be configured independently per app to grant additional resources as needed. For example:
   - A high-use app can set **numberOfWorkers** to **3** to have more processing capacity for that app.
   - Low-use apps would set **numberOfWorkers** to **1**.

## Next steps

- [Azure App Service plans in-depth overview](overview-hosting-plans.md)
- [Introduction to App Service Environment](environment/app-service-app-service-environment-intro.md)<|MERGE_RESOLUTION|>--- conflicted
+++ resolved
@@ -18,15 +18,7 @@
 ms.custom: seodec18
 
 ---
-<<<<<<< HEAD
-# High density hosting on Azure App Service using per-app scaling
-
-[!INCLUDE [updated-for-az](../../includes/updated-for-az.md)]
-
-By default, you scale App Service apps by scaling the [App Service plan](overview-hosting-plans.md) they run on. When multiple apps are run in the same App Service plan, each scaled-out instance runs all the apps in the plan.
-=======
 # High-density hosting on Azure App Service using per-app scaling
->>>>>>> 6a383dfd
 
 [!INCLUDE [updated-for-az](../../includes/updated-for-az.md)]
 
@@ -45,13 +37,7 @@
 
 ## Per app scaling using PowerShell
 
-<<<<<<< HEAD
-Create a plan with per-app scaling
-by passing in the ```-PerSiteScaling $true``` parameter to the
-```New-AzAppServicePlan``` cmdlet.
-=======
 Create a plan with per-app scaling by passing in the ```-PerSiteScaling $true``` parameter to the ```New-AzAppServicePlan``` cmdlet.
->>>>>>> 6a383dfd
 
 ```powershell
 New-AzAppServicePlan -ResourceGroupName $ResourceGroup -Name $AppServicePlan `
@@ -78,11 +64,7 @@
 ```powershell
 # Get the app we want to configure to use "PerSiteScaling"
 $newapp = Get-AzWebApp -ResourceGroupName $ResourceGroup -Name $webapp
-<<<<<<< HEAD
-    
-=======
 
->>>>>>> 6a383dfd
 # Modify the NumberOfWorkers setting to the desired value.
 $newapp.SiteConfig.NumberOfWorkers = 2
 
