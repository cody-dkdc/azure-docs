--- conflicted
+++ resolved
@@ -131,11 +131,8 @@
 In the left menu, click **Deployment Center** > **GitHub** or **VSTS** or **BitBucket** > **Disconnect**.
 
 ![](media/app-service-continuous-deployment/disable.png)
-<<<<<<< HEAD
-=======
 
 [!INCLUDE [What happens to my app during deployment?](../../includes/app-service-deploy-atomicity.md)]
->>>>>>> 0f1e303d
 
 ## Additional Resources
 
