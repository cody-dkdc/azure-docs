---
title: Configuration FAQs - Azure App Service | Microsoft Docs
description: Get answers to frequently asked questions about configuration and management issues for the Web Apps feature of Azure App Service.
services: app-service\web
documentationcenter: ''
author: genlin
manager: cshepard
editor: ''
tags: top-support-issue

ms.assetid: 2fa5ee6b-51a6-4237-805f-518e6c57d11b
ms.service: app-service-web
ms.workload: web
ms.tgt_pltfrm: ibiza
ms.devlang: na
ms.topic: article
ms.date: 10/30/2018
ms.author: genli

---
# Configuration and management FAQs for Web Apps in Azure

This article has answers to frequently asked questions (FAQs) about configuration and management issues for the [Web Apps feature of Azure App Service](https://azure.microsoft.com/services/app-service/web/).

[!INCLUDE [support-disclaimer](../../includes/support-disclaimer.md)]

## Are there limitations I should be aware of if I want to move App Service resources?

If you plan to move App Service resources to a new resource group or subscription, there are a few limitations to be aware of. For more information, see [App Service limitations](../azure-resource-manager/resource-group-move-resources.md#app-service-limitations).

## How do I use a custom domain name for my web app?

For answers to common questions about using a custom domain name with your Azure web app, see our seven-minute video [Add a custom domain name](https://channel9.msdn.com/blogs/Azure-App-Service-Self-Help/Add-a-Custom-Domain-Name). The video offers a walkthrough of how to add a custom domain name. It describes how to use your own URL instead of the *.azurewebsites.net URL with your App Service web app. You also can see a detailed walkthrough of [how to map a custom domain name](app-service-web-tutorial-custom-domain.md).


## How do I purchase a new custom domain for my web app?

To learn how to purchase and set up a custom domain for your App Service web app, see [Buy and configure a custom domain name in App Service](manage-custom-dns-buy-domain.md).


## How do I upload and configure an existing SSL certificate for my web app?

To learn how to upload and set up an existing custom SSL certificate, see [Bind an existing custom SSL certificate to an Azure web app](app-service-web-tutorial-custom-ssl.md#upload).


## How do I purchase and configure a new SSL certificate in Azure for my web app?

To learn how to purchase and set up an SSL certificate for your App Service web app, see [Add an SSL certificate to your App Service app](web-sites-purchase-ssl-web-site.md).


## How do I move Application Insights resources?

Currently, Azure Application Insights doesn't support the move operation. If your original resource group includes an Application Insights resource, you cannot move that resource. If you include the Application Insights resource when you try to move an App Service app, the entire move operation fails. However, Application Insights and the App Service plan do not need to be in the same resource group as the app for the app to function correctly.

For more information, see [App Service limitations](../azure-resource-manager/resource-group-move-resources.md#app-service-limitations).

## Where can I find a guidance checklist and learn more about resource move operations?

[App Service limitations](../azure-resource-manager/resource-group-move-resources.md#app-service-limitations) shows you how to move resources to either a new subscription or to a new resource group in the same subscription. You can get information about the resource move checklist, learn which services support the move operation, and learn more about App Service limitations and other topics.

## How do I set the server time zone for my web app?

To set the server time zone for your web app:

1. In the Azure portal, in your App Service subscription, go to the **Application settings** menu.
2. Under **App settings**, add this setting:
    * Key = WEBSITE_TIME_ZONE
    * Value = *The time zone you want*
3. Select **Save**.

See the **Timezone** column in the [Default Time Zones](https://docs.microsoft.com/windows-hardware/manufacture/desktop/default-time-zones) article for accepted values.

## Why do my continuous WebJobs sometimes fail?

By default, web apps are unloaded if they are idle for a set period of time. This lets the system conserve resources. In Basic and Standard plans, you can turn on the **Always On** setting to keep the web app loaded all the time. If your web app runs continuous WebJobs, you should turn on **Always On**, or the WebJobs might not run reliably. For more information, see [Create a continuously running WebJob](webjobs-create.md#CreateContinuous).

## How do I get the outbound IP address for my web app?

To get the list of outbound IP addresses for your web app:

1. In the Azure portal, on your web app blade, go to the **Properties** menu.
2. Search for **outbound ip addresses**.

The list of outbound IP addresses appears.

To learn how to get the outbound IP address if your website is hosted in an App Service Environment, see [Outbound network addresses](environment/app-service-app-service-environment-network-architecture-overview.md#outbound-network-addresses).

## How do I get a reserved or dedicated inbound IP address for my web app?

To set up a dedicated or reserved IP address for inbound calls made to your Azure app website, install and configure an IP-based SSL certificate.

Note that to use a dedicated or reserved IP address for inbound calls, your App Service plan must be in a Basic or higher service plan.

## Can I export my App Service certificate to use outside Azure, such as for a website hosted elsewhere? 

App Service certificates are considered Azure resources. They are not intended to use outside your Azure services. You cannot export them to use outside Azure. For more information, see [FAQs for App Service certificates and custom domains](https://social.msdn.microsoft.com/Forums/azure/f3e6faeb-5ed4-435a-adaa-987d5db43b80/faq-on-app-service-certificates-and-custom-domains?forum=windowsazurewebsitespreview).

## Can I export my App Service certificate to use with other Azure cloud services?

The portal provides a first-class experience for deploying an App Service certificate through Azure Key Vault to App Service apps. However, we have been receiving requests from customers to use these certificates outside the App Service platform, for example, with Azure Virtual Machines. To learn how to create a local PFX copy of your App Service certificate so you can use the certificate with other Azure resources, see [Create a local PFX copy of an App Service certificate](https://blogs.msdn.microsoft.com/appserviceteam/2017/02/24/creating-a-local-pfx-copy-of-app-service-certificate/).

For more information, see [FAQs for App Service certificates and custom domains](https://social.msdn.microsoft.com/Forums/azure/f3e6faeb-5ed4-435a-adaa-987d5db43b80/faq-on-app-service-certificates-and-custom-domains?forum=windowsazurewebsitespreview).


## Why do I see the message "Partially Succeeded" when I try to back up my web app?

A common cause of backup failure is that some files are in use by the application. Files that are in use are locked while you perform the backup. This prevents these files from being backed up and might result in a "Partially Succeeded" status. You can potentially prevent this from occurring by excluding files from the backup process. You can choose to back up only what is needed. For more information, see [Backup just the important parts of your site with Azure web apps](https://zainrizvi.io/blog/creating-partial-backups-of-your-site-with-azure-web-apps/).

## How do I remove a header from the HTTP response?

To remove the headers from the HTTP response, update your site’s web.config file. For more information, see [Remove standard server headers on your Azure websites](https://azure.microsoft.com/blog/removing-standard-server-headers-on-windows-azure-web-sites/).

## Is App Service compliant with PCI Standard 3.0 and 3.1?

Currently, the Web Apps feature of Azure App Service is in compliance with PCI Data Security Standard (DSS) version 3.0 Level 1. PCI DSS version 3.1 is on our roadmap. Planning is already underway for how adoption of the latest standard will proceed.

PCI DSS version 3.1 certification requires disabling Transport Layer Security (TLS) 1.0. Currently, disabling TLS 1.0 is not an option for most App Service plans. However, If you use App Service Environment or are willing to migrate your workload to App Service Environment, you can get greater control of your environment. This involves disabling TLS 1.0 by contacting Azure Support. In the near future, we plan to make these settings accessible to users.

For more information, see [Microsoft Azure App Service web app compliance with PCI Standard 3.0 and 3.1](https://support.microsoft.com/help/3124528).

## How do I use the staging environment and deployment slots?

In Standard and Premium App Service plans, when you deploy your web app to App Service, you can deploy to a separate deployment slot instead of to the default production slot. Deployment slots are live web apps that have their own host names. Web app content and configuration elements can be swapped between two deployment slots, including the production slot.

For more information about using deployment slots, see [Set up a staging environment in App Service](deploy-staging-slots.md).

## How do I access and review WebJob logs?

To review WebJob logs:

1. Sign in to your [Kudu website](https://*yourwebsitename*.scm.azurewebsites.net).
2. Select the WebJob.
3. Select the **Toggle Output** button.
4. To download the output file, select the **Download** link.
5. For individual runs, select **Individual Invoke**.
6. Select the **Toggle Output** button.
7. Select the download link.

## I'm trying to use Hybrid Connections with SQL Server. Why do I see the message "System.OverflowException: Arithmetic operation resulted in an overflow"?

If you use Hybrid Connections to access SQL Server, a Microsoft .NET update on May 10, 2016, might cause connections to fail. You might see this message:

```
Exception: System.Data.Entity.Core.EntityException: The underlying provider failed on Open. —> System.OverflowException: Arithmetic operation resulted in an overflow. or (64 bit Web app) System.OverflowException: Array dimensions exceeded supported range, at System.Data.SqlClient.TdsParser.ConsumePreLoginHandshake
```

### Resolution

The exception was caused by an issue with the Hybrid Connection Manager that has since been fixed. Be sure to [update your Hybrid Connection Manager](https://go.microsoft.com/fwlink/?LinkID=841308) to resolve this issue.

## How do I add or edit a URL rewrite rule?

To add or edit a URL rewrite rule:

1. Set up Internet Information Services (IIS) Manager so that it connects to your App Service web app. To learn how to connect IIS Manager to App Service, see [Remote administration of Azure websites by using IIS Manager](https://azure.microsoft.com/blog/remote-administration-of-windows-azure-websites-using-iis-manager/).
2. In IIS Manager, add or edit a URL rewrite rule. To learn how to add or edit a URL rewrite rule, see [Create rewrite rules for the URL rewrite module](https://www.iis.net/learn/extensions/url-rewrite-module/creating-rewrite-rules-for-the-url-rewrite-module).

## How do I control inbound traffic to App Service?

At the site level, you have two options for controlling inbound traffic to App Service:

* Turn on dynamic IP restrictions. To learn how to turn on dynamic IP restrictions, see [IP and domain restrictions for Azure websites](https://azure.microsoft.com/blog/ip-and-domain-restrictions-for-windows-azure-web-sites/).
* Turn on Module Security. To learn how to turn on Module Security, see [ModSecurity web application firewall on Azure websites](https://azure.microsoft.com/blog/modsecurity-for-azure-websites/).

If you use App Service Environment, you can use [Barracuda firewall](https://azure.microsoft.com/blog/configuring-barracuda-web-application-firewall-for-azure-app-service-environment/).

## How do I block ports in an App Service web app?

In the App Service shared tenant environment, it is not possible to block specific ports because of the nature of the infrastructure. TCP ports 4016, 4018, and 4020 also might be open for Visual Studio remote debugging.

In App Service Environment, you have full control over inbound  and outbound traffic. You can use Network Security Groups to restrict or block specific ports. For more information about App Service Environment, see [Introducing App Service Environment](https://azure.microsoft.com/blog/introducing-app-service-environment/).

## How do I capture an F12 trace?

You have two options for capturing an F12 trace:

* F12 HTTP trace
* F12 console output

### F12 HTTP trace

1. In Internet Explorer, go to your website. It's important to sign in before you do the next steps. Otherwise, the F12 trace captures sensitive sign-in data.
2. Press F12.
3. Verify that the **Network** tab is selected, and then select the green **Play** button.
4. Do the steps that reproduce the issue.
5. Select the red **Stop** button.
6. Select the **Save** button (disk icon), and save the HAR file (in Internet Explorer and Microsoft Edge) *or* right-click the HAR file, and then select **Save as HAR with content** (in Chrome).

### F12 console output

1. Select the **Console** tab.
2. For each tab that contains more than zero items, select the tab (**Error**, **Warning**, or **Information**). If the tab isn’t selected, the tab icon is gray or black when you move the cursor away from it.
3. Right-click in the message area of the pane, and then select **Copy all**.
4. Paste the copied text in a file, and then save the file.

To view an HAR file, you can use the [HAR viewer](https://www.softwareishard.com/har/viewer/).

## Why do I get an error when I try to connect an App Service web app to a virtual network that is connected to ExpressRoute?

If you try to connect an Azure web app to a virtual network that's connected to Azure ExpressRoute, it fails. The following message appears: "Gateway is not a VPN gateway."

Currently, you cannot have point-to-site VPN connections to a virtual network that is connected to ExpressRoute. A point-to-site VPN and ExpressRoute cannot coexist for the same virtual network. For more information, see [ExpressRoute and site-to-site VPN connections limits and limitations](../expressroute/expressroute-howto-coexist-classic.md#limits-and-limitations).

## How do I connect an App Service web app to a virtual network that has a static routing (policy-based) gateway?

Currently, connecting an App Service web app to a virtual network that has a static routing (policy-based) gateway is not supported. If your target virtual network already exists, it must have point-to-site VPN enabled, with a dynamic routing gateway, before it can be connected to an app. If your gateway is set to static routing, you cannot enable a point-to-site VPN. 

For more information, see [Integrate an app with an Azure virtual network](web-sites-integrate-with-vnet.md#getting-started).

## In my App Service Environment, why can I create only one App Service plan, even though I have two workers available?

To provide fault tolerance, App Service Environment requires that each worker pool needs at least one additional compute resource. The additional compute resource cannot be assigned a workload.

For more information, see [How to create an App Service Environment](environment/app-service-web-how-to-create-an-app-service-environment.md).

## Why do I see timeouts when I try to create an App Service Environment?

Sometimes, creating an App Service Environment fails. In that case, you see the following error in the Activity logs:
```
ResourceID: /subscriptions/{SubscriptionID}/resourceGroups/Default-Networking/providers/Microsoft.Web/hostingEnvironments/{ASEname}
Error:{"error":{"code":"ResourceDeploymentFailure","message":"The resource provision operation did not complete within the allowed timeout period.”}}
```

To resolve this, make sure that none of the following conditions are true:
* The subnet is too small.
* The subnet is not empty.
* ExpressRoute prevents the network connectivity requirements of an App Service Environment.
* A bad Network Security Group prevents the network connectivity requirements of an App Service Environment.
* Forced tunneling is turned on.

For more information, see [Frequent issues when deploying (creating) a new Azure App Service Environment](https://blogs.msdn.microsoft.com/waws/2016/05/13/most-frequent-issues-when-deploying-creating-a-new-azure-app-service-environment-ase/).

## Why can't I delete my App Service plan?

You can't delete an App Service plan if any App Service apps are associated with the App Service plan. Before you delete an App Service plan, remove all associated App Service apps from the App Service plan.

## How do I schedule a WebJob?

You can create a scheduled WebJob by using Cron expressions:

1. Create a settings.job file.
2. In this JSON file, include a schedule property by using a Cron expression: 
    ```json
    { "schedule": "{second}
    {minute} {hour} {day}
    {month} {day of the week}" }
    ```

For more information about scheduled WebJobs, see [Create a scheduled WebJob by using a Cron expression](webjobs-create.md#CreateScheduledCRON).

## How do I perform penetration testing for my App Service app?

To perform penetration testing, [submit a request](https://portal.msrc.microsoft.com/en-us/engage/pentest).

## How do I configure a custom domain name for an App Service web app that uses Traffic Manager?

To learn how to use a custom domain name with an App Service app that uses Azure Traffic Manager for load balancing, see [Configure a custom domain name for an Azure web app with Traffic Manager](web-sites-traffic-manager-custom-domain-name.md).

## My App Service certificate is flagged for fraud. How do I resolve this?

[!INCLUDE [updated-for-az](../../includes/updated-for-az.md)]

During the domain verification of an App Service certificate purchase, you might see the following message:

“Your certificate has been flagged for possible fraud. The request is currently under review. If the certificate does not become usable within 24 hours, please contact Azure Support.”

As the message indicates, this fraud verification process might take up to 24 hours to complete. During this time, you'll continue to see the message.

If your App Service certificate continues to show this message after 24 hours, please run the following PowerShell script. The script contacts the [certificate provider](https://www.godaddy.com/) directly to resolve the issue.

<<<<<<< HEAD
```
Connect-AzAccount
Set-AzContext -SubscriptionId <subId>
=======
```powershell
Connect-AzureRmAccount
Set-AzureRmContext -SubscriptionId <subId>
>>>>>>> 244a3468
$actionProperties = @{
    "Name"= "<Customer Email Address>"
    };
Invoke-AzResourceAction -ResourceGroupName "<App Service Certificate Resource Group Name>" -ResourceType Microsoft.CertificateRegistration/certificateOrders -ResourceName "<App Service Certificate Resource Name>" -Action resendRequestEmails -Parameters $actionProperties -ApiVersion 2015-08-01 -Force   
```

## How do authentication and authorization work in App Service?

For detailed documentation for authentication and authorization in App Service, see docs for various identify provider sign-ins:
* [Azure Active Directory](configure-authentication-provider-aad.md)
* [Facebook](configure-authentication-provider-facebook.md)
* [Google](configure-authentication-provider-google.md)
* [Microsoft Account](configure-authentication-provider-microsoft.md)
* [Twitter](configure-authentication-provider-twitter.md)

## How do I redirect the default *.azurewebsites.net domain to my Azure web app's custom domain?

When you create a new website by using Web Apps in Azure, a default *sitename*.azurewebsites.net domain is assigned to your site. If you add a custom host name to your site and don’t want users to be able to access your default *.azurewebsites.net domain, you can redirect the default URL. To learn how to redirect all traffic from your website's default domain to your custom domain, see [Redirect the default domain to your custom domain in Azure web apps](https://zainrizvi.io/blog/block-default-azure-websites-domain/).

## How do I determine which version of .NET version is installed in App Service?

The quickest way to find the version of Microsoft .NET that's installed in App Service is by using the Kudu console. You can access the Kudu console from the portal or by using the URL of your App Service app. For detailed instructions, see [Determine the installed .NET version in App Service](https://blogs.msdn.microsoft.com/waws/2016/11/02/how-to-determine-the-installed-net-version-in-azure-app-services/).

## Why isn't Autoscale working as expected?

If Azure Autoscale hasn't scaled in or scaled out the web app instance as you expected, you might be running into a scenario in which we intentionally choose not to scale to avoid an infinite loop due to "flapping." This usually happens when there isn't an adequate margin between the scale-out and scale-in thresholds. To learn how to avoid "flapping" and to read about other Autoscale best practices, see [Autoscale best practices](../azure-monitor/platform/autoscale-best-practices.md#autoscale-best-practices).

## Why does Autoscale sometimes scale only partially?

Autoscale is triggered when metrics exceed preconfigured boundaries. Sometimes, you might notice that the capacity is only partially filled compared to what you expected. This might occur when the number of instances you want are not available. In that scenario, Autoscale partially fills in with the available number of instances. Autoscale then runs the rebalance logic to get more capacity. It allocates the remaining instances. Note that this might take a few minutes.

If you don't see the expected number of instances after a few minutes, it might be because the partial refill was enough to bring the metrics within the boundaries. Or, Autoscale might have scaled down because it reached the lower metrics boundary.

If none of these conditions apply and the problem persists, submit a support request.

## How do I turn on HTTP compression for my content?

To turn on compression both for static and dynamic content types, add the following code to the application-level web.config file:

```xml
<system.webServer>
    <urlCompression doStaticCompression="true" doDynamicCompression="true" />
</system.webServer>
```

You also can specify the specific dynamic and static MIME types that you want to compress. For more information, see our response to a forum question in [httpCompression settings on a simple Azure website](https://social.msdn.microsoft.com/Forums/azure/890b6d25-f7dd-4272-8970-da7798bcf25d/httpcompression-settings-on-a-simple-azure-website?forum=windowsazurewebsitespreview).

## How do I migrate from an on-premises environment to App Service?

To migrate sites from Windows and Linux web servers to App Service, you can use Azure App Service Migration Assistant. The migration tool creates web apps and databases in Azure as needed, and then publishes the content. For more information, see [Azure App Service Migration Assistant](https://www.migratetoazure.net/).<|MERGE_RESOLUTION|>--- conflicted
+++ resolved
@@ -268,15 +268,9 @@
 
 If your App Service certificate continues to show this message after 24 hours, please run the following PowerShell script. The script contacts the [certificate provider](https://www.godaddy.com/) directly to resolve the issue.
 
-<<<<<<< HEAD
-```
+```powershell
 Connect-AzAccount
 Set-AzContext -SubscriptionId <subId>
-=======
-```powershell
-Connect-AzureRmAccount
-Set-AzureRmContext -SubscriptionId <subId>
->>>>>>> 244a3468
 $actionProperties = @{
     "Name"= "<Customer Email Address>"
     };
