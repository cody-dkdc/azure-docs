---
<<<<<<< HEAD
title: "Restrict client IPs - Azure App Service | Microsoft Docs" 
=======
title: "Restrict access - Azure App Service | Microsoft Docs" 
>>>>>>> 6a383dfd
description: "How to use Access Restrictions with Azure App Service" 
author: ccompy
manager: stefsch
editor: ''
services: app-service\web
documentationcenter: ''

ms.assetid: 3be1f4bd-8a81-4565-8a56-528c037b24bd
ms.service: app-service-web
ms.workload: web
ms.tgt_pltfrm: na
ms.devlang: multiple
ms.topic: article
ms.date: 04/22/2018
ms.author: ccompy
ms.custom: seodec18

---
<<<<<<< HEAD
# Azure App Service Static Access Restrictions #

Access Restrictions allow you to define a priority ordered allow/deny list of IP addresses that are allowed to access your app. The allow list can include IPv4 and IPv6 addresses. When there are one or more entries, there is then an implicit deny all that exists at the end of the list.

The Access Restrictions capability works with all App Service hosted work loads, which include; web apps, API apps, Linux apps, Linux container apps, and Functions.

When a request is made to your app, the FROM IP address is evaluated against the Access Restrictions list. If the address is not allowed access based on the rules in the list, the service replies with an [HTTP 403](https://en.wikipedia.org/wiki/HTTP_403) status code.

The Access Restrictions capability is implemented in the App Service front-end roles, which are upstream of the worker hosts where your code runs. Therefore, Access Restrictions are effectively network ACLs.  

![access restrictions flow](media/app-service-ip-restrictions/ip-restrictions-flow.png)

For a time, the Access Restrictions capability in the portal was a layer on top of the ipSecurity capability in IIS. The current Access Restrictions capability is different. You can still configure ipSecurity within your application web.config but the front-end based Access Restrictions rules will be applied before any traffic reaches IIS.
=======
# Azure App Service Access Restrictions #

Access Restrictions enable you to define a priority ordered allow/deny list that controls network access to your app. The list can include IP addresses or Azure Virtual Network subnets. When there are one or more entries, there is then an implicit "deny all" that exists at the end of the list.

The Access Restrictions capability works with all App Service hosted work loads including; web apps, API apps, Linux apps, Linux container apps, and Functions.

When a request is made to your app, the FROM address is evaluated against the IP address rules in your access restrictions list. If the FROM address is in a subnet that is configured with service endpoints to Microsoft.Web, then the source subnet is compared against the virtual network rules in your access restrictions list. If the address is not allowed access based on the rules in the list, the service replies with an [HTTP 403](https://en.wikipedia.org/wiki/HTTP_403) status code.

The access restrictions capability is implemented in the App Service front-end roles, which are upstream of the worker hosts where your code runs. Therefore, access restrictions are effectively network ACLs.

The ability to restrict access to your web app from an Azure Virtual Network (VNet) is called [service endpoints][serviceendpoints]. Service endpoints enable you to restrict access to a multi-tenant service from selected subnets. It must be enabled on both the networking side as well as the service that it is being enabled with. It does not work to restrict traffic to apps that are hosted in an App Service Environment.  If you are in an App Service Environment, you can control access to your app with IP address rules.

![access restrictions flow](media/app-service-ip-restrictions/access-restrictions-flow.png)
>>>>>>> 6a383dfd

## Adding and editing Access Restriction rules in the portal ##

To add an access restriction rule to your app, use the menu to open **Network**>**Access Restrictions** and click on **Configure Access Restrictions**

![App Service networking options](media/app-service-ip-restrictions/access-restrictions.png)  

From the Access Restrictions UI, you can review the list of access restriction rules defined for your app.

<<<<<<< HEAD
![list access restrictions](media/app-service-ip-restrictions/ip-restrictions-browse.png)
=======
![list access restrictions](media/app-service-ip-restrictions/access-restrictions-browse.png)
>>>>>>> 6a383dfd

The list will show all of the current restrictions that are on your app. If you have a VNet restriction on your app, the table will show if service endpoints are enabled for Microsoft.Web. When there are no defined restrictions on your app, your app will be accessible from anywhere.  

You can click on **[+] Add** to add a new access restriction rule. Once you add a rule, it will become effective immediately. Rules are enforced in priority order starting from the lowest number and going up. There is an implicit deny all that is in effect once you add even a single rule.

<<<<<<< HEAD
![add an access restriction rule](media/app-service-ip-restrictions/ip-restrictions-add.png)
=======
![add an IP access restriction rule](media/app-service-ip-restrictions/access-restrictions-ip-add.png)
>>>>>>> 6a383dfd

When creating a rule, you must select allow/deny and also the type of rule. You are also required to provide the priority value and what you are restricting access to.  You can optionally add a name, and description to the rule.  

<<<<<<< HEAD
You can click on any row to edit an existing access restriction rule. Edits are effective immediately including changes in priority ordering.

![edit an access restriction rule](media/app-service-ip-restrictions/ip-restrictions-edit.png)

To delete a rule, click the **...** on your rule and then click **remove**.

![delete access restriction rule](media/app-service-ip-restrictions/ip-restrictions-delete.png)

You can also restrict deployment access in the next tab. To add/edit/delete each rule, follow the same step as above.

![list access restrictions](media/app-service-ip-restrictions/ip-restrictions-scm-browse.png)
=======
To set an IP address based rule, select a type of IPv4 or IPv6. IP Address notation must be specified in CIDR notation for both IPv4 and IPv6 addresses. To specify an exact address, you can use something like 1.2.3.4/32 where the first four octets represent your IP address and /32 is the mask. The IPv4 CIDR notation for all addresses is 0.0.0.0/0. To learn more about CIDR notation, you can read [Classless Inter-Domain Routing](https://en.wikipedia.org/wiki/Classless_Inter-Domain_Routing). 

![add a VNet access restriction rule](media/app-service-ip-restrictions/access-restrictions-vnet-add.png)

To restrict access to selected subnets, select a type of Virtual Network. Below that you will be able to pick the subscription, VNet, and subnet you wish to allow or deny access with. If service endpoints are not already enabled with Microsoft.Web for the subnet that you selected, it will automatically be enabled for you unless you check the box asking not to do that. The situation where you would want to enable it on the app but not the subnet is largely related to if you have the permissions to enable service endpoints on the subnet or not. If you need to get somebody else to enable service endpoints on the subnet, you can check the box and have your app configured for service endpoints in anticipation of it being enabled later on the subnet. 

Service endpoints cannot be used to restrict access to apps that run in an App Service Environment. When your app is in an App Service Environment, you can control access to your app with IP access rules. 

You can click on any row to edit an existing access restriction rule. Edits are effective immediately including changes in priority ordering.

![edit an access restriction rule](media/app-service-ip-restrictions/access-restrictions-ip-edit.png)

When you edit a rule, you cannot change the type between an IP address rule and a Virtual Network rule. 

![edit an access restriction rule](media/app-service-ip-restrictions/access-restrictions-vnet-edit.png)

To delete a rule, click the **...** on your rule and then click **remove**.

![delete access restriction rule](media/app-service-ip-restrictions/access-restrictions-delete.png)

### SCM site 

In addition to being able to control access to your app, you can also restrict access to the scm site used by your app. The scm site is the web deploy endpoint and also the Kudu console. You can separately assign access restrictions to the scm site from the app or use the same set for both the app and the scm site. When you check the box to have the same restrictions as your app, everything is blanked out. If you uncheck the box, whatever settings you had earlier on the scm site are applied. 

![list access restrictions](media/app-service-ip-restrictions/access-restrictions-scm-browse.png)
>>>>>>> 6a383dfd

## Programmatic manipulation of access restriction rules ##

There currently is no CLI or PowerShell for the new Access Restrictions capability but the values can be set manually with a PUT operation on the app configuration in Resource Manager. As an example, you can use resources.azure.com and edit the ipSecurityRestrictions block to add the required JSON.

The location for this information in Resource Manager is:

management.azure.com/subscriptions/**subscription ID**/resourceGroups/**resource groups**/providers/Microsoft.Web/sites/**web app name**/config/web?api-version=2018-02-01

The JSON syntax for the earlier example is:

    "ipSecurityRestrictions": [
      {
        "ipAddress": "131.107.159.0/24",
        "action": "Allow",
        "tag": "Default",
        "priority": 100,
        "name": "allowed access"
      }
    ],

## Function App IP Restrictions

<<<<<<< HEAD
IP restrictions are available for both Function Apps with the same functionality as App Service plans. Note that enabling IP restrictions will disable the portal code editor for any disallowed IPs.

[Learn more here](../azure-functions/functions-networking-options.md#inbound-ip-restrictions)
=======
IP restrictions are available for both Function Apps with the same functionality as App Service plans. Enabling IP restrictions will disable the portal code editor for any disallowed IPs.

[Learn more here](../azure-functions/functions-networking-options.md#inbound-ip-restrictions)


<!--Links-->
[serviceendpoints]: https://docs.microsoft.com/azure/virtual-network/virtual-network-service-endpoints-overview
>>>>>>> 6a383dfd
<|MERGE_RESOLUTION|>--- conflicted
+++ resolved
@@ -1,9 +1,5 @@
 ---
-<<<<<<< HEAD
-title: "Restrict client IPs - Azure App Service | Microsoft Docs" 
-=======
 title: "Restrict access - Azure App Service | Microsoft Docs" 
->>>>>>> 6a383dfd
 description: "How to use Access Restrictions with Azure App Service" 
 author: ccompy
 manager: stefsch
@@ -22,21 +18,6 @@
 ms.custom: seodec18
 
 ---
-<<<<<<< HEAD
-# Azure App Service Static Access Restrictions #
-
-Access Restrictions allow you to define a priority ordered allow/deny list of IP addresses that are allowed to access your app. The allow list can include IPv4 and IPv6 addresses. When there are one or more entries, there is then an implicit deny all that exists at the end of the list.
-
-The Access Restrictions capability works with all App Service hosted work loads, which include; web apps, API apps, Linux apps, Linux container apps, and Functions.
-
-When a request is made to your app, the FROM IP address is evaluated against the Access Restrictions list. If the address is not allowed access based on the rules in the list, the service replies with an [HTTP 403](https://en.wikipedia.org/wiki/HTTP_403) status code.
-
-The Access Restrictions capability is implemented in the App Service front-end roles, which are upstream of the worker hosts where your code runs. Therefore, Access Restrictions are effectively network ACLs.  
-
-![access restrictions flow](media/app-service-ip-restrictions/ip-restrictions-flow.png)
-
-For a time, the Access Restrictions capability in the portal was a layer on top of the ipSecurity capability in IIS. The current Access Restrictions capability is different. You can still configure ipSecurity within your application web.config but the front-end based Access Restrictions rules will be applied before any traffic reaches IIS.
-=======
 # Azure App Service Access Restrictions #
 
 Access Restrictions enable you to define a priority ordered allow/deny list that controls network access to your app. The list can include IP addresses or Azure Virtual Network subnets. When there are one or more entries, there is then an implicit "deny all" that exists at the end of the list.
@@ -50,7 +31,6 @@
 The ability to restrict access to your web app from an Azure Virtual Network (VNet) is called [service endpoints][serviceendpoints]. Service endpoints enable you to restrict access to a multi-tenant service from selected subnets. It must be enabled on both the networking side as well as the service that it is being enabled with. It does not work to restrict traffic to apps that are hosted in an App Service Environment.  If you are in an App Service Environment, you can control access to your app with IP address rules.
 
 ![access restrictions flow](media/app-service-ip-restrictions/access-restrictions-flow.png)
->>>>>>> 6a383dfd
 
 ## Adding and editing Access Restriction rules in the portal ##
 
@@ -60,37 +40,16 @@
 
 From the Access Restrictions UI, you can review the list of access restriction rules defined for your app.
 
-<<<<<<< HEAD
-![list access restrictions](media/app-service-ip-restrictions/ip-restrictions-browse.png)
-=======
 ![list access restrictions](media/app-service-ip-restrictions/access-restrictions-browse.png)
->>>>>>> 6a383dfd
 
 The list will show all of the current restrictions that are on your app. If you have a VNet restriction on your app, the table will show if service endpoints are enabled for Microsoft.Web. When there are no defined restrictions on your app, your app will be accessible from anywhere.  
 
 You can click on **[+] Add** to add a new access restriction rule. Once you add a rule, it will become effective immediately. Rules are enforced in priority order starting from the lowest number and going up. There is an implicit deny all that is in effect once you add even a single rule.
 
-<<<<<<< HEAD
-![add an access restriction rule](media/app-service-ip-restrictions/ip-restrictions-add.png)
-=======
 ![add an IP access restriction rule](media/app-service-ip-restrictions/access-restrictions-ip-add.png)
->>>>>>> 6a383dfd
 
 When creating a rule, you must select allow/deny and also the type of rule. You are also required to provide the priority value and what you are restricting access to.  You can optionally add a name, and description to the rule.  
 
-<<<<<<< HEAD
-You can click on any row to edit an existing access restriction rule. Edits are effective immediately including changes in priority ordering.
-
-![edit an access restriction rule](media/app-service-ip-restrictions/ip-restrictions-edit.png)
-
-To delete a rule, click the **...** on your rule and then click **remove**.
-
-![delete access restriction rule](media/app-service-ip-restrictions/ip-restrictions-delete.png)
-
-You can also restrict deployment access in the next tab. To add/edit/delete each rule, follow the same step as above.
-
-![list access restrictions](media/app-service-ip-restrictions/ip-restrictions-scm-browse.png)
-=======
 To set an IP address based rule, select a type of IPv4 or IPv6. IP Address notation must be specified in CIDR notation for both IPv4 and IPv6 addresses. To specify an exact address, you can use something like 1.2.3.4/32 where the first four octets represent your IP address and /32 is the mask. The IPv4 CIDR notation for all addresses is 0.0.0.0/0. To learn more about CIDR notation, you can read [Classless Inter-Domain Routing](https://en.wikipedia.org/wiki/Classless_Inter-Domain_Routing). 
 
 ![add a VNet access restriction rule](media/app-service-ip-restrictions/access-restrictions-vnet-add.png)
@@ -116,7 +75,6 @@
 In addition to being able to control access to your app, you can also restrict access to the scm site used by your app. The scm site is the web deploy endpoint and also the Kudu console. You can separately assign access restrictions to the scm site from the app or use the same set for both the app and the scm site. When you check the box to have the same restrictions as your app, everything is blanked out. If you uncheck the box, whatever settings you had earlier on the scm site are applied. 
 
 ![list access restrictions](media/app-service-ip-restrictions/access-restrictions-scm-browse.png)
->>>>>>> 6a383dfd
 
 ## Programmatic manipulation of access restriction rules ##
 
@@ -140,16 +98,10 @@
 
 ## Function App IP Restrictions
 
-<<<<<<< HEAD
-IP restrictions are available for both Function Apps with the same functionality as App Service plans. Note that enabling IP restrictions will disable the portal code editor for any disallowed IPs.
-
-[Learn more here](../azure-functions/functions-networking-options.md#inbound-ip-restrictions)
-=======
 IP restrictions are available for both Function Apps with the same functionality as App Service plans. Enabling IP restrictions will disable the portal code editor for any disallowed IPs.
 
 [Learn more here](../azure-functions/functions-networking-options.md#inbound-ip-restrictions)
 
 
 <!--Links-->
-[serviceendpoints]: https://docs.microsoft.com/azure/virtual-network/virtual-network-service-endpoints-overview
->>>>>>> 6a383dfd
+[serviceendpoints]: https://docs.microsoft.com/azure/virtual-network/virtual-network-service-endpoints-overview