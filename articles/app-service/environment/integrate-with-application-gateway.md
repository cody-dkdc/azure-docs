---
title: Integrate your ILB App Service Environment with an application gateway
description: Walkthrough on how to integrate an app in your ILB App Service Environment with an application gateway
services: app-service
documentationcenter: na
author: ccompy
manager: stefsch

ms.assetid: a6a74f17-bb57-40dd-8113-a20b50ba3050
ms.service: app-service
ms.workload: na
ms.tgt_pltfrm: na
ms.devlang: na
ms.topic: article
ms.date: 10/17/2017
ms.author: ccompy
---
# Integrate your ILB App Service Environment with an application gateway #

The [App Service Environment for PowerApps](./intro.md) is a deployment of Azure App Service in the subnet of a customer's Azure virtual network. It can be deployed with a public or private endpoint for app access. The deployment of the App Service Environment with a private endpoint (that is, an internal load balancer) is called an ILB App Service Environment.  

Azure Application Gateway is a virtual appliance that provides layer 7 load balancing, SSL offloading, and web application firewall (WAF) protection. It can listen on a public IP address and route traffic to your application endpoint. 

The following information describes how to integrate a WAF-configured application gateway with an app in an ILB App Service Environment.  

The integration of the application gateway with the ILB App Service Environment is at an app level. When you configure the application gateway with your ILB App Service Environment, you're doing it for specific apps in your ILB App Service Environment. This technique enables hosting secure multitenant applications in a single ILB App Service Environment.  

![Application gateway pointing to app on an ILB App Service Environment][1]

In this walkthrough, you will:

* Create an application gateway.
* Configure the application gateway to point to an app in your ILB App Service Environment.
* Configure your app to honor the custom domain name.
* Edit the public DNS host name that points to your application gateway.

## Prerequisites

To integrate your application gateway with your ILB App Service Environment, you need:

* An ILB App Service Environment.
* An app running in the ILB App Service Environment.
* An internet routable domain name to be used with your app in the ILB App Service Environment.
* The ILB address that your ILB App Service Environment uses. This information is in the App Service Environment portal under **Settings** > **IP Addresses**:

	![Example list of IP addresses used by the ILB App Service Environment][9]
	
* A public DNS name that is used later to point to your application gateway. 

For details on how to create an ILB App Service Environment, see [Creating and using an ILB App Service Environment][ilbase].

This article assumes that you want an application gateway in the same Azure virtual network where the App Service Environment is deployed. Before you start to create the application gateway, pick or create a subnet that you will use to host the gateway. 

You should use a subnet that is not the one named GatewaySubnet. If you put the application gateway in GatewaySubnet, you'll be unable to create a virtual network gateway later. 

You also cannot put the gateway in the subnet that your ILB App Service Environment uses. The App Service Environment is the only thing that can be in this subnet.

## Configuration steps ##

1. In the Azure portal, go to **New** > **Network** > **Application Gateway**.

2. In the **Basics** area:

   a. For **Name**, enter the name of the application gateway.

   b. For **Tier**, select **WAF**.

   c. For **Subscription**, select the same subscription that the App Service Environment virtual network uses.

   d. For **Resource group**, create or select the resource group.

   e. For **Location**, select the location of the App Service Environment virtual network.

   ![New application gateway creation basics][2]

3. In the **Settings** area:

   a. For **Virtual network**, select the App Service Environment virtual network.

   b. For **Subnet**, select the subnet where the application gateway needs to be deployed. Do not use GatewaySubnet, because it will prevent the creation of VPN gateways.

   c. For **IP address type**, select **Public**.

   d. For **Public IP address**, select a public IP address. If you don't have one, create one now.

<<<<<<< HEAD
1. From within the Azure portal, go to **Create a resource > Network > Application Gateway**. 
	1. Provide:
		1. Name of the Application Gateway
		1. Select WAF
		1. Select the same subscription used for the ASE VNet
		1. Create or select the resource group
		1. Select the Location the ASE VNet is in
=======
   e. For **Protocol**, select **HTTP** or **HTTPS**. If you're configuring for HTTPS, you need to provide a PFX certificate.
>>>>>>> 36786dcc

   f. For **Web application firewall**, you can enable the firewall and also set it for either **Detection** or **Prevention** as you see fit.

   ![New application gateway creation settings][3]
	
4. In the **Summary** section, review the settings and select **OK**. Your application gateway can take a little more than 30 minutes to complete setup.  

5. After your application gateway completes setup, go to your application gateway portal. Select **Backend pool**. Add the ILB address for your ILB App Service Environment.

   ![Configure backend pool][4]

6. After the process of configuring your back-end pool is completed, select **Health probes**. Create a health probe for the domain name that you want to use for your app. 

   ![Configure health probes][5]
	
7. After the process of configuring your health probes is completed, select **HTTP settings**. Edit the existing settings, select **Use Custom probe**, and pick the probe that you configured.

   ![Configure HTTP settings][6]
	
8. Go to the application gateway's **Overview** section, and copy the public IP address that your application gateway uses. Set that IP address as an A record for your app domain name, or use the DNS name for that address in a CNAME record. It's easier to select the public IP address and copy it from the public IP address's UI rather than copy it from the link in the application gateway's **Overview** section. 

   ![Application gateway portal][7]

9. Set the custom domain name for your app in your ILB App Service Environment. Go to your app in the portal, and under **Settings**, select **Custom domains**.

   ![Set custom domain name on the app][8]

There is information on setting custom domain names for your web apps in the article [Setting custom domain names for your web app][custom-domain]. But for an app in an ILB App Service Environment, there isn't any validation on the domain name. Because you own the DNS that manages the app endpoints, you can put whatever you want in there. The custom domain name that you add in this case does not need to be in your DNS, but it does still need to be configured with your app. 

After setup is completed and you have allowed a short amount of time for your DNS changes to propagate, you can access your app by using the custom domain name that you created. 


<!--IMAGES-->
[1]: ./media/integrate-with-application-gateway/appgw-highlevel.png
[2]: ./media/integrate-with-application-gateway/appgw-createbasics.png
[3]: ./media/integrate-with-application-gateway/appgw-createsettings.png
[4]: ./media/integrate-with-application-gateway/appgw-backendpool.png
[5]: ./media/integrate-with-application-gateway/appgw-healthprobe.png
[6]: ./media/integrate-with-application-gateway/appgw-httpsettings.png
[7]: ./media/integrate-with-application-gateway/appgw-publicip.png
[8]: ./media/integrate-with-application-gateway/appgw-customdomainname.png
[9]: ./media/integrate-with-application-gateway/appgw-iplist.png

<!--LINKS-->
[appgw]: http://docs.microsoft.com/azure/application-gateway/application-gateway-introduction
[custom-domain]: ../app-service-web-tutorial-custom-domain.md
[ilbase]: ./create-ilb-ase.md
<|MERGE_RESOLUTION|>--- conflicted
+++ resolved
@@ -1,143 +1,133 @@
----
-title: Integrate your ILB App Service Environment with an application gateway
-description: Walkthrough on how to integrate an app in your ILB App Service Environment with an application gateway
-services: app-service
-documentationcenter: na
-author: ccompy
-manager: stefsch
-
-ms.assetid: a6a74f17-bb57-40dd-8113-a20b50ba3050
-ms.service: app-service
-ms.workload: na
-ms.tgt_pltfrm: na
-ms.devlang: na
-ms.topic: article
-ms.date: 10/17/2017
-ms.author: ccompy
----
-# Integrate your ILB App Service Environment with an application gateway #
-
-The [App Service Environment for PowerApps](./intro.md) is a deployment of Azure App Service in the subnet of a customer's Azure virtual network. It can be deployed with a public or private endpoint for app access. The deployment of the App Service Environment with a private endpoint (that is, an internal load balancer) is called an ILB App Service Environment.  
-
-Azure Application Gateway is a virtual appliance that provides layer 7 load balancing, SSL offloading, and web application firewall (WAF) protection. It can listen on a public IP address and route traffic to your application endpoint. 
-
-The following information describes how to integrate a WAF-configured application gateway with an app in an ILB App Service Environment.  
-
-The integration of the application gateway with the ILB App Service Environment is at an app level. When you configure the application gateway with your ILB App Service Environment, you're doing it for specific apps in your ILB App Service Environment. This technique enables hosting secure multitenant applications in a single ILB App Service Environment.  
-
-![Application gateway pointing to app on an ILB App Service Environment][1]
-
-In this walkthrough, you will:
-
-* Create an application gateway.
-* Configure the application gateway to point to an app in your ILB App Service Environment.
-* Configure your app to honor the custom domain name.
-* Edit the public DNS host name that points to your application gateway.
-
-## Prerequisites
-
-To integrate your application gateway with your ILB App Service Environment, you need:
-
-* An ILB App Service Environment.
-* An app running in the ILB App Service Environment.
-* An internet routable domain name to be used with your app in the ILB App Service Environment.
-* The ILB address that your ILB App Service Environment uses. This information is in the App Service Environment portal under **Settings** > **IP Addresses**:
-
-	![Example list of IP addresses used by the ILB App Service Environment][9]
-	
-* A public DNS name that is used later to point to your application gateway. 
-
-For details on how to create an ILB App Service Environment, see [Creating and using an ILB App Service Environment][ilbase].
-
-This article assumes that you want an application gateway in the same Azure virtual network where the App Service Environment is deployed. Before you start to create the application gateway, pick or create a subnet that you will use to host the gateway. 
-
-You should use a subnet that is not the one named GatewaySubnet. If you put the application gateway in GatewaySubnet, you'll be unable to create a virtual network gateway later. 
-
-You also cannot put the gateway in the subnet that your ILB App Service Environment uses. The App Service Environment is the only thing that can be in this subnet.
-
-## Configuration steps ##
-
-1. In the Azure portal, go to **New** > **Network** > **Application Gateway**.
-
-2. In the **Basics** area:
-
-   a. For **Name**, enter the name of the application gateway.
-
-   b. For **Tier**, select **WAF**.
-
-   c. For **Subscription**, select the same subscription that the App Service Environment virtual network uses.
-
-   d. For **Resource group**, create or select the resource group.
-
-   e. For **Location**, select the location of the App Service Environment virtual network.
-
-   ![New application gateway creation basics][2]
-
-3. In the **Settings** area:
-
-   a. For **Virtual network**, select the App Service Environment virtual network.
-
-   b. For **Subnet**, select the subnet where the application gateway needs to be deployed. Do not use GatewaySubnet, because it will prevent the creation of VPN gateways.
-
-   c. For **IP address type**, select **Public**.
-
-   d. For **Public IP address**, select a public IP address. If you don't have one, create one now.
-
-<<<<<<< HEAD
-1. From within the Azure portal, go to **Create a resource > Network > Application Gateway**. 
-	1. Provide:
-		1. Name of the Application Gateway
-		1. Select WAF
-		1. Select the same subscription used for the ASE VNet
-		1. Create or select the resource group
-		1. Select the Location the ASE VNet is in
-=======
-   e. For **Protocol**, select **HTTP** or **HTTPS**. If you're configuring for HTTPS, you need to provide a PFX certificate.
->>>>>>> 36786dcc
-
-   f. For **Web application firewall**, you can enable the firewall and also set it for either **Detection** or **Prevention** as you see fit.
-
-   ![New application gateway creation settings][3]
-	
-4. In the **Summary** section, review the settings and select **OK**. Your application gateway can take a little more than 30 minutes to complete setup.  
-
-5. After your application gateway completes setup, go to your application gateway portal. Select **Backend pool**. Add the ILB address for your ILB App Service Environment.
-
-   ![Configure backend pool][4]
-
-6. After the process of configuring your back-end pool is completed, select **Health probes**. Create a health probe for the domain name that you want to use for your app. 
-
-   ![Configure health probes][5]
-	
-7. After the process of configuring your health probes is completed, select **HTTP settings**. Edit the existing settings, select **Use Custom probe**, and pick the probe that you configured.
-
-   ![Configure HTTP settings][6]
-	
-8. Go to the application gateway's **Overview** section, and copy the public IP address that your application gateway uses. Set that IP address as an A record for your app domain name, or use the DNS name for that address in a CNAME record. It's easier to select the public IP address and copy it from the public IP address's UI rather than copy it from the link in the application gateway's **Overview** section. 
-
-   ![Application gateway portal][7]
-
-9. Set the custom domain name for your app in your ILB App Service Environment. Go to your app in the portal, and under **Settings**, select **Custom domains**.
-
-   ![Set custom domain name on the app][8]
-
-There is information on setting custom domain names for your web apps in the article [Setting custom domain names for your web app][custom-domain]. But for an app in an ILB App Service Environment, there isn't any validation on the domain name. Because you own the DNS that manages the app endpoints, you can put whatever you want in there. The custom domain name that you add in this case does not need to be in your DNS, but it does still need to be configured with your app. 
-
-After setup is completed and you have allowed a short amount of time for your DNS changes to propagate, you can access your app by using the custom domain name that you created. 
-
-
-<!--IMAGES-->
-[1]: ./media/integrate-with-application-gateway/appgw-highlevel.png
-[2]: ./media/integrate-with-application-gateway/appgw-createbasics.png
-[3]: ./media/integrate-with-application-gateway/appgw-createsettings.png
-[4]: ./media/integrate-with-application-gateway/appgw-backendpool.png
-[5]: ./media/integrate-with-application-gateway/appgw-healthprobe.png
-[6]: ./media/integrate-with-application-gateway/appgw-httpsettings.png
-[7]: ./media/integrate-with-application-gateway/appgw-publicip.png
-[8]: ./media/integrate-with-application-gateway/appgw-customdomainname.png
-[9]: ./media/integrate-with-application-gateway/appgw-iplist.png
-
-<!--LINKS-->
-[appgw]: http://docs.microsoft.com/azure/application-gateway/application-gateway-introduction
-[custom-domain]: ../app-service-web-tutorial-custom-domain.md
-[ilbase]: ./create-ilb-ase.md
+---
+title: Integrate your ILB App Service Environment with an application gateway
+description: Walkthrough on how to integrate an app in your ILB App Service Environment with an application gateway
+services: app-service
+documentationcenter: na
+author: ccompy
+manager: stefsch
+
+ms.assetid: a6a74f17-bb57-40dd-8113-a20b50ba3050
+ms.service: app-service
+ms.workload: na
+ms.tgt_pltfrm: na
+ms.devlang: na
+ms.topic: article
+ms.date: 10/17/2017
+ms.author: ccompy
+---
+# Integrate your ILB App Service Environment with an application gateway #
+
+The [App Service Environment for PowerApps](./intro.md) is a deployment of Azure App Service in the subnet of a customer's Azure virtual network. It can be deployed with a public or private endpoint for app access. The deployment of the App Service Environment with a private endpoint (that is, an internal load balancer) is called an ILB App Service Environment.  
+
+Azure Application Gateway is a virtual appliance that provides layer 7 load balancing, SSL offloading, and web application firewall (WAF) protection. It can listen on a public IP address and route traffic to your application endpoint. 
+
+The following information describes how to integrate a WAF-configured application gateway with an app in an ILB App Service Environment.  
+
+The integration of the application gateway with the ILB App Service Environment is at an app level. When you configure the application gateway with your ILB App Service Environment, you're doing it for specific apps in your ILB App Service Environment. This technique enables hosting secure multitenant applications in a single ILB App Service Environment.  
+
+![Application gateway pointing to app on an ILB App Service Environment][1]
+
+In this walkthrough, you will:
+
+* Create an application gateway.
+* Configure the application gateway to point to an app in your ILB App Service Environment.
+* Configure your app to honor the custom domain name.
+* Edit the public DNS host name that points to your application gateway.
+
+## Prerequisites
+
+To integrate your application gateway with your ILB App Service Environment, you need:
+
+* An ILB App Service Environment.
+* An app running in the ILB App Service Environment.
+* An internet routable domain name to be used with your app in the ILB App Service Environment.
+* The ILB address that your ILB App Service Environment uses. This information is in the App Service Environment portal under **Settings** > **IP Addresses**:
+
+	![Example list of IP addresses used by the ILB App Service Environment][9]
+	
+* A public DNS name that is used later to point to your application gateway. 
+
+For details on how to create an ILB App Service Environment, see [Creating and using an ILB App Service Environment][ilbase].
+
+This article assumes that you want an application gateway in the same Azure virtual network where the App Service Environment is deployed. Before you start to create the application gateway, pick or create a subnet that you will use to host the gateway. 
+
+You should use a subnet that is not the one named GatewaySubnet. If you put the application gateway in GatewaySubnet, you'll be unable to create a virtual network gateway later. 
+
+You also cannot put the gateway in the subnet that your ILB App Service Environment uses. The App Service Environment is the only thing that can be in this subnet.
+
+## Configuration steps ##
+
+1. In the Azure portal, go to **New** > **Network** > **Application Gateway**.
+
+2. In the **Basics** area:
+
+   a. For **Name**, enter the name of the application gateway.
+
+   b. For **Tier**, select **WAF**.
+
+   c. For **Subscription**, select the same subscription that the App Service Environment virtual network uses.
+
+   d. For **Resource group**, create or select the resource group.
+
+   e. For **Location**, select the location of the App Service Environment virtual network.
+
+   ![New application gateway creation basics][2]
+
+3. In the **Settings** area:
+
+   a. For **Virtual network**, select the App Service Environment virtual network.
+
+   b. For **Subnet**, select the subnet where the application gateway needs to be deployed. Do not use GatewaySubnet, because it will prevent the creation of VPN gateways.
+
+   c. For **IP address type**, select **Public**.
+
+   d. For **Public IP address**, select a public IP address. If you don't have one, create one now.
+
+   e. For **Protocol**, select **HTTP** or **HTTPS**. If you're configuring for HTTPS, you need to provide a PFX certificate.
+
+   f. For **Web application firewall**, you can enable the firewall and also set it for either **Detection** or **Prevention** as you see fit.
+
+   ![New application gateway creation settings][3]
+	
+4. In the **Summary** section, review the settings and select **OK**. Your application gateway can take a little more than 30 minutes to complete setup.  
+
+5. After your application gateway completes setup, go to your application gateway portal. Select **Backend pool**. Add the ILB address for your ILB App Service Environment.
+
+   ![Configure backend pool][4]
+
+6. After the process of configuring your back-end pool is completed, select **Health probes**. Create a health probe for the domain name that you want to use for your app. 
+
+   ![Configure health probes][5]
+	
+7. After the process of configuring your health probes is completed, select **HTTP settings**. Edit the existing settings, select **Use Custom probe**, and pick the probe that you configured.
+
+   ![Configure HTTP settings][6]
+	
+8. Go to the application gateway's **Overview** section, and copy the public IP address that your application gateway uses. Set that IP address as an A record for your app domain name, or use the DNS name for that address in a CNAME record. It's easier to select the public IP address and copy it from the public IP address's UI rather than copy it from the link in the application gateway's **Overview** section. 
+
+   ![Application gateway portal][7]
+
+9. Set the custom domain name for your app in your ILB App Service Environment. Go to your app in the portal, and under **Settings**, select **Custom domains**.
+
+   ![Set custom domain name on the app][8]
+
+There is information on setting custom domain names for your web apps in the article [Setting custom domain names for your web app][custom-domain]. But for an app in an ILB App Service Environment, there isn't any validation on the domain name. Because you own the DNS that manages the app endpoints, you can put whatever you want in there. The custom domain name that you add in this case does not need to be in your DNS, but it does still need to be configured with your app. 
+
+After setup is completed and you have allowed a short amount of time for your DNS changes to propagate, you can access your app by using the custom domain name that you created. 
+
+
+<!--IMAGES-->
+[1]: ./media/integrate-with-application-gateway/appgw-highlevel.png
+[2]: ./media/integrate-with-application-gateway/appgw-createbasics.png
+[3]: ./media/integrate-with-application-gateway/appgw-createsettings.png
+[4]: ./media/integrate-with-application-gateway/appgw-backendpool.png
+[5]: ./media/integrate-with-application-gateway/appgw-healthprobe.png
+[6]: ./media/integrate-with-application-gateway/appgw-httpsettings.png
+[7]: ./media/integrate-with-application-gateway/appgw-publicip.png
+[8]: ./media/integrate-with-application-gateway/appgw-customdomainname.png
+[9]: ./media/integrate-with-application-gateway/appgw-iplist.png
+
+<!--LINKS-->
+[appgw]: http://docs.microsoft.com/azure/application-gateway/application-gateway-introduction
+[custom-domain]: ../app-service-web-tutorial-custom-domain.md
+[ilbase]: ./create-ilb-ase.md