---
title: Back up your app in Azure
description: Learn how to create backups of your apps in Azure App Service.
services: app-service
documentationcenter: ''
author: cephalin
manager: erikre
editor: jimbe

ms.assetid: 6223b6bd-84ec-48df-943f-461d84605694
ms.service: app-service
ms.workload: na
ms.tgt_pltfrm: na
ms.devlang: na
ms.topic: article
ms.date: 07/06/2016
ms.author: cephalin

---
# Back up your app in Azure
The Backup and Restore feature in [Azure App Service](app-service-web-overview.md) lets you easily
create app backups manually or on a schedule. You can restore the app to a snapshot of a previous state by overwriting the existing app or restoring to another app. 

For information on restoring an app from backup, see [Restore an app in Azure](web-sites-restore.md).

<a name="whatsbackedup"></a>

## What gets backed up
App Service can back up the following information to an Azure storage account and container that you have configured your app to use. 

* App configuration
* File content
* Database connected to your app

The following database solutions are supported with backup feature: 
   - [SQL Database](https://azure.microsoft.com/services/sql-database/)
   - [Azure Database for MySQL (Preview)](https://azure.microsoft.com/services/mysql)
   - [Azure Database for PostgreSQL (Preview)](https://azure.microsoft.com/services/postgresql)
   - [MySQL in-app](https://blogs.msdn.microsoft.com/appserviceteam/2017/03/06/announcing-general-availability-for-mysql-in-app)
 

> [!NOTE]
>  Each backup is a complete offline copy of your app, not an incremental update.
>  

<a name="requirements"></a>

## Requirements and restrictions
* The Backup and Restore feature requires the App Service plan to be in the **Standard** tier or **Premium** tier. For more information 
  about scaling your App Service plan to use a higher tier, see [Scale up an app in Azure](web-sites-scale.md).  
  **Premium** tier allows a greater number of daily back ups than **Standard** tier.
* You need an Azure storage account and container in the same subscription as the app that 
  you want to back up. For more information on Azure storage accounts, see the 
  [links](#moreaboutstorage) at the end of this article.
* Backups can be up to 10 GB of app and database content. If the backup size exceeds this limit, you get an error.
<<<<<<< HEAD
* Backups of SSL enabled Azure Database for MySQL is not supported. If a backup is configured, you will get failed backups.
* Backups of SSL enabled Azure Database for PostgreSQL is not supported. If a backup is configured, you will get failed backups.
* Using a firewall enabled storage account as the destination for your backups is not supported. If a backup is configured, you will get failed backups.
=======
>>>>>>> 96ee0c55

<a name="manualbackup"></a>

## Create a manual backup
1. In the [Azure portal](https://portal.azure.com), navigate to your app's page, select **Backups**. The **Backups** page is displayed.
   
    ![Backups page][ChooseBackupsPage]
   
   > [!NOTE]
   > If you see the following message, click it to upgrade your App Service plan before you can proceed with backups.
   > For more information, see [Scale up an app in Azure](web-sites-scale.md).  
   > ![Choose storage account](./media/web-sites-backup/01UpgradePlan1.png)
   > 
   > 

2. In the **Backup** page, Click **Configure**
![Click Configure](./media/web-sites-backup/ClickConfigure1.png)
3. In the **Backup Configuration** page, click **Storage: Not configured** to configure a storage account.
   
    ![Choose storage account][ChooseStorageAccount]
4. Choose your backup destination by selecting a **Storage Account** and **Container**. The storage account must belong to the same subscription as the app you want to back up. If you wish, you can create a new storage account or a new container in the respective pages. When you're done, click **Select**.
   
    ![Choose storage account](./media/web-sites-backup/02ChooseStorageAccount1-1.png)
5. In the **Backup Configuration** page that is still left open, you can configure **Backup Database**, then select the databases you want to include in the backups (SQL database or MySQL), then click **OK**.  
   
    ![Choose storage account](./media/web-sites-backup/03ConfigureDatabase1.png)
   
   > [!NOTE]
   > For a database to appear in this list, its connection string must exist in the **Connection strings** section of the **Application settings** page for your app.
   > 
   > 
6. In the **Backup Configuration** page, click **Save**.    
7. In the  **Backups** page, click **Backup**.
   
    ![BackUpNow button][BackUpNow]
   
    You see a progress message during the backup process.

Once the storage account and container is configured, you can initiate a manual backup at any time.  

<a name="automatedbackups"></a>

## Configure automated backups
1. In the **Backup Configuration** page, set **Scheduled backup** to **On**. 
   
    ![Choose storage account](./media/web-sites-backup/05ScheduleBackup1.png)
2. Backup schedule options will show up, set **Scheduled Backup** to **On**, then configure the backup schedule as desired and click **OK**.
   
    ![Enable automated backups][SetAutomatedBackupOn]

<a name="partialbackups"></a>

## Configure Partial Backups
Sometimes you don't want to back up everything on your app. Here are a few examples:

* You [set up weekly backups](web-sites-backup.md#configure-automated-backups) of your app that contains static content that never changes, such as old blog posts or images.
* Your app has over 10 GB of content (that's the max amount you can back up at a time).
* You don't want to back up the log files.

Partial backups allow you choose exactly which files you want to back up.

### Exclude files from your backup
Suppose you have an app that contains log files and static images that have been backup once and are not going to change. In such cases, you can exclude those folders and files from being stored in your future backups. To exclude files and folders from your backups, create a `_backup.filter` file in the `D:\home\site\wwwroot` folder of your app. Specify the list of files and folders you want to exclude in this file. 

An easy way to access your files is to use Kudu. Click **Advanced Tools -> Go** setting for your web app to access Kudu.

![Kudu using portal][kudu-portal]

Identify the folders that you want to exclude from your backups.  For example, you want to filter out the highlighted folder and files.

![Images Folder][ImagesFolder]

Create a file called `_backup.filter` and put the preceding list in the file, but remove `D:\home`. List one directory or file per line. So the content of the file should be:
 ```bash
    \site\wwwroot\Images\brand.png
    \site\wwwroot\Images\2014
    \site\wwwroot\Images\2013
```

Upload `_backup.filter` file to the `D:\home\site\wwwroot\` directory of your site using [ftp](app-service-deploy-ftp.md) or any other method. If you wish, you can create the file directly using Kudu  `DebugConsole` and insert the content there.

Run backups the same way you would normally do it, [manually](#create-a-manual-backup) or [automatically](#configure-automated-backups). Now, any files and folders that are specified in `_backup.filter` is excluded from the future backups scheduled or manually initiated. 

> [!NOTE]
> You restore partial backups of your site the same way you would [restore a regular backup](web-sites-restore.md). The restore process does the right thing.
> 
> When a full backup is restored, all content on the site is replaced with whatever is in the backup. If a file is on the site, but not in the backup it gets deleted. But when a partial backup is restored, any content that is located in one of the blacklisted directories, or any blacklisted file, is left as is.
> 


<a name="aboutbackups"></a>

## How backups are stored
After you have made one or more backups for your app, the backups are visible on the **Containers** page of your storage account, and your app. In the storage account, each backup consists of a`.zip` file that contains the backup data and an `.xml` file that contains a manifest of the `.zip` file contents. You can unzip and browse these files if you want to access your backups without actually performing an app restore.

The database backup for the app is stored in the root of the .zip file. For a SQL database, this is a BACPAC file (no file extension) and can be imported. To create a SQL database based on the BACPAC export, see [Import a BACPAC File to Create a New User Database](http://technet.microsoft.com/library/hh710052.aspx).

> [!WARNING]
> Altering any of the files in your **websitebackups** container can cause the backup to become invalid and therefore non-restorable.
> 
> 

## Automate with scripts

You can automate backup management with scripts, using the [Azure CLI](/cli/azure/install-azure-cli) or [Azure PowerShell](/powershell/azure/overview).

For samples, see:

- [Azure CLI samples](app-service-cli-samples.md)
- [Azure PowerShell samples](app-service-powershell-samples.md)

<a name="nextsteps"></a>

## Next Steps
For information on restoring an app from a backup, see [Restore an app in Azure](web-sites-restore.md). 


<!-- IMAGES -->
[ChooseBackupsPage]: ./media/web-sites-backup/01ChooseBackupsPage1.png
[ChooseStorageAccount]: ./media/web-sites-backup/02ChooseStorageAccount-1.png
[BackUpNow]: ./media/web-sites-backup/04BackUpNow1.png
[SetAutomatedBackupOn]: ./media/web-sites-backup/06SetAutomatedBackupOn1.png
[SaveIcon]: ./media/web-sites-backup/10SaveIcon.png
[ImagesFolder]: ./media/web-sites-backup/11Images.png
[LogsFolder]: ./media/web-sites-backup/12Logs.png
[GhostUpgradeWarning]: ./media/web-sites-backup/13GhostUpgradeWarning.png
[kudu-portal]:./media/web-sites-backup/kudu-portal.PNG
<|MERGE_RESOLUTION|>--- conflicted
+++ resolved
@@ -53,12 +53,10 @@
   you want to back up. For more information on Azure storage accounts, see the 
   [links](#moreaboutstorage) at the end of this article.
 * Backups can be up to 10 GB of app and database content. If the backup size exceeds this limit, you get an error.
-<<<<<<< HEAD
 * Backups of SSL enabled Azure Database for MySQL is not supported. If a backup is configured, you will get failed backups.
 * Backups of SSL enabled Azure Database for PostgreSQL is not supported. If a backup is configured, you will get failed backups.
 * Using a firewall enabled storage account as the destination for your backups is not supported. If a backup is configured, you will get failed backups.
-=======
->>>>>>> 96ee0c55
+
 
 <a name="manualbackup"></a>
 
