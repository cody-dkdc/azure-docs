---
title: Manage an App Service plan in Azure | Microsoft Docs
description: Learn how to perform different tasks to manage an App Service plan.
keywords: app service, azure app service, scale, app service plan, change, create, manage, management
services: app-service
documentationcenter: ''
author: cephalin
manager: cfowler
editor: ''

ms.assetid: 4859d0d5-3e3c-40cc-96eb-f318b2c51a3d
ms.service: app-service
ms.workload: na
ms.tgt_pltfrm: na
ms.devlang: na
ms.topic: article
ms.date: 11/09/2017
ms.author: cephalin

---
# Manage an App Service plan in Azure

An [Azure App Service plan](azure-web-sites-web-hosting-plans-in-depth-overview.md) provides the resources that an App Service app needs to run. This guide shows how to manage an App Service plan.

## Create an App Service plan

> [!TIP]
> If you have an App Service Environment, see [Create an App Service plan in an App Service Environment](environment/app-service-web-how-to-create-a-web-app-in-an-ase.md#createplan).

You can create an empty App Service plan, or you can create a plan as part of app creation.

<<<<<<< HEAD
In the [Azure portal](https://portal.azure.com), click **Create a resource** > **Web + mobile**, and then select **Web App** or other App Service app kind.
=======
1. In the [Azure portal](https://portal.azure.com), select **New** > **Web + mobile**, and then select **Web App** or another kind of App Service app.
>>>>>>> 4e23dac9

2. Select an existing App Service plan or create a plan for the new app.

   ![Create an app in the Azure portal.][createWebApp]

   To create a plan:

   a. Select **[+] Create New**.

      ![Create an App Service plan.][createASP] 

   b. For **App Service plan**, enter the name of the plan.

   c. For **Location**, select an appropriate location.

   d. For **Pricing tier**, select an appropriate pricing tier for the service. Select **View all** to view more pricing options, such as **Free** and **Shared**. After you have selected the pricing tier, click the **Select** button.

<a name="move"></a>

## Move an app to another App Service plan

You can move an app to another App Service plan, as long as the source plan and the target plan are in the _same resource group and geographical region_.

1. In the [Azure portal](https://portal.azure.com), browse to the app that you want to move.

2. On the menu, look for the **App Service Plan** section.

3. Select **Change App Service plan** to open the **App Service plan** selector.

   ![App Service plan selector.][change] 

4. In the **App Service plan** selector, select an existing plan to move this app into.   

> [!IMPORTANT]
> The **Select App Service plan** page is filtered by the following criteria: 
> - Exists in the same resource group 
> - Exists in the same geographical region 
> - Exists in the same webspace  
> 
> A _webspace_ is a logical construct in App Service that defines a grouping of server resources. A geographical region (such as West US) contains many webspaces in order to allocate customers who use App Service. Currently, you can't move App Service resources between webspaces. 
> 

[!INCLUDE [app-service-dev-test-note](../../includes/app-service-dev-test-note.md)]

Each plan has its own pricing tier. For example, moving a site from a **Free** tier to a **Standard** tier enables all apps assigned to it to use the features and resources of the **Standard** tier. However, moving an app from a higher-tiered plan to a lower-tiered plan means that you no longer have access to certain features. If your app uses a feature that is not available in the target plan, you get an error that shows which feature is in use that is not available. 

For example, if one of your apps uses SSL certificates, you might see this error message:

`Cannot update the site with hostname '<app_name>' because its current SSL configuration 'SNI based SSL enabled' is not allowed in the target compute mode. Allowed SSL configuration is 'Disabled'.`

In this case, before you can move the app to the target plan, you need to either:
- Scale up the pricing tier of the target plan to **Basic** or higher.
- Remove all SSL connections to your app.

## Move an app to a different region

The region in which your app runs is the region of the App Service plan it's in. However, you cannot change an App Service plan's region. If you want to run your app in a different region, one alternative is app cloning. Cloning makes a copy of your app in a new or existing App Service plan in any region.

You can find **Clone App** in the **Development Tools** section of the menu.

> [!IMPORTANT]
> Cloning has some limitations. You can read about them in [Azure App Service App cloning](app-service-web-app-cloning.md).

## Scale an App Service plan

To scale up an App Service plan's pricing tier, see [Scale up an app in Azure](web-sites-scale.md).

To scale out an app's instance count, see [Scale instance count manually or automatically](../monitoring-and-diagnostics/insights-how-to-scale.md).

<a name="delete"></a>

## Delete an App Service plan

To avoid unexpected charges, when you delete the last app in an App Service plan, App Service also deletes the plan by default. If you choose to keep the plan instead, you should change the plan to **Free** tier so you're not charged.

> [!IMPORTANT]
> App Service plans that have no apps associated with them still incur charges because they continue to reserve the configured VM instances.

## Next steps

> [!div class="nextstepaction"]
> [Scale up an app in Azure](web-sites-scale.md)

[change]: ./media/azure-web-sites-web-hosting-plans-in-depth-overview/change-appserviceplan.png
[createASP]: ./media/azure-web-sites-web-hosting-plans-in-depth-overview/create-appserviceplan.png
[createWebApp]: ./media/azure-web-sites-web-hosting-plans-in-depth-overview/create-web-app.png<|MERGE_RESOLUTION|>--- conflicted
+++ resolved
@@ -29,11 +29,7 @@
 
 You can create an empty App Service plan, or you can create a plan as part of app creation.
 
-<<<<<<< HEAD
-In the [Azure portal](https://portal.azure.com), click **Create a resource** > **Web + mobile**, and then select **Web App** or other App Service app kind.
-=======
 1. In the [Azure portal](https://portal.azure.com), select **New** > **Web + mobile**, and then select **Web App** or another kind of App Service app.
->>>>>>> 4e23dac9
 
 2. Select an existing App Service plan or create a plan for the new app.
 
