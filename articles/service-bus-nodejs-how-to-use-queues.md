--- conflicted
+++ resolved
@@ -92,11 +92,7 @@
 object, the specified queue will be returned (if it exists,) or a new
 queue with the specified name will be created. The following code uses
 **createQueueIfNotExists** to create or connect to the queue named
-<<<<<<< HEAD
-"myqueue":
-=======
 'myqueue':
->>>>>>> b1b8fe65
 
     serviceBusService.createQueueIfNotExists('myqueue', function(error){
         if(!error){
@@ -150,11 +146,7 @@
 properties will be populated by default values.
 
 The following example demonstrates how to send a test message to the
-<<<<<<< HEAD
-queue named "myqueue" using **sendQueueMessage**:
-=======
 queue named 'myqueue' using **sendQueueMessage**:
->>>>>>> b1b8fe65
 
     var message = {
         body: 'Test message',
