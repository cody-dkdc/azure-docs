---
<<<<<<< HEAD
title: Collect monitoring data in Azure | Microsoft Docs
description: Overview of the monitoring data that's collected from applications and services in Azure, and the tools used to analyze it.
=======
title: Collecting monitoring data in Azure | Microsoft Docs
description: Overview of the monitoring data that's collected from application and services in Azure and the tools used to analyze it.
>>>>>>> edc22f1b
documentationcenter: ''
author: bwren
manager: carmonm
editor: tysonn

ms.service: monitoring
ms.devlang: na
ms.topic: article
ms.tgt_pltfrm: na
ms.workload: infrastructure-services
ms.date: 07/06/2018
ms.author: bwren

---

<<<<<<< HEAD
# Collect monitoring data in Azure
This article provides an overview of the monitoring data that's collected from applications and services in Azure. It also describes the tools that you can use to analyze that data. 
=======
# Collecting monitoring data in Azure
This article provides an overview of the monitoring data that's collected from application and services in Azure and the tools used to analyze it. 
>>>>>>> edc22f1b

## Types of monitoring data
All monitoring data fits into one of two fundamental types, metrics or logs. Each type has distinct characteristics and is best suited for particular scenarios.

### Metrics
Metrics are numerical values that describe some aspect of a system at a particular time. They include distinct data, including the value itself, the time that the value was collected, the type of measurement that the value represents, and the resource that the value is associated with. Metrics are collected at regular intervals whether or not the value changes. For example, you might collect processor utilization from a virtual machine every minute or the number of users logged in to your application every 10 minutes.

Metrics are lightweight and capable of supporting near real-time scenarios. They're useful for alerting because metrics can be sampled frequently, and an alert can be fired quickly with relatively simple logic. For example, you might fire an alert when a metric exceeds a threshold value. Or you might fire an alert when the difference between value of two metrics reaches a particular value.

Individual metrics typically provide little insight on their own. They provide a single value without any context other than comparison to a simple threshold. They're valuable when combined with other metrics to identify patterns and trends, or when combined with logs that provide context around particular values. 

For example, a certain number of users on your application at a given time might tell you little about the health of the application. But a sudden drop in users, indicated by multiple values of the same metric, might indicate a problem. Excessive exceptions thrown by the application, and indicated by a separate metric, might identify an application issue that's causing the drop. Events that the application creates to identify failure in components of the application can help you identify the root cause.

Alerts based on logs are not as responsive as alerts based on metrics, but they can include more complex logic. You can create an alert based on the results of any query that performs complex analysis on data from multiple sources.

### Logs
Logs contain different kinds of data organized into records with different sets of properties for each type. Logs might contain numeric values like metrics but typically contain text data with detailed descriptions. They further differ from metrics in that they vary in their structure and are often not collected at regular intervals.

A common type of log entry is an event. Events are collected sporadically. They're created by an application or service and typically include enough information to provide complete context on their own. For example, an event can indicate that a particular resource was created or modified, a new host started in response to increased traffic, or an error was detected in an application.

Logs are especially useful for combining data from a variety of sources, for complex analysis and trending over time. Because the format of the data can vary, applications can create custom logs by using the structure that they need. Metrics can even be replicated in logs to combine it with other monitoring data for trending and other data analysis.


## Monitoring tools in Azure
Monitoring data in Azure is collected and analyzed through the following sources.

### Azure Monitor
Metrics from Azure resources and applications are collected into Azure Monitor. Metric data is integrated into the pages in the Azure portal for Azure resources. For virtual machines, graphs of such metrics as CPU and network utilization appear for the selected machine. 

You can also analyze data by using [Metrics Explorer](../monitoring-and-diagnostics/monitoring-metric-charts.md), which charts the values of multiple metrics over time. You can view the charts interactively or pin them to a dashboard to view them with other visualizations. You can also retrieve metrics by using the [Azure monitoring REST API](../monitoring-and-diagnostics/monitoring-rest-api-walkthrough.md).

For more information about the metric data that's collected by different kinds of Azure resources, see [Sources of monitoring data in Azure](monitoring-data-sources.md). 

![Metrics Explorer](media/monitoring-data-collection/metrics-explorer.png)


### Activity Log 
The [Azure Activity Log](../monitoring-and-diagnostics/monitoring-overview-activity-logs.md) stores logs about the configuration and health of Azure services. You can use Activity Log Explorer to view these logs in the Azure portal, but they're commonly [copied to Azure Log Analytics](../log-analytics/log-analytics-activity.md) to be analyzed with other log data.

You can use Activity Log Explorer to view the Activity Log filtered to match certain criteria. Most resources also have an **Activity Log** option on their menu in the Azure portal. It displays Activity Log Explorer filtered for that resource. You can also retrieve activity logs by using the [Azure monitoring REST API](../monitoring-and-diagnostics/monitoring-rest-api-walkthrough.md).

![Activity Log Explorer](media/monitoring-data-collection/activity-log-explorer.png)


### Log Analytics
Log Analytics provides a common data platform for management in Azure. It's the primary service that's used for storage and analysis of logs in Azure. It collects data from a variety of sources, including agents on virtual machines, management solutions, and Azure resources. You can copy data from other sources, including metrics and the Activity Log, to create a complete central repository of monitoring data.

Log Analytics has a rich query language for analyzing the data that it collects. You can use [log search portals](../log-analytics/log-analytics-log-search-portals.md) for interactively writing and testing queries and analyzing their results. You can also [create views](../log-analytics/log-analytics-view-designer.md) to visualize the results of log searches or paste the results of a query directly to an Azure dashboard.  

Management solutions include log searches and views in Log Analytics for analyzing the data that they collect. Other services, such as Azure Application Insights, store data in Log Analytics and provide additional tools for analysis.  

![Logs](media/monitoring-data-collection/logs.png)

### Application Insights
Application Insights collects telemetry for web applications installed on a variety of platforms. It stores its data in Azure Monitor and Log Analytics. And it provides an extensive set of tools for analyzing and visualizing its data. These capabilities enable you to use a common set of services such as alerts, log searches, and dashboards that you use for other monitoring.


![Application Insights](media/monitoring-data-collection/app-insights.png)

### Service Map
Service Map provides a visual representation of virtual machines with their processes and dependencies. It stores most of this data in Log Analytics so you can analyze it with other management data. The Service Map console also retrieves data from Log Analytics to present it in the context of the virtual machine that's  being analyzed.

![Service Map](media/monitoring-data-collection/service-map.png)


## Transferring monitoring data

### Metrics to logs
You can replace metrics into Log Analytics to perform complex analysis with other data types by using its rich query language. You can also retain log data for longer periods than metrics, which enables you to perform trending over time. When metrics or any other performance data is stored in Log Analytics, that data acts as a log. Use metrics to support near real-time analysis and alerting while using logs for trending and analysis with other data.

You can get guidance for collecting metrics from Azure resources at [Collect Azure service logs and metrics for use in Log Analytics](../log-analytics/log-analytics-azure-storage.md). Get guidance for collecting resources metrics from Azure PaaS resources at [Configure collection of Azure PaaS resource metrics with Log Analytics](../log-analytics/log-analytics-collect-azurepass-posh.md).

### Logs to metrics
As described earlier, metrics are more responsive than logs, so you can create alerts with lower latency and at a lower cost. Log Analytics collects a significant amount of numeric data that would be suitable for metrics but isn't stored in Azure Monitor. 

A common example is performance data collected from agents and management solutions. Some of these values can be copied into Azure Monitor, where they are available for alerting and for analysis with Metrics Explorer.

The explanation of this feature is available at [Faster Metric Alerts for Logs now in limited public preview](https://azure.microsoft.com/blog/faster-metric-alerts-for-logs-now-in-limited-public-preview/). The list of values support is available at 
[Supported metrics and creation methods for new metric alerts](../monitoring-and-diagnostics/monitoring-near-real-time-metric-alerts.md).

### Event Hubs
In addition to using the tools in Azure to analyze monitoring data, you might want to forward it to an external tool such a security information and event management (SIEM) product. This forwarding is typically done through [Azure Event Hubs](https://docs.microsoft.com/azure/event-hubs/). 

You can get guidance for the different kinds of monitoring data at [Stream Azure monitoring data to an event hub for consumption by an external tool](../monitoring-and-diagnostics/monitor-stream-monitoring-data-event-hubs.md).

## Next steps

- Learn about the [monitoring data available](monitoring-data-sources.md) for different resources in Azure. <|MERGE_RESOLUTION|>--- conflicted
+++ resolved
@@ -1,11 +1,6 @@
 ---
-<<<<<<< HEAD
 title: Collect monitoring data in Azure | Microsoft Docs
 description: Overview of the monitoring data that's collected from applications and services in Azure, and the tools used to analyze it.
-=======
-title: Collecting monitoring data in Azure | Microsoft Docs
-description: Overview of the monitoring data that's collected from application and services in Azure and the tools used to analyze it.
->>>>>>> edc22f1b
 documentationcenter: ''
 author: bwren
 manager: carmonm
@@ -21,25 +16,27 @@
 
 ---
 
-<<<<<<< HEAD
 # Collect monitoring data in Azure
-This article provides an overview of the monitoring data that's collected from applications and services in Azure. It also describes the tools that you can use to analyze that data. 
-=======
-# Collecting monitoring data in Azure
-This article provides an overview of the monitoring data that's collected from application and services in Azure and the tools used to analyze it. 
->>>>>>> edc22f1b
+This article provides an overview of the monitoring data that's collected from applications and services in Azure. It also describes the tools that you can use to analyze the data. 
 
 ## Types of monitoring data
 All monitoring data fits into one of two fundamental types, metrics or logs. Each type has distinct characteristics and is best suited for particular scenarios.
 
 ### Metrics
-Metrics are numerical values that describe some aspect of a system at a particular time. They include distinct data, including the value itself, the time that the value was collected, the type of measurement that the value represents, and the resource that the value is associated with. Metrics are collected at regular intervals whether or not the value changes. For example, you might collect processor utilization from a virtual machine every minute or the number of users logged in to your application every 10 minutes.
+Metrics are numerical values that describe some aspect of a system at a particular time. They include:
 
-Metrics are lightweight and capable of supporting near real-time scenarios. They're useful for alerting because metrics can be sampled frequently, and an alert can be fired quickly with relatively simple logic. For example, you might fire an alert when a metric exceeds a threshold value. Or you might fire an alert when the difference between value of two metrics reaches a particular value.
+* Distinct data, including the value itself.
+* The time that the value was collected.
+* The type of measurement that the value represents.
+* The resource that the value is associated with. 
+
+Metrics are collected at regular intervals whether or not the value changes. For example, you might collect processor utilization from a virtual machine every minute or the number of users logged in to your application every 10 minutes.
+
+Metrics are lightweight and capable of supporting near real-time scenarios. They're useful for alerting because metrics can be sampled frequently, and an alert can be fired quickly with relatively simple logic. For example, you might fire an alert when a metric exceeds a threshold value. Or you might fire an alert when the difference between two metrics reaches a particular value.
 
 Individual metrics typically provide little insight on their own. They provide a single value without any context other than comparison to a simple threshold. They're valuable when combined with other metrics to identify patterns and trends, or when combined with logs that provide context around particular values. 
 
-For example, a certain number of users on your application at a given time might tell you little about the health of the application. But a sudden drop in users, indicated by multiple values of the same metric, might indicate a problem. Excessive exceptions thrown by the application, and indicated by a separate metric, might identify an application issue that's causing the drop. Events that the application creates to identify failure in components of the application can help you identify the root cause.
+For example, a certain number of users on your application at a given time might tell you little about the health of the application. But a sudden drop in users, indicated by multiple values of the same metric, might indicate a problem. Excessive exceptions thrown by the application, and indicated by a separate metric, might identify an application issue that's causing the drop. Events that the application creates to identify failures in its components can help you identify the root cause.
 
 Alerts based on logs are not as responsive as alerts based on metrics, but they can include more complex logic. You can create an alert based on the results of any query that performs complex analysis on data from multiple sources.
 
@@ -48,7 +45,7 @@
 
 A common type of log entry is an event. Events are collected sporadically. They're created by an application or service and typically include enough information to provide complete context on their own. For example, an event can indicate that a particular resource was created or modified, a new host started in response to increased traffic, or an error was detected in an application.
 
-Logs are especially useful for combining data from a variety of sources, for complex analysis and trending over time. Because the format of the data can vary, applications can create custom logs by using the structure that they need. Metrics can even be replicated in logs to combine it with other monitoring data for trending and other data analysis.
+Logs are especially useful for combining data from a variety of sources, for complex analysis and trending over time. Because the format of the data can vary, applications can create custom logs by using the structure that they need. Metrics can even be replicated in logs to combine them with other monitoring data for trending and other data analysis.
 
 
 ## Monitoring tools in Azure
@@ -59,7 +56,7 @@
 
 You can also analyze data by using [Metrics Explorer](../monitoring-and-diagnostics/monitoring-metric-charts.md), which charts the values of multiple metrics over time. You can view the charts interactively or pin them to a dashboard to view them with other visualizations. You can also retrieve metrics by using the [Azure monitoring REST API](../monitoring-and-diagnostics/monitoring-rest-api-walkthrough.md).
 
-For more information about the metric data that's collected by different kinds of Azure resources, see [Sources of monitoring data in Azure](monitoring-data-sources.md). 
+For more information about the metric data that different kinds of Azure resources collect, see [Sources of monitoring data in Azure](monitoring-data-sources.md). 
 
 ![Metrics Explorer](media/monitoring-data-collection/metrics-explorer.png)
 
@@ -67,7 +64,7 @@
 ### Activity Log 
 The [Azure Activity Log](../monitoring-and-diagnostics/monitoring-overview-activity-logs.md) stores logs about the configuration and health of Azure services. You can use Activity Log Explorer to view these logs in the Azure portal, but they're commonly [copied to Azure Log Analytics](../log-analytics/log-analytics-activity.md) to be analyzed with other log data.
 
-You can use Activity Log Explorer to view the Activity Log filtered to match certain criteria. Most resources also have an **Activity Log** option on their menu in the Azure portal. It displays Activity Log Explorer filtered for that resource. You can also retrieve activity logs by using the [Azure monitoring REST API](../monitoring-and-diagnostics/monitoring-rest-api-walkthrough.md).
+You can use Activity Log Explorer to view the Activity Log filtered to match certain criteria. Most resources also have an **Activity Log** option on their menu in the Azure portal. It displays Activity Log Explorer filtered for that resource. You can also retrieve activity logs by using the [Azure Monitoring REST API](../monitoring-and-diagnostics/monitoring-rest-api-walkthrough.md).
 
 ![Activity Log Explorer](media/monitoring-data-collection/activity-log-explorer.png)
 
@@ -88,7 +85,7 @@
 ![Application Insights](media/monitoring-data-collection/app-insights.png)
 
 ### Service Map
-Service Map provides a visual representation of virtual machines with their processes and dependencies. It stores most of this data in Log Analytics so you can analyze it with other management data. The Service Map console also retrieves data from Log Analytics to present it in the context of the virtual machine that's  being analyzed.
+Service Map provides a visual representation of virtual machines with their processes and dependencies. It stores most of this data in Log Analytics so you can analyze it with other management data. The Service Map console also retrieves data from Log Analytics to present it in the context of the virtual machine that's being analyzed.
 
 ![Service Map](media/monitoring-data-collection/service-map.png)
 
@@ -96,7 +93,7 @@
 ## Transferring monitoring data
 
 ### Metrics to logs
-You can replace metrics into Log Analytics to perform complex analysis with other data types by using its rich query language. You can also retain log data for longer periods than metrics, which enables you to perform trending over time. When metrics or any other performance data is stored in Log Analytics, that data acts as a log. Use metrics to support near real-time analysis and alerting while using logs for trending and analysis with other data.
+You can replicate metrics in Log Analytics to perform complex analysis with other data types by using its rich query language. You can also retain log data for longer periods than metrics, which enables you to perform trending over time. When metrics or any other performance data is stored in Log Analytics, that data acts as a log. Use metrics to support near real-time analysis and alerting while using logs for trending and analysis with other data.
 
 You can get guidance for collecting metrics from Azure resources at [Collect Azure service logs and metrics for use in Log Analytics](../log-analytics/log-analytics-azure-storage.md). Get guidance for collecting resources metrics from Azure PaaS resources at [Configure collection of Azure PaaS resource metrics with Log Analytics](../log-analytics/log-analytics-collect-azurepass-posh.md).
 
@@ -109,7 +106,7 @@
 [Supported metrics and creation methods for new metric alerts](../monitoring-and-diagnostics/monitoring-near-real-time-metric-alerts.md).
 
 ### Event Hubs
-In addition to using the tools in Azure to analyze monitoring data, you might want to forward it to an external tool such a security information and event management (SIEM) product. This forwarding is typically done through [Azure Event Hubs](https://docs.microsoft.com/azure/event-hubs/). 
+In addition to using the tools in Azure to analyze monitoring data, you might want to forward it to an external tool such as a security information and event management (SIEM) product. This forwarding is typically done through [Azure Event Hubs](https://docs.microsoft.com/azure/event-hubs/). 
 
 You can get guidance for the different kinds of monitoring data at [Stream Azure monitoring data to an event hub for consumption by an external tool](../monitoring-and-diagnostics/monitor-stream-monitoring-data-event-hubs.md).
 
