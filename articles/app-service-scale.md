<properties 
	pageTitle="Scale pricing tier in Azure App Service" 
	description="Learn how to scale web, mobile, api and logic apps in Azure App Service, including autoscaling." 
	services="app-service" 
	documentationCenter="" 
	authors="stepsic-microsoft-com" 
	manager="wpickett" 
	editor="mollybos"/>

<tags 
	ms.service="app-service" 
	ms.workload="web" 
	ms.tgt_pltfrm="na" 
	ms.devlang="na" 
	ms.topic="article" 
	ms.date="04/25/2015" 
	ms.author="stepsic"/>

# Scale pricing tier in Azure App Service

For increased performance and throughput for your apps on Microsoft Azure, you can use the [Azure Portal](https://portal.azure.com/) to scale up your App Service plan from **Free** to **Shared**, **Basic**, **Standard**, or **Premium**. 

The level of service your App Service plan has is based on the [*Pricing tier* for the plan](/pricing/details/app-service/). Higher pricing tiers, like **Standard** and **Premium**, offer greater robustness and flexibility in determining how your resources on Azure are used. Changing the pricing tier affects the number of cores and amount of memory your service has, and this is referred to as *Scaling up* (or *Scaling down*).

In addition to scaling up the pricing tier, you can increase the number of instances that you service has. This is referred to as *Scaling out* or *Scaling in*. See the article on [Scale instance count manually or automatically](insights-how-to-scale.md) to learn more about *Scale out* and *Scale in*.

<<<<<<< HEAD
For information about App Service plans (formerly Web Hosting Plans), see [What is an App Service Hosting Plan?](web-sites-web-hosting-plan-overview.md) and [Azure App Service Hosting Plans In-Depth Overview](azure-web-sites-web-hosting-plans-in-depth-overview.md). For information the pricing and features of individual App Service plans, see [App Service Pricing Details](http://http://azure.microsoft.com/pricing/details/web-sites/).  
=======
For information about App Service plans, see [What is an App Service Plan?](web-sites-web-hosting-plan-overview.md) and [Azure App Service Plans In-Depth Overview](azure-web-sites-web-hosting-plans-in-depth-overview.md). For information the pricing and features of individual App Service plans, see [App Service Pricing Details](/pricing/details/app-service/).  
>>>>>>> 8e917651

> [AZURE.NOTE] Before switching a from the **Free** mode to **Basic**, **Standard**, or **Premium** mode, you must first remove the spending caps in place for your Azure App Service subscription. To view or change options for your Microsoft Azure App Service subscription, see [Microsoft Azure Subscriptions][azuresubscriptions].

<a name="scalingsharedorbasic"></a>
<a name="scalingstandard"></a>

## Scaling your pricing tier

1. In your browser, open the [Azure Portal][portal] and browse to the app you want to scale.
	
2. In the **Essentials** for your app, click the **App Service plan/pricing tier** link.

3. Click **Pricing tier**, then you will see the list of possible service levels for your plan. Each tier is accompanied by an estimated price, to give you a sense of the average cost for that tier. 
	
	![Choose Plan](./media/app-service-scale/ChoosePricingTier.png)
	
4. Once you choose your tier, click **Select**.
	
	The **Notifications** tab will flash a green **SUCCESS** once the operation is complete. 
		
<a name="ScalingSQLServer"></a>
##Scaling related resources
If your app depends on other services, such as SQL or Storage, you can also scale those based on your needs.

1. In the **Essentials**, click the **Resource group** link.

2. Then, in the **Summary** part of the resource group blade, clicked one of the databases (or any other resource you want to scale).

	![Linked database](./media/app-service-scale/ResourceGroup.png)
	
3. On that linked resource blade, click the **Pricing tier** part, select one of the tiers based on your performance requirements, and click **Select**. 
	
	![Scale your SQL Database](./media/app-service-scale/ScaleDatabase.png)
	
4. If your app uses Storage, geo replication is automatically set up when you choose a pricing tier that supports it. For SQL, on the other hand, you need to manually configure geo-replication to increase the high availability and disaster recovery capabilities of your SQL Database. To do this, click the **Geo Replication** part.
	
	![Set up geo-replication for SQL Database](./media/app-service-scale/GeoReplication.png)
	
<a name="devfeatures"></a>
## Developer Features
Depending on the pricing tier, the following developer-oriented features are available:

### Bitness ###

- The **Basic**, **Standard**, and **Premium** tiers support 64-bit and 32-bit applications.
- The **Free** and **Shared** plan tier support 32-bit applications only.

### Debugger Support ###

- Debugger support is available for the **Free**, **Shared**, and **Basic** modes at 1 concurrent connection per App Service plan.
- Debugger support is available for the **Standard** and **Premium** modes at 5 concurrent connections per App Service plan.

<a name="OtherFeatures"></a>
## Other Features

<<<<<<< HEAD
### Web Endpoint Monitoring ###

- Web endpoint monitoring is available in the Basic and Standard App Service plan modes. For more information about web endpoint monitoring, see [How to Monitor Web Apps](web-sites-monitor.md).
=======
- For detailed information about all of the remaining features in the App Service plans, including pricing and features of interest to all users (including developers), see [App Service Pricing Details](/pricing/details/web-sites/).
>>>>>>> 8e917651

>[AZURE.NOTE] If you want to get started with Azure App Service before signing up for an Azure account, go to [Try App Service](http://go.microsoft.com/fwlink/?LinkId=523751), where you can immediately create a short-lived starter web app in App Service. No credit cards required; no commitments.

<a name="Next Steps"></a>	
## Next Steps

- To get started with Azure, see [Microsoft Azure Free Trial](/pricing/free-trial/).
- For information on pricing, support, and SLA, visit the following links.
	
	[Data Transfers Pricing Details](/pricing/details/data-transfers/)
	
	[Microsoft Azure Support Plans](/support/plans/)
	
	[Service Level Agreements](/support/legal/sla/)
	
	[SQL Database Pricing Details](/pricing/details/sql-database/)
	
	[Virtual Machine and Cloud Service Sizes for Microsoft Azure][vmsizes]
	
	[App Service Pricing Details](/pricing/details/app-service/)
	
	[App Service Pricing Details - SSL Connections](/pricing/details/web-sites/#ssl-connections)

- For information on Azure App Service best practices, including building a scalable and resilient architecture, see [Best Practices: Azure App Service Web Apps](http://blogs.msdn.com/b/windowsazure/archive/2014/02/10/best-practices-windows-azure-websites-waws.aspx).

- Videos on scaling Web Apps:
	
	- [When to Scale Azure Websites - with Stefan Schackow](/documentation/videos/azure-web-sites-free-vs-standard-scaling/)
	- [Auto Scaling Azure Websites, CPU or Scheduled - with Stefan Schackow](/documentation/videos/auto-scaling-azure-web-sites/)
	- [How Azure Websites Scale - with Stefan Schackow](/documentation/videos/how-azure-web-sites-scale/)

## What's changed
* For a guide to the change from Websites to App Service see: [Azure App Service and Its Impact on Existing Azure Services](http://go.microsoft.com/fwlink/?LinkId=529714)
* For a guide to the change of the old portal to the new portal see: [Reference for navigating the preview portal](http://go.microsoft.com/fwlink/?LinkId=529715)

<!-- LINKS -->
[vmsizes]:http://go.microsoft.com/fwlink/?LinkId=309169
[SQLaccountsbilling]:http://go.microsoft.com/fwlink/?LinkId=234930
[azuresubscriptions]:http://go.microsoft.com/fwlink/?LinkID=235288
[portal]: https://portal.azure.com/

<!-- IMAGES -->
[ResourceGroup]: ./media/web-sites-scale/scale10ResourceGroup.png
[ScaleDatabase]: ./media/web-sites-scale/scale11SQLScale.png
[GeoReplication]: ./media/web-sites-scale/scale12SQLGeoReplication.png<|MERGE_RESOLUTION|>--- conflicted
+++ resolved
@@ -24,11 +24,7 @@
 
 In addition to scaling up the pricing tier, you can increase the number of instances that you service has. This is referred to as *Scaling out* or *Scaling in*. See the article on [Scale instance count manually or automatically](insights-how-to-scale.md) to learn more about *Scale out* and *Scale in*.
 
-<<<<<<< HEAD
-For information about App Service plans (formerly Web Hosting Plans), see [What is an App Service Hosting Plan?](web-sites-web-hosting-plan-overview.md) and [Azure App Service Hosting Plans In-Depth Overview](azure-web-sites-web-hosting-plans-in-depth-overview.md). For information the pricing and features of individual App Service plans, see [App Service Pricing Details](http://http://azure.microsoft.com/pricing/details/web-sites/).  
-=======
 For information about App Service plans, see [What is an App Service Plan?](web-sites-web-hosting-plan-overview.md) and [Azure App Service Plans In-Depth Overview](azure-web-sites-web-hosting-plans-in-depth-overview.md). For information the pricing and features of individual App Service plans, see [App Service Pricing Details](/pricing/details/app-service/).  
->>>>>>> 8e917651
 
 > [AZURE.NOTE] Before switching a from the **Free** mode to **Basic**, **Standard**, or **Premium** mode, you must first remove the spending caps in place for your Azure App Service subscription. To view or change options for your Microsoft Azure App Service subscription, see [Microsoft Azure Subscriptions][azuresubscriptions].
 
@@ -84,13 +80,7 @@
 <a name="OtherFeatures"></a>
 ## Other Features
 
-<<<<<<< HEAD
-### Web Endpoint Monitoring ###
-
-- Web endpoint monitoring is available in the Basic and Standard App Service plan modes. For more information about web endpoint monitoring, see [How to Monitor Web Apps](web-sites-monitor.md).
-=======
 - For detailed information about all of the remaining features in the App Service plans, including pricing and features of interest to all users (including developers), see [App Service Pricing Details](/pricing/details/web-sites/).
->>>>>>> 8e917651
 
 >[AZURE.NOTE] If you want to get started with Azure App Service before signing up for an Azure account, go to [Try App Service](http://go.microsoft.com/fwlink/?LinkId=523751), where you can immediately create a short-lived starter web app in App Service. No credit cards required; no commitments.
 
