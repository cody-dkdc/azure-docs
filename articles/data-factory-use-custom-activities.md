<properties 
	pageTitle="Use custom activities in an Azure Data Factory pipeline" 
	description="Learn how to create custom activities and use them in an Azure Data Factory pipeline." 
	services="data-factory" 
	documentationCenter="" 
	authors="spelluru" 
	manager="jhubbard" 
	editor="monicar"/>

<tags 
	ms.service="data-factory" 
	ms.workload="data-services" 
	ms.tgt_pltfrm="na" 
	ms.devlang="na" 
	ms.topic="article" 
<<<<<<< HEAD
	ms.date="04/14/2015" 
	ms.author="spelluru"/>

# Use custom activities in an Azure Data Factory pipeline
Azure Data Factory supports built-in activities such as **Copy Activity** and **HDInsight Activity** to be used in pipelines to move and process data. You can also create a custom activity with your own transformation/processing logic and use the activity in a pipeline. The custom activity runs as a map-only job on an HDInsight cluster, so you will need to link an HDInsight cluster for the custom activity in your pipeline. 

This article describes how to create a custom activity and use it in an Azure Data Factory pipeline. It also provides a detailed walkthrough with step-by-step instructions for creating and using a custom activity.
=======
	ms.date="04/28/2015" 
	ms.author="spelluru"/>

# Use custom activities in an Azure Data Factory pipeline
Azure Data Factory supports built-in activities such as **Copy Activity** and **HDInsight Activity** to be used in pipelines to move and process data. You can also create a custom .NET activity with your own transformation/processing logic and use the activity in a pipeline. You can configure the activity to run using either an **Azure HDInsight** cluster or an **Azure Batch** service.   

This article describes how to create a custom activity and use it in an Azure Data Factory pipeline. It also provides a detailed walkthrough with step-by-step instructions for creating and using a custom activity. The walkthrough uses the HDInsight linked service. To use the Azure Batch linked service instead, you create a linked service of type **AzureBatchLinkedService** and use it in the activity section of the pipeline JSON (**linkedServiceName**). See the [Azure Batch Linked Service](#AzureBatch) section for details on using Azure Batch with the custom activity.
>>>>>>> 8e917651

## Prerequisites
Download the latest [NuGet package for Azure Data Factory][nuget-package] and Install it. Instructions are in the [walkthrough](#SupportedSourcesAndSinks) in this article.

## Creating a custom activity

To create a custom activity:
 
1.	Create a **Class Library** project in Visual Studio 2013.
3. Add the following using statements at the top of the source file in the class library.
	
		using Microsoft.Azure.Management.DataFactories.Models;
		using Microsoft.DataFactories.Runtime; 

4. Update the class to implement the **IDotNetActivity** interface.
	<ol type='a'>
		<li>
			Derive the class from <b>IDotNetActivity</b>.
			<br/>
			Example: <br/>
			public class <b>MyDotNetActivity : IDotNetActivity</b>
		</li>

		<li>
			Implement the <b>Execute</b> method of <b>IDotNetActivity</b> interface
		</li>

	</ol>
5. Compile the project.


## Using the custom activity in a pipeline
To use the custom activity in a pipeline:

1.	**Zip up** all the binary files from the **bin\debug** or **bin\release** output folders for the project. 
2.	**Upload the zip** file as a blob to your **Azure blob storage**. 
3.	Update the **pipeline JSON** file to refer to the zip file, custom activity DLL, the activity class, and the blob that contains the zip file in the pipeline JSON. In the JSON file:
	<ol type ="a">
		<li><b>Activity type</b> should be set to <b>DotNetActivity</b>.</li>
		<li><b>AssemblyName</b> is the name of the output DLL from the Visual Studio project.</li>
		<li><b>EntryPoint</b> specifies the <b>namespace</b> and <b>name</b> of the <b>class</b> that implements the <b>IDotNetActivity</b> interface.</li>
		<li><b>PackageLinkedService</b> is the linked service that refers to the blob that contains the zip file. </li>
		<li><b>PackageFile</b> specifies the location and name of the zip file that was uploaded to the Azure blob storage.</li>
		<li><b>LinkedServiceName</b> is the name of the linked service that links an HDInsight cluster (on-demand or your own) to a data factory. The custom activity runs as a map-only job the specified HDInsight cluster.</li>
	</ol>

	

	**Partial JSON example**

		"Name": "MyDotNetActivity",
    	"Type": "DotNetActivity",
    	"Inputs": [{"Name": "EmpTableFromBlob"}],
    	"Outputs": [{"Name": "OutputTableForCustom"}],
		"LinkedServiceName": "myhdinsightcluster",
    	"Transformation":
    	{
	    	"AssemblyName": "MyDotNetActivity.dll",
    	    "EntryPoint": "MyDotNetActivityNS.MyDotNetActivity",
    	    "PackageLinkedService": "MyBlobStore",
    	    "PackageFile": "customactivitycontainer/MyDotNetActivity.zip",

## Updating a custom activity
If you update the code for the custom activity, build it, and upload the zip file that contains new binaries to the blob storage. 

## <a name="walkthrough" /> Walkthrough
This Walkthrough provides you with step-by-step instructions for creating a custom activity and using the activity in an Azure Data Factory pipeline. This walkthrough extends the tutorial from the [Get started with Azure Data Factory][adfgetstarted]. If you want to see the custom activity working, you need to go through the Get started tutorial first and then do this walkthrough. 

**Prerequisites:**


- Tutorial from [Get started with Azure Data Factory][adfgetstarted]. You must complete the tutorial from this article before doing this walkthrough.
- Visual Studio 2012 or 2013
- Download and install [Azure .NET SDK][azure-developer-center]
- Download the latest [NuGet package for Azure Data Factory][nuget-package] and Install it. Instructions are in the walkthrough.
- Download and install NuGet package for Azure Storage. Instructions are in the walkthrough, so you can skip this step.

## Step 1: Create a custom activity

1.	Create a .NET Class Library project.
	<ol type="a">
		<li>Launch <b>Visual Studio 2012</b> or <b>Visual Studio 2013</b>.</li>
		<li>Click <b>File</b>, point to <b>New</b>, and click <b>Project</b>.</li> 
		<li>Expand <b>Templates</b>, and select <b>Visual C#</b>. In this walkthrough, you use C#, but you can use any .NET language to develop the custom activity.</li> 
		<li>Select <b>Class Library</b> from the list of project types on the right.</li>
		<li>Enter <b>MyDotNetActivity</b> for the <b>Name</b>.</li> 
		<li>Select <b>C:\ADFGetStarted</b> for the <b>Location</b>.</li>
		<li>Click <b>OK</b> to create the project.</li>
	</ol>
2.  Click <b>Tools</b>, point to <b>NuGet Package Manager</b>, and click <b>Package Manager Console</b>.
3.	In the <b>Package Manager Console</b>, execute the following command to import <b>Microsoft.Azure.Management.DataFactories</b>. 

		Install-Package Microsoft.Azure.Management.DataFactories –Pre

3.	In the <b>Package Manager Console</b>, execute the following command to import  <b>Microsoft.DataFactories.Runtime</b>. Replace the folder with the location that contains the downloaded Data Factory NuGet package.

		Install-Package Microsoft.DataFactories.Runtime –Pre

4. Import the Azure Storage NuGet package in to the project.

		Install-Package Azure.Storage

5. Add the following **using** statements to the source file in the project.

		using System.IO;
		using System.Globalization;
		using System.Diagnostics;
	
		using Microsoft.Azure.Management.DataFactories.Models;
		using Microsoft.DataFactories.Runtime; 
	
		using Microsoft.WindowsAzure.Storage;
		using Microsoft.WindowsAzure.Storage.Blob;
  
6. Change the name of the **namespace** to **MyDotNetActivityNS**.

		namespace MyDotNetActivityNS

7. Change the name of the class to **MyDotNetActivity** and derive it from the **IDotNetActivity** interface as shown below.

		public class MyDotNetActivity : IDotNetActivity

8. Implement (Add) the **Execute** method of the **IDotNetActivity** interface to the **MyDotNetActivity** class and copy the following sample code to the method. 

	The **inputTables** and **outputTables** parameters represent input and output tables for the activity as the names suggest. You can see messages you log using the **logger** object in the log file that you can download from the Azure portal or using cmdlets. The **extendedProperties** dictionary contains list of extended properties you specify in the JSON file for the activity and their values. 

	The following sample code counts the number of lines in the input blob and produces the following content in the output blob: path to the blob, number of lines in the blob, the machine on which the activity ran, current date-time.

        public IDictionary<string, string> Execute(
                    IEnumerable<ResolvedTable> inputTables, 
                    IEnumerable<ResolvedTable> outputTables, 
                    IDictionary<string, string> extendedProperties, 
                    IActivityLogger logger)
        {
            string output = string.Empty;

            logger.Write(TraceEventType.Information, "Before anything...");

            logger.Write(TraceEventType.Information, "Printing dictionary entities if any...");
            foreach (KeyValuePair<string, string> entry in extendedProperties)
            {
                logger.Write(TraceEventType.Information, "<key:{0}> <value:{1}>", entry.Key, entry.Value);
            }

            foreach (ResolvedTable inputTable in inputTables)
            {
                string connectionString = GetConnectionString(inputTable.LinkedService);
                string folderPath = GetFolderPath(inputTable.Table);

                if (String.IsNullOrEmpty(connectionString) ||
                    String.IsNullOrEmpty(folderPath))
                {
                    continue;
                }

                logger.Write(TraceEventType.Information, "Reading blob from: {0}", folderPath);

                CloudStorageAccount inputStorageAccount = CloudStorageAccount.Parse(connectionString);
                CloudBlobClient inputClient = inputStorageAccount.CreateCloudBlobClient();

                BlobContinuationToken continuationToken = null;

                do
                {
                    BlobResultSegment result = inputClient.ListBlobsSegmented(folderPath, 
												true, 
												BlobListingDetails.Metadata, 
												null, 
												continuationToken, 
												null, 
												null);
                    foreach (IListBlobItem listBlobItem in result.Results)
                    {
                        CloudBlockBlob inputBlob = listBlobItem as CloudBlockBlob;
                        int count = 0;
                        if (inputBlob != null)
                        {
                            using (StreamReader sr = new StreamReader(inputBlob.OpenRead()))
                            {
                                while (!sr.EndOfStream)
                                {
                                    string line = sr.ReadLine();
                                    if (count == 0)
                                    {
                                        logger.Write(TraceEventType.Information, "First line: [{0}]", line);
                                    }
                                    count++;
                                }

                            }

                        }
                        output += string.Format(CultureInfo.InvariantCulture,
                                        "{0},{1},{2},{3},{4}\n",
                                        folderPath,
                                        inputBlob.Name,
                                        count,
                                        Environment.MachineName,
                                        DateTime.UtcNow);

                    }
                    continuationToken = result.ContinuationToken;

                } while (continuationToken != null);
            }

            foreach (ResolvedTable outputTable in outputTables)
            {
                string connectionString = GetConnectionString(outputTable.LinkedService);
                string folderPath = GetFolderPath(outputTable.Table);

                if (String.IsNullOrEmpty(connectionString) ||
                    String.IsNullOrEmpty(folderPath))
                {
                    continue;
                }

                logger.Write(TraceEventType.Information, "Writing blob to: {0}", folderPath);

                CloudStorageAccount outputStorageAccount = CloudStorageAccount.Parse(connectionString);
                Uri outputBlobUri = new Uri(outputStorageAccount.BlobEndpoint, folderPath + "/" + Guid.NewGuid() + ".csv");

                CloudBlockBlob outputBlob = new CloudBlockBlob(outputBlobUri, outputStorageAccount.Credentials);
                outputBlob.UploadText(output);

            }
            return new Dictionary<string, string>();

        }

9. Add the following helper methods. The **Execute** method invokes these helper methods. The **GetConnectionString** method retrieves the Azure Storage connection string and the **GetFolderPath** method retrieves the blob location. 


        private static string GetConnectionString(LinkedService asset)
        {
            AzureStorageLinkedService storageAsset;
            if (asset == null)
            {
                return null;
            }

            storageAsset = asset.Properties as AzureStorageLinkedService;
            if (storageAsset == null)
            {
                return null;
            }

            return storageAsset.ConnectionString;
        }

        private static string GetFolderPath(Table dataArtifact)
        {
            AzureBlobLocation blobLocation;
            if (dataArtifact == null || dataArtifact.Properties == null)
            {
                return null;
            }

            blobLocation = dataArtifact.Properties.Location as AzureBlobLocation;
            if (blobLocation == null)
            {
                return null;
            }

            return blobLocation.FolderPath;
        }
   


10. Compile the project. Click **Build** from the menu and click **Build Solution**.
11. Launch **Windows Explorer**, and navigate to **bin\debug** or **bin\release** folder depending type of build.
12. Create a zip file **MyDotNetActivity.zip** that contain all the binaries in the <project folder>\bin\Debug folder.
13. Upload **MyDotNetActivity.zip** as a blob to the blob container: **customactvitycontainer** in the Azure blob storage that the **MyBlobStore** linked service in the **ADFTutorialDataFactory** uses.  Create the blob container **blobcustomactivitycontainer** if it does not already exist. 


## Step 2: Use the custom activity in a pipeline
Here are the steps you will be performing in this step:

1. Create a linked service for the HDInsight cluster on which the custom activity will run as a map-only job. 
2. Create an output table that the pipeline in this sample will produce.
3. Create and run a pipeline that uses the custom activity you created in step 1. 
 
### Create a linked service for  HDInsight cluster that will be used to run the custom activity
The Azure Data Factory service supports creation of an on-demand cluster and use it to process input to produce output data. You can also use your own cluster to perform the same. When you use on-demand HDInsight cluster, a cluster gets created for each slice. Whereas, if you use your own HDInsight cluster, the cluster is ready to process the slice immediately. Therefore, when you use on-demand cluster, you may not see the output data as quickly as when you use your own cluster. 

> [AZURE.NOTE] At runtime, an instance of a .NET activity runs only on one worker node in the HDInsight cluster; it cannot be scaled to run on multiple nodes. Multiple instances of .NET activity can run in parallel on different nodes of the HDInsight cluster. 

If you have extended the [Get started with Azure Data Factory][adfgetstarted] tutorial with the walkthrough from [Use Pig and Hive with Azure Data Factory][hivewalkthrough], you can skip creation of this linked service and use the linked service you already have in the ADFTutorialDataFactory.


#### To use an on-demand HDInsight cluster

1. In the **Azure Portal**, click **Author and Deploy** in the Data Factory home page.
2. In the Data Factory Editor, click **New compute** from the command bar and select **On-demand HDInsight cluster** from the menu.
2. Do the following in the JSON script: 
	1. For the **clusterSize** property, specify the size of the HDInsight cluster.
	2. For the **jobsContainer** property, specify the name of the default container where the cluster logs will be stored. For the purpose of this tutorial, specify **adfjobscontainer**.
	3. For the **timeToLive** property, specify how long the customer can be idle before it is deleted. 
	4. For the **version** property, specify the HDInsight version you want to use. If you exclude this property, the latest version is used.  
	5. For the **linkedServiceName**, specify **StorageLinkedService** that you had created in the Get started tutorial. 

			{
		    	"name": "HDInsightOnDemandLinkedService",
				    "properties": {
		    	    "type": "HDInsightOnDemandLinkedService",
		    	    "clusterSize": "4",
		    	    "jobsContainer": "adfjobscontainer",
		    	    "timeToLive": "00:05:00",
		    	    "version": "3.1",
		    	    "linkedServiceName": "StorageLinkedService"
		    	}
			}

2. Click **Deploy** on the command bar to deploy the linked service.
   
#### To use your own HDInsight cluster: 

1. In the **Azure Portal**, click **Author and Deploy** in the Data Factory home page.
2. In the **Data Factory Editor**, click **New compute** from the command bar and select **HDInsight cluster** from the menu.
2. Do the following in the JSON script: 
	1. For the **clusterUri** property, enter the URL for your HDInsight. For example: https://<clustername>.azurehdinsight.net/     
	2. For the **UserName** property, enter the user name who has access to the HDInsight cluster.
	3. For the **Password** property, enter the password for the user. 
	4. For the **LinkedServiceName** property, enter **StorageLinkedService**. This is the linked service you had created in the Get started tutorial. 

2. Click **Deploy** on the command bar to deploy the linked service.

### Create an output table

1. In the **Data Factory editor**, click **New dataset**, and then click **Azure Blob storage** from the command bar.
2. Replace the JSON script in the right pane with the following JSON script:

		{
    		"name": "OutputTableForCustom",
    		"properties":
    		{
        		"location": 
        		{
					"type": "AzureBlobLocation",
					"folderPath": "adftutorial/customactivityoutput/{Slice}",
					"partitionedBy": [ { "name": "Slice", "value": { "type": "DateTime", "date": "SliceStart", "format": "yyyyMMddHH" } }],

					"linkedServiceName": "MyBlobStore"
        		},
        		"availability": 
        		{
            		"frequency": "hour",
            		"interval": 1
        		}   
    		}
		}


 	Output location is **adftutorial/customactivityoutput/YYYYMMDDHH/** where YYYYMMDDHH is the year, month, date, and hour of the slice being produced. See [Developer Reference][adf-developer-reference] for details. 

2. Click **Deploy** on the command bar to deploy the table.


### Create and run a pipeline that uses the custom activity
   
1. In the Data Factory Editor, click **New pipeline** on the command bar. If you do not see the command, click **... (Ellipsis)** to see it. 
2. Replace the JSON in the right pane with the following JSON script. If you want to use your own cluster and followed the steps to create the **HDInsightLinkedService** linked service, replace **HDInsightOnDemandLinkedService** with **HDInsightLinkedService** in the following JSON. 

		{
    		"name": "ADFTutorialPipelineCustom",
    		"properties":
    		{
        		"description" : "Use custom activity",
        		"activities":
        		[
					{
                		"Name": "MyDotNetActivity",
                     	"Type": "DotNetActivity",
                     	"Inputs": [{"Name": "EmpTableFromBlob"}],
                     	"Outputs": [{"Name": "OutputTableForCustom"}],
						"LinkedServiceName": "HDInsightLinkedService",
                     	"Transformation":
                     	{
                        	"AssemblyName": "MyDotNetActivity.dll",
                            "EntryPoint": "MyDotNetActivityNS.MyDotNetActivity",
                            "PackageLinkedService": "MyBlobStore",
                            "PackageFile": "customactivitycontainer/MyDotNetActivity.zip",
                            "ExtendedProperties":
							{
								"SliceStart": "$$Text.Format('{0:yyyyMMddHH-mm}', Time.AddMinutes(SliceStart, 0))"
							}
                      	},
                        "Policy":
                        {
                        	"Concurrency": 1,
                            "ExecutionPriorityOrder": "OldestFirst",
                            "Retry": 3,
                            "Timeout": "00:30:00",
                            "Delay": "00:00:00"		
						}
					}
        		],
				"start": "2015-02-13T00:00:00Z",
        		"end": "2015-02-14T00:00:00Z",
        		"isPaused": false
			}
		}

	> [AZURE.NOTE] Replace **StartDateTime** value with the three days prior to current day and **EndDateTime** value with the current day. Both StartDateTime and EndDateTime must be in [ISO format](http://en.wikipedia.org/wiki/ISO_8601). For example: 2014-10-14T16:32:41Z. The output table is scheduled to be produced every day, so there will be three slices produced.

	Note the following: 

	- There is one activity in the activities section and it is of type: **DotNetActivity**.
	- Use the same input table **EmpTableFromBlob** that you used in the Get started tutorial.
	- Use a new output table **OutputTableForCustom** that you will create in the next step.
	- **AssemblyName** is set to the name of the DLL: **MyActivities.dll**.
	- **EntryPoint** is set to **MyDotNetActivityNS.MyDotNetActivity**.
	- **PackageLinkedService** is set to **MyBlobStore** that was created as part of the tutorial from [Get started with Azure Data Factory][adfgetstarted]. This blob store contains the custom activity zip file.
	- **PackageFile** is set to **customactivitycontainer/MyDotNetActivity.zip**.
     
4. Click **Deploy** on the command bar to deploy the pipeline.
8. Verify that the output files are generated in the blob storage in the **adftutorial** container.

	![output from custom activity][image-data-factory-ouput-from-custom-activity]

9. If you open the output file, you should see the output similar to the following:
	
	adftutorial/,emp.txt,2,WORKERNODE0,03/27/2015 19:23:28 

	(blob location), (name of the blob), (number of lines in the blob), (node on which the activity ran), (date time stamp)

10.	Use the [Azure Portal][azure-preview-portal] or Azure PowerShell cmdlets to monitor your data factory, pipelines, and data sets. You can see messages from the **ActivityLogger** in the code for the custom activity in the logs you can download from the portal or using cmdlets.

	![download logs from custom activity][image-data-factory-download-logs-from-custom-activity]
   
See [Get started with Azure Data Factory][adfgetstarted] for detailed steps for monitoring datasets and pipelines.      
    
<<<<<<< HEAD
=======
## <a name="AzureBatch"></a> Using Azure Batch linked service 
> [AZURE.NOTE] See [Azure Batch Technical Overview][batch-technical-overview] for an overview of the Azure Batch service and see [Getting Started with the Azure Batch Library for .NET][batch-get-started] to quickly get started with the Azure Batch service.  

Here are the high-level steps for using the Azure Batch Linked Service in the walkthrough described in the previous section:

1. Create an Azure Batch account using instructions in the [Azure Batch Technical Overview][batch-create-account] article if you don't have an account already. Note down the Azure Batch account name and account key. 
2. Create an Azure Batch pool. You can download and use the [Azure Batch Explorer tool][batch-explorer] to create a pool (or) use [Azure Batch Library for .NET][batch-net-library] to create a pool. See [Azure Batch Explorer Sample Walkthrough][batch-explorer-walkthrough] for step-by-step instructions for using the Azure Batch Explorer.
2. Create an Azure Batch Linked Service using the following JSON template. The Data Factory Editor displays a similar template for you to start with. Specify the Azure Batch account name, account key and pool name in the JSON snippet. 

		{
		    "name": "AzureBatchLinkedService",
		    "properties": {
		        "type": "AzureBatchLinkedService",
		        "accountName": "<Azure Batch account name>",
		        "accessKey": "<Azure Batch account key>",
		        "poolName": "<Azure Batch pool name>",
		        "linkedServiceName": "<Specify associated storage linked service reference here>"
		  }
		}

	See [Azure Batch Linked Service MSDN topic](https://msdn.microsoft.com/library/mt163609.aspx) for descriptions of these properties. 

2.  In the Data Factory Editor, open JSON definition for the pipeline you created in the walkthrough and replace **HDInsightLinkedService** with **AzureBatchLinkedService**.
3.  You may want to change the start and end times for the pipeline so that you can test the scenario with the Azure Batch service. 
4.  You can see the Azure Batch tasks associated with processing the slices in the Azure Batch Explorer as shown in the following diagram.

	![Azure Batch tasks][image-data-factory-azure-batch-tasks]

## See Also

[Azure Data Factory Updates: Execute ADF Custom .NET activities using Azure Batch](http://azure.microsoft.com/blog/2015/05/01/azure-data-factory-updates-execute-adf-custom-net-activities-using-azure-batch/). 
>>>>>>> 8e917651

[batch-net-library]: batch-dotnet-get-started.md
[batch-explorer]: https://github.com/Azure/azure-batch-samples/tree/master/CSharp/BatchExplorer
[batch-explorer-walkthrough]: http://blogs.technet.com/b/windowshpc/archive/2015/01/20/azure-batch-explorer-sample-walkthrough.aspx
[batch-create-account]: batch-technical-overview.md/#BKMK_Account
[batch-technical-overview]: batch-technical-overview.md
[batch-get-started]: batch-dotnet-get-started.md
[monitor-manage-using-powershell]: data-factory-monitor-manage-using-powershell.md
[use-onpremises-datasources]: data-factory-use-onpremises-datasources.md
[adf-tutorial]: data-factory-tutorial.md
[use-custom-activities]: data-factory-use-custom-activities.md
[use-pig-and-hive-with-data-factory]: data-factory-pig-hive-activities.md
[troubleshoot]: data-factory-troubleshoot.md
[data-factory-introduction]: data-factory-introduction.md
[azure-powershell-install]: https://github.com/Azure/azure-sdk-tools/releases


[developer-reference]: http://go.microsoft.com/fwlink/?LinkId=516908
[cmdlet-reference]: http://go.microsoft.com/fwlink/?LinkId=517456




[nuget-package]: http://go.microsoft.com/fwlink/?LinkId=517478
[azure-developer-center]: http://azure.microsoft.com/develop/net/
[adf-developer-reference]: http://go.microsoft.com/fwlink/?LinkId=516908
[azure-preview-portal]: https://portal.azure.com/

[adfgetstarted]: data-factory-get-started.md
[hivewalkthrough]: data-factory-pig-hive-activities.md

[image-data-factory-ouput-from-custom-activity]: ./media/data-factory-use-custom-activities/OutputFilesFromCustomActivity.png

[image-data-factory-download-logs-from-custom-activity]: ./media/data-factory-use-custom-activities/DownloadLogsFromCustomActivity.png

[image-data-factory-azure-batch-tasks]: ./media/data-factory-use-custom-activities/AzureBatchTasks.png
<|MERGE_RESOLUTION|>--- conflicted
+++ resolved
@@ -5,530 +5,517 @@
 	documentationCenter="" 
 	authors="spelluru" 
 	manager="jhubbard" 
-	editor="monicar"/>
-
+	editor="monicar"/>
+
 <tags 
 	ms.service="data-factory" 
 	ms.workload="data-services" 
 	ms.tgt_pltfrm="na" 
 	ms.devlang="na" 
 	ms.topic="article" 
-<<<<<<< HEAD
-	ms.date="04/14/2015" 
-	ms.author="spelluru"/>
-
-# Use custom activities in an Azure Data Factory pipeline
-Azure Data Factory supports built-in activities such as **Copy Activity** and **HDInsight Activity** to be used in pipelines to move and process data. You can also create a custom activity with your own transformation/processing logic and use the activity in a pipeline. The custom activity runs as a map-only job on an HDInsight cluster, so you will need to link an HDInsight cluster for the custom activity in your pipeline. 
-
-This article describes how to create a custom activity and use it in an Azure Data Factory pipeline. It also provides a detailed walkthrough with step-by-step instructions for creating and using a custom activity.
-=======
 	ms.date="04/28/2015" 
-	ms.author="spelluru"/>
-
-# Use custom activities in an Azure Data Factory pipeline
-Azure Data Factory supports built-in activities such as **Copy Activity** and **HDInsight Activity** to be used in pipelines to move and process data. You can also create a custom .NET activity with your own transformation/processing logic and use the activity in a pipeline. You can configure the activity to run using either an **Azure HDInsight** cluster or an **Azure Batch** service.   
-
-This article describes how to create a custom activity and use it in an Azure Data Factory pipeline. It also provides a detailed walkthrough with step-by-step instructions for creating and using a custom activity. The walkthrough uses the HDInsight linked service. To use the Azure Batch linked service instead, you create a linked service of type **AzureBatchLinkedService** and use it in the activity section of the pipeline JSON (**linkedServiceName**). See the [Azure Batch Linked Service](#AzureBatch) section for details on using Azure Batch with the custom activity.
->>>>>>> 8e917651
-
-## Prerequisites
-Download the latest [NuGet package for Azure Data Factory][nuget-package] and Install it. Instructions are in the [walkthrough](#SupportedSourcesAndSinks) in this article.
-
-## Creating a custom activity
-
-To create a custom activity:
- 
-1.	Create a **Class Library** project in Visual Studio 2013.
-3. Add the following using statements at the top of the source file in the class library.
-	
-		using Microsoft.Azure.Management.DataFactories.Models;
-		using Microsoft.DataFactories.Runtime; 
-
-4. Update the class to implement the **IDotNetActivity** interface.
-	<ol type='a'>
-		<li>
-			Derive the class from <b>IDotNetActivity</b>.
-			<br/>
-			Example: <br/>
-			public class <b>MyDotNetActivity : IDotNetActivity</b>
-		</li>
-
-		<li>
-			Implement the <b>Execute</b> method of <b>IDotNetActivity</b> interface
-		</li>
-
-	</ol>
-5. Compile the project.
-
-
-## Using the custom activity in a pipeline
-To use the custom activity in a pipeline:
-
-1.	**Zip up** all the binary files from the **bin\debug** or **bin\release** output folders for the project. 
-2.	**Upload the zip** file as a blob to your **Azure blob storage**. 
-3.	Update the **pipeline JSON** file to refer to the zip file, custom activity DLL, the activity class, and the blob that contains the zip file in the pipeline JSON. In the JSON file:
-	<ol type ="a">
-		<li><b>Activity type</b> should be set to <b>DotNetActivity</b>.</li>
-		<li><b>AssemblyName</b> is the name of the output DLL from the Visual Studio project.</li>
-		<li><b>EntryPoint</b> specifies the <b>namespace</b> and <b>name</b> of the <b>class</b> that implements the <b>IDotNetActivity</b> interface.</li>
-		<li><b>PackageLinkedService</b> is the linked service that refers to the blob that contains the zip file. </li>
-		<li><b>PackageFile</b> specifies the location and name of the zip file that was uploaded to the Azure blob storage.</li>
-		<li><b>LinkedServiceName</b> is the name of the linked service that links an HDInsight cluster (on-demand or your own) to a data factory. The custom activity runs as a map-only job the specified HDInsight cluster.</li>
-	</ol>
-
-	
-
-	**Partial JSON example**
-
-		"Name": "MyDotNetActivity",
-    	"Type": "DotNetActivity",
-    	"Inputs": [{"Name": "EmpTableFromBlob"}],
-    	"Outputs": [{"Name": "OutputTableForCustom"}],
-		"LinkedServiceName": "myhdinsightcluster",
-    	"Transformation":
-    	{
-	    	"AssemblyName": "MyDotNetActivity.dll",
-    	    "EntryPoint": "MyDotNetActivityNS.MyDotNetActivity",
-    	    "PackageLinkedService": "MyBlobStore",
-    	    "PackageFile": "customactivitycontainer/MyDotNetActivity.zip",
-
-## Updating a custom activity
-If you update the code for the custom activity, build it, and upload the zip file that contains new binaries to the blob storage. 
-
-## <a name="walkthrough" /> Walkthrough
-This Walkthrough provides you with step-by-step instructions for creating a custom activity and using the activity in an Azure Data Factory pipeline. This walkthrough extends the tutorial from the [Get started with Azure Data Factory][adfgetstarted]. If you want to see the custom activity working, you need to go through the Get started tutorial first and then do this walkthrough. 
-
-**Prerequisites:**
-
-
-- Tutorial from [Get started with Azure Data Factory][adfgetstarted]. You must complete the tutorial from this article before doing this walkthrough.
-- Visual Studio 2012 or 2013
-- Download and install [Azure .NET SDK][azure-developer-center]
-- Download the latest [NuGet package for Azure Data Factory][nuget-package] and Install it. Instructions are in the walkthrough.
-- Download and install NuGet package for Azure Storage. Instructions are in the walkthrough, so you can skip this step.
-
-## Step 1: Create a custom activity
-
-1.	Create a .NET Class Library project.
-	<ol type="a">
-		<li>Launch <b>Visual Studio 2012</b> or <b>Visual Studio 2013</b>.</li>
-		<li>Click <b>File</b>, point to <b>New</b>, and click <b>Project</b>.</li> 
-		<li>Expand <b>Templates</b>, and select <b>Visual C#</b>. In this walkthrough, you use C#, but you can use any .NET language to develop the custom activity.</li> 
-		<li>Select <b>Class Library</b> from the list of project types on the right.</li>
-		<li>Enter <b>MyDotNetActivity</b> for the <b>Name</b>.</li> 
-		<li>Select <b>C:\ADFGetStarted</b> for the <b>Location</b>.</li>
-		<li>Click <b>OK</b> to create the project.</li>
-	</ol>
-2.  Click <b>Tools</b>, point to <b>NuGet Package Manager</b>, and click <b>Package Manager Console</b>.
-3.	In the <b>Package Manager Console</b>, execute the following command to import <b>Microsoft.Azure.Management.DataFactories</b>. 
-
-		Install-Package Microsoft.Azure.Management.DataFactories –Pre
-
-3.	In the <b>Package Manager Console</b>, execute the following command to import  <b>Microsoft.DataFactories.Runtime</b>. Replace the folder with the location that contains the downloaded Data Factory NuGet package.
-
-		Install-Package Microsoft.DataFactories.Runtime –Pre
-
-4. Import the Azure Storage NuGet package in to the project.
-
-		Install-Package Azure.Storage
-
-5. Add the following **using** statements to the source file in the project.
-
-		using System.IO;
-		using System.Globalization;
-		using System.Diagnostics;
-	
-		using Microsoft.Azure.Management.DataFactories.Models;
-		using Microsoft.DataFactories.Runtime; 
-	
-		using Microsoft.WindowsAzure.Storage;
-		using Microsoft.WindowsAzure.Storage.Blob;
-  
-6. Change the name of the **namespace** to **MyDotNetActivityNS**.
-
-		namespace MyDotNetActivityNS
-
-7. Change the name of the class to **MyDotNetActivity** and derive it from the **IDotNetActivity** interface as shown below.
-
-		public class MyDotNetActivity : IDotNetActivity
-
-8. Implement (Add) the **Execute** method of the **IDotNetActivity** interface to the **MyDotNetActivity** class and copy the following sample code to the method. 
-
-	The **inputTables** and **outputTables** parameters represent input and output tables for the activity as the names suggest. You can see messages you log using the **logger** object in the log file that you can download from the Azure portal or using cmdlets. The **extendedProperties** dictionary contains list of extended properties you specify in the JSON file for the activity and their values. 
-
-	The following sample code counts the number of lines in the input blob and produces the following content in the output blob: path to the blob, number of lines in the blob, the machine on which the activity ran, current date-time.
-
-        public IDictionary<string, string> Execute(
-                    IEnumerable<ResolvedTable> inputTables, 
-                    IEnumerable<ResolvedTable> outputTables, 
-                    IDictionary<string, string> extendedProperties, 
-                    IActivityLogger logger)
-        {
-            string output = string.Empty;
-
-            logger.Write(TraceEventType.Information, "Before anything...");
-
-            logger.Write(TraceEventType.Information, "Printing dictionary entities if any...");
-            foreach (KeyValuePair<string, string> entry in extendedProperties)
-            {
-                logger.Write(TraceEventType.Information, "<key:{0}> <value:{1}>", entry.Key, entry.Value);
-            }
-
-            foreach (ResolvedTable inputTable in inputTables)
-            {
-                string connectionString = GetConnectionString(inputTable.LinkedService);
-                string folderPath = GetFolderPath(inputTable.Table);
-
-                if (String.IsNullOrEmpty(connectionString) ||
-                    String.IsNullOrEmpty(folderPath))
-                {
-                    continue;
-                }
-
-                logger.Write(TraceEventType.Information, "Reading blob from: {0}", folderPath);
-
-                CloudStorageAccount inputStorageAccount = CloudStorageAccount.Parse(connectionString);
-                CloudBlobClient inputClient = inputStorageAccount.CreateCloudBlobClient();
-
-                BlobContinuationToken continuationToken = null;
-
-                do
-                {
-                    BlobResultSegment result = inputClient.ListBlobsSegmented(folderPath, 
-												true, 
-												BlobListingDetails.Metadata, 
-												null, 
-												continuationToken, 
-												null, 
-												null);
-                    foreach (IListBlobItem listBlobItem in result.Results)
-                    {
-                        CloudBlockBlob inputBlob = listBlobItem as CloudBlockBlob;
-                        int count = 0;
-                        if (inputBlob != null)
-                        {
-                            using (StreamReader sr = new StreamReader(inputBlob.OpenRead()))
-                            {
-                                while (!sr.EndOfStream)
-                                {
-                                    string line = sr.ReadLine();
-                                    if (count == 0)
-                                    {
-                                        logger.Write(TraceEventType.Information, "First line: [{0}]", line);
-                                    }
-                                    count++;
-                                }
-
-                            }
-
-                        }
-                        output += string.Format(CultureInfo.InvariantCulture,
-                                        "{0},{1},{2},{3},{4}\n",
-                                        folderPath,
-                                        inputBlob.Name,
-                                        count,
-                                        Environment.MachineName,
-                                        DateTime.UtcNow);
-
-                    }
-                    continuationToken = result.ContinuationToken;
-
-                } while (continuationToken != null);
-            }
-
-            foreach (ResolvedTable outputTable in outputTables)
-            {
-                string connectionString = GetConnectionString(outputTable.LinkedService);
-                string folderPath = GetFolderPath(outputTable.Table);
-
-                if (String.IsNullOrEmpty(connectionString) ||
-                    String.IsNullOrEmpty(folderPath))
-                {
-                    continue;
-                }
-
-                logger.Write(TraceEventType.Information, "Writing blob to: {0}", folderPath);
-
-                CloudStorageAccount outputStorageAccount = CloudStorageAccount.Parse(connectionString);
-                Uri outputBlobUri = new Uri(outputStorageAccount.BlobEndpoint, folderPath + "/" + Guid.NewGuid() + ".csv");
-
-                CloudBlockBlob outputBlob = new CloudBlockBlob(outputBlobUri, outputStorageAccount.Credentials);
-                outputBlob.UploadText(output);
-
-            }
-            return new Dictionary<string, string>();
-
-        }
-
-9. Add the following helper methods. The **Execute** method invokes these helper methods. The **GetConnectionString** method retrieves the Azure Storage connection string and the **GetFolderPath** method retrieves the blob location. 
-
-
-        private static string GetConnectionString(LinkedService asset)
-        {
-            AzureStorageLinkedService storageAsset;
-            if (asset == null)
-            {
-                return null;
-            }
-
-            storageAsset = asset.Properties as AzureStorageLinkedService;
-            if (storageAsset == null)
-            {
-                return null;
-            }
-
-            return storageAsset.ConnectionString;
-        }
-
-        private static string GetFolderPath(Table dataArtifact)
-        {
-            AzureBlobLocation blobLocation;
-            if (dataArtifact == null || dataArtifact.Properties == null)
-            {
-                return null;
-            }
-
-            blobLocation = dataArtifact.Properties.Location as AzureBlobLocation;
-            if (blobLocation == null)
-            {
-                return null;
-            }
-
-            return blobLocation.FolderPath;
-        }
-   
-
-
-10. Compile the project. Click **Build** from the menu and click **Build Solution**.
-11. Launch **Windows Explorer**, and navigate to **bin\debug** or **bin\release** folder depending type of build.
-12. Create a zip file **MyDotNetActivity.zip** that contain all the binaries in the <project folder>\bin\Debug folder.
-13. Upload **MyDotNetActivity.zip** as a blob to the blob container: **customactvitycontainer** in the Azure blob storage that the **MyBlobStore** linked service in the **ADFTutorialDataFactory** uses.  Create the blob container **blobcustomactivitycontainer** if it does not already exist. 
-
-
-## Step 2: Use the custom activity in a pipeline
-Here are the steps you will be performing in this step:
-
-1. Create a linked service for the HDInsight cluster on which the custom activity will run as a map-only job. 
-2. Create an output table that the pipeline in this sample will produce.
-3. Create and run a pipeline that uses the custom activity you created in step 1. 
- 
-### Create a linked service for  HDInsight cluster that will be used to run the custom activity
-The Azure Data Factory service supports creation of an on-demand cluster and use it to process input to produce output data. You can also use your own cluster to perform the same. When you use on-demand HDInsight cluster, a cluster gets created for each slice. Whereas, if you use your own HDInsight cluster, the cluster is ready to process the slice immediately. Therefore, when you use on-demand cluster, you may not see the output data as quickly as when you use your own cluster. 
-
-> [AZURE.NOTE] At runtime, an instance of a .NET activity runs only on one worker node in the HDInsight cluster; it cannot be scaled to run on multiple nodes. Multiple instances of .NET activity can run in parallel on different nodes of the HDInsight cluster. 
-
-If you have extended the [Get started with Azure Data Factory][adfgetstarted] tutorial with the walkthrough from [Use Pig and Hive with Azure Data Factory][hivewalkthrough], you can skip creation of this linked service and use the linked service you already have in the ADFTutorialDataFactory.
-
-
-#### To use an on-demand HDInsight cluster
-
-1. In the **Azure Portal**, click **Author and Deploy** in the Data Factory home page.
-2. In the Data Factory Editor, click **New compute** from the command bar and select **On-demand HDInsight cluster** from the menu.
-2. Do the following in the JSON script: 
-	1. For the **clusterSize** property, specify the size of the HDInsight cluster.
-	2. For the **jobsContainer** property, specify the name of the default container where the cluster logs will be stored. For the purpose of this tutorial, specify **adfjobscontainer**.
-	3. For the **timeToLive** property, specify how long the customer can be idle before it is deleted. 
-	4. For the **version** property, specify the HDInsight version you want to use. If you exclude this property, the latest version is used.  
-	5. For the **linkedServiceName**, specify **StorageLinkedService** that you had created in the Get started tutorial. 
-
-			{
-		    	"name": "HDInsightOnDemandLinkedService",
-				    "properties": {
-		    	    "type": "HDInsightOnDemandLinkedService",
-		    	    "clusterSize": "4",
-		    	    "jobsContainer": "adfjobscontainer",
-		    	    "timeToLive": "00:05:00",
-		    	    "version": "3.1",
-		    	    "linkedServiceName": "StorageLinkedService"
-		    	}
-			}
-
-2. Click **Deploy** on the command bar to deploy the linked service.
-   
-#### To use your own HDInsight cluster: 
-
-1. In the **Azure Portal**, click **Author and Deploy** in the Data Factory home page.
-2. In the **Data Factory Editor**, click **New compute** from the command bar and select **HDInsight cluster** from the menu.
-2. Do the following in the JSON script: 
-	1. For the **clusterUri** property, enter the URL for your HDInsight. For example: https://<clustername>.azurehdinsight.net/     
-	2. For the **UserName** property, enter the user name who has access to the HDInsight cluster.
-	3. For the **Password** property, enter the password for the user. 
-	4. For the **LinkedServiceName** property, enter **StorageLinkedService**. This is the linked service you had created in the Get started tutorial. 
-
-2. Click **Deploy** on the command bar to deploy the linked service.
-
-### Create an output table
-
-1. In the **Data Factory editor**, click **New dataset**, and then click **Azure Blob storage** from the command bar.
-2. Replace the JSON script in the right pane with the following JSON script:
-
-		{
-    		"name": "OutputTableForCustom",
-    		"properties":
-    		{
-        		"location": 
-        		{
-					"type": "AzureBlobLocation",
-					"folderPath": "adftutorial/customactivityoutput/{Slice}",
-					"partitionedBy": [ { "name": "Slice", "value": { "type": "DateTime", "date": "SliceStart", "format": "yyyyMMddHH" } }],
-
-					"linkedServiceName": "MyBlobStore"
-        		},
-        		"availability": 
-        		{
-            		"frequency": "hour",
-            		"interval": 1
-        		}   
-    		}
-		}
-
-
- 	Output location is **adftutorial/customactivityoutput/YYYYMMDDHH/** where YYYYMMDDHH is the year, month, date, and hour of the slice being produced. See [Developer Reference][adf-developer-reference] for details. 
-
-2. Click **Deploy** on the command bar to deploy the table.
-
-
-### Create and run a pipeline that uses the custom activity
-   
-1. In the Data Factory Editor, click **New pipeline** on the command bar. If you do not see the command, click **... (Ellipsis)** to see it. 
-2. Replace the JSON in the right pane with the following JSON script. If you want to use your own cluster and followed the steps to create the **HDInsightLinkedService** linked service, replace **HDInsightOnDemandLinkedService** with **HDInsightLinkedService** in the following JSON. 
-
-		{
-    		"name": "ADFTutorialPipelineCustom",
-    		"properties":
-    		{
-        		"description" : "Use custom activity",
-        		"activities":
-        		[
-					{
-                		"Name": "MyDotNetActivity",
-                     	"Type": "DotNetActivity",
-                     	"Inputs": [{"Name": "EmpTableFromBlob"}],
-                     	"Outputs": [{"Name": "OutputTableForCustom"}],
-						"LinkedServiceName": "HDInsightLinkedService",
-                     	"Transformation":
-                     	{
-                        	"AssemblyName": "MyDotNetActivity.dll",
-                            "EntryPoint": "MyDotNetActivityNS.MyDotNetActivity",
-                            "PackageLinkedService": "MyBlobStore",
-                            "PackageFile": "customactivitycontainer/MyDotNetActivity.zip",
-                            "ExtendedProperties":
-							{
-								"SliceStart": "$$Text.Format('{0:yyyyMMddHH-mm}', Time.AddMinutes(SliceStart, 0))"
-							}
-                      	},
-                        "Policy":
-                        {
-                        	"Concurrency": 1,
-                            "ExecutionPriorityOrder": "OldestFirst",
-                            "Retry": 3,
-                            "Timeout": "00:30:00",
-                            "Delay": "00:00:00"		
-						}
-					}
-        		],
-				"start": "2015-02-13T00:00:00Z",
-        		"end": "2015-02-14T00:00:00Z",
-        		"isPaused": false
-			}
-		}
-
-	> [AZURE.NOTE] Replace **StartDateTime** value with the three days prior to current day and **EndDateTime** value with the current day. Both StartDateTime and EndDateTime must be in [ISO format](http://en.wikipedia.org/wiki/ISO_8601). For example: 2014-10-14T16:32:41Z. The output table is scheduled to be produced every day, so there will be three slices produced.
-
-	Note the following: 
-
-	- There is one activity in the activities section and it is of type: **DotNetActivity**.
-	- Use the same input table **EmpTableFromBlob** that you used in the Get started tutorial.
-	- Use a new output table **OutputTableForCustom** that you will create in the next step.
-	- **AssemblyName** is set to the name of the DLL: **MyActivities.dll**.
-	- **EntryPoint** is set to **MyDotNetActivityNS.MyDotNetActivity**.
-	- **PackageLinkedService** is set to **MyBlobStore** that was created as part of the tutorial from [Get started with Azure Data Factory][adfgetstarted]. This blob store contains the custom activity zip file.
-	- **PackageFile** is set to **customactivitycontainer/MyDotNetActivity.zip**.
-     
-4. Click **Deploy** on the command bar to deploy the pipeline.
-8. Verify that the output files are generated in the blob storage in the **adftutorial** container.
-
-	![output from custom activity][image-data-factory-ouput-from-custom-activity]
-
-9. If you open the output file, you should see the output similar to the following:
-	
-	adftutorial/,emp.txt,2,WORKERNODE0,03/27/2015 19:23:28 
-
-	(blob location), (name of the blob), (number of lines in the blob), (node on which the activity ran), (date time stamp)
-
-10.	Use the [Azure Portal][azure-preview-portal] or Azure PowerShell cmdlets to monitor your data factory, pipelines, and data sets. You can see messages from the **ActivityLogger** in the code for the custom activity in the logs you can download from the portal or using cmdlets.
-
-	![download logs from custom activity][image-data-factory-download-logs-from-custom-activity]
-   
-See [Get started with Azure Data Factory][adfgetstarted] for detailed steps for monitoring datasets and pipelines.      
-    
-<<<<<<< HEAD
-=======
-## <a name="AzureBatch"></a> Using Azure Batch linked service 
-> [AZURE.NOTE] See [Azure Batch Technical Overview][batch-technical-overview] for an overview of the Azure Batch service and see [Getting Started with the Azure Batch Library for .NET][batch-get-started] to quickly get started with the Azure Batch service.  
-
-Here are the high-level steps for using the Azure Batch Linked Service in the walkthrough described in the previous section:
-
-1. Create an Azure Batch account using instructions in the [Azure Batch Technical Overview][batch-create-account] article if you don't have an account already. Note down the Azure Batch account name and account key. 
-2. Create an Azure Batch pool. You can download and use the [Azure Batch Explorer tool][batch-explorer] to create a pool (or) use [Azure Batch Library for .NET][batch-net-library] to create a pool. See [Azure Batch Explorer Sample Walkthrough][batch-explorer-walkthrough] for step-by-step instructions for using the Azure Batch Explorer.
-2. Create an Azure Batch Linked Service using the following JSON template. The Data Factory Editor displays a similar template for you to start with. Specify the Azure Batch account name, account key and pool name in the JSON snippet. 
-
-		{
-		    "name": "AzureBatchLinkedService",
-		    "properties": {
-		        "type": "AzureBatchLinkedService",
-		        "accountName": "<Azure Batch account name>",
-		        "accessKey": "<Azure Batch account key>",
-		        "poolName": "<Azure Batch pool name>",
-		        "linkedServiceName": "<Specify associated storage linked service reference here>"
-		  }
-		}
-
-	See [Azure Batch Linked Service MSDN topic](https://msdn.microsoft.com/library/mt163609.aspx) for descriptions of these properties. 
-
-2.  In the Data Factory Editor, open JSON definition for the pipeline you created in the walkthrough and replace **HDInsightLinkedService** with **AzureBatchLinkedService**.
-3.  You may want to change the start and end times for the pipeline so that you can test the scenario with the Azure Batch service. 
-4.  You can see the Azure Batch tasks associated with processing the slices in the Azure Batch Explorer as shown in the following diagram.
-
-	![Azure Batch tasks][image-data-factory-azure-batch-tasks]
-
-## See Also
-
-[Azure Data Factory Updates: Execute ADF Custom .NET activities using Azure Batch](http://azure.microsoft.com/blog/2015/05/01/azure-data-factory-updates-execute-adf-custom-net-activities-using-azure-batch/). 
->>>>>>> 8e917651
-
-[batch-net-library]: batch-dotnet-get-started.md
-[batch-explorer]: https://github.com/Azure/azure-batch-samples/tree/master/CSharp/BatchExplorer
-[batch-explorer-walkthrough]: http://blogs.technet.com/b/windowshpc/archive/2015/01/20/azure-batch-explorer-sample-walkthrough.aspx
-[batch-create-account]: batch-technical-overview.md/#BKMK_Account
-[batch-technical-overview]: batch-technical-overview.md
-[batch-get-started]: batch-dotnet-get-started.md
-[monitor-manage-using-powershell]: data-factory-monitor-manage-using-powershell.md
-[use-onpremises-datasources]: data-factory-use-onpremises-datasources.md
-[adf-tutorial]: data-factory-tutorial.md
-[use-custom-activities]: data-factory-use-custom-activities.md
-[use-pig-and-hive-with-data-factory]: data-factory-pig-hive-activities.md
-[troubleshoot]: data-factory-troubleshoot.md
-[data-factory-introduction]: data-factory-introduction.md
-[azure-powershell-install]: https://github.com/Azure/azure-sdk-tools/releases
-
-
-[developer-reference]: http://go.microsoft.com/fwlink/?LinkId=516908
-[cmdlet-reference]: http://go.microsoft.com/fwlink/?LinkId=517456
-
-
-
-
-[nuget-package]: http://go.microsoft.com/fwlink/?LinkId=517478
-[azure-developer-center]: http://azure.microsoft.com/develop/net/
-[adf-developer-reference]: http://go.microsoft.com/fwlink/?LinkId=516908
-[azure-preview-portal]: https://portal.azure.com/
-
-[adfgetstarted]: data-factory-get-started.md
-[hivewalkthrough]: data-factory-pig-hive-activities.md
-
-[image-data-factory-ouput-from-custom-activity]: ./media/data-factory-use-custom-activities/OutputFilesFromCustomActivity.png
-
-[image-data-factory-download-logs-from-custom-activity]: ./media/data-factory-use-custom-activities/DownloadLogsFromCustomActivity.png
-
-[image-data-factory-azure-batch-tasks]: ./media/data-factory-use-custom-activities/AzureBatchTasks.png
+	ms.author="spelluru"/>
+
+# Use custom activities in an Azure Data Factory pipeline
+Azure Data Factory supports built-in activities such as **Copy Activity** and **HDInsight Activity** to be used in pipelines to move and process data. You can also create a custom .NET activity with your own transformation/processing logic and use the activity in a pipeline. You can configure the activity to run using either an **Azure HDInsight** cluster or an **Azure Batch** service.   
+
+This article describes how to create a custom activity and use it in an Azure Data Factory pipeline. It also provides a detailed walkthrough with step-by-step instructions for creating and using a custom activity. The walkthrough uses the HDInsight linked service. To use the Azure Batch linked service instead, you create a linked service of type **AzureBatchLinkedService** and use it in the activity section of the pipeline JSON (**linkedServiceName**). See the [Azure Batch Linked Service](#AzureBatch) section for details on using Azure Batch with the custom activity.
+
+## Prerequisites
+Download the latest [NuGet package for Azure Data Factory][nuget-package] and Install it. Instructions are in the [walkthrough](#SupportedSourcesAndSinks) in this article.
+
+## Creating a custom activity
+
+To create a custom activity:
+ 
+1.	Create a **Class Library** project in Visual Studio 2013.
+3. Add the following using statements at the top of the source file in the class library.
+	
+		using Microsoft.Azure.Management.DataFactories.Models;
+		using Microsoft.DataFactories.Runtime; 
+
+4. Update the class to implement the **IDotNetActivity** interface.
+	<ol type='a'>
+		<li>
+			Derive the class from <b>IDotNetActivity</b>.
+			<br/>
+			Example: <br/>
+			public class <b>MyDotNetActivity : IDotNetActivity</b>
+		</li>
+
+		<li>
+			Implement the <b>Execute</b> method of <b>IDotNetActivity</b> interface
+		</li>
+
+	</ol>
+5. Compile the project.
+
+
+## Using the custom activity in a pipeline
+To use the custom activity in a pipeline:
+
+1.	**Zip up** all the binary files from the **bin\debug** or **bin\release** output folders for the project. 
+2.	**Upload the zip** file as a blob to your **Azure blob storage**. 
+3.	Update the **pipeline JSON** file to refer to the zip file, custom activity DLL, the activity class, and the blob that contains the zip file in the pipeline JSON. In the JSON file:
+	<ol type ="a">
+		<li><b>Activity type</b> should be set to <b>DotNetActivity</b>.</li>
+		<li><b>AssemblyName</b> is the name of the output DLL from the Visual Studio project.</li>
+		<li><b>EntryPoint</b> specifies the <b>namespace</b> and <b>name</b> of the <b>class</b> that implements the <b>IDotNetActivity</b> interface.</li>
+		<li><b>PackageLinkedService</b> is the linked service that refers to the blob that contains the zip file. </li>
+		<li><b>PackageFile</b> specifies the location and name of the zip file that was uploaded to the Azure blob storage.</li>
+		<li><b>LinkedServiceName</b> is the name of the linked service that links an HDInsight cluster (on-demand or your own) to a data factory. The custom activity runs as a map-only job the specified HDInsight cluster.</li>
+	</ol>
+
+	
+
+	**Partial JSON example**
+
+		"Name": "MyDotNetActivity",
+    	"Type": "DotNetActivity",
+    	"Inputs": [{"Name": "EmpTableFromBlob"}],
+    	"Outputs": [{"Name": "OutputTableForCustom"}],
+		"LinkedServiceName": "myhdinsightcluster",
+    	"Transformation":
+    	{
+	    	"AssemblyName": "MyDotNetActivity.dll",
+    	    "EntryPoint": "MyDotNetActivityNS.MyDotNetActivity",
+    	    "PackageLinkedService": "MyBlobStore",
+    	    "PackageFile": "customactivitycontainer/MyDotNetActivity.zip",
+
+## Updating a custom activity
+If you update the code for the custom activity, build it, and upload the zip file that contains new binaries to the blob storage. 
+
+## <a name="walkthrough" /> Walkthrough
+This Walkthrough provides you with step-by-step instructions for creating a custom activity and using the activity in an Azure Data Factory pipeline. This walkthrough extends the tutorial from the [Get started with Azure Data Factory][adfgetstarted]. If you want to see the custom activity working, you need to go through the Get started tutorial first and then do this walkthrough. 
+
+**Prerequisites:**
+
+
+- Tutorial from [Get started with Azure Data Factory][adfgetstarted]. You must complete the tutorial from this article before doing this walkthrough.
+- Visual Studio 2012 or 2013
+- Download and install [Azure .NET SDK][azure-developer-center]
+- Download the latest [NuGet package for Azure Data Factory][nuget-package] and Install it. Instructions are in the walkthrough.
+- Download and install NuGet package for Azure Storage. Instructions are in the walkthrough, so you can skip this step.
+
+## Step 1: Create a custom activity
+
+1.	Create a .NET Class Library project.
+	<ol type="a">
+		<li>Launch <b>Visual Studio 2012</b> or <b>Visual Studio 2013</b>.</li>
+		<li>Click <b>File</b>, point to <b>New</b>, and click <b>Project</b>.</li> 
+		<li>Expand <b>Templates</b>, and select <b>Visual C#</b>. In this walkthrough, you use C#, but you can use any .NET language to develop the custom activity.</li> 
+		<li>Select <b>Class Library</b> from the list of project types on the right.</li>
+		<li>Enter <b>MyDotNetActivity</b> for the <b>Name</b>.</li> 
+		<li>Select <b>C:\ADFGetStarted</b> for the <b>Location</b>.</li>
+		<li>Click <b>OK</b> to create the project.</li>
+	</ol>
+2.  Click <b>Tools</b>, point to <b>NuGet Package Manager</b>, and click <b>Package Manager Console</b>.
+3.	In the <b>Package Manager Console</b>, execute the following command to import <b>Microsoft.Azure.Management.DataFactories</b>. 
+
+		Install-Package Microsoft.Azure.Management.DataFactories –Pre
+
+3.	In the <b>Package Manager Console</b>, execute the following command to import  <b>Microsoft.DataFactories.Runtime</b>. Replace the folder with the location that contains the downloaded Data Factory NuGet package.
+
+		Install-Package Microsoft.DataFactories.Runtime –Pre
+
+4. Import the Azure Storage NuGet package in to the project.
+
+		Install-Package Azure.Storage
+
+5. Add the following **using** statements to the source file in the project.
+
+		using System.IO;
+		using System.Globalization;
+		using System.Diagnostics;
+	
+		using Microsoft.Azure.Management.DataFactories.Models;
+		using Microsoft.DataFactories.Runtime; 
+	
+		using Microsoft.WindowsAzure.Storage;
+		using Microsoft.WindowsAzure.Storage.Blob;
+  
+6. Change the name of the **namespace** to **MyDotNetActivityNS**.
+
+		namespace MyDotNetActivityNS
+
+7. Change the name of the class to **MyDotNetActivity** and derive it from the **IDotNetActivity** interface as shown below.
+
+		public class MyDotNetActivity : IDotNetActivity
+
+8. Implement (Add) the **Execute** method of the **IDotNetActivity** interface to the **MyDotNetActivity** class and copy the following sample code to the method. 
+
+	The **inputTables** and **outputTables** parameters represent input and output tables for the activity as the names suggest. You can see messages you log using the **logger** object in the log file that you can download from the Azure portal or using cmdlets. The **extendedProperties** dictionary contains list of extended properties you specify in the JSON file for the activity and their values. 
+
+	The following sample code counts the number of lines in the input blob and produces the following content in the output blob: path to the blob, number of lines in the blob, the machine on which the activity ran, current date-time.
+
+        public IDictionary<string, string> Execute(
+                    IEnumerable<ResolvedTable> inputTables, 
+                    IEnumerable<ResolvedTable> outputTables, 
+                    IDictionary<string, string> extendedProperties, 
+                    IActivityLogger logger)
+        {
+            string output = string.Empty;
+
+            logger.Write(TraceEventType.Information, "Before anything...");
+
+            logger.Write(TraceEventType.Information, "Printing dictionary entities if any...");
+            foreach (KeyValuePair<string, string> entry in extendedProperties)
+            {
+                logger.Write(TraceEventType.Information, "<key:{0}> <value:{1}>", entry.Key, entry.Value);
+            }
+
+            foreach (ResolvedTable inputTable in inputTables)
+            {
+                string connectionString = GetConnectionString(inputTable.LinkedService);
+                string folderPath = GetFolderPath(inputTable.Table);
+
+                if (String.IsNullOrEmpty(connectionString) ||
+                    String.IsNullOrEmpty(folderPath))
+                {
+                    continue;
+                }
+
+                logger.Write(TraceEventType.Information, "Reading blob from: {0}", folderPath);
+
+                CloudStorageAccount inputStorageAccount = CloudStorageAccount.Parse(connectionString);
+                CloudBlobClient inputClient = inputStorageAccount.CreateCloudBlobClient();
+
+                BlobContinuationToken continuationToken = null;
+
+                do
+                {
+                    BlobResultSegment result = inputClient.ListBlobsSegmented(folderPath, 
+												true, 
+												BlobListingDetails.Metadata, 
+												null, 
+												continuationToken, 
+												null, 
+												null);
+                    foreach (IListBlobItem listBlobItem in result.Results)
+                    {
+                        CloudBlockBlob inputBlob = listBlobItem as CloudBlockBlob;
+                        int count = 0;
+                        if (inputBlob != null)
+                        {
+                            using (StreamReader sr = new StreamReader(inputBlob.OpenRead()))
+                            {
+                                while (!sr.EndOfStream)
+                                {
+                                    string line = sr.ReadLine();
+                                    if (count == 0)
+                                    {
+                                        logger.Write(TraceEventType.Information, "First line: [{0}]", line);
+                                    }
+                                    count++;
+                                }
+
+                            }
+
+                        }
+                        output += string.Format(CultureInfo.InvariantCulture,
+                                        "{0},{1},{2},{3},{4}\n",
+                                        folderPath,
+                                        inputBlob.Name,
+                                        count,
+                                        Environment.MachineName,
+                                        DateTime.UtcNow);
+
+                    }
+                    continuationToken = result.ContinuationToken;
+
+                } while (continuationToken != null);
+            }
+
+            foreach (ResolvedTable outputTable in outputTables)
+            {
+                string connectionString = GetConnectionString(outputTable.LinkedService);
+                string folderPath = GetFolderPath(outputTable.Table);
+
+                if (String.IsNullOrEmpty(connectionString) ||
+                    String.IsNullOrEmpty(folderPath))
+                {
+                    continue;
+                }
+
+                logger.Write(TraceEventType.Information, "Writing blob to: {0}", folderPath);
+
+                CloudStorageAccount outputStorageAccount = CloudStorageAccount.Parse(connectionString);
+                Uri outputBlobUri = new Uri(outputStorageAccount.BlobEndpoint, folderPath + "/" + Guid.NewGuid() + ".csv");
+
+                CloudBlockBlob outputBlob = new CloudBlockBlob(outputBlobUri, outputStorageAccount.Credentials);
+                outputBlob.UploadText(output);
+
+            }
+            return new Dictionary<string, string>();
+
+        }
+
+9. Add the following helper methods. The **Execute** method invokes these helper methods. The **GetConnectionString** method retrieves the Azure Storage connection string and the **GetFolderPath** method retrieves the blob location. 
+
+
+        private static string GetConnectionString(LinkedService asset)
+        {
+            AzureStorageLinkedService storageAsset;
+            if (asset == null)
+            {
+                return null;
+            }
+
+            storageAsset = asset.Properties as AzureStorageLinkedService;
+            if (storageAsset == null)
+            {
+                return null;
+            }
+
+            return storageAsset.ConnectionString;
+        }
+
+        private static string GetFolderPath(Table dataArtifact)
+        {
+            AzureBlobLocation blobLocation;
+            if (dataArtifact == null || dataArtifact.Properties == null)
+            {
+                return null;
+            }
+
+            blobLocation = dataArtifact.Properties.Location as AzureBlobLocation;
+            if (blobLocation == null)
+            {
+                return null;
+            }
+
+            return blobLocation.FolderPath;
+        }
+   
+
+
+10. Compile the project. Click **Build** from the menu and click **Build Solution**.
+11. Launch **Windows Explorer**, and navigate to **bin\debug** or **bin\release** folder depending type of build.
+12. Create a zip file **MyDotNetActivity.zip** that contain all the binaries in the <project folder>\bin\Debug folder.
+13. Upload **MyDotNetActivity.zip** as a blob to the blob container: **customactvitycontainer** in the Azure blob storage that the **MyBlobStore** linked service in the **ADFTutorialDataFactory** uses.  Create the blob container **blobcustomactivitycontainer** if it does not already exist. 
+
+
+## Step 2: Use the custom activity in a pipeline
+Here are the steps you will be performing in this step:
+
+1. Create a linked service for the HDInsight cluster on which the custom activity will run as a map-only job. 
+2. Create an output table that the pipeline in this sample will produce.
+3. Create and run a pipeline that uses the custom activity you created in step 1. 
+ 
+### Create a linked service for  HDInsight cluster that will be used to run the custom activity
+The Azure Data Factory service supports creation of an on-demand cluster and use it to process input to produce output data. You can also use your own cluster to perform the same. When you use on-demand HDInsight cluster, a cluster gets created for each slice. Whereas, if you use your own HDInsight cluster, the cluster is ready to process the slice immediately. Therefore, when you use on-demand cluster, you may not see the output data as quickly as when you use your own cluster. 
+
+> [AZURE.NOTE] At runtime, an instance of a .NET activity runs only on one worker node in the HDInsight cluster; it cannot be scaled to run on multiple nodes. Multiple instances of .NET activity can run in parallel on different nodes of the HDInsight cluster. 
+
+If you have extended the [Get started with Azure Data Factory][adfgetstarted] tutorial with the walkthrough from [Use Pig and Hive with Azure Data Factory][hivewalkthrough], you can skip creation of this linked service and use the linked service you already have in the ADFTutorialDataFactory.
+
+
+#### To use an on-demand HDInsight cluster
+
+1. In the **Azure Portal**, click **Author and Deploy** in the Data Factory home page.
+2. In the Data Factory Editor, click **New compute** from the command bar and select **On-demand HDInsight cluster** from the menu.
+2. Do the following in the JSON script: 
+	1. For the **clusterSize** property, specify the size of the HDInsight cluster.
+	2. For the **jobsContainer** property, specify the name of the default container where the cluster logs will be stored. For the purpose of this tutorial, specify **adfjobscontainer**.
+	3. For the **timeToLive** property, specify how long the customer can be idle before it is deleted. 
+	4. For the **version** property, specify the HDInsight version you want to use. If you exclude this property, the latest version is used.  
+	5. For the **linkedServiceName**, specify **StorageLinkedService** that you had created in the Get started tutorial. 
+
+			{
+		    	"name": "HDInsightOnDemandLinkedService",
+				    "properties": {
+		    	    "type": "HDInsightOnDemandLinkedService",
+		    	    "clusterSize": "4",
+		    	    "jobsContainer": "adfjobscontainer",
+		    	    "timeToLive": "00:05:00",
+		    	    "version": "3.1",
+		    	    "linkedServiceName": "StorageLinkedService"
+		    	}
+			}
+
+2. Click **Deploy** on the command bar to deploy the linked service.
+   
+#### To use your own HDInsight cluster: 
+
+1. In the **Azure Portal**, click **Author and Deploy** in the Data Factory home page.
+2. In the **Data Factory Editor**, click **New compute** from the command bar and select **HDInsight cluster** from the menu.
+2. Do the following in the JSON script: 
+	1. For the **clusterUri** property, enter the URL for your HDInsight. For example: https://<clustername>.azurehdinsight.net/     
+	2. For the **UserName** property, enter the user name who has access to the HDInsight cluster.
+	3. For the **Password** property, enter the password for the user. 
+	4. For the **LinkedServiceName** property, enter **StorageLinkedService**. This is the linked service you had created in the Get started tutorial. 
+
+2. Click **Deploy** on the command bar to deploy the linked service.
+
+### Create an output table
+
+1. In the **Data Factory editor**, click **New dataset**, and then click **Azure Blob storage** from the command bar.
+2. Replace the JSON script in the right pane with the following JSON script:
+
+		{
+    		"name": "OutputTableForCustom",
+    		"properties":
+    		{
+        		"location": 
+        		{
+					"type": "AzureBlobLocation",
+					"folderPath": "adftutorial/customactivityoutput/{Slice}",
+					"partitionedBy": [ { "name": "Slice", "value": { "type": "DateTime", "date": "SliceStart", "format": "yyyyMMddHH" } }],
+
+					"linkedServiceName": "MyBlobStore"
+        		},
+        		"availability": 
+        		{
+            		"frequency": "hour",
+            		"interval": 1
+        		}   
+    		}
+		}
+
+
+ 	Output location is **adftutorial/customactivityoutput/YYYYMMDDHH/** where YYYYMMDDHH is the year, month, date, and hour of the slice being produced. See [Developer Reference][adf-developer-reference] for details. 
+
+2. Click **Deploy** on the command bar to deploy the table.
+
+
+### Create and run a pipeline that uses the custom activity
+   
+1. In the Data Factory Editor, click **New pipeline** on the command bar. If you do not see the command, click **... (Ellipsis)** to see it. 
+2. Replace the JSON in the right pane with the following JSON script. If you want to use your own cluster and followed the steps to create the **HDInsightLinkedService** linked service, replace **HDInsightOnDemandLinkedService** with **HDInsightLinkedService** in the following JSON. 
+
+		{
+    		"name": "ADFTutorialPipelineCustom",
+    		"properties":
+    		{
+        		"description" : "Use custom activity",
+        		"activities":
+        		[
+					{
+                		"Name": "MyDotNetActivity",
+                     	"Type": "DotNetActivity",
+                     	"Inputs": [{"Name": "EmpTableFromBlob"}],
+                     	"Outputs": [{"Name": "OutputTableForCustom"}],
+						"LinkedServiceName": "HDInsightLinkedService",
+                     	"Transformation":
+                     	{
+                        	"AssemblyName": "MyDotNetActivity.dll",
+                            "EntryPoint": "MyDotNetActivityNS.MyDotNetActivity",
+                            "PackageLinkedService": "MyBlobStore",
+                            "PackageFile": "customactivitycontainer/MyDotNetActivity.zip",
+                            "ExtendedProperties":
+							{
+								"SliceStart": "$$Text.Format('{0:yyyyMMddHH-mm}', Time.AddMinutes(SliceStart, 0))"
+							}
+                      	},
+                        "Policy":
+                        {
+                        	"Concurrency": 1,
+                            "ExecutionPriorityOrder": "OldestFirst",
+                            "Retry": 3,
+                            "Timeout": "00:30:00",
+                            "Delay": "00:00:00"		
+						}
+					}
+        		],
+				"start": "2015-02-13T00:00:00Z",
+        		"end": "2015-02-14T00:00:00Z",
+        		"isPaused": false
+			}
+		}
+
+	> [AZURE.NOTE] Replace **StartDateTime** value with the three days prior to current day and **EndDateTime** value with the current day. Both StartDateTime and EndDateTime must be in [ISO format](http://en.wikipedia.org/wiki/ISO_8601). For example: 2014-10-14T16:32:41Z. The output table is scheduled to be produced every day, so there will be three slices produced.
+
+	Note the following: 
+
+	- There is one activity in the activities section and it is of type: **DotNetActivity**.
+	- Use the same input table **EmpTableFromBlob** that you used in the Get started tutorial.
+	- Use a new output table **OutputTableForCustom** that you will create in the next step.
+	- **AssemblyName** is set to the name of the DLL: **MyActivities.dll**.
+	- **EntryPoint** is set to **MyDotNetActivityNS.MyDotNetActivity**.
+	- **PackageLinkedService** is set to **MyBlobStore** that was created as part of the tutorial from [Get started with Azure Data Factory][adfgetstarted]. This blob store contains the custom activity zip file.
+	- **PackageFile** is set to **customactivitycontainer/MyDotNetActivity.zip**.
+     
+4. Click **Deploy** on the command bar to deploy the pipeline.
+8. Verify that the output files are generated in the blob storage in the **adftutorial** container.
+
+	![output from custom activity][image-data-factory-ouput-from-custom-activity]
+
+9. If you open the output file, you should see the output similar to the following:
+	
+	adftutorial/,emp.txt,2,WORKERNODE0,03/27/2015 19:23:28 
+
+	(blob location), (name of the blob), (number of lines in the blob), (node on which the activity ran), (date time stamp)
+
+10.	Use the [Azure Portal][azure-preview-portal] or Azure PowerShell cmdlets to monitor your data factory, pipelines, and data sets. You can see messages from the **ActivityLogger** in the code for the custom activity in the logs you can download from the portal or using cmdlets.
+
+	![download logs from custom activity][image-data-factory-download-logs-from-custom-activity]
+   
+See [Get started with Azure Data Factory][adfgetstarted] for detailed steps for monitoring datasets and pipelines.      
+    
+## <a name="AzureBatch"></a> Using Azure Batch linked service 
+> [AZURE.NOTE] See [Azure Batch Technical Overview][batch-technical-overview] for an overview of the Azure Batch service and see [Getting Started with the Azure Batch Library for .NET][batch-get-started] to quickly get started with the Azure Batch service.  
+
+Here are the high-level steps for using the Azure Batch Linked Service in the walkthrough described in the previous section:
+
+1. Create an Azure Batch account using instructions in the [Azure Batch Technical Overview][batch-create-account] article if you don't have an account already. Note down the Azure Batch account name and account key. 
+2. Create an Azure Batch pool. You can download and use the [Azure Batch Explorer tool][batch-explorer] to create a pool (or) use [Azure Batch Library for .NET][batch-net-library] to create a pool. See [Azure Batch Explorer Sample Walkthrough][batch-explorer-walkthrough] for step-by-step instructions for using the Azure Batch Explorer.
+2. Create an Azure Batch Linked Service using the following JSON template. The Data Factory Editor displays a similar template for you to start with. Specify the Azure Batch account name, account key and pool name in the JSON snippet. 
+
+		{
+		    "name": "AzureBatchLinkedService",
+		    "properties": {
+		        "type": "AzureBatchLinkedService",
+		        "accountName": "<Azure Batch account name>",
+		        "accessKey": "<Azure Batch account key>",
+		        "poolName": "<Azure Batch pool name>",
+		        "linkedServiceName": "<Specify associated storage linked service reference here>"
+		  }
+		}
+
+	See [Azure Batch Linked Service MSDN topic](https://msdn.microsoft.com/library/mt163609.aspx) for descriptions of these properties. 
+
+2.  In the Data Factory Editor, open JSON definition for the pipeline you created in the walkthrough and replace **HDInsightLinkedService** with **AzureBatchLinkedService**.
+3.  You may want to change the start and end times for the pipeline so that you can test the scenario with the Azure Batch service. 
+4.  You can see the Azure Batch tasks associated with processing the slices in the Azure Batch Explorer as shown in the following diagram.
+
+	![Azure Batch tasks][image-data-factory-azure-batch-tasks]
+
+## See Also
+
+[Azure Data Factory Updates: Execute ADF Custom .NET activities using Azure Batch](http://azure.microsoft.com/blog/2015/05/01/azure-data-factory-updates-execute-adf-custom-net-activities-using-azure-batch/). 
+
+[batch-net-library]: batch-dotnet-get-started.md
+[batch-explorer]: https://github.com/Azure/azure-batch-samples/tree/master/CSharp/BatchExplorer
+[batch-explorer-walkthrough]: http://blogs.technet.com/b/windowshpc/archive/2015/01/20/azure-batch-explorer-sample-walkthrough.aspx
+[batch-create-account]: batch-technical-overview.md/#BKMK_Account
+[batch-technical-overview]: batch-technical-overview.md
+[batch-get-started]: batch-dotnet-get-started.md
+[monitor-manage-using-powershell]: data-factory-monitor-manage-using-powershell.md
+[use-onpremises-datasources]: data-factory-use-onpremises-datasources.md
+[adf-tutorial]: data-factory-tutorial.md
+[use-custom-activities]: data-factory-use-custom-activities.md
+[use-pig-and-hive-with-data-factory]: data-factory-pig-hive-activities.md
+[troubleshoot]: data-factory-troubleshoot.md
+[data-factory-introduction]: data-factory-introduction.md
+[azure-powershell-install]: https://github.com/Azure/azure-sdk-tools/releases
+
+
+[developer-reference]: http://go.microsoft.com/fwlink/?LinkId=516908
+[cmdlet-reference]: http://go.microsoft.com/fwlink/?LinkId=517456
+
+
+
+
+[nuget-package]: http://go.microsoft.com/fwlink/?LinkId=517478
+[azure-developer-center]: http://azure.microsoft.com/develop/net/
+[adf-developer-reference]: http://go.microsoft.com/fwlink/?LinkId=516908
+[azure-preview-portal]: https://portal.azure.com/
+
+[adfgetstarted]: data-factory-get-started.md
+[hivewalkthrough]: data-factory-pig-hive-activities.md
+
+[image-data-factory-ouput-from-custom-activity]: ./media/data-factory-use-custom-activities/OutputFilesFromCustomActivity.png
+
+[image-data-factory-download-logs-from-custom-activity]: ./media/data-factory-use-custom-activities/DownloadLogsFromCustomActivity.png
+
+[image-data-factory-azure-batch-tasks]: ./media/data-factory-use-custom-activities/AzureBatchTasks.png