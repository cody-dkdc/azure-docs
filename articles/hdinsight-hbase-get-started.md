<properties
	pageTitle="Set up and query HBase tables using Hive in HDInsight | Azure"
	description="Get started using HBase with Hadoop in HDInsight. Learn how to create HBase tables and query them using Hive."
	services="hdinsight"
	documentationCenter=""
	authors="mumian"
	manager="paulettm"
	editor="cgronlun"/>

<<<<<<< HEAD
<tags 
	ms.service="hdinsight" 
	ms.workload="big-data" 
	ms.tgt_pltfrm="na" 
	ms.devlang="na" 
	ms.topic="article" 
	ms.date="03/09/2015" 
=======
<tags
	ms.service="hdinsight"
	ms.workload="big-data"
	ms.tgt_pltfrm="na"
	ms.devlang="na"
	ms.topic="article"
	ms.date="03/09/2015"
>>>>>>> 8f5664f7
	ms.author="jgao"/>



# Get started with Apache HBase in HDInsight

<<<<<<< HEAD
Learn how to create HBase tables and query HBase tables by using Hive in HDInsight. 
=======
Learn how to create HBase tables and query HBase tables by using Hive in HDInsight.
>>>>>>> 8f5664f7

HBase is a low-latency NoSQL database that allows online transactional processing of big data. HBase is offered as a managed cluster that is integrated into the Azure environment. The clusters are configured to store data directly in Azure Blob storage, which provides low latency and increased elasticity in performance and cost choices. This enables customers to build interactive websites that work with large datasets, to build services that store sensor and telemetry data from millions of end points, and to analyze this data with Hadoop jobs. For more information about HBase and the scenarios it can be used for, see [HDInsight HBase overview][hdinsight-hbase-overview].

> [AZURE.NOTE] HBase (version 0.98.0) is only available for use with HDInsight 3.1 clusters on HDInsight (based on Apache Hadoop and YARN 2.4.0). For version information, see [What's new in the Hadoop cluster versions provided by HDInsight?][hdinsight-versions]

## Prerequisites

Before you begin this tutorial, you must have the following:

- **An Azure subscription**: For more information about obtaining a subscription, see [Purchase Options][azure-purchase-options], [Member Offers][azure-member-offers], or [Free Trial][azure-free-trial].
- **An Azure storage account**: For instructions, see [How To Create a Storage Account][azure-create-storageaccount].
- **A workstation** with Visual Studio 2013 installed: For instructions, see [Installing Visual Studio](http://msdn.microsoft.com/library/e2h7fzkw.aspx).

## Provision an HBase cluster

[AZURE.INCLUDE [provisioningnote](../includes/hdinsight-provisioning.md)]

<<<<<<< HEAD
**To provision an HBase cluster by using the Azure portal** 

=======
**To provision an HBase cluster by using the Azure portal**
>>>>>>> 8f5664f7

1. Sign in to the [Azure portal][azure-management-portal]. 
2. Click **NEW** in the lower left, and then click **DATA SERVICES** > **HDINSIGHT** > **HBASE**. 

<<<<<<< HEAD
	You can also use the CUSTOM CREATE option.
3. Enter **CLUSTER NAME**, **CLUSTER SIZE**, CLUSTER USER PASSWORD, and **STORAGE ACCOUNT**.
 
	![Choosing an HBase cluster type and entering cluster login credentials.][img-hdinsight-hbase-cluster-quick-create]

	The default HTTP USER NAME is admin. You can customize the name by using the CUSTOM CREATION option.

4. Click the checkmark icon in the lower right to create the HBase cluster.

>[WACOM.NOTE] After an HBase cluster is deleted, you can create another HBase cluster by using the same default blob. The new cluster will pick up the HBase tables you created in the original cluster.

## Create an HBase sample table from the HBase shell
This section describes how to use the HBase shell to create HBase tables, add rows, and list rows. To access the HBase shell, you must first enable Remote Desktop Protocol (RDP), and then make an RDP connection to the HBase cluster. For instructions, see [Manage Hadoop clusters in HDInsight using the Azure Portal][hdinsight-manage-portal].

 
=======
1. Sign in to the [Azure portal][azure-management-portal].
2. Click **NEW** in the lower left, and then click **DATA SERVICES** > **HDINSIGHT** > **HBASE**.

	You can also use the CUSTOM CREATE option.
3. Enter **CLUSTER NAME**, **CLUSTER SIZE**, CLUSTER USER PASSWORD, and **STORAGE ACCOUNT**.

	![Choosing an HBase cluster type and entering cluster login credentials.][img-hdinsight-hbase-cluster-quick-create]

	The default HTTP USER NAME is admin. You can customize the name by using the CUSTOM CREATION option.

	> [AZURE.WARNING] For high availability of HBase services, you must provision a cluster that contains at least **three** nodes. This ensures that, if one node goes down, the HBase data regions are available on other nodes.

4. Click the checkmark icon in the lower right to create the HBase cluster.

>[AZURE.NOTE] After an HBase cluster is deleted, you can create another HBase cluster by using the same default blob. The new cluster will pick up the HBase tables you created in the original cluster.

## Create an HBase sample table from the HBase shell
This section describes how to use the HBase shell to create HBase tables, add rows, and list rows. To access the HBase shell, you must first enable Remote Desktop Protocol (RDP), and then make an RDP connection to the HBase cluster. For instructions, see [Manage Hadoop clusters in HDInsight using the Azure Portal][hdinsight-manage-portal].


>>>>>>> 8f5664f7
**To use the HBase shell**

1. Within your RDP session, click the **Hadoop Command Line** shortcut located on the desktop.
2. Change the folder to the HBase home directory:
<<<<<<< HEAD
		
=======

>>>>>>> 8f5664f7
		cd %HBASE_HOME%\bin
3. Open the HBase shell:

		hbase shell

4. Create an HBase with one column family and insert a row:

		create 'sampletable', 'cf1'
		put 'sampletable', 'row1', 'cf1:col1', 'value1'
		scan 'sampletable'

	For more information about the Hbase table schema, see [Introduction to HBase Schema Design][hbase-schema]. For more HBase commands, see [Apache HBase reference guide][hbase-quick-start].
5. List the HBase tables:

		list

**Check cluster status in the HBase WebUI**
<<<<<<< HEAD
	
=======

>>>>>>> 8f5664f7
HBase also ships with a WebUI that you can use to help monitor your cluster. For example, you could request statistics or information about regions. On the HBase cluster, you can find the WebUI under the address of the zookeepernode:


	http://zookeepernode:60010/master-status
<<<<<<< HEAD
	
=======

>>>>>>> 8f5664f7
In a high availability cluster, you will find a link to the current active HBase master node that is hosting the WebUI.

**Bulk load a sample table**

1. From the HBase shell, create an HBase table with two column families:

		create 'Contacts', 'Personal', 'Office'


3. Create a contacts list that contains the following data, and upload it to a folder called /tmp/contacts.txt in Azure Blob storage. For the instructions, see [Upload data for Hadoop jobs in HDInsight][hdinsight-upload-data].

		8396	Calvin Raji	230-555-0191	5415 San Gabriel Dr.
		16600	Karen Wu	646-555-0113	9265 La Paz
		4324	Karl Xie	508-555-0163	4912 La Vuelta
		16891	Jonathan Jackson	674-555-0110	40 Ellis St.
		3273	Miguel Miller	397-555-0155	6696 Anchor Drive
		3588	Osarumwense Agbonile	592-555-0152	1873 Lion Circle
		10272	Julia Lee	870-555-0110	3148 Rose Street
		4868	Jose Hayes	599-555-0171	793 Crawford Street
		4761	Caleb Alexander	670-555-0141	4775 Kentucky Dr.
		16443	Terry Chander	998-555-0171	771 Northridge Drive

2. In a Hadoop command line, change the folder to the HBase home directory:
<<<<<<< HEAD
		
=======

>>>>>>> 8f5664f7
		cd %HBASE_HOME%\bin

3. Run ImportTsv. ImportTsv is a tool that will load data in TSV format into HBase. It has two distinct usages: loading data from TSV format in the Hadoop distributed file system (HDFS) into HBase, and preparing files to be loaded. For more information, see [Apache HBase reference guide][hbase-reference].

		hbase org.apache.hadoop.hbase.mapreduce.ImportTsv -Dimporttsv.columns="HBASE_ROW_KEY,Personal:Name, Personal:HomePhone, Office:Address" -Dimporttsv.bulk.output=/tmpOutput Contacts /tmp/contacts.txt

4. Load the output from the prior command into HBase:

		hbase org.apache.hadoop.hbase.mapreduce.LoadIncrementalHFiles /tmpOutput Contacts

## Use Hive to query an HBase table

Now that you have provisioned an HBase cluster and created an HBase table, you can query data in the table by using Hive. This section creates a Hive table that maps to the HBase table and uses it to query the data in your HBase table.

**To open the cluster dashboard**

<<<<<<< HEAD
1. Sign in to the [Azure portal][azure-management-portal]. 
2. Click **HDINSIGHT** in the left pane. You will see a list of clusters, including the one you created in the last section.
3. Click the cluster name where you want to run the Hive job.
4. Click **QUERY CONSOLE** at the bottom of the page to open the cluster dashboard. It opens a webpage in a different browser tab.   
5. Enter the Hadoop user account user name and password. The default user name is **admin** and the password is what you entered during the provisioning process. A new browser tab opens. 
=======
1. Sign in to the [Azure portal][azure-management-portal].
2. Click **HDINSIGHT** in the left pane. You will see a list of clusters, including the one you created in the last section.
3. Click the cluster name where you want to run the Hive job.
4. Click **QUERY CONSOLE** at the bottom of the page to open the cluster dashboard. It opens a webpage in a different browser tab.
5. Enter the Hadoop user account user name and password. The default user name is **admin** and the password is what you entered during the provisioning process. A new browser tab opens.
>>>>>>> 8f5664f7
6. Click **Hive Editor** at the top of the page. The Hive Editor looks like this:

	![HDInsight cluster dashboard.][img-hdinsight-hbase-hive-editor]





























**To run Hive queries**

1. Enter the following HiveQL script into Hive Editor and click **SUBMIT** to create an Hive Table that maps to the HBase table. Make sure that you have created the sample table referenced earlier in this tutorial by using the HBase shell before you run this statement.
<<<<<<< HEAD
 
    	CREATE EXTERNAL TABLE hbasesampletable(rowkey STRING, col1 STRING, col2 STRING)
    	STORED BY 'org.apache.hadoop.hive.hbase.HBaseStorageHandler'
    	WITH SERDEPROPERTIES ('hbase.columns.mapping' = ':key,cf1:col1,cf1:col2')
    	TBLPROPERTIES ('hbase.table.name' = 'sampletable');

	Wait until the **Status** updates to **Completed**.
 
2. Enter the following HiveQL script into Hive Editor, and then click **SUBMIT**. The Hive query queries the data in the HBase table:

     	SELECT count(*) FROM hbasesampletable;
 
=======

		CREATE EXTERNAL TABLE hbasecontactstable(rowkey STRING, name STRING, homephone STRING, office STRING)
		STORED BY 'org.apache.hadoop.hive.hbase.HBaseStorageHandler'
		WITH SERDEPROPERTIES ('hbase.columns.mapping' = ':key,Personal:Name,Personal:HomePhone,Office:Address')
		TBLPROPERTIES ('hbase.table.name' = 'Contacts');

	Wait until the **Status** updates to **Completed**.

2. Enter the following HiveQL script into Hive Editor, and then click **SUBMIT**. The Hive query queries the data in the HBase table:

     	SELECT count(*) FROM hbasecontactstable;

>>>>>>> 8f5664f7
4. To retrieve the results of the Hive query, click the **View Details** link in the **Job Session** window when the job finishes running. There will be only one job output file because you put one record into the HBase table.




**To browse the output file**

1. In the Query Console, click **File Browser**.
2. Click the Azure storage account that is used as the default file system for the HBase cluster.
3. Click the HBase cluster name. The default Azure storage account container uses the cluster name.
4. Click **User**, and then click **Admin**. (This is the Hadoop user name.)
6. Click the job name with the **Last Modified** time that matches the time when the SELECT Hive query ran.
4. Click **stdout**. Save the file and open the file with Notepad. There will be one output file.

	![HDInsight HBase Hive Editor File Browser][img-hdinsight-hbase-file-browser]
<<<<<<< HEAD
	
## Use the HBase REST API client library for .NET C#  to create and retrieve data from an HBase table

=======

## Use the HBase REST API client library for .NET C#  to create and retrieve data from an HBase table

>>>>>>> 8f5664f7
You must download the HBase REST API client library for .NET from GitHub and build the project so that you can use the HBase .NET SDK. The following procedure includes the instructions for this task.

1. Create a new C# Visual Studio Windows Desktop Console application.
2. Open the NuGet Package Manager Console by clicking the **TOOLS** menu > **NuGet Package Manager** > **Package Manager Console**.
3. Run the following NuGet command in the console:

		Install-Package Microsoft.HBase.Client
<<<<<<< HEAD

5. Add the following **using** statements at the top of the file:
		
=======

5. Add the following **using** statements at the top of the file:

>>>>>>> 8f5664f7
		using Microsoft.HBase.Client;
		using org.apache.hadoop.hbase.rest.protobuf.generated;

6. Replace the **Main** function with the following:

        static void Main(string[] args)
        {
            string clusterURL = "https://<yourHBaseClusterName>.azurehdinsight.net";
            string hadoopUsername= "<yourHadoopUsername>";
            string hadoopUserPassword = "<yourHadoopUserPassword>";

            string hbaseTableName = "sampleHbaseTable";

            // Create a new instance of an HBase client.
            ClusterCredentials creds = new ClusterCredentials(new Uri(clusterURL), hadoopUsername, hadoopUserPassword);
            HBaseClient hbaseClient = new HBaseClient(creds);

            // Retrieve the cluster version
            var version = hbaseClient.GetVersion();
            Console.WriteLine("The HBase cluster version is " + version);

            // Create a new HBase table.
            TableSchema testTableSchema = new TableSchema();
            testTableSchema.name = hbaseTableName;
            testTableSchema.columns.Add(new ColumnSchema() { name = "d" });
            testTableSchema.columns.Add(new ColumnSchema() { name = "f" });
            hbaseClient.CreateTable(testTableSchema);

            // Insert data into the HBase table.
            string testKey = "content";
            string testValue = "the force is strong in this column";
            CellSet cellSet = new CellSet();
            CellSet.Row cellSetRow = new CellSet.Row { key = Encoding.UTF8.GetBytes(testKey) };
            cellSet.rows.Add(cellSetRow);

            Cell value = new Cell { column = Encoding.UTF8.GetBytes("d:starwars"), data = Encoding.UTF8.GetBytes(testValue) };
            cellSetRow.values.Add(value);
            hbaseClient.StoreCells(hbaseTableName, cellSet);

            // Retrieve a cell by its key.
            cellSet = hbaseClient.GetCells(hbaseTableName, testKey);
            Console.WriteLine("The data with the key '" + testKey + "' is: " + Encoding.UTF8.GetString(cellSet.rows[0].values[0].data));
            // with the previous insert, it should yield: "the force is strong in this column"

		    //Scan over rows in a table. Assume the table has integer keys and you want data between keys 25 and 35.
		    Scanner scanSettings = new Scanner()
		    {
    		    batch = 10,
    		    startRow = BitConverter.GetBytes(25),
    		    endRow = BitConverter.GetBytes(35)
		    };

		    ScannerInformation scannerInfo = hbaseClient.CreateScanner(hbaseTableName, scanSettings);
		    CellSet next = null;
            Console.WriteLine("Scan results");

            while ((next = hbaseClient.ScannerGetNext(scannerInfo)) != null)
		    {
    		    foreach (CellSet.Row row in next.rows)
    		    {
                    Console.WriteLine(row.key + " : " + Encoding.UTF8.GetString(row.values[0].data));
    		    }
		    }

            Console.WriteLine("Press ENTER to continue ...");
            Console.ReadLine();
        }

7. Set the first three variables in the **Main** function.
8. Press **F5** to run the application.



## What's next?
<<<<<<< HEAD
In this tutorial, you learned how to provision an HBase cluster and how to create tables and view the data in those tables from the HBase shell. You also learned how use Hive to query the data in HBase tables and how to use the HBase C# REST APIs to create an HBase table and retrieve data from the table. 
=======
In this tutorial, you learned how to provision an HBase cluster and how to create tables and view the data in those tables from the HBase shell. You also learned how use Hive to query the data in HBase tables and how to use the HBase C# REST APIs to create an HBase table and retrieve data from the table.
>>>>>>> 8f5664f7

To learn more, see:

- [HDInsight HBase overview][hdinsight-hbase-overview]:
HBase is an Apache, open-source, NoSQL database built on Hadoop that provides random access and strong consistency for large amounts of unstructured and semistructured data.
- [Provision HBase clusters on Azure Virtual Network][hdinsight-hbase-provision-vnet]:
With virtual network integration, HBase clusters can be deployed to the same virtual network as your applications so that applications can communicate with HBase directly.
<<<<<<< HEAD
- [Analyze Twitter sentiment with HBase in HDInsight][hbase-twitter-sentiment]:
Learn how to do real-time [sentiment analysis](http://en.wikipedia.org/wiki/Sentiment_analysis) of big data by using HBase in a Hadoop cluster in HDInsight.

[hdinsight-manage-portal]: ../hdinsight-administer-use-management-portal/
[hdinsight-upload-data]: ../hdinsight-upload-data/
=======
- [Configure HBase replication in HDInsight](hdinsight-hbase-geo-replication.md): Learn how to configure HBase replication across two Azure datacenters. 
- [Analyze Twitter sentiment with HBase in HDInsight][hbase-twitter-sentiment]:
Learn how to do real-time [sentiment analysis](http://en.wikipedia.org/wiki/Sentiment_analysis) of big data by using HBase in a Hadoop cluster in HDInsight.

[hdinsight-manage-portal]: hdinsight-administer-use-management-portal.md
[hdinsight-upload-data]: hdinsight-upload-data.md
>>>>>>> 8f5664f7
[hbase-reference]: http://hbase.apache.org/book.html#importtsv
[hbase-schema]: http://0b4af6cdc2f0c5998459-c0245c5c937c5dedcca3f1764ecc9b2f.r43.cf2.rackcdn.com/9353-login1210_khurana.pdf
[hbase-quick-start]: http://hbase.apache.org/book.html#quickstart


<<<<<<< HEAD


=======
>>>>>>> 8f5664f7



[hdinsight-hbase-overview]: hdinsight-hbase-overview.md
[hdinsight-hbase-provision-vnet]: hdinsight-hbase-provision-vnet.md
[hdinsight-versions]: hdinsight-component-versioning.md
[hbase-twitter-sentiment]: hdinsight-hbase-analyze-twitter-sentiment.md
[azure-purchase-options]: http://azure.microsoft.com/pricing/purchase-options/
[azure-member-offers]: http://azure.microsoft.com/pricing/member-offers/
[azure-free-trial]: http://azure.microsoft.com/pricing/free-trial/
[azure-management-portal]: https://manage.windowsazure.com/
[azure-create-storageaccount]: http://azure.microsoft.com/documentation/articles/storage-create-storage-account/

[img-hdinsight-hbase-cluster-quick-create]: ./media/hdinsight-hbase-get-started/hdinsight-hbase-quick-create.png
[img-hdinsight-hbase-hive-editor]: ./media/hdinsight-hbase-get-started/hdinsight-hbase-hive-editor.png
[img-hdinsight-hbase-file-browser]: ./media/hdinsight-hbase-get-started/hdinsight-hbase-file-browser.png<|MERGE_RESOLUTION|>--- conflicted
+++ resolved
@@ -7,15 +7,6 @@
 	manager="paulettm"
 	editor="cgronlun"/>
 
-<<<<<<< HEAD
-<tags 
-	ms.service="hdinsight" 
-	ms.workload="big-data" 
-	ms.tgt_pltfrm="na" 
-	ms.devlang="na" 
-	ms.topic="article" 
-	ms.date="03/09/2015" 
-=======
 <tags
 	ms.service="hdinsight"
 	ms.workload="big-data"
@@ -23,18 +14,13 @@
 	ms.devlang="na"
 	ms.topic="article"
 	ms.date="03/09/2015"
->>>>>>> 8f5664f7
 	ms.author="jgao"/>
 
 
 
 # Get started with Apache HBase in HDInsight
 
-<<<<<<< HEAD
-Learn how to create HBase tables and query HBase tables by using Hive in HDInsight. 
-=======
 Learn how to create HBase tables and query HBase tables by using Hive in HDInsight.
->>>>>>> 8f5664f7
 
 HBase is a low-latency NoSQL database that allows online transactional processing of big data. HBase is offered as a managed cluster that is integrated into the Azure environment. The clusters are configured to store data directly in Azure Blob storage, which provides low latency and increased elasticity in performance and cost choices. This enables customers to build interactive websites that work with large datasets, to build services that store sensor and telemetry data from millions of end points, and to analyze this data with Hadoop jobs. For more information about HBase and the scenarios it can be used for, see [HDInsight HBase overview][hdinsight-hbase-overview].
 
@@ -52,63 +38,34 @@
 
 [AZURE.INCLUDE [provisioningnote](../includes/hdinsight-provisioning.md)]
 
-<<<<<<< HEAD
-**To provision an HBase cluster by using the Azure portal** 
-
-=======
 **To provision an HBase cluster by using the Azure portal**
->>>>>>> 8f5664f7
-
-1. Sign in to the [Azure portal][azure-management-portal]. 
-2. Click **NEW** in the lower left, and then click **DATA SERVICES** > **HDINSIGHT** > **HBASE**. 
-
-<<<<<<< HEAD
+
+
+1. Sign in to the [Azure portal][azure-management-portal].
+2. Click **NEW** in the lower left, and then click **DATA SERVICES** > **HDINSIGHT** > **HBASE**.
+
 	You can also use the CUSTOM CREATE option.
 3. Enter **CLUSTER NAME**, **CLUSTER SIZE**, CLUSTER USER PASSWORD, and **STORAGE ACCOUNT**.
- 
+
 	![Choosing an HBase cluster type and entering cluster login credentials.][img-hdinsight-hbase-cluster-quick-create]
 
 	The default HTTP USER NAME is admin. You can customize the name by using the CUSTOM CREATION option.
 
+	> [AZURE.WARNING] For high availability of HBase services, you must provision a cluster that contains at least **three** nodes. This ensures that, if one node goes down, the HBase data regions are available on other nodes.
+
 4. Click the checkmark icon in the lower right to create the HBase cluster.
 
->[WACOM.NOTE] After an HBase cluster is deleted, you can create another HBase cluster by using the same default blob. The new cluster will pick up the HBase tables you created in the original cluster.
+>[AZURE.NOTE] After an HBase cluster is deleted, you can create another HBase cluster by using the same default blob. The new cluster will pick up the HBase tables you created in the original cluster.
 
 ## Create an HBase sample table from the HBase shell
 This section describes how to use the HBase shell to create HBase tables, add rows, and list rows. To access the HBase shell, you must first enable Remote Desktop Protocol (RDP), and then make an RDP connection to the HBase cluster. For instructions, see [Manage Hadoop clusters in HDInsight using the Azure Portal][hdinsight-manage-portal].
 
- 
-=======
-1. Sign in to the [Azure portal][azure-management-portal].
-2. Click **NEW** in the lower left, and then click **DATA SERVICES** > **HDINSIGHT** > **HBASE**.
-
-	You can also use the CUSTOM CREATE option.
-3. Enter **CLUSTER NAME**, **CLUSTER SIZE**, CLUSTER USER PASSWORD, and **STORAGE ACCOUNT**.
-
-	![Choosing an HBase cluster type and entering cluster login credentials.][img-hdinsight-hbase-cluster-quick-create]
-
-	The default HTTP USER NAME is admin. You can customize the name by using the CUSTOM CREATION option.
-
-	> [AZURE.WARNING] For high availability of HBase services, you must provision a cluster that contains at least **three** nodes. This ensures that, if one node goes down, the HBase data regions are available on other nodes.
-
-4. Click the checkmark icon in the lower right to create the HBase cluster.
-
->[AZURE.NOTE] After an HBase cluster is deleted, you can create another HBase cluster by using the same default blob. The new cluster will pick up the HBase tables you created in the original cluster.
-
-## Create an HBase sample table from the HBase shell
-This section describes how to use the HBase shell to create HBase tables, add rows, and list rows. To access the HBase shell, you must first enable Remote Desktop Protocol (RDP), and then make an RDP connection to the HBase cluster. For instructions, see [Manage Hadoop clusters in HDInsight using the Azure Portal][hdinsight-manage-portal].
-
-
->>>>>>> 8f5664f7
+
 **To use the HBase shell**
 
 1. Within your RDP session, click the **Hadoop Command Line** shortcut located on the desktop.
 2. Change the folder to the HBase home directory:
-<<<<<<< HEAD
-		
-=======
-
->>>>>>> 8f5664f7
+
 		cd %HBASE_HOME%\bin
 3. Open the HBase shell:
 
@@ -126,20 +83,12 @@
 		list
 
 **Check cluster status in the HBase WebUI**
-<<<<<<< HEAD
-	
-=======
-
->>>>>>> 8f5664f7
+
 HBase also ships with a WebUI that you can use to help monitor your cluster. For example, you could request statistics or information about regions. On the HBase cluster, you can find the WebUI under the address of the zookeepernode:
 
 
 	http://zookeepernode:60010/master-status
-<<<<<<< HEAD
-	
-=======
-
->>>>>>> 8f5664f7
+
 In a high availability cluster, you will find a link to the current active HBase master node that is hosting the WebUI.
 
 **Bulk load a sample table**
@@ -163,11 +112,7 @@
 		16443	Terry Chander	998-555-0171	771 Northridge Drive
 
 2. In a Hadoop command line, change the folder to the HBase home directory:
-<<<<<<< HEAD
-		
-=======
-
->>>>>>> 8f5664f7
+
 		cd %HBASE_HOME%\bin
 
 3. Run ImportTsv. ImportTsv is a tool that will load data in TSV format into HBase. It has two distinct usages: loading data from TSV format in the Hadoop distributed file system (HDFS) into HBase, and preparing files to be loaded. For more information, see [Apache HBase reference guide][hbase-reference].
@@ -184,19 +129,11 @@
 
 **To open the cluster dashboard**
 
-<<<<<<< HEAD
-1. Sign in to the [Azure portal][azure-management-portal]. 
-2. Click **HDINSIGHT** in the left pane. You will see a list of clusters, including the one you created in the last section.
-3. Click the cluster name where you want to run the Hive job.
-4. Click **QUERY CONSOLE** at the bottom of the page to open the cluster dashboard. It opens a webpage in a different browser tab.   
-5. Enter the Hadoop user account user name and password. The default user name is **admin** and the password is what you entered during the provisioning process. A new browser tab opens. 
-=======
 1. Sign in to the [Azure portal][azure-management-portal].
 2. Click **HDINSIGHT** in the left pane. You will see a list of clusters, including the one you created in the last section.
 3. Click the cluster name where you want to run the Hive job.
 4. Click **QUERY CONSOLE** at the bottom of the page to open the cluster dashboard. It opens a webpage in a different browser tab.
 5. Enter the Hadoop user account user name and password. The default user name is **admin** and the password is what you entered during the provisioning process. A new browser tab opens.
->>>>>>> 8f5664f7
 6. Click **Hive Editor** at the top of the page. The Hive Editor looks like this:
 
 	![HDInsight cluster dashboard.][img-hdinsight-hbase-hive-editor]
@@ -232,20 +169,6 @@
 **To run Hive queries**
 
 1. Enter the following HiveQL script into Hive Editor and click **SUBMIT** to create an Hive Table that maps to the HBase table. Make sure that you have created the sample table referenced earlier in this tutorial by using the HBase shell before you run this statement.
-<<<<<<< HEAD
- 
-    	CREATE EXTERNAL TABLE hbasesampletable(rowkey STRING, col1 STRING, col2 STRING)
-    	STORED BY 'org.apache.hadoop.hive.hbase.HBaseStorageHandler'
-    	WITH SERDEPROPERTIES ('hbase.columns.mapping' = ':key,cf1:col1,cf1:col2')
-    	TBLPROPERTIES ('hbase.table.name' = 'sampletable');
-
-	Wait until the **Status** updates to **Completed**.
- 
-2. Enter the following HiveQL script into Hive Editor, and then click **SUBMIT**. The Hive query queries the data in the HBase table:
-
-     	SELECT count(*) FROM hbasesampletable;
- 
-=======
 
 		CREATE EXTERNAL TABLE hbasecontactstable(rowkey STRING, name STRING, homephone STRING, office STRING)
 		STORED BY 'org.apache.hadoop.hive.hbase.HBaseStorageHandler'
@@ -258,7 +181,6 @@
 
      	SELECT count(*) FROM hbasecontactstable;
 
->>>>>>> 8f5664f7
 4. To retrieve the results of the Hive query, click the **View Details** link in the **Job Session** window when the job finishes running. There will be only one job output file because you put one record into the HBase table.
 
 
@@ -274,15 +196,9 @@
 4. Click **stdout**. Save the file and open the file with Notepad. There will be one output file.
 
 	![HDInsight HBase Hive Editor File Browser][img-hdinsight-hbase-file-browser]
-<<<<<<< HEAD
-	
+
 ## Use the HBase REST API client library for .NET C#  to create and retrieve data from an HBase table
 
-=======
-
-## Use the HBase REST API client library for .NET C#  to create and retrieve data from an HBase table
-
->>>>>>> 8f5664f7
 You must download the HBase REST API client library for .NET from GitHub and build the project so that you can use the HBase .NET SDK. The following procedure includes the instructions for this task.
 
 1. Create a new C# Visual Studio Windows Desktop Console application.
@@ -290,15 +206,9 @@
 3. Run the following NuGet command in the console:
 
 		Install-Package Microsoft.HBase.Client
-<<<<<<< HEAD
 
 5. Add the following **using** statements at the top of the file:
-		
-=======
-
-5. Add the following **using** statements at the top of the file:
-
->>>>>>> 8f5664f7
+
 		using Microsoft.HBase.Client;
 		using org.apache.hadoop.hbase.rest.protobuf.generated;
 
@@ -373,11 +283,7 @@
 
 
 ## What's next?
-<<<<<<< HEAD
-In this tutorial, you learned how to provision an HBase cluster and how to create tables and view the data in those tables from the HBase shell. You also learned how use Hive to query the data in HBase tables and how to use the HBase C# REST APIs to create an HBase table and retrieve data from the table. 
-=======
 In this tutorial, you learned how to provision an HBase cluster and how to create tables and view the data in those tables from the HBase shell. You also learned how use Hive to query the data in HBase tables and how to use the HBase C# REST APIs to create an HBase table and retrieve data from the table.
->>>>>>> 8f5664f7
 
 To learn more, see:
 
@@ -385,30 +291,17 @@
 HBase is an Apache, open-source, NoSQL database built on Hadoop that provides random access and strong consistency for large amounts of unstructured and semistructured data.
 - [Provision HBase clusters on Azure Virtual Network][hdinsight-hbase-provision-vnet]:
 With virtual network integration, HBase clusters can be deployed to the same virtual network as your applications so that applications can communicate with HBase directly.
-<<<<<<< HEAD
-- [Analyze Twitter sentiment with HBase in HDInsight][hbase-twitter-sentiment]:
-Learn how to do real-time [sentiment analysis](http://en.wikipedia.org/wiki/Sentiment_analysis) of big data by using HBase in a Hadoop cluster in HDInsight.
-
-[hdinsight-manage-portal]: ../hdinsight-administer-use-management-portal/
-[hdinsight-upload-data]: ../hdinsight-upload-data/
-=======
 - [Configure HBase replication in HDInsight](hdinsight-hbase-geo-replication.md): Learn how to configure HBase replication across two Azure datacenters. 
 - [Analyze Twitter sentiment with HBase in HDInsight][hbase-twitter-sentiment]:
 Learn how to do real-time [sentiment analysis](http://en.wikipedia.org/wiki/Sentiment_analysis) of big data by using HBase in a Hadoop cluster in HDInsight.
 
 [hdinsight-manage-portal]: hdinsight-administer-use-management-portal.md
 [hdinsight-upload-data]: hdinsight-upload-data.md
->>>>>>> 8f5664f7
 [hbase-reference]: http://hbase.apache.org/book.html#importtsv
 [hbase-schema]: http://0b4af6cdc2f0c5998459-c0245c5c937c5dedcca3f1764ecc9b2f.r43.cf2.rackcdn.com/9353-login1210_khurana.pdf
 [hbase-quick-start]: http://hbase.apache.org/book.html#quickstart
 
 
-<<<<<<< HEAD
-
-
-=======
->>>>>>> 8f5664f7
 
 
 
