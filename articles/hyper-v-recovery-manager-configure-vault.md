<<<<<<< HEAD
The account should be associated with the same subscription as Azure Site Recovery and it should have geo-replication enabled.<properties linkid="configure-hyper-v-recovery-vault" urlDisplayName="configure-Azure-Site-Recovery" pageTitle="Configure Microsoft Azure Site Recovery to protect virtual machines on Hyper-V server located in VMM clouds" metaKeywords="Azure Site Recovery, VMM, clouds, disaster recovery" description="Azure Site Recovery coordinates the replication, failover and recovery of Hyper-V virtual machines located in VMM clouds from one on-premises site to another. Azure Site Recovery can also replicate, failover and recover Hyper-V virtual machine data between in VMM clouds and Microsoft Azure." metaCanonical="" umbracoNaviHide="0" disqusComments="1" title="Getting Started with Azure Site Recovery: On-Premises to On-Premises Protection" editor="jimbe" manager="cfreeman" authors="" />


# Getting Started with Azure Site Recovery:  On-Premises to On-Premises Protection

=======
<properties linkid="configure-hyper-v-recovery-vault" urlDisplayName="configure-Azure-Site-Recovery" pageTitle="Configure Site Recovery to protect virtual machines on Hyper-V server located in VMM clouds" metaKeywords="Azure Site Recovery, VMM, clouds, disaster recovery" description="Azure Site Recovery coordinates the replication, failover and recovery of Hyper-V virtual machines located in VMM clouds from one on-premises site to another. Azure Site Recovery can also replicate, failover and recover Hyper-V virtual machine data between in VMM clouds and Microsoft Azure." metaCanonical="" umbracoNaviHide="0" disqusComments="1" title="Getting Started with Azure Site Recovery: On-Premises to On-Premises Protection" editor="jimbe" manager="cfreeman" authors="raynew" />


# Getting Started with Azure Site Recovery:  On-Premises to On-Premises Protection
>>>>>>> 1cbf5f62


<div class="dev-callout"> 

<p>Use Azure Site Recovery to protect virtual machines running on Hyper-V hosts located in System Center Virtual Machine Manager (VMM) clouds. You can configure:</p>

<ul>
<li><b>On-premises to on-premises protection</b>—Replicate virtual machines located on Hyper-V host servers in VMM clouds from one on-premises site to another. You configure and enable protection settings in Azure Site Recovery vaults. Virtual machine data is replicated from one on-premises Hyper-V server to another. Azure Site Recovery simply orchestrates the process.</li>
<li><b>On-premises to Azure protection</b>—Replicate on-premise virtual machines located on Hyper-V host servers in VMM clouds to Azure. You configure and enable protection settings in Azure Site Recovery vaults. Virtual machine data is replicated from the on-premises Hyper-V server to Azure storage. Learn about this scenario in <a href="http://go.microsoft.com/fwlink/?LinkId=398764">Getting Started with Azure Site Recovery: On-Premises to Azure Protection</a>.</li>
</ul>


<h2><a id="about"></a>About this tutorial</h2>

<p>This tutorial is intended to help you deploy Azure Site Recovery for a quick proof-of-concept. It uses the quickest path and default settings where possible. Including steps to:</p>
<ul>
<li>Set up an Azure Site Recovery vault—Get a certificate uploaded to the vault and set up on the source VMM server, and  generate a vault key.</li>
<li>Set up VMM servers—Install the Azure Site Recovery Provider on the source and target VMM server.</li>
<li>Configure the VMM clouds—Configure protection settings for VMM clouds.</li>
<li>Enable virtual machines—Enable protection for virtual machines.</li>
<li>Run a failover—Create a recovery plan and run a test failover.</li>
</ul>


<P>For information about a full deployment read:</P>

<UL>
<LI><a href="http://go.microsoft.com/fwlink/?LinkId=321294">Plan for Azure Site Recovery Deployment</a>—Describes the planning steps you should complete before a starting a full deployment.</LI>
<LI><a href="http://go.microsoft.com/fwlink/?LinkId=321295">Deploy Azure Site Recovery: On-Premises to On-Premises Protection</a>—Provides step-by-step instructions for a full deployment.</LI>
<LI><a href="http://go.microsoft.com/fwlink/?LinkId=378272">Administer and Monitor Azure Site Recovery</a>—Describes how to run failovers, and to manage and monitor your deployment.</LI>
</UL>
<P>If you run into problems during this tutorial, review the wiki article <a href="http://go.microsoft.com/fwlink/?LinkId=389879">Azure Site Recovery: Common Error Scenarios and Resolutions</a>, or post your questions on the <a href="http://go.microsoft.com/fwlink/?LinkId=313628">Azure Recovery Services Forum</a>.</P>

</div>


<h2><a id="before"></a>Before you begin</h2> 
<div class="dev-callout"> 
<P>Before you start this tutorial check the prerequisites.</P>

<h3><a id="HVRMPrereq"></a>Azure prerequisites</h3>

<UL>
<LI><b>Azure account</b>—You'll need an Azure account. If you don't have one, see <a href="http://aka.ms/try-azure">Azure free trial</a>. Get pricing information at <a href="http://go.microsoft.com/fwlink/?LinkId=378268">Azure Site Recovery Manager Pricing Details</a>.</LI>
<LI>Certificate</b>—You'll need to upload a management certificate (.cer) with a public key to the vault. You'll export this certificate as a .pfx file (with private key) and import it on each VMM server you want to register in the vault. For this tutorial you'll use a self-signed certificate. For a full deployment you can use a valid SSL certificate that complies with the conditions described in the <a href=" http://go.microsoft.com/fwlink/?LinkId=386485">planning guide</a>. </LI>
</UL></LI>
</UL>



<h3><a id="VMMPrereq"></a>VMM prerequisites</h3>

<UL>
<LI><b>VMM server</b>—At least one VMM server running on System Center 2012 SP1 or System Center 2012 R2.</LI>
<LI><b>VMM clouds</b>—At least one cloud on the source VMM server you want to protect, and one cloud on the target VMM server. If you're running one VMM server it'll need two clouds configured. The primary cloud you want to protect must contain the following:<UL>
	<LI>One or more VMM host groups</LI>
	<LI>One or more Hyper-V host servers or clusters in each host group.</LI>
	<li>◦One or more virtual machines located on the source Hyper-V server in the cloud.</li>
		</UL></LI>


</UL>


<h2><a id="tutorial"></a>Tutorial steps</h2> 

After verifying the prerequisites, do the following:
<UL>
<LI><a href="#createcert">Step 1: Obtain and configure certificates</a>—Obtain a .cer certificate, export it as a .pfx file, and import the .pfx file to VMM servers.</LI>
<LI><a href="#vault">Step 2: Create a vault</a>—Create an Azure Site Recovery vault.</LI>
<LI><a href="#upload">Step 3: Configure the vault</a>—Upload a management certificate to the vault, and generate a key for the vault. The key is used to ensure that the Provider located on the VMM server only runs commands sent by Azure Site Recovery.</LI>
<LI><a href="#download">Step 4: Install the Provider application</a>—Run the Microsoft Azure Site Recovery Provider application on each VMM server. This installs the Provider and registers the VMM servers in the vault.</LI>
<LI><a href="#clouds">Step 5: Configure cloud protection</a>—Configure protection settings for VMM clouds.</LI>
<LI><a href="#networkmapping">Step 6: Configure network mapping—You can optionally configure network mapping to map source VM networks to target VM networks.</LI>
<LI><a href="#storagemapping">Step 7: Configure storage mapping</a>—You can optionally configure storage mapping to map storage classifications on the source VMM server to storage classifications on the target server.</LI>
<LI><a href="#virtualmachines">Step 8: Enable protection for virtual machines</a>—Enable protection for virtual machines located in protected VMM clouds</LI>
<LI><a href="#recovery plans">Step 9: Configure and run recovery plans</a>—CCreate a recovery plan and run a test failover for the plan.</LI>

</UL>


<a name="createcert"></a> <h2>Step 1: Obtain and configure certificates</h2>

Obtain and configure certificates as follows:
<OL>
<LI><a href="#obtaincert">Obtain a self-signed certificate for the walkthrough</a>—Obtain a certificate using the MakeCert tool.</LI>
<LI><a href="#exportcert">Export the certificate in .pfx format</a>—On the server on which you created the certificate, export the .cer file as a .pfx file (with the private key). </LI>
<LI><a href="#importcert">Import the .pfx certificate to VMM servers</a>—After export, import the .pfx file into the Personal folder of the Local Computer store on the VMM servers that you want to register with the vault.</LI>
</OL>


<h3><a id="obtaincert"></a>Obtain a self-signed certificate (.cer)</h3>
<P>Create a .cer x.509 certificate that complies with all certificate requirements:</P>
<ol>
<LI>
On the computer on which you want to run MakeCert, download the latest version of the <a href="http://go.microsoft.com/fwlink/?LinkId=378269">Windows SDK</a>. You won't need to install the entire SDK.</LI>
<LI>On the Specify Location page, select **Install the Windows Software Development Kit for Windows 8.1 to this computer**.</LI>
<LI>On the Select the Features you Want to nstall page, clear all options except **Windows Software Development Kit**.</LI>
<LI>After the installation is complete, verify that makecert.exe appears in the folder C:\ProgramFiles (x86)\Windows Kits\<i>WindowsVersion</i>\bin\x64.</LI>
<LI>Open a command prompt (cmd.exe) with Administrator privileges and navigate to the makecert.exe folder.</LI> 
<LI>Run the following command to create your self-signed certificate. Replace CertificateName with the name you want to use for the certificate, and specify the actual expiration date of your certificate after -e:</LI>
<code>
makecert.exe -r -pe -n CN=CertificateName -ss my -sr localmachine -eku 1.3.6.1.5.5.7.3.2 -len 2048 -e 01/01/2016 CertificateName.cer</code>
</ol>
<P>A succeeded status indicates that the certificate has been created. It's stored in the same folder as makecert.exe. You might want to move it to a more accessible location for export.</P>

<h3><a id="exportcert"></a>Export the certificate in .pfx format</h3>
<P>Complete the steps in this procedure to export the .cer file in .pfx format.</P>
<ol>
<li>A succeeded status indicates that the certificate has been created. It's stored in the same folder as makecert.exe. You might want to move it to a more accessible location for export.</li>
<li>In the details pane, click the certificate you want to manage.</li>
<li>On the <b>Action</b> menu, point to <b>All Tasks</b>, and then click <b>Export</b>. The Certificate Export Wizard appears. Click <b>Next</b>.</li>
<li>On the <b>Export Private Key</b> page, click <b>Yes</b> to export the private key. Click <b>Next</b>. Note that this is only required if you want to export the private key to other servers after the installation.</li>
<li>On the Export File Format page, select <b>Personal Information Exchange – PKCS #12 (.PFX)</b>. Click <b>Next</b>.</li>
<li>On the <b>Password</b> page, type and confirm the password that is used to encrypt the private key. Click <b>Next</b>.</li>
<li>Follow the pages of the wizard to export the certificate in .pfx format.</li>
</ol>


<h3><a id="importcert"></a>Import the .pfx certificate to VMM servers</h3>
<p>AfAfter export copy the .pfx to the VMM servers, and then import it. Note that if you ran MakeCert.exe on a VMM server, you don't need to import the certificate on that server.</p>
 
<ol>
<li>Copy the private-key (.pfx) certificate files to a location on the local server.</li>
<li>In the Certificates MMC snap-in select <b>Computer account</b> and then click <b>Next</b>.</li>
<li>Select <b>Local Computer</b>, and click <b>Finish</b>.</li>
<li>In the MMC, expand <b>Certificates</b>, right-click <b>Personal</b>, point to <b>All Tasks</b>, and then click <b>Import</b> to start the Certificate Import Wizard.</li>
<li>On the File to Import page, click <b>Browse</b> and locate the folder that contains the .pfx certificate file that contains the certificate that you want to import. Select the appropriate file, and then click <b>Open</b>.</li>
<li>On the Password page, in the <b>Password</b> box, type the password for the private key .pfx file and click <b>Next</b>.</li>
<li>On the Certificate Store page, select <b>Place all certificates in the following store</b>, click <b>Browse</b>, select the <b>Personal</b> store, click <b>OK</b>, and then click <b>Next</b>. Complete the wizard.</li>
</ol>

After you complete these steps, you'll be able to choose the .cer certificate for upload when you configure the vault, and to select the .pfx certificate when you register a VMM server during Provider installation.
</div>



<a name="vault"></a> <h2>Step 2: Create a vault</h2>

1. Sign in to the [Management Portal](https://manage.windowsazure.com).


2. Expand <b>Data Services</b>, expand <b>Recovery Services</b>, and click <b>Site Recovery Vault</b>.

	![Preview Program](./media/hyper-v-recovery-manager-configure-vault/RS_PreviewProgram.png)

3. Click <b>Create New</b> and then click <b>Quick Create</b>.
	

3. In <b>Name</b>, enter a friendly name to identify the vault.

4. In <b>Region</b>, select the geographic region for the vault. Available geographic regions include East Asia, West Europe, West US, East US, North Europe, Southeast Asia.

5. Click <b>Create vault</b>. 

	![New Vault](./media/hyper-v-recovery-manager-configure-vault/RS_hvvault.png)

<P>Check the status bar to confirm that the vault was successfully created. The vault will be listed as <b>Active</b> on the main Recovery Services page.</P>

<a name="upload"></a> <h2>Step 3: Configure the vault</h2>


1. In the <b>Recovery Services</b> page, click the vault to open the Quick Start page. Quick Start can also be opened at any time using the icon.

	![Quick Start Icon](./media/hyper-v-recovery-manager-configure-vault/RS_QuickStartIcon.png)

2. In the <b>Setup Recovery</b> dropdown list, select <b>Between two on-premises sites</b>.
3. To upload the certificate (.cer) to the vault, click <b>Manage Certificate</b>.

	![Quick Start](./media/hyper-v-recovery-manager-configure-vault/RS_QuickStartE2E.png)

3. In the <b>Manage Certificate</b> dialog box, click <b>Browse for file</b> and select the .cer file.


	![Manage Certificate](./media/hyper-v-recovery-manager-configure-vault/RS_ManageCert.png)

4. To generate a key for the vault, click **Get a vault key**. The key is generated automatically. If you regenerate a key it overwrites the previous key. Note  that you'll need this key later when you install the Azure Site Recovery Provider on the VMM server.

	![Manage Certificate](./media/hyper-v-recovery-manager-configure-vault/RS_VaultKey.png)
<<<<<<< HEAD




=======




>>>>>>> 1cbf5f62
<a name="download"></a> <h2>Step 4: Install the Azure Site Recovery Provider</h2>
 

1. On the <b>Quick Start</b> page, click <b>Download Provider</b> to obtain the latest version of the Provider installation file.

	![Download Provider File](./media/hyper-v-recovery-manager-configure-vault/RS_DownloadProviderFile.png)

2. Run this file on the source and target VMM servers.

	![Download Agent](./media/hyper-v-recovery-manager-configure-vault/RS_ProviderInstall1.png)

3. After the Provider is installed, continue Setup to register the server in the vault.

	![Setup Complete](./media/hyper-v-recovery-manager-configure-vault/RS_installwiz.png)

4. On the Internet Connection page specify how the Provider running on the VMM server connects to the Internet. Click  <b>Next</b> to use the default Internet connection settings configured on the server.

	![Internet Settings](./media/hyper-v-recovery-manager-configure-vault/RS_ProviderProxy.png)

5. On the Vault Registration page, do the following:
	<ul>
	<li>Select the private key (.pfx) that you imported to the VMM server.</li>
	<li>Select the vault in which you want to register the server.</li>
	<li>Specify in the vault key. This is the vault key you generated earlier. Cut and paste the key value from the Quick Start page.</li>
	</ul>
	
	![Certificate Register](./media/hyper-v-recovery-manager-configure-vault/RS_CertReg1.png)


6. On the Data Encryption page, you specify whether you want to allow the option to encrypt data during replication for a specific cloud. If you select this option, an SSL certificate will be automatically generated. When you run a failover, you’ll need to select this certificate. After you enable this setting, you can enable or disable data encryption for a cloud in the Azure Site Recovery portal. For this tutorial leave the default setting and click <b>Next</b>.


	![Certificate Vault](./media/hyper-v-recovery-manager-configure-vault/RS_CertReg2.png)

7. On the VMM Server page, do the following:

	- Specify a friendly name for the VMM server. This name is used to identify the server in the Azure Site Recovery console.
	- Select <b>Synchronize cloud metadata with the vault</b> to synchronize information about VMM clouds with Azure Site Recovery vault. This action only needs to happen once on each server. If you don't want to synchronize all clouds, you can publish each cloud individually to synchronize it, before you configure cloud protection settings. 
 
8. Click <b>Register</b> to complete the process. 

	![PublishCloud](./media/hyper-v-recovery-manager-configure-vault/RS_VMMServerName.png)


<P>After a server has been successfully registered its friendly name will be displayed on the <b>Resources</b> tab on the Servers page in the vault.</P>




<h2><a id="clouds"></a>Step 5: Configure cloud protection settings</h2>

After VMM servers are registered, you can configure cloud protection settings. You enabled the option **Synchronize cloud data with the vault** when you installed the Provider so all clouds on the VMM server will appear in the <b>Protected Items</b> tab in the vault.

1. On the Quick Start page, click **Set up protection for VMM clouds**.

![Enable cloud protection](./media/hyper-v-recovery-manager-configure-vault/RS_EnableCloudProtection.png)

2. On the **Protected Items** tab, select the cloud that you want to configure and go to the **Configuration** tab. Note that:

3. In <b>Target</b>, select <b>VMM</b>.
4. In <b>Target location</b>, select the on-site VMM server that manages the cloud you want to use for recovery.
4. In <b>Target cloud</b>, select the target cloud you want to use for failover of virtual machines in the source cloud. Note that:
	- We recommend that you select a target cloud that meets recovery requirements for the virtual machines you'll protect.
	- A cloud can only belong to a single cloud pair — either as a primary or a target cloud.
	
6. In <b>Copy frequency</b> leave the default setting. This value specifies how frequently data should be synchronized between source and target locations. It's only relevant when the Hyper-V host is running Windows Server 2012 R2. For other servers a default setting of five minutes is used.
7. In <b>Additional recovery points</b>, leave the default setting. This value specifies whether you want to create addition recovery points.The default zero value specifies that only the latest recovery point for a primary virtual machine is stored on a replica host server.
8. In <b>Frequency of application-consistent snapshots</b>, leave the default setting. This value specifies how often to create snapshots. Snapshots use Volume Shadow Copy Service (VSS) to ensure that applications are in a consistent state when the snapshot is taken.  If you do want to set this value for the tutorial walkthrough, ensure that it is set to less than the number of additional recovery points you configure.
9. In <b>Data transfer compressed</b>, specify whether replicated data that is transferred should be compressed. 
10. In <b>Authentication</b>, specify how traffic is authenticated between the primary and recovery Hyper-V host servers. For the purpose of this walkthrough select HTTPS unless you have a working Kerberos environment configured. Azure Site Recovery will automatically configure certificates for HTTPS authentication. No manual configuration is required. Note that this setting is only relevant for Hyper-V host servers running on Windows Server 2012 R2.
11. In <b>Port</b>, leave the default setting. This value sets the port number on which the source and target Hyper-V host computers listen for replication traffic.
12. In <b>Replication method</b>, specify how the initial replication of data from source to target locations will be handled, before regular replication starts. 
	- <b>Over network</b>—Copying data over the network can be time-consuming and resource-intensive. We recommend that you use this option if the cloud contains virtual machines with relatively small virtual hard disks, and if the primary VMM server is connected to the secondary VMM server over a connection with wide bandwidth. You can specify that the copy should start immediately, or select a time. If you use network replication, we recommend that you schedule it during off-peak hours.
	- <b>Offline</b>—This method specifies that the initial replication will be performed using external media. It's useful if you want to avoid degradation in network performance, or for geographically remote locations. To use this method you specify the export location on the source cloud, and the import location on the target cloud. When you enable protection for a virtual machine, the virtual hard disk is copied to the specified export location. You send it to the target site, and copy it to the import location. The system copies the imported information to the replica virtual machines. For a complete list of offline replication prerequisites, see <a href="http://go.microsoft.com/fwlink/?LinkId=323469">Step 3: Configure protection settings for VMM clouds</a> in the Deployment Guide.


<p>After you save the settings a job will be created and can be monitored on the <b>Jobs</b> tab. All Hyper-V host servers in the VMM source cloud will be configured for replication. Cloud settings can be modified on the <b>Configure</b> tab. If you want to modify the target location or target cloud you must remove the cloud configuration, and then reconfigure the cloud.</p>


<h2><a id="networkmapping"></a>Step 6: Configure network mapping</h2>

<p>This tutorial describes the simplest path to deploy Azure Site Recovery in a test environment. If you do want to configure network mapping as part of this tutorial, read <a href="http://go.microsoft.com/fwlink/?LinkId=324817">Prepare for network mapping</a> in the Planning Guide. To configure mapping follow the steps to <a href="http://go.microsoft.com/fwlink/?LinkId=402534">Configure network mapping</a> in the deployment guide.</p>

<h2><a id="storagemapping"></a>Step 7: Configure storage mapping</h2>

<p>This tutorial describes the simplest path to deploy Azure Site Recovery in a test environment. If you do want to configure storage mapping as part of this tutorial, follow the steps to <a href="http://go.microsoft.com/fwlink/?LinkId=402535">Configure storage mapping</a> in the deployment guide.</p>


<h2><a id="virtualmachines"></a>Step 6: Enable protection for virtual machines</h2>

<p>After servers, clouds, and networks are configured correctly, you can enable protection for virtual machines in the cloud.</p>
<OL>
<li>On the <b>Virtual Machines</b> tab in the cloud in which the virtual machine is located, click <b>Enable protection</b> and then select <b>Add virtual machines</b>. </li>
<li>From the list of virtual machines in the cloud, select the one you want to protect.</li> 
</OL>
<<<<<<< HEAD

![Enable virtual machine protection](./media/hyper-v-recovery-manager-configure-vault/RS_EnableProtectionVM.png)


<P>After protection is enabled two jobs are created. The Enable Protection job runs. Then after the initial replication is completed the Finalize Protection job runs. The virtual machine is only ready for failover after these jobs have finished successfully. You can monitor progress on the <b>Jobs</b> tab.</p>

![Virtual machine protection job](./media/hyper-v-recovery-manager-configure-vault/RS_VMJobs.png)


<h2><a id="recoveryplans"></a>Step 7: Configure and run a recovery plan</h2>
A recovery plan gathers virtual machines into groups so that they can fail over as a single unit. To create a recovery plan, do the following: 

1. On the <b>Recovery Plans</b> tab, click <b>Create</b>.
2. On the Specify the Recovery Page Name and Target page, select the source VMM server and  Azure as the target. 

=======

![Enable virtual machine protection](./media/hyper-v-recovery-manager-configure-vault/RS_EnableProtectionVM.png)


<P>After protection is enabled two jobs are created. The Enable Protection job runs. Then after the initial replication is completed the Finalize Protection job runs. The virtual machine is only ready for failover after these jobs have finished successfully. You can monitor progress on the <b>Jobs</b> tab.</p>

![Virtual machine protection job](./media/hyper-v-recovery-manager-configure-vault/RS_VMJobs.png)


<h2><a id="recoveryplans"></a>Step 7: Configure and run a recovery plan</h2>
A recovery plan gathers virtual machines into groups so that they can fail over as a single unit. To create a recovery plan, do the following: 

1. On the <b>Recovery Plans</b> tab, click <b>Create</b>.
2. On the Specify the Recovery Page Name and Target page, select the source VMM server and  Azure as the target. 

>>>>>>> 1cbf5f62
	![Create Recovery Plan](./media/hyper-v-recovery-manager-configure-vault/RS_RecoveryPlan1.png)

3. On the Select Virtual Machines page, select virtual machines to add to the recovery plan.  Only virtual machines with protection enabled are shown. The virtual machines are added to the recovery plan in default group (Group 1).
4. Click the check mark to create the recovery plan. 

	![Recovery Plan VMs](./media/hyper-v-recovery-manager-configure-vault/RS_RecoveryPlan2.png)


<h3><a id="run"></a>Test a failover</h3>
<p>Recovery plans can run as part of a proactive test or planned failover, or during an unplanned failover. This walkthrough describes how to run a test failover to verify that your  failover strategy is working as expected. Test failover simulates your failover and recovery mechanism in an isolated network. Note the following:

<UL>
<li>When a test failover is triggered, you are requested to specify how test virtual machines should be connected to networks after the failover. </li>
<LI>If you want to use an existing network we recommend that you create a separate logical network  that is not used in production for this purpose.</LI>
<LI>If you select the option to automatically create a test VM network, the temporary networks and test virtual machines are cleaned up automatically after the test failover is complete.</LI>
<LI>If you are using a virtual LAN (VLAN) based logical network, ensure that the network sites you add to the logical network are isolated. </LI>
<LI>If you are using a Windows Network Virtualization-based logical network, Azure Site Recovery will automatically create isolated VM networks.</LI>
</UL>


<h5><a id="runtest"></a>Run the failover</h5>
Run a test failover for a recovery plan as follows:

<OL>
<LI>On the **Recovery Plans** tab, select the required recovery plan.</LI>
<LI>To initiate the failover, click the **Test Failover** button.</LI>
<LI>On the Confirm Test Failover page, specify how virtual machines should be connected to networks after the test failover, as follows:</LI>
<UL>
<LI>**None**—Select this setting to specify that VM networks should not be used in the test failover. Use this option if you want to test individual virtual machines rather than your network configuration. It also provides a quick glance of how test failover functionality works. Test virtual machines will not be connected to networks after a failover.</LI>
<LI>**Use existing**—Use this option if you have already created and isolated a VM network to use for test failover. After the failover all test virtual machines used in the test failover will be connected to the network specified in **VM Network**.</LI>
<LI>**Create automatically**—Select this setting to specify that Azure Site Recovery should automatically create a VM network based on the setting you specify in Logical Network, and its related network sites. Use this option if the recovery plan uses more than one VM network. In the case of Windows Network Virtualization networks, this option can be used to automatically create VM networks with the same settings (subnets and IP address pools) of those in the network of the replica virtual machine. These VM networks are cleaned up automatically after the test failover is complete.</LI>
</UL>
</OL>


<P>On the Confirm Test Failover page, details of the VMM server on which the test virtual machines will be created are displayed. You can follow the progress of test failover jobs on the <b>Jobs</b> tab. After the test failover is complete, do the following:</P>
<OL>
<LI>Verify that the virtual machines start successfully.</LI>
<LI>After verifying that virtual machines start successfully, complete the test failover to clean up the isolated environment. If you selected to automatically create VM networks, clean up deletes all the test virtual machines and test networks.</LI>
<LI>Click **Notes** to record and save any observations associated with the test failover.</LI>
<LI>In addition to details on the **Jobs** tab, when you run a test failover for a recovery plan the  process is displayed on the recovery plan details page. You can view failover steps and status, and view or create notes for the test failover.</LI>
<li>You can export a job in the failover list into an Excel spreadsheet.</li>
</OL>

<h4><a id="runtest"></a>Monitor activity</h5>
<p>You can use the **Jobs** tab and **Dashboard** to view and monitor the main jobs performed by the Azure Site Recovery vault, including configuring protection for a cloud, enabling and disabling protection for a virtual machine, running a failover (planned, unplanned, or test), and committing an unplanned failover.</p>

<p>From the **Jobs** tab you view jobs, drill down into job details and errors, run job queries to retrieve jobs that match specific criteria, export jobs to Excel, and restart failed jobs.</p>

<p>From the **Dashboard** you can download the latest versions of Provider and Agent installation files, get configuration information for the vault, see the number of virtual machines that have protection managed by the vault, see recent jobs, manage the vault certificate, and resynchronize virtual machines.</p>

<p>For more information about interacting with jobs and the dashboard, see the <a href="http://go.microsoft.com/fwlink/?LinkId=398534">Operations and Monitoring Guide</a>.</p>

<h2><a id="next"></a>Next steps</h2>
<UL>
<LI>To plan and deploy Azure Site Recovery in a full production environment, see <a href="http://go.microsoft.com/fwlink/?LinkId=321294">Planning Guide for Azure Site Recovery</a> and <a href="http://go.microsoft.com/fwlink/?LinkId=321295">Deployment Guide for Azure Site Recovery</a>.</LI>
<LI>For questions, visit the <a href="http://go.microsoft.com/fwlink/?LinkId=313628">Azure Recovery Services Forum</a>.</LI> 
</UL><|MERGE_RESOLUTION|>--- conflicted
+++ resolved
@@ -1,15 +1,7 @@
-<<<<<<< HEAD
-The account should be associated with the same subscription as Azure Site Recovery and it should have geo-replication enabled.<properties linkid="configure-hyper-v-recovery-vault" urlDisplayName="configure-Azure-Site-Recovery" pageTitle="Configure Microsoft Azure Site Recovery to protect virtual machines on Hyper-V server located in VMM clouds" metaKeywords="Azure Site Recovery, VMM, clouds, disaster recovery" description="Azure Site Recovery coordinates the replication, failover and recovery of Hyper-V virtual machines located in VMM clouds from one on-premises site to another. Azure Site Recovery can also replicate, failover and recover Hyper-V virtual machine data between in VMM clouds and Microsoft Azure." metaCanonical="" umbracoNaviHide="0" disqusComments="1" title="Getting Started with Azure Site Recovery: On-Premises to On-Premises Protection" editor="jimbe" manager="cfreeman" authors="" />
+<properties linkid="configure-hyper-v-recovery-vault" urlDisplayName="configure-Azure-Site-Recovery" pageTitle="Configure Site Recovery to protect virtual machines on Hyper-V server located in VMM clouds" metaKeywords="Azure Site Recovery, VMM, clouds, disaster recovery" description="Azure Site Recovery coordinates the replication, failover and recovery of Hyper-V virtual machines located in VMM clouds from one on-premises site to another. Azure Site Recovery can also replicate, failover and recover Hyper-V virtual machine data between in VMM clouds and Microsoft Azure." metaCanonical="" umbracoNaviHide="0" disqusComments="1" title="Getting Started with Azure Site Recovery: On-Premises to On-Premises Protection" editor="jimbe" manager="cfreeman" authors="raynew" />
 
 
 # Getting Started with Azure Site Recovery:  On-Premises to On-Premises Protection
-
-=======
-<properties linkid="configure-hyper-v-recovery-vault" urlDisplayName="configure-Azure-Site-Recovery" pageTitle="Configure Site Recovery to protect virtual machines on Hyper-V server located in VMM clouds" metaKeywords="Azure Site Recovery, VMM, clouds, disaster recovery" description="Azure Site Recovery coordinates the replication, failover and recovery of Hyper-V virtual machines located in VMM clouds from one on-premises site to another. Azure Site Recovery can also replicate, failover and recover Hyper-V virtual machine data between in VMM clouds and Microsoft Azure." metaCanonical="" umbracoNaviHide="0" disqusComments="1" title="Getting Started with Azure Site Recovery: On-Premises to On-Premises Protection" editor="jimbe" manager="cfreeman" authors="raynew" />
-
-
-# Getting Started with Azure Site Recovery:  On-Premises to On-Premises Protection
->>>>>>> 1cbf5f62
 
 
 <div class="dev-callout"> 
@@ -69,7 +61,7 @@
 	<LI>One or more Hyper-V host servers or clusters in each host group.</LI>
 	<li>◦One or more virtual machines located on the source Hyper-V server in the cloud.</li>
 		</UL></LI>
-
+	
 
 </UL>
 
@@ -189,19 +181,12 @@
 4. To generate a key for the vault, click **Get a vault key**. The key is generated automatically. If you regenerate a key it overwrites the previous key. Note  that you'll need this key later when you install the Azure Site Recovery Provider on the VMM server.
 
 	![Manage Certificate](./media/hyper-v-recovery-manager-configure-vault/RS_VaultKey.png)
-<<<<<<< HEAD
-
-
-
-
-=======
-
-
-
-
->>>>>>> 1cbf5f62
+
+
+
+
 <a name="download"></a> <h2>Step 4: Install the Azure Site Recovery Provider</h2>
- 
+	
 
 1. On the <b>Quick Start</b> page, click <b>Download Provider</b> to obtain the latest version of the Provider installation file.
 
@@ -225,7 +210,7 @@
 	<li>Select the vault in which you want to register the server.</li>
 	<li>Specify in the vault key. This is the vault key you generated earlier. Cut and paste the key value from the Quick Start page.</li>
 	</ul>
-	
+
 	![Certificate Register](./media/hyper-v-recovery-manager-configure-vault/RS_CertReg1.png)
 
 
@@ -238,7 +223,7 @@
 
 	- Specify a friendly name for the VMM server. This name is used to identify the server in the Azure Site Recovery console.
 	- Select <b>Synchronize cloud metadata with the vault</b> to synchronize information about VMM clouds with Azure Site Recovery vault. This action only needs to happen once on each server. If you don't want to synchronize all clouds, you can publish each cloud individually to synchronize it, before you configure cloud protection settings. 
- 
+
 8. Click <b>Register</b> to complete the process. 
 
 	![PublishCloud](./media/hyper-v-recovery-manager-configure-vault/RS_VMMServerName.png)
@@ -264,7 +249,7 @@
 4. In <b>Target cloud</b>, select the target cloud you want to use for failover of virtual machines in the source cloud. Note that:
 	- We recommend that you select a target cloud that meets recovery requirements for the virtual machines you'll protect.
 	- A cloud can only belong to a single cloud pair — either as a primary or a target cloud.
-	
+
 6. In <b>Copy frequency</b> leave the default setting. This value specifies how frequently data should be synchronized between source and target locations. It's only relevant when the Hyper-V host is running Windows Server 2012 R2. For other servers a default setting of five minutes is used.
 7. In <b>Additional recovery points</b>, leave the default setting. This value specifies whether you want to create addition recovery points.The default zero value specifies that only the latest recovery point for a primary virtual machine is stored on a replica host server.
 8. In <b>Frequency of application-consistent snapshots</b>, leave the default setting. This value specifies how often to create snapshots. Snapshots use Volume Shadow Copy Service (VSS) to ensure that applications are in a consistent state when the snapshot is taken.  If you do want to set this value for the tutorial walkthrough, ensure that it is set to less than the number of additional recovery points you configure.
@@ -288,14 +273,12 @@
 <p>This tutorial describes the simplest path to deploy Azure Site Recovery in a test environment. If you do want to configure storage mapping as part of this tutorial, follow the steps to <a href="http://go.microsoft.com/fwlink/?LinkId=402535">Configure storage mapping</a> in the deployment guide.</p>
 
 
-<h2><a id="virtualmachines"></a>Step 6: Enable protection for virtual machines</h2>
 
 <p>After servers, clouds, and networks are configured correctly, you can enable protection for virtual machines in the cloud.</p>
 <OL>
 <li>On the <b>Virtual Machines</b> tab in the cloud in which the virtual machine is located, click <b>Enable protection</b> and then select <b>Add virtual machines</b>. </li>
 <li>From the list of virtual machines in the cloud, select the one you want to protect.</li> 
 </OL>
-<<<<<<< HEAD
 
 ![Enable virtual machine protection](./media/hyper-v-recovery-manager-configure-vault/RS_EnableProtectionVM.png)
 
@@ -311,23 +294,6 @@
 1. On the <b>Recovery Plans</b> tab, click <b>Create</b>.
 2. On the Specify the Recovery Page Name and Target page, select the source VMM server and  Azure as the target. 
 
-=======
-
-![Enable virtual machine protection](./media/hyper-v-recovery-manager-configure-vault/RS_EnableProtectionVM.png)
-
-
-<P>After protection is enabled two jobs are created. The Enable Protection job runs. Then after the initial replication is completed the Finalize Protection job runs. The virtual machine is only ready for failover after these jobs have finished successfully. You can monitor progress on the <b>Jobs</b> tab.</p>
-
-![Virtual machine protection job](./media/hyper-v-recovery-manager-configure-vault/RS_VMJobs.png)
-
-
-<h2><a id="recoveryplans"></a>Step 7: Configure and run a recovery plan</h2>
-A recovery plan gathers virtual machines into groups so that they can fail over as a single unit. To create a recovery plan, do the following: 
-
-1. On the <b>Recovery Plans</b> tab, click <b>Create</b>.
-2. On the Specify the Recovery Page Name and Target page, select the source VMM server and  Azure as the target. 
-
->>>>>>> 1cbf5f62
 	![Create Recovery Plan](./media/hyper-v-recovery-manager-configure-vault/RS_RecoveryPlan1.png)
 
 3. On the Select Virtual Machines page, select virtual machines to add to the recovery plan.  Only virtual machines with protection enabled are shown. The virtual machines are added to the recovery plan in default group (Group 1).
@@ -380,7 +346,7 @@
 <p>From the **Dashboard** you can download the latest versions of Provider and Agent installation files, get configuration information for the vault, see the number of virtual machines that have protection managed by the vault, see recent jobs, manage the vault certificate, and resynchronize virtual machines.</p>
 
 <p>For more information about interacting with jobs and the dashboard, see the <a href="http://go.microsoft.com/fwlink/?LinkId=398534">Operations and Monitoring Guide</a>.</p>
-
+	
 <h2><a id="next"></a>Next steps</h2>
 <UL>
 <LI>To plan and deploy Azure Site Recovery in a full production environment, see <a href="http://go.microsoft.com/fwlink/?LinkId=321294">Planning Guide for Azure Site Recovery</a> and <a href="http://go.microsoft.com/fwlink/?LinkId=321295">Deployment Guide for Azure Site Recovery</a>.</LI>
