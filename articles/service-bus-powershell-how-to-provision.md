--- conflicted
+++ resolved
@@ -1,193 +1,3 @@
-<<<<<<< HEAD
-<properties
-	pageTitle="Manage Service Bus with PowerShell"
-	description="Manage Service Bus with PowerShell scripts instead of .NET"
-	services="service-bus"
-	documentationCenter=".net"
-	authors="sethmanheim"
-	manager="timlt"
-	editor=""/>
-
-<tags
-	ms.service="service-bus"
-	ms.workload="tbd"
-	ms.tgt_pltfrm="na"
-	ms.devlang="na"
-	ms.topic="article"
-	ms.date="02/26/2015"
-	ms.author="sethm"/>
-
-# Manage Service Bus with PowerShell
-
-## Overview
-
-Microsoft Azure PowerShell is a scripting environment that you can use to control and automate the deployment and management of your workloads in Azure. In this article, you will learn how to use PowerShell to provision and manage Service Bus entities such as namespaces, queues, and event hubs using a local Azure PowerShell console.
-
-## Prerequisites
-
-Before you begin this article, you must have the following:
-
-- An Azure subscription. Azure is a subscription-based platform. For more
-information about obtaining a subscription, see [Purchase Options][azure-purchase-options],
-[Member Offers][azure-member-offers], or [Free Trial][azure-free-trial].
-
-- A computer with Azure PowerShell. For instructions, see [Install and configure Azure PowerShell][Powershell-install-configure].
-
-- A general understanding of of PowerShell scripts, NuGet packages, and the .NET Framework.
-
-## Including a reference to the .NET assembly for Service Bus
-
-There are a limited number of PowerShell cmdlets available for managing Service Bus. To provision
-entities that are not exposed through the existing cmdlets, we will make use of the .NET client for
-Service Bus by using the [Service Bus NuGet package][].
-
-First, we'll want to make sure that our script can locate the **Microsoft.ServiceBus.dll** assembly, which is installed with the NuGet package. In order to be flexible, the script will perform these steps:
-
-1. The script determines the path where it was invoked.
-2. It recurses the path until it finds a folder named `packages`. This is a folder created when installing NuGet packages.
-3. It recursively searches the `packages` folder for an assembly named **Microsoft.ServiceBus.dll**.
-4. It then references the assembly so that the types are available for later use.
-
-Here's how these steps are implemented in a PowerShell script:
-
-```powershell
-
-try
-{
-    # WARNING: Make sure to reference the latest version of Microsoft.ServiceBus.dll
-    Write-Output "Adding the [Microsoft.ServiceBus.dll] assembly to the script..."
-    $scriptPath = Split-Path (Get-Variable MyInvocation -Scope 0).Value.MyCommand.Path
-    $packagesFolder = (Split-Path $scriptPath -Parent) + "\packages"
-    $assembly = Get-ChildItem $packagesFolder -Include "Microsoft.ServiceBus.dll" -Recurse
-    Add-Type -Path $assembly.FullName
-
-    Write-Output "The [Microsoft.ServiceBus.dll] assembly has been successfully added to the script."
-}
-
-catch [System.Exception]
-{
-    Write-Error("Could not add the Microsoft.ServiceBus.dll assembly to the script. Make sure you build the solution before running the provisioning script.")
-}
-
-```
-
-## Provision a Service Bus namespace
-
-When working with Service Bus namespaces, you can use two cmdlets instead of the .NET SDK. Specifically, you can use [Get-AzureSBNamespace][] and [New-AzureSBNamespace][].
-
-In our example, we'll create a few local variables in the script, `$Namespace` and `$Location`.
-- `$Namespace` is the name the of the Service Bus namespace with which we want to work.
-- `$Location` identifies the data center in which will we provision the namespace.
-- `$CurrentNamespace` stores the reference namespace that we retrieve (or create).
-
-In an actual script, `$Namespace` and `$Location` can be passed in as parameters.
-
-This part of the script will
-
-1. Attempt to retrieve a Service Bus namespace with the provided name.
-2. If the namespace is found, it simply reports what was found.
-3. If the namespace is not found, it creates the namespace and then retrieves the newly create namespace.
-
-``` powershell
-
-$Namespace = "MyServiceBusNS"
-$Location = "West US"
-
-# Query to see if the namespace currently exists
-$CurrentNamespace = Get-AzureSBNamespace -Name $Namespace
-
-# Check if the namespace already exists or needs to be created
-if ($CurrentNamespace)
-{
-    Write-Output "The namespace [$Namespace] already exists in the [$($CurrentNamespace.Region)] region."
-}
-else
-{
-    Write-Host "The [$Namespace] namespace does not exist."
-    Write-Output "Creating the [$Namespace] namespace in the [$Location] region..."
-    New-AzureSBNamespace -Name $Namespace -Location $Location -CreateACSNamespace false -NamespaceType Messaging
-    $CurrentNamespace = Get-AzureSBNamespace -Name $Namespace
-    Write-Host "The [$Namespace] namespace in the [$Location] region has been successfully created."
-}
-```
-
-In order to provision other Service Bus entities, we create an instance of the `NamespaceManager` object from the SDK.
-We can use the [Get-AzureSBAuthorizationRule][] cmdlet to retrieve an authorization rule that's used to provide a connection string. We'll store a reference to the `NamespaceManager` instance in the `$NamespaceManager` variable. We will use `$NamespaceManager` later in the script to provision other entities.
-
-``` powershell
-$sbr = Get-AzureSBAuthorizationRule -Namespace $Namespace
-# Create the NamespaceManager object to create the event hub
-Write-Output "Creating a NamespaceManager object for the [$Namespace] namespace..."
-$NamespaceManager = [Microsoft.ServiceBus.NamespaceManager]::CreateFromConnectionString($sbr.ConnectionString);
-Write-Output "NamespaceManager object for the [$Namespace] namespace has been successfully created."
-```
-
-## Provisioning other Service Bus entities
-
-In order provision other entities, such as queues, topics, and event hubs, we can use the [.NET API for Service Bus][dotnet-servicebus-api]. We'll focus only on event hubs for this article, but the steps for other entities are similiar. In addition, more detailed examples, including other entities, are referenced at the end of this article.
-
-In this part of the script, we create four more local variables. These variables will be used to instantiate `EventHubDescription`. We'll do the following:
-
-1. Using the `NamespaceManager` object, we'll first check to see if the event hub identified by `$Path` exists.
-2. If it does not exist, we create an `EventHubDescription` and pass that to the `NamespaceManager` class `CreateEventHubIfNotExists` method.
-3. After we know that the event hub is available, we create a consumer group using `ConsumerGroupDescription` and `NamespaceManager`.
-
-``` powershell
-
-$Path  = "MyEventHub"
-$PartitionCount = 12
-$MessageRetentionInDays = 7
-$UserMetadata = $null
-$ConsumerGroupName = "MyConsumerGroup"
-
-# Check if the event hub already exists
-if ($NamespaceManager.EventHubExists($Path))
-{
-    Write-Output "The [$Path] event hub already exists in the [$Namespace] namespace."  
-}
-else
-{
-    Write-Output "Creating the [$Path] event hub in the [$Namespace] namespace: PartitionCount=[$PartitionCount] MessageRetentionInDays=[$MessageRetentionInDays]..."
-    $EventHubDescription = New-Object -TypeName Microsoft.ServiceBus.Messaging.EventHubDescription -ArgumentList $Path
-    $EventHubDescription.PartitionCount = $PartitionCount
-    $EventHubDescription.MessageRetentionInDays = $MessageRetentionInDays
-    $EventHubDescription.UserMetadata = $UserMetadata
-    $EventHubDescription.Path = $Path
-    $NamespaceManager.CreateEventHubIfNotExists($EventHubDescription);
-    Write-Output "The [$Path] event hub in the [$Namespace] namespace has been successfully created."
-}
-
-# Create the consumer group if it doesn't exist
-Write-Output "Creating the consumer group [$ConsumerGroupName] for the [$Path] event hub..."
-$ConsumerGroupDescription = New-Object -TypeName Microsoft.ServiceBus.Messaging.ConsumerGroupDescription -ArgumentList $Path, $ConsumerGroupName
-$ConsumerGroupDescription.UserMetadata = $ConsumerGroupUserMetadata
-$NamespaceManager.CreateConsumerGroupIfNotExists($ConsumerGroupDescription);
-Write-Output "The consumer group [$ConsumerGroupName] for the [$Path] event hub has been successfully created."
-```
-
-## Next steps
-
-This article provides you with a basic outline for provisioning Service Bus entities using PowerShell. Anything that you can do using the .NET client libraries, you can also do in a PowerShell script.
-
-There are more detailed examples available on these blogs posts:
-
-- [How to create Service Bus queues, topics and subscriptions using a PowerShell script](http://blogs.msdn.com/b/paolos/archive/2014/12/02/how-to-create-a-service-bus-queues-topics-and-subscriptions-using-a-powershell-script.aspx)
-- [How to create a Service Bus Namespace and an Event Hub using a PowerShell script](http://blogs.msdn.com/b/paolos/archive/2014/12/01/how-to-create-a-service-bus-namespace-and-an-event-hub-using-a-powershell-script.aspx)
-
-Some ready-made script are also available for download:
-- [Service Bus PowerShell Scripts](https://code.msdn.microsoft.com/windowsazure/Service-Bus-PowerShell-a46b7059)
-
-<!--Link references-->
-[azure-purchase-options]: http://azure.microsoft.com/pricing/purchase-options/
-[azure-member-offers]: http://azure.microsoft.com/pricing/member-offers/
-[azure-free-trial]: http://azure.microsoft.com/pricing/free-trial/
-[powershell-install-configure]: ../install-configure-powershell/
-[Service Bus NuGet package]: http://www.nuget.org/packages/WindowsAzure.ServiceBus/
-[Get-AzureSBNamespace]: https://msdn.microsoft.com/library/azure/dn495122.aspx
-[New-AzureSBNamespace]: https://msdn.microsoft.com/library/azure/dn495165.aspx
-[Get-AzureSBAuthorizationRule]: https://msdn.microsoft.com/library/azure/dn495113.aspx
-[dotnet-servicebus-api]: https://msdn.microsoft.com/library/microsoft.servicebus.aspx
-=======
 <properties
 	pageTitle="Manage Service Bus with PowerShell"
 	description="Manage Service Bus with PowerShell scripts instead of .NET"
@@ -375,5 +185,4 @@
 [Get-AzureSBNamespace]: https://msdn.microsoft.com/library/azure/dn495122.aspx
 [New-AzureSBNamespace]: https://msdn.microsoft.com/library/azure/dn495165.aspx
 [Get-AzureSBAuthorizationRule]: https://msdn.microsoft.com/library/azure/dn495113.aspx
-[dotnet-servicebus-api]: https://msdn.microsoft.com/library/microsoft.servicebus.aspx
->>>>>>> ae596593
+[dotnet-servicebus-api]: https://msdn.microsoft.com/library/microsoft.servicebus.aspx