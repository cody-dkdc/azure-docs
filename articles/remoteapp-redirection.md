<properties 
    pageTitle="Using redirection in Azure RemoteApp" 
    description="Learn how to configure and use redirection in RemoteApp" 
    services="remoteapp" 
    solutions="" 
	documentationCenter="" 
    authors="lizap" 
    manager="mbaldwin" />

<tags 
    ms.service="remoteapp" 
    ms.workload="tbd" 
    ms.tgt_pltfrm="na" 
    ms.devlang="na" 
    ms.topic="article" 
<<<<<<< HEAD
    ms.date="04/06/2015" 
=======
    ms.date="04/21/2015" 
>>>>>>> 8e917651
    ms.author="elizapo" />

# Using redirection in Azure RemoteApp

Device redirection lets your users interact with remote apps using the devices attached to their local computer, phone, or tablet. For example, if you have provided Skype through RemoteApp, your user needs the camera installed on their PC to work with Skype. This is also true for printers, speakers, monitors, and a range of USB-connected peripherals.

RemoteApp leverages the Remote Desktop Protocol (RDP) and RemoteFX to provide redirection.

## What redirection is enabled by default?
When you use RemoteApp, the following redirections are enabled by default. The information in parentheses show the RDP setting.

- Play sounds on the local computer (**Play on this computer**). (audiomode:i:0)
- Capture audio from the local computer and send to the remote computer (**Record from this computer**). (audiocapturemode:i:1)
- Print to local printers (redirectprinters:i:1)
- COM ports (redirectcomports:i:1)
- Smart card device (redirectsmartcards:i:1)
- Clipboard (ability to copy and paste) (redirectclipboard:i:1)
- Clear type font smoothing (allow font smoothing:i:1)
- Redirect all supported Plug and Play devices. (devicestoredirect:s:*)

## What other redirection is available?
Two redirection options are disabled by default:

- Drive redirection (drive mapping): Your local computer's drives become mapped drives in the remote session. This lets you save or open files from your local drives while you work in the remote session. 
- USB redirection: You can use the USB devices attached to your local computer within the remote session.

## Change your redirection settings in RemoteApp
You can change the device redirection settings for a collection by using the Microsoft Azure PowerShell with SDK. After you install the new PowerShell and SDK, first configure it to manage your subscription as described in [How to install and configure Azure PowerShell](powershell-install-configure.md).
<<<<<<< HEAD

Then use a command similar to the following to set the custom RDP properties:

	Set-AzureRemoteAppCollection -CollectionName <collection name>  -CustomRdpProperty "drivestoredirect:s:*`nusbdevicestoredirect:s:*"
    
(Note that *`n* is used as a delimiter between individual properties.)

To get a list of what custom RDP properties are configured, run the following cmdlet. Note that only custom properties are shown as output results and not the default properties:  

    Get-AzureRemoteAppCollection -CollectionName <collection name> 
 
When you set custom properties you must specify all custom properties each time; otherwise the setting reverts to disabled.   

### Common examples
Use the following cmdlet to enable drive redirection:  

	Set-AzureRemoteAppCollection -CollectionName <collection name>  -CustomRdpProperty "drivestoredirect:s:*”

Use this cmdlet to enable both USB and Drive redirection: 

	Set-AzureRemoteAppCollection -CollectionName <collection name>  -CustomRdpProperty "drivestoredirect:s:*`nusbdevicestoredirect:s:*"

Use this cmdlet to disable clipboard sharing:  

	Set-AzureRemoteAppCollection -CollectionName <collection name>  -CustomRdpProperty "redirectclipboard:i:0”

Be sure to completely log off all users in the collection (and not just disconnect them) before you test the change. To ensure users are completely logged off, go to the **Sessions** tab in the collection in the Azure portal and log off any users who are disconnected or signed in. Sometimes it can take several seconds for the local drives to show in Explorer within the session.

=======
>>>>>>> 8e917651

Then use a command similar to the following to set the custom RDP properties:

	Set-AzureRemoteAppCollection -CollectionName <collection name>  -CustomRdpProperty "drivestoredirect:s:*`nusbdevicestoredirect:s:*"
    
(Note that *`n* is used as a delimiter between individual properties.)

To get a list of what custom RDP properties are configured, run the following cmdlet. Note that only custom properties are shown as output results and not the default properties:  

    Get-AzureRemoteAppCollection -CollectionName <collection name> 
 
When you set custom properties you must specify all custom properties each time; otherwise the setting reverts to disabled.   

### Common examples
Use the following cmdlet to enable drive redirection:  

	Set-AzureRemoteAppCollection -CollectionName <collection name>  -CustomRdpProperty "drivestoredirect:s:*”

Use this cmdlet to enable both USB and Drive redirection: 

	Set-AzureRemoteAppCollection -CollectionName <collection name>  -CustomRdpProperty "drivestoredirect:s:*`nusbdevicestoredirect:s:*"

Use this cmdlet to disable clipboard sharing:  

	Set-AzureRemoteAppCollection -CollectionName <collection name>  -CustomRdpProperty "redirectclipboard:i:0”

Be sure to completely log off all users in the collection (and not just disconnect them) before you test the change. To ensure users are completely logged off, go to the **Sessions** tab in the collection in the Azure portal and log off any users who are disconnected or signed in. Sometimes it can take several seconds for the local drives to show in Explorer within the session.

## Change USB redirection settings on your Windows client

If you want to use USB redirection on a computer that connects to RemoteApp, there are 2 actions that need to happen. 1 - Your administrator needs to enable USB redirection at the collection level by using Azure PowerShell. 2 - On each device where you want to use USB redirection, you need to enable a group policy that permits it. This step will need to be done for each user that wants to use USB redirection.
   
> [AZURE.NOTE] USB redirection with Azure RemoteApp is only supported for Windows computers.

### Enable USB redirection for the RemoteApp collection
Use the following cmdlet to enable USB redirection at the collection level:
    Set-AzureRemoteAppCollection -CollectionName <collection_name> -CustomRdpProperty "nusbdevicestoredirect:s:*"

### Enable USB redirection for the client computer

To configure USB redirection settings on your computer:

1. Open the Local Group Policy Editor (GPEDIT.MSC). (Run gpedit.msc from a command prompt.)
2. Open **Computer Configuration\Policies\Administrative Templates\Windows Components\Remote Desktop Services\Remote Desktop Connection Client\RemoteFX USB Device Redirection**.
3. Double-click **Allow RDP redirection of other supported RemoteFX USB devices from this computer**.
4. Select **Enabled**, and then select **Administrators and Users in the RemoteFX USB Redirection Access Rights**.
5. Open a command prompt with administrative permissions, and run the following command: 

    gpupdate /force
6. Restart the computer.

You can also use the Group Policy Management tool to create and apply the USB redirection policy for all computers in your domain:

1. Log into the domain controller as the domain administrator.
2. Open the Group Policy Management Console. (Click **Start > Administrative Tools > Group Policy Management**.)
3. Navigate to the domain or organizational unit for which you want to create the policy.
4. Right-click **Default Domain Policy**, and then click **Edit**.
5. Open **Computer Configuration\Policies\Administrative Templates\Windows Components\Remote Desktop Services\Remote Desktop Connection Client\RemoteFX USB Device Redirection**.
6. Double-click **Allow RDP redirection of other supported RemoteFX USB devices from this computer**.
7. Select **Enabled**, and then select **Administrators and Users in the RemoteFX USB Redirection Access Rights**.
8. Click **OK**. <|MERGE_RESOLUTION|>--- conflicted
+++ resolved
@@ -13,11 +13,7 @@
     ms.tgt_pltfrm="na" 
     ms.devlang="na" 
     ms.topic="article" 
-<<<<<<< HEAD
-    ms.date="04/06/2015" 
-=======
     ms.date="04/21/2015" 
->>>>>>> 8e917651
     ms.author="elizapo" />
 
 # Using redirection in Azure RemoteApp
@@ -46,37 +42,6 @@
 
 ## Change your redirection settings in RemoteApp
 You can change the device redirection settings for a collection by using the Microsoft Azure PowerShell with SDK. After you install the new PowerShell and SDK, first configure it to manage your subscription as described in [How to install and configure Azure PowerShell](powershell-install-configure.md).
-<<<<<<< HEAD
-
-Then use a command similar to the following to set the custom RDP properties:
-
-	Set-AzureRemoteAppCollection -CollectionName <collection name>  -CustomRdpProperty "drivestoredirect:s:*`nusbdevicestoredirect:s:*"
-    
-(Note that *`n* is used as a delimiter between individual properties.)
-
-To get a list of what custom RDP properties are configured, run the following cmdlet. Note that only custom properties are shown as output results and not the default properties:  
-
-    Get-AzureRemoteAppCollection -CollectionName <collection name> 
- 
-When you set custom properties you must specify all custom properties each time; otherwise the setting reverts to disabled.   
-
-### Common examples
-Use the following cmdlet to enable drive redirection:  
-
-	Set-AzureRemoteAppCollection -CollectionName <collection name>  -CustomRdpProperty "drivestoredirect:s:*”
-
-Use this cmdlet to enable both USB and Drive redirection: 
-
-	Set-AzureRemoteAppCollection -CollectionName <collection name>  -CustomRdpProperty "drivestoredirect:s:*`nusbdevicestoredirect:s:*"
-
-Use this cmdlet to disable clipboard sharing:  
-
-	Set-AzureRemoteAppCollection -CollectionName <collection name>  -CustomRdpProperty "redirectclipboard:i:0”
-
-Be sure to completely log off all users in the collection (and not just disconnect them) before you test the change. To ensure users are completely logged off, go to the **Sessions** tab in the collection in the Azure portal and log off any users who are disconnected or signed in. Sometimes it can take several seconds for the local drives to show in Explorer within the session.
-
-=======
->>>>>>> 8e917651
 
 Then use a command similar to the following to set the custom RDP properties:
 
