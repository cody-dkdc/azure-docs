---
title: Use Azure Data Science Virtual Machines
description: Connect to an Azure Data Science Virtual Machine (DSVM) to extend the compute power available to Azure Notebooks.
services: app-service
documentationcenter: ''
author: getroyer
manager: andneil

ms.assetid: 0ccc2529-e17f-4221-b7c7-9496d6a731cc
ms.service: azure-notebooks
ms.workload: na
ms.tgt_pltfrm: na
ms.devlang: na
ms.topic: article
ms.date: 05/08/2019
ms.author: getroyer
---

# Use Azure Data Science Virtual Machines

By default, projects run on the **Free Compute** tier, which is limited to 4 GB of memory and 1 GB of data to prevent abuse. You can bypass these limitations by using a different virtual machine that you've provisioned in an Azure subscription. For this purpose, the best choice is an Azure Data Science Virtual Machine (DSVM) using the **Data Science Virtual Machine for Linux (Ubuntu)** image. Such a DSVM comes pre-configured with everything you need for Azure Notebooks and appears automatically on the **Run** drop-down list in Azure Notebooks.

> [!Note]
> Azure Notebooks is supported only on DSVMs created with the on Linux Ubuntu image. Notebooks are not supported on Windows 2012, Windows 2016, or Linux CentOS images.

## Create a DSVM instance

To create a new DSVM instance, follow the instructions on [Create an Ubuntu Data Science VM](/azure/machine-learning/data-science-virtual-machine/dsvm-ubuntu-intro). For more information including pricing details, see [Data Science Virtual Machines](https://azure.microsoft.com/services/virtual-machines/data-science-virtual-machines/).

## Connect to the DSVM

Once you're created the DSVM, select the **Run** drop-down list on the Azure Notebooks project dashboard, and select the appropriate DSVM instance. The drop-down list shows DSVM instances if the following conditions are true:

- You're signed into Azure Notebooks with an account that uses Azure Active Directory (AAD), such as a company account.
- Your account is connected to an Azure subscription.
- You have one or more virtual machines in that subscription, with at least Reader access, that uses the Data Science Virtual Machine for Linux (Ubuntu) image.)

![Data Science Virtual Machine instances in the drop-down list on the project dashboard](media/project-compute-tier-dsvm.png)

When you select a DSVM instance, Azure Notebooks may prompt you for the specific machine credentials used when you created the VM.

If any of the conditions aren't met, you can still connect to the DSVM. On the drop-down list, select the **Direct Compute** option,
which prompts you for a name (to show in the list), the VM's IP address and port (typically 8000, the default port to which JupyterHub listens), and the VM credentials:

![Prompt to collect server information for the Direct Compute option](media/project-compute-tier-direct.png)

You obtain these values from the DSVM page in the Azure portal.

## Accessing Azure Notebooks files from the DSVM

To preserve parity of file paths with the **Free Compute** tier, you are able to only open one project at a time on a DSVM. To open a new project, you must shut down the open project first.

![Shutdown button in Azure Notebooks](media/shutdown.png)

When a project is run on a VM, the files are mounted on the root directory of the Jupyter server (the directory shown in JupyterHub), replacing the default Azure Notebooks files. When you shut down the VM using the **Shutdown** button on the notebook UI, Azure Notebooks restores the default files.

<<<<<<< HEAD
![Shutdown button in Azure Notebooks](media/shutdown.png)

If multiple users will share a DSVM you can avoid blocking each other by creating and using a DSVM user for each notebook user.

### How to Create new DSVM users
1. Go to [Azure Portal](https://ms.portal.azure.com).
2. Navigate to your virtual machine.
3. Click 'Reset password' under 'Support + troubleshooting' in the left margin.
4. Enter a new username and password and click 'Update' (Your old usernames should still continue to work).
=======
## Next steps

Learn more about DSVMs on [Introduction to Azure Data Science Virtual Machines](/azure/machine-learning/data-science-virtual-machine/overview).
>>>>>>> bea1350d
<|MERGE_RESOLUTION|>--- conflicted
+++ resolved
@@ -54,7 +54,6 @@
 
 When a project is run on a VM, the files are mounted on the root directory of the Jupyter server (the directory shown in JupyterHub), replacing the default Azure Notebooks files. When you shut down the VM using the **Shutdown** button on the notebook UI, Azure Notebooks restores the default files.
 
-<<<<<<< HEAD
 ![Shutdown button in Azure Notebooks](media/shutdown.png)
 
 If multiple users will share a DSVM you can avoid blocking each other by creating and using a DSVM user for each notebook user.
@@ -64,8 +63,6 @@
 2. Navigate to your virtual machine.
 3. Click 'Reset password' under 'Support + troubleshooting' in the left margin.
 4. Enter a new username and password and click 'Update' (Your old usernames should still continue to work).
-=======
 ## Next steps
 
-Learn more about DSVMs on [Introduction to Azure Data Science Virtual Machines](/azure/machine-learning/data-science-virtual-machine/overview).
->>>>>>> bea1350d
+Learn more about DSVMs on [Introduction to Azure Data Science Virtual Machines](/azure/machine-learning/data-science-virtual-machine/overview).