--- conflicted
+++ resolved
@@ -12,11 +12,7 @@
 ms.tgt_pltfrm: na
 ms.devlang: na
 ms.topic: article
-<<<<<<< HEAD
 ms.date: 02/25/2019
-=======
-ms.date: 01/22/2019
->>>>>>> 794b4827
 ms.author: kraigb
 ---
 
@@ -59,9 +55,8 @@
 
 To create a new DSVM instance, follow the instructions on [Create an Ubuntu Data Science VM](/azure/machine-learning/data-science-virtual-machine/dsvm-ubuntu-intro). Use the **Data Science Virtual Machine for Linux (Ubuntu)** image if you want the DSVM to appear in the drop-down list in Azure Notebooks.  If for other reasons you need to use the Windows or CentOS image, you can use the **Direct Compute** option to connect to the DSVM manually.
 
-<<<<<<< HEAD
 > [!IMPORTANT]
-> When using different virtual machines, the notebooks you run on them must be entirely self-contained. At present, Azure Notebooks copies only the *.ipynb* file to the VM but doesn't copy any other files in the project. As a result, notebooks running on other VMs fail to find other project files.
+> When using Direct Compute or Data Science virtual machines, the notebooks you run on them must be entirely self-contained. At present, Azure Notebooks copies only the *.ipynb* file to the VM but doesn't copy any other files in the project. As a result, notebooks running on other VMs fail to find other project files.
 >
 > You can work around this behavior in two ways:
 >
@@ -69,8 +64,6 @@
 >
 > 2. Embed the files within a setup notebook that you run first before the primary notebook. In the setup notebook, create a code cell for each file where the cell contains the file contents. Then at the top of each cell, insert the command `%writefile <filename>`, where `<filename>` is the name of the file to receive the contents. When you run the notebook, it creates all those files on the VM. For an example, see the [setup.ipynb file in the Microsoft Pet Detector demo](https://github.com/microsoft/connect-petdetector) (GitHub).
 
-=======
->>>>>>> 794b4827
 ## Edit project metadata
 
 On the project dashboard, select **Project Settings**, then select the **Information** tab, which contains the project's metadata as described in the following table. You can change project metadata at any time.
