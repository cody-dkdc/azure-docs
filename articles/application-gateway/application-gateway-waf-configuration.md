--- conflicted
+++ resolved
@@ -4,12 +4,7 @@
 services: application-gateway
 author: vhorne
 ms.service: application-gateway
-<<<<<<< HEAD
-ms.workload: infrastructure-services
-ms.date: 1/29/2019
-=======
 ms.date: 5/15/2019
->>>>>>> 6a383dfd
 ms.author: victorh
 ms.topic: conceptual
 ---
@@ -62,39 +57,6 @@
 
 [!INCLUDE [updated-for-az](../../includes/updated-for-az.md)]
 
-<<<<<<< HEAD
-The following Azure PowerShell snippet demonstrates the use of exclusions:
-
-```azurepowershell
-// exclusion 1: exclude request head start with xyz
-// exclusion 2: exclude request args equals a
-
-$exclusion1 = New-AzApplicationGatewayFirewallExclusionConfig -MatchVariable "RequestHeaderNames" -SelectorMatchOperator "StartsWith" -Selector "xyz"
-
-$exclusion2 = New-AzApplicationGatewayFirewallExclusionConfig -MatchVariable "RequestArgNames" -SelectorMatchOperator "Equals" -Selector "a"
-
-// add exclusion lists to the firewall config
-
-$firewallConfig = New-AzApplicationGatewayWebApplicationFirewallConfiguration -Enabled $true -FirewallMode Prevention -RuleSetType "OWASP" -RuleSetVersion "2.2.9" -DisabledRuleGroups $disabledRuleGroup1,$disabledRuleGroup2 -RequestBodyCheck $true -MaxRequestBodySizeInKb 80 -FileUploadLimitInMb 70 -Exclusions $exclusion1,$exclusion2
-```
-
-The following json snippet demonstrates the use of exclusions:
-
-```json
-"webApplicationFirewallConfiguration": {
-          "enabled": "[parameters('wafEnabled')]",
-          "firewallMode": "[parameters('wafMode')]",
-          "ruleSetType": "[parameters('wafRuleSetType')]",
-          "ruleSetVersion": "[parameters('wafRuleSetVersion')]",
-          "disabledRuleGroups": [],
-          "exclusions": [
-            {
-                "matchVariable": "RequestArgNames",
-                "selectorMatchOperator": "StartsWith",
-                "selector": "a^bc"
-            }
-```
-=======
 The following examples demonstrate the use of exclusions.
 
 ### Example 1
@@ -125,7 +87,6 @@
    -Selector "user"
 ```
 So if the URL **http://www.contoso.com/?user=fdafdasfda** is passed to the WAF, it won't evaluate the string **fdafdasfda**.
->>>>>>> 6a383dfd
 
 ## Next steps
 
