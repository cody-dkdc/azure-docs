---
title: Introduction to web application firewall (WAF) for Azure Application Gateway
description: This article provides an overview of web application firewall (WAF) for Application Gateway
services: application-gateway
author: amsriva
ms.service: application-gateway
<<<<<<< HEAD
ms.devlang: na
ms.topic: hero-article
ms.tgt_pltfrm: na
ms.workload: infrastructure-services
ms.date: 10/4/2017
=======
ms.date: 10/6/2017
>>>>>>> e28acd19
ms.author: amsriva
---

# Web application firewall (WAF)

Web application firewall (WAF) is a feature of Application Gateway that provides centralized protection of your web applications from common exploits and vulnerabilities. 

Web applications are increasingly targets of malicious attacks that exploit common known vulnerabilities. Common among these exploits are SQL injection attacks, cross site scripting attacks to name a few. Preventing such attacks in application code can be challenging and may require rigorous maintenance, patching and monitoring at multiple layers of the application topology. A centralized web application firewall helps make security management much simpler and gives better assurance to application administrators against threats or intrusions. A WAF solution can also react to a security threat faster by patching a known vulnerability at a central location versus securing each of individual web applications. Existing application gateways can be converted to a web application firewall enabled application gateway easily.

WAF is based on rules from the [OWASP core rule sets](https://www.owasp.org/index.php/Category:OWASP_ModSecurity_Core_Rule_Set_Project) 3.0 or 2.2.9. It automatically updates to include protection against new vulnerabilities, with no additional configuration needed.

![imageURLroute](./media/waf-overview/WAF1.png)

Application Gateway operates as an application delivery controller (ADC) and offers SSL termination, cookie-based session affinity, round-robin load distribution, content-based routing, ability to host multiple websites and security enhancements. Security enhancements offered by Application Gateway include SSL policy management, end to end SSL support. Application security is now strengthened by WAF (web application firewall) being directly integrated into the ADC offering. This provides an easy to configure central location to manage and protect your web applications against common web vulnerabilities.

## Benefits

The following are the core benefits that Application Gateway and web application firewall provide:

### Protection

* Protect your web application from web vulnerabilities and attacks without modification to backend code.

* Protect multiple web applications at the same time behind an application gateway. Application gateway supports hosting up to 20 websites behind a single gateway that could all be protected against web attacks with WAF.

### Monitoring

* Monitor your web application against attacks using a real-time WAF log. This log is integrated with [Azure Monitor](../monitoring-and-diagnostics/monitoring-overview.md) to track WAF alerts and logs and easily monitor trends.

* WAF will be integrated with Azure Security Center soon. Azure Security Center allows for a central view of the security state of all your Azure resources.

### Customization

* The ability to customize WAF rules and rule groups to suit your application requirements and eliminate false positives.

## Features

### Public preview

The current WAF public preview SKU incudes the following features:

<<<<<<< HEAD
- **Request size limits** - Web Application Firewall allows users to configure request size limits within lower and upper bounds.
- **Exclusion lists** - WAF exclusion lists allow users to omit certain request attributes from a WAF evaluation. A common example is Active Directory inserted tokens that are used for authentication or password fields.

For more information about the WAF public preview, see [Web application firewall request size limits and exclusion lists (Public Preview)](application-gateway-waf-configuration.md).
=======
* SQL injection protection
* Cross site scripting protection
* Common Web Attacks Protection such as command injection, HTTP request smuggling, HTTP response splitting, and remote file inclusion attack
* Protection against HTTP protocol violations
* Protection against HTTP protocol anomalies such as missing host user-agent and accept headers
* Prevention against bots, crawlers, and scanners
* Detection of common application misconfigurations (that is, Apache, IIS, etc.)
>>>>>>> e28acd19


### Core rule sets

Application Gateway supports two rule sets, CRS 3.0, and CRS 2.2.9. These core rules sets are collections of rules that protect your web applications for malicious activity.

Web application firewall comes preconfigured with CRS 3.0 by default or you can choose to use 2.2.9. CRS 3.0 offers reduced false positives over 2.2.9. The ability to [customize rules to suit your needs](application-gateway-customize-waf-rules-portal.md) is provided. Some of the common web vulnerabilities which web application firewall protects against includes:

- SQL injection protection
- Cross site scripting protection
- Common Web Attacks Protection such as command injection, HTTP request smuggling, HTTP response splitting, and remote file inclusion attack
- Protection against HTTP protocol violations
- Protection against HTTP protocol anomalies such as missing host user-agent and accept headers
- Prevention against bots, crawlers, and scanners
- Detection of common application misconfigurations (i.e. Apache, IIS, etc.)

For a more detailed list of rules and their protections see [Core rule sets](#core-rule-sets).


#### OWASP_3.0

The 3.0 core rule set provided has 13 rule groups as shown in the following table. Each of these rule groups contains multiple rules, which can be disabled.

|RuleGroup|Description|
|---|---|
|**[REQUEST-911-METHOD-ENFORCEMENT](application-gateway-crs-rulegroups-rules.md#crs911)**|Contains rules to lock down methods (PUT, PATCH< ..)|
|**[REQUEST-913-SCANNER-DETECTION](application-gateway-crs-rulegroups-rules.md#crs913)**| Contains rules to protect against port and environment scanners.|
|**[REQUEST-920-PROTOCOL-ENFORCEMENT](application-gateway-crs-rulegroups-rules.md#crs920)**|Contains rules to protect against protocol and encoding issues.|
|**[REQUEST-921-PROTOCOL-ATTACK](application-gateway-crs-rulegroups-rules.md#crs921)**|Contains rules to protect against header injection, request smuggling, and response splitting|
|**[REQUEST-930-APPLICATION-ATTACK-LFI](application-gateway-crs-rulegroups-rules.md#crs930)**|Contains rules to protect against file and path attacks.|
|**[REQUEST-931-APPLICATION-ATTACK-RFI](application-gateway-crs-rulegroups-rules.md#crs931)**|Contains rules to protect against Remote File Inclusion (RFI)|
|**[REQUEST-932-APPLICATION-ATTACK-RCE](application-gateway-crs-rulegroups-rules.md#crs932)**|Contains rules to protect again Remote Code Execution.|
|**[REQUEST-933-APPLICATION-ATTACK-PHP](application-gateway-crs-rulegroups-rules.md#crs933)**|Contains rules to protect against PHP injection attacks.|
|**[REQUEST-941-APPLICATION-ATTACK-XSS](application-gateway-crs-rulegroups-rules.md#crs941)**|Contains rules for protecting against cross site scripting.|
|**[REQUEST-942-APPLICATION-ATTACK-SQLI](application-gateway-crs-rulegroups-rules.md#crs942)**|Contains rules for protecting against SQL injection attacks.|
|**[REQUEST-943-APPLICATION-ATTACK-SESSION-FIXATION](application-gateway-crs-rulegroups-rules.md#crs943)**|Contains rules to protect against Session Fixation Attacks.|

#### OWASP_2.2.9

The 2.2.9 core rule set provided has 10 rule groups as shown in the following table. Each of these rule groups contains multiple rules, which can be disabled.

|RuleGroup|Description|
|---|---|
|**[crs_20_protocol_violations](application-gateway-crs-rulegroups-rules.md#crs20)**|Contains rules to protect against protocol violations (invalid characters, GET with a request body, etc.)|
|**[crs_21_protocol_anomalies](application-gateway-crs-rulegroups-rules.md#crs21)**|Contains rules to protect against incorrect header information.|
|**[crs_23_request_limits](application-gateway-crs-rulegroups-rules.md#crs23)**|Contains rules to protect against arguments or files that exceed limitations.|
|**[crs_30_http_policy](application-gateway-crs-rulegroups-rules.md#crs30)**|Contains rules to protect against restricted methods, headers, and file types. |
|**[crs_35_bad_robots](application-gateway-crs-rulegroups-rules.md#crs35)**|Contains rules to protect against web crawlers and scanners.|
|**[crs_40_generic_attacks](application-gateway-crs-rulegroups-rules.md#crs40)**|Contains rules to protect against generic attacks (session fixation, remote file inclusion, PHP injection, etc.)|
|**[crs_41_sql_injection_attacks](application-gateway-crs-rulegroups-rules.md#crs41sql)**|Contains rules to protect against SQL injection attacks|
|**[crs_41_xss_attacks](application-gateway-crs-rulegroups-rules.md#crs41xss)**|Contains rules to protect against cross site scripting.|
|**[crs_42_tight_security](application-gateway-crs-rulegroups-rules.md#crs42)**|Contains a rule to protect against path traversal attacks|
|**[crs_45_trojans](application-gateway-crs-rulegroups-rules.md#crs45)**|Contains rules to protect against backdoor Trojans.|

### WAF Modes

Application Gateway WAF can be configured to run in the following two modes:

* **Detection mode** – When configured to run in detection mode, Application Gateway WAF monitors and logs in all threat alerts to a log file. Logging diagnostics for Application Gateway should be turned on using the **Diagnostics** section. You also need to ensure that the WAF log is selected and turned on. When running in detection mode web application firewall does not block incoming requests.
* **Prevention mode** – When configured to run in prevention mode, Application Gateway actively blocks intrusions and attacks detected by its rules. The attacker receives a 403 unauthorized access exception and the connection is terminated. Prevention mode continues to log such attacks in the WAF logs.

### <a name="application-gateway-waf-reports"></a>WAF Monitoring

Monitoring the health of your application gateway is important. Monitoring the health of your web application firewall and the applications that it protects are provided through logging and integration with Azure Monitor, Azure Security Center (coming soon), and Log Analytics.

![diagnostics](./media/waf-overview/diagnostics.png)

#### Azure Monitor

Each application gateway log is integrated with [Azure Monitor](../monitoring-and-diagnostics/monitoring-overview.md).  This allows you to track diagnostic information including WAF alerts and logs.  This capability is provided within the Application Gateway resource in the portal under the **Diagnostics** tab or through the Azure Monitor service directly. To learn more about enabling diagnostic logs for application gateway see [Application Gateway diagnostics](application-gateway-diagnostics.md)

#### Azure Security Center

[Azure Security Center](../security-center/security-center-intro.md) helps you prevent, detect, and respond to threats with increased visibility into and control over the security of your Azure resources. Application gateway now [integrates into Azure Security Center](application-gateway-integration-security-center.md). Azure Security Center scans your environment to detect unprotected web applications. It can now recommend application gateway WAF to protect these vulnerable resources. You can directly create application gateway WAF from the Azure Security Center.  These WAF instances are integrated with Azure Security Center and will send alerts and health information back to Azure Security Center for reporting.

![figure 1](./media/waf-overview/figure1.png)

#### Logging

Application Gateway WAF provides detailed reporting on each threat it detects. Logging is integrated with Azure Diagnostics logs and alerts are recorded in a json format. These logs can be integrated with [Log Analytics](../log-analytics/log-analytics-azure-networking-analytics.md).

![imageURLroute](./media/waf-overview/waf2.png)

```json
{
  "resourceId": "/SUBSCRIPTIONS/{subscriptionId}/RESOURCEGROUPS/{resourceGroupId}/PROVIDERS/MICROSOFT.NETWORK/APPLICATIONGATEWAYS/{appGatewayName}",
  "operationName": "ApplicationGatewayFirewall",
  "time": "2017-03-20T15:52:09.1494499Z",
  "category": "ApplicationGatewayFirewallLog",
  "properties": {
    "instanceId": "ApplicationGatewayRole_IN_0",
    "clientIp": "104.210.252.3",
    "clientPort": "4835",
    "requestUri": "/?a=%3Cscript%3Ealert(%22Hello%22);%3C/script%3E",
    "ruleSetType": "OWASP",
    "ruleSetVersion": "3.0",
    "ruleId": "941320",
    "message": "Possible XSS Attack Detected - HTML Tag Handler",
    "action": "Blocked",
    "site": "Global",
    "details": {
      "message": "Warning. Pattern match \"<(a|abbr|acronym|address|applet|area|audioscope|b|base|basefront|bdo|bgsound|big|blackface|blink|blockquote|body|bq|br|button|caption|center|cite|code|col|colgroup|comment|dd|del|dfn|dir|div|dl|dt|em|embed|fieldset|fn|font|form|frame|frameset|h1|head|h ...\" at ARGS:a.",
      "data": "Matched Data: <script> found within ARGS:a: <script>alert(\\x22hello\\x22);</script>",
      "file": "rules/REQUEST-941-APPLICATION-ATTACK-XSS.conf",
      "line": "865"
    }
  }
} 

```

## Application Gateway WAF SKU pricing

Web application firewall is available under a new a WAF SKU. This SKU is available only in Azure Resource Manager provisioning model and not under the classic deployment model. Additionally WAF SKU comes only in medium and large application gateway instance sizes. All the limits for application gateway also apply to the WAF SKU. Pricing is based on per hour gateway instance charge and data processing charge. Per hour gateway pricing for WAF SKU is different from Standard SKU charges and can be found at [Application Gateway pricing details](https://azure.microsoft.com/pricing/details/application-gateway/). Data processing charges remain the same. There is no per rule or rule group charges. You can protect multiple web applications behind the same web application firewall and there are no additional charges for supporting multiple applications. 

## Next steps

After learning about WAF, see [How to configure web application firewall on Application Gateway](tutorial-restrict-web-traffic-powershell.md).
<|MERGE_RESOLUTION|>--- conflicted
+++ resolved
@@ -4,15 +4,7 @@
 services: application-gateway
 author: amsriva
 ms.service: application-gateway
-<<<<<<< HEAD
-ms.devlang: na
-ms.topic: hero-article
-ms.tgt_pltfrm: na
-ms.workload: infrastructure-services
-ms.date: 10/4/2017
-=======
-ms.date: 10/6/2017
->>>>>>> e28acd19
+ms.date: 10/6/2018
 ms.author: amsriva
 ---
 
@@ -54,12 +46,11 @@
 
 The current WAF public preview SKU incudes the following features:
 
-<<<<<<< HEAD
 - **Request size limits** - Web Application Firewall allows users to configure request size limits within lower and upper bounds.
 - **Exclusion lists** - WAF exclusion lists allow users to omit certain request attributes from a WAF evaluation. A common example is Active Directory inserted tokens that are used for authentication or password fields.
 
 For more information about the WAF public preview, see [Web application firewall request size limits and exclusion lists (Public Preview)](application-gateway-waf-configuration.md).
-=======
+
 * SQL injection protection
 * Cross site scripting protection
 * Common Web Attacks Protection such as command injection, HTTP request smuggling, HTTP response splitting, and remote file inclusion attack
@@ -67,7 +58,7 @@
 * Protection against HTTP protocol anomalies such as missing host user-agent and accept headers
 * Prevention against bots, crawlers, and scanners
 * Detection of common application misconfigurations (that is, Apache, IIS, etc.)
->>>>>>> e28acd19
+
 
 
 ### Core rule sets
