---
title: Introduction to web application firewall for Azure Application Gateway
description: This article provides an overview of web application firewall (WAF) for Application Gateway
services: application-gateway
author: vhorne
ms.service: application-gateway
ms.date: 2/22/2019
ms.author: amsriva
ms.topic: conceptual
---

# Web application firewall for Azure Application Gateway

Azure Application Gateway offers a  web application firewall (WAF) that provides centralized protection of your web applications from common exploits and vulnerabilities. Web applications are increasingly targeted by malicious attacks that exploit commonly known vulnerabilities. SQL injection and cross-site scripting are among the most common attacks.

Preventing such attacks in application code is challenging. It can require rigorous maintenance, patching, and monitoring at multiple layers of the application topology. A centralized web application firewall helps make security management much simpler. A WAF also gives application administrators better assurance of protection against threats and intrusions.

A WAF solution can  react to a security threat faster by centrally patching a known vulnerability, instead of securing each individual web application. Existing application gateways can easily be converted into fire wall-enabled application gateways.

The Application Gateway WAF is based on [Core Rule Set (CRS)](https://www.owasp.org/index.php/Category:OWASP_ModSecurity_Core_Rule_Set_Project) 3.0 or 2.2.9 from the Open Web Application Security Project (OWASP). The WAF automatically updates to include protection against new vulnerabilities, with no additional configuration needed.

![Application Gateway WAF diagram](./media/waf-overview/WAF1.png)

Application Gateway operates as an application delivery controller (ADC). It offers Secure Sockets Layer (SSL) termination, cookie-based session affinity, round-robin load distribution, content-based routing, ability to host multiple websites, and security enhancements.

Application Gateway security enhancements include SSL policy management and end-to-end SSL support. Application security is strengthened by WAF integration into Application Gateway. The combination protects your web applications against common vulnerabilities. And it provides an easy-to-configure central location to manage.

## Benefits

This section describes the core benefits that Application Gateway and its WAF provide.

### Protection

* Protect your web applications from web vulnerabilities and attacks without modification to back-end code.

<<<<<<< HEAD
* Protect multiple web applications at the same time. An instance of Application Gateway can host of up to 20 websites that are protected by a web application firewall.
=======
* Protect multiple web applications at the same time. An instance of Application Gateway can host of up to 100 websites that are protected by a web application firewall.
>>>>>>> 6a383dfd

### Monitoring

* Monitor attacks against your web applications by using a real-time WAF log. The log is integrated with [Azure Monitor](../monitoring-and-diagnostics/monitoring-overview.md) to track WAF alerts and easily monitor trends.

* The Application Gateway WAF is integrated with Azure Security Center. Security Center provides a central view of the security state of all your Azure resources.

### Customization

* You can customize WAF rules and rule groups to suit your application requirements and eliminate false positives.

## Features

- SQL-injection protection.
- Cross-site scripting protection.
- Protection against other common web attacks, such as command injection, HTTP request smuggling, HTTP response splitting, and remote file inclusion.
- Protection against HTTP protocol violations.
- Protection against HTTP protocol anomalies, such as missing host user-agent and accept headers.
- Protection against bots, crawlers, and scanners.
- Detection of common application misconfigurations (for example, Apache and IIS).
- Configurable request size limits with lower and upper bounds.
- Exclusion lists let you omit certain request attributes from a WAF evaluation. A common example is Active Directory-inserted tokens that are used for authentication or password fields.

### Core rule sets

Application Gateway supports two rule sets, CRS 3.0 and CRS 2.2.9. These rules protect your web applications from malicious activity.

The Application Gateway WAF comes preconfigured with CRS 3.0 by default. But you can choose to use CRS 2.2.9 instead. CRS 3.0 offers reduced false positives compared with CRS 2.2.9. You can also [customize rules to suit your needs](application-gateway-customize-waf-rules-portal.md).

The WAF protects against the following web vulnerabilities:

- SQL-injection attacks
- Cross-site scripting attacks
- Other common attacks, such as command injection, HTTP request smuggling, HTTP response splitting, and remote file inclusion
- HTTP protocol violations
- HTTP protocol anomalies, such as missing host user-agent and accept headers
- Bots, crawlers, and scanners
- Common application misconfigurations (for example, Apache and IIS)

#### OWASP CRS 3.0

CRS 3.0 includes 13 rule groups, as shown in the following table. Each group contains multiple rules, which can be disabled.

|Rule group|Description|
|---|---|
|**[REQUEST-911-METHOD-ENFORCEMENT](application-gateway-crs-rulegroups-rules.md#crs911)**|Lock-down methods (PUT, PATCH)|
|**[REQUEST-913-SCANNER-DETECTION](application-gateway-crs-rulegroups-rules.md#crs913)**|Protect against port and environment scanners|
|**[REQUEST-920-PROTOCOL-ENFORCEMENT](application-gateway-crs-rulegroups-rules.md#crs920)**|Protect against protocol and encoding issues|
|**[REQUEST-921-PROTOCOL-ATTACK](application-gateway-crs-rulegroups-rules.md#crs921)**|Protect against header injection, request smuggling, and response splitting|
|**[REQUEST-930-APPLICATION-ATTACK-LFI](application-gateway-crs-rulegroups-rules.md#crs930)**|Protect against file and path attacks|
|**[REQUEST-931-APPLICATION-ATTACK-RFI](application-gateway-crs-rulegroups-rules.md#crs931)**|Protect against remote file inclusion (RFI) attacks|
|**[REQUEST-932-APPLICATION-ATTACK-RCE](application-gateway-crs-rulegroups-rules.md#crs932)**|Protect again remote code execution attacks|
|**[REQUEST-933-APPLICATION-ATTACK-PHP](application-gateway-crs-rulegroups-rules.md#crs933)**|Protect against PHP-injection attacks|
|**[REQUEST-941-APPLICATION-ATTACK-XSS](application-gateway-crs-rulegroups-rules.md#crs941)**|Protect against cross-site scripting attacks|
|**[REQUEST-942-APPLICATION-ATTACK-SQLI](application-gateway-crs-rulegroups-rules.md#crs942)**|Protect against SQL-injection attacks|
|**[REQUEST-943-APPLICATION-ATTACK-SESSION-FIXATION](application-gateway-crs-rulegroups-rules.md#crs943)**|Protect against session-fixation attacks|

#### OWASP CRS 2.2.9

CRS 2.2.9 includes 10 rule groups, as shown in the following table. Each group contains multiple rules, which can be disabled.

|Rule group|Description|
|---|---|
|**[crs_20_protocol_violations](application-gateway-crs-rulegroups-rules.md#crs20)**|Protect against protocol violations (such as invalid characters or a GET with a request body)|
|**[crs_21_protocol_anomalies](application-gateway-crs-rulegroups-rules.md#crs21)**|Protect against incorrect header information|
|**[crs_23_request_limits](application-gateway-crs-rulegroups-rules.md#crs23)**|Protect against arguments or files that exceed limitations|
|**[crs_30_http_policy](application-gateway-crs-rulegroups-rules.md#crs30)**|Protect against restricted methods, headers, and file types|
|**[crs_35_bad_robots](application-gateway-crs-rulegroups-rules.md#crs35)**|Protect against web crawlers and scanners|
|**[crs_40_generic_attacks](application-gateway-crs-rulegroups-rules.md#crs40)**|Protect against generic attacks (such as session fixation, remote file inclusion, and PHP injection)|
|**[crs_41_sql_injection_attacks](application-gateway-crs-rulegroups-rules.md#crs41sql)**|Protect against SQL-injection attacks|
|**[crs_41_xss_attacks](application-gateway-crs-rulegroups-rules.md#crs41xss)**|Protect against cross-site scripting  attacks|
|**[crs_42_tight_security](application-gateway-crs-rulegroups-rules.md#crs42)**|Protect against path-traversal attacks|
|**[crs_45_trojans](application-gateway-crs-rulegroups-rules.md#crs45)**|Protect against backdoor trojans|

### WAF modes

The Application Gateway WAF can be configured to run in the following two modes:

* **Detection mode**: Monitors and logs all threat alerts. You turn on logging diagnostics for Application Gateway in the **Diagnostics** section. You must also make sure that the WAF log is selected and turned on. Web application firewall doesn't block incoming requests when it's operating in Detection mode.
* **Prevention mode**: Blocks intrusions and attacks that the rules detect. The attacker receives a "403 unauthorized access" exception, and the connection is terminated. Prevention mode records such attacks in the WAF logs.

### Anomaly Scoring mode
 
OWASP has two modes for deciding whether to block traffic: Traditional mode and Anomaly Scoring mode.

In Traditional mode, traffic that matches any rule is considered independently of any other rule matches. This mode is easy to understand. But the lack of information about how many rules match a specific request is a limitation. So, Anomaly Scoring mode was introduced. It's the default for OWASP 3.*x*.

In Anomaly Scoring mode, traffic that matches any rule isn't immediately blocked when the firewall is in Prevention mode. Rules have a certain severity: *Critical*, *Error*, *Warning*, or *Notice*. That severity affects a numeric value for the request, which is called the Anomaly Score. For example, one *Warning* rule match contributes 3 to the score. One *Critical* rule match contributes 5.

There's a threshold of 5 for the Anomaly Score to block traffic. So, a single *Critical* rule match is enough for the Application Gateway WAF to block a request, even in Prevention mode. But one *Warning* rule match only increases the Anomaly Score by 3, which isn't enough by itself to block the traffic.

> [!NOTE]
> The message that's logged when a WAF rule matches traffic includes the action value "Blocked." But the traffic is actually only blocked for an Anomaly Score of 5 or higher.  

### WAF monitoring

Monitoring the health of your application gateway is important. Monitoring the health of your WAF and the applications that it protects is supported by integration with Azure Security Center, Azure Monitor, and Azure Monitor logs.

![Diagram of Application Gateway WAF diagnostics](./media/waf-overview/diagnostics.png)

#### Azure Monitor

Application Gateway logs are integrated with [Azure Monitor](../monitoring-and-diagnostics/monitoring-overview.md). This allows you to track diagnostic information, including WAF alerts and logs. You can access this capability on the **Diagnostics** tab in the Application Gateway resource in the portal or directly through Azure Monitor. To learn more about enabling logs, see [Application Gateway diagnostics](application-gateway-diagnostics.md).

#### Azure Security Center

[Security Center](../security-center/security-center-intro.md) helps you prevent, detect, and respond to threats. It provides increased visibility into and control over the security of your Azure resources. Application Gateway is [integrated with Security Center](application-gateway-integration-security-center.md). Security Center scans your environment to detect unprotected web applications. It can recommend Application Gateway WAF to protect these vulnerable resources. You create the firewalls directly from Security Center. These WAF instances are integrated with Security Center. They send alerts and health information to Security Center for reporting.

![Security Center overview window](./media/waf-overview/figure1.png)

#### Logging

Application Gateway WAF provides detailed reporting on each threat that it detects. Logging is integrated with Azure Diagnostics logs. Alerts are recorded in the .json format. These logs can be integrated with [Azure Monitor logs](../azure-monitor/insights/azure-networking-analytics.md).

![Application Gateway diagnostics logs windows](./media/waf-overview/waf2.png)

```json
{
  "resourceId": "/SUBSCRIPTIONS/{subscriptionId}/RESOURCEGROUPS/{resourceGroupId}/PROVIDERS/MICROSOFT.NETWORK/APPLICATIONGATEWAYS/{appGatewayName}",
  "operationName": "ApplicationGatewayFirewall",
  "time": "2017-03-20T15:52:09.1494499Z",
  "category": "ApplicationGatewayFirewallLog",
  "properties": {
    "instanceId": "ApplicationGatewayRole_IN_0",
    "clientIp": "104.210.252.3",
    "clientPort": "4835",
    "requestUri": "/?a=%3Cscript%3Ealert(%22Hello%22);%3C/script%3E",
    "ruleSetType": "OWASP",
    "ruleSetVersion": "3.0",
    "ruleId": "941320",
    "message": "Possible XSS Attack Detected - HTML Tag Handler",
    "action": "Blocked",
    "site": "Global",
    "details": {
      "message": "Warning. Pattern match \"<(a|abbr|acronym|address|applet|area|audioscope|b|base|basefront|bdo|bgsound|big|blackface|blink|blockquote|body|bq|br|button|caption|center|cite|code|col|colgroup|comment|dd|del|dfn|dir|div|dl|dt|em|embed|fieldset|fn|font|form|frame|frameset|h1|head|h ...\" at ARGS:a.",
      "data": "Matched Data: <script> found within ARGS:a: <script>alert(\\x22hello\\x22);</script>",
      "file": "rules/REQUEST-941-APPLICATION-ATTACK-XSS.conf",
      "line": "865"
    }
  }
} 

```

## Application Gateway WAF SKU pricing

The Application Gateway WAF is available under a new a SKU. This SKU is available only in the Azure Resource Manager provisioning model, not in the classic deployment model. Additionally, the WAF SKU comes only in medium and large Application Gateway instance sizes. All the limits for Application Gateway also apply to the WAF SKU.

Pricing is based on an hourly gateway instance charge and a data-processing charge. [Application Gateway pricing](https://azure.microsoft.com/pricing/details/application-gateway/) for the WAF SKU differs from standard SKU charges. Data-processing charges are the same. There are no per-rule or rule-group charges. You can protect multiple web applications behind the same web application firewall. You aren't charged for supporting multiple applications.

## Next steps

See [How to configure web application firewall on Application Gateway](tutorial-restrict-web-traffic-powershell.md).<|MERGE_RESOLUTION|>--- conflicted
+++ resolved
@@ -33,11 +33,7 @@
 
 * Protect your web applications from web vulnerabilities and attacks without modification to back-end code.
 
-<<<<<<< HEAD
-* Protect multiple web applications at the same time. An instance of Application Gateway can host of up to 20 websites that are protected by a web application firewall.
-=======
 * Protect multiple web applications at the same time. An instance of Application Gateway can host of up to 100 websites that are protected by a web application firewall.
->>>>>>> 6a383dfd
 
 ### Monitoring
 
