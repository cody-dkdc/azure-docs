--- conflicted
+++ resolved
@@ -110,11 +110,7 @@
 
    ![choose a virtual network][2]
 
-<<<<<<< HEAD
 1. On the **Create virtual network blade** enter the following values, then click **OK**. This closes the **Create virtual network** and **Choose virtual network** blades. This populates the **Subnet** field on the **Settings** blade with the subnet chosen.
-=======
-1. On the **Create virtual network blade** enter the following values, then click **OK**. This closes the **Create virtual network** and **Choose virtual network** blades. This will also populate the **Subnet** field on the **Settings** blade with the subnet chosen.
->>>>>>> c269e724
 
    |**Setting** | **Value** | **Details** |
    |---|---|---|
@@ -129,11 +125,7 @@
 
    ![choose public ip][3]
 
-<<<<<<< HEAD
 1. On the **Create public IP address** blade, accept the default value, and click **OK**. This step closes the **Choose public IP address** blade, the **Create public IP address** blade, and populate **Public IP address** with the public IP address chosen.
-=======
-1. On the **Create public IP address** blade, accept the default value, and click **OK**. This closes the **Choose public IP address** blade, the **Create public IP address** blade, and populate **Public IP address** with the public IP address chosen.
->>>>>>> c269e724
 
 1. On the **Settings** blade under **Listener configuration**, click **HTTP** under **Protocol**. To use **https**, a certificate is required. The private key of the certificate is needed so a .pfx export of the certificate needs to be provided and the password for the file.
 
