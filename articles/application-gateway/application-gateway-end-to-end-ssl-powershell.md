--- conflicted
+++ resolved
@@ -157,16 +157,10 @@
 
 Upload the certificate to be used on the ssl enabled backend pool resources.
 
-<<<<<<< HEAD
-    $authcert = New-AzureRmApplicationGatewayAuthenticationCertificate -Name 'whitelistcert1' -CertificateFile <path to .cer file>
-
-
-=======
 > [AZURE.NOTE] The default probe gets the public key from the **default** SSL binding on the back-end's IP address and compares the public key value it receives to the public key value you provide here. The retrieved public key may not necessarily be the intended site to which traffic will flow **if** you are using host headers and SNI on the back-end. If in doubt, visit https://127.0.0.1/ on the back-ends to confirm which certificate is used for the **default** SSL binding. Use the public key from that request in this section. If you are using host-headers and SNI on HTTPS bindings and you do not receive a response and certificate from a manual browser request to https://127.0.0.1/ on the back-ends, you must set up a default SSL binding on the back-ends. If you do not do so, probes will fail and the back-end will be not be whitelisted.
 
     $authcert = New-AzureRmApplicationGatewayAuthenticationCertificate -Name 'whitelistcert1' -CertificateFile C:\users\gwallace\Desktop\cert.cer
 
->>>>>>> 7ee08ef3
 > [AZURE.NOTE] The certificate provided in this step should be the public key of the pfx cert present on the backend. Export the certificate (not the root certificate) installed on the backend server in .CER format and use it in this step. This step whitelists the backend with the application gateway.
 
 ### Step 8
