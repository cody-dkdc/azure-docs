---
<<<<<<< HEAD
title: Configure end to end SSL with Azure Application Gateway | Microsoft Docs
description: This article describes how to configure end to end SSL with Application Gateway using Azure Resource Manager PowerShell
=======
title: Configure end-to-end SSL with Azure Application Gateway | Microsoft Docs
description: This article describes how to configure end-to-end SSL with Azure Application Gateway by using PowerShell
>>>>>>> 701dfc34
services: application-gateway
documentationcenter: na
author: georgewallace
manager: timlt
editor: tysonn

ms.assetid: e6d80a33-4047-4538-8c83-e88876c8834e
ms.service: application-gateway
ms.devlang: na
ms.topic: article
ms.tgt_pltfrm: na
ms.workload: infrastructure-services
ms.date: 07/19/2017
ms.author: gwallace

---
<<<<<<< HEAD
# Configure end to end SSL with Application Gateway using PowerShell
=======
# Configure end-to-end SSL by using Application Gateway with PowerShell
>>>>>>> 701dfc34

## Overview

Azure Application Gateway supports end-to-end encryption of traffic. Application Gateway terminates the SSL connection at the application gateway. The gateway then applies the routing rules to the traffic, reencrypts the packet, and forwards the packet to the appropriate back-end server based on the routing rules defined. Any response from the web server goes through the same process back to the end user.

<<<<<<< HEAD
Another feature that application gateway supports defining custom SSL options. Application Gateway supports disabling the following protocol version; **TLSv1.0**, **TLSv1.1**, and **TLSv1.2** as well defining the which cipher suites to use and the order of preference.  To learn more about configurable SSL options, visit [SSL Policy overview](application-gateway-SSL-policy-overview.md).
=======
Application Gateway supports defining custom SSL options. It also supports disabling the following protocol versions: **TLSv1.0**, **TLSv1.1**, and **TLSv1.2**, as well defining which cipher suites to use and the order of preference. To learn more about configurable SSL options, see the [SSL policy overview](application-gateway-SSL-policy-overview.md).
>>>>>>> 701dfc34

> [!NOTE]
> SSL 2.0 and SSL 3.0 are disabled by default and cannot be enabled. They are considered unsecure and cannot be used with Application Gateway.

![scenario image][scenario]

## Scenario

In this scenario, you learn how to create an application gateway by using end-to-end SSL with PowerShell.

This scenario will:

<<<<<<< HEAD
* Create a resource group named **appgw-rg**
* Create a virtual network named **appgwvnet** with an address space of 10.0.0.0/16.
* Create two subnets called **appgwsubnet** and **appsubnet**.
* Create a small application gateway supporting end to end SSL encryption that limits SSL protocols versions and cipher suites.
=======
* Create a resource group named **appgw-rg**.
* Create a virtual network named **appgwvnet** with an address space of **10.0.0.0/16**.
* Create two subnets called **appgwsubnet** and **appsubnet**.
* Create a small application gateway supporting end-to-end SSL encryption that limits SSL protocol versions and cipher suites.
>>>>>>> 701dfc34

## Before you begin

To configure end-to-end SSL with an application gateway, a certificate is required for the gateway and certificates are required for the back-end servers. The gateway certificate is used to encrypt and decrypt the traffic sent to it through SSL. The gateway certificate needs to be in Personal Information Exchange (PFX) format. This file format allows you to export the private key that is required by the application gateway to perform the encryption and decryption of traffic.

<<<<<<< HEAD
For end to end SSL encryption the backend must be whitelisted with application gateway. This is done by uploading the public certificate of the backends to the application gateway. This ensures that the application gateway only communicates with known backend instances. This further secures the end to end communication.
=======
For end-to-end SSL encryption, the back end must be whitelisted with the application gateway. You need to upload the public certificate of the back-end servers to the application gateway. Adding the certificate ensures that the application gateway only communicates with known back-end instances. This further secures the end-to-end communication.
>>>>>>> 701dfc34

The configuration process is described in the following sections.

## Create the resource group

This section walks you through creating a resource group that contains the application gateway.


   1. Sign in to your Azure account.

   ```powershell
   Login-AzureRmAccount
   ```


   2. Select the subscription to use for this scenario.

   ```powershell
   Select-AzureRmsubscription -SubscriptionName "<Subscription name>"
   ```


   3. Create a resource group. (Skip this step if you're using an existing resource group.)

   ```powershell
   New-AzureRmResourceGroup -Name appgw-rg -Location "West US"
   ```

## Create a virtual network and a subnet for the application gateway

The following example creates a virtual network and two subnets. One subnet is used to hold the application gateway. The other subnet is used for the back ends that host the web application.

<<<<<<< HEAD
```powershell
$gwSubnet = New-AzureRmVirtualNetworkSubnetConfig -Name 'appgwsubnet' -AddressPrefix 10.0.0.0/24
```

> [!NOTE]
> Subnets configured for application gateway should be properly sized. An application gateway can be configured for up to 10 instances. Each instance takes one IP address from the subnet. Too small of a subnet can adversely affect scaling out an application gateway.
> 
> 
=======
>>>>>>> 701dfc34

   1. Assign an address range for the subnet to be used for the application gateway.

   ```powershell
   $gwSubnet = New-AzureRmVirtualNetworkSubnetConfig -Name 'appgwsubnet' -AddressPrefix 10.0.0.0/24
   ```

   > [!NOTE]
   > Subnets configured for an application gateway should be properly sized. An application gateway can be configured for up to 10 instances. Each instance takes one IP address from the subnet. Too small of a subnet can adversely affect scaling out an application gateway.
   > 
   > 

   2. Assign an address range to be used for the back-end address pool.

   ```powershell
   $nicSubnet = New-AzureRmVirtualNetworkSubnetConfig  -Name 'appsubnet' -AddressPrefix 10.0.2.0/24
   ```

   3. Create a virtual network with the subnets defined in the preceding steps.

   ```powershell
   $vnet = New-AzureRmvirtualNetwork -Name 'appgwvnet' -ResourceGroupName appgw-rg -Location "West US" -AddressPrefix 10.0.0.0/16 -Subnet $gwSubnet, $nicSubnet
   ```

   4. Retrieve the virtual network resource and subnet resources to be used in the steps that follow.

   ```powershell
   $vnet = Get-AzureRmvirtualNetwork -Name 'appgwvnet' -ResourceGroupName appgw-rg
   $gwSubnet = Get-AzureRmVirtualNetworkSubnetConfig -Name 'appgwsubnet' -VirtualNetwork $vnet
   $nicSubnet = Get-AzureRmVirtualNetworkSubnetConfig -Name 'appsubnet' -VirtualNetwork $vnet
   ```

## Create a public IP address for the front-end configuration

Create a public IP resource to be used for the application gateway. This public IP address is used in one of the steps that follow.

```powershell
$publicip = New-AzureRmPublicIpAddress -ResourceGroupName appgw-rg -Name 'publicIP01' -Location "West US" -AllocationMethod Dynamic
```

> [!IMPORTANT]
<<<<<<< HEAD
> Application Gateway does not support the use of a public IP address created with a domain label defined. Only a public IP address with a dynamically created domain label is supported. If you require a friendly dns name for the application gateway, it is recommended to use a CNAME record as an alias.
=======
> Application Gateway does not support the use of a public IP address created with a defined domain label. Only a public IP address with a dynamically created domain label is supported. If you require a friendly DNS name for the application gateway, we recommend you use a CNAME record as an alias.
>>>>>>> 701dfc34

## Create an application gateway configuration object

All configuration items are set before creating the application gateway. The following steps create the configuration items that are needed for an application gateway resource.

   1. Create an application gateway IP configuration. This setting configures which of the subnets the application gateway uses. When application gateway starts, it picks up an IP address from the configured subnet and routes network traffic to the IP addresses in the back-end IP pool. Keep in mind that each instance takes one IP address.

   ```powershell
   $gipconfig = New-AzureRmApplicationGatewayIPConfiguration -Name 'gwconfig' -Subnet $gwSubnet
   ```


   2. Create a front-end IP configuration. This setting maps a private or public IP address to the front end of the application gateway. The following step associates the public IP address in the preceding step with the front-end IP configuration.

<<<<<<< HEAD
Create a front-end IP configuration, this setting maps a private or public ip address to the front end of the application gateway. The following step associates the public IP address in the preceding step with the front-end IP configuration.
=======
   ```powershell
   $fipconfig = New-AzureRmApplicationGatewayFrontendIPConfig -Name 'fip01' -PublicIPAddress $publicip
   ```
>>>>>>> 701dfc34

   3. Configure the back-end IP address pool with the IP addresses of the back-end web servers. These IP addresses are the IP addresses that receive the network traffic that comes from the front-end IP endpoint. Replace the IP addresses in the sample with your own application IP address endpoints.

   ```powershell
   $pool = New-AzureRmApplicationGatewayBackendAddressPool -Name 'pool01' -BackendIPAddresses 1.1.1.1, 2.2.2.2, 3.3.3.3
   ```

   > [!NOTE]
   > A fully qualified domain name (FQDN) is also a valid value to use in place of an IP address for the back-end servers. You enable it by using the **-BackendFqdns** switch. 


   4. Configure the front-end IP port for the public IP endpoint. This port is the port that end users connect to.

   ```powershell
   $fp = New-AzureRmApplicationGatewayFrontendPort -Name 'port01'  -Port 443
   ```

   5. Configure the certificate for the application gateway. This certificate is used to decrypt and reencrypt the traffic on the application gateway.

   ```powershell
   $cert = New-AzureRmApplicationGatewaySSLCertificate -Name cert01 -CertificateFile <full path to .pfx file> -Password <password for certificate file>
   ```

   > [!NOTE]
   > This sample configures the certificate used for the SSL connection. The certificate needs to be in .pfx format, and the password must be 4 to 12 characters.

   6. Create the HTTP listener for the application gateway. Assign the front-end IP configuration, port, and SSL certificate to use.

<<<<<<< HEAD
```powershell
$cert = New-AzureRmApplicationGatewaySSLCertificate -Name cert01 -CertificateFile <full path to .pfx file> -Password <password for certificate file>
```
=======
   ```powershell
   $listener = New-AzureRmApplicationGatewayHttpListener -Name listener01 -Protocol Https -FrontendIPConfiguration $fipconfig -FrontendPort $fp -SSLCertificate $cert
   ```
>>>>>>> 701dfc34

   7. Upload the certificate to be used on the SSL-enabled back-end pool resources.

   > [!NOTE]
   > The default probe gets the public key from the *default* SSL binding on the back-end's IP address and compares the public key value it receives to the public key value you provide here. 
   
   > If you are using host headers and Server Name Indication (SNI) on the back end, the retrieved public key might not be the intended site to which traffic flows. If you're in doubt, visit https://127.0.0.1/ on the back-end servers to confirm which certificate is used for the *default* SSL binding. Use the public key from that request in this section. If you are using host-headers and SNI on HTTPS bindings and you do not receive a response and certificate from a manual browser request to https://127.0.0.1/ on the back-end servers, you must set up a default SSL binding on the them. If you do not do so, probes fail and the back end is not whitelisted.

<<<<<<< HEAD
Create the HTTP listener for the application gateway. Assign the front-end ip configuration, port, and SSL certificate to use.

```powershell
$listener = New-AzureRmApplicationGatewayHttpListener -Name listener01 -Protocol Https -FrontendIPConfiguration $fipconfig -FrontendPort $fp -SSLCertificate $cert
```
=======
   ```powershell
   $authcert = New-AzureRmApplicationGatewayAuthenticationCertificate -Name 'whitelistcert1' -CertificateFile C:\users\gwallace\Desktop\cert.cer
   ```

   > [!NOTE]
   > The certificate provided in this step should be the public key of the .pfx certificate present on the back end. Export the certificate (not the root certificate) installed on the back-end server in Claim, Evidence, and Reasoning (CER) format and use it in this step. This step whitelists the back end with the application gateway.
>>>>>>> 701dfc34

   8. Configure the HTTP settings for the application gateway back end. Assign the certificate uploaded in the preceding step to the HTTP settings.

<<<<<<< HEAD
Upload the certificate to be used on the SSL enabled backend pool resources.

> [!NOTE]
> The default probe gets the public key from the **default** SSL binding on the back-end's IP address and compares the public key value it receives to the public key value you provide here. The retrieved public key may not necessarily be the intended site to which traffic flows **if** you are using host headers and SNI on the back-end. If in doubt, visit https://127.0.0.1/ on the back-ends to confirm which certificate is used for the **default** SSL binding. Use the public key from that request in this section. If you are using host-headers and SNI on HTTPS bindings and you do not receive a response and certificate from a manual browser request to https://127.0.0.1/ on the back-ends, you must set up a default SSL binding on the back-ends. If you do not do so, probes fail and the back-end is not whitelisted.

```powershell
$authcert = New-AzureRmApplicationGatewayAuthenticationCertificate -Name 'whitelistcert1' -CertificateFile C:\users\gwallace\Desktop\cert.cer
```
=======
   ```powershell
   $poolSetting = New-AzureRmApplicationGatewayBackendHttpSettings -Name 'setting01' -Port 443 -Protocol Https -CookieBasedAffinity Enabled -AuthenticationCertificates $authcert
   ```
   9. Create a load-balancer routing rule that configures the load balancer behavior. In this example, a basic round-robin rule is created.

   ```powershell
   $rule = New-AzureRmApplicationGatewayRequestRoutingRule -Name 'rule01' -RuleType basic -BackendHttpSettings $poolSetting -HttpListener $listener -BackendAddressPool $pool
   ```
>>>>>>> 701dfc34

   10. Configure the instance size of the application gateway. The available sizes are **Standard\_Small**, **Standard\_Medium**, and **Standard\_Large**.  For capacity, the available values are **1** through **10**.

   ```powershell
   $sku = New-AzureRmApplicationGatewaySku -Name Standard_Small -Tier Standard -Capacity 2
   ```

   > [!NOTE]
   > An instance count of 1 can be chosen for testing purposes. It is important to know that any instance count under two instances is not covered by the SLA and is therefore not recommended. Small gateways are to be used for dev test and not for production purposes.

   11. Configure the SSL policy to be used on the application gateway. Application Gateway supports the ability to set a minimum version for SSL protocol versions.

   The following values are a list of protocol versions that can be defined:

    - **TLSV1_0**
    - **TLSV1_1**
    - **TLSV1_2**
    
   The following example sets the minimum protocol version to **TLSv1_2** and enables **TLS\_ECDHE\_ECDSA\_WITH\_AES\_128\_GCM\_SHA256**, **TLS\_ECDHE\_ECDSA\_WITH\_AES\_256\_GCM\_SHA384**, and **TLS\_RSA\_WITH\_AES\_128\_GCM\_SHA256** only.

   ```powershell
   $SSLPolicy = New-AzureRmApplicationGatewaySSLPolicy -MinProtocolVersion TLSv1_2 -CipherSuite "TLS_ECDHE_ECDSA_WITH_AES_128_GCM_SHA256", "TLS_ECDHE_ECDSA_WITH_AES_256_GCM_SHA384", "TLS_RSA_WITH_AES_128_GCM_SHA256"
   ```

## Create the application gateway

Using all the preceding steps, create the application gateway. The creation of the gateway is a process that takes a long time to run.

```powershell
$appgw = New-AzureRmApplicationGateway -Name appgateway -SSLCertificates $cert -ResourceGroupName "appgw-rg" -Location "West US" -BackendAddressPools $pool -BackendHttpSettingsCollection $poolSetting -FrontendIpConfigurations $fipconfig -GatewayIpConfigurations $gipconfig -FrontendPorts $fp -HttpListeners $listener -RequestRoutingRules $rule -Sku $sku -SSLPolicy $SSLPolicy -AuthenticationCertificates $authcert -Verbose
```

<<<<<<< HEAD
> [!NOTE]
> An instance count of 1 can be chosen for testing purposes. It is important to know that any instance count under two instances is not covered by the SLA and are therefore not recommended. Small gateways are to be used for dev test and not for production purposes.

### Step 11

Configure the SSL policy to be used on the Application Gateway. Application Gateway supports the ability to set a minimum version for SSL protocol versions.

The following values are a list of protocol versions that can be defined.
=======
## Limit SSL protocol versions on an existing application gateway

The preceding steps took you through creating an application with end-to-end SSL and disabling certain SSL protocol versions. The following example disables certain SSL policies on an existing application gateway.
>>>>>>> 701dfc34

   1. Retrieve the application gateway to update.

<<<<<<< HEAD
Sets the minimum protocol version to **TLSv1_2** and enables **TLS\_ECDHE\_ECDSA\_WITH\_AES\_128\_GCM\_SHA256**, **TLS\_ECDHE\_ECDSA\_WITH\_AES\_256\_GCM\_SHA384**, and **TLS\_RSA\_WITH\_AES\_128\_GCM\_SHA256** only.

```powershell
$SSLPolicy = New-AzureRmApplicationGatewaySSLPolicy -MinProtocolVersion TLSv1_2 -CipherSuite "TLS_ECDHE_ECDSA_WITH_AES_128_GCM_SHA256", "TLS_ECDHE_ECDSA_WITH_AES_256_GCM_SHA384", "TLS_RSA_WITH_AES_128_GCM_SHA256"
```
=======
   ```powershell
   $gw = Get-AzureRmApplicationGateway -Name AdatumAppGateway -ResourceGroupName AdatumAppGatewayRG
   ```

   2. Define an SSL policy. In the following example, **TLSv1.0** and **TLSv1.1** are disabled and the cipher suites **TLS\_ECDHE\_ECDSA\_WITH\_AES\_128\_GCM\_SHA256**, **TLS\_ECDHE\_ECDSA\_WITH\_AES\_256\_GCM\_SHA384**, and **TLS\_RSA\_WITH\_AES\_128\_GCM\_SHA256** are the only ones allowed.
>>>>>>> 701dfc34

   ```powershell
   Set-AzureRmApplicationGatewaySSLPolicy -MinProtocolVersion -PolicyType Custom -CipherSuite "TLS_ECDHE_ECDSA_WITH_AES_128_GCM_SHA256", "TLS_ECDHE_ECDSA_WITH_AES_256_GCM_SHA384", "TLS_RSA_WITH_AES_128_GCM_SHA256" -ApplicationGateway $gw

   ```

<<<<<<< HEAD
```powershell
$appgw = New-AzureRmApplicationGateway -Name appgateway -SSLCertificates $cert -ResourceGroupName "appgw-rg" -Location "West US" -BackendAddressPools $pool -BackendHttpSettingsCollection $poolSetting -FrontendIpConfigurations $fipconfig -GatewayIpConfigurations $gipconfig -FrontendPorts $fp -HttpListeners $listener -RequestRoutingRules $rule -Sku $sku -SSLPolicy $SSLPolicy -AuthenticationCertificates $authcert -Verbose
```

## Limit SSL protocol versions on an existing Application Gateway

The preceding steps take you through creating an application with end to end SSL and disabling certain SSL protocol versions. The following example disables certain SSL policies on an existing application gateway.

### Step 1

Retrieve the application gateway to update.

```powershell
$gw = Get-AzureRmApplicationGateway -Name AdatumAppGateway -ResourceGroupName AdatumAppGatewayRG
```

### Step 2

Define an SSL policy. In the following example, TLSv1.0 and TLSv1.1 are disabled and the cipher suites **TLS\_ECDHE\_ECDSA\_WITH\_AES\_128\_GCM\_SHA256**, **TLS\_ECDHE\_ECDSA\_WITH\_AES\_256\_GCM\_SHA384**, and **TLS\_RSA\_WITH\_AES\_128\_GCM\_SHA256** are the only ones allowed.

```powershell
Set-AzureRmApplicationGatewaySSLPolicy -MinProtocolVersion -PolicyType Custom -CipherSuite "TLS_ECDHE_ECDSA_WITH_AES_128_GCM_SHA256", "TLS_ECDHE_ECDSA_WITH_AES_256_GCM_SHA384", "TLS_RSA_WITH_AES_128_GCM_SHA256" -ApplicationGateway $gw

```

### Step 3

Finally, update the gateway. It is important to note that this last step is a long running task. When it is done, end to end SSL is configured on the application gateway.

```powershell
$gw | Set-AzureRmApplicationGateway
```
=======
   3. Finally, update the gateway. Note that this last step is a long-running task. When it is done, end-to-end SSL is configured on the application gateway.

   ```powershell
   $gw | Set-AzureRmApplicationGateway
   ```

## Get an application gateway DNS name
>>>>>>> 701dfc34

After the gateway is created, the next step is to configure the front end for communication. Application Gateway requires a dynamically assigned DNS name when using a public IP, which is not friendly. To ensure end users can hit the application gateway, you can use a CNAME record to point to the public endpoint of the application gateway. For more information, see [Configuring a custom domain name for in Azure](../cloud-services/cloud-services-custom-domain-name-portal.md). 

<<<<<<< HEAD
Once the gateway is created, the next step is to configure the front end for communication. When using a public IP, application gateway requires a dynamically assigned DNS name, which is not friendly. To ensure end users can hit the application gateway, a CNAME record can be used to point to the public endpoint of the application gateway. [Configuring a custom domain name for in Azure](../cloud-services/cloud-services-custom-domain-name-portal.md). To do this, retrieve details of the application gateway and its associated IP/DNS name using the PublicIPAddress element attached to the application gateway. The application gateway's DNS name should be used to create a CNAME record, which points the two web applications to this DNS name. The use of A-records is not recommended since the VIP may change on restart of application gateway.
=======
To configure an alias, retrieve details of the application gateway and its associated IP/DNS name by using the **PublicIPAddress** element attached to the application gateway. Use the application gateway's DNS name to create a CNAME record that points the two web applications to this DNS name. We don't recommend the use of A-records, because the VIP can change on restart of the application gateway.
>>>>>>> 701dfc34

```powershell
Get-AzureRmPublicIpAddress -ResourceGroupName appgw-RG -Name publicIP01
```

```
Name                     : publicIP01
ResourceGroupName        : appgw-RG
Location                 : westus
Id                       : /subscriptions/<subscription_id>/resourceGroups/appgw-RG/providers/Microsoft.Network/publicIPAddresses/publicIP01
Etag                     : W/"00000d5b-54ed-4907-bae8-99bd5766d0e5"
ResourceGuid             : 00000000-0000-0000-0000-000000000000
ProvisioningState        : Succeeded
Tags                     : 
PublicIpAllocationMethod : Dynamic
IpAddress                : xx.xx.xxx.xx
PublicIpAddressVersion   : IPv4
IdleTimeoutInMinutes     : 4
IpConfiguration          : {
                                "Id": "/subscriptions/<subscription_id>/resourceGroups/appgw-RG/providers/Microsoft.Network/applicationGateways/appgwtest/frontendIP
                            Configurations/frontend1"
                            }
DnsSettings              : {
                                "Fqdn": "00000000-0000-xxxx-xxxx-xxxxxxxxxxxx.cloudapp.net"
                            }
```

## Next steps

For more information about hardening the security of your web applications with Web Application Firewall through Application Gateway, see the [Web application firewall overview](application-gateway-webapplicationfirewall-overview.md).

[scenario]: ./media/application-gateway-end-to-end-SSL-powershell/scenario.png<|MERGE_RESOLUTION|>--- conflicted
+++ resolved
@@ -1,11 +1,6 @@
 ---
-<<<<<<< HEAD
-title: Configure end to end SSL with Azure Application Gateway | Microsoft Docs
-description: This article describes how to configure end to end SSL with Application Gateway using Azure Resource Manager PowerShell
-=======
 title: Configure end-to-end SSL with Azure Application Gateway | Microsoft Docs
 description: This article describes how to configure end-to-end SSL with Azure Application Gateway by using PowerShell
->>>>>>> 701dfc34
 services: application-gateway
 documentationcenter: na
 author: georgewallace
@@ -22,21 +17,13 @@
 ms.author: gwallace
 
 ---
-<<<<<<< HEAD
-# Configure end to end SSL with Application Gateway using PowerShell
-=======
 # Configure end-to-end SSL by using Application Gateway with PowerShell
->>>>>>> 701dfc34
 
 ## Overview
 
 Azure Application Gateway supports end-to-end encryption of traffic. Application Gateway terminates the SSL connection at the application gateway. The gateway then applies the routing rules to the traffic, reencrypts the packet, and forwards the packet to the appropriate back-end server based on the routing rules defined. Any response from the web server goes through the same process back to the end user.
 
-<<<<<<< HEAD
-Another feature that application gateway supports defining custom SSL options. Application Gateway supports disabling the following protocol version; **TLSv1.0**, **TLSv1.1**, and **TLSv1.2** as well defining the which cipher suites to use and the order of preference.  To learn more about configurable SSL options, visit [SSL Policy overview](application-gateway-SSL-policy-overview.md).
-=======
 Application Gateway supports defining custom SSL options. It also supports disabling the following protocol versions: **TLSv1.0**, **TLSv1.1**, and **TLSv1.2**, as well defining which cipher suites to use and the order of preference. To learn more about configurable SSL options, see the [SSL policy overview](application-gateway-SSL-policy-overview.md).
->>>>>>> 701dfc34
 
 > [!NOTE]
 > SSL 2.0 and SSL 3.0 are disabled by default and cannot be enabled. They are considered unsecure and cannot be used with Application Gateway.
@@ -49,27 +36,16 @@
 
 This scenario will:
 
-<<<<<<< HEAD
-* Create a resource group named **appgw-rg**
-* Create a virtual network named **appgwvnet** with an address space of 10.0.0.0/16.
-* Create two subnets called **appgwsubnet** and **appsubnet**.
-* Create a small application gateway supporting end to end SSL encryption that limits SSL protocols versions and cipher suites.
-=======
 * Create a resource group named **appgw-rg**.
 * Create a virtual network named **appgwvnet** with an address space of **10.0.0.0/16**.
 * Create two subnets called **appgwsubnet** and **appsubnet**.
 * Create a small application gateway supporting end-to-end SSL encryption that limits SSL protocol versions and cipher suites.
->>>>>>> 701dfc34
 
 ## Before you begin
 
 To configure end-to-end SSL with an application gateway, a certificate is required for the gateway and certificates are required for the back-end servers. The gateway certificate is used to encrypt and decrypt the traffic sent to it through SSL. The gateway certificate needs to be in Personal Information Exchange (PFX) format. This file format allows you to export the private key that is required by the application gateway to perform the encryption and decryption of traffic.
 
-<<<<<<< HEAD
-For end to end SSL encryption the backend must be whitelisted with application gateway. This is done by uploading the public certificate of the backends to the application gateway. This ensures that the application gateway only communicates with known backend instances. This further secures the end to end communication.
-=======
 For end-to-end SSL encryption, the back end must be whitelisted with the application gateway. You need to upload the public certificate of the back-end servers to the application gateway. Adding the certificate ensures that the application gateway only communicates with known back-end instances. This further secures the end-to-end communication.
->>>>>>> 701dfc34
 
 The configuration process is described in the following sections.
 
@@ -102,17 +78,6 @@
 
 The following example creates a virtual network and two subnets. One subnet is used to hold the application gateway. The other subnet is used for the back ends that host the web application.
 
-<<<<<<< HEAD
-```powershell
-$gwSubnet = New-AzureRmVirtualNetworkSubnetConfig -Name 'appgwsubnet' -AddressPrefix 10.0.0.0/24
-```
-
-> [!NOTE]
-> Subnets configured for application gateway should be properly sized. An application gateway can be configured for up to 10 instances. Each instance takes one IP address from the subnet. Too small of a subnet can adversely affect scaling out an application gateway.
-> 
-> 
-=======
->>>>>>> 701dfc34
 
    1. Assign an address range for the subnet to be used for the application gateway.
 
@@ -154,11 +119,7 @@
 ```
 
 > [!IMPORTANT]
-<<<<<<< HEAD
-> Application Gateway does not support the use of a public IP address created with a domain label defined. Only a public IP address with a dynamically created domain label is supported. If you require a friendly dns name for the application gateway, it is recommended to use a CNAME record as an alias.
-=======
 > Application Gateway does not support the use of a public IP address created with a defined domain label. Only a public IP address with a dynamically created domain label is supported. If you require a friendly DNS name for the application gateway, we recommend you use a CNAME record as an alias.
->>>>>>> 701dfc34
 
 ## Create an application gateway configuration object
 
@@ -173,13 +134,9 @@
 
    2. Create a front-end IP configuration. This setting maps a private or public IP address to the front end of the application gateway. The following step associates the public IP address in the preceding step with the front-end IP configuration.
 
-<<<<<<< HEAD
-Create a front-end IP configuration, this setting maps a private or public ip address to the front end of the application gateway. The following step associates the public IP address in the preceding step with the front-end IP configuration.
-=======
    ```powershell
    $fipconfig = New-AzureRmApplicationGatewayFrontendIPConfig -Name 'fip01' -PublicIPAddress $publicip
    ```
->>>>>>> 701dfc34
 
    3. Configure the back-end IP address pool with the IP addresses of the back-end web servers. These IP addresses are the IP addresses that receive the network traffic that comes from the front-end IP endpoint. Replace the IP addresses in the sample with your own application IP address endpoints.
 
@@ -208,15 +165,9 @@
 
    6. Create the HTTP listener for the application gateway. Assign the front-end IP configuration, port, and SSL certificate to use.
 
-<<<<<<< HEAD
-```powershell
-$cert = New-AzureRmApplicationGatewaySSLCertificate -Name cert01 -CertificateFile <full path to .pfx file> -Password <password for certificate file>
-```
-=======
    ```powershell
    $listener = New-AzureRmApplicationGatewayHttpListener -Name listener01 -Protocol Https -FrontendIPConfiguration $fipconfig -FrontendPort $fp -SSLCertificate $cert
    ```
->>>>>>> 701dfc34
 
    7. Upload the certificate to be used on the SSL-enabled back-end pool resources.
 
@@ -225,33 +176,15 @@
    
    > If you are using host headers and Server Name Indication (SNI) on the back end, the retrieved public key might not be the intended site to which traffic flows. If you're in doubt, visit https://127.0.0.1/ on the back-end servers to confirm which certificate is used for the *default* SSL binding. Use the public key from that request in this section. If you are using host-headers and SNI on HTTPS bindings and you do not receive a response and certificate from a manual browser request to https://127.0.0.1/ on the back-end servers, you must set up a default SSL binding on the them. If you do not do so, probes fail and the back end is not whitelisted.
 
-<<<<<<< HEAD
-Create the HTTP listener for the application gateway. Assign the front-end ip configuration, port, and SSL certificate to use.
-
-```powershell
-$listener = New-AzureRmApplicationGatewayHttpListener -Name listener01 -Protocol Https -FrontendIPConfiguration $fipconfig -FrontendPort $fp -SSLCertificate $cert
-```
-=======
    ```powershell
    $authcert = New-AzureRmApplicationGatewayAuthenticationCertificate -Name 'whitelistcert1' -CertificateFile C:\users\gwallace\Desktop\cert.cer
    ```
 
    > [!NOTE]
    > The certificate provided in this step should be the public key of the .pfx certificate present on the back end. Export the certificate (not the root certificate) installed on the back-end server in Claim, Evidence, and Reasoning (CER) format and use it in this step. This step whitelists the back end with the application gateway.
->>>>>>> 701dfc34
 
    8. Configure the HTTP settings for the application gateway back end. Assign the certificate uploaded in the preceding step to the HTTP settings.
 
-<<<<<<< HEAD
-Upload the certificate to be used on the SSL enabled backend pool resources.
-
-> [!NOTE]
-> The default probe gets the public key from the **default** SSL binding on the back-end's IP address and compares the public key value it receives to the public key value you provide here. The retrieved public key may not necessarily be the intended site to which traffic flows **if** you are using host headers and SNI on the back-end. If in doubt, visit https://127.0.0.1/ on the back-ends to confirm which certificate is used for the **default** SSL binding. Use the public key from that request in this section. If you are using host-headers and SNI on HTTPS bindings and you do not receive a response and certificate from a manual browser request to https://127.0.0.1/ on the back-ends, you must set up a default SSL binding on the back-ends. If you do not do so, probes fail and the back-end is not whitelisted.
-
-```powershell
-$authcert = New-AzureRmApplicationGatewayAuthenticationCertificate -Name 'whitelistcert1' -CertificateFile C:\users\gwallace\Desktop\cert.cer
-```
-=======
    ```powershell
    $poolSetting = New-AzureRmApplicationGatewayBackendHttpSettings -Name 'setting01' -Port 443 -Protocol Https -CookieBasedAffinity Enabled -AuthenticationCertificates $authcert
    ```
@@ -260,7 +193,6 @@
    ```powershell
    $rule = New-AzureRmApplicationGatewayRequestRoutingRule -Name 'rule01' -RuleType basic -BackendHttpSettings $poolSetting -HttpListener $listener -BackendAddressPool $pool
    ```
->>>>>>> 701dfc34
 
    10. Configure the instance size of the application gateway. The available sizes are **Standard\_Small**, **Standard\_Medium**, and **Standard\_Large**.  For capacity, the available values are **1** through **10**.
 
@@ -293,76 +225,23 @@
 $appgw = New-AzureRmApplicationGateway -Name appgateway -SSLCertificates $cert -ResourceGroupName "appgw-rg" -Location "West US" -BackendAddressPools $pool -BackendHttpSettingsCollection $poolSetting -FrontendIpConfigurations $fipconfig -GatewayIpConfigurations $gipconfig -FrontendPorts $fp -HttpListeners $listener -RequestRoutingRules $rule -Sku $sku -SSLPolicy $SSLPolicy -AuthenticationCertificates $authcert -Verbose
 ```
 
-<<<<<<< HEAD
-> [!NOTE]
-> An instance count of 1 can be chosen for testing purposes. It is important to know that any instance count under two instances is not covered by the SLA and are therefore not recommended. Small gateways are to be used for dev test and not for production purposes.
-
-### Step 11
-
-Configure the SSL policy to be used on the Application Gateway. Application Gateway supports the ability to set a minimum version for SSL protocol versions.
-
-The following values are a list of protocol versions that can be defined.
-=======
 ## Limit SSL protocol versions on an existing application gateway
 
 The preceding steps took you through creating an application with end-to-end SSL and disabling certain SSL protocol versions. The following example disables certain SSL policies on an existing application gateway.
->>>>>>> 701dfc34
 
    1. Retrieve the application gateway to update.
 
-<<<<<<< HEAD
-Sets the minimum protocol version to **TLSv1_2** and enables **TLS\_ECDHE\_ECDSA\_WITH\_AES\_128\_GCM\_SHA256**, **TLS\_ECDHE\_ECDSA\_WITH\_AES\_256\_GCM\_SHA384**, and **TLS\_RSA\_WITH\_AES\_128\_GCM\_SHA256** only.
-
-```powershell
-$SSLPolicy = New-AzureRmApplicationGatewaySSLPolicy -MinProtocolVersion TLSv1_2 -CipherSuite "TLS_ECDHE_ECDSA_WITH_AES_128_GCM_SHA256", "TLS_ECDHE_ECDSA_WITH_AES_256_GCM_SHA384", "TLS_RSA_WITH_AES_128_GCM_SHA256"
-```
-=======
    ```powershell
    $gw = Get-AzureRmApplicationGateway -Name AdatumAppGateway -ResourceGroupName AdatumAppGatewayRG
    ```
 
    2. Define an SSL policy. In the following example, **TLSv1.0** and **TLSv1.1** are disabled and the cipher suites **TLS\_ECDHE\_ECDSA\_WITH\_AES\_128\_GCM\_SHA256**, **TLS\_ECDHE\_ECDSA\_WITH\_AES\_256\_GCM\_SHA384**, and **TLS\_RSA\_WITH\_AES\_128\_GCM\_SHA256** are the only ones allowed.
->>>>>>> 701dfc34
 
    ```powershell
    Set-AzureRmApplicationGatewaySSLPolicy -MinProtocolVersion -PolicyType Custom -CipherSuite "TLS_ECDHE_ECDSA_WITH_AES_128_GCM_SHA256", "TLS_ECDHE_ECDSA_WITH_AES_256_GCM_SHA384", "TLS_RSA_WITH_AES_128_GCM_SHA256" -ApplicationGateway $gw
 
    ```
 
-<<<<<<< HEAD
-```powershell
-$appgw = New-AzureRmApplicationGateway -Name appgateway -SSLCertificates $cert -ResourceGroupName "appgw-rg" -Location "West US" -BackendAddressPools $pool -BackendHttpSettingsCollection $poolSetting -FrontendIpConfigurations $fipconfig -GatewayIpConfigurations $gipconfig -FrontendPorts $fp -HttpListeners $listener -RequestRoutingRules $rule -Sku $sku -SSLPolicy $SSLPolicy -AuthenticationCertificates $authcert -Verbose
-```
-
-## Limit SSL protocol versions on an existing Application Gateway
-
-The preceding steps take you through creating an application with end to end SSL and disabling certain SSL protocol versions. The following example disables certain SSL policies on an existing application gateway.
-
-### Step 1
-
-Retrieve the application gateway to update.
-
-```powershell
-$gw = Get-AzureRmApplicationGateway -Name AdatumAppGateway -ResourceGroupName AdatumAppGatewayRG
-```
-
-### Step 2
-
-Define an SSL policy. In the following example, TLSv1.0 and TLSv1.1 are disabled and the cipher suites **TLS\_ECDHE\_ECDSA\_WITH\_AES\_128\_GCM\_SHA256**, **TLS\_ECDHE\_ECDSA\_WITH\_AES\_256\_GCM\_SHA384**, and **TLS\_RSA\_WITH\_AES\_128\_GCM\_SHA256** are the only ones allowed.
-
-```powershell
-Set-AzureRmApplicationGatewaySSLPolicy -MinProtocolVersion -PolicyType Custom -CipherSuite "TLS_ECDHE_ECDSA_WITH_AES_128_GCM_SHA256", "TLS_ECDHE_ECDSA_WITH_AES_256_GCM_SHA384", "TLS_RSA_WITH_AES_128_GCM_SHA256" -ApplicationGateway $gw
-
-```
-
-### Step 3
-
-Finally, update the gateway. It is important to note that this last step is a long running task. When it is done, end to end SSL is configured on the application gateway.
-
-```powershell
-$gw | Set-AzureRmApplicationGateway
-```
-=======
    3. Finally, update the gateway. Note that this last step is a long-running task. When it is done, end-to-end SSL is configured on the application gateway.
 
    ```powershell
@@ -370,15 +249,10 @@
    ```
 
 ## Get an application gateway DNS name
->>>>>>> 701dfc34
 
 After the gateway is created, the next step is to configure the front end for communication. Application Gateway requires a dynamically assigned DNS name when using a public IP, which is not friendly. To ensure end users can hit the application gateway, you can use a CNAME record to point to the public endpoint of the application gateway. For more information, see [Configuring a custom domain name for in Azure](../cloud-services/cloud-services-custom-domain-name-portal.md). 
 
-<<<<<<< HEAD
-Once the gateway is created, the next step is to configure the front end for communication. When using a public IP, application gateway requires a dynamically assigned DNS name, which is not friendly. To ensure end users can hit the application gateway, a CNAME record can be used to point to the public endpoint of the application gateway. [Configuring a custom domain name for in Azure](../cloud-services/cloud-services-custom-domain-name-portal.md). To do this, retrieve details of the application gateway and its associated IP/DNS name using the PublicIPAddress element attached to the application gateway. The application gateway's DNS name should be used to create a CNAME record, which points the two web applications to this DNS name. The use of A-records is not recommended since the VIP may change on restart of application gateway.
-=======
 To configure an alias, retrieve details of the application gateway and its associated IP/DNS name by using the **PublicIPAddress** element attached to the application gateway. Use the application gateway's DNS name to create a CNAME record that points the two web applications to this DNS name. We don't recommend the use of A-records, because the VIP can change on restart of the application gateway.
->>>>>>> 701dfc34
 
 ```powershell
 Get-AzureRmPublicIpAddress -ResourceGroupName appgw-RG -Name publicIP01
