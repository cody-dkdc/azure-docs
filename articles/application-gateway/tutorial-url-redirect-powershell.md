--- conflicted
+++ resolved
@@ -1,10 +1,5 @@
-<<<<<<< HEAD
 ---
 title: Create an application gateway with URL path-based redirection - Azure PowerShell
-=======
-﻿---
-title: Create an application gateway with URL path-based redirection - Azure PowerShell | Microsoft Docs
->>>>>>> 210d3c33
 description: Learn how to create an application gateway with URL path-based redirected traffic using Azure PowerShell.
 services: application-gateway
 author: vhorne
