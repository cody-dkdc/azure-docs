--- conflicted
+++ resolved
@@ -3,11 +3,7 @@
    description="This article provides instructions to create an application gateway with SSL offload by using the Azure classic deployment model."
    documentationCenter="na"
    services="application-gateway"
-<<<<<<< HEAD
-   authors="joaoma"
-=======
    authors="georgewallace"
->>>>>>> c186bb0b
    manager="carmonm"
    editor="tysonn"/>
 <tags
@@ -16,13 +12,8 @@
    ms.topic="article"
    ms.tgt_pltfrm="na"
    ms.workload="infrastructure-services"
-<<<<<<< HEAD
-   ms.date="04/05/2016"
-   ms.author="joaoma"/>
-=======
    ms.date="08/09/2016"
    ms.author="gwallace"/>
->>>>>>> c186bb0b
 
 # Configure an application gateway for SSL offload by using the classic deployment model
 
@@ -114,11 +105,7 @@
 	ThumbprintAlgo : sha1RSA
 	State..........: Provisioned
 
-<<<<<<< HEAD
->[AZURE.NOTE] The certificate password has to be in between 4 to 12 characters, letters or numbers. Special characters are not accepted.
-=======
 >[AZURE.NOTE] The certificate password has to be in between 4 to 12 characters, letters, or numbers. Special characters are not accepted.
->>>>>>> c186bb0b
 
 ## Configure the gateway
 
