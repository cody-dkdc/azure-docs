--- conflicted
+++ resolved
@@ -12,12 +12,6 @@
 
 This article describes how to use Azure PowerShell to configure an [Application Gateway v2 SKU](<https://docs.microsoft.com/azure/application-gateway/application-gateway-autoscaling-zone-redundant>) instance to rewrite the HTTP headers in requests and responses.
 
-<<<<<<< HEAD
-=======
-> [!IMPORTANT]
-> The autoscaling and zone-redundant Application Gateway SKU is currently in public preview. This preview is provided without a service level agreement and is not recommended for production workloads. Some features might not be supported or might have reduced capabilities. See the [Supplemental Terms of Use for Microsoft Azure Previews](https://azure.microsoft.com/support/legal/preview-supplemental-terms/) for details.
-
->>>>>>> 4029beb7
 If you don't have an Azure subscription, create a [free account](https://azure.microsoft.com/free/?WT.mc_id=A261C142F) before you begin.
 
 ## Before you begin
