---
title: Rewrite HTTP headers in Azure Application Gateway
description: This article provides information on how to rewrite HTTP headers in Azure Application Gateway by using Azure PowerShell
services: application-gateway
author: abshamsft
ms.service: application-gateway
ms.topic: article
ms.date: 04/12/2019
ms.author: absha
---
# Rewrite HTTP request and response headers with Azure Application Gateway - Azure PowerShell

This article describes how to use Azure PowerShell to configure an [Application Gateway v2 SKU](<https://docs.microsoft.com/azure/application-gateway/application-gateway-autoscaling-zone-redundant>) instance to rewrite the HTTP headers in requests and responses.

> [!IMPORTANT]
> The autoscaling and zone-redundant Application Gateway SKU is currently in public preview. This preview is provided without a service level agreement and is not recommended for production workloads. Some features might not be supported or might have reduced capabilities. See the [Supplemental Terms of Use for Microsoft Azure Previews](https://azure.microsoft.com/support/legal/preview-supplemental-terms/) for details.

If you don't have an Azure subscription, create a [free account](https://azure.microsoft.com/free/?WT.mc_id=A261C142F) before you begin.

## Before you begin

<<<<<<< HEAD
- You need to run Azure PowerShell locally to complete the steps in this article. You also need to have Az module version 1.0.0 or later installed. Run `Import-Module Az` and then `Get-Module Az` to determine the version that you have installed. If you need to upgrade, see [Install Azure PowerShell module](https://docs.microsoft.com/powershell/azure/install-az-ps). After you verify the PowerShell version, run `Login-AzAccount` to create a connection with Azure.
- You need to have an Application Gateway v2 SKU instance. Rewriting headers isn't supported in the v1 SKU. If you don't have the v2 SKU, create an [Application Gateway v2 SKU](https://docs.microsoft.com/azure/application-gateway/tutorial-autoscale-ps>) instance before you begin.
=======
- This tutorial requires that you run Azure PowerShell locally. You must have Az module version 1.0.0 or later installed. Run `Import-Module Az` and then`Get-Module Az` to find the version. If you need to upgrade, see [Install Azure PowerShell module](https://docs.microsoft.com/powershell/azure/install-az-ps). After you verify the PowerShell version, run `Login-AzAccount` to create a connection with Azure.
- You need to have an Application Gateway v2 SKU  since the header rewrite capability is not supported for the v1 SKU. If you don't have the v2 SKU, create an [Application Gateway v2 SKU](https://docs.microsoft.com/azure/application-gateway/tutorial-autoscale-ps) before you begin.
>>>>>>> e41a761c

## Create required objects

To configure HTTP header rewrite, you need to complete these steps.

1. Create the objects that are required for HTTP header rewrite:

   - **RequestHeaderConfiguration**: Used to specify the request header fields that you intend to rewrite and the new value for the headers.

   - **ResponseHeaderConfiguration**: Used to specify the response header fields that you intend to rewrite and the new value for the headers.

   - **ActionSet**: Contains the configurations of the request and response headers specified previously.

   - **Condition**: An optional configuration. Rewrite conditions evaluate the content of HTTP(S) requests and responses. The rewrite action will occur if the HTTP(S) request or response matches the rewrite condition.

     If you associate more than one condition with an action, the action occurs only when all the conditions are met. In other words, the operation is a  logical AND operation.

   - **RewriteRule**: Contains multiple rewrite action / rewrite condition combinations.

   - **RuleSequence**: An optional configuration that helps determine the order in which rewrite rules execute. This configuration is helpful when you have multiple rewrite rules in a rewrite set. A rewrite rule that has a lower rule sequence value runs first. If you assign the same rule sequence value to two rewrite rules, the order of execution is non-deterministic.

     If you don't specify the RuleSequence explicitly, a default value of 100 is set.

   - **RewriteRuleSet**: Contains multiple rewrite rules that will be associated to a request routing rule.

2. Attach the RewriteRuleSet to a routing rule. The rewrite configuration is attached to the source listener via the routing rule. When you use a basic routing rule, the header rewrite configuration is associated with a source listener and is a global header rewrite. When you use a path-based routing rule, the header rewrite configuration is defined on the URL path map. In that case, it applies only to the specific path area of a site.

You can create multiple HTTP header rewrite sets and apply each rewrite set to multiple listeners. But you can apply only one rewrite set to a specific listener.

## Sign in to Azure

```azurepowershell
Connect-AzAccount
Select-AzSubscription -Subscription "<sub name>"
```

## Specify the HTTP header rewrite rule configuration

In this example, we'll modify a redirection URL by rewriting the location header in the HTTP response whenever the location header contains a reference to azurewebsites.net. To do this, we'll add a condition to evaluate whether the location header in the response contains azurewebsites.net. We'll use the pattern `(https?):\/\/.*azurewebsites\.net(.*)$`. And we'll use `{http_resp_Location_1}://contoso.com{http_resp_Location_2}` as the header value. This value will replace *azurewebsites.net* with *contoso.com* in the location header.

```azurepowershell
$responseHeaderConfiguration = New-AzApplicationGatewayRewriteRuleHeaderConfiguration -HeaderName "Location" -HeaderValue "{http_resp_Location_1}://contoso.com{http_resp_Location_2}"
$actionSet = New-AzApplicationGatewayRewriteRuleActionSet -RequestHeaderConfiguration $requestHeaderConfiguration -ResponseHeaderConfiguration $responseHeaderConfiguration
$condition = New-AzApplicationGatewayRewriteRuleCondition -Variable "http_resp_Location" -Pattern "(https?):\/\/.*azurewebsites\.net(.*)$" -IgnoreCase
$rewriteRule = New-AzApplicationGatewayRewriteRule -Name LocationHeader -ActionSet $actionSet
$rewriteRuleSet = New-AzApplicationGatewayRewriteRuleSet -Name LocationHeaderRewrite -RewriteRule $rewriteRule
```

## Retrieve the configuration of your application gateway

```azurepowershell
$appgw = Get-AzApplicationGateway -Name "AutoscalingAppGw" -ResourceGroupName "<rg name>"
```

## Retrieve the configuration of your request routing rule

```azurepowershell
$reqRoutingRule = Get-AzApplicationGatewayRequestRoutingRule -Name rule1 -ApplicationGateway $appgw
```

## Update the application gateway with the configuration for rewriting HTTP headers

```azurepowershell
Add-AzApplicationGatewayRewriteRuleSet -ApplicationGateway $appgw -Name LocationHeaderRewrite -RewriteRule $rewriteRuleSet.RewriteRules
Set-AzApplicationGatewayRequestRoutingRule -ApplicationGateway $appgw -Name rule1 -RuleType $reqRoutingRule.RuleType -BackendHttpSettingsId $reqRoutingRule.BackendHttpSettings.Id -HttpListenerId $reqRoutingRule.HttpListener.Id -BackendAddressPoolId $reqRoutingRule.BackendAddressPool.Id -RewriteRuleSetId $rewriteRuleSet.Id
Set-AzApplicationGateway -ApplicationGateway $appgw
```

## Delete a rewrite rule

```azurepowershell
$appgw = Get-AzApplicationGateway -Name "AutoscalingAppGw" -ResourceGroupName "<rg name>"
Remove-AzApplicationGatewayRewriteRuleSet -Name "LocationHeaderRewrite" -ApplicationGateway $appgw
$requestroutingrule= Get-AzApplicationGatewayRequestRoutingRule -Name "rule1" -ApplicationGateway $appgw
$requestroutingrule.RewriteRuleSet= $null
set-AzApplicationGateway -ApplicationGateway $appgw
```

## Next steps

To learn more about how to set up some common use cases, see [common header rewrite scenarios](https://docs.microsoft.com/azure/application-gateway/rewrite-http-headers).<|MERGE_RESOLUTION|>--- conflicted
+++ resolved
@@ -19,13 +19,8 @@
 
 ## Before you begin
 
-<<<<<<< HEAD
 - You need to run Azure PowerShell locally to complete the steps in this article. You also need to have Az module version 1.0.0 or later installed. Run `Import-Module Az` and then `Get-Module Az` to determine the version that you have installed. If you need to upgrade, see [Install Azure PowerShell module](https://docs.microsoft.com/powershell/azure/install-az-ps). After you verify the PowerShell version, run `Login-AzAccount` to create a connection with Azure.
-- You need to have an Application Gateway v2 SKU instance. Rewriting headers isn't supported in the v1 SKU. If you don't have the v2 SKU, create an [Application Gateway v2 SKU](https://docs.microsoft.com/azure/application-gateway/tutorial-autoscale-ps>) instance before you begin.
-=======
-- This tutorial requires that you run Azure PowerShell locally. You must have Az module version 1.0.0 or later installed. Run `Import-Module Az` and then`Get-Module Az` to find the version. If you need to upgrade, see [Install Azure PowerShell module](https://docs.microsoft.com/powershell/azure/install-az-ps). After you verify the PowerShell version, run `Login-AzAccount` to create a connection with Azure.
-- You need to have an Application Gateway v2 SKU  since the header rewrite capability is not supported for the v1 SKU. If you don't have the v2 SKU, create an [Application Gateway v2 SKU](https://docs.microsoft.com/azure/application-gateway/tutorial-autoscale-ps) before you begin.
->>>>>>> e41a761c
+- You need to have an Application Gateway v2 SKU instance. Rewriting headers isn't supported in the v1 SKU. If you don't have the v2 SKU, create an [Application Gateway v2 SKU](https://docs.microsoft.com/azure/application-gateway/tutorial-autoscale-ps) instance before you begin.
 
 ## Create required objects
 
