---
title: Introduction to Azure Application Gateway | Microsoft Docs
description: This page provides an overview of the Application Gateway service for layer 7 load balancing, including gateway sizes, HTTP load balancing, cookie-based session affinity, and SSL offload.
documentationcenter: na
services: application-gateway
author: georgewallace
manager: timlt
editor: tysonn

ms.assetid: b37a2473-4f0e-496b-95e7-c0594e96f83e
ms.service: application-gateway
ms.devlang: na
ms.topic: hero-article
ms.tgt_pltfrm: na
ms.custom: H1Hack27Feb2017
ms.workload: infrastructure-services
<<<<<<< HEAD
ms.date: 07/10/2017
=======
ms.date: 07/19/2017
>>>>>>> 7e950a10
ms.author: gwallace

---
# Overview of Application Gateway

Microsoft Azure Application Gateway is a dedicated virtual appliance providing application delivery controller (ADC) as a service. It offers various layer 7 load balancing capabilities for your application. It allows customers to optimize web farm productivity by offloading CPU intensive SSL termination to the application gateway. It also provides other layer 7 routing capabilities including round robin distribution of incoming traffic, cookie-based session affinity, URL path-based routing, and the ability to host multiple websites behind a single Application Gateway. A web application firewall (WAF) is also provided as part of the application gateway WAF SKU. It provides protection to web applications from common web vulnerabilities and exploits. Application Gateway can be configured as internet facing gateway, internal only gateway, or a combination of both. 

![scenario](./media/application-gateway-introduction/scenario.png)

## Features

Application Gateway currently provides the following capabilities:


* **[Web application firewall](application-gateway-webapplicationfirewall-overview.md)** - The web application firewall (WAF) in Azure Application Gateway protects web applications from common web-based attacks like SQL injection, cross-site scripting attacks, and session hijacks.
* **HTTP load balancing** - Application Gateway provides round robin load balancing. Load balancing is done at Layer 7 and is used for HTTP(S) traffic only.
* **Cookie-based session affinity** - The cookie-based session affinity feature is useful when you want to keep a user session on the same back-end. By using gateway-managed cookies, the Application Gateway is able to direct subsequent traffic from a user session to the same back-end for processing. This feature is important in cases where session state is saved locally on the back-end server for a user session.
* **[Secure Sockets Layer (SSL) offload](application-gateway-ssl-arm.md)** - This feature takes the costly task of decrypting HTTPS traffic off your web servers. By terminating the SSL connection at the Application Gateway and forwarding the request to the server unencrypted, the web server is unburdened by decryption.  Application Gateway re-encrypts the response before sending it back to the client. This feature is useful in scenarios where the back-end is located in the same secured virtual network as the Application Gateway in Azure.
* **[End to End SSL](application-gateway-backend-ssl.md)** - Application Gateway supports end to end encryption of traffic. Application Gateway does this by terminating the SSL connection at the application gateway. The gateway then applies the routing rules to the traffic, re-encrypts the packet, and forwards the packet to the appropriate backend based on the routing rules defined. Any response from the web server goes through the same process back to the end user.
* **[URL-based content routing](application-gateway-url-route-overview.md)** - This feature provides the capability to use different back-end servers for different traffic. Traffic for a folder on the web server or for a CDN could be routed to a different back-end. This capability reduces unneeded load on backends that don't serve specific content.
* **[Multi-site routing](application-gateway-multi-site-overview.md)** - Application gateway allows for you to consolidate up to 20 websites on a single application gateway.
* **[Websocket support](application-gateway-websocket.md)** - Another great feature of Application Gateway is the native support for Websocket.
* **[Health monitoring](application-gateway-probe-overview.md)** - Application gateway provides default health monitoring of backend resources and custom probes to monitor for more specific scenarios.
<<<<<<< HEAD
=======
* **[SSL Policy and Ciphers](application-gateway-ssl-policy-overview.md)** - This feature provides the ability to limit the SSL protocol versions and the ciphers suites that are supported and the order in which they are processed.
>>>>>>> 7e950a10
* **[Request redirect](application-gateway-redirect-overview.md)** - This feature provides the capability to redirect HTTP requests to an HTTPS listener.
* **[Multi-tenant back-end support](application-gateway-web-app-overview.md)** - Application gateway supports configuring multi-tenant back-end services like Azure Web Apps and API Gateway as back-end pool members. 
* **[Advanced diagnostics](application-gateway-diagnostics.md)** - Application gateway provides full diagnostics and access logs. Firewall logs are available for application gateway resources that have WAF enabled.

## Benefits

Application Gateway is useful for:

* Applications that require requests from the same user/client session to reach the same back-end virtual machine. Examples of these applications would be shopping cart applications and web mail servers.
* Removing SSL termination overhead for web server farms.
* Applications, such as a content delivery network, that requires multiple HTTP requests on the same long-running TCP connection to be routed or load balanced to different back-end servers.
* Applications that support websocket traffic
* Protecting web applications from common web-based attacks like SQL injection, cross-site scripting attacks, and session hijacks.
* Logical distribution of traffic based on different routing criteria such as, url path or domain headers.

Application Gateway is fully Azure managed, scalable and highly available. It provides a rich set of diagnostics and logging capabilities for better manageability. When you create an application gateway, an endpoint (public VIP or internal ILB IP) is associated and used for ingress network traffic. This VIP or ILB IP is provided by Azure Load Balancer working at the transport level (TCP/UDP) and having all incoming network traffic being load balanced to the application gateway worker instances. The application gateway then routes the HTTP/HTTPS traffic based on its configuration whether it's a virtual machine, cloud service, internal or an external IP address.

Application Gateway load balancing as an Azure-managed service allows the provisioning of a layer 7 load balancer behind the Azure software load balancer. Traffic manager can be used to complete the scenario as seen in the following image, where Traffic Manager provides redirection and availability of traffic to multiple application gateway resources in different regions, while application gateway provides cross region layer 7 load balancing. An example of this scenario can be found at: [Using load balancing services in the Azure cloud](../traffic-manager/traffic-manager-load-balancing-azure.md)

![traffic manager and application gateway scenario](./media/application-gateway-introduction/tm-lb-ag-scenario.png)

[!INCLUDE [load-balancer-compare-tm-ag-lb-include.md](../../includes/load-balancer-compare-tm-ag-lb-include.md)]

## Gateway sizes and instances

Application Gateway is currently offered in three sizes: **Small**, **Medium**, and **Large**. Small instance sizes are intended for development and testing scenarios.

You can create up to 50 application gateways per subscription, and each application gateway can have up to 10 instances each. Each application gateway can consist of 20 http listeners. For a complete list of application gateway limits, see [Application Gateway service limits](../azure-subscription-service-limits.md?toc=%2fazure%2fapplication-gateway%2ftoc.json#application-gateway-limits).

The following table shows an average performance throughput for each application gateway instance with SSL offload enabled:

| Back-end page response | Small | Medium | Large |
| --- | --- | --- | --- |
| 6K |7.5 Mbps |13 Mbps |50 Mbps |
| 100K |35 Mbps |100 Mbps |200 Mbps |

> [!NOTE]
> These values are approximate values for an application gateway throughput. The actual throughput depends on various environment details, such as average page size, location of back-end instances, and processing time to serve a page. For exact performance numbers, you should run your own tests. These values are only provided for capacity planning guidance.

## Health monitoring

Azure Application Gateway automatically monitors the health of the back-end instances through basic or custom health probes. By using health probes, it ensures that only healthy hosts respond to traffic. For more information, see [Application Gateway health monitoring overview](application-gateway-probe-overview.md).

## Configuring and managing

For its endpoint, application gateway can have a public IP, private IP, or both when it is configured. Application Gateway is configured inside a virtual network in its own subnet. The subnet created or used for application gateway cannot contain any other types of resources, the only resources that are allowed in the subnet are other application gateways. To secure your backend resources, the backend servers can be contained within a different subnet in the same virtual network as the application gateway. This subnet it not required for the backend applications. As long as the application gateway can reach the ip address, application gateway is able to provide ADC capabilities for the backend servers. 

You can create and manage an application gateway by using REST APIs, PowerShell cmdlets, Azure CLI, or [Azure portal](https://portal.azure.com/). For additional questions on Application gateway visit [Application Gateway FAQ](application-gateway-faq.md) to view a list of common frequently asked questions.

## Pricing

Pricing is based on per hour gateway instance charge and data processing charge. Per hour gateway pricing for the WAF SKU is different from Standard SKU charges. This pricing information can be found at [Application Gateway pricing details](https://azure.microsoft.com/pricing/details/application-gateway/). Data processing charges remain the same.

## FAQ

For frequently asked questions about Application Gateway, see [Application Gateway FAQ](application-gateway-faq.md).

## Next steps

After learning about Application gateway, you can [create an application gateway](application-gateway-create-gateway-portal.md) or you can [create an application gateway SSL offload](application-gateway-ssl-arm.md) to load-balance HTTPS connections.

To learn how to create an application gateway using URL-based content routing, go to [Create an application gateway using URL-based routing](application-gateway-create-url-route-arm-ps.md) for more information.

<<<<<<< HEAD
To learn about some of the other key networking capabilities of Azure, see [Azure Networking]((../networking/networking-overview.md).
=======
To learn about some of the other key networking capabilities of Azure, see [Azure Networking](../networking/networking-overview.md).
>>>>>>> 7e950a10
<|MERGE_RESOLUTION|>--- conflicted
+++ resolved
@@ -14,11 +14,7 @@
 ms.tgt_pltfrm: na
 ms.custom: H1Hack27Feb2017
 ms.workload: infrastructure-services
-<<<<<<< HEAD
-ms.date: 07/10/2017
-=======
 ms.date: 07/19/2017
->>>>>>> 7e950a10
 ms.author: gwallace
 
 ---
@@ -42,10 +38,7 @@
 * **[Multi-site routing](application-gateway-multi-site-overview.md)** - Application gateway allows for you to consolidate up to 20 websites on a single application gateway.
 * **[Websocket support](application-gateway-websocket.md)** - Another great feature of Application Gateway is the native support for Websocket.
 * **[Health monitoring](application-gateway-probe-overview.md)** - Application gateway provides default health monitoring of backend resources and custom probes to monitor for more specific scenarios.
-<<<<<<< HEAD
-=======
 * **[SSL Policy and Ciphers](application-gateway-ssl-policy-overview.md)** - This feature provides the ability to limit the SSL protocol versions and the ciphers suites that are supported and the order in which they are processed.
->>>>>>> 7e950a10
 * **[Request redirect](application-gateway-redirect-overview.md)** - This feature provides the capability to redirect HTTP requests to an HTTPS listener.
 * **[Multi-tenant back-end support](application-gateway-web-app-overview.md)** - Application gateway supports configuring multi-tenant back-end services like Azure Web Apps and API Gateway as back-end pool members. 
 * **[Advanced diagnostics](application-gateway-diagnostics.md)** - Application gateway provides full diagnostics and access logs. Firewall logs are available for application gateway resources that have WAF enabled.
@@ -109,8 +102,4 @@
 
 To learn how to create an application gateway using URL-based content routing, go to [Create an application gateway using URL-based routing](application-gateway-create-url-route-arm-ps.md) for more information.
 
-<<<<<<< HEAD
-To learn about some of the other key networking capabilities of Azure, see [Azure Networking]((../networking/networking-overview.md).
-=======
-To learn about some of the other key networking capabilities of Azure, see [Azure Networking](../networking/networking-overview.md).
->>>>>>> 7e950a10
+To learn about some of the other key networking capabilities of Azure, see [Azure Networking](../networking/networking-overview.md).