--- conflicted
+++ resolved
@@ -57,11 +57,8 @@
 
 Application Gateway is currently offered in three sizes: Small, Medium, and Large. Small instance sizes are intended for development and testing scenarios.
 
-<<<<<<< HEAD
-=======
 There are currently two skus for Application Gateway: WAF and Standard.
 
->>>>>>> dda856b0
 You can create up to 50 application gateways per subscription, and each application gateway can have up to 10 instances each. Each application gateway can consist of 10 http listeners. Application Gateway load balancing as an Azure-managed service allows the provisioning of a layer 7 load balancer behind the Azure software load balancer.
 
 The following table shows an average performance throughput for each application gateway instance:
@@ -71,11 +68,7 @@
 | 6K | 7.5 Mbps | 13 Mbps | 50 Mbps |
 |100K | 35 Mbps | 100 Mbps| 200 Mbps |
 
-<<<<<<< HEAD
 >[AZURE.NOTE] These values are approximate values for an application gateway throughput. The actual throughput depends on various environment details, such as average page size, location of back-end instances, and processing time to serve a page. An example is the first line of the preceding table can be read as "For a 6kb http file, a single application gateway instance SSL throughput is 7.5mbs for a small gateway." For exact performance numbers, you should run your own tests, these values are only provided for capacity planning guidance.
-=======
->[AZURE.NOTE] These values are approximate values for an application gateway throughput. The actual throughput depends on various environment details, such as average page size, location of back-end instances, and processing time to serve a page. An example from the first row in the preceding table can be read as "For a 6kb http file, a single application gateway instance SSL throughput is 7.5mbs for a small gateway." For exact performance numbers, you should run your own tests. These values are only provided for capacity planning guidance.
->>>>>>> dda856b0
 
 ## Health monitoring
 
