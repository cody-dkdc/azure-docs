---
title: Introduction to Azure Application Gateway | Microsoft Docs
description: This page provides an overview of the Application Gateway service for layer 7 load balancing, including gateway sizes, HTTP load balancing, cookie-based session affinity, and SSL offload.
documentationcenter: na
services: application-gateway
author: georgewallace
manager: timlt
editor: tysonn

ms.assetid: b37a2473-4f0e-496b-95e7-c0594e96f83e
ms.service: application-gateway
ms.devlang: na
ms.topic: hero-article
ms.tgt_pltfrm: na
ms.custom: H1Hack27Feb2017
ms.workload: infrastructure-services
<<<<<<< HEAD
ms.date: 07/19/2017
=======
ms.date: 07/10/2017
>>>>>>> 9102ad91
ms.author: gwallace

---
# Overview of Application Gateway

Microsoft Azure Application Gateway is a dedicated virtual appliance providing application delivery controller (ADC) as a service, offering various layer 7 load balancing capabilities for your application. It allows customers to optimize web farm productivity by offloading CPU intensive SSL termination to the application gateway. It also provides other layer 7 routing capabilities including round robin distribution of incoming traffic, cookie-based session affinity, URL path-based routing, and the ability to host multiple websites behind a single Application Gateway. A web application firewall (WAF) is also provided as part of the application gateway WAF SKU it provides protection to web applications from common web vulnerabilities and exploits. Application Gateway can be configured as internet facing gateway, internal only gateway, or a combination of both. 

![scenario](./media/application-gateway-introduction/scenario.png)

## Features

Application Gateway currently provides the following capabilities:


* **[Web application firewall](application-gateway-webapplicationfirewall-overview.md)** - The web application firewall (WAF) in Azure Application Gateway protects web applications from common web-based attacks like SQL injection, cross-site scripting attacks, and session hijacks.
* **HTTP load balancing** - Application Gateway provides round robin load balancing. Load balancing is done at Layer 7 and is used for HTTP(S) traffic only.
* **Cookie-based session affinity** - This feature is useful when you want to keep a user session on the same back-end. By using gateway managed cookies, the Application Gateway is able to direct subsequent traffic from a user session to the same back-end for processing. This feature is important in cases where session state is saved locally on the back-end server for a user session.
* **[Secure Sockets Layer (SSL) offload](application-gateway-ssl-arm.md)** - This feature takes the costly task of decrypting HTTPS traffic off your web servers. By terminating the SSL connection at the Application Gateway and forwarding the request to the server unencrypted, the web server is unburdened by the decryption.  Application Gateway re-encrypts the response before sending it back to the client. This feature is useful in scenarios where the back-end is located in the same secured virtual network as the Application Gateway in Azure.
* **[End to End SSL](application-gateway-backend-ssl.md)** - Application Gateway supports end to end encryption of traffic. Application Gateway does this by terminating the SSL connection at the application gateway. The gateway then applies the routing rules to the traffic, re-encrypts the packet, and forwards the packet to the appropriate backend based on the routing rules defined. Any response from the web server goes through the same process back to the end user.
* **[URL-based content routing](application-gateway-url-route-overview.md)** - This feature provides the capability to use different back-end servers for different traffic. Traffic for a folder on the web server or for a CDN could be routed to a different back-end, reducing unneeded load on backends that don't serve specific content.
* **[Multi-site routing](application-gateway-multi-site-overview.md)** - Application gateway allows for you to consolidate up to 20 websites on a single application gateway.
* **[Websocket support](application-gateway-websocket.md)** - Another great feature of Application Gateway is the native support for Websocket.
* **[Health monitoring](application-gateway-probe-overview.md)** - Application gateway provides default health monitoring of backend resources and custom probes to monitor for more specific scenarios.
<<<<<<< HEAD
* **[SSL Policy and Ciphers](application-gateway-ssl-policy-overview.md) - This feature provides the ability to limit the SSL protocol versions and the ciphers suites that are supported and the order in which they are processed.
=======
* **[Request redirect](application-gateway-redirect-overview.md)** - This feature provides the capability to redirect HTTP requests to an HTTPS listener.
>>>>>>> 9102ad91
* **[Advanced diagnostics](application-gateway-diagnostics.md)** - Application gateway provides full diagnostics and access logs. Firewall logs are available for application gateway resources that have WAF enabled.

## Benefits

Application Gateway is useful for:

* Applications that require requests from the same user/client session to reach the same back-end virtual machine. Examples of these applications would be shopping cart applications and web mail servers.
* Removing SSL termination overhead for web server farms.
* Applications, such as a content delivery network, that requires multiple HTTP requests on the same long-running TCP connection to be routed or load balanced to different back-end servers.
* Applications that support websocket traffic
* Protecting web applications from common web-based attacks like SQL injection, cross-site scripting attacks, and session hijacks.
* Logical distribution of traffic based on different routing criteria such as, url path or domain headers.

Application Gateway is fully Azure managed, scalable and highly available. It provides a rich set of diagnostics and logging capabilities for better manageability. When you create an application gateway, an endpoint (public VIP or internal ILB IP) is associated and used for ingress network traffic. This VIP or ILB IP is provided by Azure Load Balancer working at the transport level (TCP/UDP) and having all incoming network traffic being load balanced to the application gateway worker instances. The application gateway then routes the HTTP/HTTPS traffic based on its configuration whether it's a virtual machine, cloud service, internal or an external IP address.

Application Gateway load balancing as an Azure-managed service allows the provisioning of a layer 7 load balancer behind the Azure software load balancer. Traffic manager can be used to complete the scenario as seen in the following image, where Traffic Manager provides redirection and availability of traffic to multiple application gateway resources in different regions, while application gateway provides cross region layer 7 load balancing. An example of this scenario can be found at: [Using load balancing services in the Azure cloud](../traffic-manager/traffic-manager-load-balancing-azure.md)

![traffic manager and application gateway scenario](./media/application-gateway-introduction/tm-lb-ag-scenario.png)

[!INCLUDE [load-balancer-compare-tm-ag-lb-include.md](../../includes/load-balancer-compare-tm-ag-lb-include.md)]

## Gateway sizes and instances

Application Gateway is currently offered in three sizes: **Small**, **Medium**, and **Large**. Small instance sizes are intended for development and testing scenarios.

You can create up to 50 application gateways per subscription, and each application gateway can have up to 10 instances each. Each application gateway can consist of 20 http listeners. For a complete list of application gateway limits, see [Application Gateway service limits](../azure-subscription-service-limits.md?toc=%2fazure%2fapplication-gateway%2ftoc.json#application-gateway-limits).

The following table shows an average performance throughput for each application gateway instance with SSL offload enabled:

| Back-end page response | Small | Medium | Large |
| --- | --- | --- | --- |
| 6K |7.5 Mbps |13 Mbps |50 Mbps |
| 100K |35 Mbps |100 Mbps |200 Mbps |

> [!NOTE]
> These values are approximate values for an application gateway throughput. The actual throughput depends on various environment details, such as average page size, location of back-end instances, and processing time to serve a page. For exact performance numbers, you should run your own tests. These values are only provided for capacity planning guidance.

## Health monitoring

Azure Application Gateway automatically monitors the health of the back-end instances through basic or custom health probes. By using health probes, this ensures that only healthy hosts respond to traffic. For more information, see [Application Gateway health monitoring overview](application-gateway-probe-overview.md).

## Configuring and managing

For its endpoint, application gateway can have a public IP, private IP, or both when it is configured. Application Gateway is configured inside a virtual network in its own subnet. The subnet created or used for application gateway cannot contain any other types of resources, the only resources that are allowed in the subnet are other application gateways. To secure your backend resources, the backend servers can be contained within a different subnet in the same virtual network as the application gateway. This additional subnet it not required for the backend applications, as long as the application gateway can reach the ip address, application gateway is able to provide ADC capabilities for the backend servers. 

You can create and manage an application gateway by using REST APIs, PowerShell cmdlets, Azure CLI, or [Azure portal](https://portal.azure.com/). For additional questions on Application gateway visit [Application Gateway FAQ](application-gateway-faq.md) to view a list of common frequently asked questions.

## Pricing

Pricing is based on per hour gateway instance charge and data processing charge. Per hour gateway pricing for the WAF SKU is different from Standard SKU charges and can be found at [Application Gateway pricing details](https://azure.microsoft.com/pricing/details/application-gateway/). Data processing charges remain the same.

## FAQ

For frequently asked questions about Application Gateway, see [Application Gateway FAQ](application-gateway-faq.md).

## Next steps

After learning about Application gateway, you can [create an application gateway](application-gateway-create-gateway-portal.md) or you can [create an application gateway SSL offload](application-gateway-ssl-arm.md) to load-balance HTTPS connections.

To learn how to create an application gateway using URL-based content routing, go to [Create an application gateway using URL-based routing](application-gateway-create-url-route-arm-ps.md) for more information.<|MERGE_RESOLUTION|>--- conflicted
+++ resolved
@@ -14,11 +14,7 @@
 ms.tgt_pltfrm: na
 ms.custom: H1Hack27Feb2017
 ms.workload: infrastructure-services
-<<<<<<< HEAD
 ms.date: 07/19/2017
-=======
-ms.date: 07/10/2017
->>>>>>> 9102ad91
 ms.author: gwallace
 
 ---
@@ -42,11 +38,8 @@
 * **[Multi-site routing](application-gateway-multi-site-overview.md)** - Application gateway allows for you to consolidate up to 20 websites on a single application gateway.
 * **[Websocket support](application-gateway-websocket.md)** - Another great feature of Application Gateway is the native support for Websocket.
 * **[Health monitoring](application-gateway-probe-overview.md)** - Application gateway provides default health monitoring of backend resources and custom probes to monitor for more specific scenarios.
-<<<<<<< HEAD
 * **[SSL Policy and Ciphers](application-gateway-ssl-policy-overview.md) - This feature provides the ability to limit the SSL protocol versions and the ciphers suites that are supported and the order in which they are processed.
-=======
 * **[Request redirect](application-gateway-redirect-overview.md)** - This feature provides the capability to redirect HTTP requests to an HTTPS listener.
->>>>>>> 9102ad91
 * **[Advanced diagnostics](application-gateway-diagnostics.md)** - Application gateway provides full diagnostics and access logs. Firewall logs are available for application gateway resources that have WAF enabled.
 
 ## Benefits
