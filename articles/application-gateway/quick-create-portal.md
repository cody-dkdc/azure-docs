---
title: Quickstart - Direct web traffic with Azure Application Gateway - Azure portal | Microsoft Docs
description: Learn how to use the Azure portal to create an Azure Application Gateway that directs web traffic to virtual machines in a backend pool.
services: application-gateway
author: vhorne
ms.service: application-gateway
ms.topic: quickstart
ms.date: 5/7/2019
ms.author: victorh
ms.custom: mvc
---

# Quickstart: Direct web traffic with Azure Application Gateway - Azure portal

This quickstart shows you how to use the Azure portal to create an application gateway.  After creating the application gateway, you test it to make sure it's working correctly. With Azure Application Gateway, you direct your application web traffic to specific resources by assigning listeners to ports, creating rules, and adding resources to a backend pool. For the sake of simplicity, this article uses a simple setup with a public front-end IP, a basic listener to host a single site on this application gateway, two virtual machines used for the backend pool, and a basic request routing rule.

If you don't have an Azure subscription, create a [free account](https://azure.microsoft.com/free/?WT.mc_id=A261C142F) before you begin.


[!INCLUDE [updated-for-az](../../includes/updated-for-az.md)]

## Sign in to Azure

Sign in to the [Azure portal](https://portal.azure.com) with your Azure account.

## Create an application gateway

<<<<<<< HEAD
For Azure to communicate between the resources that you create, it needs a virtual network. You can either create a new virtual network or use an existing one. In this example, we will create a new virtual network. You can create a virtual network at the same time that you create the application gateway. Application Gateway instances are created in separate subnets. You create two subnets in this example: one for the application gateway, and another for the backend servers.
=======
For Azure to communicate between the resources that you create, it needs a virtual network. You can either create a new virtual network or use an existing one. In this example, you'll create a new virtual network. You create a virtual network at the same time that you create the application gateway. Application Gateway instances are created in separate subnets. You create two subnets in this example: one for the application gateway, and another for the backend servers.
>>>>>>> 6a383dfd

1. Select **Create a resource** on the left menu of the Azure portal. The **New** window appears.

2. Select **Networking** and then select **Application Gateway** in the **Featured** list.

### Basics page

1. On the **Basics** page, enter these values for the following application gateway settings:

   - **Name**: Enter *myAppGateway* for the name of the application gateway.
   - **Resource group**: Select **myResourceGroupAG** for the resource group. If it doesn't exist, select **Create new** to create it.

     ![Create new application gateway](./media/application-gateway-create-gateway-portal/application-gateway-create.png)

2. Accept the default values for the other settings and then select **OK**.

### Settings page

1. On the **Settings** page, under **Subnet configuration**, select **Choose a virtual network**. <br>

2. On the **Choose virtual network** page, select **Create new**, and then enter values for the following virtual network settings:

   - **Name**: Enter *myVNet* for the name of the virtual network.

   - **Address space**: Enter *10.0.0.0/16* for the virtual network address space.

   - **Subnet name**: Enter *myAGSubnet* for the subnet name.<br>The application gateway subnet can contain only application gateways. No other resources are allowed.

   - **Subnet address range**: Enter *10.0.0.0/24* for the subnet address range.

     ![Create virtual network](./media/application-gateway-create-gateway-portal/application-gateway-vnet.png)

3. Select **OK** to return to the **Settings** page.

<<<<<<< HEAD
4. Choose the **Frontend IP configuration**. Under **Frontend IP configuration**, verify **IP address type** is set to **Public**. Under **Public IP address**, verify **Create new** is selected. <br>You can configure the Frontend IP to be Public or Private as per your use case. In this example, we will choose a Public Frontend IP. 

5. Enter *myAGPublicIPAddress* for the public IP address name. 

6. Accept the default values for the other settings and then select **OK**.<br>We will choose default values in this article for simplicity but you can configure custom values for the other settings depending on your use case 
=======
4. Choose the **Frontend IP configuration**. Under **Frontend IP configuration**, verify **IP address type** is set to **Public**. Under **Public IP address**, verify **Create new** is selected. <br>You can configure the Frontend IP to be Public or Private as per your use case. In this example, you'll choose a Public Frontend IP.
   > [!NOTE]
   > For the Application Gateway v2 SKU, you can only choose **Public** frontend IP configuration. Private frontend IP configuration is currently not enabled for the v2 SKU.

5. Enter *myAGPublicIPAddress* for the public IP address name. 

6. Accept the default values for the other settings and then select **OK**.<br>You will choose default values in this article for simplicity but you can configure custom values for the other settings depending on your use case 
>>>>>>> 6a383dfd

### Summary page

Review the settings on the **Summary** page, and then select **OK** to create the virtual network, the public IP address, and the application gateway. It may take several minutes for Azure to create the application gateway. Wait until the deployment finishes successfully before moving on to the next section.

## Add backend pool

<<<<<<< HEAD
The backend pool is used to route requests to the backend servers which will be serving the request. Backend pools can be composed of NICs, virtual machine scale sets, public IPs, internal IPs, fully qualified domain names (FQDN), and multi-tenant back-ends like Azure App Service. You need to add your backend targets to a backend pool.

In this example, we will use virtual machines as the target backend. We can either use existing virtual machines or create new ones. In this example, we will create two virtual machines that Azure uses as backend servers for the application gateway. To do this, we will:

1. Create a new subnet, *myBackendSubnet*, in which the new VMs will be created. 
2. Create 2 new VMS, *myVM* and *myVM2*, to be used as backend servers.
=======
The backend pool is used to route requests to the backend servers that serve the request. Backend pools can be composed of NICs, virtual machine scale sets, public IPs, internal IPs, fully qualified domain names (FQDN), and multi-tenant back-ends like Azure App Service. You'll add your backend targets to a backend pool.

In this example, you'll use virtual machines as the target backend. You can either use existing virtual machines or create new ones. You'll create two virtual machines that Azure uses as backend servers for the application gateway.

To do this, you'll:

1. Create a new subnet, *myBackendSubnet*, in which the new VMs will be created.
2. Create two new VMs, *myVM* and *myVM2*, to be used as backend servers.
>>>>>>> 6a383dfd
3. Install IIS on the virtual machines to verify that the application gateway was created successfully.
4. Add the backend servers to the backend pool.

### Add a subnet

Add a subnet to the virtual network you created by following these steps:

1. Select **All resources** on the left menu of the Azure portal, enter *myVNet* in the search box, and then select **myVNet** from the search results.

2. Select **Subnets** from the left menu and then select **+ Subnet**. 

   ![Create subnet](./media/application-gateway-create-gateway-portal/application-gateway-subnet.png)

3. From the **Add subnet** page, enter *myBackendSubnet* for the **Name** of the subnet, and then select **OK**.

### Create a virtual machine

1. On the Azure portal, select **Create a resource**. The **New** window appears.
2. Select **Compute** and then select **Windows Server 2016 Datacenter** in the **Featured** list. The **Create a virtual machine** page appears.<br>Application Gateway can route traffic to any type of virtual machine used in its backend pool. In this example, you use a Windows Server 2016 Datacenter.
3. Enter these values in the **Basics** tab for the following virtual machine settings:

    - **Resource group**: Select **myResourceGroupAG** for the resource group name.
    - **Virtual machine name**: Enter *myVM* for the name of the virtual machine.
    - **Username**: Enter *azureuser* for the administrator user name.
    - **Password**: Enter *Azure123456!* for the administrator password.
4. Accept the other defaults and then select **Next: Disks**.  
5. Accept the **Disks** tab defaults and then select **Next: Networking**.
<<<<<<< HEAD
6. On the **Networking** tab, verify that **myVNet** is selected for the **Virtual network** and the **Subnet** is set to **myBackendSubnet**. Accept the other defaults and then select **Next: Management**.<br>Application Gateway can communicate with instances outside of the virtual network that it is in, but we need to ensure there is IP connectivity. 
=======
6. On the **Networking** tab, verify that **myVNet** is selected for the **Virtual network** and the **Subnet** is set to **myBackendSubnet**. Accept the other defaults and then select **Next: Management**.<br>Application Gateway can communicate with instances outside of the virtual network that it is in, but you need to ensure there's IP connectivity.
>>>>>>> 6a383dfd
7. On the **Management** tab, set **Boot diagnostics** to **Off**. Accept the other defaults and then select **Review + create**.
8. On the **Review + create** tab, review the settings, correct any validation errors, and then select **Create**.
9. Wait for the virtual machine creation to complete before continuing.

### Install IIS for testing

<<<<<<< HEAD
In this example, we are installing IIS on the virtual machines only for the purpose of verifying Azure created the application gateway successfully. 
=======
In this example, you install IIS on the virtual machines only to verify Azure created the application gateway successfully.
>>>>>>> 6a383dfd

1. Open [Azure PowerShell](https://docs.microsoft.com/azure/cloud-shell/quickstart-powershell). To do so, select **Cloud Shell** from the top navigation bar of the Azure portal and then select **PowerShell** from the drop-down list. 

    ![Install custom extension](./media/application-gateway-create-gateway-portal/application-gateway-extension.png)

2. Run the following command to install IIS on the virtual machine: 

    ```azurepowershell-interactive
    Set-AzVMExtension `
      -ResourceGroupName myResourceGroupAG `
      -ExtensionName IIS `
      -VMName myVM `
      -Publisher Microsoft.Compute `
      -ExtensionType CustomScriptExtension `
      -TypeHandlerVersion 1.4 `
      -SettingString '{"commandToExecute":"powershell Add-WindowsFeature Web-Server; powershell Add-Content -Path \"C:\\inetpub\\wwwroot\\Default.htm\" -Value $($env:computername)"}' `
      -Location EastUS
    ```

3. Create a second virtual machine and install IIS by using the steps that you previously completed. Use *myVM2* for the virtual machine name and for the **VMName** setting of the **Set-AzVMExtension** cmdlet.

### Add backend servers to backend pool

1. Select **All resources**, and then select **myAppGateway**.

2. Select **Backend pools** from the left menu. Azure automatically created a default pool, **appGatewayBackendPool**, when you created the application gateway. 

3. Select **appGatewayBackendPool**.

4. Under **Targets**, select **Virtual machine** from the drop-down list.

5. Under **VIRTUAL MACHINE** and **NETWORK INTERFACES**, select the **myVM** and **myVM2** virtual machines and their associated network interfaces from the drop-down lists.

    ![Add backend servers](./media/application-gateway-create-gateway-portal/application-gateway-backend.png)

6. Select **Save**.

## Test the application gateway

Although IIS isn't required to create the application gateway, you installed it in this quickstart to verify whether Azure successfully created the application gateway. Use IIS to test the application gateway:

<<<<<<< HEAD
1. Find the public IP address for the application gateway on its **Overview** page.![Record application gateway public IP address](./media/application-gateway-create-gateway-portal/application-gateway-record-ag-address.png)Alternatively, you can select **All resources**, enter *myAGPublicIPAddress* in the search box, and then select it in the search results. Azure displays the public IP address on the **Overview** page.
2. Copy the public IP address, and then paste it into the address bar of your browser.
3. Check the response. A valid response verifies that the application gateway was successfully created and it is able to successfully connect with the backend.![Test application gateway](./media/application-gateway-create-gateway-portal/application-gateway-iistest.png)

=======
1. Find the public IP address for the application gateway on its **Overview** page.![Record application gateway public IP address](./media/application-gateway-create-gateway-portal/application-gateway-record-ag-address.png) Or, you can select **All resources**, enter *myAGPublicIPAddress* in the search box, and then select it in the search results. Azure displays the public IP address on the **Overview** page.
2. Copy the public IP address, and then paste it into the address bar of your browser.
3. Check the response. A valid response verifies that the application gateway was successfully created and can successfully connect with the backend.![Test application gateway](./media/application-gateway-create-gateway-portal/application-gateway-iistest.png)
>>>>>>> 6a383dfd

## Clean up resources

When you no longer need the resources that you created with the application gateway, remove the resource group. By removing the resource group, you also remove the application gateway and all its related resources. 

To remove the resource group:
1. On the left menu of the Azure portal, select **Resource groups**.
2. On the **Resource groups** page, search for **myResourceGroupAG** in the list, then select it.
3. On the **Resource group page**, select **Delete resource group**.
4. Enter *myResourceGroupAG* for **TYPE THE RESOURCE GROUP NAME** and then select **Delete**

## Next steps

> [!div class="nextstepaction"]
> [Manage web traffic with an application gateway using the Azure CLI](./tutorial-manage-web-traffic-cli.md)<|MERGE_RESOLUTION|>--- conflicted
+++ resolved
@@ -25,11 +25,7 @@
 
 ## Create an application gateway
 
-<<<<<<< HEAD
-For Azure to communicate between the resources that you create, it needs a virtual network. You can either create a new virtual network or use an existing one. In this example, we will create a new virtual network. You can create a virtual network at the same time that you create the application gateway. Application Gateway instances are created in separate subnets. You create two subnets in this example: one for the application gateway, and another for the backend servers.
-=======
 For Azure to communicate between the resources that you create, it needs a virtual network. You can either create a new virtual network or use an existing one. In this example, you'll create a new virtual network. You create a virtual network at the same time that you create the application gateway. Application Gateway instances are created in separate subnets. You create two subnets in this example: one for the application gateway, and another for the backend servers.
->>>>>>> 6a383dfd
 
 1. Select **Create a resource** on the left menu of the Azure portal. The **New** window appears.
 
@@ -64,13 +60,6 @@
 
 3. Select **OK** to return to the **Settings** page.
 
-<<<<<<< HEAD
-4. Choose the **Frontend IP configuration**. Under **Frontend IP configuration**, verify **IP address type** is set to **Public**. Under **Public IP address**, verify **Create new** is selected. <br>You can configure the Frontend IP to be Public or Private as per your use case. In this example, we will choose a Public Frontend IP. 
-
-5. Enter *myAGPublicIPAddress* for the public IP address name. 
-
-6. Accept the default values for the other settings and then select **OK**.<br>We will choose default values in this article for simplicity but you can configure custom values for the other settings depending on your use case 
-=======
 4. Choose the **Frontend IP configuration**. Under **Frontend IP configuration**, verify **IP address type** is set to **Public**. Under **Public IP address**, verify **Create new** is selected. <br>You can configure the Frontend IP to be Public or Private as per your use case. In this example, you'll choose a Public Frontend IP.
    > [!NOTE]
    > For the Application Gateway v2 SKU, you can only choose **Public** frontend IP configuration. Private frontend IP configuration is currently not enabled for the v2 SKU.
@@ -78,7 +67,6 @@
 5. Enter *myAGPublicIPAddress* for the public IP address name. 
 
 6. Accept the default values for the other settings and then select **OK**.<br>You will choose default values in this article for simplicity but you can configure custom values for the other settings depending on your use case 
->>>>>>> 6a383dfd
 
 ### Summary page
 
@@ -86,14 +74,6 @@
 
 ## Add backend pool
 
-<<<<<<< HEAD
-The backend pool is used to route requests to the backend servers which will be serving the request. Backend pools can be composed of NICs, virtual machine scale sets, public IPs, internal IPs, fully qualified domain names (FQDN), and multi-tenant back-ends like Azure App Service. You need to add your backend targets to a backend pool.
-
-In this example, we will use virtual machines as the target backend. We can either use existing virtual machines or create new ones. In this example, we will create two virtual machines that Azure uses as backend servers for the application gateway. To do this, we will:
-
-1. Create a new subnet, *myBackendSubnet*, in which the new VMs will be created. 
-2. Create 2 new VMS, *myVM* and *myVM2*, to be used as backend servers.
-=======
 The backend pool is used to route requests to the backend servers that serve the request. Backend pools can be composed of NICs, virtual machine scale sets, public IPs, internal IPs, fully qualified domain names (FQDN), and multi-tenant back-ends like Azure App Service. You'll add your backend targets to a backend pool.
 
 In this example, you'll use virtual machines as the target backend. You can either use existing virtual machines or create new ones. You'll create two virtual machines that Azure uses as backend servers for the application gateway.
@@ -102,7 +82,6 @@
 
 1. Create a new subnet, *myBackendSubnet*, in which the new VMs will be created.
 2. Create two new VMs, *myVM* and *myVM2*, to be used as backend servers.
->>>>>>> 6a383dfd
 3. Install IIS on the virtual machines to verify that the application gateway was created successfully.
 4. Add the backend servers to the backend pool.
 
@@ -130,22 +109,14 @@
     - **Password**: Enter *Azure123456!* for the administrator password.
 4. Accept the other defaults and then select **Next: Disks**.  
 5. Accept the **Disks** tab defaults and then select **Next: Networking**.
-<<<<<<< HEAD
-6. On the **Networking** tab, verify that **myVNet** is selected for the **Virtual network** and the **Subnet** is set to **myBackendSubnet**. Accept the other defaults and then select **Next: Management**.<br>Application Gateway can communicate with instances outside of the virtual network that it is in, but we need to ensure there is IP connectivity. 
-=======
 6. On the **Networking** tab, verify that **myVNet** is selected for the **Virtual network** and the **Subnet** is set to **myBackendSubnet**. Accept the other defaults and then select **Next: Management**.<br>Application Gateway can communicate with instances outside of the virtual network that it is in, but you need to ensure there's IP connectivity.
->>>>>>> 6a383dfd
 7. On the **Management** tab, set **Boot diagnostics** to **Off**. Accept the other defaults and then select **Review + create**.
 8. On the **Review + create** tab, review the settings, correct any validation errors, and then select **Create**.
 9. Wait for the virtual machine creation to complete before continuing.
 
 ### Install IIS for testing
 
-<<<<<<< HEAD
-In this example, we are installing IIS on the virtual machines only for the purpose of verifying Azure created the application gateway successfully. 
-=======
 In this example, you install IIS on the virtual machines only to verify Azure created the application gateway successfully.
->>>>>>> 6a383dfd
 
 1. Open [Azure PowerShell](https://docs.microsoft.com/azure/cloud-shell/quickstart-powershell). To do so, select **Cloud Shell** from the top navigation bar of the Azure portal and then select **PowerShell** from the drop-down list. 
 
@@ -187,16 +158,9 @@
 
 Although IIS isn't required to create the application gateway, you installed it in this quickstart to verify whether Azure successfully created the application gateway. Use IIS to test the application gateway:
 
-<<<<<<< HEAD
-1. Find the public IP address for the application gateway on its **Overview** page.![Record application gateway public IP address](./media/application-gateway-create-gateway-portal/application-gateway-record-ag-address.png)Alternatively, you can select **All resources**, enter *myAGPublicIPAddress* in the search box, and then select it in the search results. Azure displays the public IP address on the **Overview** page.
-2. Copy the public IP address, and then paste it into the address bar of your browser.
-3. Check the response. A valid response verifies that the application gateway was successfully created and it is able to successfully connect with the backend.![Test application gateway](./media/application-gateway-create-gateway-portal/application-gateway-iistest.png)
-
-=======
 1. Find the public IP address for the application gateway on its **Overview** page.![Record application gateway public IP address](./media/application-gateway-create-gateway-portal/application-gateway-record-ag-address.png) Or, you can select **All resources**, enter *myAGPublicIPAddress* in the search box, and then select it in the search results. Azure displays the public IP address on the **Overview** page.
 2. Copy the public IP address, and then paste it into the address bar of your browser.
 3. Check the response. A valid response verifies that the application gateway was successfully created and can successfully connect with the backend.![Test application gateway](./media/application-gateway-create-gateway-portal/application-gateway-iistest.png)
->>>>>>> 6a383dfd
 
 ## Clean up resources
 
