--- conflicted
+++ resolved
@@ -44,11 +44,7 @@
 
 ## Create network resources 
 
-<<<<<<< HEAD
 Create the virtual network named *myVNet* and the subnet named *myAGSubnet* using [az network vnet create](/cli/azure/network/vnet). Create the public IP address named *myAGPublicIPAddress* using [az network public-ip create](/cli/azure/network/public-ip). These resources are used to provide network connectivity to the application gateway and its associated resources.
-=======
-Create the virtual network named *myVNet* and the subnet named *myAGSubnet* using [az network vnet create](/cli/azure/network/vnet#az-net). Create the public IP address named *myAGPublicIPAddress* using [az network public-ip create](/cli/azure/network/public-ip). These resources are used to provide network connectivity to the application gateway and its associated resources.
->>>>>>> 3cca95a9
 
 ```azurecli-interactive
 az network vnet create \
@@ -106,11 +102,7 @@
 
 ### Add a listener and routing rule
 
-<<<<<<< HEAD
-A listener is required to enable the application gateway to appropriately route traffic. Create the listener using [az network application-gateway http-listener create](/cli/azure/network/application-gateway) with the frontend port created with [az network application-gateway frontend-port create](/cli/azure/network/application-gatewaywork_application_gateway_frontend_port_create). A rule is required for the listener to know where to send incoming traffic. Create a basic rule named *redirectRule* using [az network application-gateway rule create](/cli/azure/network/application-gateway) with the redirection configuration.
-=======
-A listener is required to enable the application gateway to appropriately route traffic. Create the listener using [az network application-gateway http-listener create](/cli/azure/network/application-gateway) with the frontend port created with [az network application-gateway frontend-port create](/cli/azure/network/application-gateway#az-network_application_gateway_frontend_port_create). A rule is required for the listener to know where to send incoming traffic. Create a basic rule named *redirectRule* using [az network application-gateway rule create](/cli/azure/network/application-gateway#az-network_application_gateway_rule_create) with the redirection configuration.
->>>>>>> 3cca95a9
+A listener is required to enable the application gateway to appropriately route traffic. Create the listener using [az network application-gateway http-listener create](/cli/azure/network/application-gateway) with the frontend port created with [az network application-gateway frontend-port create](/cli/azure/network/application-gateway). A rule is required for the listener to know where to send incoming traffic. Create a basic rule named *redirectRule* using [az network application-gateway rule create](/cli/azure/network/application-gateway#az-network_application_gateway_rule_create) with the redirection configuration.
 
 ```azurecli-interactive
 az network application-gateway frontend-port create \
