--- conflicted
+++ resolved
@@ -27,11 +27,10 @@
 
 Azure Application Gateway can be used as an internal application load-balancer or as an internet-facing application load-balancer. An internet-facing application gateway uses public IP addresses. The DNS name of an internet-facing application gateway is publicly resolvable to its public IP address. As a result, internet-facing application gateways can route client requests to the internet.
 
-Internal application gateways use only private IP addresses. The DNS name of an internal application gateway is publicly resolvable to its private IP address. Therefore, internal load-balancers can only route requests from clients with access to an Azure VNet for the application gateway.
+Internal application gateways use only private IP addresses. The DNS name of an internal application gateway is publicly resolvable to its private IP address. Therefore, internal load-balancers can only route requests from clients with access to a VNet for the application gateway.
 
 Both internet-facing and internal-application gateways route requests to backend servers using private IP addresses. Backend servers don't need public IP addresses to receive requests from an internal or an internet-facing application gateway.
 
-<<<<<<< HEAD
 ## How an application gateway routes a request
 
 - If a request is valid or if WAF isn't in use, the application gateway evaluates the request routing rule that's associated with the listener. This action determines which backend pool to route the request to.
@@ -48,10 +47,14 @@
 
 - An internal application gateway uses only private IP addresses. The DNS name of an internal application gateway is resolvable to its private IP address. As a result, internal load-balancers can only route requests from clients with access to the VNet for the application gateway.
 
-    [!NOTE] Both internet-facing and internal application gateways route requests to backend servers by using private IP addresses. This action happens when your backend pool resource contains a private IP address, VM NIC configuration, or an internally resolvable address. If your backend pool is a public endpoint, Application Gateway uses its frontend public IP to reach the server. If you don't provide a frontend public IP address, one is assigned for the outbound external connectivity.
-=======
-If your backend pool contains an internally resolvable FQDN or a private IP address, Application Gateway routes the request to the backend server using its instance private IP addresses. If your backend pool contains an external endpoint or an externally resolvable FQDN, Application Gateway routes the request to the backend server using its frontend public IP address. The DNS resolution is based on a private DNS zone or custom DNS server if configured or it takes the default Azure provided DNS. If you haven't provisioned a frontend public IP address, one is assigned for the outbound external connectivity.
->>>>>>> ca07d435
+    [!NOTE]
+    Both internet-facing and internal application gateways route requests to backend servers by using private IP addresses. This action happens when your backend pool resource contains a private IP address, VM NIC configuration, or an internally resolvable address.
+
+  - If the backend pool is a public endpoint, Application Gateway uses its frontend public IP to reach the server. If there isn't a frontend public IP address, one is assigned for the outbound external connectivity.
+
+  - If the backend pool contains an internally resolvable FQDN or a private IP address, Application Gateway routes the request to the backend server by using its instance private IP addresses.
+
+  - If the backend pool contains an external endpoint or an externally resolvable FQDN, Application Gateway routes the request to the backend server by using its frontend public IP address. The DNS resolution is based on a private DNS zone or custom DNS server, if configured, or it uses the default Azure-provided DNS. If there isn't a frontend public IP address, one is assigned for the outbound external connectivity.
 
 ### Modifications to the request
 
@@ -59,7 +62,7 @@
 
 The valid values for x-forwarded-proto are HTTP or HTTPS. X-forwarded-port specifies the port where the request reached the application gateway. X-original-host header contains the original host header with which the request arrived. This header is useful in Azure website integration, where the incoming host header is modified before traffic is routed to the backend. If session affinity is enabled as an option, then it adds a gateway-managed affinity cookie.
 
-You can configure application gateway to modify headers by using [Rewrite HTTP headers](https://docs.microsoft.com/azure/application-gateway/rewrite-http-headers) or to modify the URI path by using a path override setting. However, unless configured to do so, all incoming requests are proxied to the backend.
+Configure application gateway to modify headers by using [Rewrite HTTP headers](https://docs.microsoft.com/azure/application-gateway/rewrite-http-headers) or to modify the URI path by using a path override setting. However, unless configured to do so, all incoming requests are proxied to the backend.
 
 ## Next steps
 
