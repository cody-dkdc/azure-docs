--- conflicted
+++ resolved
@@ -28,72 +28,40 @@
 
 A virtual network is needed for communication between the resources that you create. Two subnets are created in this example: one for the application gateway, and the other for the backend servers. You can create a virtual network at the same time that you create the application gateway.
 
-<<<<<<< HEAD
-1. Click **Create a resource**.
-1. In the **New** pane, click **Networking** > **Application Gateway**, as shown in the following image:
-=======
 1. Click **New** found on the upper left-hand corner of the Azure portal.
 2. Select **Networking** and then select **Application Gateway** in the Featured list.
 3. Enter these values for the application gateway:
->>>>>>> 87c8c3cb
 
     - *myAppGateway* - for the name of the application gateway.
     - *myResourceGroupAG* - for the new resource group.
 
-<<<<<<< HEAD
-1. In the **Basics** pane that appears, enter the following values, then click **OK**:
-=======
     ![Create new application gateway](./media/application-gateway-create-gateway-portal/application-gateway-create.png)
->>>>>>> 87c8c3cb
 
 4. Accept the default values for the other settings and then click **OK**.
 5. Click **Choose a virtual network**, click **Create new**, and then enter these values for the virtual network:
 
-<<<<<<< HEAD
-1. In the **Settings** pane that appears under **Virtual network**, click **Choose a virtual network**. The **Choose virtual network** pane opens.  Click **Create new** to open the **Create virtual network** pane.
-=======
     - *myVNet* - for the name of the virtual network.
     - *10.0.0.0/16* - for the virtual network address space.
     - *myAGSubnet* - for the subnet name.
     - *10.0.0.0/24* - for the subnet address space.
->>>>>>> 87c8c3cb
 
     ![Create virtual network](./media/application-gateway-create-gateway-portal/application-gateway-vnet.png)
 
-<<<<<<< HEAD
-1. On the **Create virtual network** pane enter the following values, then click **OK**. The **Create virtual network** and **Choose virtual network** panes close. This step populates the **Subnet** field on the **Settings** pane with the subnet chosen.
-=======
 6. Click **OK** to create the virtual network and subnet.
 6. Click **Choose a public IP address**, click **Create new**, and then enter the name of the public IP address. In this example, the public IP address is named *myAGPublicIPAddress*. Accept the default values for the other settings and then click **OK**.
 8. Accept the default values for the Listener configuration, leave the Web application firewall disabled, and then click **OK**.
 9. Review the settings on the summary page, and then click **OK** to create the virtual network, the public IP address, and the application gateway. It may take several minutes for the application gateway to be created, wait until
 the deployment finishes successfully before moving on to the next section.
->>>>>>> 87c8c3cb
 
 ### Add a subnet
 
-<<<<<<< HEAD
-1. On the **Settings** pane under **Frontend IP configuration**, choose **Public** as the **IP address type**
-
-1. On the **Settings** pane under **Public IP address** click **Choose a public IP address**, the **Choose public IP address** pane opens, click **Create new**.
-=======
 1. Click **All resources** in the left-hand menu, and then click **myVNet** from the resources list.
 2. Click **Subnets**, and then click **Subnet**.
 
     ![Create subnet](./media/application-gateway-create-gateway-portal/application-gateway-subnet.png)
->>>>>>> 87c8c3cb
 
 3. Enter *myBackendSubnet* for the name of the subnet and then click **OK**.
 
-<<<<<<< HEAD
-1. On the **Create public IP address** pane, accept the default value, and click **OK**. The pane closes and populates the **Public IP address** with the public IP address chosen.
-
-1. On the **Settings** pane under **Listener configuration**, click **HTTP** under **Protocol**. Enter the port to use in the **Port** field.
-
-2. Click **OK** on the **Settings** pane to continue.
-
-1. Review the settings on the **Summary** pane and click **OK** to start creation of the application gateway. Creating an application gateway is a long running task and takes time to complete.
-=======
 ## Create backend servers
 
 In this example, you create two virtual machines to be used as backend servers for the application gateway. You also install IIS on the virtual machines to verify that the application gateway was successfully created.
@@ -103,7 +71,6 @@
 1. Click **New**.
 2. Click **Compute** and then select **Windows Server 2016 Datacenter** in the Featured list.
 3. Enter these values for the virtual machine:
->>>>>>> 87c8c3cb
 
     - *myVM* - for the name of the virtual machine.
     - *azureuser* - for the administrator user name.
@@ -118,15 +85,9 @@
 
 ### Install IIS
 
-<<<<<<< HEAD
-1. With the application gateway created, in the Azure portal **Favorites** pane, click **All resources**. Click the **AdatumAppGateway** application gateway in the All resources pane. If the subscription you selected already has several resources in it, you can enter **AdatumAppGateway** in the **Filter by name…** box to easily access the application gateway.
-
-1. The application gateway you created is displayed. Click **Backend pools**, and select the current backend pool **appGatewayBackendPool**, the **appGatewayBackendPool** pane opens.
-=======
 1. Open the interactive shell and make sure that it is set to **PowerShell**.
 
     ![Install custom extension](./media/application-gateway-create-gateway-portal/application-gateway-extension.png)
->>>>>>> 87c8c3cb
 
 2. Run the following command to install IIS on the virtual machine: 
 
@@ -146,17 +107,11 @@
 
 ### Add backend servers
 
-<<<<<<< HEAD
-1. With the application gateway created, in the Azure portal **Favorites** pane, click **All resources**. Click the **AdatumAppGateway** application gateway in the All resources pane. If the subscription you selected already has several resources in it, you can enter **AdatumAppGateway** in the **Filter by name…** box to easily access the application gateway.
-
-1. The application gateway you created is displayed. Click **Backend pools**, and select the current backend pool **appGatewayBackendPool**, the **appGatewayBackendPool** pane opens.
-=======
 3. Click **All resources**, and then click **myAppGateway**.
 4. Click **Backend pools**. A default pool was automatically created with the application gateway. Click **appGatewayBackendPool**.
 5. Click **Add target** to add each virtual machine that you created to the backend pool.
 
     ![Add backend servers](./media/application-gateway-create-gateway-portal/application-gateway-backend.png)
->>>>>>> 87c8c3cb
 
 6. Click **Save**.
 
@@ -166,11 +121,7 @@
 
     ![Record application gateway public IP address](./media/application-gateway-create-gateway-portal/application-gateway-record-ag-address.png)
 
-<<<<<<< HEAD
-When no longer needed, delete the resource group, application gateway, and all related resources. To do so, select the resource group from the application gateway pane and click **Delete**.
-=======
 2. Copy the public IP address, and then paste it into the address bar of your browser.
->>>>>>> 87c8c3cb
 
     ![Test application gateway](./media/application-gateway-create-gateway-portal/application-gateway-iistest.png)
 
