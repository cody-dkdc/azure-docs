---
title: Troubleshoot Azure Application Gateway Bad Gateway (502) errors
description: Learn how to troubleshoot Application Gateway 502 errors
services: application-gateway
author: vhorne
ms.service: application-gateway
ms.topic: article
ms.date: 4/25/2019
ms.author: amsriva
---

# Troubleshooting bad gateway errors in Application Gateway

Learn how to troubleshoot bad gateway (502) errors received when using Azure Application Gateway.

[!INCLUDE [updated-for-az](../../includes/updated-for-az.md)]

[!INCLUDE [updated-for-az](../../includes/updated-for-az.md)]

## Overview

After configuring an application gateway, one of the errors that you may see is "Server Error: 502 - Web server received an invalid response while acting as a gateway or proxy server". This error may happen for the following main reasons:

<<<<<<< HEAD
* NSG, UDR or Custom DNS is blocking access to backend pool members.
* Back-end VMs or instances of virtual machine scale set are not responding to the default health probe.
* Invalid or improper configuration of custom health probes.
* Azure Application Gateway's [back-end pool is not configured or empty](#empty-backendaddresspool).
=======
* NSG, UDR, or Custom DNS is blocking access to backend pool members.
* Back-end VMs or instances of virtual machine scale set aren't responding to the default health probe.
* Invalid or improper configuration of custom health probes.
* Azure Application Gateway's [back-end pool isn't configured or empty](#empty-backendaddresspool).
>>>>>>> 6a383dfd
* None of the VMs or instances in [virtual machine scale set are healthy](#unhealthy-instances-in-backendaddresspool).
* [Request time-out or connectivity issues](#request-time-out) with user requests.

## Network Security Group, User Defined Route, or Custom DNS issue

### Cause

If access to the backend is blocked because of an NSG, UDR, or custom DNS, application gateway instances can't reach the backend pool. This causes probe failures, resulting in 502 errors.

The NSG/UDR could be present either in the application gateway subnet or the subnet where the application VMs are deployed.

Similarly, the presence of a custom DNS in the VNet could also cause issues. A FQDN used for backend pool members might not resolve correctly by the user configured DNS server for the VNet.

### Solution

Validate NSG, UDR, and DNS configuration by going through the following steps:

<<<<<<< HEAD
```powershell
=======
* Check NSGs associated with the application gateway subnet. Ensure that communication to backend isn't blocked.
* Check UDR associated with the application gateway subnet. Ensure that the UDR isn't directing traffic away from the backend subnet. For example, check for routing to network virtual appliances or default routes being advertised to the application gateway subnet via ExpressRoute/VPN.

```azurepowershell
>>>>>>> 6a383dfd
$vnet = Get-AzVirtualNetwork -Name vnetName -ResourceGroupName rgName
Get-AzVirtualNetworkSubnetConfig -Name appGwSubnet -VirtualNetwork $vnet
```

* Check effective NSG and route with the backend VM

<<<<<<< HEAD
```powershell
=======
```azurepowershell
>>>>>>> 6a383dfd
Get-AzEffectiveNetworkSecurityGroup -NetworkInterfaceName nic1 -ResourceGroupName testrg
Get-AzEffectiveRouteTable -NetworkInterfaceName nic1 -ResourceGroupName testrg
```

* Check presence of custom DNS in the VNet. DNS can be checked by looking at details of the VNet properties in the output.

```json
Get-AzVirtualNetwork -Name vnetName -ResourceGroupName rgName 
DhcpOptions            : {
                           "DnsServers": [
                             "x.x.x.x"
                           ]
                         }
```
If present, ensure that the DNS server can resolve the backend pool member's FQDN correctly.

## Problems with default health probe

### Cause

502 errors can also be frequent indicators that the default health probe can't reach back-end VMs.

When an application gateway instance is provisioned, it automatically configures a default health probe to each BackendAddressPool using properties of the BackendHttpSetting. No user input is required to set this probe. Specifically, when a load-balancing rule is configured, an association is made between a BackendHttpSetting and a BackendAddressPool. A default probe is configured for each of these associations and the application gateway starts a periodic health check connection to each instance in the BackendAddressPool at the port specified in the BackendHttpSetting element. 

The following table lists the values associated with the default health probe:

| Probe property | Value | Description |
| --- | --- | --- |
| Probe URL |`http://127.0.0.1/` |URL path |
| Interval |30 |Probe interval in seconds |
| Time-out |30 |Probe time-out in seconds |
| Unhealthy threshold |3 |Probe retry count. The back-end server is marked down after the consecutive probe failure count reaches the unhealthy threshold. |

### Solution

* Ensure that a default site is configured and is listening at 127.0.0.1.
* If BackendHttpSetting specifies a port other than 80, the default site should be configured to listen at that port.
<<<<<<< HEAD
* The call to `http://127.0.0.1:port` should return an HTTP result code of 200. This should be returned within the 30 sec time-out period.
* Ensure that port configured is open and that there are no firewall rules or Azure Network Security Groups, which block incoming or outgoing traffic on the port configured.
* If Azure classic VMs or Cloud Service is used with FQDN or Public IP, ensure that the corresponding [endpoint](../virtual-machines/windows/classic/setup-endpoints.md?toc=%2fazure%2fapplication-gateway%2ftoc.json) is opened.
* If the VM is configured via Azure Resource Manager and is outside the VNet where Application Gateway is deployed, [Network Security Group](../virtual-network/security-overview.md) must be configured to allow access on the desired port.
=======
* The call to `http://127.0.0.1:port` should return an HTTP result code of 200. This should be returned within the 30-second timeout period.
* Ensure that the port configured is open and that there are no firewall rules or Azure Network Security Groups, which block incoming or outgoing traffic on the port configured.
* If Azure classic VMs or Cloud Service is used with a FQDN or a public IP, ensure that the corresponding [endpoint](../virtual-machines/windows/classic/setup-endpoints.md?toc=%2fazure%2fapplication-gateway%2ftoc.json) is opened.
* If the VM is configured via Azure Resource Manager and is outside the VNet where the application gateway is deployed, a [Network Security Group](../virtual-network/security-overview.md) must be configured to allow access on the desired port.
>>>>>>> 6a383dfd

## Problems with custom health probe

### Cause

Custom health probes allow additional flexibility to the default probing behavior. When you use custom probes, you can configure the probe interval, the URL, the path to test, and how many failed responses to accept before marking the back-end pool instance as unhealthy.

The following additional properties are added:

| Probe property | Description |
| --- | --- |
| Name |Name of the probe. This name is used to refer to the probe in back-end HTTP settings. |
| Protocol |Protocol used to send the probe. The probe uses the protocol defined in the back-end HTTP settings |
| Host |Host name to send the probe. Applicable only when multi-site is configured on the application gateway. This is different from VM host name. |
| Path |Relative path of the probe. The valid path starts from '/'. The probe is sent to \<protocol\>://\<host\>:\<port\>\<path\> |
| Interval |Probe interval in seconds. This is the time interval between two consecutive probes. |
| Time-out |Probe time-out in seconds. If a valid response isn't received within this time-out period, the probe is marked as failed. |
| Unhealthy threshold |Probe retry count. The back-end server is marked down after the consecutive probe failure count reaches the unhealthy threshold. |

### Solution

Validate that the Custom Health Probe is configured correctly as the preceding table. In addition to the preceding troubleshooting steps, also ensure the following:

* Ensure that the probe is correctly specified as per the [guide](application-gateway-create-probe-ps.md).
<<<<<<< HEAD
* If Application Gateway is configured for a single site, by default the Host name should be specified as `127.0.0.1`, unless otherwise configured in custom probe.
=======
* If  the application gateway is configured for a single site, by default the Host name should be specified as `127.0.0.1`, unless otherwise configured in custom probe.
>>>>>>> 6a383dfd
* Ensure that a call to http://\<host\>:\<port\>\<path\> returns an HTTP result code of 200.
* Ensure that Interval, Timeout, and UnhealtyThreshold are within the acceptable ranges.
* If using an HTTPS probe, make sure that the backend server doesn't require SNI by configuring a fallback certificate on the backend server itself.

## Request time-out

### Cause

When a user request is received, the application gateway applies the configured rules to the request and routes it to a back-end pool instance. It waits for a configurable interval of time for a response from the back-end instance. By default, this interval is **20** seconds. If the application gateway does not receive a response from back-end application in this interval, the user request gets a 502 error.

### Solution

Application Gateway allows you to configure this setting via the BackendHttpSetting, which can be then applied to different pools. Different back-end pools can have different BackendHttpSetting, and a different request time-out configured.

<<<<<<< HEAD
```powershell
=======
```azurepowershell
>>>>>>> 6a383dfd
    New-AzApplicationGatewayBackendHttpSettings -Name 'Setting01' -Port 80 -Protocol Http -CookieBasedAffinity Enabled -RequestTimeout 60
```

## Empty BackendAddressPool

### Cause

If the application gateway has no VMs or virtual machine scale set configured in the back-end address pool, it can't route any customer request and sends a bad gateway error.

### Solution

Ensure that the back-end address pool isn't empty. This can be done either via PowerShell, CLI, or portal.

<<<<<<< HEAD
```powershell
=======
```azurepowershell
>>>>>>> 6a383dfd
Get-AzApplicationGateway -Name "SampleGateway" -ResourceGroupName "ExampleResourceGroup"
```

The output from the preceding cmdlet should contain non-empty back-end address pool. The following example shows two pools returned which are configured with a FQDN or an IP addresses for the backend VMs. The provisioning state of the BackendAddressPool must be 'Succeeded'.

BackendAddressPoolsText:

```json
[{
    "BackendAddresses": [{
        "ipAddress": "10.0.0.10",
        "ipAddress": "10.0.0.11"
    }],
    "BackendIpConfigurations": [],
    "ProvisioningState": "Succeeded",
    "Name": "Pool01",
    "Etag": "W/\"00000000-0000-0000-0000-000000000000\"",
    "Id": "/subscriptions/<subscription id>/resourceGroups/<resource group name>/providers/Microsoft.Network/applicationGateways/<application gateway name>/backendAddressPools/pool01"
}, {
    "BackendAddresses": [{
        "Fqdn": "xyx.cloudapp.net",
        "Fqdn": "abc.cloudapp.net"
    }],
    "BackendIpConfigurations": [],
    "ProvisioningState": "Succeeded",
    "Name": "Pool02",
    "Etag": "W/\"00000000-0000-0000-0000-000000000000\"",
    "Id": "/subscriptions/<subscription id>/resourceGroups/<resource group name>/providers/Microsoft.Network/applicationGateways/<application gateway name>/backendAddressPools/pool02"
}]
```

## Unhealthy instances in BackendAddressPool

### Cause

If all the instances of BackendAddressPool are unhealthy, then the application gateway doesn't have any back-end to route user request to. This can also be the case when back-end instances are healthy but don't have the required application deployed.

### Solution

Ensure that the instances are healthy and the application is properly configured. Check if the back-end instances can respond to a ping from another VM in the same VNet. If configured with a public end point, ensure a browser request to the web application is serviceable.

## Next steps

If the preceding steps don't resolve the issue, open a [support ticket](https://azure.microsoft.com/support/options/).
<|MERGE_RESOLUTION|>--- conflicted
+++ resolved
@@ -15,23 +15,14 @@
 
 [!INCLUDE [updated-for-az](../../includes/updated-for-az.md)]
 
-[!INCLUDE [updated-for-az](../../includes/updated-for-az.md)]
-
 ## Overview
 
 After configuring an application gateway, one of the errors that you may see is "Server Error: 502 - Web server received an invalid response while acting as a gateway or proxy server". This error may happen for the following main reasons:
 
-<<<<<<< HEAD
-* NSG, UDR or Custom DNS is blocking access to backend pool members.
-* Back-end VMs or instances of virtual machine scale set are not responding to the default health probe.
-* Invalid or improper configuration of custom health probes.
-* Azure Application Gateway's [back-end pool is not configured or empty](#empty-backendaddresspool).
-=======
 * NSG, UDR, or Custom DNS is blocking access to backend pool members.
 * Back-end VMs or instances of virtual machine scale set aren't responding to the default health probe.
 * Invalid or improper configuration of custom health probes.
 * Azure Application Gateway's [back-end pool isn't configured or empty](#empty-backendaddresspool).
->>>>>>> 6a383dfd
 * None of the VMs or instances in [virtual machine scale set are healthy](#unhealthy-instances-in-backendaddresspool).
 * [Request time-out or connectivity issues](#request-time-out) with user requests.
 
@@ -49,25 +40,17 @@
 
 Validate NSG, UDR, and DNS configuration by going through the following steps:
 
-<<<<<<< HEAD
-```powershell
-=======
 * Check NSGs associated with the application gateway subnet. Ensure that communication to backend isn't blocked.
 * Check UDR associated with the application gateway subnet. Ensure that the UDR isn't directing traffic away from the backend subnet. For example, check for routing to network virtual appliances or default routes being advertised to the application gateway subnet via ExpressRoute/VPN.
 
 ```azurepowershell
->>>>>>> 6a383dfd
 $vnet = Get-AzVirtualNetwork -Name vnetName -ResourceGroupName rgName
 Get-AzVirtualNetworkSubnetConfig -Name appGwSubnet -VirtualNetwork $vnet
 ```
 
 * Check effective NSG and route with the backend VM
 
-<<<<<<< HEAD
-```powershell
-=======
 ```azurepowershell
->>>>>>> 6a383dfd
 Get-AzEffectiveNetworkSecurityGroup -NetworkInterfaceName nic1 -ResourceGroupName testrg
 Get-AzEffectiveRouteTable -NetworkInterfaceName nic1 -ResourceGroupName testrg
 ```
@@ -105,17 +88,10 @@
 
 * Ensure that a default site is configured and is listening at 127.0.0.1.
 * If BackendHttpSetting specifies a port other than 80, the default site should be configured to listen at that port.
-<<<<<<< HEAD
-* The call to `http://127.0.0.1:port` should return an HTTP result code of 200. This should be returned within the 30 sec time-out period.
-* Ensure that port configured is open and that there are no firewall rules or Azure Network Security Groups, which block incoming or outgoing traffic on the port configured.
-* If Azure classic VMs or Cloud Service is used with FQDN or Public IP, ensure that the corresponding [endpoint](../virtual-machines/windows/classic/setup-endpoints.md?toc=%2fazure%2fapplication-gateway%2ftoc.json) is opened.
-* If the VM is configured via Azure Resource Manager and is outside the VNet where Application Gateway is deployed, [Network Security Group](../virtual-network/security-overview.md) must be configured to allow access on the desired port.
-=======
 * The call to `http://127.0.0.1:port` should return an HTTP result code of 200. This should be returned within the 30-second timeout period.
 * Ensure that the port configured is open and that there are no firewall rules or Azure Network Security Groups, which block incoming or outgoing traffic on the port configured.
 * If Azure classic VMs or Cloud Service is used with a FQDN or a public IP, ensure that the corresponding [endpoint](../virtual-machines/windows/classic/setup-endpoints.md?toc=%2fazure%2fapplication-gateway%2ftoc.json) is opened.
 * If the VM is configured via Azure Resource Manager and is outside the VNet where the application gateway is deployed, a [Network Security Group](../virtual-network/security-overview.md) must be configured to allow access on the desired port.
->>>>>>> 6a383dfd
 
 ## Problems with custom health probe
 
@@ -140,11 +116,7 @@
 Validate that the Custom Health Probe is configured correctly as the preceding table. In addition to the preceding troubleshooting steps, also ensure the following:
 
 * Ensure that the probe is correctly specified as per the [guide](application-gateway-create-probe-ps.md).
-<<<<<<< HEAD
-* If Application Gateway is configured for a single site, by default the Host name should be specified as `127.0.0.1`, unless otherwise configured in custom probe.
-=======
 * If  the application gateway is configured for a single site, by default the Host name should be specified as `127.0.0.1`, unless otherwise configured in custom probe.
->>>>>>> 6a383dfd
 * Ensure that a call to http://\<host\>:\<port\>\<path\> returns an HTTP result code of 200.
 * Ensure that Interval, Timeout, and UnhealtyThreshold are within the acceptable ranges.
 * If using an HTTPS probe, make sure that the backend server doesn't require SNI by configuring a fallback certificate on the backend server itself.
@@ -159,11 +131,7 @@
 
 Application Gateway allows you to configure this setting via the BackendHttpSetting, which can be then applied to different pools. Different back-end pools can have different BackendHttpSetting, and a different request time-out configured.
 
-<<<<<<< HEAD
-```powershell
-=======
 ```azurepowershell
->>>>>>> 6a383dfd
     New-AzApplicationGatewayBackendHttpSettings -Name 'Setting01' -Port 80 -Protocol Http -CookieBasedAffinity Enabled -RequestTimeout 60
 ```
 
@@ -177,11 +145,7 @@
 
 Ensure that the back-end address pool isn't empty. This can be done either via PowerShell, CLI, or portal.
 
-<<<<<<< HEAD
-```powershell
-=======
 ```azurepowershell
->>>>>>> 6a383dfd
 Get-AzApplicationGateway -Name "SampleGateway" -ResourceGroupName "ExampleResourceGroup"
 ```
 
