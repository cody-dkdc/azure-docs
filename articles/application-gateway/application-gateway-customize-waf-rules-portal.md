--- conflicted
+++ resolved
@@ -34,12 +34,9 @@
 
 ## Disable rule groups and rules
 
-<<<<<<< HEAD
-=======
 > [!IMPORTANT]
 > Use caution when disabling any rule groups or rules. This may expose you to increased security risks.
 
->>>>>>> 6a383dfd
 When you're disabling rules, you can disable an entire rule group or specific rules under one or more rule groups. 
 
 **To disable rule groups or specific rules**
@@ -52,13 +49,9 @@
 
 ## Mandatory rules
 
-<<<<<<< HEAD
-The following list contains conditions that cause the WAF to block the request while in Prevention Mode (in Detection Mode they are logged as exceptions). These can't be configured or disabled:
-=======
 The following list contains conditions that cause the WAF to block the request while in Prevention Mode. In Detection Mode, they're logged as exceptions.
 
 These can't be configured or disabled:
->>>>>>> 6a383dfd
 
 * Failure to parse the request body results in the request being blocked, unless body inspection is turned off (XML, JSON, form data)
 * Request body (with no files) data length is larger than the configured limit
