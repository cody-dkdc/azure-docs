---
title: Quickstart - Direct web traffic with Azure Application Gateway - Azure CLI | Microsoft Docs
description: Learn how use the Azure CLI to create an Azure Application Gateway that directs web traffic to virtual machines in a backend pool.
services: application-gateway
author: vhorne
manager: jpconnock
editor: ''
tags: azure-resource-manager

ms.service: application-gateway
ms.devlang: azurecli
ms.topic: quickstart
ms.workload: infrastructure-services
ms.date: 02/14/2018
ms.author: victorh
ms.custom: mvc

---
# Quickstart: Direct web traffic with Azure Application Gateway - Azure CLI

With Azure Application Gateway, you can direct your application web traffic to specific resources by assigning listeners to ports, creating rules, and adding resources to a backend pool.

This quickstart shows you how to use the Azure CLI to quickly create the application gateway with two virtual machines in its backend pool. You then test it to make sure it's working correctly.

If you don't have an Azure subscription, create a [free account](https://azure.microsoft.com/free/?WT.mc_id=A261C142F) before you begin.

[!INCLUDE [cloud-shell-try-it.md](../../includes/cloud-shell-try-it.md)]

If you choose to install and use the CLI locally, this quickstart requires that you run the Azure CLI version 2.0.4 or later. To find the version, run `az --version`. If you need to install or upgrade, see [Install Azure CLI 2.0]( /cli/azure/install-azure-cli).

## Create a resource group

You need to always create resources in a resource group. Create a resource group using [az group create](/cli/azure/group#az-group-create). 

The following example creates a resource group named *myResourceGroupAG* in the *eastus* location.

```azurecli-interactive 
az group create --name myResourceGroupAG --location eastus
```

## Create network resources 

You need to create a virtual network for the application gateway to be able to communicate with other resources. You can create a virtual network at the same time that you create the application gateway. Two subnets are created in this example: one for the application gateway, and the other for the virtual machines. 

<<<<<<< HEAD
Create the virtual network and subnet using [az network vnet create](/cli/azure/network/vnet#az-network-vnet-create). Create the public IP address using [az network public-ip create](/cli/azure/public-ip#az-public-ip-create).
=======
Create the virtual network and subnet using [az network vnet create](/cli/azure/vnet#az-vnet-create). Create the public IP address using [az network public-ip create](/cli/azure/network/public-ip#az-public-ip-create).
>>>>>>> 785fddea

```azurecli-interactive
az network vnet create \
  --name myVNet \
  --resource-group myResourceGroupAG \
  --location eastus \
  --address-prefix 10.0.0.0/16 \
  --subnet-name myAGSubnet \
  --subnet-prefix 10.0.1.0/24
az network vnet subnet create \
  --name myBackendSubnet \
  --resource-group myResourceGroupAG \
  --vnet-name myVNet   \
  --address-prefix 10.0.2.0/24
az network public-ip create \
  --resource-group myResourceGroupAG \
  --name myAGPublicIPAddress
```

## Create backend servers

In this example, you create two virtual machines to be used as backend servers for the application gateway. 

### Create two virtual machines

You also install NGINX on the virtual machines to verify that the application gateway was successfully created. You can use a cloud-init configuration file to install NGINX and run a 'Hello World' Node.js app on a Linux virtual machine. 

In your current shell, create a file named cloud-init.txt and copy and paste the following configuration into the shell. Make sure that you copy the whole cloud-init file correctly, especially the first line:

```yaml
#cloud-config
package_upgrade: true
packages:
  - nginx
  - nodejs
  - npm
write_files:
  - owner: www-data:www-data
  - path: /etc/nginx/sites-available/default
    content: |
      server {
        listen 80;
        location / {
          proxy_pass http://localhost:3000;
          proxy_http_version 1.1;
          proxy_set_header Upgrade $http_upgrade;
          proxy_set_header Connection keep-alive;
          proxy_set_header Host $host;
          proxy_cache_bypass $http_upgrade;
        }
      }
  - owner: azureuser:azureuser
  - path: /home/azureuser/myapp/index.js
    content: |
      var express = require('express')
      var app = express()
      var os = require('os');
      app.get('/', function (req, res) {
        res.send('Hello World from host ' + os.hostname() + '!')
      })
      app.listen(3000, function () {
        console.log('Hello world app listening on port 3000!')
      })
runcmd:
  - service nginx restart
  - cd "/home/azureuser/myapp"
  - npm init
  - npm install express -y
  - nodejs index.js
```

Create the network interfaces with [az network nic create](/cli/azure/network/nic#az-network-nic-create). Create the virtual machines with [az vm create](/cli/azure/vm#az-vm-create).

```azurecli-interactive
for i in `seq 1 2`; do
  az network nic create \
    --resource-group myResourceGroupAG \
    --name myNic$i \
    --vnet-name myVNet \
    --subnet myBackendSubnet
  az vm create \
    --resource-group myResourceGroupAG \
    --name myVM$i \
    --nics myNic$i \
    --image UbuntuLTS \
    --admin-username azureuser \
    --generate-ssh-keys \
    --custom-data cloud-init.txt
done
```

## Create the application gateway

Create an application gateway using [az network application-gateway create](/cli/azure/network/application-gateway#az-application-gateway-create). When you create an application gateway using the Azure CLI, you specify configuration information, such as capacity, sku, and HTTP settings. The private IP addresses of the network interfaces are added as servers in the backend pool of the application gateway.

```azurecli-interactive
address1=$(az network nic show --name myNic1 --resource-group myResourceGroupAG | grep "\"privateIpAddress\":" | grep -oE '[^ ]+$' | tr -d '",')
address2=$(az network nic show --name myNic2 --resource-group myResourceGroupAG | grep "\"privateIpAddress\":" | grep -oE '[^ ]+$' | tr -d '",')
az network application-gateway create \
  --name myAppGateway \
  --location eastus \
  --resource-group myResourceGroupAG \
  --capacity 2 \
  --sku Standard_Medium \
  --http-settings-cookie-based-affinity Enabled \
  --public-ip-address myAGPublicIPAddress \
  --vnet-name myVNet \
  --subnet myAGSubnet \
  --servers "$address1" "$address2"
```

It may take up to 30 minutes for the application gateway to be created. After the application gateway is created, you can see these features of it:

- *appGatewayBackendPool* - An application gateway must have at least one backend address pool.
- *appGatewayBackendHttpSettings* - Specifies that port 80 and an HTTP protocol is used for communication.
- *appGatewayHttpListener* - The default listener associated with *appGatewayBackendPool*.
- *appGatewayFrontendIP* - Assigns *myAGPublicIPAddress* to *appGatewayHttpListener*.
- *rule1* - The default routing rule that is associated with *appGatewayHttpListener*.

## Test the application gateway

Installing NGINX is not required to create the application gateway, but you installed it in this quickstart to verify whether the application gateway was successfully created. To get the public IP address of the application gateway, use [az network public-ip show](/cli/azure/network/public-ip#az-network-public-ip-show). Copy the public IP address, and then paste it into the address bar of your browser.

```azurepowershell-interactive
az network public-ip show \
  --resource-group myResourceGroupAG \
  --name myAGPublicIPAddress \
  --query [ipAddress] \
  --output tsv
``` 

![Test application gateway](./media/quick-create-cli/application-gateway-nginxtest.png)

When you refresh the browser, you should see the name of the other VM appear.

## Clean up resources

First explore the resources that were created with the application gateway, and then when no longer needed, you can use the [az group delete](/cli/azure/group#az-group-delete) command to remove the resource group, application gateway, and all related resources.

```azurecli-interactive 
az group delete --name myResourceGroupAG
```
 
## Next steps

> [!div class="nextstepaction"]
> [Manage web traffic with an application gateway using the Azure CLI](./tutorial-manage-web-traffic-cli.md)
<|MERGE_RESOLUTION|>--- conflicted
+++ resolved
@@ -42,11 +42,7 @@
 
 You need to create a virtual network for the application gateway to be able to communicate with other resources. You can create a virtual network at the same time that you create the application gateway. Two subnets are created in this example: one for the application gateway, and the other for the virtual machines. 
 
-<<<<<<< HEAD
-Create the virtual network and subnet using [az network vnet create](/cli/azure/network/vnet#az-network-vnet-create). Create the public IP address using [az network public-ip create](/cli/azure/public-ip#az-public-ip-create).
-=======
-Create the virtual network and subnet using [az network vnet create](/cli/azure/vnet#az-vnet-create). Create the public IP address using [az network public-ip create](/cli/azure/network/public-ip#az-public-ip-create).
->>>>>>> 785fddea
+Create the virtual network and subnet using [az network vnet create](/cli/azure/network/vnet#az-network-vnet-create). Create the public IP address using [az network public-ip create](/cli/azure/network/public-ip#az-public-ip-create).
 
 ```azurecli-interactive
 az network vnet create \
