--- conflicted
+++ resolved
@@ -42,11 +42,7 @@
 
 ## Create network resources 
 
-<<<<<<< HEAD
-Create the virtual network named *myVNet* and the subnet named *myAGSubnet* using [az network vnet create](/cli/azure/network/vnet#az-net). You can then add the subnet named *myBackendSubnet* that's needed by the backend servers using [az network vnet subnet create](/cli/azure/network/vnet/subnet). Create the public IP address named *myAGPublicIPAddress* using [az network public-ip create](/cli/azure/network/public-ip#az-network_public_ip_create).
-=======
-Create the virtual network named *myVNet* and the subnet named *myAGSubnet* using [az network vnet create](/cli/azure/network/vnet#az-net). You can then add the subnet named *myBackendSubnet* that's needed by the backend servers using [az network vnet subnet create](/cli/azure/network/vnet/subnet#az-network_vnet_subnet_create). Create the public IP address named *myAGPublicIPAddress* using [az network public-ip create](/cli/azure/network/public-ip).
->>>>>>> 80a63900
+Create the virtual network named *myVNet* and the subnet named *myAGSubnet* using [az network vnet create](/cli/azure/network/vnet#az-net). You can then add the subnet named *myBackendSubnet* that's needed by the backend servers using [az network vnet subnet create](/cli/azure/network/vnet/subnet). Create the public IP address named *myAGPublicIPAddress* using [az network public-ip create](/cli/azure/network/public-ip).
 
 ```azurecli-interactive
 az network vnet create \
