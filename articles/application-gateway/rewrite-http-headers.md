--- conflicted
+++ resolved
@@ -13,24 +13,18 @@
 
 [!INCLUDE [updated-for-az](../../includes/updated-for-az.md)]
 
-<<<<<<< HEAD
-HTTP headers allow a client and server to pass additional information with a request or response. By rewriting these headers, you can accomplish important tasks, such as adding security-related header fields like HSTS/ X-XSS-Protection, removing response header fields that might reveal sensitive information, and stripping port information from X-Forwarded-For headers.
+HTTP headers allow a client and server to pass additional information with a request or response. By rewriting these headers, you can accomplish important tasks, such as adding security-related header fields like HSTS/ X-XSS-Protection, removing response header fields that might reveal sensitive information, and removing port information from X-Forwarded-For headers.
 
-Application Gateway allows you to add, remove, or update HTTP request and response headers while the request and response packets move between the client and back-end pools. It also allows you to add conditions to ensure that the specified headers are rewritten only when certain conditions are met.
+Application Gateway allows you to add, remove, or update HTTP request and response headers while the request and response packets move between the client and back-end pools. And it allows you to add conditions to ensure that the specified headers are rewritten only when certain conditions are met.
 
-=======
-HTTP headers allow the client and the server to pass additional information with the request or the response. Rewriting these HTTP headers helps you accomplish several important scenarios such as adding security-related header fields like HSTS/ X-XSS-Protection, removing response header fields which may reveal sensitive information, removing port information from X-Forwarded-For headers, etc. Application gateway supports the capability to add, remove, or update HTTP request and response headers while the request and response packets move between the client and backend pools. It provides you the capability to add conditions to ensure that the specified headers are rewritten only when certain conditions are met. The capability also supports several [server variables](https://docs.microsoft.com/azure/application-gateway/rewrite-http-headers#server-variables) which help store additional information about the requests and responses, thereby enabling you to make powerful rewrite rules.
->>>>>>> 7cf62a6f
+Application Gateway also supports several [server variables](https://docs.microsoft.com/azure/application-gateway/rewrite-http-headers#server-variables) that help you store additional information about requests and responses. This makes it easier for you to create powerful rewrite rules.
+
 > [!NOTE]
 > HTTP header rewrite is available only for the [new SKU Standard_v2](https://docs.microsoft.com/azure/application-gateway/application-gateway-autoscaling-zone-redundant).
 
-<<<<<<< HEAD
-## Supported headers
-=======
 ![Rewriting headers](media/rewrite-http-headers/rewrite-headers.png)
 
-## Headers supported for rewrite
->>>>>>> 7cf62a6f
+## Supported headers
 
 You can rewrite all headers in requests and responses, except for the Host, Connection, and Upgrade headers. You can also use the application gateway to create custom headers and add them to the requests and responses being routed through it.
 
