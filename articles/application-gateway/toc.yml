- name: Application Gateway Documentation
  href: index.yml
- name: Overview
  items:
  - name: About application gateways
    href: overview.md
  - name: What's new?
    href: whats-new.md
- name: Quickstarts
  expanded: true
  items:
  - name: Create Application Gateway - Portal
    href: quick-create-portal.md
  - name: Create Application Gateway - PowerShell
    href: quick-create-powershell.md
  - name: Create Application Gateway - Azure CLI
    href: quick-create-cli.md
- name: Tutorials
  items:
  - name: Enable web application firewall
    href: application-gateway-web-application-firewall-portal.md
  - name: Secure with SSL
    href: create-ssl-portal.md
  - name: Host multiple sites
    href: create-multiple-sites-portal.md
  - name: Route by URL
    href: create-url-route-portal.md
  - name: Redirect web traffic
    href: tutorial-url-redirect-cli.md
  - name: Autoscaling and zone redundant
    href: tutorial-autoscale-ps.md
- name: Samples
  items:
  - name: Azure PowerShell
    href: powershell-samples.md
  - name: Azure CLI
    href: cli-samples.md
- name: Concepts
  items:
  - name: Basics
    items:
    - name: How Application Gateway works
      href: how-application-gateway-works.md
    - name: Application Gateway components
      href: application-gateway-components.md
    - name: Configuration overview
<<<<<<< HEAD
      href: configuration-overview.md  
  - name: Routing
    items:
    - name: Multiple site hosting
      href: multiple-site-overview.md
    - name: URL routing
      href: url-route-overview.md
    - name: Redirection
      href: redirect-overview.md
    - name: Rewrite HTTP headers
      href: rewrite-http-headers.md
    - name: Custom error pages
      href: custom-error.md      
  - name: SSL
    items:
    - name: SSL termination and end to end SSL
      href: ssl-overview.md
    - name: SSL policy overview
      href: application-gateway-ssl-policy-overview.md
    - name: Using Key Vault
      href: key-vault-certs.md
  - name: WAF
    items:
    - name: Web application firewall
      href: waf-overview.md
    - name: WAF configuration
      href: application-gateway-waf-configuration.md
  - name: Health monitoring
    items: 
    - name: Health probe
      href: application-gateway-probe-overview.md
    - name: Diagnostics
      href: application-gateway-diagnostics.md 
  - name: Autoscaling and zone-redundancy
    href: application-gateway-autoscaling-zone-redundant.md
=======
      href: configuration-overview.md
  - name: Autoscaling v2 SKU
    href: application-gateway-autoscaling-zone-redundant.md
  - name: Routing
    items:
    - name: Multiple site hosting
      href: multiple-site-overview.md
    - name: URL routing
      href: url-route-overview.md
    - name: Redirection
      href: redirect-overview.md
    - name: Rewrite HTTP headers
      href: rewrite-http-headers.md
    - name: Custom error pages
      href: custom-error.md      
  - name: SSL
    items:
    - name: SSL termination and end to end SSL
      href: ssl-overview.md
    - name: SSL policy overview
      href: application-gateway-ssl-policy-overview.md
    - name: Using Key Vault
      href: key-vault-certs.md
  - name: WAF
    items:
    - name: Web application firewall
      href: waf-overview.md
    - name: WAF configuration
      href: application-gateway-waf-configuration.md
  - name: Health monitoring
    items: 
    - name: Health probe
      href: application-gateway-probe-overview.md
    - name: Diagnostics
      href: application-gateway-diagnostics.md 
>>>>>>> 6a383dfd
  - name: App service webapp and multi-tenant support
    href: application-gateway-web-app-overview.md
  - name: WebSocket support
    href: application-gateway-websocket.md
  - name: FAQ
    href: application-gateway-faq.md
- name: How-to guides
  items:
  - name: Host single site
    items:   
    - name: Azure PowerShell
      href: tutorial-manage-web-traffic-powershell.md
    - name: Azure CLI
      href: tutorial-manage-web-traffic-cli.md       
    - name: Template
      href: create-vmss-template.md
  - name: Configure internal load balancer
    items:
    - name: Azure portal
      href: configure-application-gateway-with-private-frontend-ip.md
    - name: Azure PowerShell
      href: application-gateway-ilb-arm.md      
  - name: Configure SSL
    items:
    - name: SSL termination
      items:
      - name: SSL termination - PowerShell
        href: tutorial-ssl-powershell.md
      - name: SSL termination - Azure CLI
        href: tutorial-ssl-cli.md
      - name: Configure Key Vault - PowerShell
        href: configure-keyvault-ps.md
    - name: End-to-end SSL
      items:        
      - name: End-to-end SSL - Portal
        href: end-to-end-ssl-portal.md      
      - name: End-to-end SSL - PowerShell
        href: application-gateway-end-to-end-ssl-powershell.md
    - name: Manage certificates
      items:             
      - name: Create certificates for whitelisting backend
        href: certificates-for-backend-authentication.md        
      - name: Renew certificates
        href: renew-certificates.md
    - name: SSL policy
      items:           
      - name: Configure SSL policy
        href: application-gateway-configure-ssl-policy-powershell.md
  - name: Configure Web Application Firewall
    items:
    - name: Azure PowerShell
      href: tutorial-restrict-web-traffic-powershell.md
    - name: Azure CLI
      href: tutorial-restrict-web-traffic-cli.md      
  - name: Configure WAF rule sets
    items:
    - name: Azure portal
      href: application-gateway-customize-waf-rules-portal.md
    - name: Azure PowerShell
      href: application-gateway-customize-waf-rules-powershell.md
    - name: Azure CLI
      href: application-gateway-customize-waf-rules-cli.md
  - name: Route by URL
    items:
    - name: Azure PowerShell
      href: tutorial-url-route-powershell.md
    - name: Azure CLI
      href: tutorial-url-route-cli.md
  - name: Host multiple sites
    items:
    - name: Azure PowerShell
      href: tutorial-multiple-sites-powershell.md    
    - name: Azure CLI
      href: tutorial-multiple-sites-cli.md
  - name: Redirect traffic
    items:
    - name: External traffic
      items:
      - name: Azure PowerShell
        href: redirect-external-site-powershell.md
      - name: Azure CLI
        href: redirect-external-site-cli.md
    - name: HTTP to HTTPS
      items:
      - name: Azure portal
        href: redirect-http-to-https-portal.md
      - name: Azure PowerShell
        href: redirect-http-to-https-powershell.md
      - name: Azure CLI
        href: redirect-http-to-https-cli.md
    - name: Redirect internal traffic
      items: 
      - name: Azure PowerShell
        href: redirect-internal-site-powershell.md
      - name: Azure CLI
        href: redirect-internal-site-cli.md
    - name: Redirect web traffic using Azure PowerShell
      href: tutorial-url-redirect-powershell.md
  - name: Rewrite HTTP headers
    items:
    - name: Azure portal
      href: rewrite-http-headers-portal.md    
    - name: Azure PowerShell
      href: add-http-header-rewrite-rule-powershell.md
<<<<<<< HEAD
=======
    - name: Create and rewrite HTTP headers
      href: tutorial-http-header-rewrite-powershell.md
>>>>>>> 6a383dfd
  - name: Configure App service webapp and multi-tenant service
    items:
    - name: Portal
      href: configure-web-app-portal.md    
    - name: Azure PowerShell
      href: create-web-app.md
  - name: Configure custom probes
    items:
      - name: Portal
        href: application-gateway-create-probe-portal.md
      - name: Classic PowerShell
        href: application-gateway-create-probe-classic-ps.md
      - name: Resource Manager PowerShell
        href: application-gateway-create-probe-ps.md
  - name: Troubleshoot
    items:
      - name: ILB with an App Service Environment
        href: create-gateway-internal-load-balancer-app-service-environment.md
      - name: Redirection to App Service’s URL
        href: troubleshoot-app-service-redirection-app-service-url.md
      - name: Session affinity issues
        href: how-to-troubleshoot-application-gateway-session-affinity-issues.md           
      - name: Bad Gateway (502) errors
        href: application-gateway-troubleshooting-502.md
- name: Reference
  items:
  - name: CRS rules
    href: application-gateway-crs-rulegroups-rules.md
  - name: Azure CLI
    href: /cli/azure/network/application-gateway
  - name: Azure PowerShell
    href: /powershell/azure/overview
  - name: .NET
    href: /dotnet/api
  - name: Java
    href: /java/api
  - name: Node.js
    href: https://azure.microsoft.com/develop/nodejs/#azure-sdk
  - name: Python
    href: https://azure.microsoft.com/develop/python/
  - name: REST
    href: /rest/api/applicationgateway
  - name: Azure Resource Manager
    href: ../azure-resource-manager/resource-group-overview.md
- name: Resources
  items:
  - name: Author templates
    href: ../azure-resource-manager/resource-group-authoring-templates.md
  - name: Azure Roadmap
    href: https://azure.microsoft.com/roadmap/
  - name: Community templates
    href: https://azure.microsoft.com/documentation/templates
  - name: Pricing
    href: https://azure.microsoft.com/pricing/details/#Linux
  - name: Regional availability
    href: https://azure.microsoft.com/regions/services/
  - name: Stack Overflow
    href: https://stackoverflow.com/questions/tagged/azure-application-gateway<|MERGE_RESOLUTION|>--- conflicted
+++ resolved
@@ -44,8 +44,9 @@
     - name: Application Gateway components
       href: application-gateway-components.md
     - name: Configuration overview
-<<<<<<< HEAD
-      href: configuration-overview.md  
+      href: configuration-overview.md
+  - name: Autoscaling v2 SKU
+    href: application-gateway-autoscaling-zone-redundant.md
   - name: Routing
     items:
     - name: Multiple site hosting
@@ -78,45 +79,6 @@
       href: application-gateway-probe-overview.md
     - name: Diagnostics
       href: application-gateway-diagnostics.md 
-  - name: Autoscaling and zone-redundancy
-    href: application-gateway-autoscaling-zone-redundant.md
-=======
-      href: configuration-overview.md
-  - name: Autoscaling v2 SKU
-    href: application-gateway-autoscaling-zone-redundant.md
-  - name: Routing
-    items:
-    - name: Multiple site hosting
-      href: multiple-site-overview.md
-    - name: URL routing
-      href: url-route-overview.md
-    - name: Redirection
-      href: redirect-overview.md
-    - name: Rewrite HTTP headers
-      href: rewrite-http-headers.md
-    - name: Custom error pages
-      href: custom-error.md      
-  - name: SSL
-    items:
-    - name: SSL termination and end to end SSL
-      href: ssl-overview.md
-    - name: SSL policy overview
-      href: application-gateway-ssl-policy-overview.md
-    - name: Using Key Vault
-      href: key-vault-certs.md
-  - name: WAF
-    items:
-    - name: Web application firewall
-      href: waf-overview.md
-    - name: WAF configuration
-      href: application-gateway-waf-configuration.md
-  - name: Health monitoring
-    items: 
-    - name: Health probe
-      href: application-gateway-probe-overview.md
-    - name: Diagnostics
-      href: application-gateway-diagnostics.md 
->>>>>>> 6a383dfd
   - name: App service webapp and multi-tenant support
     href: application-gateway-web-app-overview.md
   - name: WebSocket support
@@ -221,11 +183,8 @@
       href: rewrite-http-headers-portal.md    
     - name: Azure PowerShell
       href: add-http-header-rewrite-rule-powershell.md
-<<<<<<< HEAD
-=======
     - name: Create and rewrite HTTP headers
       href: tutorial-http-header-rewrite-powershell.md
->>>>>>> 6a383dfd
   - name: Configure App service webapp and multi-tenant service
     items:
     - name: Portal
