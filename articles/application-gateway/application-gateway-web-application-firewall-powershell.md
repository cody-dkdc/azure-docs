---
title: Configure web application firewall - Azure Application Gateway | Microsoft Docs
description: This article provides guidance on how to start using web application firewall on an existing or new Application Gateway.
documentationcenter: na
services: application-gateway
author: georgewallace
manager: timlt
editor: tysonn

ms.assetid: 670b9732-874b-43e6-843b-d2585c160982
ms.service: application-gateway
ms.devlang: na
ms.topic: article
ms.tgt_pltfrm: na
ms.workload: infrastructure-services
ms.date: 05/03/2017
ms.author: gwallace

---
# Configure web application firewall on a new or existing Application Gateway

> [!div class="op_single_selector"]
> * [Azure portal](application-gateway-web-application-firewall-portal.md)
> * [PowerShell](application-gateway-web-application-firewall-powershell.md)
> * [Azure CLI](application-gateway-web-application-firewall-cli.md)

<<<<<<< HEAD
Learn how to create a web application firewall enabled application gateway or add web application firewall to an existing application gateway.

The web application firewall (WAF) in Azure Application Gateway protects web applications from common web-based attacks like SQL injection, cross-site scripting attacks, and session hijacks.

Azure Application Gateway is a layer-7 load balancer. It provides failover, performance-routing HTTP requests between different servers, whether they are on the cloud or on-premises. Application gateway provides many application delivery controller (ADC) features including HTTP load balancing, cookie-based session affinity, secure sockets layer (SSL) offload, custom health probes, support for multi-site, and many others. To find a complete list of supported features, visit: [Overview of Application Gateway](application-gateway-introduction.md).
=======
Learn how to create a web application firewall enabled Application Gateway or add web application firewall to an existing Application Gateway.

The web application firewall (WAF) in Azure Application Gateway protects web applications from common web-based attacks like SQL injection, cross-site scripting attacks, and session hijacks.

Azure Application Gateway is a layer-7 load balancer. It provides failover, performance-routing HTTP requests between different servers, whether they are on the cloud or on-premises. Application Gateway provides many application delivery controller (ADC) features including HTTP load balancing, cookie-based session affinity, secure sockets layer (SSL) offload, custom health probes, support for multi-site, and many others. To find a complete list of supported features, visit: [Overview of Application Gateway](application-gateway-introduction.md).
>>>>>>> 7e950a10

The following article shows how to [add web application firewall to an existing Application Gateway](#add-web-application-firewall-to-an-existing-application-gateway) and [create an Application Gateway that uses web application firewall](#create-an-application-gateway-with-web-application-firewall).

![scenario image][scenario]

## WAF configuration differences

If you have read [Create an Application Gateway with PowerShell](application-gateway-create-gateway-arm.md), you understand the SKU settings to configure when creating an Application Gateway. WAF provides additional settings to define when configuring the SKU on an Application Gateway. There are no additional changes that you make on the Application Gateway itself.

| **Setting** | **Details**
|---|---|
|**SKU** |A normal Application Gateway without WAF supports **Standard\_Small**, **Standard\_Medium**, and **Standard\_Large** sizes. With the introduction of WAF, there are two additional SKUs, **WAF\_Medium** and **WAF\_Large**. WAF is not supported on small Application Gateways.|
|**Tier** | The available values are **Standard** or **WAF**. When using web application firewall, **WAF** must be chosen.|
|**Mode** | This setting is the mode of WAF. allowed values are **Detection** and **Prevention**. When WAF is set up in detection mode, all threats are stored in a log file. In prevention mode, events are still logged but the attacker receives a 403 unauthorized response from the Application Gateway.|

## Add web application firewall to an existing Application Gateway

Make sure that you are using the latest version of Azure PowerShell. More info is available at [Using Windows PowerShell with Resource Manager](../powershell-azure-resource-manager.md).

1. Log in to your Azure Account.

    ```powershell
    Login-AzureRmAccount
    ```

2. Select the subscription to use for this scenario.

    ```powershell
    Select-AzureRmSubscription -SubscriptionName "<Subscription name>"
    ```

3. Retrieve the gateway that you are adding web application firewall to.

    ```powershell
    $gw = Get-AzureRmApplicationGateway -Name "AdatumGateway" -ResourceGroupName "MyResourceGroup"
    ```

1. Configure the web application firewall sku. The available sizes are **WAF\_Large** and **WAF\_Medium**. When web application firewall is used the tier must be **WAF**, the capacity must be confirmed when setting the sku.

    ```powershell
    $gw | Set-AzureRmApplicationGatewaySku -Name WAF_Large -Tier WAF -Capacity 2
    ```

1. Configure the WAF settings as defined in the following example:

   For **FirewallMode**, the available values are Prevention and Detection.

    ```powershell
    $gw | Set-AzureRmApplicationGatewayWebApplicationFirewallConfiguration -Enabled $true -FirewallMode Prevention
    ```

1. Update the Application Gateway with the settings defined in the preceding step.

    ```powershell
    Set-AzureRmApplicationGateway -ApplicationGateway $gw
    ```

<<<<<<< HEAD
This command updates the application gateway with web application firewall. Visit [Application Gateway diagnostics](application-gateway-diagnostics.md) to understand how to view logs for your application gateway. Due to the security nature of WAF, logs need to be reviewed regularly to understand the security posture of your web applications.
=======
This command updates the Application Gateway with web application firewall. Visit [Application Gateway diagnostics](application-gateway-diagnostics.md) to understand how to view logs for your Application Gateway. Due to the security nature of WAF, logs need to be reviewed regularly to understand the security posture of your web applications.
>>>>>>> 7e950a10

## Create an Application Gateway with web application firewall

The following steps take you through the entire process from beginning to end for creating an Application Gateway with web application firewall.

Make sure that you are using the latest version of Azure PowerShell. More info is available at [Using Windows PowerShell with Resource Manager](../powershell-azure-resource-manager.md).

1. Log in to Azure by running `Login-AzureRmAccount`, you are prompted to authenticate with your credentials.

1. Check the subscriptions for the account by running `Get-AzureRmSubscription`

1. Choose which of your Azure subscriptions to use.

    ```powershell
    Select-AzureRmsubscription -SubscriptionName "<Subscription name>"
    ```

### Create a resource group

Create a resource group for the Application Gateway.

```powershell
New-AzureRmResourceGroup -Name appgw-rg -Location "West US"
```

Azure Resource Manager requires that all resource groups specify a location. This location is used as the default location for resources in that resource group. Make sure that all commands to create an Application Gateway uses the same resource group.

In the preceding example, we created a resource group called "appgw-RG" and location "West US."

> [!NOTE]
> If you need to configure a custom probe for your Application Gateway, see [Create an Application Gateway with custom probes by using PowerShell](application-gateway-create-probe-ps.md). Check out [custom probes and health monitoring](application-gateway-probe-overview.md) for more information.

### Configure virtual network

<<<<<<< HEAD
Application Gateway requires a subnet of its own. In this step, you create a virtual network with an address space of 10.0.0.0/16 and two subnets, one for the application gateway and one for backend pool members.
=======
Application Gateway requires a subnet of its own. In this step, you create a virtual network with an address space of 10.0.0.0/16 and two subnets, one for the Application Gateway and one for backend pool members.
>>>>>>> 7e950a10

```powershell
# Create a subnet configuration object for the Application Gateway subnet. A subnet for an application should have a minimum of 28 mask bits. This value leaves 10 available addresses in the subnet for Application Gateway instances. With a smaller subnet, you may not be able to add more instance of your Application Gateway in the future.
$gwSubnet = New-AzureRmVirtualNetworkSubnetConfig -Name 'appgwsubnet' -AddressPrefix 10.0.0.0/24

# Create a subnet configuration object for the backend pool members subnet
$nicSubnet = New-AzureRmVirtualNetworkSubnetConfig  -Name 'appsubnet' -AddressPrefix 10.0.2.0/24

# Create the virtual network with the previous created subnets
$vnet = New-AzureRmvirtualNetwork -Name 'appgwvnet' -ResourceGroupName appgw-rg -Location "West US" -AddressPrefix 10.0.0.0/16 -Subnet $gwSubnet, $nicSubnet
```

### Configure public IP address

In order to handle external requests, Application Gateway requires a public IP address. This public IP address must not have a `DomainNameLabel` defined to be used by the Application Gateway.

```powershell
# Create a public IP address for use with the Application Gateway. Defining the domainnamelabel during creation is not supported for use with Application Gateway
$publicip = New-AzureRmPublicIpAddress -ResourceGroupName appgw-rg -name 'appgwpip' -Location "West US" -AllocationMethod Dynamic
```

### Configure the Application Gateway

```powershell
# Create a IP configuration. This configures what subnet the Application Gateway uses. When Application Gateway starts, it picks up an IP address from the subnet configured and routes network traffic to the IP addresses in the back-end IP pool.
$gipconfig = New-AzureRmApplicationGatewayIPConfiguration -Name 'gwconfig' -Subnet $gwSubnet

# Create a backend pool to hold the addresses or NICs for the application that Application Gateway is protecting.
$pool = New-AzureRmApplicationGatewayBackendAddressPool -Name 'pool01' -BackendIPAddresses 1.1.1.1, 2.2.2.2, 3.3.3.3

# Upload the authenication certificate that will be used to communicate with the backend servers
$authcert = New-AzureRmApplicationGatewayAuthenticationCertificate -Name 'whitelistcert1' -CertificateFile <full path to .cer file>

# Conifugre the backend HTTP settings to be used to define how traffic is routed to the backend pool. The authenication certificate used in the previous step is added to the backend http settings.
$poolSetting = New-AzureRmApplicationGatewayBackendHttpSettings -Name 'setting01' -Port 443 -Protocol Https -CookieBasedAffinity Enabled -AuthenticationCertificates $authcert

# Create a frontend port to be used by the listener.
$fp = New-AzureRmApplicationGatewayFrontendPort -Name 'port01'  -Port 443

# Create a frontend IP configuration to associate the public IP address with the Application Gateway
$fipconfig = New-AzureRmApplicationGatewayFrontendIPConfig -Name 'fip01' -PublicIPAddress $publicip

# Configure the certificate for the Application Gateway. This certificate is used to decrypt and re-encrypt the traffic on the Application Gateway.
$cert = New-AzureRmApplicationGatewaySslCertificate -Name cert01 -CertificateFile <full path to .pfx file> -Password <password for certificate file>

# Create the HTTP listener for the Application Gateway. Assign the front-end ip configuration, port, and ssl certificate to use.
$listener = New-AzureRmApplicationGatewayHttpListener -Name listener01 -Protocol Https -FrontendIPConfiguration $fipconfig -FrontendPort $fp -SslCertificate $cert

#Create a load balancer routing rule that configures the load balancer behavior. In this example, a basic round robin rule is created.
$rule = New-AzureRmApplicationGatewayRequestRoutingRule -Name 'rule01' -RuleType basic -BackendHttpSettings $poolSetting -HttpListener $listener -BackendAddressPool $pool

# Configure the SKU of the Application Gateway
$sku = New-AzureRmApplicationGatewaySku -Name WAF_Medium -Tier WAF -Capacity 2

# Define the SSL policy to use
$policy = New-AzureRmApplicationGatewaySslPolicy -PolicyType Predefined -PolicyName AppGwSslPolicy20170401S

#Configure the waf configuration settings.
$config = New-AzureRmApplicationGatewayWebApplicationFirewallConfiguration -Enabled $true -FirewallMode "Prevention"

# Create the Application Gateway utilizing all the previously created configuration objects
$appgw = New-AzureRmApplicationGateway -Name appgwtest -ResourceGroupName appgw-rg -Location "West US" -BackendAddressPools $pool -BackendHttpSettingsCollection $poolSetting -FrontendIpConfigurations $fipconfig  -GatewayIpConfigurations $gipconfig -FrontendPorts $fp -HttpListeners $listener -RequestRoutingRules $rule -Sku $sku -WebApplicationFirewallConfig $config -SslCertificates $cert -AuthenticationCertificates $authcert
```

> [!NOTE]
> Application Gateways created with the basic web application firewall configuration are configured with CRS 3.0 for protections.

## Get Application Gateway DNS name

<<<<<<< HEAD
Once the gateway is created, the next step is to configure the front end for communication. When using a public IP, application gateway requires a dynamically assigned DNS name, which is not friendly. To ensure end users can hit the application gateway, a CNAME record can be used to point to the public endpoint of the application gateway. [Configuring a custom domain name for in Azure](../cloud-services/cloud-services-custom-domain-name-portal.md). To configure an alias, retrieve details of the application gateway and its associated IP/DNS name using the PublicIPAddress element attached to the application gateway. The application gateway's DNS name should be used to create a CNAME record, which points the two web applications to this DNS name. The use of A-records is not recommended since the VIP may change on restart of application gateway.
=======
Once the gateway is created, the next step is to configure the front end for communication. When using a public IP, Application Gateway requires a dynamically assigned DNS name, which is not friendly. To ensure end users can hit the Application Gateway, a CNAME record can be used to point to the public endpoint of the Application Gateway. [Configuring a custom domain name for in Azure](../cloud-services/cloud-services-custom-domain-name-portal.md). To configure an alias, retrieve details of the Application Gateway and its associated IP/DNS name using the PublicIPAddress element attached to the Application Gateway. The Application Gateway's DNS name should be used to create a CNAME record, which points the two web applications to this DNS name. The use of A-records is not recommended since the VIP may change on restart of Application Gateway.
>>>>>>> 7e950a10

```powershell
Get-AzureRmPublicIpAddress -ResourceGroupName appgw-RG -Name publicIP01
```

```
Name                     : publicIP01
ResourceGroupName        : appgw-RG
Location                 : westus
Id                       : /subscriptions/<subscription_id>/resourceGroups/appgw-RG/providers/Microsoft.Network/publicIPAddresses/publicIP01
Etag                     : W/"00000d5b-54ed-4907-bae8-99bd5766d0e5"
ResourceGuid             : 00000000-0000-0000-0000-000000000000
ProvisioningState        : Succeeded
Tags                     : 
PublicIpAllocationMethod : Dynamic
IpAddress                : xx.xx.xxx.xx
PublicIpAddressVersion   : IPv4
IdleTimeoutInMinutes     : 4
IpConfiguration          : {
                                "Id": "/subscriptions/<subscription_id>/resourceGroups/appgw-RG/providers/Microsoft.Network/applicationGateways/appgwtest/frontendIP
                            Configurations/frontend1"
                            }
DnsSettings              : {
                                "Fqdn": "00000000-0000-xxxx-xxxx-xxxxxxxxxxxx.cloudapp.net"
                            }
```

## Next steps

Learn how to configure diagnostic logging, to log the events that are detected or prevented with web application firewall by visiting [Application Gateway Diagnostics](application-gateway-diagnostics.md)

[scenario]: ./media/application-gateway-web-application-firewall-powershell/scenario.png<|MERGE_RESOLUTION|>--- conflicted
+++ resolved
@@ -24,19 +24,11 @@
 > * [PowerShell](application-gateway-web-application-firewall-powershell.md)
 > * [Azure CLI](application-gateway-web-application-firewall-cli.md)
 
-<<<<<<< HEAD
-Learn how to create a web application firewall enabled application gateway or add web application firewall to an existing application gateway.
+Learn how to create a web application firewall enabled Application Gateway or add web application firewall to an existing Application Gateway.
 
 The web application firewall (WAF) in Azure Application Gateway protects web applications from common web-based attacks like SQL injection, cross-site scripting attacks, and session hijacks.
 
-Azure Application Gateway is a layer-7 load balancer. It provides failover, performance-routing HTTP requests between different servers, whether they are on the cloud or on-premises. Application gateway provides many application delivery controller (ADC) features including HTTP load balancing, cookie-based session affinity, secure sockets layer (SSL) offload, custom health probes, support for multi-site, and many others. To find a complete list of supported features, visit: [Overview of Application Gateway](application-gateway-introduction.md).
-=======
-Learn how to create a web application firewall enabled Application Gateway or add web application firewall to an existing Application Gateway.
-
-The web application firewall (WAF) in Azure Application Gateway protects web applications from common web-based attacks like SQL injection, cross-site scripting attacks, and session hijacks.
-
 Azure Application Gateway is a layer-7 load balancer. It provides failover, performance-routing HTTP requests between different servers, whether they are on the cloud or on-premises. Application Gateway provides many application delivery controller (ADC) features including HTTP load balancing, cookie-based session affinity, secure sockets layer (SSL) offload, custom health probes, support for multi-site, and many others. To find a complete list of supported features, visit: [Overview of Application Gateway](application-gateway-introduction.md).
->>>>>>> 7e950a10
 
 The following article shows how to [add web application firewall to an existing Application Gateway](#add-web-application-firewall-to-an-existing-application-gateway) and [create an Application Gateway that uses web application firewall](#create-an-application-gateway-with-web-application-firewall).
 
@@ -94,11 +86,7 @@
     Set-AzureRmApplicationGateway -ApplicationGateway $gw
     ```
 
-<<<<<<< HEAD
-This command updates the application gateway with web application firewall. Visit [Application Gateway diagnostics](application-gateway-diagnostics.md) to understand how to view logs for your application gateway. Due to the security nature of WAF, logs need to be reviewed regularly to understand the security posture of your web applications.
-=======
 This command updates the Application Gateway with web application firewall. Visit [Application Gateway diagnostics](application-gateway-diagnostics.md) to understand how to view logs for your Application Gateway. Due to the security nature of WAF, logs need to be reviewed regularly to understand the security posture of your web applications.
->>>>>>> 7e950a10
 
 ## Create an Application Gateway with web application firewall
 
@@ -133,11 +121,7 @@
 
 ### Configure virtual network
 
-<<<<<<< HEAD
-Application Gateway requires a subnet of its own. In this step, you create a virtual network with an address space of 10.0.0.0/16 and two subnets, one for the application gateway and one for backend pool members.
-=======
 Application Gateway requires a subnet of its own. In this step, you create a virtual network with an address space of 10.0.0.0/16 and two subnets, one for the Application Gateway and one for backend pool members.
->>>>>>> 7e950a10
 
 ```powershell
 # Create a subnet configuration object for the Application Gateway subnet. A subnet for an application should have a minimum of 28 mask bits. This value leaves 10 available addresses in the subnet for Application Gateway instances. With a smaller subnet, you may not be able to add more instance of your Application Gateway in the future.
@@ -207,11 +191,7 @@
 
 ## Get Application Gateway DNS name
 
-<<<<<<< HEAD
-Once the gateway is created, the next step is to configure the front end for communication. When using a public IP, application gateway requires a dynamically assigned DNS name, which is not friendly. To ensure end users can hit the application gateway, a CNAME record can be used to point to the public endpoint of the application gateway. [Configuring a custom domain name for in Azure](../cloud-services/cloud-services-custom-domain-name-portal.md). To configure an alias, retrieve details of the application gateway and its associated IP/DNS name using the PublicIPAddress element attached to the application gateway. The application gateway's DNS name should be used to create a CNAME record, which points the two web applications to this DNS name. The use of A-records is not recommended since the VIP may change on restart of application gateway.
-=======
 Once the gateway is created, the next step is to configure the front end for communication. When using a public IP, Application Gateway requires a dynamically assigned DNS name, which is not friendly. To ensure end users can hit the Application Gateway, a CNAME record can be used to point to the public endpoint of the Application Gateway. [Configuring a custom domain name for in Azure](../cloud-services/cloud-services-custom-domain-name-portal.md). To configure an alias, retrieve details of the Application Gateway and its associated IP/DNS name using the PublicIPAddress element attached to the Application Gateway. The Application Gateway's DNS name should be used to create a CNAME record, which points the two web applications to this DNS name. The use of A-records is not recommended since the VIP may change on restart of Application Gateway.
->>>>>>> 7e950a10
 
 ```powershell
 Get-AzureRmPublicIpAddress -ResourceGroupName appgw-RG -Name publicIP01
