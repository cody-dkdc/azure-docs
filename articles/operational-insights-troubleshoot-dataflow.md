--- conflicted
+++ resolved
@@ -25,20 +25,6 @@
 ## Procedure 1: Validate if the right Management Packs get downloaded to your Operations Manager Environment
  >[AZURE.NOTE] If you only use Direct Agent, you can skip to the next procedure.
 
-<<<<<<< HEAD
-Depending on which Intelligence Packs you have enabled from the OpInsights Portal will you see more or less of these MPs. Search for keyword ‘Advisor’ or ‘Intelligence’ in their name.
-You can check for these MPs using OpsMgr PowerShell:
-
-      Get-SCOMManagementPack | where {$_.DisplayName -match 'Advisor'} | Select Name,Sealed,Version
-      Get-SCOMManagementPack | where {$_.Name -match 'IntelligencePacks'} | Select Name,Sealed,Version
-
-Note: if you are troubleshooting Capacity Intelligence Pack, check HOW MANY management packs with the name containing ‘capacity’ you have: there are two management packs that have the same display name (but different internal ID’s) that come in the same MP bundle; if one of the two does not get imported (often due to missing VMM dependency) the other MP does not get imported and the operation does not retry.
-
-You should see the following three MPs related to ‘capacity’
-1. Microsoft System Center Advisor Capacity Intelligence Pack
-1. Microsoft System Center Advisor Capacity Intelligence Pack
-1. Microsoft System Center Advisor Capacity Storage Data
-=======
 Depending on which solutions (previously called intelligence packs) you have enabled from the OpInsights Portal will you see more or less of these MPs. Search for keyword ‘Advisor’ or ‘Intelligence’ in their name.
 You can check for these MPs using OpsMgr PowerShell:
 
@@ -53,7 +39,6 @@
 - Microsoft System Center Advisor Capacity Intelligence Pack
 - Microsoft System Center Advisor Capacity Intelligence Pack
 - Microsoft System Center Advisor Capacity Storage Data
->>>>>>> 7ecb9679
 
 If you only see one or two of them but not all three, remove it and wait 5/10 minutes for Operations Manager to download and import it again – check the event logs for errors during this period.
 
@@ -67,21 +52,12 @@
 Depending if you are using Directly-connected agents or Operations Manager, you can perform the following procedure on the direct agent machine or on the Operations Manager management server:
 
 1. - Open ‘Performance Monitor’
-<<<<<<< HEAD
-1. - Select ‘Health Service Management Groups’
-1. - Add all the counters that start with ‘HTTP’
-
-If things are configured right you should see activity for these counters, as events and other data items (based on the intelligence packs onboarded in the portal, and the configured log collection policy) are uploaded. Those counters don’t necessarily have to be continuously ‘busy’ - if you see little to no activity it might be that you are not onboarded on many intelligence packs or have a very lightweight collection policy.
-
-##Procedure 4: Check for Errors on the Management Server or Direct Agent Event Logs
-=======
 2. - Select ‘Health Service Management Groups’
 3. - Add all the counters that start with ‘HTTP’
 
 If things are configured right you should see activity for these counters, as events and other data items (based on the solutions onboarded in the portal, and the configured log collection policy) are uploaded. Those counters don’t necessarily have to be continuously ‘busy’ - if you see little to no activity it might be that you are not onboarded on many solutions or have a very lightweight collection policy.
 
 ## Procedure 4: Check for Errors on the Management Server or Direct Agent Event Logs
->>>>>>> 7ecb9679
 As a final step if all of the above fails but you still see no data received by the service, check if you are seeing any errors in **Event Viewer**.
 
 Open **Event Viewer** –> **Application and Services** –> **Operations Manager** and filter by Event Sources: **Advisor**, **Health Service Modules**, **HealthService** and **Service Connector** (this last one applies to Direct Agent only).
@@ -101,11 +77,7 @@
 ##### EventID 2132
 Means **Not Authorized**. Could be an issue with the certificate and/or registration to the service; try re-running the registration wizard that will fix certificates and RunAs accounts. Additionally, verify the proxy has been set to allow exclusions. For more information see [configure proxy servers](https://msdn.microsoft.com/library/azure/dn884643.aspx)
 
-<<<<<<< HEAD
-#####EventID 2129
-=======
 ##### EventID 2129
->>>>>>> 7ecb9679
 This is a failed connection due to failed SSL negotiation. Verify that your systems are configured to use TLS and not SSL. There could be some strange SSL settings on this server with regards to chipers, either in the Internet Explorer **Advanced** options, or in the Windows registry under the key
 
     HKEY_LOCAL_MACHINE\SYSTEM\CurrentControlSet\Control\SecurityProviders\SCHANNEL
@@ -132,27 +104,15 @@
 ##### EventID 4502
 Module crashed. If you see this for workflows with names such as **CollectInstanceSpace** or **CollectTypeSpace** it might mean the server is having issues to send some configuration data. Depending on how often it happens - constantly or ‘once in a while’ - it could be an issue or not. If it happens more that every hour it is definitely an issue. If only fails this operation once or twice per day, it will be fine an able to recover. Depending on how the module actually fails (description will have more details) this could be an on-premises issue – i.e. to collect to DB – or an issue sending to the cloud. Verify your network and proxy settings, and worst case try restarting the HealthService.
 
-<<<<<<< HEAD
-#####EventID 4501
-Module "System.PublishDataToEndPoint" crashed. A module of type "System.PublishDataToEndPoint" reported an error 87L which was running as part of rule "Microsoft.SystemCenter.CollectAlertChangeDataToCloud" running for instance "Operations Manager Management Group" with id:"{6B1D1BE8-EBB4-B425-08DC-2385C5930B04}" in management group "SCOMTEST".
-You should NOT see this with this exact workflow, module and error anymore, it used to be [a bug *now fixed*](http://feedback.azure.com/forums/267889-azure-operational-insights/suggestions/6714689-alert-management-intelligence-pack-not-sending-ale). If you see this again please report it thru your preferred Microsoft support channel.
-=======
 ##### EventID 4501
 Module "System.PublishDataToEndPoint" crashed. A module of type "System.PublishDataToEndPoint" reported an error 87L which was running as part of rule "Microsoft.SystemCenter.CollectAlertChangeDataToCloud" running for instance "Operations Manager Management Group" with id:"{6B1D1BE8-EBB4-B425-08DC-2385C5930B04}" in management group "SCOMTEST".
 You should *not* see this with this exact workflow, module and error anymore, it used to be [a bug *now fixed*](http://feedback.azure.com/forums/267889-azure-operational-insights/suggestions/6714689-alert-management-intelligence-pack-not-sending-ale). If you see this again please report it thru your preferred Microsoft support channel.
->>>>>>> 7ecb9679
 
 
 ### Events from source 'Service Connector'
 ##### EventID 4002
 The service returned HTTP status code 403 in response to a query.  Please check with the service administrator for the health of the service. The query will be retried later. You can get a 403 during the agent’s initial registration phase, you’ll see a URL like https://<YourWorkspaceID>.oms.opinsights.azure.com/ AgentService.svc/AgentTopologyRequest
 Error code 403 means ‘fordbidden’ – this is typically a wrongly-copied WorkspaceId or key, or the clock is not synced on the machine. Try synchronising with a reliable time source and use the connectivity check in the Control Panel applet for Microsoft Monitoring Agent to verify you have the right workspace Id and Key.
-<<<<<<< HEAD
-
-
-
-=======
->>>>>>> 7ecb9679
 
 
 ## Procedure 5: Look for your agents to send their data and have it indexed in the Portal
