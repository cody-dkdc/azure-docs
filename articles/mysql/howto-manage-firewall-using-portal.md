---
title: Create and manage MySQL firewall rules in Azure Database for MySQL | Microsoft Docs
description: Create and manage Azure Database for MySQL firewall rules using the Azure portal
services: mysql
author: v-chenyh
ms.author: v-chenyh
manager: jhubbard
editor: jasonwhowell
ms.service: mysql-database
ms.topic: article
<<<<<<< HEAD
ms.date: 10/25/2017
=======
ms.date: 11/27/2017
>>>>>>> 9b4dbaae
---
# Create and manage Azure Database for MySQL firewall rules by using the Azure portal
Server-level firewall rules enable administrators to access an Azure Database for MySQL Server from a specified IP address or a range of IP addresses. 

## Create a server-level firewall rule in the Azure portal

<<<<<<< HEAD
1. On the MySQL server page, under Settings heading, click **Connection security** to open the Connection security page for the Azure Database for MySQL.
=======
1. On the MySQL server page, under Settings heading, click **Connection Security** to open the Connection Security page for the Azure Database for MySQL.
>>>>>>> 9b4dbaae

   ![Azure portal - click Connection security](./media/howto-manage-firewall-using-portal/1-connection-security.png)

2. Click **Add My IP** on the toolbar. This automatically creates a firewall rule with the public IP address of your computer, as perceived by the Azure system.

   ![Azure portal - click Add My IP](./media/howto-manage-firewall-using-portal/2-add-my-ip.png)

3. Verify your IP address before saving the configuration. In some situations, the IP address observed by Azure portal differs from the IP address used when accessing the internet and Azure servers. Therefore, you may need to change the Start IP and End IP to make the rule function as expected.

   Use a search engine or other online tool to check your own IP address. For example, search "what is my IP address". 

   ![Bing for What is my IP](./media/howto-manage-firewall-using-portal/3-what-is-my-ip.png)

4. Add additional address ranges. In the firewall rules for the Azure Database for MySQL, you can specify a single IP address or a range of addresses. If you want to limit the rule to a single IP address, type the same address in the Start IP and End IP fields. Opening the firewall enables administrators, users, and application to access any database on the MySQL server to which they have valid credentials.

   ![Azure portal - firewall rules ](./media/howto-manage-firewall-using-portal/5-specify-addresses.png)


5. Click **Save** on the toolbar to save this server-level firewall rule. Wait for the confirmation that the update to the firewall rules is  successful.

   ![Azure portal - click Save](./media/howto-manage-firewall-using-portal/4-save-firewall-rule.png)

## Connect from Azure
To allow applications from Azure to connect to your Azure Database for MySQL server, Azure connections must be enabled. When an application from Azure attempts to connect to your database server, the firewall verifies that Azure connections are allowed. A firewall setting with starting and ending address equal to 0.0.0.0 indicates these connections are allowed. If the connection attempt is not allowed, the request does not reach the Azure Database for MySQL server.

> [!IMPORTANT]
> This option configures the firewall to allow all connections from Azure including connections from the subscriptions of other customers. When selecting this option, make sure your login and user permissions limit access to only authorized users.
> 

## Manage existing server-level firewall rules by using the Azure portal
Repeat the steps to manage the firewall rules.
* To add the current computer, click **+ Add My IP**. Click **Save** to save the changes.
* To add additional IP addresses, type in the **RULE NAME**, **START IP**, and **END IP**. Click **Save** to save the changes.
* To modify an existing rule, click any of the fields in the rule, and then modify. Click **Save** to save the changes.
* To delete an existing rule, click the ellipsis […], and then click **Delete**. Click **Save** to save the changes.


## Next steps
<<<<<<< HEAD
- Similarly, you can script to [Create and manage Azure Database for MySQL firewall rules using Azure CLI](howto-manage-firewall-using-cli.md).
- For help in connecting to an Azure Database for MySQL server, see [Connection libraries for Azure Database for MySQL](./concepts-connection-libraries.md)
=======
For help in connecting to an Azure Database for MySQL server, see [Connection libraries for Azure Database for MySQL](./concepts-connection-libraries.md)
>>>>>>> 9b4dbaae
<|MERGE_RESOLUTION|>--- conflicted
+++ resolved
@@ -8,22 +8,14 @@
 editor: jasonwhowell
 ms.service: mysql-database
 ms.topic: article
-<<<<<<< HEAD
-ms.date: 10/25/2017
-=======
 ms.date: 11/27/2017
->>>>>>> 9b4dbaae
 ---
 # Create and manage Azure Database for MySQL firewall rules by using the Azure portal
 Server-level firewall rules enable administrators to access an Azure Database for MySQL Server from a specified IP address or a range of IP addresses. 
 
 ## Create a server-level firewall rule in the Azure portal
 
-<<<<<<< HEAD
-1. On the MySQL server page, under Settings heading, click **Connection security** to open the Connection security page for the Azure Database for MySQL.
-=======
 1. On the MySQL server page, under Settings heading, click **Connection Security** to open the Connection Security page for the Azure Database for MySQL.
->>>>>>> 9b4dbaae
 
    ![Azure portal - click Connection security](./media/howto-manage-firewall-using-portal/1-connection-security.png)
 
@@ -62,9 +54,5 @@
 
 
 ## Next steps
-<<<<<<< HEAD
 - Similarly, you can script to [Create and manage Azure Database for MySQL firewall rules using Azure CLI](howto-manage-firewall-using-cli.md).
-- For help in connecting to an Azure Database for MySQL server, see [Connection libraries for Azure Database for MySQL](./concepts-connection-libraries.md)
-=======
-For help in connecting to an Azure Database for MySQL server, see [Connection libraries for Azure Database for MySQL](./concepts-connection-libraries.md)
->>>>>>> 9b4dbaae
+- For help in connecting to an Azure Database for MySQL server, see [Connection libraries for Azure Database for MySQL](./concepts-connection-libraries.md)