--- conflicted
+++ resolved
@@ -5,27 +5,17 @@
 ms.author: andrela
 ms.service: mysql
 ms.topic: conceptual
-<<<<<<< HEAD
-ms.date: 02/26/2019
-=======
 ms.date: 04/30/2019
->>>>>>> 6a383dfd
 ---
 
 # Read replicas in Azure Database for MySQL
 
-<<<<<<< HEAD
-The read replica feature allows you to replicate data from an Azure Database for MySQL server (master) to up to five read-only servers (replicas) within the same Azure region. Read-only replicas are asynchronously updated using the MySQL engine's native binary log (binlog) file position-based replication technology. To learn more about binlog replication, see the [MySQL binlog replication overview](https://dev.mysql.com/doc/refman/5.7/en/binlog-replication-configuration-overview.html).
-
-Replicas created in the Azure Database for MySQL service are new servers that can be managed in the same way as normal/standalone MySQL servers. For each read replica, you are billed for the provisioned compute in vCores and provisioned storage in GB/month.
-=======
 The read replica feature allows you to replicate data from an Azure Database for MySQL server to a read-only server. You can replicate from the master server to up to five replicas. Replicas are updated asynchronously using the MySQL engine's native binary log (binlog) file position-based replication technology. To learn more about binlog replication, see the [MySQL binlog replication overview](https://dev.mysql.com/doc/refman/5.7/en/binlog-replication-configuration-overview.html).
 
 > [!IMPORTANT]
 > You can create a read replica in the same region as your master server, or in any other Azure region of your choice. Cross-region replication is currently in public preview.
 
 Replicas are new servers that you manage similar to regular Azure Database for MySQL servers. For each read replica, you're billed for the provisioned compute in vCores and storage in GB/ month.
->>>>>>> 6a383dfd
 
 To learn more about MySQL replication features and issues, please see the [MySQL replication documentation](https://dev.mysql.com/doc/refman/5.7/en/replication-features.html).
 
@@ -68,11 +58,7 @@
 
 ## Monitor replication
 
-<<<<<<< HEAD
-When you create a replica for a master that has no existing replicas, the master will first restart to prepare itself for replication. Please take this into consideration and perform these operations during an off-peak period.
-=======
 Azure Database for MySQL provides the **Replication lag in seconds** metric in Azure Monitor. This metric is available for replicas only.
->>>>>>> 6a383dfd
 
 This metric is calculated using the `seconds_behind_master` metric available in MySQL's `SHOW SLAVE STATUS` command.
 
@@ -138,10 +124,6 @@
 - Global transaction identifiers (GTID) are not supported.
 - Creating a replica of a replica is not supported.
 - In-memory tables may cause replicas to become out of sync. This is a limitation of the MySQL replication technology. Read more in the [MySQL reference documentation](https://dev.mysql.com/doc/refman/5.7/en/replication-features-memory.html) for more information.
-<<<<<<< HEAD
-- Tuning the [`innodb_file_per_table`](https://dev.mysql.com/doc/refman/5.7/en/innodb-multiple-tablespaces.html) parameter on a master server after creating a replica server may cause the replica to become out of sync. The replica server is not aware of the different tablespaces.
-=======
->>>>>>> 6a383dfd
 - Ensure the master server tables have primary keys. Lack of primary keys may result in replication latency between the master and replicas.
 - Review the full list of MySQL replication limitations in the [MySQL documentation](https://dev.mysql.com/doc/refman/5.7/en/replication-features.html)
 
