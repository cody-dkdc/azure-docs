--- conflicted
+++ resolved
@@ -5,11 +5,7 @@
 ms.author: andrela
 ms.service: mysql
 ms.topic: conceptual
-<<<<<<< HEAD
-ms.date: 04/29/2019
-=======
 ms.date: 04/30/2019
->>>>>>> 8cb753ce
 ---
 
 # Read replicas in Azure Database for MySQL
