- name: Azure DB for MySQL Docs
  href: index.yml
- name: Overview
  items:
  - name: Azure DB for MySQL
    href: overview.md
- name: Quickstarts
  expanded: true
  items:
  - name: Create DB - Portal
    href: quickstart-create-mysql-server-database-using-azure-portal.md
  - name: Create DB - Azure CLI
    href: quickstart-create-mysql-server-database-using-azure-cli.md
  - name: Connect & query
    items:
    - name: PHP
      href: connect-php.md
    - name: Java
      href: connect-java.md
<<<<<<< HEAD
    - name: .Net
      href: connect-csharp.md      
=======
    - name: Python
      href: connect-python.md
    - name: Node.js
      href: connect-nodejs.md
>>>>>>> a45ae0ea
- name: Tutorials
  items:
  - name: 1 - Design a Database
    items:
    - name: Azure portal
      href: tutorial-design-database-using-portal.md
    - name: Azure CLI
      href: tutorial-design-database-using-cli.md
  - name: 2 - Create a Web App
    items:
    - name: Wordpress - Portal
      href: ../app-service-web/app-service-web-create-web-app-from-marketplace.md?toc=%2fazure%2fmysql%2ftoc.json
    - name: PHP - Azure CLI
      href: ../app-service-web/app-service-web-tutorial-php-mysql.md?toc=%2fazure%2fmysql%2ftoc.json
- name: Samples
  items:
  - name: Azure CLI
    href: sample-scripts-azure-cli.md
- name: Concepts
  items:
  - name: DB & Servers
    items:
    - name: Servers
      href: concepts-servers.md
    - name: Supported versions
      href: concepts-supported-versions.md
  - name: Resources
    items:
    - name: Pricing tiers
      href: concepts-service-tiers.md
    - name: Compute units
      href: concepts-compute-unit-and-storage.md
    - name: Limits
      href: concepts-limits.md
  - name: Data access & security
    items:
    - name: Firewall rules
      href: concepts-firewall-rules.md
    - name: Configuring SSL
      href: concepts-ssl-connection-security.md
  - name: Development
    items:
    - name: Connection libraries
      href: concepts-connection-libraries.md
    - name: Application development
      href: concepts-database-application-development.md
  - name: Migrate your database
    items:
    - name: Dump & restore
      href: concepts-migrate-dump-restore.md
    - name: Import & export
      href: concepts-migrate-import-export.md
- name: How-to guides
  items:
  - name: Manage a Server
    items:
    - name: Azure portal
      href: howto-create-manage-server-portal.md
  - name: Firewall rules
    items:
    - name: Azure portal
      href: howto-manage-firewall-using-portal.md
    - name: Azure CLI
      href: howto-manage-firewall-using-cli.md
  - name: Restore a server
    items:
    - name: Azure portal
      href: howto-restore-server-portal.md
  - name: Connect applications
    items:
    - name: Connection strings
      href: howto-connection-string.md
    - name: Configure SSL
      href: howto-configure-ssl.md
    - name: Web apps
      href: howto-connect-webapp.md
  - name: Configure server parameters
    items:
    - name: Azure portal
      href: howto-server-parameters.md
- name: Reference
  items:
  - name: Azure CLI
    href: /cli/azure/mysql
- name: Resources
  items:
  - name: Azure Roadmap
    href: https://azure.microsoft.com/roadmap/
  - name: Pricing
    href: https://azure.microsoft.com/pricing/details/mysql/
  - name: MSDN forum
    href: https://social.msdn.microsoft.com/forums/security/en-US/home?forum=AzureDatabaseforMySQL
  - name: Stack Overflow
    href: http://stackoverflow.com/questions/tagged/azure-database-mysql
  - name: Videos
    href: videos.md
  - name: Request a feature
    href: https://feedback.azure.com/forums/597982-azure-database-for-mysql
  - name: Region availability
    href: https://azure.microsoft.com/regions/services/
  - name: Support options
    href: https://azure.microsoft.com/support/options/<|MERGE_RESOLUTION|>--- conflicted
+++ resolved
@@ -17,15 +17,13 @@
       href: connect-php.md
     - name: Java
       href: connect-java.md
-<<<<<<< HEAD
-    - name: .Net
-      href: connect-csharp.md      
-=======
-    - name: Python
+  - name: .Net
+      href: connect-csharp.md    
+  - name: Python
       href: connect-python.md
-    - name: Node.js
+  - name: Node.js
       href: connect-nodejs.md
->>>>>>> a45ae0ea
+
 - name: Tutorials
   items:
   - name: 1 - Design a Database
