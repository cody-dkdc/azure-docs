--- conflicted
+++ resolved
@@ -8,11 +8,7 @@
 editor: jasonwhowell
 ms.service: mysql-database
 ms.topic: article
-<<<<<<< HEAD
 ms.date: 10/10/2017
-=======
-ms.date: 11/03/2017
->>>>>>> 8d14b75b
 ---
 # Azure Database for MySQL options and performance: Understand what’s available in each pricing tier
 When you create an Azure Database for MySQL server, you decide upon three main choices to configure the resources allocated for that server. These choices impact the performance and scale of the server.
@@ -41,15 +37,10 @@
 | **Pricing tier features** | **Basic** | **General Purpose** | **Memory Optimized** |
 | :------------------------ | :-------- | :----------- | :----------- |
 | Storage IOPS guarantee | NO | Yes | Yes |   
-| Maximum storage IOPS | Variable | 6,000 | 6,000 |  
+| Maximum storage IOPS | Variable | 7,500 | 7,500 |  
 
 
-<<<<<<< HEAD
 For the time being, you cannot change pricing tier once the server is created. In the future, it will be possible to upgrade or downgrade a server from one pricing tier to another tier.
-=======
-## Understand the price
-When you create a new Azure Database for MySQL inside the [Azure portal](https://portal.azure.com/#create/Microsoft.MySQLServer), select the **Pricing tier** page, and the monthly cost is shown based on the options you have selected. If you do not have an Azure subscription, use the Azure pricing calculator to get an estimated price. Visit the [Azure pricing calculator](https://azure.microsoft.com/pricing/calculator/) website, then click **Add items**, expand the **Databases** category, and choose **Azure Database for MySQL** to customize the options.
->>>>>>> 8d14b75b
 
 ## Understand the price
 When you create a new Azure Database for MySQL inside the [Azure portal](https://portal.azure.com/#create/Microsoft.MySQLServer), click the **Pricing tier** tab, and the monthly cost will be shown based on the options you have selected. If you do not have an Azure subscription, use the Azure pricing calculator to get an estimated price. Visit the [Azure pricing calculator](https://azure.microsoft.com/pricing/calculator/) website, then click **Add items**, expand the **Databases** category, and choose **Azure Database for MySQL** to customize the options.
@@ -79,22 +70,18 @@
 
 Storage can be either [locally redundant](https://docs.microsoft.com/en-us/azure/storage/common/storage-redundancy?toc=%2fazure%2fstorage%2fblobs%2ftoc.json#locally-redundant-storage) or [geo-redundant] (https://docs.microsoft.com/en-us/azure/storage/common/storage-redundancy?toc=%2fazure%2fstorage%2fblobs%2ftoc.json#geo-redundant-storage). The default storage type is locally redundant and geo-redundant storage can be purchased at 2x the cost.  
 
-<<<<<<< HEAD
 Monitor the Metrics graph in the Azure portal or write Azure CLI commands to measure the consumption of storage and storage IOs. Relevant metrics to monitor are Storage limit, Storage percentage, Storage used, and IO percent.
-=======
-The IOPS configuration in each performance level relates to the pricing tier and the storage size chosen. Basic tier does not provide an IOPS guarantee. Within the Standard pricing tier, the IOPS scale proportionally to maximum storage size in a fixed 3:1 ratio. The included storage of 125-GB guarantees for 375 provisioned IOPS, each with an IO size of up to 256 KB. You can choose additional storage up to 1 TB maximum, to guarantee 3,000 provisioned IOPS.
->>>>>>> 8d14b75b
+The IOPS configuration in each performance level relates to the pricing tier and the storage size chosen. While basic tier does not provide an IOPS guarantee, with Standard and Memory optimized tiers, the IOPS scale proportionally to the storage size.
+|**Size (GB)**|	**0-32**| **32-64**|**64-128**|**128-256**|**256-512**|**512-1024**|**1024-2048**|
+| :-----------|:------- | :------- | :------- | :-------- |:--------- | :--------- | :---------- |
+| IOPS | 120 | 240	| 500	| 1100 | 2,300 | 5,000 | 7,500 |
 
 ## Backup
 Backups are done automatically. A full backup is taken every week. Differential backups are taken every 12 hours and snapshots are taken every 5 minutes. Similar to storage types, you have the option to choose locally redundant backups or geo-redundant backups. You also have the ability to choose the backup retention between 7 days to 35 days. 1x of provisioned storage size is included for backup in the storage pricing model and additional backup costs will incur in the future for anything above. For example if your database server provisions 1TB of storage, you will also get 1TB of storage for backups, and anything above 1TB of backups will be subject to additional costs in the future.
 
 
 ## Scaling a server up or down
-<<<<<<< HEAD
 You initially choose the pricing tier and performance level when you create your Azure Database for MySQL. Later, you can scale the vCores up or down dynamically, within the range of the same pricing tier. In the Azure portal, slide the vCores on the server's Pricing tier, or script it by following this example: [Monitor and scale an Azure Database for MySQL server using Azure CLI](scripts/sample-scale-server.md)
-=======
-You initially choose the pricing tier and performance level when you create your Azure Database for MySQL. Later, you can scale the Compute Units up or down dynamically, within the range of the same pricing tier. In the Azure portal, slide the Compute Units on the server's Pricing tier page, or script it by following this example: [Monitor and scale an Azure Database for MySQL server using Azure CLI](scripts/sample-scale-server.md)
->>>>>>> 8d14b75b
 
 Scaling the vCores is done independently of the maximum storage size you have chosen.
 
@@ -102,11 +89,6 @@
 
 The duration of the entire scale process depends on both the size and pricing tier of the server before and after the change. For example, a server that is changing vCores within the Standard pricing tier, should complete within few minutes. The new properties for the server are not applied until the changes are complete.
 
-<<<<<<< HEAD
 ## Next Steps
 - For more on vCores, see [Explaining vCores](concepts-compute-unit-and-storage.md)
-=======
-## Next steps
-- For more on Compute Units, see [Explaining Compute Units](concepts-compute-unit-and-storage.md)
->>>>>>> 8d14b75b
 - Learn how to [Monitor and scale an Azure Database for MySQL server using Azure CLI](scripts/sample-scale-server.md)