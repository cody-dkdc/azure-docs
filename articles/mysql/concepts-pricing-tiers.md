--- conflicted
+++ resolved
@@ -1,11 +1,6 @@
 ---
-<<<<<<< HEAD
-title: "Pricing Tiers in Azure Database for MySQL"
-description: "Pricing Tiers in Azure Database for MySQL"
-=======
 title: Pricing Tiers in Azure Database for MySQL
 description: This article describes the pricing tiers in Azure Database for MySQL.
->>>>>>> 34fadea9
 services: mysql
 author: jan-eng
 ms.author: janeng
@@ -13,11 +8,7 @@
 editor: jasonwhowell
 ms.service: mysql-database
 ms.topic: article
-<<<<<<< HEAD
 ms.date: 02/28/2018
-=======
-ms.date: 02/22/2018
->>>>>>> 34fadea9
 ---
 
 # Azure Database for MySQL pricing tiers
