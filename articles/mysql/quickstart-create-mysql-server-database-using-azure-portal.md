---
title: 'Quickstart: Create Azure Database for MySQL server - Azure portal | Microsoft Docs'
description: This article steps you through using the Azure portal to quickly create a sample Azure Database for MySQL server in about five minutes. 
services: mysql
author: v-chenyh
ms.author: v-chenyh
manager: jhubbard
editor: jasonwhowell
ms.service: mysql-database
<<<<<<< HEAD
ms.topic: hero-article
ms.date: 06/14/2017
ms.custom: mvc
---

# Create an Azure Database for MySQL server using Azure portal
This article walks you through using the Azure portal to create an Azure Database for MySQL server in about five minutes. 
=======
ms.custom: mvc
ms.topic: hero-article
ms.date: 08/15/2017
---

# Create an Azure Database for MySQL server using Azure portal
Azure Database for MySQL is a managed service that enables you to run, manage, and scale highly available MySQL databases in the cloud. This Quickstart shows you how to create an Azure Database for MySQL server using the Azure portal in about five minutes. 
>>>>>>> 7e950a10

If you don't have an Azure subscription, create a [free](https://azure.microsoft.com/free/) account before you begin.

## Log in to Azure
Open your web browser, and navigate to the [Microsoft Azure portal](https://portal.azure.com/). Enter your credentials to sign in to the portal. The default view is your service dashboard.

## Create Azure Database for MySQL server
<<<<<<< HEAD
1. Click the **New** button found on the upper left corner of the Azure portal.

=======
An Azure Database for MySQL server is created with a defined set of [compute and storage resources](./concepts-compute-unit-and-storage.md). The server is created within an [Azure resource group](../azure-resource-manager/resource-group-overview.md).

Follow these steps to create an Azure Database for MySQL server:

1. Click the **New** button (+) found on the upper left-hand corner of the Azure portal.

>>>>>>> 7e950a10
2. Select **Databases** from the **New** page, and select **Azure Database for MySQL** from the **Databases** page. You can also type **MySQL** in the New page search box to find the service.
![Azure portal - new - database - MySQL](./media/quickstart-create-mysql-server-database-using-azure-portal/2_navigate-to-mysql.png)

3. Fill out the new server details form with the following information, as shown on the preceding image:
<<<<<<< HEAD

| **Setting** | **Suggested value** | **Field Description** |
|---|---|---|
| *Server name* | myserver4demo  | Server name has to be globally unique. |
| *Subscription* | mysubscription | Select your subscription from the drop-down. |
| *Resource group* | myresourcegroup | Create a resource group or use an existing one. |
| *Server admin login* | myadmin | Specify an account name to be admin in MySQL engine. |
| *Password* |  | Set a strong admin account password. |
| *Confirm password* |  | Confirm the admin account password. |
| *Location* |  | Select an available region. |
| *Version* | 5.7 | Choose the latest version. |
| *Pricing Tier* | Basic, 50 Compute Units, 50 Storage (GB)  | Choose **Pricing tier**, **Compute Units**, **Storage (GB)**, and then click **OK**. |
| *Pin to Dashboard* | Check | Recommended to check this box so you may find the server easily later on |

   Click **Pricing Tier** to specify the pricing tier and performance level for your new database. For this quick start, select Basic Tier, 50 Compute Units and 50 GB of included storage. Then click **OK** to save the pricing tier.
   
   ![Azure portal - create MySQL by providing the required form input](./media/quickstart-create-mysql-server-database-using-azure-portal/3_create-server.png)

   Then, click **Create**. In a minute or two, a new Azure Database for MySQL server is running in the cloud. Click **Notifications** (bell icon) button on the toolbar to monitor the deployment process.

## Configure the firewall
Before connecting to Azure Database for MySQL for the first time, configure the firewall and add the client's public network IP address (or a range) to the whitelist.

1. After the deployment completes, click **All Resources** from the left-hand menu and type in the name **myserver4demo** to search for your newly created server. Click the server name listed in the search result. The Overview page for your server opens and provides options for further configuration.

2. In the server blade, select **Connection Security**.

3. Click **Add My IP** to add your local computer's IP address, or configure a range of IP addresses. Remember to click **Save** after you have created the rules.
  ![Azure portal - add firewall rule and save](./media/quickstart-create-mysql-server-database-using-azure-portal/5_firewall-settings.png)

## Get connection information
Get the fully qualified domain name for your Azure MySQL server in the Azure portal. You use the fully qualified domain name to connect to your server using the **mysql.exe** command-line tool.
=======

    **Setting** | **Suggested value** | **Field Description** 
    ---|---|---
    Server name | myserver4demo | Choose a unique name that identifies your Azure Database for MySQL server. The domain name *mysql.database.azure.com* is appended to the server name you provide for applications to connect to. The server name can contain only lowercase letters, numbers, and the hyphen (-) character, and it must contain from 3 through 63 characters.
    Subscription | Your subscription | The Azure subscription that you want to use for your server. If you have multiple subscriptions, choose the appropriate subscription in which the resource is billed for.
    Resource group | myresourcegroup | You may make a new resource group name, or use an existing one from your subscription.
    Server admin login | myadmin | Make your own login account to use when connecting to the server. The admin login name cannot be 'azure_superuser', 'admin', 'administrator', 'root', 'guest', or 'public'.
    Password | *Your choice* | Create a new password for the server admin account. Must contain from 8 to 128 characters. Your password must contain characters from three of the following categories – English uppercase letters, English lowercase letters, numbers (0-9), and non-alphanumeric characters (!, $, #, %, etc.).
    Confirm password | *Your choice*| Confirm the admin account password.
    Location | *The region closest to your users*| Choose the location that is closest to your users or other Azure applications.
    Version | *Choose the latest version*| Choose the latest version unless you have specific requirements.
    Pricing Tier | **Basic**, **50 Compute Units** **50 GB** | Click **Pricing tier** to specify the service tier and performance level for your new database. Choose **Basic tier** in the tab at the top. Click the left end of the **Compute Units** slider to adjust the value to the least amount available for this Quickstart. Click **Ok** to save the pricing tier selection. See the following screenshot.
    Pin to dashboard | Check | Check the **Pin to dashboard** option to allow easy tracking of your server on the front dashboard page of your Azure portal.

    > [!IMPORTANT]
    > The server admin login and password that you specify here are required to log in to the server and its databases later in this Quickstart. Remember or record this information for later use.
    > 

    ![Azure portal - create MySQL by providing the required form input](./media/quickstart-create-mysql-server-database-using-azure-portal/3_create-server.png)

4.	Click **Create** to provision the server. Provisioning takes a few minutes, up to 20 minutes maximum.
   
5.	On the toolbar, click **Notifications** (bell icon) to monitor the deployment process.

## Configure a server-level firewall rule

The Azure Database for MySQL service creates a firewall at the server-level. This firewall prevents external applications and tools from connecting to the server and any databases on the server, unless a firewall rule is created to open the firewall for specific IP addresses. 

1.	Locate your server after the deployment completes. If needed, you can search for it. For example, click **All Resources** from the left-hand menu and type in the server name (such as the example *myserver4demo*) to search for your newly created server. Click on your server name listed in the search result. The **Overview** page for your server opens and provides options for further configuration.

2. In the server page, select **Connection security**.
>>>>>>> 7e950a10

3.	Under the **Firewall rules** heading, click in the blank text box in the **Rule Name** column to begin creating the firewall rule. 

<<<<<<< HEAD
2.	Click **Properties**. Note down **SERVER NAME** and **SERVER ADMIN LOGIN**.
In this example, the server name is *myserver4demo.mysql.database.azure.com*, and the server admin login is *myadmin@myserver4demo*.

## Connect to the server using mysqlexe command-line tool
Use [mysql command-line tool](https://dev.mysql.com/doc/refman/5.7/en/mysql.html) to establish a connection to your Azure Database for MySQL server. You can run the mysql command-line tool in the browser using the Azure Cloud Shell, or launch it from your own machine using mysql tools installed locally. To launch the Azure Cloud Shell, click the `Try It` button on a code block in this article, or visit the [Azure portal](https://portal.azure.com) and click the `>_` icon in the top right toolbar. 

1. Type the command to connect:
```azurecli-interactive
mysql -h myserver4demo.mysql.database.azure.com -u myadmin@myserver4demo -p
```

2. View server status to ensure the connection is functional. Type `status` at the mysql> prompt once it is connected.
```sql
status
```

   ![Command prompt - mysql command-line example](./media/quickstart-create-mysql-server-database-using-azure-portal/7_connect-to-server.png)
=======
    For this Quickstart, let's allow all IP addresses into the server by filling in the text box in each column with the following values:

    Rule Name | Start IP | End IP 
    ---|---|---
    AllowAllIps |  0.0.0.0 | 255.255.255.255

4. On the upper toolbar of the **Connection security** page, click **Save**. Wait for a few moments and notice the notification showing that updating connection security has finished successfully before continuing.

    > [!NOTE]
    > Connections to Azure Database for MySQL communicate over port 3306. If you are trying to connect from within a corporate network, outbound traffic over port 3306 may not be allowed by your network's firewall. If so, you will not be able to connect to your server unless your IT department opens port 3306.
    > 

## Get the connection information
To connect to your database server, you need to remember the full server name and admin login credentials. You may have noted those values earlier in the Quickstart article. In case you did not, you can easily find the server name and login information from the server **Overview** page or the **Properties** page in the Azure portal.

1. Open your server's **Overview** page. Make a note of the **Server name** and **Server admin login name**. 
    Hover your cursor over each field, and the copy icon appears to the right of the text. Click the copy icon as needed to copy the values.

    In this example, the server name is *myserver4demo.mysql.database.azure.com*, and the server admin login is *myadmin@myserver4demo*.

## Connect to MySQL using mysql command-line tool
There are a number of applications you can use to connect to your Azure Database for MySQL server. Let's first use the [mysql](https://dev.mysql.com/doc/refman/5.7/en/mysql.html) command-line tool to illustrate how to connect to the server.  You can use a web browser and the Azure Cloud Shell as described here without the need to install any additional software. If you have the mysql utility installed locally on your own machine, you can connect from there as well.

1. Launch the Azure Cloud Shell via the terminal icon ( >_ ) on the top right of the Azure portal web page.

2. The Azure Cloud Shell opens in your browser, enabling you to type bash shell commands.

    ![Command prompt - mysql command-line example](./media/quickstart-create-mysql-server-database-using-azure-portal/7_connect-to-server.png)

3. At the Cloud Shell prompt, connect to your Azure Database for MySQL server by typing the mysql command line at the green prompt.

    The following format is used to connect to an Azure Database for MySQL server with the mysql utility:
    ```bash
    mysql --host <yourserver> --user <server admin login> --password
    ```

    For example, the following command connects to our example server:
    ```azurecli-interactive
    mysql --host myserver4demo.mysql.database.azure.com --user myadmin@myserver4demo --password
    ```

    mysql parameter |Suggested value|Description
    ---|---|---
    --host | *server name* | Specify the server name value that was used when you created the Azure Database for MySQL earlier. Our example server shown is myserver4demo.mysql.database.azure.com. Use the fully qualified domain name (\*.mysql.database.azure.com) as shown in the example. Follow the steps in the previous section to get the connection information if you do not remember your server name. 
    --user | *server admin login name* |Type in the  server admin login username supplied when you created the Azure Database for MySQL earlier. Follow the steps in the previous section to get the connection information if you do not remember the username.  The format is *username@servername*.
    --password | *wait until prompted* | You will be prompted to "Enter password" after you enter the command. When prompted, type in the same password that you provided when you created the server.  Note the typed password characters are not shown on the bash prompt when you type them. Press enter after you have typed all the characters to authenticate and connect.

   Once connected, the mysql utility displays a `mysql>` prompt for you to type commands. 

    Example mysql output:
    ```bash
    Welcome to the MySQL monitor.  Commands end with ; or \g.
    Your MySQL connection id is 65505
    Server version: 5.6.26.0 MySQL Community Server (GPL)
    
    Copyright (c) 2000, 2017, Oracle and/or its affiliates. All rights reserved.
    
    Oracle is a registered trademark of Oracle Corporation and/or its
    affiliates. Other names may be trademarks of their respective
    owners.

    Type 'help;' or '\h' for help. Type '\c' to clear the current input statement.
    
    mysql>
    ```
    > [!TIP]
    > If the firewall is not configured to allow the IP address of the Azure Cloud Shell, the following error occurs:
    >
    > ERROR 2003 (28000): Client with IP address 123.456.789.0 is not allowed to access the server.
    >
    > To resolve the error, make sure the server configuration matches the steps in the *Configure a server-level firewall rule* section of the article.

4. View server status to ensure the connection is functional. Type `status` at the mysql> prompt once it is connected.
    ```sql
    status
    ```
>>>>>>> 7e950a10

   > [!TIP]
   > For additional commands, see [MySQL 5.7 Reference Manual - Chapter 4.5.1](https://dev.mysql.com/doc/refman/5.7/en/mysql.html).

<<<<<<< HEAD
3. Create an empty database by typing the `CREATE DATABASE` command at the mysql> prompt.

   ```sql
   CREATE DATABASE quickstartdb;
   ```

   Within an Azure Database for MySQL server, you can have one or multiple databases. You can opt to create a single database per server to utilize all the resources, or create multiple databases to share the resources. There is no limit to the number of databases that can be created, but multiple databases share the same server resources.  

4. List the databases by typing `SHOW DATABASES` command at the mysql> prompt.

   ```sql
   SHOW DATABASES;
   ```
=======
5.  Create a blank database at the mysql> prompt by typing the following command:
    ```sql
    CREATE DATABASE quickstartdb;
    ```
    The command may take a few moments to complete. 

    Within an Azure Database for MySQL server, you can create one or multiple databases. You can opt to create a single database per server to utilize all the resources, or create multiple databases to share the resources. There is no limit to the number of databases that can be created, but multiple databases share the same server resources. 

6. List the databases at the mysql> prompt by typing the following command:

    ```sql
    SHOW DATABASES;
    ```

7.  Type `\q` and then press ENTER to quit the mysql tool. You can close the Azure Cloud Shell after you are done.

Now you have connected to the Azure Database for MySQL and created a blank user database. Continue to the next section to repeat a similar exercise to connect to the same server using another common tool, MySQL Workbench.
>>>>>>> 7e950a10

## Connect to the server using the MySQL Workbench GUI tool
To connect to Azure MySQL server using the GUI tool MySQL Workbench:

1.	Launch the MySQL Workbench application on your client computer. You can download and install MySQL Workbench from [here](https://dev.mysql.com/downloads/workbench/).

2.	In **Setup New Connection** dialog box, enter the following information on **Parameters** tab:

<<<<<<< HEAD
   ![setup new connection](./media/quickstart-create-mysql-server-database-using-azure-portal/setup-new-connection.png)

| **Setting** | **Suggested value** | **Field Description** |
|---|---|---|
|	*Connection Name* | Demo Connection| Specify a label for this connection. |
| *Connection Method* | Standard (TCP/IP) | Standard (TCP/IP) is sufficient. |
| *Hostname* | myserver4demo.mysql.database.azure.com | Use the fully qualified server name for your server. |
| *Port* | 3306 | Use the default port 3306. |
| *Username* | myadmin@myserver4demo  | Use the server admin login you noted previously with an @ character and the server name. |
| *Password* | your password | Click Store in Vault... button to save the password. |

Click **Test Connection** to test if all parameters are correctly configured. Click OK to save the connection. 

> [!NOTE]
> SSL is enforced by default on your server, and requires extra configuration in order to connect successfully. See [Configure SSL connectivity in your application to securely connect to Azure Database for MySQL](./howto-configure-ssl.md).  If you want to disable SSL for this quick start, visit the Azure portal and click the Connection security page to disable the Enforce SSL connection toggle button.

## Clean up resources
Clean up all resources you created in the quickstart by deleting the [Azure resource group](../azure-resource-manager/resource-group-overview.md).

> [!TIP]
> Other quickstarts in this collection build upon this quick start. If you plan to continue on to work with subsequent quickstarts, do not clean up the resources created in this quickstart. If you do not plan to continue, use the following steps to delete all resources created by this quickstart in the Azure portal.

1.	From the left-hand menu in the Azure portal, click **Resource groups** and then click **myresourcegroup**.
2.	On your resource group page, click **Delete**, type **myresourcegroup** in the text box, and then click Delete.

If you would like to delete the newly created server:
1.	From the left-hand menu in Azure portal, click PostgreSQL servers and then search for the server you just created
2.	On the Overview page, click the Delete button on the top pane
![Azure Database for MySQL - Delete server](./media/quickstart-create-mysql-server-database-using-azure-portal/delete-server.png)
3.	Confirm the server name you want to delete, and show the databases under it that is affected. Type **myserver4demo** in the text box, and then click Delete.

=======
    ![setup new connection](./media/quickstart-create-mysql-server-database-using-azure-portal/setup-new-connection.png)

    | **Setting** | **Suggested value** | **Field Description** |
    |---|---|---|
    |	Connection Name | Demo Connection | Specify a label for this connection. |
    | Connection Method | Standard (TCP/IP) | Standard (TCP/IP) is sufficient. |
    | Hostname | *server name* | Specify the server name value that was used when you created the Azure Database for MySQL earlier. Our example server shown is myserver4demo.mysql.database.azure.com. Use the fully qualified domain name (\*.mysql.database.azure.com) as shown in the example. Follow the steps in the previous section to get the connection information if you do not remember your server name.  |
    | Port | 3306 | Always use port 3306 when connecting to Azure Database for MySQL. |
    | Username |  *server admin login name* | Type in the server admin login username supplied when you created the Azure Database for MySQL earlier. Our example username is myadmin@myserver4demo. Follow the steps in the previous section to get the connection information if you do not remember the username. The format is *username@servername*.
    | Password | your password | Click Store in Vault... button to save the password. |

    Click **Test Connection** to test if all parameters are correctly configured. Click OK to save the connection. 

    > [!NOTE]
    > SSL is enforced by default on your server, and requires extra configuration in order to connect successfully. See [Configure SSL connectivity in your application to securely connect to Azure Database for MySQL](./howto-configure-ssl.md).  If you want to disable SSL for this Quickstart, visit the Azure portal and click the Connection security page to disable the Enforce SSL connection toggle button.

## Clean up resources
Clean up the resources you created in the quickstart either by deleting the [Azure resource group](../azure-resource-manager/resource-group-overview.md), which includes all the resources in the resource group, or by deleting the one server resource if you want to keep the other resources intact.

> [!TIP]
> Other Quickstarts in this collection build upon this Quickstart. If you plan to continue on to work with subsequent quickstarts, do not clean up the resources created in this quickstart. If you do not plan to continue, use the following steps to delete all resources created by this quickstart in the Azure portal.
>

To delete the entire resource group including the newly created server:
1.	Locate your resource group in the Azure portal. From the left-hand menu in the Azure portal, click **Resource groups** and then click the name of your resource group, such as our example **myresourcegroup**.
2.	On your resource group page, click **Delete**. Then type the name of your resource group, such as our example **myresourcegroup**, in the text box to confirm deletion, and then click **Delete**.

Or instead, to delete the newly created server:
1.	Locate your server in the Azure portal, if you do not have it open. From the left-hand menu in Azure portal, click **All resources**, and then search for the server you created.
2.	On the **Overview** page, click the **Delete** button on the top pane.
![Azure Database for MySQL - Delete server](./media/quickstart-create-mysql-server-database-using-azure-portal/delete-server.png)
3.	Confirm the server name you want to delete, and show the databases under it that are affected. Type your server name in the text box, such as our example **myserver4demo**, and then click **Delete**.
>>>>>>> 7e950a10

## Next steps

> [!div class="nextstepaction"]
> [Design your first Azure Database for MySQL database](./tutorial-design-database-using-portal.md)
<|MERGE_RESOLUTION|>--- conflicted
+++ resolved
@@ -7,15 +7,6 @@
 manager: jhubbard
 editor: jasonwhowell
 ms.service: mysql-database
-<<<<<<< HEAD
-ms.topic: hero-article
-ms.date: 06/14/2017
-ms.custom: mvc
----
-
-# Create an Azure Database for MySQL server using Azure portal
-This article walks you through using the Azure portal to create an Azure Database for MySQL server in about five minutes. 
-=======
 ms.custom: mvc
 ms.topic: hero-article
 ms.date: 08/15/2017
@@ -23,7 +14,6 @@
 
 # Create an Azure Database for MySQL server using Azure portal
 Azure Database for MySQL is a managed service that enables you to run, manage, and scale highly available MySQL databases in the cloud. This Quickstart shows you how to create an Azure Database for MySQL server using the Azure portal in about five minutes. 
->>>>>>> 7e950a10
 
 If you don't have an Azure subscription, create a [free](https://azure.microsoft.com/free/) account before you begin.
 
@@ -31,55 +21,16 @@
 Open your web browser, and navigate to the [Microsoft Azure portal](https://portal.azure.com/). Enter your credentials to sign in to the portal. The default view is your service dashboard.
 
 ## Create Azure Database for MySQL server
-<<<<<<< HEAD
-1. Click the **New** button found on the upper left corner of the Azure portal.
-
-=======
 An Azure Database for MySQL server is created with a defined set of [compute and storage resources](./concepts-compute-unit-and-storage.md). The server is created within an [Azure resource group](../azure-resource-manager/resource-group-overview.md).
 
 Follow these steps to create an Azure Database for MySQL server:
 
 1. Click the **New** button (+) found on the upper left-hand corner of the Azure portal.
 
->>>>>>> 7e950a10
 2. Select **Databases** from the **New** page, and select **Azure Database for MySQL** from the **Databases** page. You can also type **MySQL** in the New page search box to find the service.
 ![Azure portal - new - database - MySQL](./media/quickstart-create-mysql-server-database-using-azure-portal/2_navigate-to-mysql.png)
 
 3. Fill out the new server details form with the following information, as shown on the preceding image:
-<<<<<<< HEAD
-
-| **Setting** | **Suggested value** | **Field Description** |
-|---|---|---|
-| *Server name* | myserver4demo  | Server name has to be globally unique. |
-| *Subscription* | mysubscription | Select your subscription from the drop-down. |
-| *Resource group* | myresourcegroup | Create a resource group or use an existing one. |
-| *Server admin login* | myadmin | Specify an account name to be admin in MySQL engine. |
-| *Password* |  | Set a strong admin account password. |
-| *Confirm password* |  | Confirm the admin account password. |
-| *Location* |  | Select an available region. |
-| *Version* | 5.7 | Choose the latest version. |
-| *Pricing Tier* | Basic, 50 Compute Units, 50 Storage (GB)  | Choose **Pricing tier**, **Compute Units**, **Storage (GB)**, and then click **OK**. |
-| *Pin to Dashboard* | Check | Recommended to check this box so you may find the server easily later on |
-
-   Click **Pricing Tier** to specify the pricing tier and performance level for your new database. For this quick start, select Basic Tier, 50 Compute Units and 50 GB of included storage. Then click **OK** to save the pricing tier.
-   
-   ![Azure portal - create MySQL by providing the required form input](./media/quickstart-create-mysql-server-database-using-azure-portal/3_create-server.png)
-
-   Then, click **Create**. In a minute or two, a new Azure Database for MySQL server is running in the cloud. Click **Notifications** (bell icon) button on the toolbar to monitor the deployment process.
-
-## Configure the firewall
-Before connecting to Azure Database for MySQL for the first time, configure the firewall and add the client's public network IP address (or a range) to the whitelist.
-
-1. After the deployment completes, click **All Resources** from the left-hand menu and type in the name **myserver4demo** to search for your newly created server. Click the server name listed in the search result. The Overview page for your server opens and provides options for further configuration.
-
-2. In the server blade, select **Connection Security**.
-
-3. Click **Add My IP** to add your local computer's IP address, or configure a range of IP addresses. Remember to click **Save** after you have created the rules.
-  ![Azure portal - add firewall rule and save](./media/quickstart-create-mysql-server-database-using-azure-portal/5_firewall-settings.png)
-
-## Get connection information
-Get the fully qualified domain name for your Azure MySQL server in the Azure portal. You use the fully qualified domain name to connect to your server using the **mysql.exe** command-line tool.
-=======
 
     **Setting** | **Suggested value** | **Field Description** 
     ---|---|---
@@ -111,29 +62,9 @@
 1.	Locate your server after the deployment completes. If needed, you can search for it. For example, click **All Resources** from the left-hand menu and type in the server name (such as the example *myserver4demo*) to search for your newly created server. Click on your server name listed in the search result. The **Overview** page for your server opens and provides options for further configuration.
 
 2. In the server page, select **Connection security**.
->>>>>>> 7e950a10
 
 3.	Under the **Firewall rules** heading, click in the blank text box in the **Rule Name** column to begin creating the firewall rule. 
 
-<<<<<<< HEAD
-2.	Click **Properties**. Note down **SERVER NAME** and **SERVER ADMIN LOGIN**.
-In this example, the server name is *myserver4demo.mysql.database.azure.com*, and the server admin login is *myadmin@myserver4demo*.
-
-## Connect to the server using mysqlexe command-line tool
-Use [mysql command-line tool](https://dev.mysql.com/doc/refman/5.7/en/mysql.html) to establish a connection to your Azure Database for MySQL server. You can run the mysql command-line tool in the browser using the Azure Cloud Shell, or launch it from your own machine using mysql tools installed locally. To launch the Azure Cloud Shell, click the `Try It` button on a code block in this article, or visit the [Azure portal](https://portal.azure.com) and click the `>_` icon in the top right toolbar. 
-
-1. Type the command to connect:
-```azurecli-interactive
-mysql -h myserver4demo.mysql.database.azure.com -u myadmin@myserver4demo -p
-```
-
-2. View server status to ensure the connection is functional. Type `status` at the mysql> prompt once it is connected.
-```sql
-status
-```
-
-   ![Command prompt - mysql command-line example](./media/quickstart-create-mysql-server-database-using-azure-portal/7_connect-to-server.png)
-=======
     For this Quickstart, let's allow all IP addresses into the server by filling in the text box in each column with the following values:
 
     Rule Name | Start IP | End IP 
@@ -210,26 +141,10 @@
     ```sql
     status
     ```
->>>>>>> 7e950a10
 
    > [!TIP]
    > For additional commands, see [MySQL 5.7 Reference Manual - Chapter 4.5.1](https://dev.mysql.com/doc/refman/5.7/en/mysql.html).
 
-<<<<<<< HEAD
-3. Create an empty database by typing the `CREATE DATABASE` command at the mysql> prompt.
-
-   ```sql
-   CREATE DATABASE quickstartdb;
-   ```
-
-   Within an Azure Database for MySQL server, you can have one or multiple databases. You can opt to create a single database per server to utilize all the resources, or create multiple databases to share the resources. There is no limit to the number of databases that can be created, but multiple databases share the same server resources.  
-
-4. List the databases by typing `SHOW DATABASES` command at the mysql> prompt.
-
-   ```sql
-   SHOW DATABASES;
-   ```
-=======
 5.  Create a blank database at the mysql> prompt by typing the following command:
     ```sql
     CREATE DATABASE quickstartdb;
@@ -247,7 +162,6 @@
 7.  Type `\q` and then press ENTER to quit the mysql tool. You can close the Azure Cloud Shell after you are done.
 
 Now you have connected to the Azure Database for MySQL and created a blank user database. Continue to the next section to repeat a similar exercise to connect to the same server using another common tool, MySQL Workbench.
->>>>>>> 7e950a10
 
 ## Connect to the server using the MySQL Workbench GUI tool
 To connect to Azure MySQL server using the GUI tool MySQL Workbench:
@@ -256,39 +170,6 @@
 
 2.	In **Setup New Connection** dialog box, enter the following information on **Parameters** tab:
 
-<<<<<<< HEAD
-   ![setup new connection](./media/quickstart-create-mysql-server-database-using-azure-portal/setup-new-connection.png)
-
-| **Setting** | **Suggested value** | **Field Description** |
-|---|---|---|
-|	*Connection Name* | Demo Connection| Specify a label for this connection. |
-| *Connection Method* | Standard (TCP/IP) | Standard (TCP/IP) is sufficient. |
-| *Hostname* | myserver4demo.mysql.database.azure.com | Use the fully qualified server name for your server. |
-| *Port* | 3306 | Use the default port 3306. |
-| *Username* | myadmin@myserver4demo  | Use the server admin login you noted previously with an @ character and the server name. |
-| *Password* | your password | Click Store in Vault... button to save the password. |
-
-Click **Test Connection** to test if all parameters are correctly configured. Click OK to save the connection. 
-
-> [!NOTE]
-> SSL is enforced by default on your server, and requires extra configuration in order to connect successfully. See [Configure SSL connectivity in your application to securely connect to Azure Database for MySQL](./howto-configure-ssl.md).  If you want to disable SSL for this quick start, visit the Azure portal and click the Connection security page to disable the Enforce SSL connection toggle button.
-
-## Clean up resources
-Clean up all resources you created in the quickstart by deleting the [Azure resource group](../azure-resource-manager/resource-group-overview.md).
-
-> [!TIP]
-> Other quickstarts in this collection build upon this quick start. If you plan to continue on to work with subsequent quickstarts, do not clean up the resources created in this quickstart. If you do not plan to continue, use the following steps to delete all resources created by this quickstart in the Azure portal.
-
-1.	From the left-hand menu in the Azure portal, click **Resource groups** and then click **myresourcegroup**.
-2.	On your resource group page, click **Delete**, type **myresourcegroup** in the text box, and then click Delete.
-
-If you would like to delete the newly created server:
-1.	From the left-hand menu in Azure portal, click PostgreSQL servers and then search for the server you just created
-2.	On the Overview page, click the Delete button on the top pane
-![Azure Database for MySQL - Delete server](./media/quickstart-create-mysql-server-database-using-azure-portal/delete-server.png)
-3.	Confirm the server name you want to delete, and show the databases under it that is affected. Type **myserver4demo** in the text box, and then click Delete.
-
-=======
     ![setup new connection](./media/quickstart-create-mysql-server-database-using-azure-portal/setup-new-connection.png)
 
     | **Setting** | **Suggested value** | **Field Description** |
@@ -321,7 +202,6 @@
 2.	On the **Overview** page, click the **Delete** button on the top pane.
 ![Azure Database for MySQL - Delete server](./media/quickstart-create-mysql-server-database-using-azure-portal/delete-server.png)
 3.	Confirm the server name you want to delete, and show the databases under it that are affected. Type your server name in the text box, such as our example **myserver4demo**, and then click **Delete**.
->>>>>>> 7e950a10
 
 ## Next steps
 
