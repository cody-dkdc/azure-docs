--- conflicted
+++ resolved
@@ -1,4 +1,4 @@
-﻿---
+---
 title: Design your first Azure Database for MySQL database - Azure Portal | Microsoft Docs
 description: This tutorial explains how to create and manage Azure Database for MySQL server and database using Azure Portal.
 services: mysql
@@ -67,7 +67,6 @@
 ![4-2 server properties](./media/tutorial-design-database-using-portal/4_2-server-properties.png)
 In this example, the server name is *mysql4doc.database.windows.net*, and the server admin login is *mysqladmin@mysql4doc*.
 
-<<<<<<< HEAD
 ## Connect to the server using mysql
 Use [mysql command line tool](https://dev.mysql.com/doc/refman/5.6/en/mysql.html) to establish a connection to your Azure Database for MySQL server. In this example, the command is:
 ```cmd
@@ -95,81 +94,6 @@
 	name VARCHAR(50), 
 	quantity INTEGER
 );
-=======
-## Connect to your server using MySQL Workbench
-Use [MySQL Workbench](https://dev.mysql.com/doc/workbench/en/) to establish a connection to your Azure MySQL server.
-1. Open MySQL Workbench.
-2. In **Setup New Connection** dialog box, enter the following information on **Parameters** tab:
-  - **Connection Name**: specify a name for this connection
-  - **Connection Method**: choose Standard (TCP/IP)
-  - **Hostname**: mysqlserver4demo.database.windows.net (SERVER NAME you note down in step 4)
-  - **Port**: 3306
-  - **Username**: myadmin@mysqlserver4demo (SERVER ADMIN LOGIN you note down in step 4)
-  - **Password**: you can store admin account password in vault
-  ![Setup new connection](./media/tutorial-design-database-using-portal/5_2-setup-new-connection.png)
-3. Click **Test Connection** to test if all parameters are correctly configured.
-4. Now, you can click the connection to the connect to the server.
-> [!TIP]
-> SSL is enforced by default while server is created, which means you need extra configuration to enable connection. You could go to "connection security" on the portal to disable enforcing SSL or learn how to configure SSL in MySQL Workbench. It is recommended to enforce SSL to ensure higher security.
-
-## Create a blank database using MySQL Workbench
-An Azure MySQL database is created with a defined set of compute and storage resources. The database is created within an [Azure resource group](https://docs.microsoft.com/en-us/azure/azure-resource-manager/resource-group-overview) and in an Azure MySQL Database logical server. 
-Follow these steps to create a blank MySQL database using MySQL Workbench.
-1. Click **Create a new schema in the connected server** button.
-2. Fill out database name: **mysampledatabase**, then click **Apply**.
-
-![Create a blank database](./media/tutorial-design-database-using-portal/6_2-create-a-blank-database.png)
-
-## Create tables using MySQL Workbench
-Create four tables that model a student management system for universities using MySQL Workbench:
-- Person
-- Course
-- Student
-- Credit
-
-The following diagram shows how these tables are related to each other. Some of these tables reference columns in other tables. For example, the Student table references the **PersonId** column of the **Person** table. Study the diagram to understand how the tables in this tutorial are related to one another. For an in-depth look at how to create effective database tables, see [Create effective database tables](https://msdn.microsoft.com/library/cc505842.aspx). For information about choosing data types, see [Data types](https://docs.microsoft.com/sql/t-sql/data-types/data-types-transact-sql).
-
-![Table relation](./media/tutorial-design-database-using-portal/7_1-table-relation.png)
-
-1. Double-click on the database name in the **SCHEMAS** of **Navigator Window**. This will select the database for operation.
-2. Click **Create a new SQL tab for executing queries** button. A blank query window opens. In the query window, execute the following query to create four tables in your database:
-
-   ```sql
- -- Create Person table
- CREATE TABLE Person
- (
- PersonId INT AUTO_INCREMENT PRIMARY KEY,
- FirstName NVARCHAR(128) NOT NULL,
- MiddelInitial NVARCHAR(10),
- LastName NVARCHAR(128) NOT NULL,
- DateOfBirth DATE NOT NULL
- );
-
- -- Create Student table
- CREATE TABLE Student
- (
- StudentId INT AUTO_INCREMENT PRIMARY KEY,
- PersonId INT REFERENCES Person (PersonId),
- Email NVARCHAR(256)
- );
-
- -- Create Course table
- CREATE TABLE Course
- (
- CourseId INT AUTO_INCREMENT PRIMARY KEY,
- Name NVARCHAR(50) NOT NULL,
- Teacher NVARCHAR(256) NOT NULL
- );
-
- -- Create Credit table
- CREATE TABLE Credit
- (
- StudentId INT REFERENCES Student (StudentId),
- CourseId INT REFERENCES Course (CourseId),
- Grade DECIMAL(5,2) CHECK (Grade <= 100.00),
- Attempt TINYINT,
- );
->>>>>>> b39e3e57
 ```
 
 ## Load data into the tables
@@ -178,29 +102,14 @@
 INSERT INTO inventory (id, name, quantity) VALUES (1, 'banana', 150); 
 INSERT INTO inventory (id, name, quantity) VALUES (2, 'orange', 154);
 ```
-<<<<<<< HEAD
-
 Now you have two rows of sample data into the table you created earlier.
 
 ## Query and update the data in the tables
 Execute the following query to retrieve information from the database table.
 ```sql
 SELECT * FROM inventory;
-=======
-In this example, server name is **mysqlserver4demo**. Replace it with your own server name.
-4. Select **mysampledatabase** and execute the following commands to insert sample data into the tables.
-
-   ```dos
-mysql>
-USE mysampledatabase;
-LOAD DATA LOCAL INFILE 'C:/<folderPath>/Downloads/SampleTableData/SampleCourseData' INTO TABLE course FIELDS TERMINATED BY ',';
-LOAD DATA LOCAL INFILE 'C:/<folderPath>/Downloads/SampleTableData/SamplePersonData' INTO TABLE person FIELDS TERMINATED BY ',';
-LOAD DATA LOCAL INFILE 'C:/<folderPath>/Downloads/SampleTableData/SampleStudentData' INTO TABLE student FIELDS TERMINATED BY ',';
-LOAD DATA LOCAL INFILE 'C:/<folderPath>/Downloads/SampleTableData/SampleCreditData' INTO TABLE credit FIELDS TERMINATED BY ',';
->>>>>>> b39e3e57
 ```
 
-<<<<<<< HEAD
 You can also update the data in the tables.
 ```sql
 UPDATE inventory SET quantity = 200 WHERE name = 'banana';
@@ -209,33 +118,6 @@
 The row gets updated accordingly when you retrieve data.
 ```sql
 SELECT * FROM inventory;
-=======
-## Query the tables
-Execute the following queries to retrieve information from the database tables. The first query joins all four tables to find all the students who have participated in the class of “Introduction to Law” and a grade higher than 75. The second query joins all four tables and finds all courses in which 'Noe Coleman' has ever enrolled.
-1. In MySQL Workbench query window, execute the following query:
-
-   ```sql
- -- Find the students taught by Dominick Pope who have a grade higher than 75%
- SELECT person.FirstName, person.LastName, credit.Grade
- FROM person
- INNER JOIN student ON person.PersonId = student.PersonId
- INNER JOIN credit ON student.StudentId = credit.StudentId
- INNER JOIN course ON credit.CourseId = course.courseId
- WHERE course.Name = 'Introduction to Law'
- AND Grade > 75
-```
-2. In MySQL Workbench query window, execute the following query:
-
-   ```sql
- -- Find all the courses in which Noe Coleman has ever enrolled
- SELECT course.Name, course.Teacher, credit.Grade
- FROM course
- INNER JOIN credit ON credit.CourseId = course.CourseId
- INNER JOIN student ON student.StudentId = credit.StudentId
- INNER JOIN person ON person.PersonId = student.PersonId
- WHERE person.FirstName = 'Noe'
- AND person.LastName = 'Coleman'
->>>>>>> b39e3e57
 ```
 
 ## Restore a database to a previous point in time
