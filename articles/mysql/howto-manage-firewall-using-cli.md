--- conflicted
+++ resolved
@@ -9,11 +9,7 @@
 ms.service: mysql-database
 ms.devlang: azure-cli
 ms.topic: article
-<<<<<<< HEAD
-ms.date: 10/25/2017
-=======
 ms.date: 11/28/2017
->>>>>>> 9b4dbaae
 ---
 
 # Create and manage Azure Database for MySQL firewall rules by using the Azure CLI
