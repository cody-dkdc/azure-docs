---
title: Create and manage Azure Database for MySQL firewall rules using Azure CLI | Microsoft Docs
description: This article describes how to create and manage Azure Database for MySQL firewall rules using Azure CLI command line.
services: mysql
author: v-chenyh
ms.author: v-chenyh
manager: jhubbard
editor: jasonwhowell
ms.assetid:
ms.service: mysql-database
ms.tgt_pltfrm: portal
ms.devlang: azure-cli
ms.topic: article
ms.date: 06/01/2017
---

# Create and manage Azure Database for MySQL firewall rules using Azure CLI
Server-level firewall rules enable administrators to manage access to an Azure Database for MySQL Server from a specific IP address or range of IP addresses. Using convenient Azure CLI commands, you can create, update, delete, list, and show firewall rules to manage your server. For an overview of Azure Database for MySQL firewalls, see [Azure Database for MySQL server firewall rules](./concepts-firewall-rules.md)

## Prerequisites
* [Install Azure CLI 2.0](https://docs.microsoft.com/cli/azure/install-azure-cli)
* Install Azure Python SDK for PostgreSQL and MySQL Services
* Install the Azure CLI component for PostgreSQL and MySQL services
* Create an Azure Database for MySQL server

## Firewall-Rule Commands:
The **az mysql server firewall-rule** command is used from Azure CLI to create, delete, list, show, and update firewall rules.

Commands:
- **create**: Create an Azure MySQL server firewall rule.
- **delete**: Delete an Azure MySQL server firewall rule.
- **list** : List the Azure MySQL server firewall rules.
- **show** : Show the details of an Azure MySQL server firewall rule.
- **update**: Update an Azure MySQL server firewall rule.

## Login to Azure and List your Azure Database for MySQL Servers
Securely connect Azure CLI with your Azure account. Use the **az login** command to do this.

1. Run the following command from the command line.
```azurecli-interactive
az login
```
This command will output a code to use in the next step.

2. Use a web browser to open the page [https://aka.ms/devicelogin](https://aka.ms/devicelogin) and enter the code.

3. At the prompt, log in using your Azure credentials.

4. Once your login is authorized, a list of subscriptions will be printed in the console.

Copy the id of the desired subscription to set the current subscription to be used moving forward.
```azurecli-interactive
az account set --subscription {your subscription id}
```
5. List the Azure Databases for MySQL servers for your subscription and resource group if you are unsure of the names.
```azurecli-interactive
az mysql server list --resource-group myResourceGroup
```
<<<<<<< HEAD
Note the name attribute in the listing, which will be used to specify which MySQL server to work on. If needed, confirm the details for that server to using the name attribute to confirm name is correct:
```azurecli-interactive
=======
Note the name attribute in the listing, which will be used to specify which MySQL server to work on. If needed, confirm the details for that server in order to check the validity of the name using the name attribute.
```azurecli
>>>>>>> f9690b8a
az mysql server show --resource-group myResourceGroup --name mysqlserver4demo
```

## List Firewall Rules on Azure Database for MySQL Server 
Using the server name and the resource group name, list the existing server firewall rules on the server. Notice that the server name attribute is specified in the **--server** switch and not the **--name** switch.
```azurecli-interactive
az mysql server firewall-rule list --resource-group myResourceGroup --server mysqlserver4demo
```
The output will list the rules if any, by default in JSON format. You may use the switch **--output table** for a more readable table format as the output.
```azurecli-interactive
az mysql server firewall-rule list --resource-group myResourceGroup --server mysqlserver4demo --output table
```
## Create Firewall Rule on Azure Database for MySQL Server
Using the Azure MySQL server name and the resource group name, create a new firewall rule on the server. Provide a name for the rule, the start IP, and end IP for the rule to cover a range of IP addresses to allow access.
```azurecli-interactive
az mysql server firewall-rule create --resource-group myResourceGroup  --server mysqlserver4demo --name "Firewall Rule 1" --start-ip-address 13.83.152.0 --end-ip-address 13.83.152.15
```
For a singular IP address to be allowed access, provide the same address as the Start IP and End IP, as in this example.
```azurecli-interactive
az mysql server firewall-rule create --resource-group myResourceGroup  
--server mysql --name "Firewall Rule with a Single Address" --start-ip-address 1.1.1.1 --end-ip-address 1.1.1.1
```
Upon success, the command output will list the details of the firewall rule you have created, by default in JSON format. If there is a failure, the output will show error message text instead.

## Update Firewall Rule on Azure Database for MySQL server 
Using the Azure MySQL server name and the resource group name, update an existing firewall rule on the server. Provide the name of the existing firewall rule as input, and the start IP and end IP attributes to update.
```azurecli-interactive
az mysql server firewall-rule update --resource-group myResourceGroup --server mysqlserver4demo --name "Firewall Rule 1" --start-ip-address 13.83.152.0 --end-ip-address 13.83.152.1
```
Upon success, the command output will list the details of the firewall rule you have updated, by default in JSON format. If there is a failure, the output will show error message text instead.

> [!NOTE]
> If the firewall rule does not exist, it will be created by the update command.

## Show Firewall Rule Details on Azure Database for MySQL Server
Using the Azure MySQL server name and the resource group name, show the existing firewall rule details from the server. Provide the name of the existing firewall rule as input.
```azurecli-interactive
az mysql server firewall-rule show --resource-group myResourceGroup --server mysqlserver4demo --name "Firewall Rule 1"
```
Upon success, the command output will list the details of the firewall rule you have specified, by default in JSON format. If there is a failure, the output will show error message text instead.

## Delete Firewall Rule on Azure Database for MySQL Server
Using the Azure MySQL server name and the resource group name, remove an existing firewall rule from the server. Provide the name of the existing firewall rule.
```azurecli-interactive
az mysql server firewall-rule delete --resource-group myResourceGroup --server mysqlserver4demo --name "Firewall Rule 1"
```
Upon success, there is no output. Upon failure, the error message text will be returned.

## Next steps
- Understand more about [Azure Database for MySQL Server firewall rules](./concepts-firewall-rules.md)
- [Create and manage Azure Database for MySQL firewall rules using the Azure portal](./howto-manage-firewall-using-portal.md)
- <|MERGE_RESOLUTION|>--- conflicted
+++ resolved
@@ -56,13 +56,9 @@
 ```azurecli-interactive
 az mysql server list --resource-group myResourceGroup
 ```
-<<<<<<< HEAD
+
 Note the name attribute in the listing, which will be used to specify which MySQL server to work on. If needed, confirm the details for that server to using the name attribute to confirm name is correct:
 ```azurecli-interactive
-=======
-Note the name attribute in the listing, which will be used to specify which MySQL server to work on. If needed, confirm the details for that server in order to check the validity of the name using the name attribute.
-```azurecli
->>>>>>> f9690b8a
 az mysql server show --resource-group myResourceGroup --name mysqlserver4demo
 ```
 
@@ -113,5 +109,4 @@
 
 ## Next steps
 - Understand more about [Azure Database for MySQL Server firewall rules](./concepts-firewall-rules.md)
-- [Create and manage Azure Database for MySQL firewall rules using the Azure portal](./howto-manage-firewall-using-portal.md)
-- +- [Create and manage Azure Database for MySQL firewall rules using the Azure portal](./howto-manage-firewall-using-portal.md)