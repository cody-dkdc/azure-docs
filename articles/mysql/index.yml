### YamlMime:YamlDocument
documentType: LandingData
title: Azure Database for MySQL Documentation
metadata:
  document_id: 8d915ae6-9101-ad37-0736-3eaa59c2dd34
  title: Azure MySQL Documentation - Tutorials, API Reference | Microsoft Docs
  description: Azure Database for MySQL is a relational database service in the Microsoft cloud built for developers based on the open source MySQL database engine.
<<<<<<< HEAD

  author: czeumault
  manager: carolz
=======
  services: mysql
  author: ajlam
  ms.author: andrela
>>>>>>> a8610b41
  ms.service: mysql
  ms.topic: landing-page
  ms.date: 12/13/2018
abstract:
  description: Azure Database for MySQL is a relational database service based on the open source MySQL Server engine.  It is a fully managed database as a service offering capable of handling mission-critical workloads with predictable performance and dynamic scalability. Develop applications with Azure Database for MySQL leveraging the open source tools and platform of your choice. Learn how to use Azure Database for MySQL with our quickstarts, tutorials, and samples.
sections:
- title: 5-Minute Quickstarts
  items:
  - type: paragraph
    text: 'Learn how to create a MySQL database on Azure using:'
  - type: list
    style: icon48
    items: 
    - image: 
        src: /azure/virtual-machines/linux/media/index/portal.svg
      text: Azure Portal
      href: /azure/mysql/quickstart-create-mysql-server-database-using-azure-portal
    - image: 
        src: /azure/virtual-machines/linux/media/index/cli.svg
      text: Azure CLI
      href: /azure/mysql/quickstart-create-mysql-server-database-using-azure-cli
- title: Step-by-Step Tutorials
  items:
  - type: paragraph
    text: 'Learn how to design your database and develop apps:'
  - type: list
    style: ordered
    items:
    - html: Design a Database&#58; <a href="/azure/mysql/tutorial-design-database-using-portal">Azure portal</a> | <a href="/azure/mysql/tutorial-design-database-using-cli">Azure CLI</a>
    - html: Create a Web App&#58; <a href="https://portal.azure.com/#create/hub">Wordpress - Portal</a> | <a href="../app-service-web/app-service-web-tutorial-php-mysql.md?toc=%2fazure%2fmysql%2ftoc.json">PHP - Azure CLI</a>
- title: Reference
  items:
  - type: list
    style: cards
    className: cardsD
    items:
    - title: Command-Line
      html: <p><a href="/cli/azure/mysql">Azure CLI</a></p><|MERGE_RESOLUTION|>--- conflicted
+++ resolved
@@ -5,15 +5,9 @@
   document_id: 8d915ae6-9101-ad37-0736-3eaa59c2dd34
   title: Azure MySQL Documentation - Tutorials, API Reference | Microsoft Docs
   description: Azure Database for MySQL is a relational database service in the Microsoft cloud built for developers based on the open source MySQL database engine.
-<<<<<<< HEAD
-
-  author: czeumault
-  manager: carolz
-=======
   services: mysql
   author: ajlam
   ms.author: andrela
->>>>>>> a8610b41
   ms.service: mysql
   ms.topic: landing-page
   ms.date: 12/13/2018
