---
title: Create and manage read replicas in Azure Database for MySQL
description: This article describes how to set up and manage read replicas in Azure Database for MySQL using the Azure CLI.
author: ajlam
ms.author: andrela
ms.service: mysql
ms.topic: conceptual
ms.date: 05/28/2019
---

# How to create and manage read replicas in Azure Database for MySQL using the Azure CLI

In this article, you will learn how to create and manage read replicas within the same Azure region as the master in the Azure Database for MySQL service using the Azure CLI.

<<<<<<< HEAD
> [!IMPORTANT]
> You can create a read replica in the same region as your master server, or in any other Azure region of your choice. Cross-region replication is currently in public preview.

=======
>>>>>>> f97a0449
## Prerequisites

- [Install Azure CLI 2.0](https://docs.microsoft.com/cli/azure/install-azure-cli?view=azure-cli-latest)
- An [Azure Database for MySQL server](quickstart-create-mysql-server-database-using-azure-portal.md) that will be used as the master server. 

> [!IMPORTANT]
> The read replica feature is only available for Azure Database for MySQL servers in the General Purpose or Memory Optimized pricing tiers. Ensure the master server is in one of these pricing tiers.

## Create a read replica

A read replica server can be created using the following command:

```azurecli-interactive
az mysql server replica create --name mydemoreplicaserver --source-server mydemoserver --resource-group myresourcegroup
```

The `az mysql server replica create` command requires the following parameters:

| Setting | Example value | Description  |
| --- | --- | --- |
| resource-group |  myresourcegroup |  The resource group where the replica server will be created to.  |
| name | mydemoreplicaserver | The name of the new replica server that is created. |
| source-server | mydemoserver | The name or ID of the existing master server to replicate from. |

To create a cross region read replica, use the `--location` parameter. The CLI example below creates the replica in West US.

```azurecli-interactive
az mysql server replica create --name mydemoreplicaserver --source-server mydemoserver --resource-group myresourcegroup --location westus
```

> [!NOTE]
> Read replicas are created with the same server configuration as the master. The replica server configuration can be changed after it has been created. It is recommended that the replica server's configuration should be kept at equal or greater values than the master to ensure the replica is able to keep up with the master.

## Stop replication to a replica server

> [!IMPORTANT]
> Stopping replication to a server is irreversible. Once replication has stopped between a master and replica, it cannot be undone. The replica server then becomes a standalone server and now supports both read and writes. This server cannot be made into a replica again.

Replication to a read replica server can be stopped using the following command:

```azurecli-interactive
az mysql server replica stop --name mydemoreplicaserver --resource-group myresourcegroup
```

The `az mysql server replica stop` command requires the following parameters:

| Setting | Example value | Description  |
| --- | --- | --- |
| resource-group |  myresourcegroup |  The resource group where the replica server exists.  |
| name | mydemoreplicaserver | The name of the replica server to stop replication on. |

## Delete a replica server

Deleting a read replica server can be done by running the **[az mysql server delete](/cli/azure/mysql/server)** command.

```azurecli-interactive
az mysql server delete --resource-group myresourcegroup --name mydemoreplicaserver
```

## Delete a master server

> [!IMPORTANT]
> Deleting a master server stops replication to all replica servers and deletes the master server itself. Replica servers become standalone servers that now support both read and writes.

To delete a master server, you can run the **[az mysql server delete](/cli/azure/mysql/server)** command.

```azurecli-interactive
az mysql server delete --resource-group myresourcegroup --name mydemoserver
```

## List replicas for a master server

To view all replicas for a given master server, run the following command: 

```azurecli-interactive
az mysql server replica list --server-name mydemoserver --resource-group myresourcegroup
```

The `az mysql server replica list` command requires the following parameters:

| Setting | Example value | Description  |
| --- | --- | --- |
| resource-group |  myresourcegroup |  The resource group where the replica server will be created to.  |
| server-name | mydemoserver | The name or ID of the master server. |

## Next steps

- Learn more about [read replicas](concepts-read-replicas.md)<|MERGE_RESOLUTION|>--- conflicted
+++ resolved
@@ -12,12 +12,9 @@
 
 In this article, you will learn how to create and manage read replicas within the same Azure region as the master in the Azure Database for MySQL service using the Azure CLI.
 
-<<<<<<< HEAD
 > [!IMPORTANT]
 > You can create a read replica in the same region as your master server, or in any other Azure region of your choice. Cross-region replication is currently in public preview.
 
-=======
->>>>>>> f97a0449
 ## Prerequisites
 
 - [Install Azure CLI 2.0](https://docs.microsoft.com/cli/azure/install-azure-cli?view=azure-cli-latest)
