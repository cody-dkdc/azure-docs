--- conflicted
+++ resolved
@@ -5,11 +5,7 @@
 ms.author: andrela
 ms.service: mysql
 ms.topic: conceptual
-<<<<<<< HEAD
-ms.date: 02/26/2019
-=======
 ms.date: 04/29/2019
->>>>>>> 6a383dfd
 ---
 
 # How to create and manage read replicas in Azure Database for MySQL using the Azure CLI
