
---
title: Azure Database for MySQL server firewall rules | Microsoft Docs
description: Describes firewall rules for your Azure Database for MySQL server.
services: mysql
author: v-chenyh
ms.author: v-chenyh
manager: jhubbard
editor: jasonwhowell
ms.service: mysql-database
ms.topic: article
<<<<<<< HEAD
ms.date: 1/18/2018
=======
ms.date: 1/20/2018
>>>>>>> e4105116
---

# Azure Database for MySQL server firewall rules
Firewalls prevent all access to your database server until you specify which computers have permission. The firewall grants access to the server based on the originating IP address of each request.

To configure a firewall, create firewall rules that specify ranges of acceptable IP addresses. You can create firewall rules at the server level.

**Firewall rules:** These rules enable clients to access your entire Azure Database for MySQL server, that is, all the databases within the same logical server. Server-level firewall rules can be configured by using the Azure portal or Azure CLI commands. To create server-level firewall rules, you must be the subscription owner or a subscription contributor.

## Firewall overview
All database access to your Azure Database for MySQL server is by default blocked by the firewall. To begin using your server from another computer, you need to specify one or more server-level firewall rules to enable access to your server. Use the firewall rules to specify which IP address ranges from the Internet to allow. Access to the Azure portal website itself is not impacted by the firewall rules.

Connection attempts from the Internet and Azure must first pass through the firewall before they can reach your Azure Database for MySQL database, as shown in the following diagram:

![Example flow of how the firewall works](./media/concepts-firewall-rules/1-firewall-concept.png)

## Connecting from the Internet
Server-level firewall rules apply to all databases on the Azure Database for MySQL server.

If the IP address of the request is within one of the ranges specified in the server-level firewall rules, then the connection is granted.

If the IP address of the request is outside the ranges specified in any of the database-level or server-level firewall rules, then the connection request fails.

## Connecting from Azure
To allow applications from Azure to connect to your Azure Database for MySQL server, Azure connections must be enabled. For example, to host an Azure Web Apps application, or an application that runs in an Azure VM, or to connect from an Azure Data Factory data management gateway. The resources do not need to be in the same Virtual Network (VNET) or Resource Group for the firewall rule to enable those connections. When an application from Azure attempts to connect to your database server, the firewall verifies that Azure connections are allowed. There are a couple of methods to enable these types of connections. A firewall setting with starting and ending address equal to 0.0.0.0 indicates these connections are allowed. Alternatively, you can set the **Allow access to Azure services** option to **ON** in the portal from the **Connection security** pane and hit **Save**. If the connection attempt is not allowed, the request does not reach the Azure Database for MySQL server.

> [!IMPORTANT]
> This option configures the firewall to allow all connections from Azure including connections from the subscriptions of other customers. When selecting this option, make sure your login and user permissions limit access to only authorized users.
> 

![Configure Allow access to Azure services in the portal](./media/concepts-firewall-rules/allow-azure-services.png)

## Programmatically managing firewall rules
In addition to the Azure portal, firewall rules can be managed programmatically by using the Azure CLI. See also [Create and manage Azure Database for MySQL firewall rules using Azure CLI](./howto-manage-firewall-using-cli.md)

## Troubleshooting the database firewall
Consider the following points when access to the Microsoft Azure Database for MySQL server service does not behave as expected:

* **Changes to the allow list have not taken effect yet:** There may be as much as a five-minute delay for changes to the Azure Database for MySQL Server firewall configuration to take effect.

* **The login is not authorized or an incorrect password was used:** If a login does not have permissions on the Azure Database for MySQL server or the password used is incorrect, the connection to the Azure Database for MySQL server is denied. Creating a firewall setting only provides clients with an opportunity to attempt connecting to your server; each client must provide the necessary security credentials.

* **Dynamic IP address:** If you have an Internet connection with dynamic IP addressing and you are having trouble getting through the firewall, you can try one of the following solutions:

* Ask your Internet Service Provider (ISP) for the IP address range assigned to your client computers that access the Azure Database for MySQL server, and then add the IP address range as a firewall rule.

* Get static IP addressing instead for your client computers, and then add the IP addresses as firewall rules.

## Next steps

[Create and manage Azure Database for MySQL firewall rules using the Azure portal](./howto-manage-firewall-using-portal.md)
[Create and manage Azure Database for MySQL firewall rules using Azure CLI](./howto-manage-firewall-using-cli.md)<|MERGE_RESOLUTION|>--- conflicted
+++ resolved
@@ -9,11 +9,7 @@
 editor: jasonwhowell
 ms.service: mysql-database
 ms.topic: article
-<<<<<<< HEAD
-ms.date: 1/18/2018
-=======
 ms.date: 1/20/2018
->>>>>>> e4105116
 ---
 
 # Azure Database for MySQL server firewall rules
