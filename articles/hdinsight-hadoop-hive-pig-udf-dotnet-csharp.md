<properties
	pageTitle="Use C# with Hive and Pig in Azure HDInsight"
	description="Learn how to use C# User Defined Functions (UDF) with Hive and Pig streaming in Azure HDInsight."
	services="hdinsight"
	documentationCenter=""
	authors="Blackmist"
	manager="paulettm"
	editor="cgronlun"/>

<tags
	ms.service="hdinsight"
	ms.workload="big-data"
	ms.tgt_pltfrm="na"
	ms.devlang="dotnet"
	ms.topic="article"
	ms.date="03/30/2015"
	ms.author="larryfr"/>


#Use C# with Hive and Pig in HDInsight

Hive and Pig are great for working with data in Azure HDInsight, but sometimes you need a more general-purpose language. Both Hive and Pig allow you to call external code through user-defined functions (UDFs) or streaming.

In this document, learn how to use C# with Hive and Pig.

##Prerequisites

* Windows 7, Windows 8, or Windows 8.1.

* Visual Studio with the following versions:

	* Visual Studio 2012 Professional/Premium/Ultimate with <a href="http://www.microsoft.com/download/details.aspx?id=39305" target="_blank">Update 4</a>

	* Visual Studio 2013 Community/Professional/Premium/Ultimate with <a href="https://www.microsoft.com/download/details.aspx?id=44921" target="_blank">Update 4</a>

	* Visual Studio 2015 Preview

<<<<<<< HEAD
* Hadoop on HDInsight cluster - see [Provision an HDInsight cluster](hdinsight-provision-clusters.md) for steps to create a cluster
=======
* Hadoop on HDInsight cluster. See <a href="../hdinsight-get-started" target="_blank">Get started with HDInsight</a> for steps to quickly create a cluster.
>>>>>>> a69a4bf5

* Hadoop Tools for Visual Studio. See <a href="../hdinsight-hadoop-visual-studio-tools-get-started" target="_blank">Get started using HDInsight Hadoop Tools for Visual Studio</a> for steps on installing and configuring the tools.

##.NET on HDInsight

The .NET common language runtime (CLR) and frameworks are installed by default on Windows-based HDInsight clusters. This allows you to use C# applications with Hive and Pig streaming (data is passed between Hive/Pig and the C# application via stdout/stdin).

Currently there is no support for running .NET Framework applications on Linux-based HDInsight clusters.

##.NET and streaming

Streaming involves Hive and Pig passing data to an external application over stdout, and receiving the results over stdin. For C# applications, this is most easily accomplished via `Console.ReadLine()` and `Console.WriteLine()`.

Since Hive and Pig need to invoke the application at run time, the **Console Application** template should be used for your C# projects.

##Hive and C&#35;

###Create the C# project

1. Open Visual Studio and create a new solution. For the project type, select **Console Application**, and name the new project **HiveCSharp**.

2. Replace the contents of **Program.cs** with the following:

		using System;
		using System.Security.Cryptography;
		using System.Text;
		using System.Threading.Tasks;

		namespace HiveCSharp
		{
		    class Program
		    {
		        static void Main(string[] args)
		        {
		            string line;
		            // Read stdin in a loop
		            while ((line = Console.ReadLine()) != null)
		            {
		                // Parse the string, trimming line feeds
		                // and splitting fields at tabs
		                line = line.TrimEnd('\n');
		                string[] field = line.Split('\t');
		                string phoneLabel = field[1] + ' ' + field[2];
		                // Emit new data to stdout, delimited by tabs
		                Console.WriteLine("{0}\t{1}\t{2}", field[0], phoneLabel, GetMD5Hash(phoneLabel));
		            }
		        }
		        /// <summary>
		        /// Returns an MD5 hash for the given string
		        /// </summary>
		        /// <param name="input">string value</param>
		        /// <returns>an MD5 hash</returns>
		        static string GetMD5Hash(string input)
		        {
		            // Step 1, calculate MD5 hash from input
		            MD5 md5 = System.Security.Cryptography.MD5.Create();
		            byte[] inputBytes = System.Text.Encoding.ASCII.GetBytes(input);
		            byte[] hash = md5.ComputeHash(inputBytes);

		            // Step 2, convert byte array to hex string
		            StringBuilder sb = new StringBuilder();
		            for (int i = 0; i < hash.Length; i++)
		            {
		                sb.Append(hash[i].ToString("x2"));
		            }
		            return sb.ToString();
		        }
		    }
		}

3. Build the project.

###Upload to storage

1. In Visual Studio, open **Server Explorer**.

3. Expand **Azure**, and then expand **HDInsight**.

4. If prompted, enter your Azure subscription credentials, and then click **Sign In**.

5. Expand the HDInsight cluster that you wish to deploy this application to, and then expand **Default Storage Account**.

	![Server Explorer showing the storage account for the cluster](./media/hdinsight-hadoop-hive-pig-udf-dotnet-csharp/storage.png)

6. Double-click **Default Container** for the cluster. This will open a new window that displays the contents of the default container.

7. Click the upload icon, and then browse to the **bin\debug** folder for the **HiveCSharp** project. Finally, select the **HiveCSharp.exe** file and click **Ok**.

	![upload icon](./media/hdinsight-hadoop-hive-pig-udf-dotnet-csharp/upload.png)

8. Once the upload has finished, you will be able to use the application from a Hive query.

###Hive query

1. In Visual Studio, open **Server Explorer**.

2. Expand **Azure**, and then expand **HDInsight**.

5. Right-click the cluster that you deployed the **HiveCSharp** application to, and then select **Write a Hive Query**.

6. Use the following for the Hive query:

		add file wasb:///HiveCSharp.exe;

		SELECT TRANSFORM (clientid, devicemake, devicemodel)
		USING 'HiveCSharp.exe' AS
		(clientid string, phoneLabel string, phoneHash string)
		FROM hivesampletable
		ORDER BY clientid LIMIT 50;

    This selects the `clientid`, `devicemake`, and `devicemodel` fields from `hivesampletable`, and passes the fields to the HiveCSharp.exe application. The query expects the application to return three fields, which are stored as `clientid`, `phoneLabel`, and `phoneHash`. The query also expects to find HiveCSharp.exe in the root of the default storage container (`add file wasb:///HiveCSharp.exe`).

5. Click **Submit** to submit the job to the HDInsight cluster. The **Hive Job Summary** window will open.

6. Click **Refresh** to refresh the summary until **Job Status** changes to **Completed**. To view the job output, click **Job Output**.

###Pig and C&#35;

###Create the C# project

1. Open Visual Studio and create a new solution. For the project type, select **Console Application**, and name the new project **PigUDF**.

2. Replace the contents of the **Program.cs** file with the following:

		using System;

		namespace PigUDF
		{
		    class Program
		    {
		        static void Main(string[] args)
		        {
		            string line;
				    // Read stdin in a loop
				    while ((line = Console.ReadLine()) != null)
		            {
		                // Fix formatting on lines that begin with an exception
		                if(line.StartsWith("java.lang.Exception"))
		                {
		                    // Trim the error info off the beginning and add a note to the end of the line
		                    line = line.Remove(0, 21) + " - java.lang.Exception";
		                }
		                // Split the fields apart at tab characters
		                string[] field = line.Split('\t');
		                // Put fields back together for writing
		                Console.WriteLine(String.Join("\t",field));
		            }
		        }
		    }
		}

	This application will parse the lines sent from Pig, and reformat lines that begin with `java.lang.Exception`.

3. Save **Program.cs**, and then build the project.

###Upload the application

1. Pig streaming expects the application to be local on the cluster file system. Enable Remote Desktop for the HDInsight cluster, and then connect to it by following the instructions at <a href="http://azure.microsoft.com/documentation/articles/hdinsight-administer-use-management-portal/#rdp" target="_blank">Connect to HDInsight clusters using RDP</a>.

2. Once connected, copy **PigUDF.exe** from the **bin/debug** directory for the PigUDF project on your local machine, and paste it to the **%PIG_HOME%** directory on the cluster.

###Use the application from Pig Latin

1. From the Remote Desktop session, start the Hadoop command line by using the **Hadoop Command Line** icon on the desktop.

2. Use the following to start the Pig command line:

		cd %PIG_HOME%
		bin\pig

	You will be presented with a `grunt>` prompt.

3. Enter the following to run a simple Pig job by using the .NET Framework application:

		DEFINE streamer `pigudf.exe` SHIP('pigudf.exe');
		LOGS = LOAD 'wasb:///example/data/sample.log' as (LINE:chararray);
		LOG = FILTER LOGS by LINE is not null;
		DETAILS = STREAM LOG through streamer as (col1, col2, col3, col4, col5);
		DUMP DETAILS;

	The `DEFINE` statement creates an alias of `streamer` for the pigudf.exe applications, and `SHIP` distributes it across the nodes in the cluster. Later, `streamer` is used with the `STREAM` operator to process the single lines contained in LOG and return the data as a series of columns.

> [AZURE.NOTE] The application name that is used for streaming must be surrounded by the \` (backtick) character when aliased, and ' (single quote) when used with `SHIP`.

3. After entering the last line, the job should start. Eventually it will return output similar to the following:

		(2012-02-03 20:11:56 SampleClass5 [WARN] problem finding id 1358451042 - java.lang.Exception)
		(2012-02-03 20:11:56 SampleClass5 [DEBUG] detail for id 1976092771)
		(2012-02-03 20:11:56 SampleClass5 [TRACE] verbose detail for id 1317358561)
		(2012-02-03 20:11:56 SampleClass5 [TRACE] verbose detail for id 1737534798)
		(2012-02-03 20:11:56 SampleClass7 [DEBUG] detail for id 1475865947)

##Summary

In this document, you have learned how to use a .NET Framework application from Hive and Pig on HDInsight. If you would like to learn how to use Python with Hive and Pig, see [Use Python with Hive and Pig in HDInsight](hdinsight-python.md).

For other ways to use Pig and Hive, and to learn about using MapReduce, see the following:

* [Use Hive with HDInsight](hdinsight-use-hive.md)

* [Use Pig with HDInsight](hdinsight-use-pig.md)

* [Use MapReduce with HDInsight](hdinsight-use-mapreduce.md)<|MERGE_RESOLUTION|>--- conflicted
+++ resolved
@@ -35,11 +35,7 @@
 
 	* Visual Studio 2015 Preview
 
-<<<<<<< HEAD
 * Hadoop on HDInsight cluster - see [Provision an HDInsight cluster](hdinsight-provision-clusters.md) for steps to create a cluster
-=======
-* Hadoop on HDInsight cluster. See <a href="../hdinsight-get-started" target="_blank">Get started with HDInsight</a> for steps to quickly create a cluster.
->>>>>>> a69a4bf5
 
 * Hadoop Tools for Visual Studio. See <a href="../hdinsight-hadoop-visual-studio-tools-get-started" target="_blank">Get started using HDInsight Hadoop Tools for Visual Studio</a> for steps on installing and configuring the tools.
 
