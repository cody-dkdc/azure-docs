---
title: 'Microsoft Genomics troubleshooting guide'
titleSuffix: Azure
description: Learn more about troubleshooting strategies
keywords: troubleshooting, error, debugging
<<<<<<< HEAD
services: microsoft-genomics
author: grhuynh;ruchir
manager: jhubbard
editor: jasonwhowell
ms.author: grhuynh;ruchir
ms.service: microsoft-genomics
ms.workload: genomics
ms.topic: article
ms.date: 07/21/2018

---
# Troubleshooting guide
=======
services: genomics
author: grhuynh
manager: cgronlun
ms.author: grhuynh
ms.service: genomics
ms.topic: article
ms.date: 07/18/2018

---
# Troubleshooting guide for Microsoft Genomics
This overview describes strategies to address common issues when using the Microsoft Genomics service. For general FAQ, see [Common questions](frequently-asked-questions-genomics.md). 
>>>>>>> 19ad6757

Here are a few troubleshooting tips for some of the common issues that you might face when using the Microsoft Genomics service, MSGEN.

 For FAQ, not related to troubleshooting, see [Common questions](frequently-asked-questions-genomics.md).


## Step 1: Locate error codes associated with the workflow

You can locate the error messages associated with the workflow by:

1. Using the command line and typing in  `msgen status`
2. Examining the contents of standardoutput.txt.


### 1. MSGEN STATUS

```bash
msgen status -u URL -k KEY -w ID 
```

There are three required arguments:

* URL - the base URI for the API
* KEY - the access key for your Genomics account
    * To find your URL and KEY, go to Azure portal and open your Microsoft Genomics account page. Under the **Management** heading, choose **Access keys**. There, you find both the API URL and your access keys.

    * Alternatively you can include the path to the config file instead of directly entering the URL and KEY. Note that if you include these arguments in the command line as well as the config file, the command-line arguments will take precedence.
* ID - the workflow ID

**Note:**

* To  find your workflow ID type in msgen list command: assuming your config file is in the same location as your msgen exe, this will look like this: Be sure to include the  URI and keys in the config file :

```bash
msgen list -f "config.txt"
```

A Sample output from this command will look like this:

```bash
c:\Python27\Scripts> msgen list -f "config.txt"
Microsoft Genomics command-line client v0.7.4
Copyright (c) 2018 Microsoft. All rights reserved.

Workflow List
-------------
Total Count  : 1

Workflow ID     : 10001
Status          : Completed successfully
Message         :
Process         : snapgatk-20180730_1
Description     :
Created Date    : Mon, 27 Aug 2018 20:27:24 GMT
End Date        : Mon, 27 Aug 2018 20:55:12 GMT
Wall Clock Time : 0h 27m 48s
Bases Processed : 1,348,613,600 (1 GBase)
```



### 2. STANDARDOUTPUT.TXT 
Locate the output container for the workflow in question. MSGEN creates a,   `[workflowfilename].logs.zip` folder after every workflow execution. Unzip the folder to view its contents:

* outputFileList.txt - a list of the output files produced during the workflow
* standarderror.txt - this file is blank.
* standardoutput.txt - logs  all top-level status messages including errors, that occurred while running the workflow.
* GATK log files - all other files in the `logs` folder

For troubleshooting, examine the contents of standardoutput.txt and note any error messages that appear.


## Step 2: Try recommended resolutions for common error codes

This section briefly highlights common errors and the strategies you can use to resolve them
Note: All errors have the word 'Error Code [ErrorCode Number]' at the beginning. This will help you determine what went wrong, and what do to about it.

### DEBUGGING MSGEN WORKFLOW ERRORS

<<<<<<< HEAD
The Microsoft Genomics Service (msgen) can throw the following two kinds of errors:
=======
### Error uploading .bam file. Output blob already exists and the overwrite option was set to False.
If you see the following error message, `Error uploading .bam file. Output blob already exists and the overwrite option was set to False`, the output folder already contains an output file with the same name.  Either delete the existing output file or turn on the overwrite option in the config file. Then, resubmit your workflow.
>>>>>>> 19ad6757

1. Internal Service Errors: Errors that are internal to the service, that may not be resolved by fixing parameters or input files. Sometimes resubmitting the workflow might fix these errors.
2. Input Errors: Errors that can be resolved by using the correct arguments or fixing file formats.

The following section describes these errors in detail

### INTERNAL SERVICE ERRORS

You can get one of the following two kinds of internal service errors

1. Undetermined service errors - If you get these error messages repeatedly even after resubmitting the workflow, please contact Microsoft Genomics Support
2. Actionable service errors - Typically you can do something to fix them

| Type of error              | Error code       | Error message                                                                                                                            | Recommended troubleshooting steps                                                                                                                                   |
|----------------------------|------------------|------------------------------------------------------------------------------------------------------------------------------------------|---------------------------------------------------------------------------------------------------------------------------------------------------------------------|
| Undetermined service error | >400 | An internal error occurred. Try resubmitting the workflow. If you see this error again, contact Microsoft Genomics support for assistance | Submit the workflow again. Contact Microsoft Genomics support for assistance if the issue persists by creating a support [ticket](file-support-ticket-genomics.md ). |
| Actionable service error   | 400              | Insufficient buffer space                                                                                                              | Increase the expansion factor by setting -xf to 2, 3, or 4 in 'process_args' in the workflow config file. Unzip the input files and submit FASTQ files. |
| Actionable service error   | 6                | The process machine ran out of disk space when writing output files.                                                                   | *Increase the expansion factor by setting -xf to 2, 3, or 4 in 'process_args' in the workflow config file.  or,  Unzip the input files and submit FASTQ files. |                                                                                                                                                                     |

**Note:**
We have successfully run submissions up to 200x coverage.  A memory consumption problem may arise if:

* The input files are corrupted, OR
* The workflow submits very large files (150x or more coverage), OR
* The variant file is very complex.

If these errors persist contact Microsoft Genomics Support.
For more information on how to create a support ticket for the Microsoft Genomics service, please see [here](file-support-ticket-genomics.md).

### INPUT ERRORS

These errors are user actionable and you can use the listed troubleshooting steps to successfully submit your workflow.

| Type of file | Error code | Error message                                                                           | Recommended troubleshooting steps                                                                                         |
|--------------|------------|-----------------------------------------------------------------------------------------|---------------------------------------------------------------------------------------------------------------------------|
| Any          | 701        | Read [readId] has [numberOfBases] bases, but the limit is [maxReadLength]           | The most common reason for this error is file corruption leading to concatenation of two reads. Check your input files. |                                |
| BAM          | 200        |   Unable to read file '[yourFileName]'.                                                                                       | Check the format of the BAM file. Submit the workflow again with a properly formatted file.                                                                           |
| BAM          | 201        |  Unable to read BAM file [File_name].                                                                                      |Check the format of the BAM file.  Submit the workflow with a correctly formatted file.                                                                            |
| BAM          | 202        | Unable to read BAM file [File_name]. File too small and missing header.                                                                                        | Check the format of the BAM file.  Submit the workflow with a correctly formatted file.                                                                            |
| BAM          | 203        |   Unable to read BAM file [File_name]. Header of file was corrupt.                                                                                      |Check the format of the BAM file.  Submit the workflow with a correctly formatted file.                                                                           |
| BAM          | 204        |    Unable to read BAM file [File_name]. Header of file was corrupt.                                                                                     | Check the format of the BAM file.  Submit the workflow with a correctly formatted file.                                                                           |
| BAM          | 205        |    Unable to read BAM file [File_name]. Header of file was corrupt.                                                                                     | Check the format of the BAM file.  Submit the workflow with a correctly formatted file.                                                                            |
| BAM          | 206        |   Unable to read BAM file [File_name]. Header of file was corrupt.                                                                                      | Check the format of the BAM file.  Submit the workflow with a correctly formatted file.                                                                            |
| BAM          | 207        |  Unable to read BAM file [File_name]. File truncated near offset [offset].                                                                                       | Check the format of the BAM file.  Submit the workflow with a correctly formatted file.                                                                            |
| BAM          | 208        |   Invalid BAM file. The ReadID [Read_Id] has no sequence in file [File_name].                                                                                      | Check the format of the BAM file.  Submit the workflow with a correctly formatted file.                                                                             |
| FASTQ        | 300        |  Unable to read FASTQ file. [File_name] doesn't end with a newline.                                                                                     | Correct the format of the FASTQ file and submit  the workflow again.                                                                           |
| FASTQ        | 301        |   Unable to read FASTQ file [File_name]. FASTQ record is larger than buffer size at offset: [_offset]                                                                                      | Correct the format of the FASTQ file and submit  the workflow again.                                                                         |
| FASTQ        | 302        |     FASTQ Syntax error. File [File_name] has a blank line.                                                                                    | Correct the format of the FASTQ file and submit  the workflow again.                                                                         |
| FASTQ        | 303        |       FASTQ Syntax error. File[File_name] has an invalid starting character at offset: [_offset],  line type: [line_type], character: [_char]                                                                                  | Correct the format of the FASTQ file and submit  the workflow again.                                                                         |
| FASTQ        | 304      |  FASTQ Syntax error at readID [_ReadID].  First read of batch doesn’t have readID ending in /1 in file [File_name]                                                                                       | Correct the format of the FASTQ file and submit  the workflow again.                                                                         |
| FASTQ        | 305        |  FASTQ Syntax error at readID [_readID]. Second read of batch doesn’t have readID ending in /2 in file [File_name]                                                                                      | Correct the format of the FASTQ file and submit  the workflow again.                                                                          |
| FASTQ        | 306        |  FASTQ Syntax error at readID [_ReadID]. First read of pair doesn’t have an ID that ends in /1 in file [File_name]                                                                                       | Correct the format of the FASTQ file and submit  the workflow again.                                                                          |
| FASTQ        | 307        |   FASTQ Syntax error at readID [_ReadID]. ReadID doesn’t end with /1 or/2. File [File_name] can't be used as a paired FASTQ file.                                                                                      |Correct the format of the FASTQ file and submit  the workflow again.                                                                          |
| FASTQ        | 308        |  FASTQ read error. Reads of both ends responded differently. Did you choose the correct FASTQ files?                                                                                       | Correct the format of the FASTQ file and submit  the workflow again.                                                                         |
|        |       |                                                                                        |                                                                           |

## Step 3: Contact Microsoft Genomics support

If you continue to have job failures, or if you have any other questions, contact Microsoft Genomics support from the Azure portal. Additional information on how to submit a support request can be found [here](file-support-ticket-genomics.md).

## Next steps

In this article, you learned how to troubleshoot and resolve common issues with the Microsoft Genomics service. For more information and more general FAQ, see [Common questions](frequently-asked-questions-genomics.md). <|MERGE_RESOLUTION|>--- conflicted
+++ resolved
@@ -3,34 +3,20 @@
 titleSuffix: Azure
 description: Learn more about troubleshooting strategies
 keywords: troubleshooting, error, debugging
-<<<<<<< HEAD
 services: microsoft-genomics
-author: grhuynh;ruchir
+author: ruchir
 manager: jhubbard
 editor: jasonwhowell
-ms.author: grhuynh;ruchir
+ms.author: ruchir
 ms.service: microsoft-genomics
 ms.workload: genomics
 ms.topic: article
 ms.date: 07/21/2018
 
 ---
-# Troubleshooting guide
-=======
-services: genomics
-author: grhuynh
-manager: cgronlun
-ms.author: grhuynh
-ms.service: genomics
-ms.topic: article
-ms.date: 07/18/2018
+# Troubleshooting guide for Microsoft Genomics
 
----
-# Troubleshooting guide for Microsoft Genomics
-This overview describes strategies to address common issues when using the Microsoft Genomics service. For general FAQ, see [Common questions](frequently-asked-questions-genomics.md). 
->>>>>>> 19ad6757
-
-Here are a few troubleshooting tips for some of the common issues that you might face when using the Microsoft Genomics service, MSGEN.
+This overview describes strategies to address common issues when using the Microsoft Genomics service, MSGEN.
 
  For FAQ, not related to troubleshooting, see [Common questions](frequently-asked-questions-genomics.md).
 
@@ -108,12 +94,8 @@
 
 ### DEBUGGING MSGEN WORKFLOW ERRORS
 
-<<<<<<< HEAD
+
 The Microsoft Genomics Service (msgen) can throw the following two kinds of errors:
-=======
-### Error uploading .bam file. Output blob already exists and the overwrite option was set to False.
-If you see the following error message, `Error uploading .bam file. Output blob already exists and the overwrite option was set to False`, the output folder already contains an output file with the same name.  Either delete the existing output file or turn on the overwrite option in the config file. Then, resubmit your workflow.
->>>>>>> 19ad6757
 
 1. Internal Service Errors: Errors that are internal to the service, that may not be resolved by fixing parameters or input files. Sometimes resubmitting the workflow might fix these errors.
 2. Input Errors: Errors that can be resolved by using the correct arguments or fixing file formats.
@@ -175,5 +157,4 @@
 If you continue to have job failures, or if you have any other questions, contact Microsoft Genomics support from the Azure portal. Additional information on how to submit a support request can be found [here](file-support-ticket-genomics.md).
 
 ## Next steps
-
-In this article, you learned how to troubleshoot and resolve common issues with the Microsoft Genomics service. For more information and more general FAQ, see [Common questions](frequently-asked-questions-genomics.md). +In this article, you learned how to troubleshoot and resolve common issues with the Microsoft Genomics service. For more information and more general FAQ, see [Common questions](frequently-asked-questions-genomics.md). 
