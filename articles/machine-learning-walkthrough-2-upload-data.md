--- conflicted
+++ resolved
@@ -1,118 +1,81 @@
-<properties 
-	pageTitle="Step 2: Upload data into a Machine Learning experiment | Azure" 
-	description="Solution walkthrough step 2: Upload existing public data into Azure Machine Learning Studio" 
-	services="machine-learning" 
-	documentationCenter="" 
-	authors="garyericson" 
-	manager="paulettm" 
-	editor="cgronlun"/>
-
-<tags 
-	ms.service="machine-learning" 
-	ms.workload="tbd" 
-	ms.tgt_pltfrm="na" 
-	ms.devlang="na" 
-	ms.topic="article" 
-<<<<<<< HEAD
-	ms.date="02/18/2015" 
-	ms.author="garye"/>
-
-This is the second step of the walkthrough, [Developing a Predictive Solution with Azure ML][develop]:
-
-[develop]: ../machine-learning-walkthrough-develop-predictive-solution/
-
-
-1.	[Create an ML workspace][create-workspace]
-2.	**Upload existing data**
-3.	[Create a new experiment][create-new]
-4.	[Train and evaluate the models][train-models]
-5.	[Publish the web service][publish]
-6.	[Access the web service][access-ws]
-
-[create-workspace]: ../machine-learning-walkthrough-1-create-ml-workspace/
-[upload-data]: ../machine-learning-walkthrough-2-upload-data/
-[create-new]: ../machine-learning-walkthrough-3-create-new-experiment/
-[train-models]: ../machine-learning-walkthrough-4-train-and-evaluate-models/
-[publish]: ../machine-learning-walkthrough-5-publish-web-service/
-[access-ws]: ../machine-learning-walkthrough-6-access-web-service/
-
-----------
-
-#Step 2: Upload existing data into an Azure Machine Learning experiment  
-
-=======
-	ms.date="04/22/2015" 
-	ms.author="garye"/>
-
-
-# Walkthrough Step 2: Upload existing data into an Azure Machine Learning experiment
-
-This is the second step of the walkthrough, [Developing a Predictive Solution with Azure ML](machine-learning-walkthrough-develop-predictive-solution.md)
-
-
-1.	[Create a Machine Learning workspace](machine-learning-walkthrough-1-create-ml-workspace.md)
-2.	**Upload existing data**
-3.	[Create a new experiment](machine-learning-walkthrough-3-create-new-experiment.md)
-4.	[Train and evaluate the models](machine-learning-walkthrough-4-train-and-evaluate-models.md)
-5.	[Publish the web service](machine-learning-walkthrough-5-publish-web-service.md)
-6.	[Access the web service](machine-learning-walkthrough-6-access-web-service.md)
-
-----------
-
->>>>>>> 8f5664f7
-To develop a predictive model for credit risk, we'll use the "UCI Statlog (German Credit Data) Data Set" from the UCI Machine Learning repository. You can find it here:  
-<a href="http://archive.ics.uci.edu/ml/datasets/Statlog+(German+Credit+Data)">http://archive.ics.uci.edu/ml/datasets/Statlog+(German+Credit+Data)</a>
-
-We'll use the file named **german.data**. Download this file to your local hard drive.  
-
-This dataset contains rows of 20 variables for 1000 past applicants for credit. These 20 variables represent the dataset's feature vector, which provides identifying characteristics for each credit applicant. An additional column in each row represents the applicant's credit risk, with 700 applicants identified as a low credit risk and 300 as a high risk.   
-
-The UCI website provides a description of the attributes of the feature vector, which include financial information, credit history, employment status, and personal information. For each applicant, a binary rating has been given indicating whether they are a low or high credit risk.  
-
-We'll use this data to train a predictive analytics model. When we're done, our model should be able to accept information for new individuals and predict whether they are a low or high credit risk.  
-
-Here's one interesting twist. The description of the dataset explains that misclassifying a person as a low credit risk when they are actually a high credit risk is 5 times more costly to the financial institution than misclassifying a low credit risk as high. One simple way to take this into account in our experiment is by duplicating (5 times) those entries that represent someone with a high credit risk. Then, if the model misclassifies a high credit risk as low, it will do that misclassification 5 times, once for each duplicate. This will increase the cost of this error in the training results.  
-
-##Convert the dataset format
-The original dataset uses a blank-separated format. Machine Learning Studio works better with a comma-separated value (CSV) file, so we'll convert the dataset by replacing spaces with commas.  
-
-We can do this by using the following Windows PowerShell command:   
-
-	cat german.data | %{$_ -replace " ",","} | sc german.csv  
-
-We can also do this by using the Unix sed command:  
-
-	sed 's/ /,/g' german.data > german.csv  
-
-##Upload the dataset to Machine Learning Studio
-
-Once the data has been converted to CSV format, we need to upload it into Machine Learning Studio.  
-
-1.	Sign in to Machine Learning Studio ([https://studio.azureml.net](https://studio.azureml.net)) by using the Microsoft account you specified as the owner of the workspace, and click the **Studio** tab at the top.
-2.	Click **+NEW** at the bottom of the window.
-3.	Select **DATASET**.
-4.	Select **FROM LOCAL FILE**.
-5.	In the **Upload a new dataset dialog** area, click **Browse** and find the **german.csv** file you created.
-6.	Enter a name for the dataset. For this example, we'll call it "UCI German Credit Card Data".
-7.	For data type, select **Generic CSV File With no header (.nh.csv)**.
-8.	Add a description if you’d like.
-9.	Click **OK**.  
-
-![Upload the dataset][1]  
-
- 
-This uploads the data into a dataset module that we can use in an experiment.
-
-<<<<<<< HEAD
-For more information about importing various types of data into an experiment, see [Import your training data into Azure Machine Learning Studio][importdata].
-
-[importdata]: ../machine-learning-import-data/
-
-**Next: [Create a new experiment][create-new]**
-=======
-For more information about importing various types of data into an experiment, see [Import your training data into Azure Machine Learning Studio](machine-learning-import-data.md).
-
-**Next: [Create a new experiment](machine-learning-walkthrough-3-create-new-experiment.md)**
->>>>>>> 8f5664f7
-
-[1]: ./media/machine-learning-walkthrough-2-upload-data/upload1.png
+<properties 
+	pageTitle="Step 2: Upload data into a Machine Learning experiment | Azure" 
+	description="Solution walkthrough step 2: Upload existing public data into Azure Machine Learning Studio" 
+	services="machine-learning" 
+	documentationCenter="" 
+	authors="garyericson" 
+	manager="paulettm" 
+	editor="cgronlun"/>
+
+<tags 
+	ms.service="machine-learning" 
+	ms.workload="tbd" 
+	ms.tgt_pltfrm="na" 
+	ms.devlang="na" 
+	ms.topic="article" 
+	ms.date="04/22/2015" 
+	ms.author="garye"/>
+
+
+# Walkthrough Step 2: Upload existing data into an Azure Machine Learning experiment
+
+This is the second step of the walkthrough, [Developing a Predictive Solution with Azure ML](machine-learning-walkthrough-develop-predictive-solution.md)
+
+
+1.	[Create a Machine Learning workspace](machine-learning-walkthrough-1-create-ml-workspace.md)
+2.	**Upload existing data**
+3.	[Create a new experiment](machine-learning-walkthrough-3-create-new-experiment.md)
+4.	[Train and evaluate the models](machine-learning-walkthrough-4-train-and-evaluate-models.md)
+5.	[Publish the web service](machine-learning-walkthrough-5-publish-web-service.md)
+6.	[Access the web service](machine-learning-walkthrough-6-access-web-service.md)
+
+----------
+
+To develop a predictive model for credit risk, we'll use the "UCI Statlog (German Credit Data) Data Set" from the UCI Machine Learning repository. You can find it here:  
+<a href="http://archive.ics.uci.edu/ml/datasets/Statlog+(German+Credit+Data)">http://archive.ics.uci.edu/ml/datasets/Statlog+(German+Credit+Data)</a>
+
+We'll use the file named **german.data**. Download this file to your local hard drive.  
+
+This dataset contains rows of 20 variables for 1000 past applicants for credit. These 20 variables represent the dataset's feature vector, which provides identifying characteristics for each credit applicant. An additional column in each row represents the applicant's credit risk, with 700 applicants identified as a low credit risk and 300 as a high risk.   
+
+The UCI website provides a description of the attributes of the feature vector, which include financial information, credit history, employment status, and personal information. For each applicant, a binary rating has been given indicating whether they are a low or high credit risk.  
+
+We'll use this data to train a predictive analytics model. When we're done, our model should be able to accept information for new individuals and predict whether they are a low or high credit risk.  
+
+Here's one interesting twist. The description of the dataset explains that misclassifying a person as a low credit risk when they are actually a high credit risk is 5 times more costly to the financial institution than misclassifying a low credit risk as high. One simple way to take this into account in our experiment is by duplicating (5 times) those entries that represent someone with a high credit risk. Then, if the model misclassifies a high credit risk as low, it will do that misclassification 5 times, once for each duplicate. This will increase the cost of this error in the training results.  
+
+##Convert the dataset format
+The original dataset uses a blank-separated format. Machine Learning Studio works better with a comma-separated value (CSV) file, so we'll convert the dataset by replacing spaces with commas.  
+
+We can do this by using the following Windows PowerShell command:   
+
+	cat german.data | %{$_ -replace " ",","} | sc german.csv  
+
+We can also do this by using the Unix sed command:  
+
+	sed 's/ /,/g' german.data > german.csv  
+
+##Upload the dataset to Machine Learning Studio
+
+Once the data has been converted to CSV format, we need to upload it into Machine Learning Studio.  
+
+1.	Sign in to Machine Learning Studio ([https://studio.azureml.net](https://studio.azureml.net)) by using the Microsoft account you specified as the owner of the workspace, and click the **Studio** tab at the top.
+2.	Click **+NEW** at the bottom of the window.
+3.	Select **DATASET**.
+4.	Select **FROM LOCAL FILE**.
+5.	In the **Upload a new dataset dialog** area, click **Browse** and find the **german.csv** file you created.
+6.	Enter a name for the dataset. For this example, we'll call it "UCI German Credit Card Data".
+7.	For data type, select **Generic CSV File With no header (.nh.csv)**.
+8.	Add a description if you’d like.
+9.	Click **OK**.  
+
+![Upload the dataset][1]  
+
+ 
+This uploads the data into a dataset module that we can use in an experiment.
+
+For more information about importing various types of data into an experiment, see [Import your training data into Azure Machine Learning Studio](machine-learning-import-data.md).
+
+**Next: [Create a new experiment](machine-learning-walkthrough-3-create-new-experiment.md)**
+
+[1]: ./media/machine-learning-walkthrough-2-upload-data/upload1.png