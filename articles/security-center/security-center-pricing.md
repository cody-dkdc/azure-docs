--- conflicted
+++ resolved
@@ -3,13 +3,8 @@
 description: This article provides information on pricing for Azure Security Center.
 services: security-center
 documentationcenter: na
-<<<<<<< HEAD
 author: monhaber
-manager: MBaldwin
-=======
-author: rkarlin
 manager: barbkess
->>>>>>> 480d7454
 editor: ''
 
 ms.assetid: 4d1364cd-7847-425a-bb3a-722cb0779f78
