---
title: Protecting App Services in Azure Security Center | Microsoft Docs
description: This article helps you to get started protecting your App Services in Azure Security Center.
services: security-center
documentationcenter: na
author: monhaber
manager: barbkess
editor: ''

ms.assetid: e8518710-fcf9-44a8-ae4b-8200dfcded1a
ms.service: security-center
ms.devlang: na
ms.topic: conceptual
ms.tgt_pltfrm: na
ms.workload: na
ms.date: 1/27/2019
<<<<<<< HEAD
ms.author: monhaber
=======
ms.author: v-mohabe
>>>>>>> 6a383dfd

---
# Protect App Service with Azure Security Center
This article helps you use Azure Security Center to monitor and protect your applications running on top of App Service.

App Service enables you to build and host web applications in the programming language of your choice without managing infrastructure. App Service offers auto-scaling and high availability, support both Windows and Linux, as well as automated deployments from GitHub, Azure DevOps, or any Git repository. 

Vulnerabilities in web applications are frequently exploited by attackers, because they have a common and dynamic interface for almost every organization on the Internet. Requests to applications running on top of App Service goes through several gateways deployed in Azure data centers around the world, responsible for routing each request to its corresponding application. 

Azure Security Center can run assessments and recommendations on your applications running in App Service in the sandboxes in your VM or on-demand instances. By leveraging the visibility that Azure has as cloud provider, Security Center analyzes your App Service internal logs to monitor for common web app attacks that often run across multiple targets.

Security Center leverages the scale of the cloud to identify attacks on your App Service applications and focus on emerging attacks, while attackers are on the reconnaissance phase, scanning to identify vulnerabilities across multiple websites, hosted on Azure. Security Center uses analytics and machine learning models to cover all interfaces allowing customers to interact with their applications, whether over HTTP or through a management methods. Moreover, as a first-party service in Azure, Security Center is also in a unique position to offer host-based security analytics covering the underlying compute nodes for this PaaS, enabling Security Center to detect attacks against web applications that were already exploited.

## Prerequisites

To monitor and secure your App Service, you have to have an App Service plan that is associated with dedicated machines. These plans are: Basic, Standard, Premium, Isolated, or Linux. Azure Security Center does not support the Free, Shared, or Consumption plans. For more information, see [App Service Plans](https://azure.microsoft.com/pricing/details/app-service/plans/).

## Security Center protection

Azure Security Center protects the VM instance in which your App Service is running and the management interface. It also monitors requests and responses sent to and from your apps running in App Service.

Security Center is natively integrated with App Service, eliminating the need for deployment and onboarding - the integration is completely transparent.



## Enabling monitoring and protection of App Service

1. In Azure, choose Security Center.
2. Go to **Security policy** and choose a subscription.
3. At the end of the row of the subscription, click **Edit settings**.
4. Under **Pricing tier**, in the **App service** row, toggle your plan to **Enabled**.

![app service toggle](./media/security-center-app-services/app-services-toggle.png)

>[!NOTE]
> The number of instances listed for your Resource quantity represents the number of relevant instances of App service active at the moment when you opened the pricing tier blade. Because this number may change based on the scaling options you selected, the number of instances you are charged for will be modified accordingly.

To disable monitoring and recommendations for your App Service, repeat this process and toggle your **App Service** plan to **Disabled**.



## See also
In this article, you learned how to use monitoring capabilities in Azure Security Center. To learn more about Azure Security Center, see the following:

* [Setting security policies in Azure Security Center](tutorial-security-policy.md): Learn how to configure security settings in Azure Security Center.
* [Managing and responding to security alerts in Azure Security Center](security-center-managing-and-responding-alerts.md): Learn how to manage and respond to security alerts.
* [App services](security-center-virtual-machine-protection.md#app-services):  View a list of your App service environments with health summaries.
* [Monitoring partner solutions with Azure Security Center](security-center-partner-solutions.md): Learn how to monitor the health status of your partner solutions.
* [Azure Security Center FAQ](security-center-faq.md): Find frequently asked questions about using the service.
* [Azure Security Blog](https://blogs.msdn.com/b/azuresecurity/): Find blog posts about Azure security and compliance.<|MERGE_RESOLUTION|>--- conflicted
+++ resolved
@@ -14,11 +14,7 @@
 ms.tgt_pltfrm: na
 ms.workload: na
 ms.date: 1/27/2019
-<<<<<<< HEAD
-ms.author: monhaber
-=======
 ms.author: v-mohabe
->>>>>>> 6a383dfd
 
 ---
 # Protect App Service with Azure Security Center
