---
title: Security health monitoring in Azure Security Center | Microsoft Docs
description: This article helps you to get started with monitoring capabilities in Azure Security Center.
services: security-center
documentationcenter: na
author: YuriDio
manager: swadhwa
editor: ''

ms.assetid: 3bd5b122-1695-495f-ad9a-7c2a4cd1c808
ms.service: security-center
ms.devlang: na
ms.topic: hero-article
ms.tgt_pltfrm: na
ms.workload: na
ms.date: 12/06/2016
ms.author: yurid

---
# Security health monitoring in Azure Security Center
This article helps you use the monitoring capabilities in Azure Security Center to monitor compliance with policies.

## What is security health monitoring?
We often think of monitoring as watching and waiting for an event to occur so that we can react to the situation. Security monitoring refers to having a proactive strategy that audits your resources to identify systems that do not meet organizational standards or best practices.

## Monitoring security health
After you enable [security policies](security-center-policies.md) for a subscription’s resources, Security Center analyzes the security of your resources to identify potential vulnerabilities. Information about your network configuration is available instantly. It may take an hour or more for information about virtual machine configuration, such as security update status and operating system configuration, to become available. You can view the security state of your resources and any issues in the **Resource Security Health** blade. You can also view a list of those issues on the **Recommendations** blade.

For more information about how to apply recommendations, read [Implementing security recommendations in Azure Security Center](security-center-recommendations.md).

On the **Resources security health** tile, you can monitor the security state of your resources. In the following example, you can see that a number of issues have high and medium severity and require attention. The security policies that are enabled will impact the types of controls that are monitored.

![Resources security health tile](./media/security-center-monitoring/security-center-monitoring-fig1-new4.png)

If Security Center identifies a vulnerability that needs to be addressed, such as a virtual machine that has missing security updates or a subnet without a [network security group](../virtual-network/virtual-networks-nsg.md), it will be listed here.

### Monitor virtual machines
When you click **Virtual machines** in the **Resources security health** tile, the **Virtual machines** blade that opens shows more details about onboarding, prevention steps, and a list of all virtual machines that Security Center monitors as shown in the following screenshot.

![Missing system update by virtual machine](./media/security-center-monitoring/security-center-monitoring-fig2-ga.png)

* Onboarding steps
* Virtual machine recommendations
* Virtual machines

In each section, you can select an individual option to see more details about the recommended steps to address that issue. The following sections will explain these areas in more detail.

#### Monitoring recommendations
This section shows the total number of virtual machines that were initialized for data collection and their current statuses. After all virtual machines have data collection initialized, they will be ready to receive Security Center security policies. When you click this entry, the **Data collection installation status** blade opens, and you can see the names of the virtual machines and the current status of data collection in the **INSTALLATION STATUS** column as shown in the following screenshot.

![Initialization status of virtual machines](./media/security-center-monitoring/security-center-monitoring-fig3-ga.png)

#### Virtual machine recommendations
This section has a set of [recommendations for each virtual machine](security-center-virtual-machine-recommendations.md) that Azure Security Center monitors. The first column lists the recommendation. The second column shows the total number of virtual machines that are affected by that recommendation. The third column shows the severity of the issue as illustrated in the following screenshot.

![Virtual machine recommendations](./media/security-center-monitoring/security-center-monitoring-fig4-ga.png)

> [!NOTE]
> Only virtual machines that have at least one public endpoint are shown in the **Networking Health** blade in the **Network topology** list.
> 
> 

Each recommendation has a set of actions that you can perform after you click it. For example, if you click **Missing system updates**, the **Missing system updates** blade opens. It lists the virtual machines that are missing patches and the severity of the missing update as shown in the following screenshot.

![Missing system updates for virtual machines](./media/security-center-monitoring/security-center-monitoring-fig5-ga.png)

The **Missing system updates** blade shows a table with the following information:

* **VIRTUAL MACHINE**: The name of the virtual machine that is missing updates.
* **SYSTEM UPDATES**: The number of system updates that are missing.
* **LAST SCAN TIME**: The time that Security Center last scanned the virtual machine for updates.
* **STATE**: The current state of the recommendation:
  * **Open**: The recommendation has not been addressed yet.
  * **In Progress**: The recommendation is currently being applied to those resources, and no action is required by you.
  * **Resolved**: The recommendation was already finished. (When the issue has been resolved, the entry is dimmed).
* **SEVERITY**: Describes the severity of that particular recommendation:
  * **High**: A vulnerability exists with a meaningful resource (application, virtual machine, or network security group) and requires attention.
  * **Medium**: Non-critical or additional steps are required to complete a process or eliminate a vulnerability.
  * **Low**: A vulnerability should be addressed but does not require immediate attention. (By default, low recommendations are not presented, but you can filter on low recommendations if you want to view them.)

To view the recommendation details, click the name of the virtual machine. A new blade for that virtual machine opens with the list of updates as shown in the following screenshot.

![Missing system updates for a specific virtual machine](./media/security-center-monitoring/security-center-monitoring-fig6-ga.png)

> [!NOTE]
> The security recommendations here are the same as those in the **Recommendations** blade. See the [Implementing security recommendations in Azure Security Center](security-center-recommendations.md) article for more information about how to resolve recommendations. This is applicable not only for virtual machines but also for all resources that are available in the **Resource Health** tile.
> 
> 

#### Virtual machines section
The virtual machines section gives you an overview of all virtual machines and recommendations. Each column represents one set of recommendations as shown in the following screenshot:

![Overview of all virtual machines and recommendations](./media/security-center-monitoring/security-center-monitoring-fig7-ga.png)

The icon that appears under each recommendation helps you to quickly identify the virtual machines that need attention and the type of recommendation.

In the previous example, one virtual machine has a critical recommendation regarding endpoint protection. To get more information about the virtual machine, click it. A new blade that opens represents this virtual machine as shown in the following screenshot.

![Virtual machine security details](./media/security-center-monitoring/security-center-monitoring-fig8-ga.png)

This blade has the security details for the virtual machine. At the bottom of this blade, you can see the recommended action and the severity of each issue.

#### Cloud services (Preview) section
Health status for cloud services is included in the virtual machine's **Security Health** tile. A recommendation is created when the operating system version is out of date as shown in the following screenshot:

![Health status for cloud services](./media/security-center-monitoring/security-center-monitoring-fig8-new2.png)

You have to follow the steps in the recommendation to update the operating system version. For example, if you click the red alert in the WebRole1 (runs Windows Server with your web app automatically deployed to IIS) or WorkerRole1 (runs Windows Server with your web app automatically deployed to IIS) rows, a new blade opens with more details about this recommendation as shown in the following screenshot:

![Cloud service details](./media/security-center-monitoring/security-center-monitoring-fig8-new3.png)

To see a more prescriptive explanation about this recommendation, click **Update OS version** under the **DESCRIPTION** column. The **Update OS version (Preview)** blade opens with more details.

![Cloud services recommendations](./media/security-center-monitoring/security-center-monitoring-fig8-new4.png)  

### Monitor virtual networks
When you click **Networking** in the **Resources security health** tile, the **Networking** blade opens with more details as shown in the following screenshot:

![Networking blade](./media/security-center-monitoring/security-center-monitoring-fig9-new3.png)

#### Networking recommendations
Like the virtual machine's resource health information, this blade provides a summarized list of issues at the top of the blade and a list of monitored networks on the bottom.

The networking status breakdown section lists potential security issues and offers [recommendations](security-center-network-recommendations.md). Possible issues can include:

* Next-Generation Firewall (NGFW) not installed
* Network security groups on subnets not enabled
* Network security groups on virtual machines not enabled
* Restrict external access through public external endpoint
* Healthy Internet facing endpoints

When you click a recommendation, a new blade opens with more details about the recommendation as shown in the following example.

![Details for a recommendation in the Networking blade](./media/security-center-monitoring/security-center-monitoring-fig9-ga.png)

In this example, the **Configure Missing Network Security Groups for Subnets** blade has a list of subnets and virtual machines that are missing network security group protection. If you click the subnet to which you want to apply the network security group, another blade opens.

In the **Choose network security group** blade, you can select the most appropriate network security group for the subnet, or you can create a new network security group.

#### Internet facing endpoints section
In the **Internet facing endpoints** section, you can see the virtual machines that are currently configured with an Internet facing endpoint and its current status.

![Virtual machines configured with Internet facing endpoint and status](./media/security-center-monitoring/security-center-monitoring-fig10-ga.png)

This table has the endpoint name that represents the virtual machine, the Internet facing IP address, and the current severity status of the network security group and the NGFW. The table is sorted by severity:

* Red (on top): High priority and should be addressed immediately
* Orange: Medium priority and should be addressed as soon as possible
* Green (last one): Healthy state

#### Networking topology section
The **Networking topology** section has a hierarchical view of the resources as shown in the following screenshot:

![Hierarchical view of resources in Networking topology section](./media/security-center-monitoring/security-center-monitoring-fig121-new4.png)

This table is sorted (virtual machines and subnets) by severity:

* Red (on top): High priority and should be addressed immediately
* Orange: Medium priority and should be addressed as soon as possible
* Green (last one): Healthy state

In this topology view, the first level has [virtual networks](../virtual-network/virtual-networks-overview.md), [virtual network gateways](../vpn-gateway/vpn-gateway-site-to-site-create.md), and [virtual networks (classic)](../virtual-network/virtual-networks-create-vnet-classic-pportal.md). The second level has subnets, and the third level has the virtual machines that belong to those subnets. The right column has the current status of the network security group for those resources, as shown in the following example:

![Status of the network security group in Networking topology section](./media/security-center-monitoring/security-center-monitoring-fig12-ga.png)

The bottom part of this blade has the recommendations for this virtual machine, which is similar to what is described previously. You can click a recommendation to learn more or apply the needed security control or configuration.

### Monitor data
When you click **Data** in the **Resources security health** tile, the **Data Resources** blade opens with recommendations for SQL and Storage. It also has [recommendations](security-center-sql-service-recommendations.md) for the general health state of the database. For more information about storage encryption, read Enable encryption for Azure storage account in Azure Security Center.

![Data Resources](./media/security-center-monitoring/security-center-monitoring-fig13-ga-new.png)

Under **SQL Recommendations**, You can click any recommendation and get more details about further action to resolve an issue. The following example shows the expansion of the **Database Auditing & Threat detection on SQL databases** recommendation.

![Details about a SQL recommendation](./media/security-center-monitoring/security-center-monitoring-fig14-ga-new.png)

The **Enable Auditing & Threat detection on SQL databases** blade has the following information:

* A list of SQL databases
* The server on which they are located
* Information about whether this setting was inherited from the server or if it is unique in this database
* The current state
* The severity of the issue

When you click the database to address this recommendation, the **Auditing & Threat detection** blade opens as shown in the following screen.

![Auditing & Threat detection blade](./media/security-center-monitoring/security-center-monitoring-fig15-ga.png)

To enable auditing, select **ON** under the **Auditing** option.

### Monitor applications
<<<<<<< HEAD

If your Azure workload has applications located in [virtual machines (created through Azure Resource Manager)](../azure-resource-manager/resource-manager-deployment-model.md) with exposed web ports (TCP ports 80 and 443), Security Center can monitor those to identify potential security issues and recommend remediation steps. When you click the **Applications** tile, the **Applications** blade opens with a series of recommendations in the **Prevention steps** section. It also shows the application breakdown per host/virtual IP as shown in the following screenshot.
=======
If your Azure workload has applications located in [virtual machines (created through Azure Resource Manager)](../azure-resource-manager/resource-manager-deployment-model.md) with exposed web ports (TCP ports 80 and 443), Security Center can monitor those to identify potential security issues and recommend remediation steps. When you click the **Applications** tile, the **Applications** blade opens with a series of recommendations in the **Application recommendations** section. It also shows the application breakdown per host/virtual IP as shown in the following screenshot.
>>>>>>> 3c65abab

![Applications security health](./media/security-center-monitoring/security-center-monitoring-fig16-ga.png)

Just like you did with the other recommendations, you can click a recommendation to see more details about the issue and how to remediate. The example shown in the following figure is an application that was identified as an unsecure web application. When you select the application that was considered not secure, another blade opens with the following option available:

![Details about an app that's not secure](./media/security-center-monitoring/security-center-monitoring-fig17-ga.png)

This blade will have a list of all recommendations for this application. When you click the **Add a web application firewall** recommendation, the **Add a Web Application Firewall** blade opens with options for you to install a web application firewall (WAF) from a partner as shown in the following screenshot.

![Add Web Application Firewall dialog box](./media/security-center-monitoring/security-center-monitoring-fig18-ga.png)

## See also
In this article, you learned how to use monitoring capabilities in Azure Security Center. To learn more about Azure Security Center, see the following:

* [Setting security policies in Azure Security Center](security-center-policies.md): Learn how to configure security settings in Azure Security Center.
* [Managing and responding to security alerts in Azure Security Center](security-center-managing-and-responding-alerts.md): Learn how to manage and respond to security alerts.
* [Monitoring partner solutions with Azure Security Center](security-center-partner-solutions.md): Learn how to monitor the health status of your partner solutions.
* [Azure Security Center FAQ](security-center-faq.md): Find frequently asked questions about using the service.
* [Azure Security Blog](http://blogs.msdn.com/b/azuresecurity/): Find blog posts about Azure security and compliance.
<|MERGE_RESOLUTION|>--- conflicted
+++ resolved
@@ -13,7 +13,7 @@
 ms.topic: hero-article
 ms.tgt_pltfrm: na
 ms.workload: na
-ms.date: 12/06/2016
+ms.date: 12/14/2016
 ms.author: yurid
 
 ---
@@ -189,12 +189,8 @@
 To enable auditing, select **ON** under the **Auditing** option.
 
 ### Monitor applications
-<<<<<<< HEAD
-
-If your Azure workload has applications located in [virtual machines (created through Azure Resource Manager)](../azure-resource-manager/resource-manager-deployment-model.md) with exposed web ports (TCP ports 80 and 443), Security Center can monitor those to identify potential security issues and recommend remediation steps. When you click the **Applications** tile, the **Applications** blade opens with a series of recommendations in the **Prevention steps** section. It also shows the application breakdown per host/virtual IP as shown in the following screenshot.
-=======
+
 If your Azure workload has applications located in [virtual machines (created through Azure Resource Manager)](../azure-resource-manager/resource-manager-deployment-model.md) with exposed web ports (TCP ports 80 and 443), Security Center can monitor those to identify potential security issues and recommend remediation steps. When you click the **Applications** tile, the **Applications** blade opens with a series of recommendations in the **Application recommendations** section. It also shows the application breakdown per host/virtual IP as shown in the following screenshot.
->>>>>>> 3c65abab
 
 ![Applications security health](./media/security-center-monitoring/security-center-monitoring-fig16-ga.png)
 
