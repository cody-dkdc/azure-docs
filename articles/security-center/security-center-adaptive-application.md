--- conflicted
+++ resolved
@@ -13,13 +13,8 @@
 ms.topic: conceptual
 ms.tgt_pltfrm: na
 ms.workload: na
-<<<<<<< HEAD
-ms.date: 03/26/2019
-ms.author: monhaber
-=======
 ms.date: 05/02/2019
 ms.author: v-mohabe
->>>>>>> 6a383dfd
 
 ---
 # Adaptive application controls in Azure Security Center
