--- conflicted
+++ resolved
@@ -14,11 +14,7 @@
 ms.tgt_pltfrm: na
 ms.workload: na
 ms.date: 3/26/2019
-<<<<<<< HEAD
-ms.author: monhaber
-=======
 ms.author: v-mohabe
->>>>>>> 6a383dfd
 
 ---
 # Use Azure Security Center recommendations to enhance security
