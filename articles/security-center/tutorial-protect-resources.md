--- conflicted
+++ resolved
@@ -15,11 +15,7 @@
 ms.tgt_pltfrm: na
 ms.workload: na
 ms.date: 12/3/2018
-<<<<<<< HEAD
-ms.author: monhaber
-=======
 ms.author: v-mohabe
->>>>>>> 6a383dfd
 
 ---
 # Tutorial: Protect your resources with Azure Security Center
