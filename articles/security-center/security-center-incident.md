---
title: Handling security alerts in Azure Security Center | Microsoft Docs
description: This document helps you to use Azure Security Center capabilities to handle security incidents.
services: security-center
documentationcenter: na
author: YuriDio
manager: mbaldwin
editor: ''

ms.assetid: e8feb669-8f30-49eb-ba38-046edf3f9656
ms.service: security-center
ms.topic: hero-article
ms.devlang: na
ms.tgt_pltfrm: na
ms.workload: na
<<<<<<< HEAD
ms.date: 01/04/2017
=======
ms.date: 02/06/2017
>>>>>>> e8cfaf0d
ms.author: yurid

---
# Handling Security Incident in Azure Security Center
Triaging and investigating security alerts can be time consuming for even the most skilled security analysts, and for many it is hard to even know where to begin. By using [analytics](security-center-detection-capabilities.md) to connect the information between distinct [security alerts](security-center-managing-and-responding-alerts.md), Security Center can provide you with a single view of an attack campaign and all of the related alerts – you can quickly understand what actions the attacker took and what resources were impacted.

This document discusses how to use security alert capability in Security Center to assist you handling security incidents.

## What is a security incident?
In Security Center, a security incident is an aggregation of all alerts for a resource that align with [kill chain](https://blogs.technet.microsoft.com/office365security/addressing-your-cxos-top-five-cloud-security-concerns/) patterns. Incidents appear in the [Security Alerts](security-center-managing-and-responding-alerts.md) tile and blade. An Incident will reveal the list of related alerts, which enables you to obtain more information about each occurrence.

## Managing security incidents
You can review your current security incidents by looking at the security alerts tile. Access the Azure Portal and follow the steps below to see more details about each security incident:

1. On the Security Center dashboard, you will see the **Security alerts** tile.

    ![Security alerts tile in Security Center](./media/security-center-incident/security-center-incident-fig1.png)

2. Click on this tile to expand it and if a security incident is detected, it will appear under the security alerts graph as shown  below:
<<<<<<< HEAD
   
	![Security incident](./media/security-center-incident/security-center-incident-fig2.png)

3. Notice that the security incident description has a different icon compared to other alerts. Click on it to view more details about this incident.
   
	![Security incident](./media/security-center-incident/security-center-incident-fig3.png)

4. On the **incident** blade you will see more details about this security incident, which includes its full description, its severity (which in this case is high), its current state (in this case it is still *active*, which implies the user hasn't taken an action to it - this can be done by right clicking on the incident in the **Security alerts** blade), the attacked resource (in this case *VM1*), the remediation steps for the incident, and in the bottom pane you have the alerts that were included in this incident. If you want to obtain more information on each alert, just click on it and another blade will open, as shown below:
   
=======

	![Security incident](./media/security-center-incident/security-center-incident-fig2.png)

3. Notice that the security incident description has a different icon compared to other alerts. Click on it to view more details about this incident.

	![Security incident](./media/security-center-incident/security-center-incident-fig3.png)

4. On the **incident** blade you will see more details about this security incident, which includes its full description, its severity (which in this case is high), its current state (in this case it is still *active*, which implies the user hasn't taken an action to it - this can be done by right clicking on the incident in the **Security alerts** blade), the attacked resource (in this case *VM1*), the remediation steps for the incident, and in the bottom pane you have the alerts that were included in this incident. If you want to obtain more information on each alert, just click on it and another blade will open, as shown below:

>>>>>>> e8cfaf0d
	![Security incident](./media/security-center-incident/security-center-incident-fig4.png)

The information on this blade will vary according to the alert. Read [Managing and responding to security alerts in Azure Security Center](security-center-managing-and-responding-alerts.md) for more information on how to manage these alerts. Some important considerations regarding this capability:

<<<<<<< HEAD
* A new filter enables you to customize your view to Incident only, Alerts only, or both. 
* The same alert can exist as part of an Incident (if applicable), as well as to be visible as a standalone alert. 
=======
* A new filter enables you to customize your view to Incident only, Alerts only, or both.
* The same alert can exist as part of an Incident (if applicable), as well as to be visible as a standalone alert.
>>>>>>> e8cfaf0d

## See also
In this document, you learned how to use the security incident capability in Security Center. To learn more about Security Center, see the following:

* [Managing and responding to security alerts in Azure Security Center](security-center-managing-and-responding-alerts.md)
* [Azure Security Center Detection Capabilities](security-center-detection-capabilities.md)
* [Azure Security Center Planning and Operations Guide](security-center-planning-and-operations-guide.md)
* [Managing and responding to security alerts in Azure Security Center](security-center-managing-and-responding-alerts.md)
* [Azure Security Center FAQ](security-center-faq.md)--Find frequently asked questions about using the service.
* [Azure Security blog](http://blogs.msdn.com/b/azuresecurity/)--Find blog posts about Azure security and compliance.<|MERGE_RESOLUTION|>--- conflicted
+++ resolved
@@ -13,11 +13,7 @@
 ms.devlang: na
 ms.tgt_pltfrm: na
 ms.workload: na
-<<<<<<< HEAD
-ms.date: 01/04/2017
-=======
 ms.date: 02/06/2017
->>>>>>> e8cfaf0d
 ms.author: yurid
 
 ---
@@ -37,17 +33,6 @@
     ![Security alerts tile in Security Center](./media/security-center-incident/security-center-incident-fig1.png)
 
 2. Click on this tile to expand it and if a security incident is detected, it will appear under the security alerts graph as shown  below:
-<<<<<<< HEAD
-   
-	![Security incident](./media/security-center-incident/security-center-incident-fig2.png)
-
-3. Notice that the security incident description has a different icon compared to other alerts. Click on it to view more details about this incident.
-   
-	![Security incident](./media/security-center-incident/security-center-incident-fig3.png)
-
-4. On the **incident** blade you will see more details about this security incident, which includes its full description, its severity (which in this case is high), its current state (in this case it is still *active*, which implies the user hasn't taken an action to it - this can be done by right clicking on the incident in the **Security alerts** blade), the attacked resource (in this case *VM1*), the remediation steps for the incident, and in the bottom pane you have the alerts that were included in this incident. If you want to obtain more information on each alert, just click on it and another blade will open, as shown below:
-   
-=======
 
 	![Security incident](./media/security-center-incident/security-center-incident-fig2.png)
 
@@ -57,18 +42,12 @@
 
 4. On the **incident** blade you will see more details about this security incident, which includes its full description, its severity (which in this case is high), its current state (in this case it is still *active*, which implies the user hasn't taken an action to it - this can be done by right clicking on the incident in the **Security alerts** blade), the attacked resource (in this case *VM1*), the remediation steps for the incident, and in the bottom pane you have the alerts that were included in this incident. If you want to obtain more information on each alert, just click on it and another blade will open, as shown below:
 
->>>>>>> e8cfaf0d
 	![Security incident](./media/security-center-incident/security-center-incident-fig4.png)
 
 The information on this blade will vary according to the alert. Read [Managing and responding to security alerts in Azure Security Center](security-center-managing-and-responding-alerts.md) for more information on how to manage these alerts. Some important considerations regarding this capability:
 
-<<<<<<< HEAD
-* A new filter enables you to customize your view to Incident only, Alerts only, or both. 
-* The same alert can exist as part of an Incident (if applicable), as well as to be visible as a standalone alert. 
-=======
 * A new filter enables you to customize your view to Incident only, Alerts only, or both.
 * The same alert can exist as part of an Incident (if applicable), as well as to be visible as a standalone alert.
->>>>>>> e8cfaf0d
 
 ## See also
 In this document, you learned how to use the security incident capability in Security Center. To learn more about Security Center, see the following:
