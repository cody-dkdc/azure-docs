--- conflicted
+++ resolved
@@ -14,11 +14,7 @@
 ms.tgt_pltfrm: na
 ms.workload: na
 ms.date: 3/20/2019
-<<<<<<< HEAD
-ms.author: monhaber
-=======
 ms.author: v-mohabe
->>>>>>> 6a383dfd
 
 ---
 # Protecting your machines and applications in Azure Security Center
