---
title: Security Center Planning and Operations Guide | Microsoft Docs
description: This document helps you to plan before adopting Azure Security Center and considerations regarding daily operations.
services: security-center
documentationcenter: na
author: monhaber
manager: barbkess
editor: ''

ms.assetid: f984e4a2-ac97-40bf-b281-2f7f473494c4
ms.service: security-center
ms.topic: conceptual
ms.devlang: na
ms.tgt_pltfrm: na
ms.workload: na
ms.date: 04/11/2019
<<<<<<< HEAD
ms.author: monhaber
=======
ms.author: v-mohabe
>>>>>>> 6a383dfd

---
# Azure Security Center planning and operations guide
This guide is for information technology (IT) professionals, IT architects, information security analysts, and cloud administrators whose organizations are planning to use Azure Security Center.


## Planning guide
This guide covers a set of steps and tasks that you can follow to optimize your use of Security Center based on your organization’s security requirements and cloud management model. To take full advantage of Security Center, it is important to understand how different individuals or teams in your organization use the service to meet secure development and operations, monitoring, governance, and incident response needs. The key areas to consider when planning to use Security Center are:

* Security Roles and Access Controls
* Security Policies and Recommendations
* Data Collection and Storage
* Ongoing non-Azure resources
* Ongoing Security Monitoring
* Incident Response

In the next section, you will learn how to plan for each one of those areas and apply those recommendations based on your requirements.


> [!NOTE]
> Read [Azure Security Center frequently asked questions (FAQ)](security-center-faq.md) for a list of common questions that can also be useful during the designing and planning phase.
>

## Security roles and access controls
Depending on the size and structure of your organization, multiple individuals and teams may use Security Center to perform different security-related tasks. In the following diagram, you have an example of fictitious personas and their respective roles and security responsibilities:

![Roles](./media/security-center-planning-and-operations-guide/security-center-planning-and-operations-guide-fig01-new.png)

Security Center enables these individuals to meet these various responsibilities. For example:

**Jeff (Workload Owner)**

* Manage a cloud workload and its related resources
* Responsible for implementing and maintaining protections in accordance with company security policy

**Ellen (CISO/CIO)**

* Responsible for all aspects of security for the company
* Wants to understand the company's security posture across cloud workloads
* Needs to be informed of major attacks and risks

**David (IT Security)**

* Sets company security policies to ensure the appropriate protections are in place
* Monitors compliance with policies
* Generates reports for leadership or auditors

**Judy (Security Operations)**

* Monitors and responds to security alerts 24/7
* Escalates to Cloud Workload Owner or IT Security Analyst

**Sam (Security Analyst)**

* Investigate attacks
* Work with Cloud Workload Owner to apply remediation

Security Center uses [Role-Based Access Control (RBAC)](../role-based-access-control/role-assignments-portal.md), which provides [built-in roles](../role-based-access-control/built-in-roles.md) that can be assigned to users, groups, and services in Azure. When a user opens Security Center, they only see information related to resources they have access to. Which means the user is assigned the role of Owner, Contributor, or Reader to the subscription or resource group that a resource belongs to. In addition to these roles, there are two specific Security Center roles:

- **Security reader**: a user that belongs to this role is able to view only Security Center configurations, which include recommendations, alerts, policy, and health, but it won't be able to make changes.
- **Security admin**: same as security reader but it can also update the security policy, dismiss recommendations and alerts.

The Security Center roles described above do not have access to other service areas of Azure such as Storage, Web & Mobile, or Internet of Things.  

Using the personas explained in the previous diagram, the following RBAC would be needed:

**Jeff (Workload Owner)**

* Resource Group Owner/Collaborator

**David (IT Security)**

* Subscription Owner/Collaborator or Security Admin

**Judy (Security Operations)**

* Subscription Reader or Security Reader to view Alerts
* Subscription Owner/Collaborator or Security Admin required to dismiss Alerts

**Sam (Security Analyst)**

* Subscription Reader to view Alerts
* Subscription Owner/Collaborator required to dismiss Alerts
* Access to the workspace may be required

Some other important information to consider:

* Only subscription Owners/Contributors and Security Admins can edit a security policy.
* Only subscription and resource group Owners and Contributors can apply security recommendations for a resource.

When planning access control using RBAC for Security Center, be sure to understand who in your organization will be using Security Center. Also, what types of tasks they will be performing and then configure RBAC accordingly.

> [!NOTE]
> We recommend that you assign the least permissive role needed for users to complete their tasks. For example, users who only need to view information about the security state of resources but not take action, such as applying recommendations or editing policies, should be assigned the Reader role.
>
>

## Security policies and recommendations
A security policy defines the desired configuration of your workloads and helps ensure compliance with company or regulatory security requirements. In Security Center, you can define policies for your Azure subscriptions, which can be tailored to the type of workload or the sensitivity of data.

Security Center policies contain the following components:
- [Data collection](https://docs.microsoft.com/azure/security-center/security-center-enable-data-collection): agent provisioning and data collection settings.
- [Security policy](https://docs.microsoft.com/azure/security-center/security-center-policies): an [Azure Policy](../governance/policy/overview.md) that determines which controls are monitored and recommended by Security Center, or use Azure Policy to create new definitions, define additional policies, and assign policies across management groups.
- [Email notifications](https://docs.microsoft.com/azure/security-center/security-center-provide-security-contact-details): security contacts and notification settings.
- [Pricing tier](https://docs.microsoft.com/azure/security-center/security-center-pricing): free or standard pricing selection, which determine which Security Center features are available for resources in scope (can be specified for subscriptions, resource groups and workspaces).

> [!NOTE]
> Specifying a security contact will ensure that Azure can reach the right person in your organization if a security incident occurs. Read [Provide security contact details in Azure Security Center](https://docs.microsoft.com/azure/security-center/security-center-provide-security-contact-details) for more information on how to enable this recommendation.

### Security policies definitions and recommendations
Security Center automatically creates a default security policy for each of your Azure subscriptions. You can edit the policy in Security Center or use Azure Policy to create new definitions, define additional policies, and assign policies across Management Groups (which can represent the entire organization, a business unit in it etc.), and monitor compliance to these policies across these scopes.

Before configuring security policies, review each of the [security recommendations](https://docs.microsoft.com/azure/security-center/security-center-recommendations), and determine whether these policies are appropriate for your various subscriptions and resource groups. It is also important to understand what action should be taken to address Security Recommendations and who in your organization will be responsible for monitoring for new recommendations and taking the needed steps.

## Data collection and storage
Azure Security Center uses the Microsoft Monitoring Agent – this is the same agent used by the Azure Monitor service – to collect security data from your virtual machines. [Data collected](https://docs.microsoft.com/azure/security-center/security-center-enable-data-collection) from this agent will be stored in your Log Analytics workspace(s).

### Agent

When automatic provisioning is enabled in the security policy, the Microsoft Monitoring Agent (for [Windows](https://docs.microsoft.com/azure/log-analytics/log-analytics-windows-agents) or [Linux](https://docs.microsoft.com/azure/log-analytics/log-analytics-linux-agents)) is installed on all supported Azure VMs, and any new ones that are created. If the VM or computer already has the Microsoft Monitoring Agent installed, Azure Security Center will leverage the current installed agent. The agent’s process is designed to be non-invasive and have very minimal impact on VM performance.

The Microsoft Monitoring Agent for Windows requires use TCP port 443. See the [Troubleshooting article](security-center-troubleshooting-guide.md) for additional details.

If at some point you want to disable Data Collection, you can turn it off in the security policy. However, because the Microsoft Monitoring Agent may be used by other Azure management and monitoring services, the agent will not be uninstalled automatically when you turn off data collection in  Security Center. You can manually uninstall the agent if needed.

> [!NOTE]
> To find a list of supported VMs, read the [Azure Security Center frequently asked questions (FAQ)](security-center-faq.md).
>

### Workspace

A workspace is an Azure resource that serves as a container for data. You or other members of your organization might use multiple workspaces to manage different sets of data that is collected from all or portions of your IT infrastructure.

Data collected from the Microsoft Monitoring Agent (on behalf of Azure Security Center) will be stored in either an existing Log Analytics workspace(s) associated with your Azure subscription or a new workspace(s), taking into account the Geo of the VM.

In the Azure portal, you can browse to see a list of your Log Analytics workspaces, including any created by Azure Security Center. A related resource group will be created for new workspaces. Both will follow this naming convention:

* Workspace: *DefaultWorkspace-[subscription-ID]-[geo]*
* Resource Group: *DefaultResourceGroup-[geo]*

For workspaces created by Azure Security Center, data is retained for 30 days. For existing workspaces, retention is based on the workspace pricing tier. If you want, you can also use an existing workspace.

> [!NOTE]
> Microsoft makes strong commitment to protect the privacy and security of this data. Microsoft adheres to strict compliance and security guidelines—from coding to operating a service. For more information about data handling and privacy, read [Azure Security Center Data Security](security-center-data-security.md).
>

## Onboarding non-Azure resources

Security Center can monitor the security posture of your non-Azure computers but you need to first onboard these resources. Read [Onboarding to Azure Security Center Standard for enhanced security](https://docs.microsoft.com/azure/security-center/security-center-onboarding#onboard-non-azure-computers) for more information on how to onboarding non-Azure resources.

## Ongoing security monitoring
After initial configuration and application of Security Center recommendations, the next step is considering Security Center operational processes.

The Security Center Overview provides a unified view of security across all your Azure resources and any non-Azure resources you have connected. The example below shows an environment with many issues to be addressed:

![dashboard](./media/security-center-planning-and-operations-guide/security-center-planning-and-operations-guide-fig11.png)

> [!NOTE]
> Security Center will not interfere with your normal operational procedures, it will passively monitor your deployments and provide recommendations based on the security policies you enabled.

When you first opt in to use Security Center for your current Azure environment, make sure that you review all recommendations, which can be done in the **Recommendations** tile or per resource (**Compute**, **Networking**, **Storage & data**, **Application**).

Once you address all recommendations, the **Prevention** section should be green for all resources that were addressed. Ongoing monitoring at this point becomes easier since you will only take actions based on changes in the resource security health and recommendations tiles.

The **Detection** section is more reactive, these are alerts regarding issues that are either taking place now, or occurred in the past and were detected by Security Center controls and 3rd party systems. The Security Alerts tile will show bar graphs that represent the number of threat detection alerts that were found in each day, and their distribution among the different severity categories (low, medium, high). For more information about Security Alerts, read [Managing and responding to security alerts in Azure Security Center](security-center-managing-and-responding-alerts.md).

Plan to visit the [threat intelligence](https://docs.microsoft.com/azure/security-center/security-center-threat-intel) option as part of your daily security operations. There you can identify security threats against the environment, such as identify if a particular computer is part of a botnet.

### Monitoring for new or changed resources
Most Azure environments are dynamic, with new resources being spun up and down on a regular basis, configurations or changes, etc. Security Center helps ensure that you have visibility into the security state of these new resources.

When you add new resources (VMs, SQL DBs) to your Azure Environment, Security Center will automatically discover these resources and begin to monitor their security. This also includes PaaS web roles and worker roles. If Data Collection is enabled in the [Security Policy](tutorial-security-policy.md), additional monitoring capabilities will be enabled automatically for your virtual machines.

![Key areas](./media/security-center-planning-and-operations-guide/security-center-planning-and-operations-guide-fig3-newUI.png)

1. For virtual machines, click **Compute**, under **Prevention** section. Any issues with enabling data or related recommendations will be surfaced in the **Overview** tab, and **Monitoring Recommendations** section.
2. View the **Recommendations** to see what, if any, security risks were identified for the new resource.
3. It is very common that when new VMs are added to your environment, only the operating system is initially installed. The resource owner might need some time to deploy other apps that will be used by these VMs.  Ideally, you should know the final intent of this workload. Is it going to be an Application Server? Based on what this new workload is going to be, you can enable the appropriate **Security Policy**, which is the third step in this workflow.
4. As new resources are added to your Azure environment, it is possible that new alerts appear in the **Security Alerts** tile. Always verify if there are new alerts in this tile and take actions according to Security Center recommendations.

You will also want to regularly monitor the state of existing resources to identify configuration changes that have created security risks, drift from recommended baselines, and security alerts. Start at the Security Center dashboard. From there you have three major areas to review on a consistent basis.

![Operations](./media/security-center-planning-and-operations-guide/security-center-planning-and-operations-guide-fig4-newUI.png)

1. The **Prevention** section panel provides you quick access to your key resources. Use this option to monitor Compute, Networking, Storage & data and Applications.
2. The **Recommendations** panel enables you to review Security Center recommendations. During your ongoing monitoring you may find that you don’t have recommendations on a daily basis, which is normal since you addressed all recommendations on the initial Security Center setup. For this reason, you may not have new information in this section every day and will just need to access it as needed.
3. The **Detection** section might change on either a very frequent or very infrequent basis. Always review your security alerts and take actions based on Security Center recommendations.

### Hardening access and applications

As part of your security operations, you should also adopt preventative measures to restrict access to VMs, and control the applications that are running on VMs. By locking down inbound traffic to your Azure VMs, you are reducing the exposure to attacks, and at the same time providing easy access to connect to VMs when needed. Use [Just in Time VM](https://docs.microsoft.com/azure/security-center/security-center-just-in-time) access feature to hardening access to your VMs.

You can use [Adaptive Application Controls](https://docs.microsoft.com/azure/security-center/security-center-adaptive-application) to help control which applications can run on your VMs located in Azure, which among other benefits helps harden your VMs against malware. Security Center uses machine learning to analyze the processes running in the VM and helps you apply whitelisting rules using this intelligence.


## Incident response
Security Center detects and alerts you to threats as they occur. Organizations should monitor for new security alerts and take action as needed to investigate further or remediate the attack. For more information on how Security Center threat detection works, read [Azure Security Center detection capabilities](security-center-detection-capabilities.md).

While this article doesn’t have the intent to assist you creating your own Incident Response plan, we are going to use Microsoft Azure Security Response in the Cloud lifecycle as the foundation for incident response stages. The stages are shown in the following diagram:

![Suspicious activity](./media/security-center-planning-and-operations-guide/security-center-planning-and-operations-guide-fig5-1.png)

> [!NOTE]
> You can use the National Institute of Standards and Technology (NIST) [Computer Security Incident Handling Guide](https://nvlpubs.nist.gov/nistpubs/SpecialPublications/NIST.SP.800-61r2.pdf) as a reference to assist you building your own.
>

You can use Security Center Alerts during the following stages:

* **Detect**: identify a suspicious activity in one or more resources.
* **Assess**: perform the initial assessment to obtain more information about the suspicious activity.
* **Diagnose**: use the remediation steps to conduct the technical procedure to address the issue.

Each Security Alert provides information that can be used to better understand the nature of the attack and suggest possible mitigations. Some alerts also provide links to either more information or to other sources of information within Azure. You can use the information provided for further research and to begin mitigation, and you can also search security-related data that is stored in your workspace.

The following example shows a suspicious RDP activity taking place:

![Suspicious activity](./media/security-center-planning-and-operations-guide/security-center-planning-and-operations-guide-fig5-ga.png)

This page shows the details regarding the time that the attack took place, the source hostname, the target VM and also gives recommendation steps. In some circumstances the source information of the attack may be empty. Read [Missing Source Information in Azure Security Center Alerts](https://blogs.msdn.microsoft.com/azuresecurity/2016/03/25/missing-source-information-in-azure-security-center-alerts/) for more information about this type of behavior.

From this page, you can also start an [investigation](https://docs.microsoft.com/azure/security-center/security-center-investigation) to better understand the timeline of the attack, how the attack took place, which systems were potentially compromised, which credentials were used, and see a graphical representation of the entire attack chain.

Once you identify the compromised system, you can run security [playbooks](https://docs.microsoft.com/azure/security-center/security-center-playbooks) that were previously created. Security playbook is a collection of procedures that can be executed from Security Center once a certain playbook is triggered from selected alert.

In the [How to Leverage the Azure Security Center & Microsoft Operations Management Suite for an Incident Response](https://channel9.msdn.com/Blogs/Taste-of-Premier/ToP1703) video you can see some demonstrations that can help you to understand how Security Center can be used in each one of those stages.

> [!NOTE]
> Read [Leveraging Azure Security Center for Incident Response](security-center-incident-response.md) for more information on how to use Security Center capabilities to assist you during your Incident Response process.
>
>

## Next steps
In this document, you learned how to plan for Security Center adoption. To learn more about Security Center, see the following:

* [Managing and responding to security alerts in Azure Security Center](security-center-managing-and-responding-alerts.md)
* [Security health monitoring in Azure Security Center](security-center-monitoring.md) — Learn how to monitor the health of your Azure resources.
* [Monitoring partner solutions with Azure Security Center](security-center-partner-solutions.md) — Learn how to monitor the health status of your partner solutions.
* [Azure Security Center FAQ](security-center-faq.md) — Find frequently asked questions about using the service.
* [Azure Security blog](https://blogs.msdn.com/b/azuresecurity/) — Find blog posts about Azure security and compliance.<|MERGE_RESOLUTION|>--- conflicted
+++ resolved
@@ -14,11 +14,7 @@
 ms.tgt_pltfrm: na
 ms.workload: na
 ms.date: 04/11/2019
-<<<<<<< HEAD
-ms.author: monhaber
-=======
 ms.author: v-mohabe
->>>>>>> 6a383dfd
 
 ---
 # Azure Security Center planning and operations guide
