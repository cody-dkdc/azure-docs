---
title: Adaptive Network Hardening in Azure Security Center | Microsoft Docs
description: " Learn how to enable Adaptive Network Hardening in Azure Security Center. "
services: security-center
documentationcenter: na
author: monhaber
manager: barbkess
editor: monhaber

ms.assetid: 09d62d23-ab32-41f0-a5cf-8d80578181dd
ms.service: security-center
ms.devlang: na
ms.topic: conceptual
ms.tgt_pltfrm: na
ms.workload: na
<<<<<<< HEAD
ms.date: 05/21/2019
ms.author: monhaber
=======
ms.date: 03/13/2019
ms.author: v-mohabe
>>>>>>> e691699b

---
# Adaptive Network Hardening in Azure Security Center
Learn how to configure Adaptive Network Hardening in Azure Security Center.

## What is Adaptive Network Hardening?
Applying [network security groups (NSG)](https://docs.microsoft.com/azure/virtual-network/security-overview) to filter traffic to and from resources, improves your network security posture. However, there can still be some cases in which the actual traffic flowing through the NSG is a subset of the NSG rules defined. In these cases, further improving the security posture can be achieved by hardening the NSG rules, based on the actual traffic patterns.

Adaptive Network Hardening provides recommendations to further harden the NSG rules. It uses a machine learning algorithm that factors in actual traffic, known trusted configuration, threat intelligence, and other indicators of compromise, and then provides recommendations to allow traffic only from specific IP/port tuples.

For example, let’s say the existing NSG rule is to allow traffic from 140.20.30.10/24 on port 22. The Adaptive Network Hardening’s recommendation, based on the analysis, would be to narrow the range and allow traffic from 140.23.30.10/29 – which is a narrower IP range, and deny all other traffic to that port.

![network hardening view](./media/security-center-adaptive-network-hardening/traffic-hardening.png)

> [!NOTE]
> Adaptive Network Hardening recommendations are supported on the following ports: 22, 3389, 21, 23, 445, 4333, 3306, 1433, 1434, 53, 20, 5985, 5986, 5432, 139, 66, 1128

## View Adaptive Network Hardening alerts and rules

1. In Security Center, select **Networking** -> **Adaptive Network Hardening**. The network VMs are listed under three separate tabs:
   * **Unhealthy resources**: VMs that currently have recommendations and alerts that were triggered by running the Adaptive Network Hardening algorithm. 
   * **Healthy resources**: VMs without alerts and recommendations.
   * **Unscanned resources**: VMs that the Adaptive Network Hardening algorithm cannot be run on because of one of the following reasons:
      * **VMs are Classic VMs**: Only Azure Resource Manager VMs are supported.
      * **Not enough data is available**: In order to generate accurate traffic hardening recommendations, Security Center requires at least 30 days of traffic data.
      * **VM is not protected by ASC standard**: Only VMs that are set to Security Center’s Standard pricing tier are eligible for this feature.

     ![unhealthy resources](./media/security-center-adaptive-network-hardening/unhealthy-resources.png)

2. From the **Unhealthy resources** tab, select a VM to view it’s alerts and the recommended hardening rules to apply.

    ![hardening alerts](./media/security-center-adaptive-network-hardening/hardening-alerts.png)


## Review and apply Adaptive Network Hardening recommended rules

1. From the **Unhealthy resources** tab, select a VM. The alerts and recommended hardening rules are listed.

     ![hardening rules](./media/security-center-adaptive-network-hardening/hardening-rules.png)

   > [!NOTE]
   > The **Rules** tab lists the rules that Adaptive Network Hardening recommends you add. The **Alerts** tab lists the alerts that were generated due to traffic, flowing to the resource, which is not within the IP range allowed in the recommended rules.

2. If you want to change some of the parameters of a rule, you can modify it, as explained in [Modify a rule](#modify-rule).
   > [!NOTE]
   > You can also [delete](#delete-rule) or [add](#add-rule) a rule.

3. Select the rules that you want to apply on the NSG, and click **Enforce**.

    ![enforce rules](./media/security-center-adaptive-network-hardening/enforce-hard-rule2.png)


### Modify a rule  <a name ="modify-rule"> </a>

You may want to modify the parameters of a rule that has been recommended. For example, you may want to change the recommended IP ranges.

Some important guidelines for modifying an Adaptive Network Hardening rule:

* You can modify the parameters of “allow” rules only. 
* You cannot change “allow” rules to become “deny” rules. 

  > [!NOTE]
  > Creating and modifying “deny” rules is done directly on the NSG For more details, see [Create, change, or delete a network security group](https://docs.microsoft.com/azure/virtual-network/manage-network-security-group).

* A **Deny all traffic** rule is the only type of “deny” rule that would be listed here, and it cannot be modified. You can, however, delete it (see [Delete a rule](#delete-rule)).
  > [!NOTE]
  > A **Deny all traffic** rule is recommended when, as a result of running the algorithm, Security Center does not identify traffic that should be allowed, based on the existing NSG configuration. Therefore, the recommended rule is to deny all traffic to the specified port. The name of this type of rule is displayed as “*System Generated*”. After enforcing this rule, its actual name in the NSG will be a string comprised of the protocol, traffic direction, “DENY”, and a random number.

*To modify an Adaptive Network Hardening rule:*

1. To modify  some of the parameters of a rule, in the **Rules** tab, click on the three dots (...) at the end of the rule’s row, and click **Edit**.

   ![edit rule](./media/security-center-adaptive-network-hardening/edit-hard-rule.png)

1. In the **Edit rule** window, update the details that you want to change, and click **Save**.

   > [!NOTE]
   > After clicking **Save**, you have successfully changed the rule. *However, you have not applied it to the NSG.* To apply it, you must select the rule in the list, and click **Enforce** (as explained in the next step).

   ![edit rule](./media/security-center-adaptive-network-hardening/edit-hard-rule3.png)

3. To apply the updated rule, from the list, select the updated rule and click **Enforce**.

    ![enforce rule](./media/security-center-adaptive-network-hardening/enforce-hard-rule.png)

### Add a new rule <a name ="add-rule"> </a>

You can add an “allow” rule that was not recommended by Security Center.

> [!NOTE]
> Only “allow” rules can be added here. If you want to add “deny” rules, you can do so directly on the NSG. For more details, see [Create, change, or delete a network security group](https://docs.microsoft.com/azure/virtual-network/manage-network-security-group).

*To add an Adaptive Network Hardening rule:*

1. Click **Add rule** (located in the top left corner).

   ![add rule](./media/security-center-adaptive-network-hardening/add-hard-rule.png)

1. In the **New rule** window, enter the details and click **Add**.

   > [!NOTE]
   > After clicking **Add**, you have successfully added the rule, and it is listed with the other recommended rules. However, you have not applied it on the NSG. To activate it, you must select the rule in the list, and click **Enforce** (as explained in the next step).

3. To apply the new rule, from the list, select the new rule and click **Enforce**.

    ![enforce rule](./media/security-center-adaptive-network-hardening/enforce-hard-rule.png)


### Delete a rule <a name ="delete-rule"> </a>

When necessary, you can delete a recommended rule. For example, you may determine that applying a suggested rule could block legitimate traffic.

*To delete an Adaptive Network Hardening rule:*

1. In the **Rules** tab, click on the three dots (...) at the end of the rule’s row, and click **Delete**.  

    ![hardening rules](./media/security-center-adaptive-network-hardening/delete-hard-rule.png)







 
<|MERGE_RESOLUTION|>--- conflicted
+++ resolved
@@ -13,14 +13,8 @@
 ms.topic: conceptual
 ms.tgt_pltfrm: na
 ms.workload: na
-<<<<<<< HEAD
-ms.date: 05/21/2019
-ms.author: monhaber
-=======
 ms.date: 03/13/2019
 ms.author: v-mohabe
->>>>>>> e691699b
-
 ---
 # Adaptive Network Hardening in Azure Security Center
 Learn how to configure Adaptive Network Hardening in Azure Security Center.
