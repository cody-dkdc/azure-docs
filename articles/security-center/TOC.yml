--- conflicted
+++ resolved
@@ -165,12 +165,9 @@
       href: security-center-investigation.md
     - name: Manage investigation user data
       href: security-center-investigation-user-data.md
-<<<<<<< HEAD
     - name: UEBA for Azure resources and users
       href: security-center-ueba-mcas.md
-=======
-
->>>>>>> c5dea772
+
   
   - name: Automate security workflows
     items:
