- name: Security Center Documentation
  href: index.yml
- name: Overview
  items:
  - name: About Security Center
    href: security-center-intro.md
   
- name: Quickstarts
  expanded: true
  items:
  - name: Azure subscriptions
    href: security-center-get-started.md
  - name: Windows computers
    href: quick-onboard-windows-computer.md
  - name: Linux computers
    href: quick-onboard-linux-computer.md
  - name: Security solutions
    href: quick-security-solutions.md

- name: Tutorials
  items:
  - name: Define security policies
    href: tutorial-security-policy.md
  - name: Protect your resources
    href: tutorial-protect-resources.md
  - name: Respond to incidents
    href: tutorial-security-incident.md

- name: Concepts
  items:
  - name: Permissions
    href: security-center-permissions.md
  - name: Data security
    href: security-center-data-security.md

- name: How-to guides
  items:
  - name: Upgrade to advanced security
    href: security-center-onboarding.md
<<<<<<< HEAD
  - name: Server protection with WATP (Preview)
    href: security-center-wdatp.md
  - name: Set Security policy
=======
  - name: Set security policies
    href: security-center-azure-policy.md
  - name: Security policy settings
>>>>>>> a44de627
    href: security-center-policies-overview.md
    items:
    - name: Data collection
      href: security-center-enable-data-collection.md
    - name: Policy definitions
      href: security-center-policies.md
    - name: Email notifications
      href: security-center-provide-security-contact-details.md
    - name: Pricing tier
      href: security-center-pricing.md
    - name: Security configurations
      href: security-center-customize-os-security-config.md
    - name: Tenant-wide visibility
      href: security-center-management-groups.md

  - name: Implement security recommendations
    href: security-center-recommendations.md
  - name: Monitor security health
    href: security-center-monitoring.md
    items:
    - name: Compute & apps security
      href: security-center-virtual-machine-protection.md
      items:
      - name: Virtual machine recommendations
        href: security-center-virtual-machine-recommendations.md
      - name: Apply disk encryption
        href: security-center-apply-disk-encryption.md
      - name: Apply system updates
        href: security-center-apply-system-updates.md
      - name: Enable encryption for storage account
        href: security-center-enable-encryption-for-storage-account.md
      - name: Enable VM Agent
        href: security-center-enable-vm-agent.md
      - name: Install Endpoint Protection
        href: security-center-install-endpoint-protection.md
      - name: Reboot after system updates
        href: security-center-apply-system-updates.md#reboot-after-system-updates
      - name: Remediate security configurations
        href: security-center-remediate-os-vulnerabilities.md
      - name: Update OS version
        href: security-center-update-os-version.md
      - name: Vulnerability assessment not installed
        href: security-center-vulnerability-assessment-recommendations.md
      - name: Add a web application firewall
        href: security-center-add-web-application-firewall.md
      - name: Finalize application protection
        href: security-center-add-web-application-firewall.md#finalize-application-protection      
    - name: Network security
      href: security-center-network-recommendations.md
      items:
      - name: Add a next generation firewall
        href: security-center-add-next-generation-firewall.md
      - name: Enable Network Security Groups
        href: security-center-enable-network-security-groups.md
      - name: Restrict access through Internet-facing endpoints
        href: security-center-restrict-access-through-internet-facing-endpoints.md
      - name: Route traffic through NGFW only
        href: security-center-add-next-generation-firewall.md#route-traffic-through-ngfw-only
  
    - name: Storage & data security
      href: security-center-sql-service-recommendations.md
      items:
      - name: Enable auditing and threat detection on SQL databases
        href: security-center-enable-auditing-on-sql-databases.md
      - name: Enable auditing and threat detection on SQL servers
        href: security-center-enable-auditing-on-sql-servers.md
      - name: Enable Transparent Data Encryption
        href: security-center-enable-transparent-data-encryption.md     
 
    - name: Identity and Access
      href: security-center-identity-access.md  

  - name: Apply cloud defenses
    items:
    - name: Just in time access
      href: security-center-just-in-time.md
    - name: Adaptive application controls
      href: security-center-adaptive-application.md
    - name: File integrity monitoring
      href: security-center-file-integrity-monitoring.md
  
  - name: Manage security solutions
    href: security-center-partner-integration.md
    items:
    - name: Connected solutions
      href: security-center-partner-solutions.md
    - name: Discovered solutions
      href: security-center-partner-integration.md#discovered-solutions
    - name: Connect external solutions
      href: quick-security-solutions.md
    - name: Connect Application Gateway
      href: security-center-connect-application-gateway.md
    - name: Connect Microsoft ATA
      href: security-center-ata-integration.md
    - name: Connect Azure AD Identity Protection
      href: security-center-aadip-integration.md
    - name: Data export to SIEM
      href: security-center-export-data-to-siem.md
  
  - name: Investigate threats
    href: security-center-detection-capabilities.md
    items:
    - name: Security alerts
      href: security-center-managing-and-responding-alerts.md
    - name: Security incidents
      href: security-center-incident.md
    - name: Threat reports
      href: security-center-threat-report.md
    - name: Alert types
      href: security-center-alerts-type.md
    - name: Custom alerts
      href: security-center-custom-alert.md
    - name: Alert validation
      href: security-center-alert-validation.md
    - name: Alert confidence score
      href: security-center-confidence-score.md
    - name: Threat intelligence map
      href: security-center-threat-intel.md
    - name: Investigation
      href: security-center-investigation.md
    - name: Manage investigation user data
      href: security-center-investigation-user-data.md

  
  - name: Automate security workflows
    items:
    - name: Logic Apps playbooks
      href: security-center-playbooks.md
    - name: View events
      href: security-center-events-dashboard.md
    - name: Search
      href: security-center-search.md
    - name: Review compliance (REST)
      href: security-center-review-policy-compliance.md
    - name: Assess subscriptions (REST)
      href: security-center-compliance-rest-api.md

 
  - name: Scenarios
    items:
    - name: Incident response
      href: security-center-incident-response.md
    - name: Use recommendations to enhance security
      href: security-center-using-recommendations.md
  
  - name: Troubleshoot
    href: security-center-troubleshooting-guide.md

- name: Reference
  items:
  - name: REST APIs
    href: https://docs.microsoft.com/rest/api/securitycenter/
  - name: Service updates
    href: https://azure.microsoft.com/updates/?product=security-center
- name: Resources
  items:
  - name: Manage user data
    href: security-center-privacy.md
  - name: FAQ
    href: security-center-faq.md
  - name: Supported platforms
    href: security-center-os-coverage.md
  - name: Planning and operations
    href: security-center-planning-and-operations-guide.md
  - name: Azure Security
    href: /azure/security/
  - name: Azure Roadmap
    href: https://azure.microsoft.com/roadmap/?category=security-identity
  - name: Readiness Roadmap
    href: security-center-readiness-roadmap.md
  - name: Azure Security, Privacy, & Compliance blog
    href: http://blogs.msdn.com/b/azuresecurity/
  - name: Stack Overflow
    href: https://stackoverflow.com/search?q=security-center
  - name: Videos
    href: https://azure.microsoft.com/documentation/videos/index/?services=security-center
  - name: Pricing
    href: https://azure.microsoft.com/pricing/details/security-center/
  - name: Service updates
    href: https://azure.microsoft.com/updates/?product=security-center
  - name: Regional availability
    href: https://azure.microsoft.com/regions/services/<|MERGE_RESOLUTION|>--- conflicted
+++ resolved
@@ -37,15 +37,12 @@
   items:
   - name: Upgrade to advanced security
     href: security-center-onboarding.md
-<<<<<<< HEAD
   - name: Server protection with WATP (Preview)
     href: security-center-wdatp.md
   - name: Set Security policy
-=======
   - name: Set security policies
     href: security-center-azure-policy.md
   - name: Security policy settings
->>>>>>> a44de627
     href: security-center-policies-overview.md
     items:
     - name: Data collection
