---
title: Azure Security Center frequently asked questions (FAQ) | Microsoft Docs
description: This FAQ answers questions about Azure Security Center.
services: security-center
documentationcenter: na
author: TerryLanfear
manager: MBaldwin
editor: ''

ms.assetid: be2ab6d5-72a8-411f-878e-98dac21bc5cb
ms.service: security-center
ms.devlang: na
ms.topic: article
ms.tgt_pltfrm: na
ms.workload: na
ms.date: 01/11/2018
ms.author: terrylan

---
# Azure Security Center frequently asked questions (FAQ)
This FAQ answers questions about Azure Security Center, a service that helps you prevent, detect, and respond to threats with increased visibility into and control over the security of your Microsoft Azure resources.

> [!NOTE]
> Beginning in early June 2017, Security Center will use the Microsoft Monitoring Agent to collect and store data. To learn more, see [Azure Security Center Platform Migration](security-center-platform-migration.md). The information in this article represents Security Center functionality after transition to the Microsoft Monitoring Agent.
>
>

## General questions
### What is Azure Security Center?
Azure Security Center helps you prevent, detect, and respond to threats with increased visibility into and control over the security of your Azure resources. It provides integrated security monitoring and policy management across your subscriptions, helps detect threats that might otherwise go unnoticed, and works with a broad ecosystem of security solutions.

### How do I get Azure Security Center?
Azure Security Center is enabled with your Microsoft Azure subscription and accessed from the [Azure portal](https://azure.microsoft.com/features/azure-portal/). ([Sign in to the portal](https://portal.azure.com), select **Browse**, and scroll to **Security Center**).  

## Billing
### How does billing work for Azure Security Center?
Security Center is offered in two tiers:

The **Free tier** provides visibility into the security state of your Azure resources, basic security policy, security recommendations, and integration with security products and services from partners.

The **Standard tier** adds advanced threat detection capabilities, including threat intelligence, behavioral analysis, anomaly detection, security incidents, and threat attribution reports. The Standard tier is free for the first 60 days. Should you choose to continue to use the service beyond 60 days, we automatically start to charge for the service.  To upgrade, select [Pricing Tier](https://docs.microsoft.com/azure/security-center/security-center-pricing) in the security policy.

## Permissions
<<<<<<< HEAD
Azure Security Center uses [Role-Based Access Control (RBAC)](../role-based-access-control/role-assignments-portal.md), which provides [built-in roles](../active-directory/role-based-access-built-in-roles.md) that can be assigned to users, groups, and services in Azure.
=======
Azure Security Center uses [Role-Based Access Control (RBAC)](../active-directory/role-based-access-control-configure.md), which provides [built-in roles](../role-based-access-control/built-in-roles.md) that can be assigned to users, groups, and services in Azure.
>>>>>>> d3ff23f7

Security Center assesses the configuration of your resources to identify security issues and vulnerabilities. In Security Center, you only see information related to a resource when you are assigned the role of Owner, Contributor, or Reader for the subscription or resource group that a resource belongs to.

See [Permissions in Azure Security Center](security-center-permissions.md) to learn more about roles and allowed actions in Security Center.

## Data collection
Security Center collects data from your virtual machines to assess their security state, provide security recommendations, and alert you to threats. When you first access Security Center, data collection is enabled on all virtual machines in your subscription. You can also enable data collection in the Security Center policy.

### How do I disable data collection?
If you are using the Azure Security Center Free tier, you can disable data collection from virtual machines at any time. Data collection is required for subscriptions on the Standard tier. You can disable data collection for a subscription in the Security policy. ([Sign in to the Azure portal](https://portal.azure.com), select **Browse**, select **Security Center**, and select **Policy**.)  When you select a subscription, a new blade opens and provides you the option to turn off **Data collection**.

### How do I enable data collection?
You can enable data collection for your Azure subscription in the Security policy. To enable data collection. [Sign in to the Azure portal](https://portal.azure.com), select **Browse**, select **Security Center**, and select **Policy**. Set **Data collection** to **On**.

### What happens when data collection is enabled?
When data collection is enabled, the Microsoft Monitoring Agent is automatically provisioned on all existing and any new supported virtual machines that are deployed in the subscription.

The agent enables the process creation event 4688 and the *CommandLine* field inside event 4688. New processes created on the VM are recorded by EventLog and monitored by Security Center’s detection services. For information on the details recorded for each new process see [description fields in 4688](https://www.ultimatewindowssecurity.com/securitylog/encyclopedia/event.aspx?eventID=4688#fields). The agent also collects the 4688 events created on the VM and stores them in search.

When Security Center detects suspicious activity on the VM, the customer is notified by email if [security contact information](security-center-provide-security-contact-details.md) has been provided. An alert is also visible in Security Center’s security alerts dashboard.

### Does the Monitoring Agent impact the performance of my servers?
The agent consumes a nominal amount of system resources and should have little impact on the performance. For more information on performance impact and the agent and extension, see the [planning and operations guide](security-center-planning-and-operations-guide.md#data-collection-and-storage).

### Where is my data stored?
Data collected from this agent is stored in either an existing Log Analytics workspace associated with your subscription or a new workspace. For more information, see [Data Security](security-center-data-security.md).

## Using Azure Security Center
### What is a security policy?
A security policy defines the set of controls that are recommended for resources within the specified subscription. In Azure Security Center, you define policies for your Azure subscriptions according to your company's security requirements and the type of applications or sensitivity of the data in each subscription.

The security policies enabled in Azure Security Center drive security recommendations and monitoring. To learn more about security policies, see [Security health monitoring in Azure Security Center](security-center-monitoring.md).

### Who can modify a security policy?
To modify a security policy, you must be a Security Administrator or an Owner or Contributor of that subscription.

To learn how to configure a security policy, see [Setting security policies in Azure Security Center](security-center-policies.md).

### What is a security recommendation?
Azure Security Center analyzes the security state of your Azure resources. When potential security vulnerabilities are identified, recommendations are created. The recommendations guide you through the process of configuring the needed control. Examples are:

* Provisioning of antimalware to help identify and remove malicious software
* Configuring [Network Security Groups](../virtual-network/virtual-networks-nsg.md) and rules to control traffic to virtual machines
* Provisioning of a web application firewall to help defend against attacks targeting your web applications
* Deploying missing system updates
* Addressing OS configurations that do not match the recommended baselines

Only recommendations that are enabled in Security Policies are shown here.

### How can I see the current security state of my Azure resources?
The **Security Center Overview** blade shows the overall security posture of your environment broken down by Compute, Networking, Storage & data, and Applications. Each resource type has an indicator showing if any potential security vulnerabilities have been identified. Clicking each tile displays a list of security issues identified by Security Center, along with an inventory of the resources in your subscription.

### What triggers a security alert?
Azure Security Center automatically collects, analyzes, and fuses log data from your Azure resources, the network, and partner solutions like antimalware and firewalls. When threats are detected, a security alert is created. Examples include detection of:

* Compromised virtual machines communicating with known malicious IP addresses
* Advanced malware detected using Windows error reporting
* Brute force attacks against virtual machines
* Security alerts from integrated partner security solutions such as Anti-Malware or Web Application Firewalls

### What's the difference between threats detected and alerted on by Microsoft Security Response Center versus Azure Security Center?
The Microsoft Security Response Center (MSRC) performs select security monitoring of the Azure network and infrastructure and receives threat intelligence and abuse complaints from third parties. When MSRC becomes aware that customer data has been accessed by an unlawful or unauthorized party or that the customer’s use of Azure does not comply with the terms for Acceptable Use, a security incident manager notifies the customer. Notification typically occurs by sending an email to the security contacts specified in Azure Security Center or the Azure subscription owner if a security contact is not specified.

Security Center is an Azure service that continuously monitors the customer’s Azure environment and applies analytics to automatically detect a wide range of potentially malicious activity. These detections are surfaced as security alerts in the Security Center dashboard.

### Which Azure resources are monitored by Azure Security Center?
Azure Security Center monitors the following Azure resources:

* Virtual machines (VMs) (including [Cloud Services](../cloud-services/cloud-services-choose-me.md))
* Azure Virtual Networks
* Azure SQL service
* Azure Storage account
* Azure Web Apps (in [App Service Environment](../app-service/environment/intro.md))
* Partner solutions integrated with your Azure subscription such as a web application firewall on VMs and on App Service Environment

## Virtual Machines
### What types of virtual machines are supported?
Monitoring and recommendations are available for virtual machines (VMs) created using both the [classic and Resource Manager deployment models](../azure-classic-rm.md).

See [Supported platforms in Azure Security Center](security-center-os-coverage.md) for a list of supported platforms.

### Why doesn't Azure Security Center recognize the antimalware solution running on my Azure VM?
Azure Security Center has visibility into antimalware installed through Azure extensions. For example, Security Center is not able to detect antimalware that was pre-installed on an image you provided or if you installed antimalware on your virtual machines using your own processes (such as configuration management systems).

### Why do I get the message "Missing Scan Data" for my VM?
This message appears when there is no scan data for a VM. It can take some time (less than an hour) for scan data to populate after Data Collection is enabled in Azure Security Center. After the initial population of scan data, you may receive this message because there is no scan data at all or there is no recent scan data. Scans do not populate for a VM in a stopped state. This message could also appear if scan data has not populated recently (in accordance with the retention policy for the Windows agent, which has a default value of 30 days).

### How often does Security Center scan for operating system vulnerabilities, system updates, and endpoint protection issues?
The latency in Security Center scans for vulnerabilities, updates, and issues is:

- Operating system security configurations – data is updated within 48 hours
- System updates – data is updated within 24 hours
- Endpoint Protection issues – data is updated within 8 hours

Security Center typically scans for new data every hour. The latency values above are a worst case scenario where there is not a recent scan or a scan failed.

### Why do I get the message "VM Agent is Missing?"
The VM Agent must be installed on VMs to enable Data Collection. The VM Agent is installed by default for VMs that are deployed from the Azure Marketplace. For information on how to install the VM Agent on other VMs, see the blog post [VM Agent and Extensions](https://azure.microsoft.com/blog/vm-agent-and-extensions-part-2/).<|MERGE_RESOLUTION|>--- conflicted
+++ resolved
@@ -41,11 +41,7 @@
 The **Standard tier** adds advanced threat detection capabilities, including threat intelligence, behavioral analysis, anomaly detection, security incidents, and threat attribution reports. The Standard tier is free for the first 60 days. Should you choose to continue to use the service beyond 60 days, we automatically start to charge for the service.  To upgrade, select [Pricing Tier](https://docs.microsoft.com/azure/security-center/security-center-pricing) in the security policy.
 
 ## Permissions
-<<<<<<< HEAD
-Azure Security Center uses [Role-Based Access Control (RBAC)](../role-based-access-control/role-assignments-portal.md), which provides [built-in roles](../active-directory/role-based-access-built-in-roles.md) that can be assigned to users, groups, and services in Azure.
-=======
-Azure Security Center uses [Role-Based Access Control (RBAC)](../active-directory/role-based-access-control-configure.md), which provides [built-in roles](../role-based-access-control/built-in-roles.md) that can be assigned to users, groups, and services in Azure.
->>>>>>> d3ff23f7
+Azure Security Center uses [Role-Based Access Control (RBAC)](../role-based-access-control/role-assignments-portal.md), which provides [built-in roles](../role-based-access-control/built-in-roles.md) that can be assigned to users, groups, and services in Azure.
 
 Security Center assesses the configuration of your resources to identify security issues and vulnerabilities. In Security Center, you only see information related to a resource when you are assigned the role of Owner, Contributor, or Reader for the subscription or resource group that a resource belongs to.
 
