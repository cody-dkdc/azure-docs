--- conflicted
+++ resolved
@@ -3,13 +3,8 @@
 description: This FAQ answers questions about Azure Security Center.
 services: security-center
 documentationcenter: na
-<<<<<<< HEAD
 author: monhaber
-manager: MBaldwin
-=======
-author: rkarlin
 manager: barbkess
->>>>>>> 480d7454
 editor: ''
 
 ms.assetid: be2ab6d5-72a8-411f-878e-98dac21bc5cb
