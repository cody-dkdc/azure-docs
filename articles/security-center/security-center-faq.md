--- conflicted
+++ resolved
@@ -1,130 +1,104 @@
-<properties
-   pageTitle="Azure Security Center frequently asked questions (FAQ) | Microsoft Azure"
-   description="This FAQ answers questions about Azure Security Center."
-   services="security-center"
-   documentationCenter="na"
-   authors="TerryLanfear"
-   manager="StevenPo"
-   editor=""/>
-
-<tags
-   ms.service="security-center"
-   ms.devlang="na"
-   ms.topic="get-started-article"
-   ms.tgt_pltfrm="na"
-   ms.workload="na"
-   ms.date="02/23/2016"
-   ms.author="terrylan"/>
-
-# Azure Security Center frequently asked questions
-
-This FAQ (frequently asked questions) article answers questions about Azure Security Center.
-
-> [AZURE.NOTE] The information in this document applies to the preview release of Azure Security Center.
-
-## General questions
-
-### What is Security Center?
- Security Center helps you prevent, detect, and respond to threats with increased visibility into and control over the security of your Azure resources. It provides integrated security monitoring and policy management across your subscriptions, helps detect threats that might otherwise go unnoticed, and works with a broad ecosystem of security solutions.
-
-### How do I get Security Center?
- Security Center is enabled with your Microsoft Azure subscription and accessed  from the [Azure portal](https://azure.microsoft.com/features/azure-portal/). ([Sign in to the portal](https://portal.azure.com), select **Browse**, and then scroll to **Security Center**). You may see some security recommendations in the dashboard right away. That is because the service can assess the security state of some controls based on their configuration in Azure. In order to access the full set of security monitoring, recommendations, and alerting capabilities, you will need to [enable data collection](#data-collection).  
-
-## Billing
-
-### How does billing work for Security Center?
-See [Security Center Pricing](https://azure.microsoft.com/pricing/details/security-center/) for information.
-
-## Data collection
-
-### How do I enable data collection?<a name=data-collection></a>
-You can enable data collection for your Azure subscriptions in the security policy. To enable data collection, [sign in to the Azure portal](https://portal.azure.com), select **Browse**, select **Security Center**, and then select **Security policy**. Set **Data collection** to **On** and configure the storage accounts where you want data to be collected (see the question “[Where is my data stored?](#where-is-my-data-stored)”). When **Data collection** is enabled, it automatically collects security configuration and event information from all supported virtual machines in the subscription.
-
-### What happens when I enable data collection?
-Data collection is enabled via the Azure Monitoring Agent and the Azure Security Monitoring extension. The Azure Security Monitoring extension scans for various relevant security configurations and events them into [Event Tracing for Windows](https://msdn.microsoft.com/library/windows/desktop/bb968803.aspx) (ETW) traces.
-
-In addition, the operating system raises event log events on all activities.  The Azure Security Monitoring Agent reads event log entries and ETW traces, and then copies them to your storage account for analysis.  This is the storage account that you configured in the security policy. For more information about the storage account, see the question “[Where is my data stored?](#where-is-my-data-stored)”
-
-### Does the Monitoring Agent or Security Monitoring extension impact the performance of my servers?
-The agent and extension consume a nominal amount of system resources and should have little impact on performance.
-
-### How do I roll back if I no longer want data collection to be enabled?
-You can disable data collection for a subscription in the security policy. ([Sign in to the Azure portal](https://portal.azure.com), select **Browse**, select **Security Center**, and then select **Security policy**.)  When you click on a subscription, a new blade opens and gives you the option to turn off data collection. Select the **Delete agents** option in the top ribbon to remove agents from existing virtual machines.
-
-### Where is my data stored?<a name=where-is-my-data-stored></a>
-For each region in which you have virtual machines running, you choose the storage account where data collected from those virtual machines is stored. This makes it easy for you to keep data in the same geographic area for privacy and data sovereignty purposes.
-
-You choose the storage account for a subscription in the security policy. ([Sign in to the Azure portal](https://portal.azure.com), select **Browse**, select **Security Center**, and then select **Security policy**.) When you click on a subscription, a new blade opens. Click **Choose storage accounts** to select a region.  Data that's collected is logically isolated from other customers’ data for security reasons.
-
-<<<<<<< HEAD
-To learn more about Azure Storage and storage accounts, see [Storage Documentation](https://azure.microsoft.com/documentation/services/storage/) and [About Azure storage accounts](../storage/storage-create-storage-account.md).
-=======
-To learn more about Azure storage and storage accounts, see [Storage Documentation](https://azure.microsoft.com/documentation/services/storage/) and [About Azure storage accounts](../storage/storage-create-storage-account.md).
->>>>>>> 62d764ee
-
-## Using Security Center
-
-### What is a security policy?
-A security policy defines the set of controls that are recommended for resources within the specified subscription. In Security Center, you define policies for your Azure subscriptions according to your company's security requirements, the type of applications used, and the sensitivity of the data in each subscription.
-
-For example, resources used for development or testing may have different security requirements than those used for production applications. Likewise, applications with regulated data like PII (personally identifiable information) may require a higher level of security. The security policies enabled in Security Center will drive security recommendations and monitoring. To learn more about security policies, see [Security health monitoring in Azure Security Center](security-center-monitoring.md).
-
-### Who can modify a security policy?
-Security policies are configured for each subscription. To modify a security policy, you must be either the owner of that subscription or a contributor to it.
-
-To learn how to configure a security policy, see [Setting security policies in Azure Security Center](security-center-policies.md).
-
-### What is a security recommendation?
- Security Center analyzes the security state of your Azure resources. When potential security vulnerabilities are identified, Security Center creates recommendations. The recommendations guide you through the process of configuring the needed control. Examples are:
-
-<<<<<<< HEAD
-- Provisioning antimalware programs to help identify and remove malicious software
-- Configuring [network security groups](../virtual-network/virtual-networks-nsg.md) and rules to control traffic to virtual machines
-- Provisioning web application firewalls to help defend against attacks targeting your web applications
-=======
-- Provisioning of antimalware to help identify and remove malicious software
-- Configuring [Network Security Groups](../virtual-network/virtual-networks-nsg.md) and rules to control traffic to virtual machines
-- Provisioning of a web application firewall to help defend against attacks targeting your web applications
->>>>>>> 62d764ee
-- Deploying missing system updates
-- Addressing OS configurations that do not match the recommended baselines
-
-Only recommendations that are enabled in security policies are shown here.
-
-### How can I see the current security state of my Azure resources?
-The **Resources health** tile on the **Security Center** blade shows the overall security posture of your environment broken down by virtual machines, web applications, and other resources. Each resource has an indicator that shows if any potential security vulnerabilities have been identified. Clicking the **Resources health** tile displays your resources and identifies where attention is required or issues may exist.
-
-### What triggers a security alert?
- Security Center automatically collects, analyzes, and fuses log data from your Azure resources, the network, and partner solutions like antimalware programs and firewalls. When Security Center detects threats, a security alert is created. Examples include detection of:
-
-- Compromised virtual machines communicating with known malicious IP addresses.
-- Advanced malware detected by using Windows error reporting.
-- Brute force attacks against virtual machines.
-- Security alerts from integrated partner security solutions such as antimalware programs or web application firewalls.
-
-<<<<<<< HEAD
-### How are permissions handled in Security Center?
- Security Center supports role-based access. To learn more about role-based access control (RBAC) in Azure, see [Azure Active Directory role-based access control](../active-directory/role-based-access-control-configure.md).
-=======
-### How are permissions handled in Azure Security Center?
-Azure Security Center supports role based access. To learn more about role-based access control (RBAC) in Azure, see [Azure Active Directory Role-based Access Control](../active-directory/role-based-access-control-configure.md).
->>>>>>> 62d764ee
-
-When users open Security Center, the only recommendations and alerts that they'll see are related to resources that they have access to. This means that users will only see items that are related to resources for which they are an owner, contributor, or reader for the subscription or resource group that a resource belongs to.
-
-To edit a security policy, you must be either the owner of the subscription or a contributor to it.
-
-<<<<<<< HEAD
-### What types of virtual machines are supported?
-Both [classic and Resource Manager](../azure-classic-rm.md) virtual machines are supported, including virtual machines that are part of Azure Service Fabric clusters.
-
-Access control list recommendations currently apply to classic virtual machines. Network security group rules, along with recommendations for the installation of web application firewalls, currently apply only to Resource Manager virtual machines.
-=======
-### What types of virtual machines will be supported?
-Virtual machines created using both the [classic and Resource Manager deployment models](../azure-classic-rm.md) are supported, including virtual machines that are part of Azure Service Fabric clusters.
-
-Access Control List recommendations currently apply to virtual machines (classic). Network Security Groups currently only apply to virtual machines (Resource Manager).
->>>>>>> 62d764ee
-
-### Are Linux virtual machines supported?
-Azure Security Center offers baseline monitoring for Linux virtual machines (Ubuntu versions 12.04, 14.04, 14.10, and 15.04 only). In the future, additional security health monitoring and data collection/analysis will be available, as well as support for additional Linux distros.
+<properties
+   pageTitle="Azure Security Center frequently asked questions (FAQ) | Microsoft Azure"
+   description="This FAQ answers questions about Azure Security Center."
+   services="security-center"
+   documentationCenter="na"
+   authors="TerryLanfear"
+   manager="StevenPo"
+   editor=""/>
+
+<tags
+   ms.service="security-center"
+   ms.devlang="na"
+   ms.topic="get-started-article"
+   ms.tgt_pltfrm="na"
+   ms.workload="na"
+   ms.date="02/23/2016"
+   ms.author="terrylan"/>
+
+# Azure Security Center frequently asked questions (FAQ)
+
+This FAQ answers questions about Azure Security Center, a service that helps you prevent, detect and respond to threats with increased visibility into and control over the security of your Microsoft Azure resources.
+
+> [AZURE.NOTE] The information in this document applies to the preview release of Azure Security Center.
+
+## General questions
+
+### What is Azure Security Center?
+Azure Security Center helps you prevent, detect, and respond to threats with increased visibility into and control over the security of your Azure resources. It provides integrated security monitoring and policy management across your subscriptions, helps detect threats that might otherwise go unnoticed, and works with a broad ecosystem of security solutions.
+
+### How do I get Azure Security Center?
+Azure Security Center is enabled with your Microsoft Azure subscription and accessed from the [Azure portal](https://azure.microsoft.com/features/azure-portal/). ([Sign in to the portal](https://portal.azure.com), select **Browse**, and scroll to **Security Center**). You may see some security recommendations in the dashboard right away. That is because the service can assess the security state of some controls based on their configuration in Azure. In order to light up the full set of security monitoring, recommendations and alerting capabilities, you will need to [enable Data Collection](#data-collection).  
+
+## Billing
+
+### How does billing work for Azure Security Center?
+See [Security Center Pricing](https://azure.microsoft.com/pricing/details/security-center/) for information.
+
+## Data collection
+
+### How do I enable data collection?<a name=data-collection></a>
+You can enable data collection for your Azure subscription(s) in the Security policy. To enable data collection, [sign in to the Azure portal](https://portal.azure.com), select **Browse**, select **Security Center**, and select **Security policy**. Set **Data collection** to **On** and configure the storage accounts where you want data to be collected to (see question “[Where is my data stored?](#where-is-my-data-stored)”). When **Data collection** is enabled, it automatically collects security configuration and event information from all supported virtual machines in the subscription.
+
+### What happens when I enable data collection?
+Data collection is enabled via the Azure Monitoring Agent and the Azure Security Monitoring extension. The Azure Security Monitoring extension scans for various security relevant configuration and events it into [Event Tracing for Windows](https://msdn.microsoft.com/library/windows/desktop/bb968803.aspx) (ETW) traces. In addition, the operating system is raising event log events on any activity.  The Azure Monitoring Agent reads event log entries and ETW traces and copies them to your storage account for analysis.  This is the storage account you configured in the security policy. For more information about the storage account, see question “[Where is my data stored?](#where-is-my-data-stored)”
+
+### Does the Monitoring Agent or Security Monitoring extension impact the performance of my server(s)?
+The agent and extension consumes a nominal amount of system resources and should have little impact on the performance.
+
+### How do I roll back if I no longer want Data Collection to be enabled?
+You can disable **Data collection** for a subscription in the Security policy. ([Sign in to the Azure portal](https://portal.azure.com), select **Browse**, select **Security Center**, and select **Security policy**.)  When you click on a subscription, a new blade opens and provides you the option to turn Data collection off. Select the **Delete agents** option in the top ribbon to remove agents from existing virtual machines.
+
+### Where is my data stored?<a name=where-is-my-data-stored></a>
+For each region in which you have virtual machines running, you choose the storage account where data collected from those virtual machines is stored. This makes it easy for you to keep data in the same geographic area for privacy and data sovereignty purposes. You choose the storage account for a subscription in the Security policy. ([Sign in to the Azure portal](https://portal.azure.com), select **Browse**, select **Security Center**, and select **Security policy**.) When you click on a subscription, a new blade opens. Click **Choose storage accounts** to select a region.  Data collected is logically isolated from other customers’ data for security reasons.
+
+To learn more about Azure storage and storage accounts, see [Storage Documentation](https://azure.microsoft.com/documentation/services/storage/) and [About Azure storage accounts](../storage/storage-create-storage-account.md).
+
+## Using Azure Security Center
+
+### What is a security policy?
+A security policy defines the set of controls which are recommended for resources within the specified subscription. In Azure Security Center, you define policies for your Azure subscriptions according to your company's security requirements and the type of applications or sensitivity of the data in each subscription.
+
+For example, resources used for development or test may have different security requirements than those used for production applications. Likewise, applications with regulated data like PII (Personally Identifiable Information) may require a higher level of security. The security policies enabled in Azure Security Center will drive security recommendations and monitoring. To learn more about security policies, see [Security health monitoring in Azure Security Center](security-center-monitoring.md).
+
+### Who can modify a security policy?
+Security policies are configured for each subscription. To modify a security policy, you must be an Owner or Contributor of that subscription.
+
+To learn how to configure a security policy, see [Setting security policies in Azure Security Center](security-center-policies.md).
+
+### What is a security recommendation?
+Azure Security Center analyzes the security state of your Azure resources. When potential security vulnerabilities are identified, recommendations are created. The recommendations guide you through the process of configuring the needed control. Examples are:
+
+- Provisioning of antimalware to help identify and remove malicious software
+- Configuring [Network Security Groups](../virtual-network/virtual-networks-nsg.md) and rules to control traffic to virtual machines
+- Provisioning of a web application firewall to help defend against attacks targeting your web applications
+- Deploying missing system updates
+- Addressing OS configurations that do not match the recommended baselines
+
+Only recommendations that are enabled in Security Policies are shown here.
+
+### How can I see the current security state of my Azure resources?
+A **Resources health** tile on the **Security Center** blade shows the overall security posture of your environment broken down by virtual machines, web applications, and other resources. Each resource has an indicator showing if any potential security vulnerabilities have been identified. Clicking the Resources health tile displays your resources and identifies where attention is required or issues may exist.
+
+### What triggers a security alert?
+Azure Security Center automatically collects, analyzes and fuses log data from your Azure resources, the network, and partner solutions like antimalware and firewalls. When threats are detected, a security alert is created. Examples include detection of:
+
+- Compromised virtual machines communicating with known malicious IP addresses
+- Advanced malware detected using Windows error reporting
+- Brute force attacks against virtual machines
+- Security alerts from integrated partner security solutions such as Anti-Malware or Web Application Firewalls
+
+### How are permissions handled in Azure Security Center?
+Azure Security Center supports role based access. To learn more about role-based access control (RBAC) in Azure, see [Azure Active Directory Role-based Access Control](../active-directory/role-based-access-control-configure.md).
+
+When a user opens Azure Security Center, only recommendations and alerts that are related to resources the user has access to will be seen.  This means that users will only see items related to resources where the user is assigned the role of Owner, Contributor, or Reader to the subscription or resource group that a resource belongs to.
+
+To edit a security policy, you must be an Owner or Contributor of the subscription.
+
+### What types of virtual machines will be supported?
+Virtual machines created using both the [classic and Resource Manager deployment models](../azure-classic-rm.md) are supported, including virtual machines that are part of Azure Service Fabric clusters.
+
+Access Control List recommendations currently apply to virtual machines (classic). Network Security Groups currently only apply to virtual machines (Resource Manager).
+
+### Are Linux virtual machines supported?
+Azure Security Center offers baseline monitoring for Linux virtual machines (Ubuntu versions 12.04, 14.04, 14.10, and 15.04 only). In the future, additional security health monitoring and data collection/analysis will be available, as well as support for additional Linux distros.