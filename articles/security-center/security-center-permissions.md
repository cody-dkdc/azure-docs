---
title: Permissions in Azure Security Center | Microsoft Docs
description: This article explains how Azure Security Center uses role-based access control to assign permissions to users and identifies the allowed actions for each role.
services: security-center
cloud: na
documentationcenter: na
author: TerryLanfear
manager: MBaldwin

ms.assetid:
ms.service: security-center
ms.workload: na
ms.tgt_pltfrm: na
ms.devlang: na
ms.topic: article
ms.date: 06/13/2017
ms.author: terrylan

---

# Permissions in Azure Security Center

<<<<<<< HEAD
Azure Security Center uses [Role-Based Access Control (RBAC)](../role-based-access-control/role-assignments-portal.md), which provides [built-in roles](../active-directory/role-based-access-built-in-roles.md) that can be assigned to users, groups, and services in Azure.
=======
Azure Security Center uses [Role-Based Access Control (RBAC)](../active-directory/role-based-access-control-configure.md), which provides [built-in roles](../role-based-access-control/built-in-roles.md) that can be assigned to users, groups, and services in Azure.
>>>>>>> d3ff23f7

Security Center assesses the configuration of your resources to identify security issues and vulnerabilities. In Security Center, you only see information related to a resource when you are assigned the role of Owner, Contributor, or Reader for the subscription or resource group that a resource belongs to.

In addition to these roles, there are two specific Security Center roles:

* **Security Reader**: A user that belongs to this role has viewing rights to Security Center. The user can view recommendations, alerts, a security policy, and security states, but cannot make changes.
* **Security Administrator**: A user that belongs to this role has the same rights as the Security Reader and can also update the security policy and dismiss alerts and recommendations.

> [!NOTE]
> The security roles, Security Reader and Security Administrator, have access only in Security Center. The security roles do not have access to other service areas of Azure such as Storage, Web & Mobile, or Internet of Things.
>
>

## Roles and allowed actions

The following table displays roles and allowed actions in Security Center. An X indicates that the action is allowed for that role.

| Role | Edit security policy | Apply security recommendations for a resource | Dismiss alerts and recommendations | View alerts and recommendations |
|:--- |:---:|:---:|:---:|:---:|
| Subscription Owner | X | X | X | X |
| Subscription Contributor | X | X | X | X |
| Resource Group Owner | -- | X | -- | X |
| Resource Group Contributor | -- | X | -- | X |
| Reader | -- | -- | -- | X |
| Security Administrator | X | -- | X | X |
| Security Reader | -- | -- | -- | X |

> [!NOTE]
> We recommend that you assign the least permissive role needed for users to complete their tasks. For example, assign the Reader role to users who only need to view information about the security health of a resource but not take action, such as applying recommendations or editing policies.
>
>

## Next steps
This article explained how Security Center uses RBAC to assign permissions to users and identified the allowed actions for each role. Now that you're familiar with the role assignments needed to monitor the security state of your subscription, edit security policies, and apply recommendations, learn how to:

- [Set security policies in Security Center](security-center-policies.md)
- [Manage security recommendations in Security Center](security-center-recommendations.md)
- [Monitor the security health of your Azure resources](security-center-monitoring.md)
- [Manage and respond to security alerts in Security Center](security-center-managing-and-responding-alerts.md)
- [Monitor partner security solutions](security-center-partner-solutions.md)<|MERGE_RESOLUTION|>--- conflicted
+++ resolved
@@ -20,11 +20,7 @@
 
 # Permissions in Azure Security Center
 
-<<<<<<< HEAD
-Azure Security Center uses [Role-Based Access Control (RBAC)](../role-based-access-control/role-assignments-portal.md), which provides [built-in roles](../active-directory/role-based-access-built-in-roles.md) that can be assigned to users, groups, and services in Azure.
-=======
-Azure Security Center uses [Role-Based Access Control (RBAC)](../active-directory/role-based-access-control-configure.md), which provides [built-in roles](../role-based-access-control/built-in-roles.md) that can be assigned to users, groups, and services in Azure.
->>>>>>> d3ff23f7
+Azure Security Center uses [Role-Based Access Control (RBAC)](../role-based-access-control/role-assignments-portal.md), which provides [built-in roles](../role-based-access-control/built-in-roles.md) that can be assigned to users, groups, and services in Azure.
 
 Security Center assesses the configuration of your resources to identify security issues and vulnerabilities. In Security Center, you only see information related to a resource when you are assigned the role of Owner, Contributor, or Reader for the subscription or resource group that a resource belongs to.
 
