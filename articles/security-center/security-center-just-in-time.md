---
title: Just-in-time virtual machine access in Azure Security Center | Microsoft Docs
description: This document demonstrates how just-in-time VM access in Azure Security Center helps you control access to your Azure virtual machines.
services: security-center
documentationcenter: na
author: monhaber
manager: barbkess
editor: ''

ms.assetid:
ms.service: security-center
ms.devlang: na
ms.topic: conceptual
ms.tgt_pltfrm: na
ms.workload: na
ms.date: 3/28/2019
<<<<<<< HEAD
ms.author: monhaber
=======
ms.author: v-mohabe
>>>>>>> 6a383dfd

---
# Manage virtual machine access using just-in-time

Just-in-time  (JIT) virtual machine (VM) access can be used to lock down inbound traffic to your Azure VMs, reducing exposure to attacks while providing easy access to connect to VMs when needed.

> [!NOTE]
> The just-in-time feature is available on the Standard tier of Security Center.  See [Pricing](security-center-pricing.md) to learn more about Security Center's pricing tiers.
>
>

[!INCLUDE [updated-for-az](../../includes/updated-for-az.md)]

## Attack scenario

Brute force attacks commonly target management ports as a means to gain access to a VM. If successful, an attacker can take control over the VM and establish a foothold into your environment.

One way to reduce exposure to a brute force attack is to limit the amount of time that a port is open. Management ports do not need to be open at all times. They only need to be open while you are connected to the VM, for example to perform management or maintenance tasks. When just-in-time is enabled, Security Center uses [network security group](../virtual-network/security-overview.md#security-rules) (NSG) rules, which restrict access to management ports so they cannot be targeted by attackers.

![Just-in-time scenario](./media/security-center-just-in-time/just-in-time-scenario.png)

## How does JIT access work?

When just-in-time is enabled, Security Center locks down inbound traffic to your Azure VMs by creating an NSG rule. You select the ports on the VM to which inbound traffic will be locked down. These ports are controlled by the just-in-time solution.

When a user requests access to a VM, Security Center checks that the user has [Role-Based Access Control (RBAC)](../role-based-access-control/role-assignments-portal.md) permissions that permit them to successfully request access to a VM. If the request is approved, Security Center automatically configures the Network Security Groups (NSGs) to allow inbound traffic to the selected ports and requested source IP addresses or ranges, for the amount of time that was specified. After the time has expired, Security Center restores the NSGs to their previous states. Those connections that are already established are not being interrupted, however.

> [!NOTE]
> Security Center just-in-time VM access currently supports only VMs deployed through Azure Resource Manager. To learn more about the classic and Resource Manager deployment models see [Azure Resource Manager vs. classic deployment](../azure-resource-manager/resource-manager-deployment-model.md).
>
>

You can access JIT through:
- [Using JIT access in Azure Security Center](#jit-asc)
- [Using JIT access in an Azure VM blade](#jit-vm)

## Using JIT access in Azure Security Center <a name="jit-asc"></a>

1. Open the **Security Center** dashboard.

2. In the left pane, select **Just-in-time VM access**.

![Just-in-time VM access tile](./media/security-center-just-in-time/just-in-time.png)

The **Just-in-time VM access** window opens.

![Just-in-time VM access tile](./media/security-center-just-in-time/just-in-time-access.png)

**Just-in-time VM access** provides information on the state of your VMs:

- **Configured** - VMs that have been configured to support just-in-time VM access. The data presented is for the last week and includes for each VM the number of approved requests, last access date and time, and last user.
- **Recommended** - VMs that can support just-in-time VM access but have not been configured to. We recommend that you enable just-in-time VM access control for these VMs. See [Configuring a just-in-time access policy](#jit-config).
- **No recommendation** - Reasons that can cause a VM not to be recommended are:
  - Missing NSG - The just-in-time solution requires an NSG to be in place.
  - Classic VM - Security Center just-in-time VM access currently supports only VMs deployed through Azure Resource Manager. A classic deployment is not supported by the just-in-time solution.
  - Other - A VM is in this category if the just-in-time solution is turned off in the security policy of the subscription or the resource group, or that the VM is missing a public IP and doesn't have an NSG in place.

### Configuring a JIT access policy<a name="jit-config"></a>

To select the VMs that you want to enable:

1. Under **Just-in-time VM access**, select the **Recommended** tab.

   ![Enable just-in-time access](./media/security-center-just-in-time/enable-just-in-time-access.png)

2. Under **VIRTUAL MACHINE**, select the VMs that you want to enable. This puts a checkmark next to a VM.
3. Select **Enable JIT on VMs**.
   1. This blade displays the default ports recommended by Azure Security Center:
      - 22 - SSH
      - 3389 - RDP
      - 5985 - WinRM 
      - 5986 - WinRM
   2. You can also configure custom ports. To do this, select **Add**. 
   3. In **Add port configuration**, for each port you choose to configure, both default and custom, you can customize the following settings:
      - **Protocol type**- The protocol that is allowed on this port when a request is approved.
      - **Allowed source IP addresses**- The IP ranges that are allowed on this port when a request is approved.
      - **Maximum request time**- The maximum time window during which a specific port can be opened.

4. Select **Save**.


> [!NOTE]
>When JIT VM Access is enabled for a VM, Azure Security Center creates "deny all inbound traffic" rules for the selected ports in the network security groups associated with it. If other rules had been created for the selected ports, then the existing rules take priority over the new “deny all inbound traffic”  rules. If there are no existing rules on the selected ports, then the new “deny all inbound traffic” rules take top priority in the Network Security Groups.
>

### Request JIT access to a VM

To request access to a VM:
1.	Under **Just in time VM access**, select **Configured**.
2.	Under **VMs**, check the VMs that you want to enable just-in-time access for.
3.	Select **Request access**. 
  ![request access to vm](./media/security-center-just-in-time/request-access-to-a-vm.png)
4.	Under **Request access**, for each VM, configure the ports that you want to open and the source IP addresses that the port is opened on and the time window for which the port will be open. It will only be possible to  request access to the ports that are configured in the just-in-time policy. Each port has a maximum allowed time derived from the just-in-time policy.
5.	Select **Open ports**.

> [!NOTE]
> If a user who is requesting access is behind a proxy, the option **My IP** may not work. You may need to define the full IP address range of the organization.

### Editing a JIT access policy

You can change a VM's existing just-in-time policy by adding and configuring a new port to protect for that VM, or by changing any other setting related to an already protected port.

To edit an existing just-in-time policy of a VM:
1. In the **Configured** tab, under **VMs**, select a VM to which to add a port by clicking on the three dots within the row for that VM. 
2. Select **Edit**.
3. Under **JIT VM access configuration**, you can either edit the existing settings of an already protected port or add a new custom port. For more information, see [Configuring a just-in-time access policy](#jit-config). 
  ![jit vm access](./media/security-center-just-in-time/edit-policy.png)

## Using JIT access in an Azure VM blade <a name="jit-vm"></a>

For your convenience, you can connect to a VM using JIT directly from within the VM blade in Azure.

### Configuring a just-in-time access policy 
To make it easy to roll out just-in-time access across your VMs, you can set a VM to allow only just-in-time access directly from within the VM.

1. In the Azure portal, select **Virtual machines**.
2. Click on the virtual machine you want to limit to just-in-time access.
3. In the menu, click **Configuration**.
4. Under **Just-in-time-access** click **Enable just-in-time policy**. 

This enables just-in-time access for the VM using the following settings:

- Windows servers:
    - RDP port 3389
    - 3 hours of maximum allowed access
    - Allowed source IP addresses is set to Any
- Linux servers:
    - SSH port 22
    - 3 hours of maximum allowed access
    - Allowed source IP addresses is set to Any
     
If a VM already has just-in-time enabled, when you go to its configuration page you will be able to see that just-in-time is enabled and you can use the link to open the policy in Azure Security Center to view and change the settings.

![jit config in vm](./media/security-center-just-in-time/jit-vm-config.png)

### Requesting JIT access to a VM

In the Azure portal, when you try to connect to a VM, Azure checks to see if you have a just-in-time access policy configured on that VM.

- If you do not have JIT configured on a VM, you will be prompted to configure a JIT policy it.

  ![jit prompt](./media/security-center-just-in-time/jit-prompt.png)

- If you do have a JIT policy configured on the VM, you can click **Request access** to enable you to have access in accordance with the JIT policy set for the VM. The access is requested with the following default parameters:
    - **source IP**: ‘Any’ (*) (cannot be changed)
    - **time range**: 3 hours (cannot be changed)
    - **port number** RDP port 3389 for Windows / port 22 for Linux (You can change the port number in the **Connect to virtual machine** dialog box.)


  >![jit request access](./media/security-center-just-in-time/jit-request-access.png)

## Auditing JIT access activity

You can gain insights into VM activities using log search. To view logs:

1. Under **Just-in-time VM access**, select the **Configured** tab.
2. Under **VMs**, select a VM to view information about by clicking on the three dots within the row for that VM. This opens a menu.
3. Select **Activity Log** in the menu. This opens **Activity log**.

   ![Select activity log](./media/security-center-just-in-time/select-activity-log.png)

   **Activity log** provides a filtered view of previous operations for that VM along with time, date, and subscription.

You can download the log information by selecting **Click here to download all the items as CSV**.

Modify the filters and select **Apply** to create a search and log.


## Permissions needed to configure and use JIT

Set these required privileges to enable a user to configure or edit a JIT policy for a VM.

Assign these *actions* to the role: 
- On the scope of a subscription or Resource Group that is associated with the VM:
  - Microsoft.Security/locations/jitNetworkAccessPolicies/write
- On the scope of a subscription or Resource Group or VM:
  - Microsoft.Compute/virtualMachines/write 

Set these privileges to enable a user to successfully request JIT access to a VM:
Assign these *actions* to the user:
- On the scope of a subscription or Resource Group that is associated with the VM:
  - Microsoft.Security/locations/{the_location_of_the_VM}/jitNetworkAccessPolicies/ initiate/action
- On the scope of a Subscription or Resource Group or VM:
  - Microsoft.Compute/virtualMachines/read



## Use JIT programmatically
You can set up and use just-in-time via REST APIs and via PowerShell.

### Using just-in-time VM access via REST APIs

The just-in-time VM access feature can be used via the Azure Security Center API. You can get information about configured VMs, add new ones, request access to a VM, and more, via this API. See [Jit Network Access Policies](https://docs.microsoft.com/rest/api/securitycenter/jitnetworkaccesspolicies), to learn more about the just-in-time REST API.

### Using JIT VM access via PowerShell 

To use the just-in-time VM access solution via PowerShell, use the official Azure Security Center PowerShell cmdlets, and specifically `Set-AzJitNetworkAccessPolicy`.

The following example sets a just-in-time VM access policy on a specific VM, and sets the following:
1.	Close ports 22 and 3389.
2.	Set a maximum time window of 3 hours for each so they can be opened per approved request.
3.	Allows the user who is requesting access to control the source IP addresses and allows the user to establish a successful session upon an approved just-in-time access request.

Run the following in PowerShell to accomplish this:

1.	Assign a variable that holds the just-in-time VM access policy for a VM:

        $JitPolicy = (@{
         id="/subscriptions/SUBSCRIPTIONID/resourceGroups/RESOURCEGROUP/providers/Microsoft.Compute/virtualMachines/VMNAME"
        ports=(@{
             number=22;
             protocol="*";
             allowedSourceAddressPrefix=@("*");
             maxRequestAccessDuration="PT3H"},
             @{
             number=3389;
             protocol="*";
             allowedSourceAddressPrefix=@("*");
             maxRequestAccessDuration="PT3H"})})

2.	Insert the VM just-in-time VM access policy to an array:
	
        $JitPolicyArr=@($JitPolicy)

3.	Configure the just-in-time VM access policy on the selected VM:
	
        Set-AzJitNetworkAccessPolicy -Kind "Basic" -Location "LOCATION" -Name "default" -ResourceGroupName "RESOURCEGROUP" -VirtualMachine $JitPolicyArr 

#### Requesting access to a VM

In the following example, you can see a just-in-time VM access request to a specific VM in which port 22 is requested to be opened for a specific IP address and for a specific amount of time:

Run the following in PowerShell:
1.	Configure the VM request access properties

        $JitPolicyVm1 = (@{
          id="/SUBSCRIPTIONID/resourceGroups/RESOURCEGROUP/providers/Microsoft.Compute/virtualMachines/VMNAME"
        ports=(@{
           number=22;
           endTimeUtc="2018-09-17T17:00:00.3658798Z";
           allowedSourceAddressPrefix=@("IPV4ADDRESS")})})
2.	Insert the VM access request parameters in an array:

        $JitPolicyArr=@($JitPolicyVm1)
3.	Send the request access (use the resource ID you got in step 1)

        Start-AzJitNetworkAccessPolicy -ResourceId "/subscriptions/SUBSCRIPTIONID/resourceGroups/RESOURCEGROUP/providers/Microsoft.Security/locations/LOCATION/jitNetworkAccessPolicies/default" -VirtualMachine $JitPolicyArr

For more information, see the PowerShell cmdlet documentation.


## Next steps
In this article, you learned how just-in-time VM access in Security Center helps you control access to your Azure virtual machines.

To learn more about Security Center, see the following:

- [Setting security policies](tutorial-security-policy.md) — Learn how to configure security policies for your Azure subscriptions and resource groups.
- [Managing security recommendations](security-center-recommendations.md) — Learn how recommendations help you protect your Azure resources.
- [Security health monitoring](security-center-monitoring.md) — Learn how to monitor the health of your Azure resources.
- [Managing and responding to security alerts](security-center-managing-and-responding-alerts.md) — Learn how to manage and respond to security alerts.
- [Monitoring partner solutions](security-center-partner-solutions.md) — Learn how to monitor the health status of your partner solutions.
- [Security Center FAQ](security-center-faq.md) — Find frequently asked questions about using the service.
- [Azure Security blog](https://blogs.msdn.microsoft.com/azuresecurity/) — Find blog posts about Azure security and compliance.
<|MERGE_RESOLUTION|>--- conflicted
+++ resolved
@@ -14,11 +14,7 @@
 ms.tgt_pltfrm: na
 ms.workload: na
 ms.date: 3/28/2019
-<<<<<<< HEAD
-ms.author: monhaber
-=======
 ms.author: v-mohabe
->>>>>>> 6a383dfd
 
 ---
 # Manage virtual machine access using just-in-time
