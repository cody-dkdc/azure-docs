--- conflicted
+++ resolved
@@ -13,11 +13,7 @@
    ms.topic="hero-article"
    ms.tgt_pltfrm="na"
    ms.workload="na"
-<<<<<<< HEAD
-   ms.date="04/07/2016"
-=======
    ms.date="04/11/2016"
->>>>>>> cd504dd3
    ms.author="yurid"/>
 
 # Get insights from Azure Security Center data with Power BI
