---
title: Get insights from Azure Security Center data with Power BI | Microsoft Docs
description: The Azure Security Center Power BI content pack makes it easy to find  security alerts, recommendations, attacked resources and trends, based on a dataset that has been created for your reporting.
services: security-center
documentationcenter: na
author: YuriDio
manager: mbaldwin
editor: ''

ms.assetid: 0ded6bc7-52e8-43b4-8940-0bee137526e3
ms.service: security-center
ms.devlang: na
ms.topic: hero-article
ms.tgt_pltfrm: na
ms.workload: na
<<<<<<< HEAD
ms.date: 03/30/2017
=======
ms.date: 05/09/2017
>>>>>>> a42dbad0
ms.author: yurid

---
# Get insights from Azure Security Center data with Power BI
The [Power BI Dashboard](http://aka.ms/azure-security-center-power-bi) for Azure Security Center enables you to visualize, analyze, and filter recommendations and security alerts from anywhere, including your mobile device. Use the Power BI dashboard to reveal trends and attack patterns - view security alerts by resource or source IP address and unaddressed security risks by resource or age.

You can also mash up Security Center recommendations and security alerts with other data in interesting ways, for example using data from [Azure Audit Logs](https://powerbi.microsoft.com/blog/monitor-azure-audit-logs-with-power-bi/) and [Azure SQL Database Auditing](https://powerbi.microsoft.com/blog/monitor-your-azure-sql-database-auditing-activity-with-power-bi/). Both offer Power BI Dashboards, and you can also export this data to Excel for easy reporting on the security state of your cloud resources.

## Using Azure Security Center dashboard to access Power BI
You can also use the Azure Security Center dashboard to access Power BI reports. Follow the steps to perform this task:

1. In the **Azure Security Center** dashboard, click **Power BI** button.

<<<<<<< HEAD
    ![Connect to Azure Security Center using Power BI](./media/security-center-powerbi/security-center-powerbi-fig1-new10-2017.png)
=======
    ![Connect to Azure Security Center using Power BI](./media/security-center-powerbi/security-center-powerbi-fig1-1-newUI-2017.png)
>>>>>>> a42dbad0
2. The **Power BI** blade opens on the right side as shown in the following screen:

    ![Connect to Azure Security Center using Power BI](./media/security-center-powerbi/security-center-powerbi-fig1-new11-2017.png)
3. If you are creating the Power BI dashboard for the first time, you can choose one of the following options in the **Explore in Power BI** blade:

   * **Security insights dashboard**: choose this option if you want to create a dashboard that includes security status, threads, and detections. This option is a more common for DevOps role that is responsible for analyzing their protection status and detected alerts across subscriptions.
   * **Policy management dashboard**: choose this option if you want to explore management and enforcement policy.  This option is a more common for Central IT who are more focused on governance. They can use this dashboard to gain visibility and insights on security policy adherence across their organization.
   * If you already have a Power BI dashboard, click **Go to your current Power BI dashboard**.
4. For this example, click **Security insights dashboard** option. If this is the first time, you are creating a Power BI dashboard for Security Center you are prompted to install the content pack. Click **Get** button in the **Content packs for Power BI** window as shown in the following screen:

    ![Azure Security Center Security Insights dashboard](./media/security-center-powerbi/security-center-powerbi-fig1-new3.png)
5. The **Connect to Azure Security Center Security Insights** window appear. Make sure the **Authentication** method is **oAuth2** as shown below and click **Sign in** button.

    ![Authentication](./media/security-center-powerbi/security-center-powerbi-fig1-new4.png)
6. You may be asked to authenticate again with your Azure credentials. After authenticating your dashboard will be created. Once the dashboard is created you see a report with the similar structure as shown in the following screen:

    ![Power BI Dashboard](./media/security-center-powerbi/security-center-powerbi-fig1-new5.png)

> [!NOTE]
> A refresh of the report is scheduled to take place on a daily basis. In case you experience a failure on this refresh, read [Potential Refresh Issues with the Azure Security Center Power BI](https://blogs.msdn.microsoft.com/azuresecurity/2016/04/07/azure-security-center-power-bi-refresh-fails/), for more information on how to troubleshoot.
>
>

Here you can see the number of security alerts and recommendations, as well as the number of VMs, Azure SQL databases, and network resources being monitored by Azure Security Center.

A link to Azure Security Center redirects you to the Azure portal. The charts make it easy to visualize information about security recommendations and alerts, including:

* Resource Security State
* Pending Recommendations
* VM Recommendations
* Alerts over Time
* Attacked Resources
* Attacked IPs

Behind each chart, there are additional insights. Select a tile to see more information. For example, the **Resource Security State** tile shows you additional details about pending recommendations by resources as shown in the following screen:

![Recommendations](./media/security-center-powerbi/security-center-powerbi-fig1-new6.png)

If you click on any line of this graph, the others are going to gray out and you focus only on the one you selected. To return to the dashboard, click **Azure Security Center** under the **Dashboards** option on the left pane of this page.

> [!NOTE]
> If you’d like to customize your reports by adding additional fields or changing existing visuals, you can edit the report. Read [Interact with a report in Editing View in Power BI](https://powerbi.microsoft.com/documentation/powerbi-service-interact-with-a-report-in-editing-view/) for more information.
>
>

The **Alerts over Time, Attacked Resources** and **Attacker IPs** tiles will have the similar output when you click on each one of it. This happens because the report aggregates information regarding all those three variables and calls it **Resources under Attack** as shown in the following screen:

![Resources under attack](./media/security-center-powerbi/security-center-powerbi-fig1-new7.png)

At this point you can also save a copy of this report, print it or publish it on the web by using the options available in the **File** menu.

![File menu](./media/security-center-powerbi/security-center-powerbi-fig8.png)

## Exploring your Azure Security Center data with Power BI services
Connect to the [Power BI Content Pack Services](https://msit.powerbi.com/groups/me/getdata/services) in Power BI and execute the following steps:

1. In the **Content Pack for Power BI** window you will see two options as shown below.

    ![Content pack for Power BI](./media/security-center-powerbi/security-center-powerbi-fig1-new.png)

   > [!NOTE]
   > If already executed the first part of this article you will see only one option, which is Azure Security Center Policy Management.
   >
   >
2. For the purpose of this example, click **Get** in the **Azure Security Center Policy Management** tile.
3. In the **Connect to Azure Security Center Policy Management** window, make sure to select **oAuth2** under **Authentication Method** drop down as shown below and click **Sign in** button.

    ![Policy Management window](./media/security-center-powerbi/security-center-powerbi-fig1-new8.png)
4. You will be redirected to an authentication page where you should type the credentials that you are using to connect to Azure Security Center. After the authentication process is complete, Power BI will start importing data to build your reports. During this time you may see the following message on the right corner of your browser:

    ![Connect to Azure Security Center using Power BI](./media/security-center-powerbi/security-center-powerbi-fig4.png)

   > [!NOTE]
   > when the dashboard is being created for the first time it can take longer than usual, mainly for scenarios where you have multiple subscriptions.
   >
   >
5. Once the process is finished, your Azure Security Center Power BI dashboard will load with the **Policy Management** report similar to the one shown below:

    ![Policy Management dashboard](./media/security-center-powerbi/security-center-powerbi-fig1-new9.png)

## See also
In this document, you learned how to use Power BI in Azure Security Center. To learn more about Azure Security Center, see the following:

* [Azure Security Center Planning and Operations Guide](security-center-planning-and-operations-guide.md) — Learn how to plan Azure Security Center adoption.
* [Setting security policies in Azure Security Center](security-center-policies.md) — Learn how to configure security settings in Azure Security Center
* [Managing and responding to security alerts in Azure Security Center](security-center-managing-and-responding-alerts.md) — Learn how to manage and respond to security alerts
* [Azure Security Center FAQ](security-center-faq.md) — Find frequently asked questions about using the service
* [Azure Security Blog](http://blogs.msdn.com/b/azuresecurity/) — Find blog posts about Azure security and compliance<|MERGE_RESOLUTION|>--- conflicted
+++ resolved
@@ -13,11 +13,7 @@
 ms.topic: hero-article
 ms.tgt_pltfrm: na
 ms.workload: na
-<<<<<<< HEAD
-ms.date: 03/30/2017
-=======
 ms.date: 05/09/2017
->>>>>>> a42dbad0
 ms.author: yurid
 
 ---
@@ -31,11 +27,7 @@
 
 1. In the **Azure Security Center** dashboard, click **Power BI** button.
 
-<<<<<<< HEAD
-    ![Connect to Azure Security Center using Power BI](./media/security-center-powerbi/security-center-powerbi-fig1-new10-2017.png)
-=======
     ![Connect to Azure Security Center using Power BI](./media/security-center-powerbi/security-center-powerbi-fig1-1-newUI-2017.png)
->>>>>>> a42dbad0
 2. The **Power BI** blade opens on the right side as shown in the following screen:
 
     ![Connect to Azure Security Center using Power BI](./media/security-center-powerbi/security-center-powerbi-fig1-new11-2017.png)
