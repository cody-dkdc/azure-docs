---
title: Data Collection in Azure Security Center | Microsoft Docs
description: " Learn how to enable data collection in Azure Security Center. "
services: security-center
documentationcenter: na
author: monhaber
manager: barbkess
editor: ''

ms.assetid: 411d7bae-c9d4-4e83-be63-9f2f2312b075
ms.service: security-center
ms.devlang: na
ms.topic: conceptual
ms.tgt_pltfrm: na
ms.workload: na
ms.date: 03/20/2018
ms.author: monhaber

---
# Data collection in Azure Security Center
Security Center collects data from your Azure virtual machines (VMs), virtual machine scale sets, IaaS containers and non-Azure (including on-premises) computers to monitor for security vulnerabilities and threats. Data is collected using the Microsoft Monitoring Agent, which reads various security-related configurations and event logs from the machine and copies the data to your workspace for analysis. Examples of such data are: operating system type and version, operating system logs (Windows event logs), running processes, machine name, IP addresses, and logged in user. The Microsoft Monitoring Agent agent also copies crash dump files to your workspace.

Data collection is required to provide visibility into missing updates, misconfigured OS security settings, endpoint protection enablement, and health and threat detections. 

This article provides guidance on how to install a Microsoft Monitoring Agent and set a Log Analytics workspace in which to store the collected data. Both operations are required to enable data collection. 

> [!NOTE]
> - Data collection is only needed for Compute resources (VMs, virtual machine scale sets, IaaS containers, and non-Azure computers). You can benefit from Azure Security Center even if you don’t provision agents; however, you will have limited security and the capabilities listed above are not supported.  
> - For the list of supported platforms, see [Supported platforms in Azure Security Center](security-center-os-coverage.md).
> - Data collection for Virtual machine scale set is not currently supported.
> - Storing data in Log Analytics, whether you use a new or existing workspace, might incur additional charges for data storage, see the pricing page for more details.

## Enable automatic provisioning of Microsoft Monitoring Agent <a name="auto-provision-mma"></a>

To collect the data from the machines you should have the Microsoft Monitoring Agent installed.  Installation of the agent can be automatically (recommended) or you may choose to install the agent manually.  

>[!NOTE]
> Automatic provisioning is off by default. To set Security Center to install automatic provisioning by default, set it to **On**.
>

When automatic provisioning is On, Security Center provisions the Microsoft Monitoring agent on all supported Azure VMs and any new ones that are created. Automatic provisioning is strongly recommended but manual agent installation is also available. [Learn how to install the Microsoft Monitoring Agent extension](#manualagent).



To enable automatic provisioning of the Microsoft Monitoring Agent:
1. Under the Security Center main menu, select **Security policy**.
2. Click **Edit settings** in the Settings column of the desired subscription in the list.

   ![Select subscription][7]

3. Under **Security policy**, select **Data Collection**.
4. Under **Auto Provisioning**, select **On** to enable automatic provisioning.
5. Select **Save**.

   ![Enable automatic provisioning][1]

>[!NOTE]
> - For instructions on how to provision a pre-existing installation, see [Automatic provisioning in cases of a preexisting agent installation](#preexisting).
> - For instructions on manual provisioning, see [Install the Microsoft Monitoring Agent extension manually](#manualagent).
> - For instructions on turning off automatic provisioning, see [Turn off automatic provisioning](#offprovisioning).
> - For instructions on how to onboard Security Center using PowerShell, see [Automate onboarding of Azure Security Center using PowerShell](security-center-powershell-onboarding.md).
>

## Workspace configuration
Data collected by Security Center is stored in Log Analytics workspace(s).  You can select to have data collected from Azure VMs stored in workspaces created by Security Center or in an existing workspace you created. 

Workspace configuration is set per subscription, and many subscriptions may use the same workspace.

### Using a workspace created by Security Center

Security center can automatically create a default workspace in which to store the data. 

To select a workspace created by Security Center:

1. Under **Default workspace configuration**, select Use workspace(s) created by Security center.
   ![Select pricing tier][10] 

1. Click **Save**.<br>
	Security Center creates a new resource group and default workspace in that geolocation, and connects the agent to that workspace. The naming convention for the workspace and resource group is:<br>
   **Workspace: DefaultWorkspace-[subscription-ID]-[geo]<br>
   Resource Group: DefaultResourceGroup-[geo]**

   If a subscription contains VMs from multiple geolocations, then Security Center creates multiple workspaces. Multiple workspaces are created to maintain data privacy rules.
1. Security Center will automatically enable a Security Center solution on the workspace per the pricing tier set for the subscription. 

> [!NOTE]
> The Log Analytics pricing tier of workspaces created by Security Center does not affect Security Center billing. Security Center billing is always based on your Security Center security policy and the solutions installed on a workspace. For the Free tier, Security Center enables the *SecurityCenterFree* solution on the default workspace. For the Standard tier, Security Center enables the *Security* solution on the default workspace.
> Storing data in Log Analytics might incur additional charges for data storage, see the pricing page for more details.

For more information on pricing, see [Security Center pricing](https://azure.microsoft.com/pricing/details/security-center/).

For more information about existing log analytics accounts, see [Existing log analytics customers](security-center-faq.md#existingloganalyticscust).

### Using an existing workspace

If you already have an existing Log Analytics workspace you might want to use the same workspace.

To use your existing Log Analytics workspace, you must have read and write permissions on the workspace.

> [!NOTE]
> Solutions enabled on the existing workspace will be applied to Azure VMs that are connected to it. For paid solutions, this could result in additional charges. For data privacy considerations, make sure your selected workspace is in the right geographic region.
> Storing data in log analytics might incur additional charges for data storage, see the pricing page for more details.

To select an existing Log Analytics workspace:

1. Under **Default workspace configuration**, select **Use another workspace**.

   ![Select existing workspace][2]

2. From the pull-down menu, select a workspace to store collected data.

   > [!NOTE]
   > In the pull down menu, all the workspaces across all of your subscriptions are available. See [cross subscription workspace selection](security-center-enable-data-collection.md#cross-subscription-workspace-selection) for more information. You must have permission to access the workspace.
   >
   >

3. Select **Save**.
4. After selecting **Save**, you will be asked if you would like to reconfigure monitored VMs that were previously connected to a default workspace.

   - Select **No** if you want the new workspace settings to apply on new VMs only. The new workspace settings only apply to new agent installations; newly discovered VMs that do not have the Microsoft Monitoring Agent installed.
   - Select **Yes** if you want the new workspace settings to apply on all VMs. In addition, every VM connected to a Security Center created workspace is reconnected to the new target workspace.

   > [!NOTE]
   > If you select Yes, you must not delete the workspace(s) created by Security Center until all VMs have been reconnected to the new target workspace. This operation fails if a workspace is deleted too early.
   >
   >

   - Select **Cancel** to cancel the operation.

     ![Select existing workspace][3]

5. Select the pricing tier for the desired workspace you intend to set the Microsoft Monitoring agent. <br>To use an existing workspace, set the pricing tier for the workspace. This will install a security Center solution on the workspace if one is not already present.

    a.  In the Security Center main menu, select **Security policy**.
     
    b.	Select the desired Workspace in which you intend to connect the agent by clicking **Edit settings** in the Settings column of the desired subscription in the list.
        ![Select workspace][8]
    c. Set the pricing tier.
        ![Select pricing tier][9] 
   
   >[!NOTE]
   >If the workspace already has a **Security** or **SecurityCenterFree** solution enabled, the pricing will be set automatically. 

## Cross-subscription workspace selection
When you select a workspace in which to store your data, all the workspaces across all your subscriptions are available. Cross-subscription workspace selection allows you to collect data from virtual machines running in different subscriptions and store it in the workspace of your choice. This selection is useful if you are using a centralized workspace in your organization and want to use it for security data collection. For more information on how to manage workspaces, see [Manage workspace access](https://docs.microsoft.com/azure/log-analytics/log-analytics-manage-access).


## Data collection tier
Selecting a data collection tier in Azure Security Center will only affect the storage of security events in your Log Analytics workspace. The Log Analytics agent will still collect and analyze the security events required for Azure Security Center’s threat detections, regardless of which tier of security events you choose to store in your Log Analytics workspace (if any). Choosing to store security events in your workspace will enable investigation, search, and auditing of those events in your workspace. 
> [!NOTE]
> Storing data in log analytics might incur additional charges for data storage, see the pricing page for more details.
> 
> You can choose the right filtering policy for your subscriptions and workspaces from four sets of events to be stored in your workspace: 

- **None** – Disable security event storage. This is the default setting.
- **Minimal** – A smaller set of events for customers who want to minimize the event volume.
- **Common** – This is a set of events that satisfies most customers and allows them a full audit trail.
- **All events** – For customers who want to make sure all events are stored.


> [!NOTE]
> These security events sets are available only on Security Center’s Standard tier. See [Pricing](security-center-pricing.md) to learn more about Security Center's pricing tiers.
These sets were designed to address typical scenarios. Make sure to evaluate which one fits your needs before implementing it.
>
>

To determine the events that will belong to the **Common** and **Minimal** event sets, we worked with customers and industry standards to learn about the unfiltered frequency of each event and their usage. We used the following guidelines in this process:

- **Minimal** - Make sure that this set covers only events that might indicate a successful breach and important events that have a very low volume. For example, this set contains user successful and failed login (event IDs 4624, 4625), but it doesn’t contain logout which is important for auditing but not meaningful for detection and has relatively high volume. Most of the data volume of this set is the login events and process creation event (event ID 4688).
- **Common** - Provide a full user audit trail in this set. For example, this set contains both user logins and user logoff (event ID 4634). We include auditing actions like security group changes, key domain controller Kerberos operations, and other events that are recommended by industry organizations.

Events that have very low volume were included in the Common set as the main motivation to choose it over all the events is to reduce the volume and not to filter out specific events.

Here is a complete breakdown of the Security and App Locker event IDs for each set:

| Data tier | Collected event indicators |
| --- | --- |
| Minimal | 1102,4624,4625,4657,4663,4688,4700,4702,4719,4720,4722,4723,4724,4727,4728,4732,4735,4737,4739,4740,4754,4755, |
| | 4756,4767,4799,4825,4946,4948,4956,5024,5033,8001,8002,8003,8004,8005,8006,8007,8222 |
| Common | 1,299,300,324,340,403,404,410,411,412,413,431,500,501,1100,1102,1107,1108,4608,4610,4611,4614,461,4622, |
| |  4624,4625,4634,4647,4648,4649,4657,4661,4662,4663,4665,4666,4667,4688,4670,4672,4673,4674,4675,4689,4697, |
| | 4700,4702,4704,4705,4716,4717,4718,4719,4720,4722,4723,4724,4725,4726,4727,4728,4729,4733,4732,4735,4737, |
| | 4738,4739,4740,4742,4744,4745,4746,4750,4751,4752,4754,4755,4756,4757,4760,4761,4762,4764,4767,4768,4771, |
| | 4774,4778,4779,4781,4793,4797,4798,4799,4800,4801,4802,4803,4825,4826,4870,4886,4887,4888,4893,4898,4902, |
| | 4904,4905,4907,4931,4932,4933,4946,4948,4956,4985,5024,5033,5059,5136,5137,5140,5145,5632,6144,6145,6272, |
| | 6273,6278,6416,6423,6424,8001,8002,8003,8004,8005,8006,8007,8222,26401,30004 |

> [!NOTE]
> - If you are using Group Policy Object (GPO), it is recommended that you enable audit policies Process Creation Event 4688 and the *CommandLine* field inside event 4688. For more information about Process Creation Event 4688, see Security Center's [FAQ](security-center-faq.md#what-happens-when-data-collection-is-enabled). For more information about these audit policies, see [Audit Policy Recommendations](https://docs.microsoft.com/windows-server/identity/ad-ds/plan/security-best-practices/audit-policy-recommendations).
> -  To enable data collection for [Adaptive Application Controls](security-center-adaptive-application.md), Security Center configures a local AppLocker policy in Audit mode to allow all applications. This will cause AppLocker to generate events which are then collected and leveraged by Security Center. It is important to note that this policy will not be configured on any machines on which there is already a configured AppLocker policy. 
> - To collect Windows Filtering Platform [Event ID 5156](https://www.ultimatewindowssecurity.com/securitylog/encyclopedia/event.aspx?eventID=5156), you need to enable [Audit Filtering Platform Connection](https://docs.microsoft.com/windows/security/threat-protection/auditing/audit-filtering-platform-connection) (Auditpol /set /subcategory:"Filtering Platform Connection" /Success:Enable)
>

To choose your filtering policy:
1. On the **Security policy Data Collection** blade, select your filtering policy under **Security Events**.
2. Select **Save**.

   ![Choose filtering policy][5]

### Automatic provisioning in cases of a preexisting agent installation <a name="preexisting"></a> 

The following use cases specify how automatic provision works in cases when there is already an agent or extension installed. 

- Microsoft Monitoring Agent is installed on the machine, but not as an extension (Direct agent)<br>
If the Microsoft Monitoring Agent is installed directly on the VM (not as an Azure extension), Security Center will install the Microsoft Monitoring Agent extension, and may upgrade the Microsoft Monitoring agent to the latest version.
The agent installed will continue to report to its already configured workspace(s), and additionally will report to the workspace configured in Security Center (Multi-homing is supported).
If the configured workspace is a user workspace (not Security Center's default workspace), then you will need to install the "security/"securityFree" solution on it for Security Center to start processing events from VMs and computers reporting to that workspace.<br>
<br>
For existing machines on subscriptions onboarded to Security Center before 2019-03-17, when an existing agent will be detected, the Microsoft Monitoring Agent extension will not be installed and the machine will not be affected. For these machines, see to the "Resolve monitoring agent health issues on your machines" recommendation to resolve the agent installation issues on these machines.

  
- System Center Operations Manager agent is installed on the machine<br>
Security center will install the Microsoft Monitoring Agent extension side-by-side to the existing Operations Manager. The existing Operations Manager agent will continue to report to the Operations Manager server normally. Note that the Operations Manager agent and Microsoft Monitoring Agent share common run-time libraries, which will be updated to the latest version during this process.
Note - If Operations Manager agent version 2012 is installed, **do not** turn automatic provisioning On.<br>

- A pre-existing VM extension is present<br>
    - When the Monitoring Agent is installed as an extension, the extension configuration allows reporting to only a single workspace. Security Center does not override existing connections to user workspaces. Security Center will store security data from the VM in the workspace already connected, provided that the "security" or "securityFree" solution has been installed on it. Security Center may upgrade the extension version to the latest version in this process.  
    - To see to which workspace the existing extension is sending data to, run the test to [Validate connectivity with Azure Security Center](https://blogs.technet.microsoft.com/yuridiogenes/2017/10/13/validating-connectivity-with-azure-security-center/). Alternatively, you can open Log Analytics workspaces, select a workspace, select the VM, and look at the Log Analytics agent connection. 
    - If you have an environment where the Log Analytics agent is installed on client workstations and reporting to an existing Log Analytics workspace, review the list of [operating systems supported by Azure Security Center](security-center-os-coverage.md) to make sure your operating system is supported, and see [Existing log analytics customers](security-center-faq.md#existingloganalyticscust) for more information.
 
### Turn off automatic provisioning <a name="offprovisioning"></a>
You can turn off automatic provisioning from resources at any time by turning off this setting in the security policy. 


1. Return to the Security Center main menu and select the Security policy.
2. Click **Edit settings** in the row of the subscription for which you want to disable automatic provisioning.
3. On the **Security policy – Data Collection** blade, under **Auto provisioning** select **Off**.
4. Select **Save**.

   ![Disable auto provisioning][6]

When auto provisioning is disabled (turned off), the default workspace configuration section is not displayed.

If you switch off auto provision after it was previously on:
-	Agents will not be provisioned on new VMs.
-	Security Center stops collecting data from the default workspace.
 
> [!NOTE]
>  Disabling automatic provisioning does not remove the Microsoft Monitoring Agent from Azure VMs where the agent was provisioned. For information on removing the OMS extension, see [How do I remove OMS extensions installed by Security Center](security-center-faq.md#remove-oms).
>
	
## Manual agent provisioning <a name="manualagent"></a>
 
There are several ways to install the Microsoft Monitoring Agent manually. When installing manually, make sure you disable auto provisioning.

### Operations Management Suite VM extension deployment 

You can manually install the Microsoft Monitoring Agent, so Security Center can collect security data from your VMs and provide recommendations and alerts.
1. Select Auto provision – OFF.
2. Create a workspace and set the pricing tier for the workspace you intend to set the Microsoft Monitoring agent:

   a.  In the Security Center main menu, select **Security policy**.
     
   b.  Select the Workspace in which you intend to connect the agent. Make sure the workspace is in the same subscription you use in Security Center and that you have read/write permissions on the workspace.
       ![Select workspace][8]
3. Set the pricing tier.
   ![Select pricing tier][9] 
   >[!NOTE]
   >If the workspace already has a **Security** or **SecurityCenterFree** solution enabled, the pricing will be set automatically. 
   > 

4. If  you want to deploy the agents on new VMs using a Resource Manager template, install the OMS virtual machine extension:

   a.  [Install the OMS virtual machine extension for Windows](../virtual-machines/extensions/oms-windows.md)
    
   b.  [Install the OMS virtual machine extension for Linux](../virtual-machines/extensions/oms-linux.md)
5. To deploy the extensions on existing VMs, follow the instructions in [Collect data about Azure Virtual Machines](../azure-monitor/learn/quick-collect-azurevm.md).

   > [!NOTE]
   > The section **Collect event and performance data** is optional.
   >
6. To use PowerShell to deploy the extension, use the following PowerShell example:
   
   [!INCLUDE [updated-for-az](../../includes/updated-for-az.md)]
   
   1. Go to **Log Analytics** and click on **Advanced settings**.
    
      ![Set log analytics][11]

   2. Copy the values out of **WorkspaceID** and **Primary key**.
  
      ![Copy values][12]

   3. Populate the public config and the private config with these values:
     
           $PublicConf = '{
<<<<<<< HEAD
               "workspaceId": "WorkspaceID value"
=======
               "workspaceId": "WorkspaceID value",
>>>>>>> 0c0f1b1b
           }' 
 
           $PrivateConf = '{
               "workspaceKey": "<Primary key value>”
           }' 

	  - When installing on a Windows VM:
	    
            Set-AzVMExtension -ResourceGroupName $vm.ResourceGroupName -VMName $vm.Name -Name "MicrosoftMonitoringAgent" -Publisher "Microsoft.EnterpriseCloud.Monitoring" -ExtensionType "MicrosoftMonitoringAgent" -TypeHandlerVersion '1.0' -Location $vm.Location -Settingstring $PublicConf -ProtectedSettingString $PrivateConf -ForceRerun True 
	
      - When installing on a Linux VM:
	    
            Set-AzVMExtension -ResourceGroupName $vm1.ResourceGroupName -VMName $vm1.Name -Name "OmsAgentForLinux" -Publisher "Microsoft.EnterpriseCloud.Monitoring" -ExtensionType "OmsAgentForLinux" -TypeHandlerVersion '1.0' -Location $vm.Location -Settingstring $PublicConf -ProtectedSettingString $PrivateConf -ForceRerun True`

> [!NOTE]
> For instructions on how to onboard Security Center using PowerShell, see [Automate onboarding of Azure Security Center using PowerShell](security-center-powershell-onboarding.md).

## Troubleshooting

-	To identify automatic provision installation issues, see [Monitoring agent health issues](security-center-troubleshooting-guide.md#mon-agent).

-  To identify monitoring agent network requirements, see [Troubleshooting monitoring agent network requirements](security-center-troubleshooting-guide.md#mon-network-req).
-	To identify manual onboarding issues, see [How to troubleshoot Operations Management Suite onboarding issues](https://support.microsoft.com/help/3126513/how-to-troubleshoot-operations-management-suite-onboarding-issues).

- To identify Unmonitored VMs and computers issues, see [Unmonitored VMs and computers](security-center-virtual-machine-protection.md#unmonitored-vms-and-computers).

## Next steps
This article showed you how data collection and automatic provisioning in Security Center works. To learn more about Security Center, see the following:

* [Azure Security Center FAQ](security-center-faq.md)--Find frequently asked questions about using the service.
* [Security health monitoring in Azure Security Center](security-center-monitoring.md)--Learn how to monitor the health of your Azure resources.



<!--Image references-->
[1]: ./media/security-center-enable-data-collection/enable-automatic-provisioning.png
[2]: ./media/security-center-enable-data-collection/use-another-workspace.png
[3]: ./media/security-center-enable-data-collection/reconfigure-monitored-vm.png
[5]: ./media/security-center-enable-data-collection/data-collection-tiers.png
[6]: ./media/security-center-enable-data-collection/disable-data-collection.png
[7]: ./media/security-center-enable-data-collection/select-subscription.png
[8]: ./media/security-center-enable-data-collection/manual-provision.png
[9]: ./media/security-center-enable-data-collection/pricing-tier.png
[10]: ./media/security-center-enable-data-collection/workspace-selection.png
[11]: ./media/security-center-enable-data-collection/log-analytics.png
[12]: ./media/security-center-enable-data-collection/log-analytics2.png<|MERGE_RESOLUTION|>--- conflicted
+++ resolved
@@ -284,11 +284,7 @@
    3. Populate the public config and the private config with these values:
      
            $PublicConf = '{
-<<<<<<< HEAD
                "workspaceId": "WorkspaceID value"
-=======
-               "workspaceId": "WorkspaceID value",
->>>>>>> 0c0f1b1b
            }' 
  
            $PrivateConf = '{
