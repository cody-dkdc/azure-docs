--- conflicted
+++ resolved
@@ -18,13 +18,10 @@
 
 ---
 # Azure Security Center search
-<<<<<<< HEAD
-=======
 
 > [!NOTE]
 > Security Center's Search dashboard will be retired on July 31st, 2019. For more information and alternative services, see [Retirement of Security Center features (July 2019)](security-center-features-retirement-july2019.md#menu_search).
 
->>>>>>> 6a383dfd
 Azure Security Center uses [Azure Monitor logs search](../log-analytics/log-analytics-log-searches.md) to retrieve and analyze your security data. Azure Monitor logs includes a query language to quickly retrieve and consolidate data. From Security Center, you can leverage Azure Monitor logs search to construct queries and analyze collected data.
 
 Search is available in both the Free tier and Standard tier of Security Center.  The data available in your log searches is dependent on the tier level applied to your workspace.  See the Security Center [pricing page](../security-center/security-center-pricing.md) for more information.
@@ -48,11 +45,7 @@
 
    SecurityEvent | where EventID == 4625 | summarize count() by TargetAccount
 
-<<<<<<< HEAD
-   Result shows all accounts that failed to logon (event 4625).
-=======
    Result shows all accounts that failed to sign in (event 4625).
->>>>>>> 6a383dfd
 
    ![Search results][3]
 
