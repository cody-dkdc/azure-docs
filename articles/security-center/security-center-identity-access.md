--- conflicted
+++ resolved
@@ -106,19 +106,6 @@
 
 |Resource type|Secure score|Recommendation|Description|
 |----|----|----|----|
-<<<<<<< HEAD
-|Subscription|50|MFA should be enabled on accounts with owner permissions on your subscription|Enable Multi-Factor Authentication (MFA) for all subscription accounts with administrator privileges to prevent a breach of accounts or resources.|
-|Subscription|40|MFA should be enabled on your subscription accounts with write permissions|Enable Multi-Factor Authentication (MFA) for all subscription accounts with write privileges to prevent a breach of accounts or resources.|
-|Subscription|30|External accounts with owner permissions should be removed from your subscription|Remove external accounts with owner permissions from your subscription in order to prevent unmonitored access. |
-|Subscription|30|MFA should be enabled on your subscription accounts with read permissions|Enable Multi-Factor Authentication (MFA) for all subscription accounts with read privileges to prevent a breach of accounts or resources.|
-|Subscription|25|External accounts with write permissions should be removed from your subscription|Remove external accounts with write permissions from your subscription in order to prevent unmonitored access. |
-|Subscription|20|Deprecated accounts with owner permissions should be removed from your subscription|Remove deprecated accounts with owner permissions from your subscriptions.|
-|Subscription|5|Deprecated accounts should be removed from your subscription|Remove deprecated accounts from your subscriptions to enable access to only current users. |
-|Subscription|5|There should be more than one owner assigned to your subscription|Designate more than one subscription owner in order to have administrator access redundancy.|
-|Subscription|5|A maximum of 3 owners should be designated for your subscription|Designate less than 3 subscription owners in order to reduce the potential for breach by a compromised owner.|
-|Key vault|5|Diagnostics logs in Key Vault should be enabled|Enable logs and retain them up to a year. This enables you to recreate activity trails for investigation purposes when a security incident occurs or your network is compromised. |
-|Subscription|15|External accounts with read permissions should be removed  from your subscription|Remove external accounts with read privileges from your subscription in order to prevent unmonitored access.|
-=======
 |Subscription|50|Enable MFA for Azure Management App accounts with owner permissions on your subscription|Enable Multi-Factor Authentication (MFA) for all subscription accounts with administrator privileges to prevent a breach of accounts or resources.|
 |Subscription|50|Enable security center on your subscriptions |Enable Security center on all your subscriptions for advanced threat detection, JIT , application whitelisting and advanced recommendations |
 |Subscription|50|Enable security center standard tier on your subscriptions |Enable Security center Standard Tier on all your subscriptions for advanced threat detection, JIT , application whitelisting and advanced recommendations.|
@@ -133,7 +120,6 @@
 |Key vault|5|Enable diagnostic logs in Key Vault|Enable logs and retain them up to a year. This enables you to recreate activity trails for investigation purposes when a security incident occurs or your network is compromised. |
 |Subscription|15|Remove external accounts with read permissions from your subscription|Remove external accounts with read privileges from your subscription in order to prevent unmonitored access.|
 |Subscription|1|Provide security contact details|Provide security contact information for each of your subscriptions. Contact information is an email address and phone number. The information is used to contact you if our security team finds that your resources are compromised|
->>>>>>> 4aa5d9b6
 
 > ![NOTE]
 > If you created a conditional access policy that necessitates MFA but has exclusions set, the Security Center MFA recommendation assessment considers the policy non-compliant, because it enables some users to sign in to Azure without MFA.
