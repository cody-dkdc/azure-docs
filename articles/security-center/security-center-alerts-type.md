---
title: Security alerts by type in Azure Security Center | Microsoft Docs
description: This article discusses the different kinds of security alerts available in Azure Security Center.
services: security-center
documentationcenter: na
author: monhaber
manager: barbkess
editor: ''

ms.assetid: b3e7b4bc-5ee0-4280-ad78-f49998675af1
ms.service: security-center
ms.topic: conceptual
ms.devlang: na
ms.tgt_pltfrm: na
ms.workload: na
ms.date: 3/20/2018
<<<<<<< HEAD
ms.author: monhaber
=======
ms.author: v-mohabe
>>>>>>> 6a383dfd

---
# Understanding security alerts in Azure Security Center
This article helps you to understand the different types of security alerts and related insights that are available in Azure Security Center. For more information on how to manage alerts and incidents, see [Managing and responding to security alerts in Azure Security Center](security-center-managing-and-responding-alerts.md).

To set up advanced detections, upgrade to Azure Security Center Standard. A free trial is available. To upgrade, select **Pricing Tier** in the [security policy](tutorial-security-policy.md). To learn more, see the [pricing page](https://azure.microsoft.com/pricing/details/security-center/).

## What type of alerts are available?
Azure Security Center uses a variety of [detection capabilities](security-center-detection-capabilities.md) to alert customers to potential attacks targeting their environments. These alerts contain valuable information about what triggered the alert, the resources targeted, and the source of the attack. The information included in an alert varies based on the type of analytics used to detect the threat. Incidents may also contain additional contextual information that can be useful when investigating a threat.  This article provides information about the following alert types:

* Virtual Machine Behavioral Analysis (VMBA)
* Network Analysis
* SQL Database and SQL Data Warehouse Analysis
* Contextual Information

## Virtual machine behavioral analysis
Azure Security Center can use behavioral analytics to identify compromised resources based on analysis of virtual machine event logs. For example, Process Creation Events and Login Events. In addition, there is correlation with other signals to check for supporting evidence of a widespread campaign.

> [!NOTE]
> For more information on how Security Center detection capabilities work, see [Azure Security Center detection capabilities](security-center-detection-capabilities.md).


### Event analysis
Security Center uses advanced analytics to identify compromised resources based on analysis of virtual machine event logs. For example, Process Creation Events and Login Events. In addition, there is correlation with other signals to check for supporting evidence of a widespread campaign.

* **Suspicious process execution detected**: Attackers often try to execute malicious code without detection by masquerading as benign processes. These alerts indicate that a process execution matched one of the following patterns:
	* A process known to be used for malicious purposes was executed. While individual commands may appear benign, the alert is scored based on an aggregation of these commands.
	* A process was executed from an uncommon location.
	* A process was executed from a location in common with known suspicious files.
	* A process was executed from a suspicious path.
	* A process was executed in an abnormal context.
	* A process was executed by an unusual account
	* A process with a suspicious extension was executed.
	* A process with a suspicious double extension was executed.
	* A process with a suspicious right-to-left (RLO) character in its filename was executed.
	* A process whose name is similar to but different from a commonly run process was executed
	* A process whose name corresponds to a known attacker tool was executed.
	* A process with a random name was executed.
	* A process with a suspicious extension was executed.
	* A hidden file was executed.
	* A process was executed as a child of another unrelated process.
	* An unusual process was created by a system process.
	* An anomalous process was launched by the Windows update service.
	* A process was executed with an unusual command line. This has been associated with legitimate processes being hijacked for execution of malicious content.
	* An attempt to start all executables (*.exe) in a directory was executed from the command line.
	* A process was executed by PsExec utility, which can be used to run processes remotely.
	* The Apache Tomcat® Parent executable (Tomcat#.exe) was used to launch suspicious child processes, which can host or launch malicious commands.
	* The Microsoft Windows "Program Compatibility Assistant" (pcalua.exe) was used to launch executable code, which could be malicious.
	* A suspicious process termination burst was detected.
	* The system process SVCHOST was executed in an abnormal context.
	* The system process SVCHOST was executed in a rare service group.
	* A suspicious command line was executed.
	* A PowerShell script has characteristics in common with known suspicious scripts.
	* A known malicious PowerShell Powersploit cmdlet was executed.
	* A built-in SQL user executed a process it normally wouldn't
	* A base-64 encoded executable was detected, which could indicate an attacker attempting to void detection by constructing an executable on-the-fly through a sequence of commands.

* **Suspicious RDP resource activity**: Attackers often target open management ports like RDP with brute force attacks. These alerts indicate suspicious Remote Desktop login activity indicating:
	* Remote Desktop logins were attempted.
	* Remote Desktop logins were attempted using invalid accounts.
	* Remote Desktop logins were attempted, some of which were able to successfully log in to the machine.
* **Suspicious SSH resource activity**: Attackers often target open management ports like SSH with brute force attacks. These alerts indicate suspicious SSH login activity indicating:
	* Failed SSH logins were attempted.
	* SSH logins were attempted, some of which were successful.
* **Suspicious WindowPosition registry value**: This alert indicates that a WindowPosition registry configuration change was attempted, which could be indicative of hiding application windows in non-visible sections of the desktop.
* **Potential attempt to bypass AppLocker**: AppLocker can be used to limit the processes that can run on Windows, limiting exposure to malware. This alert indicates a possible attempt to bypass AppLocker restrictions by using trusted executables (allowed by AppLocker policy) to execute untrusted code.
* **Suspicious named pipe communications**: This alert indicates that data was written to a local named pipe from a Windows console command. Named pipes are known to be used by attackers to task and communicate with a malicious implant.
* **Decoding of an executable using built-in certutil.exe tool**: This alert indicates that a built-in administrator utility, certutil.exe, was used to decode an executable. Attackers are known to abuse functionality of legitimate administrator tools to perform malicious actions, for example using a tool such as certutil.exe to decode a malicious executable that will then be subsequently executed.
* **An event log was cleared**: This alert indicates a suspicious event log clearing operation, which is often used by attackers to try to cover their tracks.
* **Disabling and deleting IIS log files**: This alert indicates that IIS log file were disabled and/or deleted, which is often used by attackers to try to cover their tracks.
* **Suspicious file deletion**: This alert indicates suspicious deletion of files, which can be used by an attacker to remove evidence of malicious binaries.
* **All file shadow copies have been deleted**: This alert indicates that shadow copies have been deleted.
* **Suspicious file cleanup commands**: This alert indicates a combination of systeminfo commands used to perform post-compromise self-cleanup activity.  While *systeminfo.exe* is a legitimate Windows tool, executing it twice in succession, followed by a delete command in the way that has occurred here is rare.
* **Suspicious account creation**: This alert indicates that an account was created with a close resemblance of an existing built in administrative privilege account. This technique can be used by attackers to create a rogue account without being detected.
* **Suspicious volume shadow copy activity**: This alert indicates shadow copy deletion activity on the resource. Volume Shadow Copy (VSC) is an important artifact that stores data snapshots. This activity is associated with Ransomware, but it could also be legitimate.
* **Windows registry persistence method**: This alert indicates an attempt to persist an executable in the Windows registry. Malware often uses such a technique to survive a boot.
* **Suspicious new firewall rule**: This alert indicates that a new Firewall rule has been added via *netsh.exe* to allow traffic from an executable in a suspicious location.
* **Suspicious XCOPY executions**: This alert indicates a series of XCOPY executions that could signal that one of your machines has been compromised and was used to propagate malware.
* **Suppression of legal notice displayed to users at logon**: This alert indicates a change to the registry key that controls whether a legal notice is displayed to users when they sign in. This is a common activity undertaken by attackers after having compromised a host.
* **Detected anomalous mix of upper and lower case characters in command line**: This alert indicates the use of a mix of upper and lower case characters at the command line, which is a technique used by attackers to hide from case-sensitive or hash-based machine rule.
* **Obfuscated command line**: This alert indicates that suspicious indicators of obfuscation were detected at the command line.
* **Multiple domain accounts queried**: Attackers often query AD domain accounts while performing reconnaissance on users, domain admin accounts, domain controllers, and trust relationships between domains. This alert indicates that an unusual number of distinct domain accounts were queried within a short time period.
* **Possible local reconnaissance activity**: This alert indicates that a combination of systeminfo commands associated with reconnaissance activity has been executed.  While *systeminfo.exe* is a legitimate Windows tool, executing it twice in succession is rare.
* **Possible execution of keygen executable**: This alert indicates that a process whose name is indicative of a keygen tool has been executed. Such tools are typically used to defeat software licensing mechanisms, but their download is often bundled with other malicious software.
* **Suspicious execution via rundll32.exe**: This alert indicates that rundll32.exe was used to execute a process with an uncommon name, consistent with the process naming scheme used by attackers to install a first stage implant on a compromised host.
* **Suspicious combination of HTA and PowerShell**: This alert indicates that a Microsoft HTML Application Host (HTA) is launching PowerShell commands. This is a technique used by attackers to launch malicious PowerShell scripts.
* **Change to a registry key that can be abused to bypass UAC**: This alert indicates that a registry key that can be abused to bypass UAC (User Account Control) was changed, which is often used by attackers to move from unprivileged (standard user) to privileged (for example administrator) access on a compromised host.
* **Use of suspicious domain name within command line**: This alert indicates that a suspicious domain name was used, which can be evidence of an attacker is hosting malicious tools and as end-points for command-and-control and exfiltration of data.
* **An account was created on multiple hosts within a 24-hour time period**: This alert indicates that an attempt was made to create the same user account on multiple hosts, which can be evidence of an attacker moving laterally across the network after one or more network entities have been compromised.
* **Suspicious use of CACLS to lower the security state of the system**: This alert indicates that the change access control list (CACLS) was changed. This technique is often used by attackers to give full access system binaries like ftp.exe, net.exe, wscript.exe etc.
* **Suspected Kerberos Golden Ticket attack parameters**: This alert indicates that  command line parameters consistent with a Kerberos Golden Ticket attack were executed. A compromised krbtgt key can be used by an attacker to impersonate any user they wish.
* **Enabling of the WDigest UseLogonCredential registry key**: This alert indicates that the registry key was changed to allow sign in credentials to be stored in clear text in LSA memory, which can then be harvested from memory.
* **Potentially suspicious use of Telegram tool**: This alert indicates the installation of Telegram, a free cloud-based instant messaging service used by attackers to transfer malicious binaries to any other computer, phone, or tablet.
* **New ASEP creation**: This alert indicates the creation of a new ASEP (Auto Start Extensibility Point), which causes the process name identified in the command line to be automatically started and can be used by an attacker to achieve persistence.
* **Suspicious Set-ExecutionPolicy and WinRM changes**: This alert indicates configuration changes, which are associated with the use of the malicious ChinaChopper webshell.
* **Disabling of critical services**: This alert indicates that "net.exe stop" command was used to stop critical services like SharedAccess or Windows Security Center.
* **Suspicious use of FTP -s switch**: This alert indicates use of FTP's "-s" switch, which can be used by malware to connect to a remote FTP server and download additional malicious binaries.
* **Suspicious execution of VBScript.Encode command**: This alert indicates the *VBScript.Encode* command was executed, which encodes scripts into unreadable text, making it more difficult for users to examine the code.
* **VBScript HTTP object allocation**: This alert indicates the creation of a VBScript file using Command Prompt; which can be used to download malicious files.
* **Sticky keys attack**: This alert indicates that an attacker may be subverting an accessibility binary (for example sticky keys, onscreen keyboard, narrator) in order to provide backdoor access.
* **Petya ransomware indicators**: This alert indicates the techniques associated with the Petya ransomware were observed.
* **Attempt to disable AMSI**: This alert indicates an attempt to disable the antimalware scan interface (AMSI), which would disable antimalware detection.
* **Ransomware indicators**: This alert indicates suspicious activity traditionally associated with lock-screen and encryption ransomware.
* **Suspicious trace collection output file**: This alert indicates that a trace (for example of network activity) was collected and output to an unusual file type.
* **High risk software**: This alert indicates use of software that has been associated with the installation of malware. Attackers often package malware with otherwise benign tools such as the one seen in this alert and silently install the malware in the background.
* **Suspicious file creation**: This alert indicates creation or execution of a process used by attackers to download additional malware to a compromised host after an attachment in a phishing doc has been opened.
* **Suspicious credentials in command line**: This alert indicates a suspicious password used to execute a file. This technique has been used by attackers to execute the Pirpi malware.
* **Possible execution of malware dropper**: This alert indicates a filename that has been used by attackers to install malware.
* **Suspicious execution via rundll32.exe**: This alert indicates rundll32.exe being used to execute a notepad.exe or reg.exe, consistent with the process injection technique used by attackers.
* **Suspicious command line arguments**: This alert indicates suspicious command line arguments that have been used in conjunction with a reverse shell used by activity group HYDROGEN.
* **Suspicious document credentials**: This alert indicates a suspicious, common precomputed password hash used by malware being used to execute a file.
* **Dynamic PS script construction**: This alert indicates a PowerShell script being constructed dynamically. Attackers use this technique to progressively build a script in order to evade IDS systems.
* **Metasploit indicators**: This alert indicates activity associated with the Metasploit framework, which provides a range of attacker capabilities and tools.
* **Suspicious account activity**: This alert indicates an attempt to connect to a machine using an account that was recently compromised.
* **Account creation**: This alert indicates a creation of a new account on the machine.


### Crash analysis


Crash dump memory analysis is a method used to detect sophisticated malware that is able to evade traditional security solutions. Various forms of malware try to reduce the chance of being detected by antivirus products by never writing to disk, or by encrypting software components written to disk. This technique makes the malware difficult to detect by using traditional antimalware approaches. However, this kind of malware can be detected by using memory analysis, because malware must leave traces in memory in order to function.

When software crashes, a crash dump captures a portion of memory at the time of the crash. The crash may be caused by malware, general application, or system issues. By analyzing the memory in the crash dump, Security Center can detect techniques used to exploit vulnerabilities in software, access confidential data, and surreptitiously persist within a compromised machine. This is accomplished with minimum performance impact to hosts as the analysis is performed by the Security Center back end.

* **Code injection discovered**: Code injection is the insertion of executable modules into running processes or threads. This technique is used by malware to access data, hide or prevent its removal (for example, persistence). This alert indicates that an injected module is present in the crash dump. Legitimate software developers occasionally perform code injection for non-malicious reasons, such as modifying or extending an existing application or operating system component. To help differentiate between malicious and non-malicious injected modules, Security Center checks whether or not the injected module conforms to a profile of suspicious behavior. The result of this check is indicated by the “SIGNATURE” field of the alert and is reflected in the severity of the alert, alert description, and alert remediation steps.
* **Suspicious code segment**: The suspicious code segment alert indicates that a code segment has been allocated using non-standard methods, such as used by reflective injection and process hollowing. Additional characteristics of the code segment are processed to provide context as to the capabilities and behaviors of the reported code segment.
* **Shellcode discovered**: Shellcode is the payload that is run after malware exploits a software vulnerability. This alert indicates that crash dump analysis has detected executable code that exhibits behavior that is commonly performed by malicious payloads. Although non-malicious software may perform this behavior, it is not typical of normal software development practices.
* **Module hijacking discovered**: Windows uses dynamic-link libraries (DLLs) to allow software to utilize common Windows system functionality. DLL Hijacking occurs when malware changes the DLL load order to load malicious payloads into memory, where arbitrary code can be executed. This alert indicates that the crash dump analysis detected a similarly named module that is loaded from two different paths. One of the loaded paths comes from a common Windows system binary location. Legitimate software developers occasionally change the DLL load order for non-malicious reasons, such as instrumenting, extending the Windows OS, or extending a Windows application. To help differentiate between malicious and potentially benign changes to the DLL load order, Security Center checks whether a loaded module conforms to a suspicious profile.
* **Masquerading Windows module detected**: Malware may use common names of Windows system binaries (for example, SVCHOST.EXE) or modules (for example, NTDLL.DLL) to blend in and obscure the nature of the malicious software from system administrators. This alert indicates that the crash dump file contains modules that use Windows system module names, but do not satisfy other criteria that are typical of Windows modules. Analyzing the on disk copy of the masquerading module may provide more information about the legitimate or malicious nature of this module.
* **Modified system binary discovered**: Malware may modify core system binaries in order to covertly access data or surreptitiously persist on a compromised system. This alert indicates that the crash dump analysis has detected that core Windows OS binaries have been modified in memory or on disk. Legitimate software developers occasionally modify system modules in memory for non-malicious reasons, such as Detours or for application compatibility. To help differentiate between malicious and potentially legitimate modules, Security Center checks whether the modified module conforms to a suspicious profile.

## Network analysis
Security Center network threat detection works by automatically collecting security information from your Azure IPFIX (Internet Protocol Flow Information Export) traffic. It analyzes this information, often correlating information from multiple sources, to identify threats.

* **Possible incoming SQL brute force attempts**: Network traffic analysis detected suspicious incoming SQL communication. This activity is consistent with brute force attempts against SQL servers.
* **Suspicious incoming RDP network activity from multiple sources**: Network traffic analysis detected anomalous incoming Remote Desktop Protocol (RDP) communication from multiple sources. Specifically, sampled network data shows unique IPs connecting to your machine, which is considered abnormal for this environment. This activity may indicate an attempt to brute force your RDP end point from multiple hosts (Botnet).
* **Suspicious incoming RDP network activity**: Network traffic analysis detected anomalous incoming Remote Desktop Protocol (RDP) communication. Specifically, sampled network data shows a high number of incoming connections to your machine, which is considered abnormal for this environment. This activity may indicate an attempt to brute force your RDP end point.
* **Suspicious outgoing RDP network activity to multiple destinations**: Network traffic analysis detected anomalous outgoing Remote Desktop Protocol (RDP) communication to multiple destinations. This activity may indicate that your machine was compromised and is now used to brute force external RDP end points. Note that this type of activity could possibly cause your IP to be flagged as malicious by external entities.
* **Suspicious outgoing RDP network activity**: Network traffic analysis detected anomalous outgoing Remote Desktop Protocol (RDP) communication. Specifically, sampled network data shows a high number of outgoing connections from your machine, which is considered abnormal for this environment. This activity may indicate that your machine was compromised and is now used to brute force external RDP end points. Note that this type of activity could possibly cause your IP to be flagged as malicious by external entities.
* **Suspicious incoming SSH network activity**: Network traffic analysis detected anomalous incoming SSH communication. Specifically, sampled network data shows a high number of incoming connections to your machine, which is considered abnormal for this environment. This activity may indicate an attempt to brute force your SSH end point.
* **Suspicious incoming SSH network activity from multiple sources**: Network traffic analysis detected anomalous incoming SSH communication. Specifically, sampled network data shows unique IPs connecting to your machine, which is considered abnormal for this environment. This activity may indicate an attempt to brute force your SSH end point from multiple hosts (Botnet).
* **Suspicious outgoing SSH network activity**: Network traffic analysis detected anomalous outgoing SSH communication. Specifically, sampled network data shows a high number of outgoing connections from your machine, which is considered abnormal for this environment. This activity may indicate that your machine was compromised and is now used to brute force external SSH end points. Note that this type of activity could possibly cause your IP to be flagged as malicious by external entities.
* **Suspicious outgoing SSH network activity to multiple destinations**: Network traffic analysis detected anomalous outgoing SSH communication to multiple destinations. Specifically, sampled network data shows your machine connecting to unique IPs, which is considered abnormal for this environment. This activity may indicate that your machine was compromised and is now used to brute force external SSH end points. Note that this type of activity could possibly cause your IP to be flagged as malicious by external entities.
* **Network communication with a malicious machine detected**: Network traffic analysis indicates that your machine has communicated with what is possibly a Command and Control center.
* **Possible compromised machine detected**: Network traffic analysis detected outgoing activity, which may indicate it is acting as part of a botnet. The analysis is based on IPs accessed by your resource together with public DNS records.


## SQL Database and SQL Data Warehouse analysis

Security Center resource analysis focuses on platform as a service (PaaS) services, such as the integration with [Threat Detection for Azure SQL Database](../sql-database/sql-database-threat-detection.md) and Azure SQL Data Warehouse. SQL Threat Detection detects anomalous activities indicating unusual and potentially harmful attempts to access or exploit databases and triggers the following alerts:

* **Vulnerability to SQL Injection**: This alert is triggered when an application generates a faulty SQL statement in the database. This may indicate a possible vulnerability to SQL injection attacks. There are two possible reasons for the generation of a faulty statement:
	* A defect in application code that constructs the faulty SQL statement
	* Application code or stored procedures don't sanitize user input when constructing the faulty SQL statement, which may be exploited for SQL Injection
* **Potential SQL injection**: This alert is triggered when an active exploit happens against an identified application vulnerability to SQL injection. This means the attacker is trying to inject malicious SQL statements using the vulnerable application code or stored procedures.
* **Access from unusual location**: This alert is triggered when there is a change in the access pattern to SQL server, where someone has logged on to the SQL server from an unusual geographical location. In some cases, the alert detects a legitimate action (a new application or developer maintenance). In other cases, the alert detects a malicious action (former employee, external attacker).
* **Access from unusual Azure data center**: This alert is triggered when there is a change in the access pattern to SQL server, where someone has logged on to the SQL server from an unusual Azure data center that was seen on this server during the recent period. In some cases, the alert detects a legitimate action (your new application in Azure, Power BI, Azure SQL Query Editor). In other cases, the alert detects a malicious action from an Azure resource/service (former employee, external attacker).
* **Access from unfamiliar principal**: This alert is triggered when there is a change in the access pattern to SQL server, where someone has logged on to the SQL server using an unusual principal (SQL user). In some cases, the alert detects a legitimate action (new application, developer maintenance). In other cases, the alert detects a malicious action (former employee, external attacker).
* **Access from a potentially harmful application**: This alert is triggered when a potentially harmful application is used to access the database. In some cases, the alert detects penetration testing in action. In other cases, the alert detects an attack using common attack tools.
* **Brute force SQL credentials**: This alert is triggered when there is an abnormal high number of failed logins with different credentials. In some cases, the alert detects penetration testing in action. In other cases, the alert detects brute force attack.

## Contextual information
During an investigation, analysts need extra context to reach a verdict about the nature of the threat and how to mitigate it.  For example, a network anomaly was detected, but without understanding what else is happening on the network or with regard to the targeted resource it is every hard to understand what actions to take next. To aid with that, a Security Incident may include artifacts, related events, and information that may help the investigator. The availability of additional information will vary based on the type of threat detected and the configuration of your environment, and will not be available for all Security Incidents.

If additional information is available, it will be shown in the Security Incident below the list of alerts. This could contain information like:

- Log clear events
- PNP device plugged from unknown device
- Alerts that are not actionable
- New account creation
- File decoded using certutil tool

![Unusual access alert](./media/security-center-alerts-type/security-center-alerts-type-fig20.png)


## Next steps
In this article, you learned about the different types of security alerts in Security Center. To learn more about Security Center, see the following:

* [Handling security incident in Azure Security Center](security-center-incident.md)
* [Azure Security Center detection capabilities](security-center-detection-capabilities.md)
* [Azure Security Center planning and operations guide](security-center-planning-and-operations-guide.md)
* [Azure Security Center FAQ](security-center-faq.md): Find frequently asked questions about using the service.
* [Azure security blog](https://blogs.msdn.com/b/azuresecurity/): Find blog posts about Azure security and compliance.<|MERGE_RESOLUTION|>--- conflicted
+++ resolved
@@ -14,11 +14,7 @@
 ms.tgt_pltfrm: na
 ms.workload: na
 ms.date: 3/20/2018
-<<<<<<< HEAD
-ms.author: monhaber
-=======
 ms.author: v-mohabe
->>>>>>> 6a383dfd
 
 ---
 # Understanding security alerts in Azure Security Center
