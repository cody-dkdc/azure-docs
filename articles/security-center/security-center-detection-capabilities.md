--- conflicted
+++ resolved
@@ -23,11 +23,7 @@
 Advanced detections are available in the Standard Tier of Azure Security Center. A free 60-day trial is available. You can upgrade from the Pricing Tier selection in the [Security Policy](security-center-policies.md). Visit [Security Center page](https://azure.microsoft.com/pricing/details/security-center/) to learn more about pricing. 
 
 > [!NOTE]
-<<<<<<< HEAD
-> New Linux detections now in preview: Security Center has released to limited preview a new set of detections that leverage auditd records, a common auditing framework, to detect malicious behaviors on Linux machines. Please send an email with your subscription IDs to [us](ASC_linuxdetections@microsoft.com) to join the preview.
-=======
 > Security Center has released to limited preview a new set of detections that leverage auditd records, a common auditing framework, to detect malicious behaviors on Linux machines. Please send an email with your subscription IDs to [us](mailto:ASC_linuxdetections@microsoft.com) to join the preview.
->>>>>>> 4f3b3320
 
 ## Responding to today’s threats
 There have been significant changes in the threat landscape over the last 20 years. In the past, companies typically only had to worry about web site defacement by individual attackers who were mostly interested in seeing “what they could do". Today’s attackers are much more sophisticated and organized. They often have specific financial and strategic goals. They also have more resources available to them, as they may be funded by nation states or organized crime.
