<properties
   pageTitle="Apply disk encryption in Azure Security Center | Microsoft Azure"
   description="This document shows you how to implement the Azure Security Center recommendation **Apply disk encryption**."
   services="security-center"
   documentationCenter="na"
   authors="TerryLanfear"
   manager="StevenPo"
   editor=""/>

<tags
   ms.service="security-center"
   ms.devlang="na"
   ms.topic="article"
   ms.tgt_pltfrm="na"
   ms.workload="na"
<<<<<<< HEAD
   ms.date="02/23/2016"
=======
   ms.date="03/10/2016"
>>>>>>> c4ea2467
   ms.author="terrylan"/>

# Apply disk encryption in Azure Security Center

Azure Security Center will recommend that you apply disk encryption if you have Windows or Linux VM disks that are not encrypted using Azure Disk Encryption. Disk Encryption lets you encrypt your Windows and Linux IaaS VM disks.  Encryption is recommended for both the OS and data volumes on your VM.


Disk Encryption leverages the industry standard [BitLocker](https://technet.microsoft.com/library/cc732774.aspx) feature of Windows and the [DM-Crypt](https://en.wikipedia.org/wiki/Dm-crypt) feature of Linux to provide OS and data encryption to help protect and safeguard your data and meet your organizational security and compliance commitments. Disk Encryption is integrated with [Azure Key Vault](https://azure.microsoft.com/documentation/services/key-vault/) to help you control and manage the disk encryption keys and secrets in your Key Vault subscription, while ensuring that all data in the VM disks are encrypted at rest in your [Azure Storage](https://azure.microsoft.com/documentation/services/storage/).

> [AZURE.NOTE] Azure Disk Encryption is supported on the following Windows server operating systems - Windows Server 2008 R2, Windows Server 2012, and Windows Server 2012 R2. Disk encryption is supported on the following Linux server operating systems - Ubuntu, CentOS, SUSE and SUSE Linux Enterprise Server (SLES).

## Implement the recommendation

1. In the **Recommendations** blade, select **Apply disk encryption**.
2. In the **Apply disk encryption** blade, you will see a list of VMs for which Disk Encryption is recommended.
3. Follow the instructions to apply encryption to these VMs.

![][1]

To encrypt Azure Virtual Machines that have been identified by Security Center as needing encryption, we recommend the following steps:

- Install and configure Azure PowerShell. This will enable you to run the PowerShell commands required to set up the prerequisites required to encrypt Azure Virtual Machines.
- Obtain and run the Azure Disk Encryption Prerequisites Azure PowerShell script.
- Encrypt your virtual machines.

[Encrypt an Azure Virtual Machine](security-center-disk-encryption.md) will walk you through these steps.  This topic assumes you are using Windows 10 as the client machine from which you will configure disk encryption.

There are many approaches that can be used to setup the prerequisites and to configure encryption for Azure Virtual Machines. If you are already well-versed in Azure PowerShell or Azure CLI, then you may prefer to use alternate approaches. To learn about these other approaches see [Azure disk encryption](../azure-security-disk-encryption.md).



## Next steps

This document showed you how to implement the Security Center recommendation "Apply disk encryption." To learn more about disk encryption, see the following:

- [Encryption and key management with Azure Key Vault](https://azure.microsoft.com/documentation/videos/azurecon-2015-encryption-and-key-management-with-azure-key-vault/) (video, 36 min 39 sec) -- Learn how to use disk encryption management for IaaS VMs and Azure Key Vault to help protect and safeguard your data.
- [Encrypt an Azure Virtual Machine](security-center-disk-encryption.md) (document) -- Learn how to encrypt Azure Virtual Machines.
- [Azure disk encryption](../azure-security-disk-encryption.md) (document) -- Learn how to enable disk encryption for Windows and Linux VMs.

To learn more about Security Center, see the following:

- [Setting security policies in Azure Security Center](security-center-policies.md) -- Learn how to configure security policies.
- [Security health monitoring in Azure Security Center](security-center-monitoring.md) -- Learn how to monitor the health of your Azure resources.
- [Managing and responding to security alerts in Azure Security Center](security-center-managing-and-responding-alerts.md) -- Learn how to manage and respond to security alerts.
- [Managing security recommendations in Azure Security Center](security-center-recommendations.md) -- Learn how recommendations help you protect your Azure resources.
- [Azure Security Center FAQ](security-center-faq.md) -- Find frequently asked questions about using the service.
- [Azure Security blog](http://blogs.msdn.com/b/azuresecurity/) -- Find blog posts about Azure security and compliance.



<!--Image references-->
[1]: ./media/security-center-apply-disk-encryption/apply-disk-encryption.png<|MERGE_RESOLUTION|>--- conflicted
+++ resolved
@@ -13,11 +13,7 @@
    ms.topic="article"
    ms.tgt_pltfrm="na"
    ms.workload="na"
-<<<<<<< HEAD
-   ms.date="02/23/2016"
-=======
    ms.date="03/10/2016"
->>>>>>> c4ea2467
    ms.author="terrylan"/>
 
 # Apply disk encryption in Azure Security Center
