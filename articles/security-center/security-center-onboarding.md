---
title: Onboarding to Azure Security Center Standard for enhanced security | Microsoft Docs
description: " Learn how to onboard to Azure Security Center Standard for enhanced security. "
services: security-center
documentationcenter: na
author: monhaber
manager: barbkess
editor: ''

ms.assetid: 411d7bae-c9d4-4e83-be63-9f2f2312b075
ms.service: security-center
ms.devlang: na
ms.topic: conceptual
ms.tgt_pltfrm: na
ms.workload: na
ms.date: 19/02/2019
<<<<<<< HEAD
ms.author: monhaber
=======
ms.author: v-mohabe
>>>>>>> 6a383dfd

---
# Onboarding to Azure Security Center Standard for enhanced security
Upgrade to Security Center Standard to take advantage of enhanced security management and threat protection for your hybrid cloud workloads.  You can try Standard free. See the Security Center [pricing page](https://azure.microsoft.com/pricing/details/security-center/) for more information.

Security Center Standard includes:

- **Hybrid security** – Get a unified view of security across all of your on-premises and cloud workloads. Apply security policies and continuously assess the security of your hybrid cloud workloads to ensure compliance with security standards. Collect, search, and analyze security data from a variety of sources, including firewalls and other partner solutions.
- **Advanced threat detection** - Use advanced analytics and the Microsoft Intelligent Security Graph to get an edge over evolving cyber-attacks.  Leverage built-in behavioral analytics and machine learning to identify attacks and zero-day exploits. Monitor networks, machines, and cloud services for incoming attacks and post-breach activity. Streamline investigation with interactive tools and contextual threat intelligence.
- **Access and application controls** - Block malware and other unwanted applications by applying whitelisting recommendations adapted to your specific workloads and powered by machine learning. Reduce the network attack surface with just-in-time, controlled access to management ports on Azure VMs, drastically reducing exposure to brute force and other network attacks.

## Detecting unprotected resources     
Security Center automatically detects any Azure subscriptions or workspaces not enabled for Security Center Standard. This includes Azure subscriptions using Security Center Free and workspaces that do not have the Security solution enabled.

You can upgrade an entire Azure subscription to the Standard tier, which is inherited by all supported resources within the subscription. Applying the Standard tier to a workspace applies to all resources reporting to the workspace.

> [!NOTE]
> You may want to manage your costs and limit the amount of data collected for a solution by limiting it to a particular set of agents. [Solution targeting](../operations-management-suite/operations-management-suite-solution-targeting.md) allows you to apply a scope to the solution and target a subset of computers in the workspace.  If you are using solution targeting, Security Center lists the workspace as not having a solution.
>
>

## Upgrade an Azure subscription or workspace
To upgrade a subscription or workspace to Standard:
1. Under the Security Center main menu, select **Getting started**.
  ![Getting started](./media/security-center-onboarding/get-started.png)
2. Under **Upgrade**, Security Center lists subscriptions and workspaces eligible for onboarding. 
   - You can click on the expandable **Apply your trial** to see a list of all subscriptions and workspaces with their trial eligibility status.
   -	You can upgrade subscriptions and workspaces that are not eligible for trial.
   -	You can select eligible workspaces and subscriptions to start your trial.
3.	Click **Start trial** to start your trial on the selected subscriptions.
  ![Select subscription](./media/security-center-onboarding/select-subscription.png)


   > [!NOTE]
   > Security Center’s Free capabilities are applied to your Azure VMs and VMSS only. The Free capabilities are not applied to your non-Azure computers. If you select Standard, the Standard capabilities are applied to all Azure VMs, VM scale sets, and non-Azure computers reporting to the workspace. We recommend that you apply Standard to provide advanced security for your Azure and non-Azure resources.
   >
   >

## Onboard non-Azure computers
Security Center can monitor the security posture of your non-Azure computers but you need to first onboard these resources. You can add non-Azure computers from the **Getting started** blade or from the **Compute** blade. We’ll walk through both methods.

### Add new non-Azure computers from **Getting started**

1. Return to **Getting started**.   
2. Select the **Get started** tab.

   ![Non-Azure](./media/security-center-onboarding/non-azure.png)

3. Click **Configure** under **Add new non-Azure computers**. A list of your Log Analytics workspaces is shown. The list includes, if applicable, the default workspace created for you by Security Center when automatic provisioning was enabled. Select this workspace or another workspace you want to use.

   ![Add non-Azure computer][7]

If you have existing workspaces, they are listed under **Add new Non-Azure computers**. You can add computers to an existing workspace or create a new workspace. To create a new workspace, select the link **add a new workspace**.

### Add new non-Azure computers from **Compute**

**Create a new workspace and add computer**

1. Under **Add new non-Azure computers**, select **add a new workspace**.

   ![Add a new workspace][4]

2. Under **Security and Audit**, select **OMS Workspace** to create a new workspace.
   > [!NOTE]
   > OMS workspaces are now referred to as Log Analytics workspaces.
3. Under **OMS Workspace**, enter the information for your workspace.
4. Under **OMS Workspace**, select **OK**.  After you select OK, you will get a link for downloading a Windows or Linux agent and keys for your workspace ID to use in configuring the agent.
5. Under **Security and Audit**, select **OK**.

**Select an existing workspace and add computer**

You can add a computer by following the workflow from **Onboarding**, as shown above. You can also add a computer by following the workflow from **Compute**. In this example, we use **Compute**.

1. Return to Security Center’s main menu and **Overview** dashboard.

   ![Overview][5]

2. Select **Compute & apps**.
3. Under **Compute & apps**, select **Add computers**.

   ![Compute blade][6]

4. Under **Add new non-Azure computers**, select a workspace to connect your computer to and click **Add Computers**.

   ![Add computers][7]

   The **Direct Agent** blade provides a link for downloading a Windows or Linux agent as well as the workspace ID and keys to use in configuring the agent.   

## Next steps
In this article you learned how to onboard Azure and non-Azure resources in order to benefit from Security Center’s advanced security.  To do more with your onboarded resources, see

- [Enable data collection](security-center-enable-data-collection.md)
- [Threat intelligence report](security-center-threat-report.md)
- [Just in time VM access](security-center-just-in-time.md)

<!--Image references-->
[1]: ./media/security-center-onboarding/onboard.png
[2]: ./media/security-center-onboarding/onboard-subscription.png
[3]: ./media/security-center-onboarding/get-started.png
[4]: ./media/security-center-onboarding/create-workspace.png
[5]: ./media/security-center-onboarding/overview.png
[6]: ./media/security-center-onboarding/compute-blade.png
[7]: ./media/security-center-onboarding/add-computer.png
[8]: ./media/security-center-onboarding/onboard-workspace.png<|MERGE_RESOLUTION|>--- conflicted
+++ resolved
@@ -14,11 +14,7 @@
 ms.tgt_pltfrm: na
 ms.workload: na
 ms.date: 19/02/2019
-<<<<<<< HEAD
-ms.author: monhaber
-=======
 ms.author: v-mohabe
->>>>>>> 6a383dfd
 
 ---
 # Onboarding to Azure Security Center Standard for enhanced security
