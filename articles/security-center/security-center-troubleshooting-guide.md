---
title: Azure Security Center Troubleshooting Guide | Microsoft Docs
description: This document helps to troubleshoot issues in Azure Security Center.
services: security-center
documentationcenter: na
author: YuriDio
manager: mbaldwin
editor: ''

ms.assetid: 44462de6-2cc5-4672-b1d3-dbb4749a28cd
ms.service: security-center
ms.devlang: na
ms.topic: hero-article
ms.tgt_pltfrm: na
ms.workload: na
<<<<<<< HEAD
ms.date: 06/16/2017
=======
ms.date: 08/11/2017
>>>>>>> 7e950a10
ms.author: yurid

---
# Azure Security Center Troubleshooting Guide
This guide is for information technology (IT) professionals, information security analysts, and cloud administrators whose organizations are using Azure Security Center and need to troubleshoot Security Center related issues.

>[!NOTE] 
<<<<<<< HEAD
>Beginning in early June 2017, Security Center will use the Microsoft Monitoring Agent to collect and store data. See [Azure Security Center Platform Migration](security-center-platform-migration.md) to learn more. The information in this article represents Security Center functionality after transition to the Microsoft Monitoring Agent.
=======
>Beginning in early June 2017, Security Center uses the Microsoft Monitoring Agent to collect and store data. See [Azure Security Center Platform Migration](security-center-platform-migration.md) to learn more. The information in this article represents Security Center functionality after transition to the Microsoft Monitoring Agent.
>>>>>>> 7e950a10
>

## Troubleshooting guide
This guide explains how to troubleshoot Security Center related issues. Most of the troubleshooting done in Security Center takes place by first looking at the [Audit Log](https://azure.microsoft.com/updates/audit-logs-in-azure-preview-portal/) records for the failed component. Through audit logs, you can determine:

* Which operations were taken place
* Who initiated the operation
* When the operation occurred
* The status of the operation
* The values of other properties that might help you research the operation

The audit log contains all write operations (PUT, POST, DELETE) performed on your resources, however it does not include read operations (GET).

## Microsoft Monitoring Agent
Security Center uses the Microsoft Monitoring Agent – this is the same agent used by the Operations Management Suite and Log Analytics service – to collect security data from your Azure virtual machines. After data collection is enabled and the agent is correctly installed in the target machine, the process below should be in execution:
<<<<<<< HEAD

* HealthService.exe

If you open the services management console (services.msc), you will also see the Microsoft Monitoring Agent service running as shown below:

![Services](./media/security-center-troubleshooting-guide/security-center-troubleshooting-guide-fig5.png)

To see which version of the agent you have, open **Task Manager**, in the **Processes** tab locate the **Microsoft Monitoring Agent Service**, right-click on it and click **Properties**. In the **Details** tab, look the file version as shown below:

![File](./media/security-center-troubleshooting-guide/security-center-troubleshooting-guide-fig6.png)
   

## Microsoft Monitoring Agent installation scenarios
There are two installation scenarios that can produce different results when installing the Microsoft Monitoring Agent on your computer. The supported scenarios are:

* **Agent installed automatically by Security Center**: in this scenario you will be able to view the alerts in both locations, Security Center and Log search. You will receive e-mail notifications to the email address that was configured in the security policy for the subscription the resource belongs to.
.
* **Agent manually installed on a VM located in Azure**: in this scenario, if you are using agents downloaded and installed manually prior to February 2017, you will be able to view the alerts in the Security Center portal only if you filter on the subscription the workspace belongs to. In case you filter on the subscription the resource belongs to, you won’t be able to see any alerts. You will receive e-mail notifications to the email address that was configured in the security policy for the subscription the workspace belongs to.

>[!NOTE]
> To avoid the behavior explained in the second, make sure you download the latest version of the agent.
> 

## Troubleshooting monitoring agent network requirements
For agents to connect to and register with Security Center, they must have access to network resources, including the port numbers and domain URLs.

- For proxy servers, you need to ensure that the appropriate proxy server resources are configured in agent settings. Read this article for more information on [how to change the proxy settings](https://docs.microsoft.com/en-us/azure/log-analytics/log-analytics-windows-agents#configure-proxy-settings).
- For firewalls that restrict access to the Internet, you need to configure your firewall to permit access to OMS. No action is needed in agent settings.

The following table shows resources needed for communication.

| Agent Resource | Ports | Bypass HTTPS inspection |
|---|---|---|
| *.ods.opinsights.azure.com | 443 | Yes |
| *.oms.opinsights.azure.com | 443 | Yes |
| *.blob.core.windows.net | 443 | Yes |
| *.azure-automation.net | 443 | Yes |

If you encounter onboarding issues with the agent, make sure to read the article [How to troubleshoot Operations Management Suite onboarding issues](https://support.microsoft.com/en-us/help/3126513/how-to-troubleshoot-operations-management-suite-onboarding-issues).

=======

* HealthService.exe

If you open the services management console (services.msc), you will also see the Microsoft Monitoring Agent service running as shown below:

![Services](./media/security-center-troubleshooting-guide/security-center-troubleshooting-guide-fig5.png)

To see which version of the agent you have, open **Task Manager**, in the **Processes** tab locate the **Microsoft Monitoring Agent Service**, right-click on it and click **Properties**. In the **Details** tab, look the file version as shown below:

![File](./media/security-center-troubleshooting-guide/security-center-troubleshooting-guide-fig6.png)
   

## Microsoft Monitoring Agent installation scenarios
There are two installation scenarios that can produce different results when installing the Microsoft Monitoring Agent on your computer. The supported scenarios are:

* **Agent installed automatically by Security Center**: in this scenario you will be able to view the alerts in both locations, Security Center and Log search. You will receive e-mail notifications to the email address that was configured in the security policy for the subscription the resource belongs to.
.
* **Agent manually installed on a VM located in Azure**: in this scenario, if you are using agents downloaded and installed manually prior to February 2017, you will be able to view the alerts in the Security Center portal only if you filter on the subscription the workspace belongs to. In case you filter on the subscription the resource belongs to, you won’t be able to see any alerts. You will receive e-mail notifications to the email address that was configured in the security policy for the subscription the workspace belongs to.

>[!NOTE]
> To avoid the behavior explained in the second, make sure you download the latest version of the agent.
> 

## Troubleshooting monitoring agent network requirements
For agents to connect to and register with Security Center, they must have access to network resources, including the port numbers and domain URLs.

- For proxy servers, you need to ensure that the appropriate proxy server resources are configured in agent settings. Read this article for more information on [how to change the proxy settings](https://docs.microsoft.com/en-us/azure/log-analytics/log-analytics-windows-agents#configure-proxy-settings).
- For firewalls that restrict access to the Internet, you need to configure your firewall to permit access to OMS. No action is needed in agent settings.

The following table shows resources needed for communication.

| Agent Resource | Ports | Bypass HTTPS inspection |
|---|---|---|
| *.ods.opinsights.azure.com | 443 | Yes |
| *.oms.opinsights.azure.com | 443 | Yes |
| *.blob.core.windows.net | 443 | Yes |
| *.azure-automation.net | 443 | Yes |

If you encounter onboarding issues with the agent, make sure to read the article [How to troubleshoot Operations Management Suite onboarding issues](https://support.microsoft.com/en-us/help/3126513/how-to-troubleshoot-operations-management-suite-onboarding-issues).

>>>>>>> 7e950a10

## Troubleshooting endpoint protection not working properly

The guest agent is the parent process of everything the [Microsoft Antimalware](../security/azure-security-antimalware.md) extension does. When the guest agent process fails, the Microsoft Antimalware that runs as a child process of the guest agent may also fail.  In scenarios like that is recommended to verify the following options:

- If the target VM is a custom image and the creator of the VM never installed guest agent.
- If the target is a Linux VM instead of a Windows VM then installing the Windows version of the antimalware extension on a Linux VM will fail. The Linux guest agent has specific requirements in terms of OS version and required packages, and if those requirements are not met the VM agent will not work there either. 
- If the VM was created with an old version of guest agent. If it was, you should be aware that some old agents could not auto-update itself to the newer version and this could lead to this problem. Always use the latest version of guest agent if creating your own images.
- Some third-party administration software may disable the guest agent, or block access to certain file locations. If you have third-party installed on your VM, make sure that the agent is on the exclusion list.
- Certain firewall settings or Network Security Group (NSG) may block network traffic to and from guest agent.
- Certain Access Control List (ACL) may prevent disk access.
- Lack of disk space can block the guest agent from functioning properly. 

By default the Microsoft Antimalware User Interface is disabled, read [Enabling Microsoft Antimalware User Interface on Azure Resource Manager VMs Post Deployment](https://blogs.msdn.microsoft.com/azuresecurity/2016/03/09/enabling-microsoft-antimalware-user-interface-post-deployment/) for more information on how to enable it if you need.

## Troubleshooting problems loading the dashboard

If you experience issues loading the Security Center dashboard, ensure that the user that registers the subscription to Security Center (i.e. the first user one who opened Security Center with the subscription) and the user who would like to turn on data collection should be *Owner* or *Contributor* on the subscription. From that moment on also users with *Reader* on the subscription can see the dashboard/alerts/recommendation/policy.

## Contacting Microsoft Support
Some issues can be identified using the guidelines provided in this article, others you can also find documented at the Security Center public [Forum](https://social.msdn.microsoft.com/Forums/en-US/home?forum=AzureSecurityCenter). However if you need further troubleshooting, you can open a new support request using **Azure portal** as shown below: 

![Microsoft Support](./media/security-center-troubleshooting-guide/security-center-troubleshooting-guide-fig2.png)


## See also
In this document, you learned how to configure security policies in Azure Security Center. To learn more about Azure Security Center, see the following:

* [Azure Security Center Planning and Operations Guide](security-center-planning-and-operations-guide.md) — Learn how to plan and understand the design considerations to adopt Azure Security Center.
* [Security health monitoring in Azure Security Center](security-center-monitoring.md) — Learn how to monitor the health of your Azure resources
* [Managing and responding to security alerts in Azure Security Center](security-center-managing-and-responding-alerts.md) — Learn how to manage and respond to security alerts
* [Monitoring partner solutions with Azure Security Center](security-center-partner-solutions.md) — Learn how to monitor the health status of your partner solutions.
* [Azure Security Center FAQ](security-center-faq.md) — Find frequently asked questions about using the service
* [Azure Security Blog](http://blogs.msdn.com/b/azuresecurity/) — Find blog posts about Azure security and compliance
<|MERGE_RESOLUTION|>--- conflicted
+++ resolved
@@ -13,11 +13,7 @@
 ms.topic: hero-article
 ms.tgt_pltfrm: na
 ms.workload: na
-<<<<<<< HEAD
-ms.date: 06/16/2017
-=======
 ms.date: 08/11/2017
->>>>>>> 7e950a10
 ms.author: yurid
 
 ---
@@ -25,11 +21,7 @@
 This guide is for information technology (IT) professionals, information security analysts, and cloud administrators whose organizations are using Azure Security Center and need to troubleshoot Security Center related issues.
 
 >[!NOTE] 
-<<<<<<< HEAD
->Beginning in early June 2017, Security Center will use the Microsoft Monitoring Agent to collect and store data. See [Azure Security Center Platform Migration](security-center-platform-migration.md) to learn more. The information in this article represents Security Center functionality after transition to the Microsoft Monitoring Agent.
-=======
 >Beginning in early June 2017, Security Center uses the Microsoft Monitoring Agent to collect and store data. See [Azure Security Center Platform Migration](security-center-platform-migration.md) to learn more. The information in this article represents Security Center functionality after transition to the Microsoft Monitoring Agent.
->>>>>>> 7e950a10
 >
 
 ## Troubleshooting guide
@@ -45,7 +37,6 @@
 
 ## Microsoft Monitoring Agent
 Security Center uses the Microsoft Monitoring Agent – this is the same agent used by the Operations Management Suite and Log Analytics service – to collect security data from your Azure virtual machines. After data collection is enabled and the agent is correctly installed in the target machine, the process below should be in execution:
-<<<<<<< HEAD
 
 * HealthService.exe
 
@@ -86,48 +77,6 @@
 
 If you encounter onboarding issues with the agent, make sure to read the article [How to troubleshoot Operations Management Suite onboarding issues](https://support.microsoft.com/en-us/help/3126513/how-to-troubleshoot-operations-management-suite-onboarding-issues).
 
-=======
-
-* HealthService.exe
-
-If you open the services management console (services.msc), you will also see the Microsoft Monitoring Agent service running as shown below:
-
-![Services](./media/security-center-troubleshooting-guide/security-center-troubleshooting-guide-fig5.png)
-
-To see which version of the agent you have, open **Task Manager**, in the **Processes** tab locate the **Microsoft Monitoring Agent Service**, right-click on it and click **Properties**. In the **Details** tab, look the file version as shown below:
-
-![File](./media/security-center-troubleshooting-guide/security-center-troubleshooting-guide-fig6.png)
-   
-
-## Microsoft Monitoring Agent installation scenarios
-There are two installation scenarios that can produce different results when installing the Microsoft Monitoring Agent on your computer. The supported scenarios are:
-
-* **Agent installed automatically by Security Center**: in this scenario you will be able to view the alerts in both locations, Security Center and Log search. You will receive e-mail notifications to the email address that was configured in the security policy for the subscription the resource belongs to.
-.
-* **Agent manually installed on a VM located in Azure**: in this scenario, if you are using agents downloaded and installed manually prior to February 2017, you will be able to view the alerts in the Security Center portal only if you filter on the subscription the workspace belongs to. In case you filter on the subscription the resource belongs to, you won’t be able to see any alerts. You will receive e-mail notifications to the email address that was configured in the security policy for the subscription the workspace belongs to.
-
->[!NOTE]
-> To avoid the behavior explained in the second, make sure you download the latest version of the agent.
-> 
-
-## Troubleshooting monitoring agent network requirements
-For agents to connect to and register with Security Center, they must have access to network resources, including the port numbers and domain URLs.
-
-- For proxy servers, you need to ensure that the appropriate proxy server resources are configured in agent settings. Read this article for more information on [how to change the proxy settings](https://docs.microsoft.com/en-us/azure/log-analytics/log-analytics-windows-agents#configure-proxy-settings).
-- For firewalls that restrict access to the Internet, you need to configure your firewall to permit access to OMS. No action is needed in agent settings.
-
-The following table shows resources needed for communication.
-
-| Agent Resource | Ports | Bypass HTTPS inspection |
-|---|---|---|
-| *.ods.opinsights.azure.com | 443 | Yes |
-| *.oms.opinsights.azure.com | 443 | Yes |
-| *.blob.core.windows.net | 443 | Yes |
-| *.azure-automation.net | 443 | Yes |
-
-If you encounter onboarding issues with the agent, make sure to read the article [How to troubleshoot Operations Management Suite onboarding issues](https://support.microsoft.com/en-us/help/3126513/how-to-troubleshoot-operations-management-suite-onboarding-issues).
-
->>>>>>> 7e950a10
 
 ## Troubleshooting endpoint protection not working properly
 
