---
title: Features and platforms supported by Azure Security Center | Microsoft Docs
description: This document provides a list of features and platforms supported by Azure Security Center.
services: security-center
documentationcenter: na
author: monhaber
manager: barbkess
editor: ''

ms.assetid: 70c076ef-3ad4-4000-a0c1-0ac0c9796ff1
ms.service: security-center
ms.devlang: na
ms.topic: conceptual
ms.tgt_pltfrm: na
ms.workload: na
<<<<<<< HEAD
ms.date: 5/23/2019
ms.author: monhaber
=======
ms.date: 5/02/2019
ms.author: v-mohabe
>>>>>>> 252fa2ff

---
# Platforms and features supported by Azure Security Center

Security state monitoring and recommendations are available for virtual machines (VMs), created by using both the classic and Resource Manager deployment models, and computers.

> [!NOTE]
> Learn more about the [classic and Resource Manager deployment models](../azure-classic-rm.md) for Azure resources.
>
>

## Platforms that support the data collection agent 

This section lists the platforms on which the Azure Security Center agent can run and from which it can gather data.

### Supported platforms for Windows computers and VMs
The following Windows operating systems are supported:

* Windows Server 2019
* Windows Server 2016
* Windows Server 2012 R2
* Windows Server 2012
* Windows Server 2008 R2
* Windows Server 2008

> [!NOTE]
> Integration with Windows Defender ATP supports only Windows Server 2012 R2 and Windows Server 2016.
>
>

### Supported platforms for Linux computers and VMs
The following Linux operating systems are supported:

* Ubuntu versions 12.04 LTS, 14.04 LTS, and 16.04 LTS.
* Debian versions 6, 7, 8, and 9.
* CentOS versions 5, 6, and 7.
* Red Hat Enterprise Linux (RHEL) versions 5, 6, and 7.
* SUSE Linux Enterprise Server (SLES) versions 11 and 12.
* Oracle Linux versions 5, 6, and 7.
* Amazon Linux 2012.09 through 2017.
* OpenSSL 1.1.0 is only supported on x86_64 platforms, 64 bit.

## VMs and Cloud Services
VMs that run in a cloud service are also supported. Only cloud services web and worker roles that run in production slots are monitored. To learn more about cloud services, see [Overview of Azure Cloud Services](../cloud-services/cloud-services-choose-me.md).


## Supported IaaS features

> [!div class="mx-tableFixed"]
> 

|Server|Windows||Linux||Pricing|
|----|----|----|----|----|----|
|Environment|Azure|Non-Azure|Azure|Non-Azure||
|VMBA threat detection alerts|✔|✔|✔ (on supported versions)|✔|Recommendations (Free) Threat Detection (Standard)|
|Network-based threat detection alerts|✔|X|✔|X|Standard|
|Windows Defender ATP integration|✔ (on supported versions)|✔|X|X|Standard|
|Missing patches|✔|✔|✔|✔|Free|
|Security configurations|✔|✔|✔|✔|Free|
|Endpoint protection assessment|✔|✔|X|X|Free|
|JIT VM access|✔|X|✔|X|Standard|
|Adaptive application controls|✔|✔|✔|✔|Standard|
|FIM|✔|✔|✔|✔|Standard|
|Disk encryption assessment|✔|X|✔|X|Free|
|Third-party deployment|✔|X|✔|X|Free|
|NSGs assessment|✔|X|✔|X|Free|
|Fileless threat detection|✔|✔|X|X|Standard|
|Network map|✔|X|✔|X|Standard|
|Adaptive network controls|✔|X|✔|X|Standard|
|Regulatory Compliance dashboard & reports|✔|✔|✔|✔|Standard|
|Recommendations and threat detection on Docker-hosted IaaS containers|X|X|✔|✔|Standard|
|Virtual machine scale set|✔|✔|NA|NA|Recommendations (Free) Threat Detection (Standard)|

### Supported endpoint protection solutions

The following table provides a matrix of:
 - Whether you can use Azure Security Center to install each solution for you.
 - Which endpoint protection solutions Security Center can discover. If one of these endpoint protection solutions is discovered, Security Center will not recommend installing one.

| Endpoint Protection| Platforms | Security Center Installation | Security Center Discovery |
|------|------|-----|-----|
| Windows Defender (Microsoft Antimalware)| Windows Server 2016| No, Built in to OS| Yes |
| System Center Endpoint Protection (Microsoft Antimalware) | Windows Server 2012 R2, 2012, 2008 R2 (see note below) | Via Extension | Yes |
| Trend Micro – All version | Windows Server Family  | No | Yes |
| Symantec v12.1.1100+| Windows Server Family  | No | Yes |
| McAfee v10+ | Windows Server Family  | No | Yes |
| Kaspersky| Windows Server Family  | No | No  |
| Sophos| Windows Server Family  | No | No  |

> [!NOTE]
> - Detection of System Center Endpoint Protection (SCEP) on a Windows Server 2008 R2 virtual machine requires SCEP to be installed after PowerShell 3.0 (or an upper version).
>
>

## Supported PaaS features 


|Service|Recommendations (Free)|Threat detection (Standard)|
|----|----|----|
|SQL|✔| ✔|
|PostGreSQL*|✔| ✔|
|MySQL*|✔| ✔|
|Azure Blob storage accounts*|✔| ✔|
|App services|✔| ✔|
|Cloud Services|✔| X|
|VNets|✔| NA|
|Subnets|✔| NA|
|NICs|✔| NA|
|NSGs|✔| NA|
|Subscription|✔ **| ✔|
|App service|✔| NA|
|Batch|✔| NA|
|Service fabric|✔| NA|
|Automation account|✔| NA|
|Load balancer|✔| NA|
|Search|✔| NA|
|Service bus|✔| NA|
|Stream analytics|✔| NA|
|Event hub|✔| NA|
|Logic apps|✔| NA|
|Subnet|✔| NA|
|Vnet|✔| NA|
|Storage account|✔| NA|
|Redis|✔| NA|
|SQL|✔| NA|
|Data lake analytics|✔| NA|
|Storage account|✔| NA|
|Subscription|✔| NA|
|Key vault|✔| NA|




\* These features are currently supported in public preview.

\*\* AAD recommendations are only available for Standard subscriptions



## Next steps

- Learn how to [plan and understand the design considerations to adopt Azure Security Center](security-center-planning-and-operations-guide.md).
- Learn more about [virtual machine behavioral analysis and crash dump memory analysis in Security Center](security-center-alerts-type.md#virtual-machine-behavioral-analysis).
- Find [frequently asked questions about using Azure Security Center](security-center-faq.md).
- Find [blog posts about Azure security and compliance](https://blogs.msdn.com/b/azuresecurity/).<|MERGE_RESOLUTION|>--- conflicted
+++ resolved
@@ -13,13 +13,8 @@
 ms.topic: conceptual
 ms.tgt_pltfrm: na
 ms.workload: na
-<<<<<<< HEAD
-ms.date: 5/23/2019
-ms.author: monhaber
-=======
 ms.date: 5/02/2019
 ms.author: v-mohabe
->>>>>>> 252fa2ff
 
 ---
 # Platforms and features supported by Azure Security Center
