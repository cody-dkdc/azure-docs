--- conflicted
+++ resolved
@@ -1,300 +1,149 @@
-<<<<<<< HEAD
-<properties 
-	pageTitle="Explore Java trace logs in Application Insights" 
-	description="Search Log4J or Logback traces in Application Insights" 
-	services="application-insights" 
-    documentationCenter=""
-	authors="alancameronwills" 
-	manager="kamrani"/>
-
-<tags 
-	ms.service="application-insights" 
-	ms.workload="tbd" 
-	ms.tgt_pltfrm="ibiza" 
-	ms.devlang="na" 
-	ms.topic="article" 
-	ms.date="03/05/2015" 
-	ms.author="awills"/>
-
-# Explore Java trace logs in Application Insights
-
-If you’re using Logback or Log4J (v1.2 or v2.0) for tracing, you can have your trace logs sent automatically to Application Insights where you can explore and search on them.
-
-Install [Application Insights SDK for Java][java], if you haven't already done that.
-
-
-## Add logging libraries to your project
-
-*Choose the appropriate way for your project.*
-
-#### If you're using Maven...
-
-If your project is already set up to use Maven for build, merge one of the following snippets of code into your pom.xml file.
-
-Then refresh the project dependencies, to get the binaries downloaded.
-
-*Logback*
-
-    <dependencies>
-       <dependency>
-          <groupId>com.microsoft.azure</groupId>
-          <artifactId>applicationinsights-logging-logback</artifactId>
-          <version>[0.9,)</version>
-       </dependency>
-    </dependencies>
-
-*Log4J v2.0*
-
-    <dependencies>
-       <dependency>
-          <groupId>com.microsoft.azure</groupId>
-          <artifactId>applicationinsights-logging-log4j2</artifactId>
-          <version>[0.9,)</version>
-       </dependency>
-    </dependencies>
-
-*Log4J v1.2*
-
-    <dependencies>
-       <dependency>
-          <groupId>com.microsoft.azure</groupId>
-          <artifactId>applicationinsights-logging-log4j1_2</artifactId>
-          <version>[0.9,)</version>
-       </dependency>
-    </dependencies>
-
-#### If you're using Gradle...
-
-If your project is already set up to use Gradle for build, add one of the following lines to the `dependencies` group in your build.gradle file:
-
-Then refresh the project dependencies, to get the binaries downloaded.
-
-**Logback**
-
-    compile group: 'com.microsoft.azure', name: 'applicationinsights-logging-logback', version: '0.9.+'
-
-**Log4J v2.0**
-
-    compile group: 'com.microsoft.azure', name: 'applicationinsights-logging-log4j2', version: '0.9.+'
-
-**Log4J v1.2**
-
-    compile group: 'com.microsoft.azure', name: 'applicationinsights-logging-log4j1_2', version: '0.9.+'
-
-#### Otherwise ...
-
-Download and extract the appropriate appender, then add the appropriate library to your project:
-
-
-Logger | Download | Library
-----|----|----
-Logback|[SDK with Logback appender](http://dl.msopentech.com/applicationinsights/javabin/logbackAppender.zip)|applicationinsights-logging-logback
-Log4J v2.0|[SDK with Log4J v2 appender](http://dl.msopentech.com/applicationinsights/javabin/log4j2Appender.zip)|applicationinsights-logging-log4j2 
-Log4j v1.2|[SDK with Log4J v1.2 appender](http://dl.msopentech.com/applicationinsights/javabin/log4j1_2Appender.zip)|applicationinsights-logging-log4j1_2 
-
-
-
-## Add the appender to your logging framework
-
-To start getting traces, merge the relevant snippet of code to the Log4J or Logback configuration file: 
-
-*Logback*
-
-    <appender name="aiAppender" 
-      class="com.microsoft.applicationinsights.logback.ApplicationInsightsAppender">
-    </appender>
-    <root level="trace">
-      <appender-ref ref="aiAppender" />
-    </root>
-
-
-*Log4J v2.0*
-
-    
-    <Appenders>
-      <ApplicationInsightsAppender name="aiAppender" />
-    </Appenders>
-    <Loggers>
-      <Root level="trace">
-        <AppenderRef ref="aiAppender"/>
-      </Root>
-    </Loggers>
-
-
-*Log4J v1.2*
-
-    <appender name="aiAppender" 
-         class="com.microsoft.applicationinsights.log4j.v1_2.ApplicationInsightsAppender">
-    </appender>
-    <root>
-      <priority value ="trace" />
-      <appender-ref ref="aiAppender" />
-    </root>
-
-The Application Insights appenders can be referenced by any configured logger, and not necessarily by the root logger (as shown in the code samples above).
-
-## Explore your traces in the Application Insights portal
-
-Now that you’ve configured your project to send traces to Application Insights, you can view and search these traces in the Application Insights portal, in the [Diagnostic Search][diagnostic] blade.
-
-![In the Application Insights portal, open Diagnostic Search](./media/app-insights-java-get-started/10-diagnostics.png)
-
-## Next steps
-
-[Diagnostic search][diagnostic]
-
-[AZURE.INCLUDE [app-insights-java-learn-more](../includes/app-insights-java-learn-more.md)]
-
-
-
-=======
-<properties 
-	pageTitle="Explore Java trace logs in Application Insights" 
-	description="Search Log4J or Logback traces in Application Insights" 
-	services="application-insights" 
-    documentationCenter="java"
-	authors="alancameronwills" 
-	manager="kamrani"/>
-
-<tags 
-	ms.service="application-insights" 
-	ms.workload="tbd" 
-	ms.tgt_pltfrm="ibiza" 
-	ms.devlang="na" 
-	ms.topic="article" 
-	ms.date="03/05/2015" 
-	ms.author="awills"/>
-
-# Explore Java trace logs in Application Insights
-
-If you're using Logback or Log4J (v1.2 or v2.0) for tracing, you can have your trace logs sent automatically to Application Insights where you can explore and search on them.
-
-Install [Application Insights SDK for Java][java], if you haven't already done that.
-
-
-## Add logging libraries to your project
-
-*Choose the appropriate way for your project.*
-
-#### If you're using Maven...
-
-If your project is already set up to use Maven for build, merge one of the following snippets of code into your pom.xml file.
-
-Then refresh the project dependencies, to get the binaries downloaded.
-
-*Logback*
-
-    <dependencies>
-       <dependency>
-          <groupId>com.microsoft.azure</groupId>
-          <artifactId>applicationinsights-logging-logback</artifactId>
-          <version>[0.9,)</version>
-       </dependency>
-    </dependencies>
-
-*Log4J v2.0*
-
-    <dependencies>
-       <dependency>
-          <groupId>com.microsoft.azure</groupId>
-          <artifactId>applicationinsights-logging-log4j2</artifactId>
-          <version>[0.9,)</version>
-       </dependency>
-    </dependencies>
-
-*Log4J v1.2*
-
-    <dependencies>
-       <dependency>
-          <groupId>com.microsoft.azure</groupId>
-          <artifactId>applicationinsights-logging-log4j1_2</artifactId>
-          <version>[0.9,)</version>
-       </dependency>
-    </dependencies>
-
-#### If you're using Gradle...
-
-If your project is already set up to use Gradle for build, add one of the following lines to the `dependencies` group in your build.gradle file:
-
-Then refresh the project dependencies, to get the binaries downloaded.
-
-**Logback**
-
-    compile group: 'com.microsoft.azure', name: 'applicationinsights-logging-logback', version: '0.9.+'
-
-**Log4J v2.0**
-
-    compile group: 'com.microsoft.azure', name: 'applicationinsights-logging-log4j2', version: '0.9.+'
-
-**Log4J v1.2**
-
-    compile group: 'com.microsoft.azure', name: 'applicationinsights-logging-log4j1_2', version: '0.9.+'
-
-#### Otherwise ...
-
-Download and extract the appropriate appender, then add the appropriate library to your project:
-
-
-Logger | Download | Library
-----|----|----
-Logback|[SDK with Logback appender](http://dl.msopentech.com/applicationinsights/javabin/logbackAppender.zip)|applicationinsights-logging-logback
-Log4J v2.0|[SDK with Log4J v2 appender](http://dl.msopentech.com/applicationinsights/javabin/log4j2Appender.zip)|applicationinsights-logging-log4j2 
-Log4j v1.2|[SDK with Log4J v1.2 appender](http://dl.msopentech.com/applicationinsights/javabin/log4j1_2Appender.zip)|applicationinsights-logging-log4j1_2 
-
-
-
-## Add the appender to your logging framework
-
-To start getting traces, merge the relevant snippet of code to the Log4J or Logback configuration file: 
-
-*Logback*
-
-    <appender name="aiAppender" 
-      class="com.microsoft.applicationinsights.logback.ApplicationInsightsAppender">
-    </appender>
-    <root level="trace">
-      <appender-ref ref="aiAppender" />
-    </root>
-
-
-*Log4J v2.0*
-
-    
-    <Appenders>
-      <ApplicationInsightsAppender name="aiAppender" />
-    </Appenders>
-    <Loggers>
-      <Root level="trace">
-        <AppenderRef ref="aiAppender"/>
-      </Root>
-    </Loggers>
-
-
-*Log4J v1.2*
-
-    <appender name="aiAppender" 
-         class="com.microsoft.applicationinsights.log4j.v1_2.ApplicationInsightsAppender">
-    </appender>
-    <root>
-      <priority value ="trace" />
-      <appender-ref ref="aiAppender" />
-    </root>
-
-The Application Insights appenders can be referenced by any configured logger, and not necessarily by the root logger (as shown in the code samples above).
-
-## Explore your traces in the Application Insights portal
-
-Now that you've configured your project to send traces to Application Insights, you can view and search these traces in the Application Insights portal, in the [Diagnostic Search][diagnostic] blade.
-
-![In the Application Insights portal, open Diagnostic Search](./media/app-insights-java-get-started/10-diagnostics.png)
-
-## Next steps
-
-[Diagnostic search][diagnostic]
-
-<!--Link references-->
-
-[diagnostic]: app-insights-diagnostic-search.md
-[java]: app-insights-java-get-started.md
-
->>>>>>> 692c0fec
+<properties 
+	pageTitle="Explore Java trace logs in Application Insights" 
+	description="Search Log4J or Logback traces in Application Insights" 
+	services="application-insights" 
+    documentationCenter="java"
+	authors="alancameronwills" 
+	manager="kamrani"/>
+
+<tags 
+	ms.service="application-insights" 
+	ms.workload="tbd" 
+	ms.tgt_pltfrm="ibiza" 
+	ms.devlang="na" 
+	ms.topic="article" 
+	ms.date="03/05/2015" 
+	ms.author="awills"/>
+
+# Explore Java trace logs in Application Insights
+
+If you're using Logback or Log4J (v1.2 or v2.0) for tracing, you can have your trace logs sent automatically to Application Insights where you can explore and search on them.
+
+Install [Application Insights SDK for Java][java], if you haven't already done that.
+
+
+## Add logging libraries to your project
+
+*Choose the appropriate way for your project.*
+
+#### If you're using Maven...
+
+If your project is already set up to use Maven for build, merge one of the following snippets of code into your pom.xml file.
+
+Then refresh the project dependencies, to get the binaries downloaded.
+
+*Logback*
+
+    <dependencies>
+       <dependency>
+          <groupId>com.microsoft.azure</groupId>
+          <artifactId>applicationinsights-logging-logback</artifactId>
+          <version>[0.9,)</version>
+       </dependency>
+    </dependencies>
+
+*Log4J v2.0*
+
+    <dependencies>
+       <dependency>
+          <groupId>com.microsoft.azure</groupId>
+          <artifactId>applicationinsights-logging-log4j2</artifactId>
+          <version>[0.9,)</version>
+       </dependency>
+    </dependencies>
+
+*Log4J v1.2*
+
+    <dependencies>
+       <dependency>
+          <groupId>com.microsoft.azure</groupId>
+          <artifactId>applicationinsights-logging-log4j1_2</artifactId>
+          <version>[0.9,)</version>
+       </dependency>
+    </dependencies>
+
+#### If you're using Gradle...
+
+If your project is already set up to use Gradle for build, add one of the following lines to the `dependencies` group in your build.gradle file:
+
+Then refresh the project dependencies, to get the binaries downloaded.
+
+**Logback**
+
+    compile group: 'com.microsoft.azure', name: 'applicationinsights-logging-logback', version: '0.9.+'
+
+**Log4J v2.0**
+
+    compile group: 'com.microsoft.azure', name: 'applicationinsights-logging-log4j2', version: '0.9.+'
+
+**Log4J v1.2**
+
+    compile group: 'com.microsoft.azure', name: 'applicationinsights-logging-log4j1_2', version: '0.9.+'
+
+#### Otherwise ...
+
+Download and extract the appropriate appender, then add the appropriate library to your project:
+
+
+Logger | Download | Library
+----|----|----
+Logback|[SDK with Logback appender](http://dl.msopentech.com/applicationinsights/javabin/logbackAppender.zip)|applicationinsights-logging-logback
+Log4J v2.0|[SDK with Log4J v2 appender](http://dl.msopentech.com/applicationinsights/javabin/log4j2Appender.zip)|applicationinsights-logging-log4j2 
+Log4j v1.2|[SDK with Log4J v1.2 appender](http://dl.msopentech.com/applicationinsights/javabin/log4j1_2Appender.zip)|applicationinsights-logging-log4j1_2 
+
+
+
+## Add the appender to your logging framework
+
+To start getting traces, merge the relevant snippet of code to the Log4J or Logback configuration file: 
+
+*Logback*
+
+    <appender name="aiAppender" 
+      class="com.microsoft.applicationinsights.logback.ApplicationInsightsAppender">
+    </appender>
+    <root level="trace">
+      <appender-ref ref="aiAppender" />
+    </root>
+
+
+*Log4J v2.0*
+
+    
+    <Appenders>
+      <ApplicationInsightsAppender name="aiAppender" />
+    </Appenders>
+    <Loggers>
+      <Root level="trace">
+        <AppenderRef ref="aiAppender"/>
+      </Root>
+    </Loggers>
+
+
+*Log4J v1.2*
+
+    <appender name="aiAppender" 
+         class="com.microsoft.applicationinsights.log4j.v1_2.ApplicationInsightsAppender">
+    </appender>
+    <root>
+      <priority value ="trace" />
+      <appender-ref ref="aiAppender" />
+    </root>
+
+The Application Insights appenders can be referenced by any configured logger, and not necessarily by the root logger (as shown in the code samples above).
+
+## Explore your traces in the Application Insights portal
+
+Now that you've configured your project to send traces to Application Insights, you can view and search these traces in the Application Insights portal, in the [Diagnostic Search][diagnostic] blade.
+
+![In the Application Insights portal, open Diagnostic Search](./media/app-insights-java-get-started/10-diagnostics.png)
+
+## Next steps
+
+[Diagnostic search][diagnostic]
+
+<!--Link references-->
+
+[diagnostic]: app-insights-diagnostic-search.md
+[java]: app-insights-java-get-started.md
+