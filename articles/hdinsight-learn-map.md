--- conflicted
+++ resolved
@@ -1,37 +1,30 @@
-<properties 
+<properties 
 	pageTitle="Learning path for Hadoop in HDInsight | Microsoft Azure" 
-<<<<<<< HEAD
 	description="Follow this learning path through documentation and resources to learn how to use Hadoop and its components in HDInsight." 
-=======
-	description="Follow this learning path for Hadoop in HDInsight. Get a suggested flow of resources to go through for learning all you need to know about HDInsight." 
->>>>>>> 7053d0b3
-	services="hdinsight" 
-	documentationCenter="" 
-	authors="nitinme" 
-	manager="paulettm" 
-	editor="cgronlun"/>
+	services="hdinsight" 
+	documentationCenter="" 
+	authors="nitinme" 
+	manager="paulettm" 
+	editor="cgronlun"/>
+
+<tags 
+	ms.service="hdinsight" 
+	ms.workload="big-data" 
+	ms.tgt_pltfrm="na" 
+	ms.devlang="na" 
+	ms.topic="article" 
+	ms.date="01/16/2015" 
+	ms.author="nitinme"/>
+
+
 
-<tags 
-	ms.service="hdinsight" 
-	ms.workload="big-data" 
-	ms.tgt_pltfrm="na" 
-	ms.devlang="na" 
-	ms.topic="article" 
-	ms.date="01/16/2015" 
-	ms.author="nitinme"/>
+# Learning path for Hadoop in HDInsight
+In HDInsight, you can work with big data in the cloud by using Hadoop, HBase, Apache Storm, and customized clusters. For help learning Hadoop and its components, follow the guidance in this learning path through HDInsight documentation:
 
-
-<<<<<<< HEAD
-# Learning path for Hadoop in HDInsight
-In HDInsight, you can work with big data in the cloud by using Hadoop, HBase, Apache Storm, and customized clusters. For help learning Hadoop and its components, follow the guidance in this learning path through HDInsight documentation:
-=======
-# Learning path for HDInsight
-In HDInsight, you can work with big data in the cloud by using Hadoop, HBase, and customized clusters. Follow the guidance on this page for an effective learning path through HDInsight documentation:
->>>>>>> 7053d0b3
-
-<object type="image/svg+xml" data="https://sidneyhcontent.blob.core.windows.net/documentation/HDI.Content.Flow.svg" width="100%" height="100%">
-</object>
-
-
-
-
+
+<object type="image/svg+xml" data="https://sidneyhcontent.blob.core.windows.net/documentation/HDI.Content.Flow.svg" width="100%" height="100%">
+</object>
+
+
+
+