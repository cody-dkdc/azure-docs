---
title: Operations Management Suite (OMS) SDK | Microsoft Docs
description: This article lists the documentation and other resources available for accessing OMS services outside of the OMS and Azure portals.  This includes REST API for access from various programming interfaces and scripting engines such as PowerShell
services: operations-management-suite
documentationcenter: ''
author: bwren
manager: jwhit
editor: tysonn

ms.assetid: aac9c627-4060-4aa9-a2ea-85248e25d5ce
ms.service: operations-management-suite
ms.devlang: na
ms.topic: article
ms.tgt_pltfrm: na
ms.workload: infrastructure-services
<<<<<<< HEAD
ms.date: 03/01/2017
=======
ms.date: 02/22/2017
>>>>>>> 0cf4c722
ms.author: bwren

---
# Operations Management Suite (OMS) SDK
[Operations Management Suite (OMS)](operations-management-suite-overview.md) is Microsoft's cloud-based IT management solution that helps you manage and protect your on-premises and cloud infrastructure.  This article lists the documentation and other resources available for accessing OMS services outside of the OMS and Azure portals.  This includes REST API for access from various programming interfaces and scripting engines such as PowerShell. 

## Automation
* [Azure Automation documentation](http://azure.microsoft.com/documentation/services/automation)
* [Automation PowerShell Cmdlets](http://msdn.microsoft.com/library/dn690262.aspx)
* [Automation REST API](http://msdn.microsoft.com/library/mt662285.aspx)
* [Community runbooks](https://gallery.technet.microsoft.com/scriptcenter/site/search?f%5B0%5D.Type=RootCategory&f%5B0%5D.Value=WindowsAzure&f%5B0%5D.Text=Windows%20Azure)

## Backup
* [Azure Backup documentation](http://azure.microsoft.com/documentation/services/backup)
* [Backup PowerShell Cmdlets](https://msdn.microsoft.com/library/mt619253.aspx)
* [Backup REST API](https://msdn.microsoft.com/library/azure/mt772375.aspx)
* [Deploy and manage backup to Azure for Windows Server/Windows Client using PowerShell](../backup/backup-client-automation.md)

## Log Analytics
* [Log Analytics documentation](http://azure.microsoft.com/documentation/services/log-analytics)
* [Log Analytics REST API](/rest/api/loganalytics)
* [Log Analytics HTTP Data Collector API](../log-analytics/log-analytics-data-collector-api.md)
* [Log Search REST  API](../log-analytics/log-analytics-log-search-api.md)
* [Alert REST API](../log-analytics/log-analytics-api-alerts.md)
* [Log Analytics PowerShell Cmdlets](https://msdn.microsoft.com/library/mt188224.aspx)
* [Log Analytics .NET Library](https://www.nuget.org/packages/Microsoft.Azure.Management.OperationalInsights/0.16.0-preview)

## Service Map
* [Service Map documentation](operations-management-suite-service-map.md)
* [Service Map REST API](https://docs.microsoft.com/rest/api/servicemap/)

## Site Recovery
* [Site Recovery PowerShell cmdlets](https://msdn.microsoft.com/library/mt637930.aspx)
* [Site Recovery REST API](https://msdn.microsoft.com/library/azure/mt750497.aspx)
* [Add Azure Automation runbooks to recovery plans](../site-recovery/site-recovery-runbook-automation.md)
* [Replicate between on-premises Hyper-V virtual machines and Azure by using PowerShell and Azure Resource Manager](../site-recovery/site-recovery-deploy-with-powershell-resource-manager.md)

## Next steps
* Read about the different options for [integrating with OMS services](operations-management-suite-integration.md).
* Create a [custom solution in OMS](operations-management-suite-solutions-creating.md).
<|MERGE_RESOLUTION|>--- conflicted
+++ resolved
@@ -13,11 +13,7 @@
 ms.topic: article
 ms.tgt_pltfrm: na
 ms.workload: infrastructure-services
-<<<<<<< HEAD
 ms.date: 03/01/2017
-=======
-ms.date: 02/22/2017
->>>>>>> 0cf4c722
 ms.author: bwren
 
 ---
