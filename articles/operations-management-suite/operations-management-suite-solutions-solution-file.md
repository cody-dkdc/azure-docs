---
title: Creating a management solution file in Azure | Microsoft Docs
description: Management solutions provide packaged management scenarios that customers can add to their Azure environment.  This article provides details on how you can create management solutions to be used in your own environment or made available to your customers.
services: operations-management-suite
documentationcenter: ''
author: bwren
manager: carmonm
editor: tysonn

ms.assetid: 1915e204-ba7e-431b-9718-9eb6b4213ad8
ms.service: operations-management-suite
ms.devlang: na
ms.topic: article
ms.tgt_pltfrm: na
ms.workload: infrastructure-services
ms.date: 01/09/2018
ms.author: bwren

ms.custom: H1Hack27Feb2017

---
# Creating a management solution file in Azure (Preview)
> [!NOTE]
> This is preliminary documentation for creating management solutions in Azure which are currently in preview. Any schema described below is subject to change.  

Management solutions in Azure are implemented as [Resource Manager templates](../azure-resource-manager/resource-manager-template-walkthrough.md).  The main task in learning how to author management solutions is learning how to [author a template](../azure-resource-manager/resource-group-authoring-templates.md).  This article provides unique details of templates used for solutions and how to configure typical solution resources.


## Tools

You can use any text editor to work with solution files, but we recommend leveraging the features provided in Visual Studio or Visual Studio Code as described in the following articles.

- [Creating and deploying Azure resource groups through Visual Studio](../azure-resource-manager/vs-azure-tools-resource-groups-deployment-projects-create-deploy.md)
- [Working with Azure Resource Manager Templates in Visual Studio Code](../azure-resource-manager/resource-manager-vs-code.md)




## Structure
The basic structure of a management solution file is the same as a [Resource Manager Template](../azure-resource-manager/resource-group-authoring-templates.md#template-format), which is as follows.  Each of the sections below describes the top-level elements and their contents in a solution.  

    {
       "$schema": "http://schema.management.azure.com/schemas/2015-01-01/deploymentTemplate.json#",
       "contentVersion": "1.0",
       "parameters": {  },
       "variables": {  },
       "resources": [  ],
       "outputs": {  }
    }

## Parameters
[Parameters](../azure-resource-manager/resource-group-authoring-templates.md#parameters) are values that you require from the user when they install the management solution.  There are standard parameters that all solutions will have, and you can add additional parameters as required for your particular solution.  How users will provide parameter values when they install your solution will depend on the particular parameter and how the solution is being installed.

<<<<<<< HEAD
When a user installs your management solution through the [Azure Marketplace](operations-management-suite-solutions.md#finding-and-installing-management-solutions) or [Azure QuickStart templates](operations-management-suite-solutions.md#finding-and-installing-management-solutions) they are prompted to select a [Log Analytics workspace and Automation account](operations-management-suite-solutions.md#log-analytics-workspace-and-automation-account).  These are used to populate the values of each of the standard parameters.  The user is not prompted to directly provide values for the standard parameters, but they are prompted to provide values for any additional parameters.
=======
When a user installs your management solution through the [Azure Marketplace](operations-management-suite-solutions.md#finding-and-installing-management-solutions) or [Azure QuickStart templates](operations-management-suite-solutions.md#finding-and-installing-management-solutions) they are prompted to select an [OMS workspace and Automation account](operations-management-suite-solutions.md#log-analytics-workspace-and-automation-account).  These are used to populate the values of each of the standard parameters.  The user is not prompted to directly provide values for the standard parameters, but they are prompted to provide values for any additional parameters.
>>>>>>> 17a5dbec

When the user installs your solution [another method](operations-management-suite-solutions.md#finding-and-installing-management-solutions), they must provide a value for all standard parameters and all additional parameters.

A sample parameter is shown below.  

	"startTime": {
		"type": "string",
        "metadata": {
            "description": "Enter time for starting VMs by resource group.",
            "control": "datetime",
            "category": "Schedule"
        }

The following table describes the attributes of a parameter.

| Attribute | Description |
|:--- |:--- |
| type |Data type for the parameter. The input control displayed for the user depends on the data type.<br><br>bool - Drop down box<br>string - Text box<br>int - Text box<br>securestring - Password field<br> |
| category |Optional category for the parameter.  Parameters in the same category are grouped together. |
| control |Additional functionality for string parameters.<br><br>datetime - Datetime control is displayed.<br>guid - Guid value is automatically generated, and the parameter is not displayed. |
| description |Optional description for the parameter.  Displayed in an information balloon next to the parameter. |

### Standard parameters
The following table lists the standard parameters for all management solutions.  These values are populated for the user instead of prompting for them when your solution is installed from the Azure Marketplace or Quickstart templates.  The user must provide values for them if the solution is installed with another method.

> [!NOTE]
> The user interface in the Azure Marketplace and Quickstart templates is expecting the parameter names in the table.  If you use different parameter names then the user will be prompted for them, and they will not be automatically populated.
>
>

| Parameter | Type | Description |
|:--- |:--- |:--- |
| accountName |string |Azure Automation account name. |
| pricingTier |string |Pricing tier of both Log Analytics workspace and Azure Automation account. |
| regionId |string |Region of the Azure Automation account. |
| solutionName |string |Name of the solution.  If you are deploying your solution through Quickstart templates, then you should define solutionName as a parameter so you can define a string instead requiring the user to specify one. |
| workspaceName |string |Log Analytics workspace name. |
| workspaceRegionId |string |Region of the Log Analytics workspace. |


Following is the structure of the standard parameters that you can copy and paste into your solution file.  

    "parameters": {
        "workspaceName": {
            "type": "string",
            "metadata": {
                "description": "A valid Log Analytics workspace name"
            }
        },
        "accountName": {
               "type": "string",
               "metadata": {
                   "description": "A valid Azure Automation account name"
               }
        },
        "workspaceRegionId": {
               "type": "string",
               "metadata": {
                   "description": "Region of the Log Analytics workspace"
            }
        },
        "regionId": {
            "type": "string",
            "metadata": {
                "description": "Region of the Azure Automation account"
            }
        },
        "pricingTier": {
            "type": "string",
            "metadata": {
                "description": "Pricing tier of both Log Analytics workspace and Azure Automation account"
            }
        }
	}


You refer to parameter values in other elements of the solution with the syntax **parameters('parameter name')**.  For example, to access the workspace name, you would use **parameters('workspaceName')**

## Variables
[Variables](../azure-resource-manager/resource-group-authoring-templates.md#variables) are values that you will use in the rest of the management solution.  These values are not exposed to the user installing the solution.  They are intended to provide the author with a single location where they can manage values that may be used multiple times throughout the solution. You should put any values specific to your solution in variables as opposed to hard coding them in the **resources** element.  This makes the code more readable and allows you to easily change these values in later versions.

Following is an example of a **variables** element with typical parameters used in solutions.

    "variables": {
        "SolutionVersion": "1.1",
        "SolutionPublisher": "Contoso",
        "SolutionName": "My Solution",
        "LogAnalyticsApiVersion": "2015-11-01-preview",
        "AutomationApiVersion": "2015-10-31"
    },

You refer to variable values through the solution with the syntax **variables('variable name')**.  For example, to access the SolutionName variable, you would use **variables('SolutionName')**.

You can also define complex variables that multiple sets of values.  These are particularly useful in management solutions where you are defining multiple properties for different types of resources.  For example, you could restructure the solution variables shown above to the following.

    "variables": {
	    "Solution": {
	      "Version": "1.1",
	      "Publisher": "Contoso",
	      "Name": "My Solution"
	    },
	    "LogAnalyticsApiVersion": "2015-11-01-preview",
	    "AutomationApiVersion": "2015-10-31"
    },

In this case, you refer to variable values through the solution with the syntax **variables('variable name').property**.  For example, to access the Solution Name variable, you would use **variables('Solution').Name**.

## Resources
[Resources](../azure-resource-manager/resource-group-authoring-templates.md#resources) define the different resources that your management solution will install and configure.  This will be the largest and most complex portion of the template.  You can get the structure and complete description of resource elements in [Authoring Azure Resource Manager templates](../azure-resource-manager/resource-group-authoring-templates.md#resources).  Different resources that you will typically define are detailed in other articles in this documentation. 


### Dependencies
The **dependsOn** element specifies a [dependency](../azure-resource-manager/resource-group-define-dependencies.md) on another resource.  When the solution is installed, a resource is not created until all of its dependencies have been created.  For example, your solution might [start a runbook](operations-management-suite-solutions-resources-automation.md#runbooks) when it's installed using a [job resource](operations-management-suite-solutions-resources-automation.md#automation-jobs).  The job resource would be dependent on the runbook resource to make sure that the runbook is created before the job is created.

<<<<<<< HEAD
### Log Analytics workspace and Automation account
Management solutions require a [Log Analytics workspace](../log-analytics/log-analytics-manage-access.md) to contain views and an [Automation account](../automation/automation-security-overview.md#automation-account-overview) to contain runbooks and related resources.  These must be available before the resources in the solution are created and should not be defined in the solution itself.  The user will [specify a workspace and account](operations-management-suite-solutions.md#log-analytics-workspace-and-automation-account) when they deploy your solution, but as the author you should consider the following points.
=======
### OMS workspace and Automation account
Management solutions require an [OMS workspace](../log-analytics/log-analytics-manage-access.md) to contain views and an [Automation account](../automation/automation-security-overview.md#automation-account-overview) to contain runbooks and related resources.  These must be available before the resources in the solution are created and should not be defined in the solution itself.  The user will [specify a workspace and account](operations-management-suite-solutions.md#log-analytics-workspace-and-automation-account) when they deploy your solution, but as the author you should consider the following points.
>>>>>>> 17a5dbec

## Solution resource
Each solution requires a resource entry in the **resources** element that defines the solution itself.  This will have a type of **Microsoft.OperationsManagement/solutions** and have the following structure. This includes [standard parameters](#parameters) and [variables](#variables) that are typically used to define properties of the solution.


    {
      "name": "[concat(variables('Solution').Name, '[' ,parameters('workspaceName'), ']')]",
      "location": "[parameters('workspaceRegionId')]",
      "tags": { },
      "type": "Microsoft.OperationsManagement/solutions",
      "apiVersion": "[variables('LogAnalyticsApiVersion')]",
      "dependsOn": [
		<list-of-resources>
      ],
      "properties": {
        "workspaceResourceId": "[resourceId('Microsoft.OperationalInsights/workspaces', parameters('workspaceName'))]",
        "referencedResources": [
			<list-of-referenced-resources>
        ],
        "containedResources": [
			<list-of-contained-resources>
        ]
      },
      "plan": {
        "name": "[concat(variables('Solution').Name, '[' ,parameters('workspaceName'), ']')]",
        "Version": "[variables('Solution').Version]",
        "product": "[variables('ProductName')]",
        "publisher": "[variables('Solution').Publisher]",
        "promotionCode": ""
      }
    }




### Dependencies
The solution resource must have a [dependency](../azure-resource-manager/resource-group-define-dependencies.md) on every other resource in the solution since they need to exist before the solution can be created.  You do this by adding an entry for each resource in the **dependsOn** element.

### Properties
The solution resource has the properties in the following table.  This includes the resources referenced and contained by the solution which defines how the resource is managed after the solution is installed.  Each resource in the solution should be listed in either the **referencedResources** or the **containedResources** property.

| Property | Description |
|:--- |:--- |
| workspaceResourceId |ID of the Log Analytics workspace in the form *<Resource Group ID>/providers/Microsoft.OperationalInsights/workspaces/\<Workspace Name\>*. |
| referencedResources |List of resources in the solution that should not be removed when the solution is removed. |
| containedResources |List of resources in the solution that should be removed when the solution is removed. |

The example  above is for a solution with a runbook, a schedule, and view.  The schedule and runbook are *referenced* in the  **properties**  element so they are not removed when the solution is removed.  The view is *contained* so it is removed when the solution is removed.

### Plan
The **plan** entity of the solution resource has the properties in the following table.

| Property | Description |
|:--- |:--- |
| name |Name of the solution. |
| version |Version of the solution as determined by the author. |
| product |Unique string to identify the solution. |
| publisher |Publisher of the solution. |



## Sample
You can view samples of solution files with a solution resource at the following locations.

- [Automation resources](operations-management-suite-solutions-resources-automation.md#sample)
- [Search and alert resources](operations-management-suite-solutions-resources-searches-alerts.md#sample)


## Next steps
* [Add saved searches and alerts](operations-management-suite-solutions-resources-searches-alerts.md) to your management solution.
* [Add views](operations-management-suite-solutions-resources-views.md) to your management solution.
* [Add runbooks and other Automation resources](operations-management-suite-solutions-resources-automation.md) to your management solution.
* Learn the details of [Authoring Azure Resource Manager templates](../azure-resource-manager/resource-group-authoring-templates.md).
* Search [Azure Quickstart Templates](https://azure.microsoft.com/documentation/templates) for samples of different Resource Manager templates.<|MERGE_RESOLUTION|>--- conflicted
+++ resolved
@@ -51,11 +51,8 @@
 ## Parameters
 [Parameters](../azure-resource-manager/resource-group-authoring-templates.md#parameters) are values that you require from the user when they install the management solution.  There are standard parameters that all solutions will have, and you can add additional parameters as required for your particular solution.  How users will provide parameter values when they install your solution will depend on the particular parameter and how the solution is being installed.
 
-<<<<<<< HEAD
 When a user installs your management solution through the [Azure Marketplace](operations-management-suite-solutions.md#finding-and-installing-management-solutions) or [Azure QuickStart templates](operations-management-suite-solutions.md#finding-and-installing-management-solutions) they are prompted to select a [Log Analytics workspace and Automation account](operations-management-suite-solutions.md#log-analytics-workspace-and-automation-account).  These are used to populate the values of each of the standard parameters.  The user is not prompted to directly provide values for the standard parameters, but they are prompted to provide values for any additional parameters.
-=======
-When a user installs your management solution through the [Azure Marketplace](operations-management-suite-solutions.md#finding-and-installing-management-solutions) or [Azure QuickStart templates](operations-management-suite-solutions.md#finding-and-installing-management-solutions) they are prompted to select an [OMS workspace and Automation account](operations-management-suite-solutions.md#log-analytics-workspace-and-automation-account).  These are used to populate the values of each of the standard parameters.  The user is not prompted to directly provide values for the standard parameters, but they are prompted to provide values for any additional parameters.
->>>>>>> 17a5dbec
+
 
 When the user installs your solution [another method](operations-management-suite-solutions.md#finding-and-installing-management-solutions), they must provide a value for all standard parameters and all additional parameters.
 
@@ -170,13 +167,9 @@
 ### Dependencies
 The **dependsOn** element specifies a [dependency](../azure-resource-manager/resource-group-define-dependencies.md) on another resource.  When the solution is installed, a resource is not created until all of its dependencies have been created.  For example, your solution might [start a runbook](operations-management-suite-solutions-resources-automation.md#runbooks) when it's installed using a [job resource](operations-management-suite-solutions-resources-automation.md#automation-jobs).  The job resource would be dependent on the runbook resource to make sure that the runbook is created before the job is created.
 
-<<<<<<< HEAD
 ### Log Analytics workspace and Automation account
 Management solutions require a [Log Analytics workspace](../log-analytics/log-analytics-manage-access.md) to contain views and an [Automation account](../automation/automation-security-overview.md#automation-account-overview) to contain runbooks and related resources.  These must be available before the resources in the solution are created and should not be defined in the solution itself.  The user will [specify a workspace and account](operations-management-suite-solutions.md#log-analytics-workspace-and-automation-account) when they deploy your solution, but as the author you should consider the following points.
-=======
-### OMS workspace and Automation account
-Management solutions require an [OMS workspace](../log-analytics/log-analytics-manage-access.md) to contain views and an [Automation account](../automation/automation-security-overview.md#automation-account-overview) to contain runbooks and related resources.  These must be available before the resources in the solution are created and should not be defined in the solution itself.  The user will [specify a workspace and account](operations-management-suite-solutions.md#log-analytics-workspace-and-automation-account) when they deploy your solution, but as the author you should consider the following points.
->>>>>>> 17a5dbec
+
 
 ## Solution resource
 Each solution requires a resource entry in the **resources** element that defines the solution itself.  This will have a type of **Microsoft.OperationsManagement/solutions** and have the following structure. This includes [standard parameters](#parameters) and [variables](#variables) that are typically used to define properties of the solution.
