<<<<<<< HEAD
<properties 
	pageTitle="Get started with Microsoft Azure web apps using Java" 
	description="This tutorial shows you how to deploy a Java web app to Microsoft Azure." 
	services="app-service-web" 
	documentationCenter="java" 
	authors="rmcmurray" 
	manager="wpickett" 
	editor="mollybos"/>

<tags 
	ms.service="app-service-web" 
	ms.workload="web" 
	ms.tgt_pltfrm="na" 
	ms.devlang="Java" 
	ms.topic="article" 
	ms.date="03/05/2015" 
	ms.author="robmcm"/>

# Get started with Azure web apps and Java

>[AZURE.NOTE] For tips on how to follow the tutorial steps using the [preview portal](https://portal.azure.com/) instead of the [management portal](https://manage.windowsazure.com/), see [Reference for navigating the preview portal](../app-service-web-app-preview-portal/).

This tutorial shows how to create a web app on Microsoft Azure using Java, using either the Azure Marketplace, or the Azure web app configuration UI. 

If you don't want to use either of those techniques, for example, if you want to customize your application container, see [Upload a custom Java web app to Azure](../web-sites-java-custom-upload).

> [AZURE.NOTE] To complete this tutorial, you need a Microsoft Azure account. If you don't have an account, you can <a href="/en-us/pricing/member-offers/msdn-benefits-details/?WT.mc_id=A261C142F" target="_blank">activate your MSDN subscriber benefits</a> or <a href="/en-us/pricing/free-trial/?WT.mc_id=A261C142F" target="_blank">sign up for a free trial</a>. 
> 
> If you want to get started with Azure Web Apps before signing up for an account, go to <a href="https://trywebsites.azurewebsites.net/?language=java">https://trywebsites.azurewebsites.net</a>, where you can immediately create a short-lived ASP.NET starter web app in Azure Web apps for free. No credit card required, no commitments.

# Create a Java web app using the Azure Marketplace

This information shows how to use the Azure Marketplace to select a Java application container, either Apache Tomcat or Jetty, for your web app.

The following shows how a web app built using Tomcat from the Azure Marketplace would appear:

<!--todo:![Web app using Apache Tomcat](./media/web-sites-java-get-started/tomcat.png)-->

The following shows how a web app built using Jetty from the Azure Marketplace would appear:

<!--todo:![Web app using Jetty](./media/web-sites-java-get-started/jetty.png)-->

1. Log in to the Microsoft Azure Management Portal.
2. Click **New** in the bottom left of the page.
3. Click the **Web + Mobile** blade.
4. Click **Azure Marketplace** at the bottom of the **Web + Mobile** blade.
5. Click **Web**.
6. The top of the **Web** page contains a search text box. In this text box, type the desired Java application server - such as **Apache Tomcat** or **Jetty**.
4. Click the desired Java application server.
5. Click **Create**.
6. Specify the URL name.
6. Select a region. For example, **West US**.
7. Click **Create**.

Within a few moments, your web app will be created. To view the web app, within the Azure Management Portal, in the **Web Apps** blade, click your newly created web app, and then click the URL for the web app.

Now that you've created the web app with an app container, see the **Next steps** section for information about uploading your application to the web app.

# Create a Java web app using the Azure configuration UI

This information shows how to use the Azure configuration UI to select a Java application container, either Apache Tomcat or Jetty, for your web app.

1. Log in to the Microsoft Azure Management Portal.
2. Click **New** in the bottom left of the page.
3. Click the **Web + Mobile** blade.
4. Click **Azure Marketplace** at the bottom of the **Web + Mobile** blade.
5. Click **Web**.
6. Click **Web App**.
7. Click **Create**. 
8. Specify the URL name.
9. Select a region. For example, **West US**.
10. Click **Create**.
11. When the web app has been created, click **All settings**.
12. Click **Application settings**.
13. Click the desired Java version.
14. The options for the web container are displayed, for example, Tomcat and Jetty. Select the desired **Web container**. 
15. Click **Save**. 

Within a few moments, your web app will become Java-based. To confirm it is Java-based, click the URL for the web app. Note that the page will provide text stating that the new web app is a Java-based web app.

Now that you've create the web app with an app container, see the **Next steps** section for information about uploading your application to the web app.

# Next steps

At this point, you have a Java application server running as your Java web app on Azure. To add in your own application or web page, see [Add an application or web page to your Java web app](../web-sites-java-add-app).
=======
<properties 
	pageTitle="Get started with Microsoft Azure Websites using Java" 
	description="This tutorial shows you how to deploy a Java website to Microsoft Azure." 
	services="web-sites" 
	documentationCenter="java" 
	authors="rmcmurray" 
	manager="wpickett" 
	editor="jimbe"/>

<tags 
	ms.service="web-sites" 
	ms.workload="web" 
	ms.tgt_pltfrm="na" 
	ms.devlang="Java" 
	ms.topic="article" 
	ms.date="02/20/2015" 
	ms.author="robmcm"/>

# Get started with Azure websites and Java

This tutorial shows how to create a website on Microsoft Azure using Java, using either the Azure application gallery, or the Azure website configuration UI. 

If you don't want to use either of those techniques, for example, if you want to customize your application container, see [Upload a custom Java web site to Azure](../web-sites-java-custom-upload).

> [AZURE.NOTE] To complete this tutorial, you need a Microsoft Azure account. If you don't have an account, you can <a href="/pricing/member-offers/msdn-benefits-details/?WT.mc_id=A261C142F" target="_blank">activate your MSDN subscriber benefits</a> or <a href="/pricing/free-trial/?WT.mc_id=A261C142F" target="_blank">sign up for a free trial</a>. 
> 
> If you want to get started with Azure Websites before signing up for an account, go to <a href="https://trywebsites.azurewebsites.net/?language=java">https://trywebsites.azurewebsites.net</a>, where you can immediately create a short-lived ASP.NET starter site in Azure Websites for free. No credit card required, no commitments.

# Create a Java website using the Azure application gallery

This information shows how to use the Azure application gallery to select a Java application container, either Apache Tomcat or Jetty, for your website.

The following shows how a website built using Tomcat from the application gallery would appear:

![Web site using Apache Tomcat](./media/web-sites-java-get-started/tomcat.png)

The following shows how a website built using Jetty from the application gallery would appear:

![Web site using Jetty](./media/web-sites-java-get-started/jetty.png)

1. Log in to the Microsoft Azure Management Portal.
2. Click **New**, click **Compute**, click **Website**, and then click **From Gallery**.
3. From the list of apps, select one of the Java application servers, such as **Apache Tomcat** or **Jetty**.
4. Click **Next**.
5. Specify the URL name.
6. Select a region. For example, **West US**.
7. Click **Complete**.

Within a few moments, your website will be created. To view the website, within the Azure Management Portal, in the **Websites** view, wait for the status to show as **Running** and then click the URL for the website.

Now that you've create the website with an app container, see the **Next steps** section for information about uploading your application to the website.

# Create a Java website using the Azure configuration UI

This information shows how to use the Azure configuration UI to select a Java application container, either Apache Tomcat or Jetty, for your website.

1. Log in to the Microsoft Azure Management Portal.
2. Click **New**, click **Compute**, click **Website**, and then click **Quick Create**.
3. Specify the URL name.
4. Select a region. For example, **West US**.
5. Click **Complete**. Within a few moments, your website will be created. To view the website, within the Azure Management Portal, in the **Websites** view, wait for the status to show as **Running** and then click the URL for the website.
6. Still within the Azure Management Portal, in the **Websites** view, click the name of your website to open the 
dashboard.
7. Click **Configure**.
8. In the **General** section, enable **Java** by clicking the available version.
9. The options for the web container are displayed, for example, Tomcat and Jetty. Select the web container that you want to use. 
10. Click **Save**. 

Within a few moments, your website will become Java-based. To confirm it is Java-based, within the Azure Management Portal, in the **Websites** view, wait for the status to show as **Running** and then click the URL for the website. Note that the page will provide text stating that the new site is a Java-base website.

Now that you've create the website with an app container, see the **Next steps** section for information about uploading your application to the website.

# Next steps

At this point, you have a Java application server running as your Java website on Azure. To add in your own application or web page, see [Add an application or web page to your Java web site](../web-sites-java-add-app).
>>>>>>> a71c289e
<|MERGE_RESOLUTION|>--- conflicted
+++ resolved
@@ -1,4 +1,3 @@
-<<<<<<< HEAD
 <properties 
 	pageTitle="Get started with Microsoft Azure web apps using Java" 
 	description="This tutorial shows you how to deploy a Java web app to Microsoft Azure." 
@@ -6,7 +5,7 @@
 	documentationCenter="java" 
 	authors="rmcmurray" 
 	manager="wpickett" 
-	editor="mollybos"/>
+	editor="jimbe"/>
 
 <tags 
 	ms.service="app-service-web" 
@@ -83,81 +82,4 @@
 
 # Next steps
 
-At this point, you have a Java application server running as your Java web app on Azure. To add in your own application or web page, see [Add an application or web page to your Java web app](../web-sites-java-add-app).
-=======
-<properties 
-	pageTitle="Get started with Microsoft Azure Websites using Java" 
-	description="This tutorial shows you how to deploy a Java website to Microsoft Azure." 
-	services="web-sites" 
-	documentationCenter="java" 
-	authors="rmcmurray" 
-	manager="wpickett" 
-	editor="jimbe"/>
-
-<tags 
-	ms.service="web-sites" 
-	ms.workload="web" 
-	ms.tgt_pltfrm="na" 
-	ms.devlang="Java" 
-	ms.topic="article" 
-	ms.date="02/20/2015" 
-	ms.author="robmcm"/>
-
-# Get started with Azure websites and Java
-
-This tutorial shows how to create a website on Microsoft Azure using Java, using either the Azure application gallery, or the Azure website configuration UI. 
-
-If you don't want to use either of those techniques, for example, if you want to customize your application container, see [Upload a custom Java web site to Azure](../web-sites-java-custom-upload).
-
-> [AZURE.NOTE] To complete this tutorial, you need a Microsoft Azure account. If you don't have an account, you can <a href="/pricing/member-offers/msdn-benefits-details/?WT.mc_id=A261C142F" target="_blank">activate your MSDN subscriber benefits</a> or <a href="/pricing/free-trial/?WT.mc_id=A261C142F" target="_blank">sign up for a free trial</a>. 
-> 
-> If you want to get started with Azure Websites before signing up for an account, go to <a href="https://trywebsites.azurewebsites.net/?language=java">https://trywebsites.azurewebsites.net</a>, where you can immediately create a short-lived ASP.NET starter site in Azure Websites for free. No credit card required, no commitments.
-
-# Create a Java website using the Azure application gallery
-
-This information shows how to use the Azure application gallery to select a Java application container, either Apache Tomcat or Jetty, for your website.
-
-The following shows how a website built using Tomcat from the application gallery would appear:
-
-![Web site using Apache Tomcat](./media/web-sites-java-get-started/tomcat.png)
-
-The following shows how a website built using Jetty from the application gallery would appear:
-
-![Web site using Jetty](./media/web-sites-java-get-started/jetty.png)
-
-1. Log in to the Microsoft Azure Management Portal.
-2. Click **New**, click **Compute**, click **Website**, and then click **From Gallery**.
-3. From the list of apps, select one of the Java application servers, such as **Apache Tomcat** or **Jetty**.
-4. Click **Next**.
-5. Specify the URL name.
-6. Select a region. For example, **West US**.
-7. Click **Complete**.
-
-Within a few moments, your website will be created. To view the website, within the Azure Management Portal, in the **Websites** view, wait for the status to show as **Running** and then click the URL for the website.
-
-Now that you've create the website with an app container, see the **Next steps** section for information about uploading your application to the website.
-
-# Create a Java website using the Azure configuration UI
-
-This information shows how to use the Azure configuration UI to select a Java application container, either Apache Tomcat or Jetty, for your website.
-
-1. Log in to the Microsoft Azure Management Portal.
-2. Click **New**, click **Compute**, click **Website**, and then click **Quick Create**.
-3. Specify the URL name.
-4. Select a region. For example, **West US**.
-5. Click **Complete**. Within a few moments, your website will be created. To view the website, within the Azure Management Portal, in the **Websites** view, wait for the status to show as **Running** and then click the URL for the website.
-6. Still within the Azure Management Portal, in the **Websites** view, click the name of your website to open the 
-dashboard.
-7. Click **Configure**.
-8. In the **General** section, enable **Java** by clicking the available version.
-9. The options for the web container are displayed, for example, Tomcat and Jetty. Select the web container that you want to use. 
-10. Click **Save**. 
-
-Within a few moments, your website will become Java-based. To confirm it is Java-based, within the Azure Management Portal, in the **Websites** view, wait for the status to show as **Running** and then click the URL for the website. Note that the page will provide text stating that the new site is a Java-base website.
-
-Now that you've create the website with an app container, see the **Next steps** section for information about uploading your application to the website.
-
-# Next steps
-
-At this point, you have a Java application server running as your Java website on Azure. To add in your own application or web page, see [Add an application or web page to your Java web site](../web-sites-java-add-app).
->>>>>>> a71c289e
+At this point, you have a Java application server running as your Java web app on Azure. To add in your own application or web page, see [Add an application or web page to your Java web app](../web-sites-java-add-app).