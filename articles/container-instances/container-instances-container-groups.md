--- conflicted
+++ resolved
@@ -7,16 +7,10 @@
 
 ms.service: container-instances
 ms.topic: article
-<<<<<<< HEAD
 ms.date: 03/20/2018
 ms.author: danlep
 ms.custom: mvc
-=======
-ms.date: 03/06/2019
-ms.author: danlep
-ms.custom:
->>>>>>> f9c4b13b
----
+
 
 # Container groups in Azure Container Instances
 
