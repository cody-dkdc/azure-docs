--- conflicted
+++ resolved
@@ -61,11 +61,7 @@
 
 * Allocate a **minimum** of 1 CPU and 1 GB of memory to a container group. Individual container instances within a group can be provisioned with less than 1 CPU and 1 GB of memory. 
 
-<<<<<<< HEAD
-* For the **maximum** resources in a container group, see the [resource availability][aci-region-availability] for Azure Container Instances in the deployment region.
-=======
 * For the **maximum** resources in a container group, see the [resource availability][region-availability] for Azure Container Instances in the deployment region.
->>>>>>> 6a383dfd
 
 ## Networking
 
