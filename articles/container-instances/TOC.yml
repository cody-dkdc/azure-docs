--- conflicted
+++ resolved
@@ -45,11 +45,8 @@
     href: container-instances-region-availability.md
   - name: Relationship to orchestrators
     href: container-instances-orchestrator-relationship.md
-<<<<<<< HEAD
-=======
   - name: Security considerations
     href: container-instances-image-security.md
->>>>>>> 6a383dfd
 - name: How-to guides
   items:
   - name: Deploy
@@ -74,11 +71,8 @@
       href: container-instances-managed-identity.md
     - name: Use GPU resources (preview)
       href: container-instances-gpu.md
-<<<<<<< HEAD
-=======
     - name: Enable SSL endpoint
       href: container-instances-container-group-ssl.md     
->>>>>>> 6a383dfd
   - name: Mount data volumes
     items:
     - name: Azure file share
