--- conflicted
+++ resolved
@@ -47,15 +47,14 @@
 az acr credential show --name <acrName> --query "passwords[0].value"
 ```
 
-<<<<<<< HEAD
-To deploy your container image from the container registry with a
+Your application will need to have
+been [prepared in advance][prepare-app]; to deploy your container image from the container registry with a
 resource request of 1 CPU core and 1 GB of memory, run the following
-command, [`az container create`][az-container-create]. Replace `<acrLoginServer>` and `<acrPassword>` with the
-values you obtained from the previous two commands and
-`aci-tutorial-app` with the name you want to give the new container. 
-=======
-To deploy your container image from the container registry with a resource request of 1 CPU core and 1 GB of memory, run the following command. Replace `<acrLoginServer>` and `<acrPassword>` with the values you obtained from the previous two commands. Replace `<acrName>` with the name of your container registry.
->>>>>>> 6d2483ef
+command [`az container create`][az-container-create]. Replace
+`<acrLoginServer>` and `<acrPassword>` with the values you obtained
+from the previous two commands. Replace `<acrName>` with the name of
+your container registry; you can also replace `aci-tutorial-app` by
+the name you want to give the new application.
 
 ```azurecli
 az container create --resource-group myResourceGroup --name aci-tutorial-app --image <acrLoginServer>/aci-tutorial-app:v1 --cpu 1 --memory 1 --registry-username <acrName> --registry-password <acrPassword> --dns-name-label aci-demo --ports 80
