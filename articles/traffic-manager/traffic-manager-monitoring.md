﻿<properties 
   pageTitle="Traffic Manager Monitoring"
   description="This article will help undertstand and configure Traffic Manager monitoring"
   services="traffic-manager"
   documentationCenter=""
   authors="joaoma"
   manager="carmonm"
   editor="tysonn" />
<tags 
   ms.service="traffic-manager"
   ms.devlang="na"
   ms.topic="article"
   ms.tgt_pltfrm="na"
   ms.workload="infrastructure-services"
<<<<<<< HEAD
   ms.date="12/01/2015"
=======
   ms.date="12/07/2015"
>>>>>>> a3f5d567
   ms.author="joaoma" />

# About Traffic Manager Monitoring

<<<<<<< HEAD
Azure Traffic Manager monitors your endpoints, including cloud services and websites, to ensure they are available. In order for monitoring to work correctly, you must set it up the same way for every endpoint that you specify in your Traffic Manager profile. After you configure monitoring, Traffic Manager will display the status for your endpoints and profile in the Azure portal. You can configure monitoring settings in the Azure portal on the Configure page for your Traffic Manager profile. You can specify the following settings:
=======
Azure Traffic Manager monitors your endpoints, including cloud services and websites, to ensure they are available. In order for monitoring to work correctly, you must set it up the same way for every endpoint that you specify in your Traffic Manager profile. After you configure monitoring, Traffic Manager will display the status for your endpoints and profile in the Azure classic portal. You can configure monitoring settings in the Azure classic portal on the Configure page for your Traffic Manager profile. You can specify the following settings:
>>>>>>> a3f5d567

- **Protocol** – Choose HTTP or HTTPS. It’s important to note that HTTPS monitoring does not verify whether your SSL certificate is valid, it only checks that certificate is present.

- **Port** – Choose the port used for the request. Standard HTTP and HTTPS ports are among the choices.

- **Relative path and file name** – Give the path and the name of the file that the monitoring system will attempt to access. Note that a forward slash "/" is a valid entry for the relative path and implies that the file is in the root directory (default). 

## About monitoring health status

<<<<<<< HEAD
Azure Traffic Manager displays profile and endpoint service health in the Azure portal. The status column for both the profile and the endpoint displays the most recent monitor status. You can use this status to understand the health of your profiles according to your Traffic Manager monitoring settings. When your profile is healthy, DNS queries will be distributed to your services based on the traffic routing settings for the profile (Round Robin, Performance, or Failover). Once the Traffic Manager monitoring system detects a change in monitor status, it updates the status entry in the Azure portal. It can take up to five minutes for the state change to refresh.
=======
Azure Traffic Manager displays profile and endpoint service health in the Azure classic portal. The status column for both the profile and the endpoint displays the most recent monitor status. You can use this status to understand the health of your profiles according to your Traffic Manager monitoring settings. When your profile is healthy, DNS queries will be distributed to your services based on the traffic routing settings for the profile (Round Robin, Performance, or Failover). Once the Traffic Manager monitoring system detects a change in monitor status, it updates the status entry in the Azure classic portal. It can take up to five minutes for the state change to refresh.
>>>>>>> a3f5d567

### Endpoint Monitor status

The Endpoint Monitor status in the table below is the result of a combination of the endpoint health probe results and your profile and endpoint configurations.

|Profile status|Endpoint status|Endpoint Monitor status (API and Portal)|Notes|
|---|---|---|---|
|Disabled|Enabled|Inactive|Disabled profiles are not monitored. However, the endpoint status within disabled profiles can still be managed.|
|&lt;any&gt;|Disabled|Disabled|Disabled profiles are not monitored. However, the endpoint status within disabled profiles can still be managed.|
|Enabled|Enabled|Online|Endpoint is monitored and is healthy.|
|Enabled|Enabled|Degraded|Endpoint is monitored and is unhealthy.|
|Enabled|Enabled|CheckingEndpoint|Endpoint is monitored but the results of the first probe have not yet been received. This state is temporary when you’ve just added a new endpoint to the profile, or have just enabled an endpoint or profile.|
|Enabled|Enabled|Stopped|The underlying cloud service or website is not running.|

### Profile Monitor status

The Profile Monitor status in the table below is the result of the combination of the endpoint monitor status and your configured profile status.

|Profile status (as configured)|Endpoint Monitor status|Profile Monitor status (API and Portal)|Notes|
|---|---|---|---|
|Disabled|&lt;any&gt; or a profile with no defined endpoints.|Disabled|Endpoints are not monitored.|
|Enabled|The status of at least one endpoint is “Degraded”.|Degraded|This is a flag that customer action is required.|
|Enabled|The status of at least one endpoint is “Online”. No endpoints are “Degraded”.|Online|The service is accepting traffic and customer action is not required.|
|Enabled|The status of at least one endpoint is “CheckingEndpoint”. No endpoints are “Online” or “Degraded”.|CheckingEndpoints|Transition state. This typically occurs when a profile has just been enabled and the endpoint health is being probed.|
|Enabled|The status of all endpoints defined in the profile is either “Disabled” or “Stopped”, or the profile has no defined endpoints.|Inactive|No endpoints are active, but the profile is still enabled.|

## How monitoring works

An example timeline illustrating the monitoring process with a single cloud service is displayed is below. This scenario shows the following:

- The cloud service is available and receiving traffic via this Traffic Manager profile ONLY.

- The cloud service becomes unavailable.

- The cloud service remains unavailable for a time much longer than the DNS Time-to-Live (TTL).

- The cloud service becomes available again.

- The cloud service resumes receiving traffic via this Traffic Manager profile ONLY.

![Traffic Manager Monitoring Sequence](./media/traffic-manager-monitoring/IC697947.jpg)

**Figure 1** – Monitoring sequence example. The numbers in the diagram correspond to the numbered explanation below.

1. **GET** – The Traffic Manager monitoring system performs a GET on the path and file you specified in the monitoring settings.
2. **200 OK** – The monitoring system expects an HTTP 200 OK message back within 10 seconds. When it receives this response, it assumes that the cloud service is available. 

>[AZURE.NOTE] Traffic Manager only considers an endpoint to be Online if the return message is a 200 OK. If a non-200 response is received, it will assume the endpoint is not available and will count this as a failed check. More details about troubleshooting failed checks see [Troubleshooting degraded status on Azure Traffic Manager](traffic-manager-troubleshooting-degraded.md).

3. **30 seconds between checks** – This check will be performed every 30 seconds.
4. **Cloud service unavailable** – The cloud service becomes unavailable. Traffic Manager will not know until the next monitor check.
5. **Attempts to access monitoring file (4 tries)** – The monitoring system performs a GET, but does not receive a response in 10 seconds or less. It then performs three more tries at 30 second intervals. This means that at most, it takes approximately 1.5 minutes for the monitoring system to detect when a service becomes unavailable. If one of the tries is successful, then the number of tries is reset. Although not shown in the diagram, if the 200 OK message(s) come back more than 10 seconds after the GET, the monitoring system will still count this as a failed check.
6. **Marked degraded** – After the fourth failure in a row, the monitoring system will mark the unavailable cloud service as Degraded. 

7. **Traffic to cloud service decreases** – Traffic may continue to flow to the unavailable cloud service. Clients will experience failures because the service is unavailable. Clients and secondary DNS servers have cached the DNS record for the IP address of the unavailable cloud service. They continue to resolve the DNS name of the company domain to the IP address of the service. In addition, secondary DNS servers may still hand out the DNS information of the unavailable service. As clients and secondary DNS servers are updated, traffic to the IP address of the unavailable service will slow. The monitoring system continues to perform checks at 30 second intervals. In this example, the service does not respond and remains unavailable.
8. **Traffic to cloud service stops** – By this time, most DNS servers and clients should be updated and traffic to the unavailable service stops. The maximum amount time before traffic completely stops is dependent on the TTL time. The default DNS TTL is 300 seconds (5 minutes). Using this value, clients stop using the service after 5 minutes. The monitoring system continues to perform checks at 30 second intervals and the cloud service does not respond.
9. **Cloud service comes back online and receives traffic** – The service becomes available, but Traffic Manager does not know until the monitoring system performs a check.
10. **Traffic to service resumes** - Traffic Manager sends a GET and receives a 200 OK in under 10 seconds. It then begins to hand out the cloud service’s DNS name to DNS servers as they request updates. As a result, traffic starts to flow to the service once again.

## Child and parent endpoint status for nested profiles

The following table describes the behavior of Traffic Manager monitoring for child and parent profiles of a nested profile and the minChildEndpoints setting. For more information, see [What is Traffic Manager?](traffic-manager-overview.md).

|Child Profile Monitor status|Parent Endpoint Monitor status|Notes|
|---|---|---|
|Disabled This is due to the profile being disabled by you.|Stopped|The parent endpoint state is Stopped, not Disabled. The Disabled state is reserved for indicating that you have disabled the endpoint in the parent profile.|
|DegradedAt least one is child endpoint is in a Degraded state.|Online state, if the number of Online endpoints in the child profile is at least the value of minChildEndpoints.CheckingEndpoint state, if the number of Online plus CheckingEndpoint endpoints in the child profile is at least the value of minChildEndpoints.Otherwise, in the Degraded state.|Traffic is routed to an endpoint of status CheckingEndpoint.If minChildEndpoints is set too high, the parent endpoint will always be degraded.|
|OnlineAt least one child is an Online state and none are in the Degraded state.|Same as above.||
|CheckingEndpointsAt least one is ‘CheckingEndpoint’; none are ‘Online’ or ‘Degraded’|Same as above.||
|InactiveAll endpoints are either Disabled or Stopped, or this is a profile with no endpoints|Stopped||

## To configure monitoring for a specific path and file name

1. Create a file with the same name on each endpoint you plan to include in your profile.
2. For each endpoint, use a web browser to test access to the file. The URL consists of the domain name of the specific endpoint (the cloud service or website), the path to the file, and the file name. 
<<<<<<< HEAD
3. In the Azure portal, under **Monitoring Settings**, in the **Relative Path and File Name** field, specify the path and file name.
=======
3. In the Azure classic portal, under **Monitoring Settings**, in the **Relative Path and File Name** field, specify the path and file name.
>>>>>>> a3f5d567
4. When you are finished making your configuration changes, click **Save** at the bottom of the page.

## See Also

[Create a profile](traffic-manager-manage-profiles.md)

[Add an endpoint](traffic-manager-endpoints.md)

[Troubleshooting degraded status on Azure Traffic Manager](traffic-manager-troubleshooting-degraded.md)
 <|MERGE_RESOLUTION|>--- conflicted
+++ resolved
@@ -1,4 +1,4 @@
-﻿<properties 
+<properties 
    pageTitle="Traffic Manager Monitoring"
    description="This article will help undertstand and configure Traffic Manager monitoring"
    services="traffic-manager"
@@ -12,20 +12,12 @@
    ms.topic="article"
    ms.tgt_pltfrm="na"
    ms.workload="infrastructure-services"
-<<<<<<< HEAD
-   ms.date="12/01/2015"
-=======
    ms.date="12/07/2015"
->>>>>>> a3f5d567
    ms.author="joaoma" />
 
 # About Traffic Manager Monitoring
 
-<<<<<<< HEAD
-Azure Traffic Manager monitors your endpoints, including cloud services and websites, to ensure they are available. In order for monitoring to work correctly, you must set it up the same way for every endpoint that you specify in your Traffic Manager profile. After you configure monitoring, Traffic Manager will display the status for your endpoints and profile in the Azure portal. You can configure monitoring settings in the Azure portal on the Configure page for your Traffic Manager profile. You can specify the following settings:
-=======
 Azure Traffic Manager monitors your endpoints, including cloud services and websites, to ensure they are available. In order for monitoring to work correctly, you must set it up the same way for every endpoint that you specify in your Traffic Manager profile. After you configure monitoring, Traffic Manager will display the status for your endpoints and profile in the Azure classic portal. You can configure monitoring settings in the Azure classic portal on the Configure page for your Traffic Manager profile. You can specify the following settings:
->>>>>>> a3f5d567
 
 - **Protocol** – Choose HTTP or HTTPS. It’s important to note that HTTPS monitoring does not verify whether your SSL certificate is valid, it only checks that certificate is present.
 
@@ -35,11 +27,7 @@
 
 ## About monitoring health status
 
-<<<<<<< HEAD
-Azure Traffic Manager displays profile and endpoint service health in the Azure portal. The status column for both the profile and the endpoint displays the most recent monitor status. You can use this status to understand the health of your profiles according to your Traffic Manager monitoring settings. When your profile is healthy, DNS queries will be distributed to your services based on the traffic routing settings for the profile (Round Robin, Performance, or Failover). Once the Traffic Manager monitoring system detects a change in monitor status, it updates the status entry in the Azure portal. It can take up to five minutes for the state change to refresh.
-=======
 Azure Traffic Manager displays profile and endpoint service health in the Azure classic portal. The status column for both the profile and the endpoint displays the most recent monitor status. You can use this status to understand the health of your profiles according to your Traffic Manager monitoring settings. When your profile is healthy, DNS queries will be distributed to your services based on the traffic routing settings for the profile (Round Robin, Performance, or Failover). Once the Traffic Manager monitoring system detects a change in monitor status, it updates the status entry in the Azure classic portal. It can take up to five minutes for the state change to refresh.
->>>>>>> a3f5d567
 
 ### Endpoint Monitor status
 
@@ -115,11 +103,7 @@
 
 1. Create a file with the same name on each endpoint you plan to include in your profile.
 2. For each endpoint, use a web browser to test access to the file. The URL consists of the domain name of the specific endpoint (the cloud service or website), the path to the file, and the file name. 
-<<<<<<< HEAD
-3. In the Azure portal, under **Monitoring Settings**, in the **Relative Path and File Name** field, specify the path and file name.
-=======
 3. In the Azure classic portal, under **Monitoring Settings**, in the **Relative Path and File Name** field, specify the path and file name.
->>>>>>> a3f5d567
 4. When you are finished making your configuration changes, click **Save** at the bottom of the page.
 
 ## See Also
