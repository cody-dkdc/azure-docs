- name: Traffic Manager Documentation
  href: index.yml
- name: Overview
  items:
  - name: What is Traffic Manager?
    href: traffic-manager-overview.md
- name: Quickstart
  items:
  - name: Create a Traffic Manager profile
    href: traffic-manager-create-profile.md
- name: Tutorials
  items:
  - name: Route traffic based on geographic location of endpoint
    href: traffic-manager-configure-geographic-routing-method.md
  - name: Route traffic for low latency
    href: traffic-manager-configure-performance-routing-method.md
  - name: Distribute traffic to a set of endpoints
    href: traffic-manager-configure-weighted-routing-method.md
  - name: Route traffic to a priority endpoint
    href: traffic-manager-configure-priority-routing-method.md
- name: Samples
  items:
  - name: Azure CLl
    href: cli-samples.md
  - name: Azure PowerShell
    href: powershell-samples.md
- name: Concepts
  items:
  - name: Routing methods
    href: traffic-manager-routing-methods.md
    items:
    - name: Country/Region hierarchy used by Traffic Manager
      href: traffic-manager-geographic-regions.md
  - name: Nested Traffic Manager profiles
    href: traffic-manager-nested-profiles.md
  - name: Endpoint types
    href: traffic-manager-endpoint-types.md
  - name: Endpoint monitoring
    href: traffic-manager-monitoring.md
  - name: Real User Measurements
    href: traffic-manager-rum-overview.md
  - name: Traffic View
    href: traffic-manager-traffic-view-overview.md
<<<<<<< HEAD
  - name: Metrics and alerts
    href: traffic-manager-metrics-alerts.md
=======
  - name: Disaster recovery using Azure DNS and Traffic Manager
    href: ../networking/disaster-recovery-dns-traffic-manager.md  
>>>>>>> fed01a54
  - name: FAQs
    href: traffic-manager-FAQs.md
- name: How To
  items:
  - name: Send Real User Measurements to Traffic Manager
    items:
    - name: Using Visual Studio SDK
      href: traffic-manager-create-rum-visual-studio.md
    - name: Using web pages
      href: traffic-manager-create-rum-web-pages.md
  - name: Manage endpoints
    href: traffic-manager-manage-endpoints.md
  - name: Manage profiles
    href: traffic-manager-manage-profiles.md
  - name: Verify Traffic Manager settings
    href: traffic-manager-testing-settings.md
  - name: Combine load balancing services
    href: traffic-manager-load-balancing-azure.md
  - name: Measure Traffic Manager performance
    href: traffic-manager-performance-considerations.md
  - name: Use Azure PowerShell to manage Traffic Manager
    href: traffic-manager-powershell-arm.md
  - name: Point your Internet domain to Traffic Manager
    href: traffic-manager-point-internet-domain.md
  - name: Troubleshoot
    items:
    - name: Troubleshoot degraded state on Azure Traffic Manager
      href: traffic-manager-troubleshooting-degraded.md
- name: Reference
  items:
  - name: Code samples
    href: https://azure.microsoft.com/resources/samples/?service=traffic-manager
  - name: Azure PowerShell
    href: /powershell/module/azurerm.trafficmanager
  - name: Azure CLI
    href: /cli/azure/network/traffic-manager
  - name: Java
    href: /java/api/com.microsoft.azure.management.trafficmanager
  - name: Node.js
    href: http://azure.github.io/azure-sdk-for-node/azure-arm-trafficmanager/latest/
  - name: Ruby
    href: http://www.rubydoc.info/gems/azure_mgmt_traffic_manager
  - name: Python
    href: http://azure-sdk-for-python.readthedocs.io/en/latest/sample_azure-mgmt-trafficmanager.html
  - name: REST
    href: https://msdn.microsoft.com/library/mt163667.aspx
- name: Related
  items:
  - name: Application Gateway
    href: /azure/application-gateway/
  - name: Load Balancer
    href: /azure/load-balancer/
  - name: Azure DNS
    href: /azure/dns/
- name: Resources
  items:
  - name: Azure Roadmap
    href: https://azure.microsoft.com/roadmap/
  - name: Blog
    href: https://azure.microsoft.com/blog/topics/networking/
  - name: MSDN Forum
    href: https://social.msdn.microsoft.com/Forums/en-US/home?forum=WAVirtualMachinesVirtualNetwork
  - name: Pricing
    href: https://azure.microsoft.com/pricing/details/traffic-manager/
  - name: Pricing calculator
    href: https://azure.microsoft.com/pricing/calculator/
  - name: Service Limits
    href: ../azure-subscription-service-limits.md#traffic-manager-limits
  - name: Service updates
    href: https://azure.microsoft.com/updates/?product=traffic-manager
  - name: SLA
    href: https://azure.microsoft.com/support/legal/sla/traffic-manager/
  - name: Videos
    href: https://azure.microsoft.com/resources/videos/index/?services=traffic-manager<|MERGE_RESOLUTION|>--- conflicted
+++ resolved
@@ -41,13 +41,10 @@
     href: traffic-manager-rum-overview.md
   - name: Traffic View
     href: traffic-manager-traffic-view-overview.md
-<<<<<<< HEAD
   - name: Metrics and alerts
     href: traffic-manager-metrics-alerts.md
-=======
   - name: Disaster recovery using Azure DNS and Traffic Manager
     href: ../networking/disaster-recovery-dns-traffic-manager.md  
->>>>>>> fed01a54
   - name: FAQs
     href: traffic-manager-FAQs.md
 - name: How To
