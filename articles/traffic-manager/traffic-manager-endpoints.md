<properties
   pageTitle="Manage endpoints in Azure Traffic Manager | Microsoft Azure"
   description="This article will help you add, remove, enable and disable endpoints from Azure Traffic Manager."
   services="traffic-manager"
   documentationCenter=""
   authors="joaoma"
   manager="carmonm"
   editor="tysonn" />
<tags
   ms.service="traffic-manager"
   ms.devlang="na"
   ms.topic="get-started-article"
   ms.tgt_pltfrm="na"
   ms.workload="infrastructure-services"
<<<<<<< HEAD
   ms.date="12/01/2015"
=======
   ms.date="12/07/2015"
>>>>>>> a3f5d567
   ms.author="joaoma" />

# Add, disable, enable or delete endpoints

The Web Apps feature in Azure App Service already provides failover and round-robin traffic routing functionality for websites within a datacenter, regardless of the website mode. Azure Traffic Manager allows you to specify failover and round-robin traffic routing for websites and cloud services in different datacenters. The first step necessary to provide that functionality is to add the cloud service or website endpoint to Traffic Manager.

>[AZURE.NOTE] You cannot add external locations or Traffic Manager profiles as endpoints using the Azure classic portal. You must use the REST API [Create Definition](http://go.microsoft.com/fwlink/p/?LinkId=400772) or Windows PowerShell [Add-AzureTrafficManagerEndpoint](http://go.microsoft.com/fwlink/p/?LinkId=400774).

You can also disable individual endpoints that are part of a Traffic Manager profile. Endpoints include both cloud services and websites. Disabling an endpoint leaves it as part of the profile, but the profile acts as if the endpoint is not included in it. This action is very useful for temporarily removing an endpoint that is in maintenance mode or being redeployed. Once the endpoint is up and running again, it can be enabled.

>[AZURE.NOTE] Disabling an endpoint has nothing to do with its deployment state in Azure. A healthy endpoint will remain up and able to receive traffic even when disabled in Traffic Manager. Additionally, disabling an endpoint in one profile does not affect its status in another profile.

## To add a cloud service or website endpoint


1. On the Traffic Manager pane in the Azure classic portal, locate the Traffic Manager profile that contains the endpoint settings that you want to modify, and then click the arrow to the right of the profile name. This will open the settings page for the profile.
2. At the top of the page, click **Endpoints** to view the endpoints that are already part of your configuration.
3. At the bottom of the page, click **Add** to access the **Add Service Endpoints** page. By default, the page lists the cloud services under **Service Endpoints**.
4. For cloud services, select the cloud services in the list to enable them as endpoints for this profile. Clearing the cloud service name removes it from the list of endpoints.
5. For websites, click the **Service Type** drop-down list, and then select **Web app**.
6. Select the websites in the list to add them as endpoints for this profile. Clearing the website name removes it from the list of endpoints. Note that you can only select a single website per Azure datacenter (also known as a region). If you select a website in a datacenter that hosts multiple websites, when you select the first website, the others in the same datacenter become unavailable for selection. Also note that only Standard websites are listed.
7. After you select the endpoints for this profile, click the checkmark on the lower right to save your changes.

>[AZURE.NOTE] If you are using the *Failover* traffic routing method, after you add or remove an endpoint, be sure to adjust the Failover Priority List on the Configuration page to reflect the failover order you want for your configuration. For more information, see [Configure Failover traffic routing](traffic-manager-configure-failover-load-balancing.md).

## To disable an endpoint

1. On the Traffic Manager pane in the Azure classic portal, locate the Traffic Manager profile that contains the endpoint settings that you want to modify, and then click the arrow to the right of the profile name. This will open the settings page for the profile.
2. At the top of the page, click **Endpoints** to view the endpoints that are included in your configuration.
3. Click the endpoint that you want to disable, and then click **Disable** at the bottom of the page.
4. Traffic will stop flowing to the endpoint based on the DNS Time-to-Live (TTL) configured for the Traffic Manager domain name. You can change the TTL from the Configuration page of the Traffic Manager profile.

## To enable an endpoint

1. On the Traffic Manager pane in the Azure classic portal, locate the Traffic Manager profile that contains the endpoint settings that you want to modify, and then click the arrow to the right of the profile name. This will open the settings page for the profile.
2. At the top of the page, click **Endpoints** to view the endpoints that are included in your configuration.
3. Click the endpoint that you want to enable, and then click **Enable** at the bottom of the page.
4. Traffic will start flowing to the service again as dictated by the profile.

## To delete a cloud service or website endpoint


1. On the Traffic Manager pane in the Azure classic portal, locate the Traffic Manager profile that contains the endpoint settings that you want to modify, and then click the arrow to the right of the profile name. This will open the settings page for the profile.
2. At the top of the page, click **Endpoints** to view the endpoints that are already part of your configuration.
3. On the Endpoints page, click the name of the endpoint that you want to delete from the profile.
4. At the bottom of the page, click **Delete**.

>[AZURE.NOTE] You cannot delete external locations or Traffic Manager profiles as endpoints using the Azure classic portal. You must use Windows PowerShell. For more information, see [Remove-AzureTrafficManagerEndpoint](https://msdn.microsoft.com/library/dn690251.aspx).

## Next steps


[Configure failover routing method](traffic-manager-configure-failover-routing-method.md)

[Configure round robin routing method](traffic-manager-configure-round-robin-routing-method.md)

[Configure performance routing method](traffic-manager-configure-performance-routing-method.md)

[Troubleshooting Traffic Manager degraded state](traffic-manager-troubleshooting-degraded.md)

[Operations on Traffic Manager (REST API Reference)](http://go.microsoft.com/fwlink/p/?LinkID=313584)<|MERGE_RESOLUTION|>--- conflicted
+++ resolved
@@ -12,11 +12,7 @@
    ms.topic="get-started-article"
    ms.tgt_pltfrm="na"
    ms.workload="infrastructure-services"
-<<<<<<< HEAD
-   ms.date="12/01/2015"
-=======
    ms.date="12/07/2015"
->>>>>>> a3f5d567
    ms.author="joaoma" />
 
 # Add, disable, enable or delete endpoints
