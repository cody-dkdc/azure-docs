--- conflicted
+++ resolved
@@ -13,25 +13,16 @@
 ms.tgt_pltfrm: na
 ms.devlang: na
 ms.topic: get-started-article
-<<<<<<< HEAD
-ms.date: 3/29/2017
-=======
 ms.date: 05/10/2017
->>>>>>> a42dbad0
 ms.author: sngun
 
 ---
 # Connect to Azure Stack
 
-<<<<<<< HEAD
-* [Remote Desktop](#connect-with-remote-desktop): lets a single concurrent user quickly connect from the POC computer.
-* [Virtual Private Network (VPN)](#connect-with-vpn):  lets multiple concurrent users connect from clients outside of the Azure Stack infrastructure (requires configuration).
-=======
 To manage resources, you must connect to the Azure Stack POC computer. This topic details the steps required to connect to the Azure Stack POC. You can use either of the following connection options:
 
 * [Remote Desktop](#connect-with-remote-desktop): lets a single concurrent user quickly connect from the POC computer.
 * [Virtual Private Network (VPN)](#connect-with-vpn): lets multiple concurrent users connect from clients outside of the Azure Stack infrastructure (requires configuration).
->>>>>>> a42dbad0
 
 ## Connect with Remote Desktop
 With a Remote Desktop connection, a single concurrent user can work with the portal to manage resources. You can also use tools on the MAS-CON01 virtual machine.
@@ -77,31 +68,13 @@
 To create a VPN connection to the Azure Stack PoC computer, use the following steps:
 
 
-<<<<<<< HEAD
-1. Add the Azure Stack PoC computer’s host IP address & certificate authority (CA) to the list of trusted hosts on your client computer by running the following commands in an elevated PowerShell session:
-=======
 1. Add the Azure Stack PoC computer’s host IP address & certificate authority (CA) to the list of trusted hosts on your client computer by running the following script in an elevated PowerShell session:
->>>>>>> a42dbad0
 
     ```PowerShell
     #Change the IP address in the following command to match your Azure Stack host IP address
     $hostIP = "<Azure Stack host IP address>"
     
     # Change the password in the following command to administrator password that is provided when deploying Azure Stack. 
-<<<<<<< HEAD
-    $Password = ConvertTo-SecureString "<Administrator password provided when deploying Azure Stack>" -AsPlainText -Force
-    
-    #Add host IP and certificate authority to the to trusted hosts
-    Set-Item wsman:\localhost\Client\TrustedHosts -Value $hostIP -Concatenate
-    Set-Item wsman:\localhost\Client\TrustedHosts -Value mas-ca01.azurestack.local -Concatenate
-    ```
-
-2. Get the Azure Stack host computer’s NAT IP address. If you do not remember the NAT IP address of the Azure Stack PoC instance you are trying to connect to, you can get it by using the **Get-AzureStackNatServerAddress** command:
-
-    ```PowerShell
-    # Get host computer's NAT IP address
-    $natIp = Get-AzureStackNatServerAddress -HostComputer $hostIP -Password $Password
-=======
     $Password = ConvertTo-SecureString `
       "<Administrator password provided when deploying Azure Stack>" `
       -AsPlainText `
@@ -124,17 +97,12 @@
     $natIp = Get-AzureStackNatServerAddress `
       -HostComputer $hostIP `
       -Password $Password
->>>>>>> a42dbad0
     ```
     ![get NAT IP](media/azure-stack-connect-azure-stack/image1.png)  
 
     This command remotes into the **MAS-BGPNAT01** infrastructure VM and gets the NAT IP address.  
 
-<<<<<<< HEAD
-3. Create a VPN connection entry for your local user by using the **Add-AzureStackVpnConnection** command:
-=======
 3. Create a VPN connection entry for your local user by using the `Add-AzureStackVpnConnection` command:
->>>>>>> a42dbad0
 
     ```PowerShell
     Add-AzureStackVpnConnection `
@@ -150,11 +118,7 @@
 
 4.	Connect to the Azure Stack instance by using either of the following methods:  
 
-<<<<<<< HEAD
-    a.	**Connect-AzureStackVpn** command: 
-=======
     a.	`Connect-AzureStackVpn` command: 
->>>>>>> a42dbad0
     
     ```PowerShell
     Connect-AzureStackVpn `
@@ -169,23 +133,12 @@
 
     ![connect with UI](media/azure-stack-connect-azure-stack/image5.png)  
 
-<<<<<<< HEAD
-    At the sign-in prompt, enter the username (AzureStack\AzureStackAdmin) and the password. If the connection succeeds, the azurestack VPN should be in a **connected** state.
-=======
     At the sign-in prompt, enter the username (AzureStack\AzureStackAdmin) and the password. If the connection succeeds, the azurestack VPN should be in a connected state.
->>>>>>> a42dbad0
 
 ### Test the VPN connectivity
 
 To test the portal connection, open an Internet browser and navigate to either the user portal (https://portal.local.azurestack.external/) or the administrator portal (https://adminportal.local.azurestack.external/), sign in and create resources.  
 
 ## Next steps
-<<<<<<< HEAD
-* [Add the Windows Server 2016 VM image to the Azure Stack marketplace](azure-stack-add-default-image.md)
-* [Provision a virtual machine](azure-stack-provision-vm.md)
-* [Provision a storage account](azure-stack-provision-storage-account.md)
-* [Develop for Azure Stack](azure-stack-developer.md)
-=======
 
 [Make virtual machines available to your Azure Stack users](azure-stack-tutorial-tenant-vm.md)
->>>>>>> a42dbad0
