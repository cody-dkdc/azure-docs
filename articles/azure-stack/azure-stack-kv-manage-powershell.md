--- conflicted
+++ resolved
@@ -52,11 +52,7 @@
 
 ![register](media/azure-stack-kv-manage-powershell/image2.png)
 
-<<<<<<< HEAD
 The following sections assume Key Vault service is registered within the user subscription. When invoking key vault commands, if you get an error- "The subscription is not registered to use namespace ‘Microsoft.KeyVault" then, confirm that you have [enabled the Key Vault resource provider](#enable-your-tenant-subscription-for-vault-operations) as per instructions mentioned earlier.
-=======
-The following sections assume Key Vault service is registered within the tenant subscription. When invoking the key vault cmdlets, if you get an error- "The subscription is not registered to use namespace ‘Microsoft.KeyVault" then, confirm that you have [enabled the Key Vault resource provider](#enable-your-tenant-subscription-for-vault-operations) as per the instructions described earlier.
->>>>>>> be5ed00a
 
 ## Create a key vault 
 
