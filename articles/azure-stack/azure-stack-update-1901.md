---
title: Azure Stack 1901 update | Microsoft Docs
description: Learn about the 1901 update for Azure Stack integrated systems, including what's new, known issues, and where to download the update.
services: azure-stack
documentationcenter: ''
author: sethmanheim
manager: femila
editor: ''

ms.assetid:  
ms.service: azure-stack
ms.workload: na
ms.tgt_pltfrm: na
ms.devlang: na
ms.topic: article
<<<<<<< HEAD
ms.date: 01/26/2019
=======
ms.date: 01/23/2019
>>>>>>> ef3816a4
ms.author: sethm
ms.reviewer: adepue

---

# Azure Stack 1901 update

*Applies to: Azure Stack integrated systems*

This article describes the contents of the 1901 update package. The update includes improvements, fixes, and new features for this version of Azure Stack. This article also describes known issues in this release, and includes a link to download the update. Known issues are divided into issues directly related to the update process, and issues with the build (post-installation).

> [!IMPORTANT]  
> This update package is only for Azure Stack integrated systems. Do not apply this update package to the Azure Stack Development Kit.

## Build reference

The Azure Stack 1901 update build number is **1.1901.x.xx**.

## Hotfixes

Azure Stack releases hotfixes on a regular basis. Be sure to install the [latest Azure Stack hotfix](#azure-stack-hotfixes) for 1811 before updating Azure Stack to 1901.

> [!TIP]  
> Subscribe to the following *RSS* or *Atom* feeds to keep up with Azure Stack hotfixes:
> - [RSS](https://support.microsoft.com/app/content/api/content/feeds/sap/en-us/32d322a8-acae-202d-e9a9-7371dccf381b/rss)
> - [Atom](https://support.microsoft.com/app/content/api/content/feeds/sap/en-us/32d322a8-acae-202d-e9a9-7371dccf381b/atom)

### Azure Stack hotfixes

- **1809**: [KB 4481548 – Azure Stack hotfix 1.1809.12.114](https://support.microsoft.com/help/4481548/)
- **1811**: No current hotfix available.
- **1901**: No current hotfix available.

## Prerequisites

> [!IMPORTANT]
> During installation of the 1901 update, you must ensure that all instances of the administrator portal are closed. The user portal can remain open, but the admin portal must be closed.

- Get your Azure Stack deployment ready for the Azure Stack extension host. Prepare your system using the following guidance: [Prepare for extension host for Azure Stack](azure-stack-extension-host-prepare.md). 

- Install the [latest Azure Stack hotfix](#azure-stack-hotfixes) for 1811 (if any) before updating to 1901.

- Before you start installation of this update, run [Test-AzureStack](azure-stack-diagnostic-test.md) with the following parameters to validate the status of your Azure Stack and resolve any operational issues found, including all warnings and failures. Also review active alerts, and resolve any that require action:

    ```PowerShell
    Test-AzureStack -Include AzsControlPlane, AzsDefenderSummary, AzsHostingInfraSummary, AzsHostingInfraUtilization, AzsInfraCapacity, AzsInfraRoleSummary, AzsPortalAPISummary, AzsSFRoleSummary, AzsStampBMCSummary, AzsHostingServiceCertificates
    ```

    If you do not have the extension host requirements met, the `Test-AzureStack` output displays the following message:
  
    `To proceed with installation of the 1901 update, you will need to import 
    the SSL certificates required for Extension Host, which simplifies network 
    integration and increases the security posture of Azure Stack. Refer to this 
    link to prepare for Extension Host:
    https://docs.microsoft.com/azure/azure-stack/azure-stack-extension-host-prepare`

- The Azure Stack 1901 update requires that you have properly imported the mandatory extension host certificates into your Azure Stack environment. To proceed with installation of the 1901 update, you must import the SSL certificates required for the extension host. To import the certificates, see [this section](azure-stack-extension-host-prepare.md#import-extension-host-certificates).

    If you ignore every warning and still choose to install the update, the update will fail in approximately 1 hour with the following message:

    `The required SSL certificates for the Extension Host have not been found.
    The Azure Stack update will halt. Refer to this link to prepare for 
    Extension Host: https://docs.microsoft.com/azure/azure-stack/azure-stack-extension-host-prepare,
    then resume the update.
    Exception: The Certificate path does not exist: [certificate path here]`

    Once you have properly imported the mandatory extension host certificates, you can resume the update from the Administrator portal. While Microsoft advises Azure Stack operators to schedule a maintenance window during the update process, a failure due to the missing extension host certificates should not impact existing workloads or services.  

    During the installation of this update, the Azure Stack user portal is unavailable while the extension host is being configured. The configuration of the extension host can take up to 5 hours. During that time, you can check the status of an update, or resume a failed update installation using [Azure Stack Administrator PowerShell or the privileged endpoint](azure-stack-monitor-update.md).

## New features

This update includes the following new features and improvements for Azure Stack:

## Fixed issues

- Fixed an issue in which the portal showed an option to create policy-based VPN gateways, which are not supported in Azure Stack. This option has been removed from the portal.

<!-- 16523695 – IS, ASDK -->
- Fixed an issue in which after updating your DNS Settings for your Virtual Network from **Use Azure Stack DNS** to **Custom DNS**, the instances were not updated with the new setting.

- <!-- 3235634 – IS, ASDK -->
Fixed an issue in which deploying VMs with sizes containing a **v2** suffix; for example, **Standard_A2_v2**, required specifying the suffix as **Standard_A2_v2** (lowercase v). As with global Azure, you can now use **Standard_A2_V2** (uppercase V).

<!-- 2869209 – IS, ASDK --> 
- Fixed an issue when using the [Add-AzsPlatformImage cmdlet](/powershell/module/azs.compute.admin/add-azsplatformimage), in which you had to use the **-OsUri** parameter as the storage account URI where the disk is uploaded. You can now also use the local path to the disk.

<!--  2795678 – IS, ASDK --> 
- Fixed an issue that produced a warning when you used the portal to create virtual machines (VMs) in a premium VM size (DS,Ds_v2,FS,FSv2). The VM was created in a standard storage account. Although this did not affect functionally, IOPs, or billing, the warning has been fixed.

<!-- 1264761 - IS ASDK -->  
- Fixed an issue with the **Health controller** component that was generating the following alerts. The alerts could be safely ignored:

    - Alert #1:
       - NAME:  Infrastructure role unhealthy
       - SEVERITY: Warning
       - COMPONENT: Health controller
       - DESCRIPTION: The health controller Heartbeat Scanner is unavailable. This may affect health reports and metrics.  

    - Alert #2:
       - NAME:  Infrastructure role unhealthy
       - SEVERITY: Warning
       - COMPONENT: Health controller
       - DESCRIPTION: The health controller Fault Scanner is unavailable. This may affect health reports and metrics.

<!-- 3631537 - IS, ASDK -->
- Fixed an issue when creating a new Windows Virtual Machine (VM) in which the **Settings** blade required that you select a public inbound port in order to proceed. Although the setting was required, it had no effect.

<!-- 2724873 - IS --> 
- Fixed an issue when using the PowerShell cmdlets **Start-AzsScaleUnitNode** or  **Stop-AzsScaleunitNode** to manage scale units, in which the first attempt to start or stop the scale unit might fail.

<!-- 2724961- IS ASDK --> 
- Fixed an issue in which you registered the **Microsoft.Insight** resource provider in the subscription settings, and created a Windows VM with Guest OS Diagnostic enabled, but the CPU Percentage chart in the VM overview page did not show metrics data. The data now correctly displays.

- Fixed an issue in which running the **Get-AzureStackLog** cmdlet failed after running **Test-AzureStack** in the same privileged endpoint (PEP) session. You can now use the same PEP session in which you executed **Test-AzureStack**.

## Changes

- A new way to view and edit the quotas in a plan was introduced in 1811. For more information, see [View an existing quota](azure-stack-quota-types.md#view-an-existing-quota).

<!-- 3083238 IS -->
- Security enhancements in this update result in an increase in the backup size of the directory service role. For updated sizing guidance for the external storage location, see the [infrastructure backup documentation](azure-stack-backup-reference.md#storage-location-sizing). This change results in a longer time to complete the backup due to the larger size data transfer. This change impacts integrated systems. 

## Common vulnerabilities and exposures

This update installs the following security updates:  

- [CVE-2018-8477](https://portal.msrc.microsoft.com/en-us/security-guidance/advisory/CVE-2018-8477)
- [CVE-2018-8514](https://portal.msrc.microsoft.com/en-us/security-guidance/advisory/CVE-2018-8514)
- [CVE-2018-8580](https://portal.msrc.microsoft.com/en-us/security-guidance/advisory/CVE-2018-8580)
- [CVE-2018-8595](https://portal.msrc.microsoft.com/en-us/security-guidance/advisory/CVE-2018-8595)
- [CVE-2018-8596](https://portal.msrc.microsoft.com/en-us/security-guidance/advisory/CVE-2018-8596)
- [CVE-2018-8598](https://portal.msrc.microsoft.com/en-us/security-guidance/advisory/CVE-2018-8598)
- [CVE-2018-8621](https://portal.msrc.microsoft.com/en-us/security-guidance/advisory/CVE-2018-8621)
- [CVE-2018-8622](https://portal.msrc.microsoft.com/en-us/security-guidance/advisory/CVE-2018-8622)
- [CVE-2018-8627](https://portal.msrc.microsoft.com/en-us/security-guidance/advisory/CVE-2018-8627)
- [CVE-2018-8637](https://portal.msrc.microsoft.com/en-us/security-guidance/advisory/CVE-2018-8637)
- [CVE-2018-8638](https://portal.msrc.microsoft.com/en-us/security-guidance/advisory/CVE-2018-8638)
- [ADV190001](https://portal.msrc.microsoft.com/en-us/security-guidance/advisory/ADV190001)
- [CVE-2019-0536](https://portal.msrc.microsoft.com/en-us/security-guidance/advisory/CVE-2019-0536)
- [CVE-2019-0537](https://portal.msrc.microsoft.com/en-us/security-guidance/advisory/CVE-2019-0537)
- [CVE-2019-0545](https://portal.msrc.microsoft.com/en-us/security-guidance/advisory/CVE-2019-0545)
- [CVE-2019-0549](https://portal.msrc.microsoft.com/en-us/security-guidance/advisory/CVE-2019-0549)
- [CVE-2019-0553](https://portal.msrc.microsoft.com/en-us/security-guidance/advisory/CVE-2019-0553)
- [CVE-2019-0554](https://portal.msrc.microsoft.com/en-us/security-guidance/advisory/CVE-2019-0554)
- [CVE-2019-0559](https://portal.msrc.microsoft.com/en-us/security-guidance/advisory/CVE-2019-0559)
- [CVE-2019-0560](https://portal.msrc.microsoft.com/en-us/security-guidance/advisory/CVE-2019-0560)
- [CVE-2019-0561](https://portal.msrc.microsoft.com/en-us/security-guidance/advisory/CVE-2019-0561)
- [CVE-2019-0569](https://portal.msrc.microsoft.com/en-us/security-guidance/advisory/CVE-2019-0569)
- [CVE-2019-0585](https://portal.msrc.microsoft.com/en-us/security-guidance/advisory/CVE-2019-0585)
- [CVE-2019-0588](https://portal.msrc.microsoft.com/en-us/security-guidance/advisory/CVE-2019-0588)


For more information about these vulnerabilities, click on the preceding links, or see Microsoft Knowledge Base articles [4480977](https://support.microsoft.com/en-us/help/4480977).

## Known issues with the update process

- During installation of the 1901 update, ensure that all instances of the administrator portal are closed during this time. The user portal can remain open, but the admin portal must be closed.

- When running [Test-AzureStack](azure-stack-diagnostic-test.md), if either the **AzsInfraRoleSummary** or the **AzsPortalApiSummary** test fails, you are prompted to run **Test-AzureStack** with the `-Repair` flag.  If you run this command, it fails with the following error message:  `Unexpected exception getting Azure Stack health status. Cannot bind argument to parameter 'TestResult' because it is null.`

- During installation of the 1901 update, the Azure Stack use portal is unavailable while the extension host is being configured. The configuration of the extension host can take up to 5 hours. During that time, you can check the status of an update, or resume a failed update installation using [Azure Stack Administrator PowerShell or the privileged endpoint](azure-stack-monitor-update.md). 

- During installation of the 1901 update, the user portal dashboard might not be available, and customizations can be lost. You can restore the dashboard to the default setting after the update completes by opening the portal settings and selecting **Restore default settings**.

- When you run [Test-AzureStack](azure-stack-diagnostic-test.md), a warning message from the Baseboard Management Controller (BMC) is displayed. You can safely ignore this warning.

- <!-- 2468613 - IS --> During installation of this update, you might see alerts with the title `Error – Template for FaultType UserAccounts.New is missing.`  You can safely ignore these alerts. The alerts close automatically after the installation of this update completes.

- <!-- 3139614 | IS --> If you've applied an update to Azure Stack from your OEM, the **Update available** notification may not appear in the Azure Stack administrator portal. To install the Microsoft update, download and import it manually using the instructions located here [Apply updates in Azure Stack](azure-stack-apply-updates.md).

## Post-update steps

- After the installation of this update, install any applicable hotfixes. For more information, see [Hotfixes](#hotfixes), as well as our [Servicing Policy](azure-stack-servicing-policy.md).  

- Retrieve the data at rest encryption keys and securely store them outside of your Azure Stack deployment. Follow the [instructions on how to retrieve the keys](azure-stack-security-bitlocker.md).

## Known issues (post-installation)

The following are post-installation known issues for this build version.

### Portal

<!-- 2930820 - IS ASDK --> 
- In both the administrator and user portals, if you search for "Docker," the item is incorrectly returned. It is not available in Azure Stack. If you try to create it, a blade with an error indication is displayed. 

<!-- 2931230 – IS  ASDK --> 
- Plans that are added to a user subscription as an add-on plan cannot be deleted, even when you remove the plan from the user subscription. The plan will remain until the subscriptions that reference the add-on plan are also deleted. 

<!-- TBD - IS ASDK --> 
- The two administrative subscription types that were introduced with version 1804 should not be used. The subscription types are **Metering subscription**, and **Consumption subscription**. These subscription types are visible in new Azure Stack environments beginning with version 1804 but are not yet ready for use. You should continue to use the **Default Provider** subscription type.

<!-- TBD - IS ASDK --> 
- Deleting user subscriptions results in orphaned resources. As a workaround, first delete user resources or the entire resource group, and then delete the user subscriptions.

<!-- TBD - IS ASDK --> 
- You cannot view permissions to your subscription using the Azure Stack portals. As a workaround, use [PowerShell to verify permissions](/powershell/module/azs.subscriptions.admin/get-azssubscriptionplan).

<!-- ### Health and monitoring -->

### Compute

- When creating a new Windows Virtual Machine (VM), the following error may be displayed:

   `'Failed to start virtual machine 'vm-name'. Error: Failed to update serial output settings for VM 'vm-name'`

   The error occurs if you enable boot diagnostics on a VM but delete your boot diagnostics storage account. To work around this issue, recreate the storage account with the same name as you used previously.

<!-- 2967447 - IS, ASDK, to be fixed in 1902 -->
- The virtual machine scale set (VMSS) creation experience provides CentOS-based 7.2 as an option for deployment. Because that image is not available on Azure Stack, either select another operating system for your deployment, or use an Azure Resource Manager template specifying another CentOS image that has been downloaded prior to deployment from the marketplace by the operator.  

<!-- 3507629 - IS, ASDK --> 
- Managed Disks creates two new [compute quota types](azure-stack-quota-types.md#compute-quota-types) to limit the maximum capacity of managed disks that can be provisioned. By default, 2048 GiB is allocated for each managed disks quota type. However, you may encounter the following issues:

   - For quotas created before the 1808 update, the Managed Disks quota will show 0 values in the Administrator portal, although 2048 GiB is allocated. You can increase or decrease the value based on your actual needs, and the newly set quota value overrides the 2048 GiB default.
   - If you update the quota value to 0, it is equivalent to the default value of 2048 GiB. As a workaround, set the quota value to 1.

<!-- TBD - IS ASDK --> 
- After applying the 1901 update, you might encounter the following issues when deploying VMs with Managed Disks:

   - If the subscription was created before the 1808 update, deploying a VM with Managed Disks might fail with an internal error message. To resolve the error, follow these steps for each subscription:
      1. In the Tenant portal, go to **Subscriptions** and find the subscription. Select **Resource Providers**, then select **Microsoft.Compute**, and then click **Re-register**.
      2. Under the same subscription, go to **Access Control (IAM)**, and verify that **Azure Stack – Managed Disk** is listed.
   - If you have configured a multi-tenant environment, deploying VMs in a subscription associated with a guest directory might fail with an internal error message. To resolve the error, follow these steps in [this article](azure-stack-enable-multitenancy.md#registering-azure-stack-with-the-guest-directory) to reconfigure each of your guest directories.

- An Ubuntu 18.04 VM created with SSH authorization enabled will not allow you to use the SSH keys to log in. As a workaround, use VM access for the Linux extension to implement SSH keys after provisioning, or use password-based authentication.

### Networking  

<!-- 3239127 - IS, ASDK -->
- In the Azure Stack portal, when you change a static IP address for an IP configuration that is bound to a network adapter attached to a VM instance, you will see a warning message that states 

    `The virtual machine associated with this network interface will be restarted to utilize the new private IP address...`.

    You can safely ignore this message; the IP address will be changed even if the VM instance does not restart.

<!-- 3631677 - IS, ASDK -->
- In the portal, on the **Networking Properties** blade there is a link for **Effective Security Rules** for each network adapter. If you select this link, a new blade opens that shows the error message `Not Found.` This error occurs because Azure Stack does not yet support **Effective Security Rules**.

<!-- 3632798 - IS, ASDK -->
- In the portal, if you add an inbound security rule and select **Service Tag** as the source, several options are displayed in the **Source Tag** list that are not available for Azure Stack. The only options that are valid in Azure Stack are as follows:

    - **Internet**
    - **VirtualNetwork**
    - **AzureLoadBalancer**
  
    The other options are not supported as source tags in Azure Stack. Similarly, if you add an outbound security rule and select **Service Tag** as the destination, the same list of options for **Source Tag** is displayed. The only valid options are the same as for **Source Tag**, as described in the previous list.

- The **New-AzureRmIpSecPolicy** PowerShell cmdlet does not support setting **DHGroup24** for the `DHGroup` parameter.

### Infrastructure backup

<!--scheduler config lost, bug 3615401, new issue in 1811,  hectorl-->
<!-- TSG: https://www.csssupportwiki.com/index.php/Azure_Stack/KI/Backup_scheduler_configuration_lost --> 
- After enabling automatic backups, the scheduler service goes into disabled state unexpectedly. The backup controller service will detect that automatic backups are disabled and raise a warning in the administrator portal. This warning is expected when automatic backups are disabled. 
    - Cause: This issue is due to a bug in the service that results in loss of scheduler configuration. This bug does not change the storage location, user name, password, or encryption key.   
    - Remediation: To mitigate this issue, open the backup controller settings blade in the Infrastructure Backup resource provider and select **Enable Automatic Backups**. Make sure to set the desired frequency and retention period.
    - Occurrence: Low 

<!-- ### SQL and MySQL-->

### App Service

<!-- 2352906 - IS ASDK --> 
- You must register the storage resource provider before you create your first Azure Function in the subscription.


<!-- ### Usage -->

 
<!-- #### Identity -->
<!-- #### Marketplace -->


## Download the update

You can download the Azure Stack 1901 update package from [here](https://aka.ms/azurestackupdatedownload). 

In connected scenarios only, Azure Stack deployments periodically check a secured endpoint and automatically notify you if an update is available for your cloud. For more information, see [managing updates for Azure Stack](azure-stack-updates.md#using-the-update-tile-to-manage-updates).

## Next steps

- For an overview of the update management in Azure Stack, see [Manage updates in Azure Stack overview](azure-stack-updates.md).  
- For more information about how to apply updates with Azure Stack, see [Apply updates in Azure Stack](azure-stack-apply-updates.md).
- To review the servicing policy for Azure Stack integrated systems, and what you must do to keep your system in a supported state, see [Azure Stack servicing policy](azure-stack-servicing-policy.md).  
- To use the Privileged End Point (PEP) to monitor and resume updates, see [Monitor updates in Azure Stack using the privileged endpoint](azure-stack-monitor-update.md).  <|MERGE_RESOLUTION|>--- conflicted
+++ resolved
@@ -13,11 +13,7 @@
 ms.tgt_pltfrm: na
 ms.devlang: na
 ms.topic: article
-<<<<<<< HEAD
 ms.date: 01/26/2019
-=======
-ms.date: 01/23/2019
->>>>>>> ef3816a4
 ms.author: sethm
 ms.reviewer: adepue
 
