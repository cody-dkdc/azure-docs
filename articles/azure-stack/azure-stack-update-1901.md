---
title: Azure Stack 1901 update | Microsoft Docs
description: Learn about the 1901 update for Azure Stack integrated systems, including what's new, known issues, and where to download the update.
services: azure-stack
documentationcenter: ''
author: sethmanheim
manager: femila
editor: ''

ms.assetid:  
ms.service: azure-stack
ms.workload: na
ms.tgt_pltfrm: na
ms.devlang: na
ms.topic: article
<<<<<<< HEAD
ms.date: 03/23/2019
ms.author: sethm
ms.reviewer: adepue
ms.lastreviewed: 03/23/2019
=======
ms.date: 03/27/2019
ms.author: sethm
ms.reviewer: adepue
ms.lastreviewed: 03/27/2019
>>>>>>> 39a6b821
---

# Azure Stack 1901 update

*Applies to: Azure Stack integrated systems*

This article describes the contents of the 1901 update package. The update includes improvements, fixes, and new features for this version of Azure Stack. This article also describes known issues in this release, and includes a link to download the update. Known issues are divided into issues directly related to the update process, and issues with the build (post-installation).

> [!IMPORTANT]  
> This update package is only for Azure Stack integrated systems. Do not apply this update package to the Azure Stack Development Kit.

## Build reference

The Azure Stack 1901 update build number is **1.1901.0.95** or **1.1901.0.99** after February 26th, 2019. See the following note:

> [!IMPORTANT]  
> Microsoft has discovered an issue that can impact customers updating from 1811 (1.1811.0.101) to 1901, and has released an updated 1901 package to address the  issue: build 1.1901.0.99, updated from 1.1901.0.95. Customers that have already updated to 1.1901.0.95 do not need to take further action.
>
> Connected customers that are on 1811 will automatically see the new 1901 (1.1901.0.99) package available in the Administrator portal, and should install it when ready. Disconnected customers can download and import the new 1901 package using the same process [described here](azure-stack-apply-updates.md).
>
> Customers with either version of 1901 will not be impacted when installing the next full or hotfix package.

## Hotfixes

Azure Stack releases hotfixes on a regular basis. Be sure to install the [latest Azure Stack hotfix](#azure-stack-hotfixes) for 1811 before updating Azure Stack to 1901.

Azure Stack hotfixes are only applicable to Azure Stack integrated systems; do not attempt to install hotfixes on the ASDK.

> [!TIP]  
> Subscribe to the following *RSS* or *Atom* feeds to keep up with Azure Stack hotfixes:
> - [RSS](https://support.microsoft.com/app/content/api/content/feeds/sap/en-us/32d322a8-acae-202d-e9a9-7371dccf381b/rss)
> - [Atom](https://support.microsoft.com/app/content/api/content/feeds/sap/en-us/32d322a8-acae-202d-e9a9-7371dccf381b/atom)

### Azure Stack hotfixes

If you already have 1901 and you have not installed any hotfixes yet, you can [install 1902 directly](azure-stack-update-1902.md), without first installing the 1901 hotfix.

- **1809**: [KB 4481548 – Azure Stack hotfix 1.1809.12.114](https://support.microsoft.com/help/4481548/)
- **1811**: No current hotfix available.
- **1901**: [KB 4495662 – Azure Stack hotfix 1.1901.3.105](https://support.microsoft.com/help/4495662)

## Prerequisites

> [!IMPORTANT]
> Install the [latest Azure Stack hotfix](#azure-stack-hotfixes) for 1811 (if any) before updating to 1901. If you already have 1901 and you have not installed any hotfixes yet, you can install 1902 directly, without first installing the 1901 hotfix.

- Before you start installation of this update, run [Test-AzureStack](azure-stack-diagnostic-test.md) with the following parameters to validate the status of your Azure Stack and resolve any operational issues found, including all warnings and failures. Also review active alerts, and resolve any that require action:

    ```powershell
    Test-AzureStack -Include AzsControlPlane, AzsDefenderSummary, AzsHostingInfraSummary, AzsHostingInfraUtilization, AzsInfraCapacity, AzsInfraRoleSummary, AzsPortalAPISummary, AzsSFRoleSummary, AzsStampBMCSummary, AzsHostingServiceCertificates
    ```

- When Azure Stack is managed by System Center Operations Manager (SCOM), be sure to update the Management Pack for Microsoft Azure Stack to version 1.0.3.11 before applying 1901.

## New features

This update includes the following new features and improvements for Azure Stack:

- Managed images on Azure Stack enable you to create a managed image object on a generalized VM (both unmanaged and managed) that can only create managed disk VMs going forward. For more information, see [Azure Stack Managed Disks](user/azure-stack-managed-disk-considerations.md#managed-images).

- **AzureRm 2.4.0**
   * **AzureRm.Profile**  
         Bug fix - `Import-AzureRmContext` to deserialize the saved token correctly.  
   * **AzureRm.Resources**  
         Bug fix - `Get-AzureRmResource` to query case insensitively by resource type.  
   * **Azure.Storage**  
         AzureRm rollup module now includes the already published version 4.5.0 supporting the **api-version 2017-07-29**.  
   * **AzureRm.Storage**  
         AzureRm rollup module now includes the already published version 5.0.4 supporting the **api-version 2017-10-01**.  
   * **AzureRm.Compute**  
         Added simple parameter sets in `New-AzureRmVM` and `New-AzureRmVmss`, `-Image` parameter supports specifying user images.  
   * **AzureRm.Insights**  
         AzureRm rollup module now includes the already published version 5.1.5 supporting the **api-version 2018-01-01** for metrics, metric definitions resource types.

- **AzureStack 1.7.0**
   This a breaking change release. For details on the breaking changes, refer to https://aka.ms/azspshmigration170
   * **Azs.Backup.Admin Module**  
         Breaking change: Backup changes to cert-based encryption mode. Support for symmetric keys is deprecated.  
   * **Azs.Fabric.Admin Module**  
         `Get-AzsInfrastructureVolume` has been deprecated. Use the new cmdlet `Get-AzsVolume`.  
         `Get-AzsStorageSystem` has been deprecated.  Use the new cmdlet `Get-AzsStorageSubSystem`.  
         `Get-AzsStoragePool` has been deprecated. The `StorageSubSystem` object contains the capacity property.  
   * **Azs.Compute.Admin Module**  
         Bug fix - `Add-AzsPlatformImage`, `Get-AzsPlatformImage`: Calling `ConvertTo-PlatformImageObject` only in the success path.  
         BugFix - `Add-AzsVmExtension`, `Get-AzsVmExtension`: Calling ConvertTo-VmExtensionObject only in the success path.  
   * **Azs.Storage.Admin Module**  
         Bug fix - New Storage Quota uses defaults if none provided.

To review the reference for the updated modules, see [Azure Stack Module Reference](https://docs.microsoft.com/powershell/azure/azure-stack/overview?view=azurestackps-1.6.0&viewFallbackFrom=azurestackps-1.7.0).

## Fixed issues

- Fixed an issue in which the portal showed an option to create policy-based VPN gateways, which are not supported in Azure Stack. This option has been removed from the portal.

<!-- 16523695 – IS, ASDK -->
- Fixed an issue in which after updating your DNS Settings for your Virtual Network from **Use Azure Stack DNS** to **Custom DNS**, the instances were not updated with the new setting.

- <!-- 3235634 – IS, ASDK -->
  Fixed an issue in which deploying VMs with sizes containing a **v2** suffix; for example, **Standard_A2_v2**, required specifying the suffix as **Standard_A2_v2** (lowercase v). As with global Azure, you can now use **Standard_A2_V2** (uppercase V).

<!-- 2869209 – IS, ASDK --> 
- Fixed an issue when using the [Add-AzsPlatformImage cmdlet](/powershell/module/azs.compute.admin/add-azsplatformimage), in which you had to use the **-OsUri** parameter as the storage account URI where the disk is uploaded. You can now also use the local path to the disk.

<!--  2795678 – IS, ASDK --> 
- Fixed an issue that produced a warning when you used the portal to create virtual machines (VMs) in a premium VM size (DS,Ds_v2,FS,FSv2). The VM was created in a standard storage account. Although this did not affect functionally, IOPs, or billing, the warning has been fixed.

<!-- 1264761 - IS ASDK -->  
- Fixed an issue with the **Health controller** component that was generating the following alerts. The alerts could be safely ignored:

    - Alert #1:
       - NAME:  Infrastructure role unhealthy
       - SEVERITY: Warning
       - COMPONENT: Health controller
       - DESCRIPTION: The health controller Heartbeat Scanner is unavailable. This may affect health reports and metrics.  

    - Alert #2:
       - NAME:  Infrastructure role unhealthy
       - SEVERITY: Warning
       - COMPONENT: Health controller
       - DESCRIPTION: The health controller Fault Scanner is unavailable. This may affect health reports and metrics.


<!-- 3507629 - IS, ASDK --> 
- Fixed an issue when setting the value of Managed Disks quotas under [compute quota types](azure-stack-quota-types.md#compute-quota-types) to 0, it is equivalent to the default value of 2048 GiB. The zero quota value now is respected.

<!-- 2724873 - IS --> 
- Fixed an issue when using the PowerShell cmdlets **Start-AzsScaleUnitNode** or  **Stop-AzsScaleUnitNode** to manage scale units, in which the first attempt to start or stop the scale unit might fail.

<!-- 2724961- IS ASDK --> 
- Fixed an issue in which you registered the **Microsoft.Insight** resource provider in the subscription settings, and created a Windows VM with Guest OS Diagnostic enabled, but the CPU Percentage chart in the VM overview page did not show metrics data. The data now correctly displays.

- Fixed an issue in which running the **Get-AzureStackLog** cmdlet failed after running **Test-AzureStack** in the same privileged endpoint (PEP) session. You can now use the same PEP session in which you executed **Test-AzureStack**.

<!-- bug 3615401, IS -->
- Fixed issue with automatic backups where the scheduler service would go into disabled state unexpectedly. 

<!--2850083, IS ASDK -->
- Removed the **Reset Gateway** button from the Azure Stack portal, which threw an error if the button was clicked. This button serves no function in Azure Stack, as Azure Stack has a multi-tenant gateway rather than dedicated VM instances for each tenant VPN Gateway, so it was removed to prevent confusion. 

<!-- 3209594, IS ASDK -->
- Removed the **Effective Security Rules** link from the **Networking Properties** blade as this feature is not supported in Azure Stack. Having the link present gave the impression that this feature was supported but not working. To alleviate confusion, we removed the link.

<!-- 3139614 | IS -->
- Fixed an issue in which after an update was applied to Azure Stack from an OEM, the **Update available** notification did not appear in the Azure Stack administrator portal.

## Changes

<!-- 3083238 IS -->
- Security enhancements in this update result in an increase in the backup size of the directory service role. For updated sizing guidance for the external storage location, see the [infrastructure backup documentation](azure-stack-backup-reference.md#storage-location-sizing). This change results in a longer time to complete the backup due to the larger size data transfer. This change impacts integrated systems. 

- Starting in January 2019, you can deploy Kubernetes clusters on Active Directory Federated Services (AD FS) registered, connected Azure Stack stamps (internet access is required). Follow the instructions [here](azure-stack-solution-template-kubernetes-cluster-add.md) to download the new Kubernetes Marketplace item. Follow the instructions [here](user/azure-stack-solution-template-kubernetes-adfs.md) to deploy a Kubernetes cluster. Note the new parameters for indicating whether the target system is ADD or AD FS registered. If it is AD FS, new fields are available to enter the Key Vault parameters in which the deployment certificate is stored.

   Note that even with AD FS support, the deployment of Kubernetes clusters requires internet access.

- After installing updates or hotfixes to Azure Stack, new features may be introduced which require new permissions to be granted to one or more identity applications. Granting these permissions requires administrative access to the home directory, and so it cannot be done automatically. For example:

   ```powershell
   $adminResourceManagerEndpoint = "https://adminmanagement.<region>.<domain>"
   $homeDirectoryTenantName = "<homeDirectoryTenant>.onmicrosoft.com" # This is the primary tenant Azure Stack is registered to

   Update-AzsHomeDirectoryTenant -AdminResourceManagerEndpoint $adminResourceManagerEndpoint `
     -DirectoryTenantName $homeDirectoryTenantName -Verbose
   ```

- There is a new consideration for accurately planning Azure Stack capacity. With the 1901 update, there is now a limit on the total number of Virtual Machines that can be created.  This limit is intended to be temporary to avoid solution instability. The source of the stability issue at higher numbers of VMs is being addressed but a specific timeline for remediation has not yet been determined. With the 1901 update, there is now a per server limit of 60 VMs with a total solution limit of 700.  For example, an 8 server Azure Stack VM limit would be 480 (8 * 60).  For a 12 to 16 server Azure Stack solution the limit would be 700. This limit has been created keeping all the compute capacity considerations in mind such as the resiliency reserve and the CPU virtual to physical ratio that an operator would like to maintain on the stamp. For more information, see the new release of the capacity planner.  
In the event that the VM scale limit has been reached, the following error codes would be returned as a result: VMsPerScaleUnitLimitExceeded, VMsPerScaleUnitNodeLimitExceeded. 
 

- The Compute API version has increased to 2017-12-01.

- Infrastructure backup now requires a certificate with a public key only (.CER) for encryption of backup data. Symmetric encryption key support is deprecated starting in 1901. If infrastructure backup is configured before updating to 1901, the encryption keys will remain in place. You will have at least 2 more updates with backwards compatibility support to update backup settings. For more information, see [Azure Stack infrastructure backup best practices](azure-stack-backup-best-practices.md).

## Common vulnerabilities and exposures

This update installs the following security updates:  

- [CVE-2018-8477](https://portal.msrc.microsoft.com/en-us/security-guidance/advisory/CVE-2018-8477)
- [CVE-2018-8514](https://portal.msrc.microsoft.com/en-us/security-guidance/advisory/CVE-2018-8514)
- [CVE-2018-8580](https://portal.msrc.microsoft.com/en-us/security-guidance/advisory/CVE-2018-8580)
- [CVE-2018-8595](https://portal.msrc.microsoft.com/en-us/security-guidance/advisory/CVE-2018-8595)
- [CVE-2018-8596](https://portal.msrc.microsoft.com/en-us/security-guidance/advisory/CVE-2018-8596)
- [CVE-2018-8598](https://portal.msrc.microsoft.com/en-us/security-guidance/advisory/CVE-2018-8598)
- [CVE-2018-8621](https://portal.msrc.microsoft.com/en-us/security-guidance/advisory/CVE-2018-8621)
- [CVE-2018-8622](https://portal.msrc.microsoft.com/en-us/security-guidance/advisory/CVE-2018-8622)
- [CVE-2018-8627](https://portal.msrc.microsoft.com/en-us/security-guidance/advisory/CVE-2018-8627)
- [CVE-2018-8637](https://portal.msrc.microsoft.com/en-us/security-guidance/advisory/CVE-2018-8637)
- [CVE-2018-8638](https://portal.msrc.microsoft.com/en-us/security-guidance/advisory/CVE-2018-8638)
- [ADV190001](https://portal.msrc.microsoft.com/en-us/security-guidance/advisory/ADV190001)
- [CVE-2019-0536](https://portal.msrc.microsoft.com/en-us/security-guidance/advisory/CVE-2019-0536)
- [CVE-2019-0537](https://portal.msrc.microsoft.com/en-us/security-guidance/advisory/CVE-2019-0537)
- [CVE-2019-0545](https://portal.msrc.microsoft.com/en-us/security-guidance/advisory/CVE-2019-0545)
- [CVE-2019-0549](https://portal.msrc.microsoft.com/en-us/security-guidance/advisory/CVE-2019-0549)
- [CVE-2019-0553](https://portal.msrc.microsoft.com/en-us/security-guidance/advisory/CVE-2019-0553)
- [CVE-2019-0554](https://portal.msrc.microsoft.com/en-us/security-guidance/advisory/CVE-2019-0554)
- [CVE-2019-0559](https://portal.msrc.microsoft.com/en-us/security-guidance/advisory/CVE-2019-0559)
- [CVE-2019-0560](https://portal.msrc.microsoft.com/en-us/security-guidance/advisory/CVE-2019-0560)
- [CVE-2019-0561](https://portal.msrc.microsoft.com/en-us/security-guidance/advisory/CVE-2019-0561)
- [CVE-2019-0569](https://portal.msrc.microsoft.com/en-us/security-guidance/advisory/CVE-2019-0569)
- [CVE-2019-0585](https://portal.msrc.microsoft.com/en-us/security-guidance/advisory/CVE-2019-0585)
- [CVE-2019-0588](https://portal.msrc.microsoft.com/en-us/security-guidance/advisory/CVE-2019-0588)


For more information about these vulnerabilities, click on the preceding links, or see Microsoft Knowledge Base articles [4480977](https://support.microsoft.com/en-us/help/4480977).

## Known issues with the update process

- When running [Test-AzureStack](azure-stack-diagnostic-test.md), if either the **AzsInfraRoleSummary** or the **AzsPortalApiSummary** test fails, you are prompted to run **Test-AzureStack** with the `-Repair` flag.  If you run this command, it fails with the following error message:  `Unexpected exception getting Azure Stack health status. Cannot bind argument to parameter 'TestResult' because it is null.`

- When you run [Test-AzureStack](azure-stack-diagnostic-test.md), a warning message from the Baseboard Management Controller (BMC) is displayed. You can safely ignore this warning.

- <!-- 2468613 - IS --> During installation of this update, you might see alerts with the title `Error – Template for FaultType UserAccounts.New is missing.`  You can safely ignore these alerts. The alerts close automatically after the installation of this update completes.

## Post-update steps

- After the installation of this update, install any applicable hotfixes. For more information, see [Hotfixes](#hotfixes), as well as our [Servicing Policy](azure-stack-servicing-policy.md).  

- Retrieve the data at rest encryption keys and securely store them outside of your Azure Stack deployment. Follow the [instructions on how to retrieve the keys](azure-stack-security-bitlocker.md).

## Known issues (post-installation)

The following are post-installation known issues for this build version.

### Portal

<!-- 2930820 - IS ASDK --> 
- In both the administrator and user portals, if you search for "Docker," the item is incorrectly returned. It is not available in Azure Stack. If you try to create it, a blade with an error indication is displayed. 

<!-- 2931230 – IS  ASDK --> 
- Plans that are added to a user subscription as an add-on plan cannot be deleted, even when you remove the plan from the user subscription. The plan will remain until the subscriptions that reference the add-on plan are also deleted. 

<!-- TBD - IS ASDK --> 
- The two administrative subscription types that were introduced with version 1804 should not be used. The subscription types are **Metering subscription**, and **Consumption subscription**. These subscription types are visible in new Azure Stack environments beginning with version 1804 but are not yet ready for use. You should continue to use the **Default Provider** subscription type.

<!-- 3557860 - IS ASDK --> 
- Deleting user subscriptions results in orphaned resources. As a workaround, first delete user resources or the entire resource group, and then delete the user subscriptions.

<!-- 1663805 - IS ASDK --> 
- You cannot view permissions to your subscription using the Azure Stack portals. As a workaround, use [PowerShell to verify permissions](/powershell/module/azs.subscriptions.admin/get-azssubscriptionplan).

<!-- ### Health and monitoring -->

### Compute

- When creating a new Windows Virtual Machine (VM), the following error may be displayed:

   `'Failed to start virtual machine 'vm-name'. Error: Failed to update serial output settings for VM 'vm-name'`

   The error occurs if you enable boot diagnostics on a VM but delete your boot diagnostics storage account. To work around this issue, recreate the storage account with the same name as you used previously.

<!-- 2967447 - IS, ASDK, to be fixed in 1902 -->
- The virtual machine scale set (VMSS) creation experience provides CentOS-based 7.2 as an option for deployment. Because that image is not available on Azure Stack, either select another operating system for your deployment, or use an Azure Resource Manager template specifying another CentOS image that has been downloaded prior to deployment from the marketplace by the operator.  

<!-- TBD - IS ASDK --> 
- After applying the 1901 update, you might encounter the following issues when deploying VMs with Managed Disks:

   - If the subscription was created before the 1808 update, deploying a VM with Managed Disks might fail with an internal error message. To resolve the error, follow these steps for each subscription:
      1. In the Tenant portal, go to **Subscriptions** and find the subscription. Select **Resource Providers**, then select **Microsoft.Compute**, and then click **Re-register**.
      2. Under the same subscription, go to **Access Control (IAM)**, and verify that **AzureStack-DiskRP-Client** is listed.
   - If you have configured a multi-tenant environment, deploying VMs in a subscription associated with a guest directory might fail with an internal error message. To resolve the error, follow these steps in [this article](azure-stack-enable-multitenancy.md#registering-azure-stack-with-the-guest-directory) to reconfigure each of your guest directories.

- An Ubuntu 18.04 VM created with SSH authorization enabled will not allow you to use the SSH keys to log in. As a workaround, use VM access for the Linux extension to implement SSH keys after provisioning, or use password-based authentication.

### Networking  

<!-- 3239127 - IS, ASDK -->
- In the Azure Stack portal, when you change a static IP address for an IP configuration that is bound to a network adapter attached to a VM instance, you will see a warning message that states 

    `The virtual machine associated with this network interface will be restarted to utilize the new private IP address...`.

    You can safely ignore this message; the IP address will be changed even if the VM instance does not restart.

<!-- 3632798 - IS, ASDK -->
- In the portal, if you add an inbound security rule and select **Service Tag** as the source, several options are displayed in the **Source Tag** list that are not available for Azure Stack. The only options that are valid in Azure Stack are as follows:

  - **Internet**
  - **VirtualNetwork**
  - **AzureLoadBalancer**
  
    The other options are not supported as source tags in Azure Stack. Similarly, if you add an outbound security rule and select **Service Tag** as the destination, the same list of options for **Source Tag** is displayed. The only valid options are the same as for **Source Tag**, as described in the previous list.

- Network security groups (NSGs) do not work in Azure Stack in the same way as global Azure. In Azure, you can set multiple ports on one NSG rule (using the portal, PowerShell, and Resource Manager templates). In Azure Stack however, you cannot set multiple ports on one NSG rule via the portal. To work around this issue, use a Resource Manager template or PowerShell to set these additional rules.

<!-- 3203799 - IS, ASDK -->
- Azure Stack does not support attaching more than 4 Network Interfaces (NICs) to a VM instances today, regardless of the instance size.

<!-- ### SQL and MySQL-->

### App Service

<!-- 2352906 - IS ASDK --> 
- You must register the storage resource provider before you create your first Azure Function in the subscription.


<!-- ### Usage -->

 
<!-- #### Identity -->
<!-- #### Marketplace -->

## Download the update

You can download the Azure Stack 1901 update package from [here](https://aka.ms/azurestackupdatedownload). 

In connected scenarios only, Azure Stack deployments periodically check a secured endpoint and automatically notify you if an update is available for your cloud. For more information, see [managing updates for Azure Stack](azure-stack-updates.md#using-the-update-tile-to-manage-updates).

## Next steps

- For an overview of the update management in Azure Stack, see [Manage updates in Azure Stack overview](azure-stack-updates.md).  
- For more information about how to apply updates with Azure Stack, see [Apply updates in Azure Stack](azure-stack-apply-updates.md).
- To review the servicing policy for Azure Stack integrated systems, and what you must do to keep your system in a supported state, see [Azure Stack servicing policy](azure-stack-servicing-policy.md).  
- To use the Privileged End Point (PEP) to monitor and resume updates, see [Monitor updates in Azure Stack using the privileged endpoint](azure-stack-monitor-update.md).  <|MERGE_RESOLUTION|>--- conflicted
+++ resolved
@@ -13,17 +13,10 @@
 ms.tgt_pltfrm: na
 ms.devlang: na
 ms.topic: article
-<<<<<<< HEAD
-ms.date: 03/23/2019
-ms.author: sethm
-ms.reviewer: adepue
-ms.lastreviewed: 03/23/2019
-=======
 ms.date: 03/27/2019
 ms.author: sethm
 ms.reviewer: adepue
 ms.lastreviewed: 03/27/2019
->>>>>>> 39a6b821
 ---
 
 # Azure Stack 1901 update
