---
title: Adding a VM image to Azure Stack | Microsoft Docs
description: Add your organization's custom Windows or Linux VM image for tenants to use
services: azure-stack
documentationcenter: ''
author: mattmcg
manager: darmour
editor: ''

ms.assetid: e5a4236b-1b32-4ee6-9aaa-fcde297a020f
ms.service: azure-stack
ms.workload: na
ms.tgt_pltfrm: na
ms.devlang: na
ms.topic: get-started-article
ms.date: 04/06/2016
ms.author: mattmcg

---
# Make a custom virtual machine image available in Azure Stack
Azure Stack enables administrators to make VM images, such as their
organization’s custom VHD, available to their tenants. Images can
be referenced by Azure Resource Manager templates or added to the
Azure Marketplace UI with the creation of a Marketplace item. A Windows
Server 2012 R2 image is included by default in the Azure Stack Technical
Preview.

> [!NOTE]
> VM images with Marketplace items can be deployed by selecting **New** in the UI, and then selecting the **Virtual Machines** category. The VM image items are listed.
> 
> 

## Add a VM image to Marketplace with PowerShell
If the VM image VHD is available locally on the console VM (or another externally connected device), use the following steps:

1. Prepare a Windows or Linux operating system virtual hard disk image in VHD format (not VHDX).
   
   * For Windows images, the article [Upload a Windows VM image to Azure for Resource Manager deployments](../virtual-machines/windows/upload-image.md?toc=%2fazure%2fvirtual-machines%2fwindows%2ftoc.json) contains image preparation instructions in the **Prepare the VHD for upload** section.
   * For Linux images, follow the steps to
     prepare the image or use an existing Azure Stack Linux image as described in
     the article [Deploy Linux virtual machines on Azure
     Stack](azure-stack-linux.md).
2. [Download Azure Stack tools from GitHub](azure-stack-powershell-download.md) and then import the **ComputeAdmin** module
   
   ```powershell
   Import-Module .\ComputeAdmin\AzureStack.ComputeAdmin.psm1
   ```
3. [Configure PowerShell for use with Azure Stack](azure-stack-powershell-configure.md)   

4. Add the VM image by invoking the **Add-VMImage** cmdlet.
   
   * Include the publisher, offer, SKU, and version for the VM image. These parameters are used by Azure Resource Manager templates that reference the VM image.
   * Specify osType as Windows or Linux.
   * Include your Azure Active Directory tenant ID in the which you have configured in Step3.
   * Include the Azure Stack administrator environment name, which you have configured in Step3 
   * Following is an example invocation of the script:
     
     ```powershell
<<<<<<< HEAD
      Add-VMImage -publisher "Canonical" -offer "UbuntuServer" -sku "14.04.3-LTS" -version "1.0.0" -osType Linux -osDiskLocalPath 'C:\Users\AzureStackAdmin\Desktop\UbuntuServer.vhd' -TenantId $AadTenant -EnvironmentName "AzureStackAdmin"
=======
     # Store the AAD service administrator account credentials in a variable 
     $UserName='<Username of the service administrator account>'
     $Password='<Admin password provided when deploying Azure Stack>'|ConvertTo-SecureString -Force -AsPlainText
     $Credential=New-Object PSCredential($UserName,$Password)

     Add-VMImage -publisher "Canonical" -offer "UbuntuServer" -sku "14.04.3-LTS" -version "1.0.0" -osType Linux -osDiskLocalPath 'C:\Users\AzureStackAdmin\Desktop\UbuntuServer.vhd' -TenantId $AadTenant -EnvironmentName "AzureStackAdmin" -azureStackCredentials $Credential
>>>>>>> 3cf09cbd
     ```

The command does the following:

* Authenticates to the Azure Stack environment
* Uploads the local VHD to a newly created temporary storage account
* Adds the VM image to the VM image repository
* Creates a Marketplace item

To verify that the command ran successfully, go to Marketplace in the portal, and then verify that the VM image is available in the **Virtual Machines** category.

> ![VM image added successfully](./media/azure-stack-add-vm-image/image5.PNG)
> 
> 

Following is a description of the command parameters.

| Parameter | Description |
| --- | --- |
| **tenantID** |Your Azure Active Directory tenant ID in the form *&lt;AADTenantID*.onmicrosoft.com&gt;. |
| **publisher** |The publisher name segment of the VM Image that tenants use when deploying the image. An example is ‘Microsoft’. Do not include a space or other special characters in this field. |
| **offer** |The offer name segment of the VM Image that tenants use when deploying the VM image. An example is ‘WindowsServer’. Do not include a space or other special characters in this field. |
| **sku** |The SKU name segment of the VM Image that tenants use when deploying the VM image. An example is ‘Datacenter2016’. Do not include a space or other special characters in this field. |
| **version** |The version of the VM Image that tenants use when deploying the VM image. This version is in the format *\#.\#.\#*. An example is ‘1.0.0’. Do not include a space or other special characters in this field. |
| **osType** |The osType of the image must be either ‘Windows’ or ‘Linux’. |
| **osDiskLocalPath** |The local path to the OS disk VHD that you are uploading as a VM image to Azure Stack. |
| **dataDiskLocalPaths** |An optional array of the local paths for data disks that can be uploaded as part of the VM image. |
| **CreateGalleryItem** |A Boolean flag that determines whether to create an item in Marketplace. The default is set to true. |
| **title** |The display name of Marketplace item. The default is set to be the Publisher-Offer-Sku of the VM image. |
| **description** |The description of the Marketplace item. |
| **EnvironmentName** |The Azure Stack administrtor's PowerShell environment name. |
| **azureStackCredentials** |The credentials provided during deployment that are used to login to the Azure Stack Administrator portal. |
| **location** |The location to which the VM image should be published. By default, this value is set to local.|
| **osDiskBlobURI** |Optionally, this script also accepts a Blob storage URI for osDisk. |
| **dataDiskBlobURIs** |Optionally, this script also accepts an array of Blob storage URIs for adding data disks to the image. |

## Add a VM image through the portal
> [!NOTE]
> This method requires creating the Marketplace item separately.
> 
> 

One requirement of images is that they can be referenced by a Blob
    storage URI. Prepare a Windows or Linux operating system
    virtual hard disk image in VHD format (not VHDX), and then upload the
    image to a storage account in Azure or in Azure Stack. If your image
    is already uploaded to Blob storage in Azure or Azure Stack, you can
    skip this step.

Follow the steps from [Upload a Windows VM image to Azure for
    Resource Manager
    deployments](https://azure.microsoft.com/documentation/articles/virtual-machines-windows-upload-image/) article
    through the step **Upload the VM image to your storage
    account**. Keep in mind the following:

* For a Linux image, follow the instructions to
  prepare the image, or use an existing Azure Stack Linux image as described in the article [Deploy Linux virtual machines on Azure Stack](azure-stack-linux.md).
* It's more efficient to upload an image to Azure Stack Blob storage than to Azure Blob storage because it takes less time to push the VM image to the
  Azure Stack image repository. While following the upload instructions, make sure to substitute the [Authenticate PowerShell with Microsoft Azure
  Stack](azure-stack-deploy-template-powershell.md)
  step for the ‘Login to Azure’ step.
* Make a note of the Blob storage URI where you upload the image. It has the following format:
  *&lt;storageAccount&gt;/&lt;blobContainer&gt;/&lt;targetVHDName&gt;*.vhd

1. To make the blob anonymously accessible, go to the storage account blob container where the VM image VHD was uploaded to **Blob,** and then select **Access Policy**. If you want, you can instead generate a shared access signature for the container and include it as part of the blob URI.

![Navigate to storage account blobs](./media/azure-stack-add-vm-image/image1.png)

![Set blob access to public](./media/azure-stack-add-vm-image/image2.png)

1. Sign in to Azure Stack as an administrator. Go to **Region
   Management**. Then, under **RPs**, select  **Compute Resource Provider** > **VM Images** > **Add.**
   
   ![Start to add an image](./media/azure-stack-add-vm-image/image3.png)
2. On the following blade, enter the publisher, offer, SKU, and version
   of the VM image. These name segments refer to the VM
   image in Azure Resource Manager templates. Make sure to select the
   **osType** correctly. For **osDiskBlobURI**, enter the URI where the
   image was uploaded in step 1. Click **Create** to begin creating the
   VM Image.
   
   ![Begin to create the image](./media/azure-stack-add-vm-image/image4.png)
3. The VM Image status changes to ‘Succeeded’ when the image is
   successfully added.
4. Tenants can deploy the VM Image by specifying the
   publisher, offer, SKU, and version of the VM image in an Azure
   Resource Manager template. To make the VM image
   more readily available for tenant consumption in the UI, it is best
   to [create a
   Marketplace item](azure-stack-create-and-publish-marketplace-item.md).
<|MERGE_RESOLUTION|>--- conflicted
+++ resolved
@@ -56,16 +56,12 @@
    * Following is an example invocation of the script:
      
      ```powershell
-<<<<<<< HEAD
-      Add-VMImage -publisher "Canonical" -offer "UbuntuServer" -sku "14.04.3-LTS" -version "1.0.0" -osType Linux -osDiskLocalPath 'C:\Users\AzureStackAdmin\Desktop\UbuntuServer.vhd' -TenantId $AadTenant -EnvironmentName "AzureStackAdmin"
-=======
      # Store the AAD service administrator account credentials in a variable 
      $UserName='<Username of the service administrator account>'
      $Password='<Admin password provided when deploying Azure Stack>'|ConvertTo-SecureString -Force -AsPlainText
      $Credential=New-Object PSCredential($UserName,$Password)
 
      Add-VMImage -publisher "Canonical" -offer "UbuntuServer" -sku "14.04.3-LTS" -version "1.0.0" -osType Linux -osDiskLocalPath 'C:\Users\AzureStackAdmin\Desktop\UbuntuServer.vhd' -TenantId $AadTenant -EnvironmentName "AzureStackAdmin" -azureStackCredentials $Credential
->>>>>>> 3cf09cbd
      ```
 
 The command does the following:
