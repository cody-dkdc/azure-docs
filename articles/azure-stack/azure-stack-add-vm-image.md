--- conflicted
+++ resolved
@@ -18,12 +18,8 @@
 
 ---
 # Make a custom virtual machine image available in Azure Stack
-<<<<<<< HEAD
-Azure Stack enables cloud administrators to make custom virtual machine images available to their users. These images can
-=======
-Azure Stack enables Cloud Administrators to make custom virtual machine images available to their tenants. These images can
->>>>>>> 0f20373e
-be referenced by Azure Resource Manager templates or added to the
+
+Azure Stack enables cloud administrators to make custom virtual machine images available to their users. These images can be referenced by Azure Resource Manager templates or added to the
 Azure Marketplace UI with the creation of a Marketplace item. 
 
 ## Add a VM image to marketplace with PowerShell
@@ -46,11 +42,7 @@
    Import-Module .\ComputeAdmin\AzureStack.ComputeAdmin.psm1
    ``` 
 
-<<<<<<< HEAD
 4. Create the Azure Stack cloud administrator's AzureRM environment by using the following cmdlet:
-=======
-3. Create the Azure Stack Cloud Administrator's AzureRM environment by using the following cmdlet:
->>>>>>> 0f20373e
    ```powershell
    Add-AzureStackAzureRmEnvironment `
      -Name "AzureStackAdmin" `
@@ -149,11 +141,7 @@
 
    ![Set blob access to public](./media/azure-stack-add-vm-image/image2.png)
 
-<<<<<<< HEAD
 2. Sign in to Azure Stack as a cloud administrator > From the menu, click **More services** > **Resource Providers** > select  **Compute** > **VM images** > **Add**
-=======
-2. Sign in to Azure Stack as a Cloud Administrator > From the menu, click **More services** > **Resource Providers** > select  **Compute** > **VM images** > **Add**
->>>>>>> 0f20373e
 
 3. On the **Add a VM Image** blade, enter the publisher, offer, SKU, and version
    of the virtual machine image. These name segments refer to the VM
