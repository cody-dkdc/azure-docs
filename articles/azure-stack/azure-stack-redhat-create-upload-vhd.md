--- conflicted
+++ resolved
@@ -1,801 +1,671 @@
----
-title: Create and upload a Red Hat Enterprise Linux VHD for use in Azure Stack | Microsoft Docs
-description: Learn to create and upload an Azure virtual hard disk (VHD) that contains a Red Hat Linux operating system.
-services: azure-stack
-documentationcenter: ''
-author: JeffGoldner
-manager: BradleyB
-editor: 
-tags: 
-
-ms.assetid: 
-ms.service: azure-stack
-ms.workload: na
-ms.tgt_pltfrm: na
-ms.devlang: na
-ms.topic: article
-ms.date: 05/11/2018
-ms.author: jeffgo
-
----
-# Prepare a Red Hat-based virtual machine for Azure Stack
-
-In this article, you will learn how to prepare a Red Hat Enterprise Linux (RHEL) virtual machine for use in Azure Stack. The versions of RHEL that are covered in this article are 7.1+. The hypervisors for preparation that are covered in this article are Hyper-V, kernel-based virtual machine (KVM), and VMware.
-
-For Red Hat Enterprise Linux support information, refer to [Red Hat and Azure Stack: Frequently Asked Questions](https://access.redhat.com/articles/3413531).
-
-## Prepare a Red Hat-based virtual machine from Hyper-V Manager
-
-This section assumes that you already have an ISO file from the Red Hat website and installed the RHEL image to a virtual hard disk (VHD). For more information about how to use Hyper-V Manager to install an operating system image, see [Install the Hyper-V Role and Configure a Virtual Machine](http://technet.microsoft.com/library/hh846766.aspx).
-
-### RHEL installation notes
-
-* Azure Stack does not support the VHDX format. Azure supports only fixed VHD. You can use Hyper-V Manager to convert the disk to VHD format, or you can use the convert-vhd cmdlet. If you use VirtualBox, select **Fixed size** as opposed to the default dynamically allocated option when you create the disk.
-* Azure Stack supports only generation 1 virtual machines. You can convert a generation 1 virtual machine from VHDX to the VHD file format and from dynamically expanding to a fixed-size disk. You can't change a virtual machine's generation. For more information, see [Should I create a generation 1 or 2 virtual machine in Hyper-V?](https://technet.microsoft.com/windows-server-docs/compute/hyper-v/plan/should-i-create-a-generation-1-or-2-virtual-machine-in-hyper-v).
-* The maximum size that's allowed for the VHD is 1,023 GB.
-* When you install the Linux operating system, we recommend that you use standard partitions rather than Logical Volume Manager (LVM), which is often the default for many installations. This practice avoids LVM name conflicts with cloned virtual machines, particularly if you ever need to attach an operating system disk to another identical virtual machine for troubleshooting.
-* Kernel support for mounting Universal Disk Format (UDF) file systems is required. At first boot, the UDF-formatted media that is attached to the guest passes the provisioning configuration to the Linux virtual machine. The Azure Linux Agent must mount the UDF file system to read its configuration and provision the virtual machine.
-* Do not configure a swap partition on the operating system disk. The Linux Agent can be configured to create a swap file on the temporary resource disk. More information about can be found in the following steps.
-* All VHDs on Azure must have a virtual size aligned to 1 MB. When converting from a raw disk to VHD you must ensure that the raw disk size is a multiple of 1 MB before conversion. More details can be found in the steps below.
-* Azure Stack does not support cloud-init. Your VM must be configured with a supported version of the Windows Azure Linux Agent (WALA).
-
-### Prepare a RHEL 7 virtual machine from Hyper-V Manager
-
-1. In Hyper-V Manager, select the virtual machine.
-
-1. Click **Connect** to open a console window for the virtual machine.
-
-<<<<<<< HEAD
-1. Create or edit the `/etc/sysconfig/network` file, and add the following text:
-   
-        NETWORKING=yes
-        HOSTNAME=localhost.localdomain
-
-1. Create or edit the `/etc/sysconfig/network-scripts/ifcfg-eth0` file, and add the following text:
-   
-        DEVICE=eth0
-        ONBOOT=yes
-        BOOTPROTO=dhcp
-        TYPE=Ethernet
-        USERCTL=no
-        PEERDNS=yes
-        IPV6INIT=no
-	NM_CONTROLLED=no
-
-1. Ensure that the network service will start at boot time by running the following command:
-=======
-3. Create or edit the `/etc/sysconfig/network` file, and add the following text:
-
-    ```sh
-    NETWORKING=yes
-    HOSTNAME=localhost.localdomain
-    ```
-
-4. Create or edit the `/etc/sysconfig/network-scripts/ifcfg-eth0` file, and add the following text as needed:
-
-    ```sh
-    DEVICE=eth0
-    ONBOOT=yes
-    BOOTPROTO=dhcp
-    TYPE=Ethernet
-    USERCTL=no
-    PEERDNS=yes
-    IPV6INIT=no
-    NM_CONTROLLED=no
-    ```
-
-5. Ensure that the network service starts at boot time by running the following command:
->>>>>>> 4794efb8
-
-    ```sh
-    # sudo systemctl enable network
-    ```
-
-1. Register your Red Hat subscription to enable the installation of packages from the RHEL repository by running the following command:
-
-    ```sh
-    # sudo subscription-manager register --auto-attach --username=XXX --password=XXX
-    ```
-
-<<<<<<< HEAD
-1. Modify the kernel boot line in your grub configuration to include additional kernel parameters for Azure. To do this modification, open `/etc/default/grub` in a text editor, and edit the `GRUB_CMDLINE_LINUX` parameter. For example:
-   
-        GRUB_CMDLINE_LINUX="rootdelay=300 console=ttyS0 earlyprintk=ttyS0 net.ifnames=0"
-   
-   This will also ensure that all console messages are sent to the first serial port, which can assist Azure support with debugging issues. This configuration also turns off the new RHEL 7 naming conventions for NICs. In addition, we recommend that you remove the following parameters:
-   
-        rhgb quiet crashkernel=auto
-   
-    Graphical and quiet boot are not useful in a cloud environment where we want all the logs to be sent to the serial port. You can leave the `crashkernel` option configured if desired. Note that this parameter reduces the amount of available memory in the virtual machine by 128 MB or more, which might be problematic on smaller virtual machine sizes.
-=======
-7. Modify the kernel boot line in your grub configuration to include additional kernel parameters for Azure. To do this modification, open `/etc/default/grub` in a text editor, and modify the `GRUB_CMDLINE_LINUX` parameter. For example:
-
-    ```sh
-    GRUB_CMDLINE_LINUX="rootdelay=300 console=ttyS0 earlyprintk=ttyS0 net.ifnames=0"
-    ```
-
-   This ensures that all console messages are sent to the first serial port, which can assist Azure support with debugging issues. This configuration also turns off the new RHEL 7 naming conventions for NICs. 
-
-   Graphical and quiet boot are not useful in a cloud environment where we want all the logs to be sent to the serial port. You can leave the `crashkernel` option configured if desired. Note that this parameter reduces the amount of available memory in the virtual machine by 128 MB or more, which might be problematic on smaller virtual machine sizes. We recommend that you remove the following parameters:
-
-    ```sh
-    rhgb quiet crashkernel=auto
-    ```
->>>>>>> 4794efb8
-
-1. After you are done editing `/etc/default/grub`, run the following command to rebuild the grub configuration:
-
-    ```sh
-    # sudo grub2-mkconfig -o /boot/grub2/grub.cfg
-    ```
-
-1. Ensure that the SSH server is installed and configured to start at boot time, which is usually the default. Modify `/etc/ssh/sshd_config` to include the following line:
-
-    ```sh
-    ClientAliveInterval 180
-    ```
-
-1. The WALinuxAgent package, `WALinuxAgent-<version>`, has been pushed to the Red Hat extras repository. Enable the extras repository by running the following command:
-
-    ```sh
-    # subscription-manager repos --enable=rhel-7-server-extras-rpms
-    ```
-
-1. Install the Azure Linux Agent by running the following command:
-
-    ```sh
-    # sudo yum install WALinuxAgent
-    # sudo systemctl enable waagent.service
-    ```
-
-1. Do not create swap space on the operating system disk.
-
-    The Azure Linux Agent can automatically configure swap space by using the local resource disk that is attached to the virtual machine after the virtual machine is provisioned on Azure. The local resource disk is a temporary disk, and it might be emptied when the virtual machine is deprovisioned. After you install the Azure Linux Agent in the previous step, modify the following parameters in `/etc/waagent.conf` appropriately:
-
-    ```sh
-    ResourceDisk.Format=y
-    ResourceDisk.Filesystem=ext4
-    ResourceDisk.MountPoint=/mnt/resource
-    ResourceDisk.EnableSwap=y
-    ResourceDisk.SwapSizeMB=2048    # NOTE: set this to whatever you need it to be.
-    ```
-
-1. If you want to unregister the subscription, run the following command:
-
-    ```sh
-    # sudo subscription-manager unregister
-    ```
-
-<<<<<<< HEAD
-1. Run the following commands to deprovision the virtual machine and prepare it for provisioning on Azure:
-=======
-14. If you are using a system that was deployed using an Enterprise Certificate Authority, the RHEL virtual machine will not trust the Azure Stack root certificate. You need to place that into the trusted root store. See [Adding trusted root certificates to the server](https://manuals.gfi.com/en/kerio/connect/content/server-configuration/ssl-certificates/adding-trusted-root-certificates-to-the-server-1605.html).
->>>>>>> 4794efb8
-
-15. Run the following commands to deprovision the virtual machine and prepare it for provisioning on Azure:
-
-    ```sh
-    # sudo waagent -force -deprovision
-    # export HISTSIZE=0
-    # logout
-    ```
-
-<<<<<<< HEAD
-        # logout
-
-1. Click **Action** > **Shut Down** in Hyper-V Manager. Your Linux VHD is now ready to be uploaded to Azure.
-=======
-16. Click **Action** > **Shut Down** in Hyper-V Manager.
->>>>>>> 4794efb8
-
-17. Convert the VHD to a fixed size VHD using either the Hyper-V Manager "Edit disk" feature, or the Convert-VHD PowerShell command. Your Linux VHD is now ready to be uploaded to Azure.
-
-## Prepare a Red Hat-based virtual machine from KVM
-
-1. Download the KVM image of RHEL 7 from the Red Hat website. This procedure uses RHEL 7 as the example.
-
-1. Set a root password.
-
-    Generate an encrypted password, and copy the output of the command:
-
-    ```sh
-    # openssl passwd -1 changeme
-    ```
-
-   Set a root password with guestfish:
-
-    ```sh
-    # guestfish --rw -a <image-name>
-    > <fs> run
-    > <fs> list-filesystems
-    > <fs> mount /dev/sda1 /
-    > <fs> vi /etc/shadow
-    > <fs> exit
-    ```
-
-   Change the second field of root user from "!!" to the encrypted password.
-
-1. Create a virtual machine in KVM from the qcow2 image. Set the disk type to **qcow2**, and set the virtual network interface device model to **virtio**. Then, start the virtual machine, and sign in as root.
-
-<<<<<<< HEAD
-1. Create or edit the `/etc/sysconfig/network` file, and add the following text:
-   
-        NETWORKING=yes
-        HOSTNAME=localhost.localdomain
-
-1. Create or edit the `/etc/sysconfig/network-scripts/ifcfg-eth0` file, and add the following text:
-   
-        DEVICE=eth0
-        ONBOOT=yes
-        BOOTPROTO=dhcp
-        TYPE=Ethernet
-        USERCTL=no
-        PEERDNS=yes
-        IPV6INIT=no
-        NM_CONTROLLED=no
-
-1. Ensure that the network service will start at boot time by running the following command:
-=======
-4. Create or edit the `/etc/sysconfig/network` file, and add the following text:
-
-    ```sh
-    NETWORKING=yes
-    HOSTNAME=localhost.localdomain
-    ```
-
-5. Create or edit the `/etc/sysconfig/network-scripts/ifcfg-eth0` file, and add the following text:
-
-    ```sh
-    DEVICE=eth0
-    ONBOOT=yes
-    BOOTPROTO=dhcp
-    TYPE=Ethernet
-    USERCTL=no
-    PEERDNS=yes
-    IPV6INIT=no
-    NM_CONTROLLED=no
-    ```
->>>>>>> 4794efb8
-
-6. Ensure that the network service starts at boot time by running the following command:
-
-    ```sh
-    # sudo systemctl enable network
-    ```
-
-1. Register your Red Hat subscription to enable installation of packages from the RHEL repository by running the following command:
-
-    ```sh
-    # subscription-manager register --auto-attach --username=XXX --password=XXX
-    ```
-
-<<<<<<< HEAD
-1. Modify the kernel boot line in your grub configuration to include additional kernel parameters for Azure. To do this configuration, open `/etc/default/grub` in a text editor, and edit the `GRUB_CMDLINE_LINUX` parameter. For example:
-   
-        GRUB_CMDLINE_LINUX="rootdelay=300 console=ttyS0 earlyprintk=ttyS0 net.ifnames=0"
-   
-   This command also ensures that all console messages are sent to the first serial port, which can assist Azure support with debugging issues. The command also turns off the new RHEL 7 naming conventions for NICs. In addition, we recommend that you remove the following parameters:
-   
-        rhgb quiet crashkernel=auto
-   
-    Graphical and quiet boot are not useful in a cloud environment where we want all the logs to be sent to the serial port. You can leave the `crashkernel` option configured if desired. Note that this parameter reduces the amount of available memory in the virtual machine by 128 MB or more, which might be problematic on smaller virtual machine sizes.
-=======
-8. Modify the kernel boot line in your grub configuration to include additional kernel parameters for Azure. To do this configuration, open `/etc/default/grub` in a text editor, and modify  the `GRUB_CMDLINE_LINUX` parameter. For example:
-
-    ```sh
-    GRUB_CMDLINE_LINUX="rootdelay=300 console=ttyS0 earlyprintk=ttyS0 net.ifnames=0"
-    ```
-
-   This command also ensures that all console messages are sent to the first serial port, which can assist Azure support with debugging issues. The command also turns off the new RHEL 7 naming conventions for NICs
-
-   Graphical and quiet boot are not useful in a cloud environment where all the logs are sent to the serial port. You can leave the `crashkernel` option configured if desired. This parameter reduces the amount of available memory in the virtual machine by 128 MB or more, which might be problematic on smaller virtual machine sizes. We recommend that you remove the following parameters:
-
-    ```sh
-    rhgb quiet crashkernel=auto
-    ```
->>>>>>> 4794efb8
-
-1. After you are done editing `/etc/default/grub`, run the following command to rebuild the grub configuration:
-
-    ```sh
-    # grub2-mkconfig -o /boot/grub2/grub.cfg
-    ```
-
-1. Add Hyper-V modules into initramfs.
-
-    Edit `/etc/dracut.conf` and add content:
-
-    ```sh
-    add_drivers+="hv_vmbus hv_netvsc hv_storvsc"
-    ```
-
-    Rebuild initramfs:
-
-    ```sh
-    # dracut -f -v
-    ```
-
-1. Uninstall cloud-init:
-
-    ```sh
-    # yum remove cloud-init
-    ```
-
-1. Ensure that the SSH server is installed and configured to start at boot time:
-
-    ```sh
-    # systemctl enable sshd
-    ```
-
-    Modify /etc/ssh/sshd_config to include the following lines:
-
-    ```sh
-    PasswordAuthentication yes
-    ClientAliveInterval 180
-    ```
-
-1. The WALinuxAgent package, `WALinuxAgent-<version>`, has been pushed to the Red Hat extras repository. Enable the extras repository by running the following command:
-
-    ```sh
-    # subscription-manager repos --enable=rhel-7-server-extras-rpms
-    ```
-
-1. Install the Azure Linux Agent by running the following command:
-
-    ```sh
-    # yum install WALinuxAgent
-    ```
-
-    Enable the waagent service:
-
-    ```sh
-    # systemctl enable waagent.service
-    ```
-
-1. Do not create swap space on the operating system disk.
-
-    The Azure Linux Agent can automatically configure swap space by using the local resource disk that is attached to the virtual machine after the virtual machine is provisioned on Azure. The local resource disk is a temporary disk, and it might be emptied when the virtual machine is deprovisioned. After you install the Azure Linux Agent in the previous step, modify the following parameters in `/etc/waagent.conf` appropriately:
-
-    ```sh
-    ResourceDisk.Format=y
-    ResourceDisk.Filesystem=ext4
-    ResourceDisk.MountPoint=/mnt/resource
-    ResourceDisk.EnableSwap=y
-    ResourceDisk.SwapSizeMB=2048    # NOTE: set this to whatever you need it to be.
-    ```
-
-1. Unregister the subscription (if necessary) by running the following command:
-
-    ```sh
-    # subscription-manager unregister
-    ```
-
-<<<<<<< HEAD
-1. Run the following commands to deprovision the virtual machine and prepare it for provisioning on Azure:
-=======
-17. If you are using a system that was deployed using an Enterprise Certificate Authority, the RHEL virtual machine will not trust the Azure Stack root certificate. You need to place that into the trusted root store. See [Adding trusted root certificates to the server](https://manuals.gfi.com/en/kerio/connect/content/server-configuration/ssl-certificates/adding-trusted-root-certificates-to-the-server-1605.html).
->>>>>>> 4794efb8
-
-18. Run the following commands to deprovision the virtual machine and prepare it for provisioning on Azure:
-
-    ```sh
-    # sudo waagent -force -deprovision
-    # export HISTSIZE=0
-    # logout
-    ```
-
-19. Shut down the virtual machine in KVM.
-
-<<<<<<< HEAD
-1. Shut down the virtual machine in KVM.
-
-1. Convert the qcow2 image to the VHD format.
-=======
-20. Convert the qcow2 image to the VHD format.
-
-    > [!NOTE]
-    > There is a known bug in qemu-img versions >=2.2.1 that results in an improperly formatted VHD. The issue has been fixed in QEMU 2.6. It is recommended to use either qemu-img 2.2.0 or lower, or update to 2.6 or higher. Reference: https://bugs.launchpad.net/qemu/+bug/1490611.
->>>>>>> 4794efb8
-
-    First convert the image to raw format:
-
-    ```sh
-    # qemu-img convert -f qcow2 -O raw rhel-7.4.qcow2 rhel-7.4.raw
-    ```
-
-    Make sure that the size of the raw image is aligned with 1 MB. Otherwise, round up the size to align with 1 MB:
-
-    ```sh
-    # MB=$((1024*1024))
-    # size=$(qemu-img info -f raw --output json "rhel-7.4.raw" | \
-    gawk 'match($0, /"virtual-size": ([0-9]+),/, val) {print val[1]}')
-    # rounded_size=$((($size/$MB + 1)*$MB))
-    # qemu-img resize rhel-7.4.raw $rounded_size
-    ```
-
-    Convert the raw disk to a fixed-sized VHD:
-
-    ```sh
-    # qemu-img convert -f raw -o subformat=fixed -O vpc rhel-7.4.raw rhel-7.4.vhd
-    ```
-
-    Or, with qemu version **2.6+** include the `force_size` option:
-
-    ```sh
-    # qemu-img convert -f raw -o subformat=fixed,force_size -O vpc rhel-7.4.raw rhel-7.4.vhd
-    ```
-
-## Prepare a Red Hat-based virtual machine from VMware
-
-This section assumes that you have already installed a RHEL virtual machine in VMware. For details about how to install an operating system in VMware, see [VMware Guest Operating System Installation Guide](http://partnerweb.vmware.com/GOSIG/home.html).
-
-* When you install the Linux operating system, we recommend that you use standard partitions rather than LVM, which is often the default for many installations. This avoids LVM name conflicts with cloned virtual machine, particularly if an operating system disk ever needs to be attached to another virtual machine for troubleshooting. LVM or RAID can be used on data disks if preferred.
-* Do not configure a swap partition on the operating system disk. You can configure the Linux agent to create a swap file on the temporary resource disk. You can find more information about this in the steps that follow.
-* When you create the virtual hard disk, select **Store virtual disk as a single file**.
-
-### Prepare a RHEL 7 virtual machine from VMware
-
-1. Create or edit the `/etc/sysconfig/network` file, and add the following text:
-
-    ```sh
-    NETWORKING=yes
-    HOSTNAME=localhost.localdomain
-    ```
-
-<<<<<<< HEAD
-1. Create or edit the `/etc/sysconfig/network-scripts/ifcfg-eth0` file, and add the following text:
-   
-        DEVICE=eth0
-        ONBOOT=yes
-        BOOTPROTO=dhcp
-        TYPE=Ethernet
-        USERCTL=no
-        PEERDNS=yes
-        IPV6INIT=no
-        NM_CONTROLLED=no
-=======
-2. Create or edit the `/etc/sysconfig/network-scripts/ifcfg-eth0` file, and add the following text:
-
-    ```sh
-    DEVICE=eth0
-    ONBOOT=yes
-    BOOTPROTO=dhcp
-    TYPE=Ethernet
-    USERCTL=no
-    PEERDNS=yes
-    IPV6INIT=no
-    NM_CONTROLLED=no
-    ```
->>>>>>> 4794efb8
-
-1. Ensure that the network service will start at boot time by running the following command:
-
-    ```sh
-    # sudo chkconfig network on
-    ```
-
-1. Register your Red Hat subscription to enable the installation of packages from the RHEL repository by running the following command:
-
-    ```sh
-    # sudo subscription-manager register --auto-attach --username=XXX --password=XXX
-    ```
-
-5. Modify the kernel boot line in your grub configuration to include additional kernel parameters for Azure. To do this modification, open `/etc/default/grub` in a text editor, and modify the `GRUB_CMDLINE_LINUX` parameter. For example:
-
-    ```sh
-    GRUB_CMDLINE_LINUX="rootdelay=300 console=ttyS0 earlyprintk=ttyS0 net.ifnames=0"
-    ```
-
-    This configuration also ensures that all console messages are sent to the first serial port, which can assist Azure support with debugging issues. It also turns off the new RHEL 7 naming conventions for NICs. In addition, we recommend that you remove the following parameters:
-
-    ```sh
-    rhgb quiet crashkernel=auto
-    ```
-
-<<<<<<< HEAD
-1. Modify the kernel boot line in your grub configuration to include additional kernel parameters for Azure. To do this modification, open `/etc/default/grub` in a text editor, and edit the `GRUB_CMDLINE_LINUX` parameter. For example:
-   
-        GRUB_CMDLINE_LINUX="rootdelay=300 console=ttyS0 earlyprintk=ttyS0 net.ifnames=0"
-   
-   This configuration also ensures that all console messages are sent to the first serial port, which can assist Azure support with debugging issues. It also turns off the new RHEL 7 naming conventions for NICs. In addition, we recommend that you remove the following parameters:
-   
-        rhgb quiet crashkernel=auto
-   
-=======
->>>>>>> 4794efb8
-    Graphical and quiet boot are not useful in a cloud environment where we want all the logs to be sent to the serial port. You can leave the `crashkernel` option configured if desired. Note that this parameter reduces the amount of available memory in the virtual machine by 128 MB or more, which might be problematic on smaller virtual machine sizes.
-
-1. After you are done editing `/etc/default/grub`, run the following command to rebuild the grub configuration:
-
-    ```sh
-    # sudo grub2-mkconfig -o /boot/grub2/grub.cfg
-    ```
-
-1. Add Hyper-V modules to initramfs.
-
-    Edit `/etc/dracut.conf`, add content:
-
-    ```sh
-    add_drivers+="hv_vmbus hv_netvsc hv_storvsc"
-    ```
-
-    Rebuild initramfs:
-
-    ```sh
-    # dracut -f -v
-    ```
-
-1. Ensure that the SSH server is installed and configured to start at boot time. This setting is usually the default. Modify `/etc/ssh/sshd_config` to include the following line:
-
-    ```sh
-    ClientAliveInterval 180
-    ```
-
-1. The WALinuxAgent package, `WALinuxAgent-<version>`, has been pushed to the Red Hat extras repository. Enable the extras repository by running the following command:
-
-    ```sh
-    # subscription-manager repos --enable=rhel-7-server-extras-rpms
-    ```
-
-1. Install the Azure Linux Agent by running the following command:
-
-    ```sh
-    # sudo yum install WALinuxAgent
-    # sudo systemctl enable waagent.service
-    ```
-
-1. Do not create swap space on the operating system disk.
-
-    The Azure Linux Agent can automatically configure swap space by using the local resource disk that is attached to the virtual machine after the virtual machine is provisioned on Azure. Note that the local resource disk is a temporary disk, and it might be emptied when the virtual machine is deprovisioned. After you install the Azure Linux Agent in the previous step, modify the following parameters in `/etc/waagent.conf` appropriately:
-
-    ```sh
-    ResourceDisk.Format=y
-    ResourceDisk.Filesystem=ext4
-    ResourceDisk.MountPoint=/mnt/resource
-    ResourceDisk.EnableSwap=y
-    ResourceDisk.SwapSizeMB=2048    # NOTE: set this to whatever you need it to be.
-    ```
-
-1. If you want to unregister the subscription, run the following command:
-
-<<<<<<< HEAD
-		# sudo subscription-manager unregister
-
-1. Run the following commands to deprovision the virtual machine and prepare it for provisioning on Azure:
-
-        # sudo waagent -force -deprovision
-=======
-    ```sh
-    # sudo subscription-manager unregister
-    ```
->>>>>>> 4794efb8
-
-13. If you are using a system that was deployed using an Enterprise Certificate Authority, the RHEL virtual machine will not trust the Azure Stack root certificate. You need to place that into the trusted root store. See [Adding trusted root certificates to the server](https://manuals.gfi.com/en/kerio/connect/content/server-configuration/ssl-certificates/adding-trusted-root-certificates-to-the-server-1605.html).
-
-<<<<<<< HEAD
-        # logout
-
-1. Shut down the virtual machine, and convert the VMDK file to the VHD format.
-
-> [!NOTE]
-> There is a known bug in qemu-img versions >=2.2.1 that results in an improperly formatted VHD. The issue has been fixed in QEMU 2.6. It is recommended to use either qemu-img 2.2.0 or lower, or update to 2.6 or higher. Reference: https://bugs.launchpad.net/qemu/+bug/1490611.
->
-=======
-14. Run the following commands to deprovision the virtual machine and prepare it for provisioning on Azure:
->>>>>>> 4794efb8
-
-    ```sh
-    # sudo waagent -force -deprovision
-    # export HISTSIZE=0
-    # logout
-    ```
-
-15. Shut down the virtual machine, and convert the VMDK file to the VHD format.
-
-    > [!NOTE]
-    > There is a known bug in qemu-img versions >=2.2.1 that results in an improperly formatted VHD. The issue has been fixed in QEMU 2.6. It is recommended to use either qemu-img 2.2.0 or lower, or update to 2.6 or higher. Reference: <https://bugs.launchpad.net/qemu/+bug/1490611.>
-
-    First convert the image to raw format:
-
-    ```sh
-    # qemu-img convert -f qcow2 -O raw rhel-7.4.qcow2 rhel-7.4.raw
-    ```
-
-    Make sure that the size of the raw image is aligned with 1 MB. Otherwise, round up the size to align with 1 MB:
-
-    ```sh
-    # MB=$((1024*1024))
-    # size=$(qemu-img info -f raw --output json "rhel-7.4.raw" | \
-    gawk 'match($0, /"virtual-size": ([0-9]+),/, val) {print val[1]}')
-    # rounded_size=$((($size/$MB + 1)*$MB))
-    # qemu-img resize rhel-7.4.raw $rounded_size
-    ```
-
-    Convert the raw disk to a fixed-sized VHD:
-
-    ```sh
-    # qemu-img convert -f raw -o subformat=fixed -O vpc rhel-7.4.raw rhel-7.4.vhd
-    ```
-
-    Or, with qemu version **2.6+** include the `force_size` option:
-
-    ```sh
-    # qemu-img convert -f raw -o subformat=fixed,force_size -O vpc rhel-7.4.raw rhel-7.4.vhd
-    ```
-
-## Prepare a Red Hat-based virtual machine from an ISO by using a kickstart file automatically
-
-1. Create a kickstart file that includes the following content, and save the file. For details about kickstart installation, see the [Kickstart Installation Guide](https://access.redhat.com/documentation/en-US/Red_Hat_Enterprise_Linux/7/html/Installation_Guide/chap-kickstart-installations.html).
-
-    ```sh
-    # Kickstart for provisioning a RHEL 7 Azure VM
-
-    # System authorization information
-    auth --enableshadow --passalgo=sha512
-
-    # Use graphical install
-    text
-
-    # Do not run the Setup Agent on first boot
-    firstboot --disable
-
-    # Keyboard layouts
-    keyboard --vckeymap=us --xlayouts='us'
-
-    # System language
-    lang en_US.UTF-8
-
-    # Network information
-    network  --bootproto=dhcp
-
-    # Root password
-    rootpw --plaintext "to_be_disabled"
-
-    # System services
-    services --enabled="sshd,waagent,NetworkManager"
-
-    # System timezone
-    timezone Etc/UTC --isUtc --ntpservers 0.rhel.pool.ntp.org,1.rhel.pool.ntp.org,2.rhel.pool.ntp.org,3.rhel.pool.ntp.org
-
-    # Partition clearing information
-    clearpart --all --initlabel
-
-    # Clear the MBR
-    zerombr
-
-    # Disk partitioning information
-    part /boot --fstype="xfs" --size=500
-    part / --fstyp="xfs" --size=1 --grow --asprimary
-
-    # System bootloader configuration
-    bootloader --location=mbr
-
-    # Firewall configuration
-    firewall --disabled
-
-    # Enable SELinux
-    selinux --enforcing
-
-    # Don't configure X
-    skipx
-
-    # Power down the machine after install
-    poweroff
-
-    %packages
-    @base
-    @console-internet
-    chrony
-    sudo
-    parted
-    -dracut-config-rescue
-
-    %end
-
-    %post --log=/var/log/anaconda/post-install.log
-
-    #!/bin/bash
-
-    # Register Red Hat Subscription
-    subscription-manager register --username=XXX --password=XXX --auto-attach --force
-
-    # Install latest repo update
-    yum update -y
-
-    # Enable extras repo
-    subscription-manager repos --enable=rhel-7-server-extras-rpms
-
-    # Install WALinuxAgent
-    yum install -y WALinuxAgent
-
-    # Unregister Red Hat subscription
-    subscription-manager unregister
-
-    # Enable waaagent at boot-up
-    systemctl enable waagent
-
-    # Disable the root account
-    usermod root -p '!!'
-
-    # Configure swap in WALinuxAgent
-    sed -i 's/^\(ResourceDisk\.EnableSwap\)=[Nn]$/\1=y/g' /etc/waagent.conf
-    sed -i 's/^\(ResourceDisk\.SwapSizeMB\)=[0-9]*$/\1=2048/g' /etc/waagent.conf
-
-    # Set the cmdline
-    sed -i 's/^\(GRUB_CMDLINE_LINUX\)=".*"$/\1="console=tty1 console=ttyS0 earlyprintk=ttyS0 rootdelay=300"/g' /etc/default/grub
-
-    # Enable SSH keepalive
-    sed -i 's/^#\(ClientAliveInterval\).*$/\1 180/g' /etc/ssh/sshd_config
-
-    # Build the grub cfg
-    grub2-mkconfig -o /boot/grub2/grub.cfg
-
-    # Configure network
-    cat << EOF > /etc/sysconfig/network-scripts/ifcfg-eth0
-    DEVICE=eth0
-    ONBOOT=yes
-    BOOTPROTO=dhcp
-    TYPE=Ethernet
-    USERCTL=no
-    PEERDNS=yes
-    IPV6INIT=no
-    NM_CONTROLLED=no
-    EOF
-
-    # Deprovision and prepare for Azure
-    waagent -force -deprovision
-
-    %end
-    ```
-
-1. Place the kickstart file where the installation system can access it.
-
-1. In Hyper-V Manager, create a new virtual machine. On the **Connect Virtual Hard Disk** page, select **Attach a virtual hard disk later**, and complete the New Virtual Machine Wizard.
-
-1. Open the virtual machine settings:
-
-    a. Attach a new virtual hard disk to the virtual machine. Make sure to select **VHD Format** and **Fixed Size**.
-
-    b. Attach the installation ISO to the DVD drive.
-
-    c. Set the BIOS to boot from CD.
-
-1. Start the virtual machine. When the installation guide appears, press **Tab** to configure the boot options.
-
-1. Enter `inst.ks=<the location of the kickstart file>` at the end of the boot options, and press **Enter**.
-
-<<<<<<< HEAD
-1. Wait for the installation to finish. When it's finished, the virtual machine will be shut down automatically. Your Linux VHD is now ready to be uploaded to Azure.
-=======
-7. Wait for the installation to finish. When it's finished, the virtual machine is shut down automatically. Your Linux VHD is now ready to be uploaded to Azure.
->>>>>>> 4794efb8
-
-## Known issues
-
-### The Hyper-V driver could not be included in the initial RAM disk when using a non-Hyper-V hypervisor
-
-In some cases, Linux installers might not include the drivers for Hyper-V in the initial RAM disk (initrd or initramfs) unless Linux detects that it is running in a Hyper-V environment.
-
-When you're using a different virtualization system (that is, Virtualbox, Xen, etc.) to prepare your Linux image, you might need to rebuild initrd to ensure that at least the hv_vmbus and hv_storvsc kernel modules are available on the initial RAM disk. This is a known issue at least on systems that are based on the upstream Red Hat distribution.
-
-To resolve this issue, add Hyper-V modules to initramfs and rebuild it:
-
-Edit `/etc/dracut.conf`, and add the following content:
-
-```sh
-add_drivers+="hv_vmbus hv_netvsc hv_storvsc"
-```
-
-Rebuild initramfs:
-
-```sh
-# dracut -f -v
-```
-
-For more information, see [rebuilding initramfs](https://access.redhat.com/solutions/1958).
-
-## Next steps
-
-You're now ready to use your Red Hat Enterprise Linux virtual hard disk to create new virtual machines in Azure Stack. If this is the first time that you're uploading the VHD file to Azure Stack, see [Use the Marketplace toolkit to create and publish marketplace items](azure-stack-marketplace-publisher.md).
-
-For more information about the hypervisors that are certified to run Red Hat Enterprise Linux, see [the Red Hat website](https://access.redhat.com/certified-hypervisors).
+---
+title: Create and upload a Red Hat Enterprise Linux VHD for use in Azure Stack | Microsoft Docs
+description: Learn to create and upload an Azure virtual hard disk (VHD) that contains a Red Hat Linux operating system.
+services: azure-stack
+documentationcenter: ''
+author: JeffGoldner
+manager: BradleyB
+editor: 
+tags: 
+
+ms.assetid: 
+ms.service: azure-stack
+ms.workload: na
+ms.tgt_pltfrm: na
+ms.devlang: na
+ms.topic: article
+ms.date: 05/11/2018
+ms.author: jeffgo
+
+---
+# Prepare a Red Hat-based virtual machine for Azure Stack
+
+In this article, you will learn how to prepare a Red Hat Enterprise Linux (RHEL) virtual machine for use in Azure Stack. The versions of RHEL that are covered in this article are 7.1+. The hypervisors for preparation that are covered in this article are Hyper-V, kernel-based virtual machine (KVM), and VMware.
+
+For Red Hat Enterprise Linux support information, refer to [Red Hat and Azure Stack: Frequently Asked Questions](https://access.redhat.com/articles/3413531).
+
+## Prepare a Red Hat-based virtual machine from Hyper-V Manager
+
+This section assumes that you already have an ISO file from the Red Hat website and installed the RHEL image to a virtual hard disk (VHD). For more information about how to use Hyper-V Manager to install an operating system image, see [Install the Hyper-V Role and Configure a Virtual Machine](http://technet.microsoft.com/library/hh846766.aspx).
+
+### RHEL installation notes
+
+* Azure Stack does not support the VHDX format. Azure supports only fixed VHD. You can use Hyper-V Manager to convert the disk to VHD format, or you can use the convert-vhd cmdlet. If you use VirtualBox, select **Fixed size** as opposed to the default dynamically allocated option when you create the disk.
+* Azure Stack supports only generation 1 virtual machines. You can convert a generation 1 virtual machine from VHDX to the VHD file format and from dynamically expanding to a fixed-size disk. You can't change a virtual machine's generation. For more information, see [Should I create a generation 1 or 2 virtual machine in Hyper-V?](https://technet.microsoft.com/windows-server-docs/compute/hyper-v/plan/should-i-create-a-generation-1-or-2-virtual-machine-in-hyper-v).
+* The maximum size that's allowed for the VHD is 1,023 GB.
+* When you install the Linux operating system, we recommend that you use standard partitions rather than Logical Volume Manager (LVM), which is often the default for many installations. This practice avoids LVM name conflicts with cloned virtual machines, particularly if you ever need to attach an operating system disk to another identical virtual machine for troubleshooting.
+* Kernel support for mounting Universal Disk Format (UDF) file systems is required. At first boot, the UDF-formatted media that is attached to the guest passes the provisioning configuration to the Linux virtual machine. The Azure Linux Agent must mount the UDF file system to read its configuration and provision the virtual machine.
+* Do not configure a swap partition on the operating system disk. The Linux Agent can be configured to create a swap file on the temporary resource disk. More information about can be found in the following steps.
+* All VHDs on Azure must have a virtual size aligned to 1 MB. When converting from a raw disk to VHD you must ensure that the raw disk size is a multiple of 1 MB before conversion. More details can be found in the steps below.
+* Azure Stack does not support cloud-init. Your VM must be configured with a supported version of the Windows Azure Linux Agent (WALA).
+
+### Prepare a RHEL 7 virtual machine from Hyper-V Manager
+
+1. In Hyper-V Manager, select the virtual machine.
+
+1. Click **Connect** to open a console window for the virtual machine.
+
+1. Create or edit the `/etc/sysconfig/network` file, and add the following text:
+
+    ```sh
+    NETWORKING=yes
+    HOSTNAME=localhost.localdomain
+    ```
+
+1. Create or edit the `/etc/sysconfig/network-scripts/ifcfg-eth0` file, and add the following text as needed:
+
+    ```sh
+    DEVICE=eth0
+    ONBOOT=yes
+    BOOTPROTO=dhcp
+    TYPE=Ethernet
+    USERCTL=no
+    PEERDNS=yes
+    IPV6INIT=no
+    NM_CONTROLLED=no
+    ```
+
+1. Ensure that the network service starts at boot time by running the following command:
+
+    ```sh
+    # sudo systemctl enable network
+    ```
+
+1. Register your Red Hat subscription to enable the installation of packages from the RHEL repository by running the following command:
+
+    ```sh
+    # sudo subscription-manager register --auto-attach --username=XXX --password=XXX
+    ```
+
+1. Modify the kernel boot line in your grub configuration to include additional kernel parameters for Azure. To do this modification, open `/etc/default/grub` in a text editor, and modify the `GRUB_CMDLINE_LINUX` parameter. For example:
+
+    ```sh
+    GRUB_CMDLINE_LINUX="rootdelay=300 console=ttyS0 earlyprintk=ttyS0 net.ifnames=0"
+    ```
+
+   This ensures that all console messages are sent to the first serial port, which can assist Azure support with debugging issues. This configuration also turns off the new RHEL 7 naming conventions for NICs. 
+
+   Graphical and quiet boot are not useful in a cloud environment where we want all the logs to be sent to the serial port. You can leave the `crashkernel` option configured if desired. Note that this parameter reduces the amount of available memory in the virtual machine by 128 MB or more, which might be problematic on smaller virtual machine sizes. We recommend that you remove the following parameters:
+
+    ```sh
+    rhgb quiet crashkernel=auto
+    ```
+
+1. After you are done editing `/etc/default/grub`, run the following command to rebuild the grub configuration:
+
+    ```sh
+    # sudo grub2-mkconfig -o /boot/grub2/grub.cfg
+    ```
+
+1. Ensure that the SSH server is installed and configured to start at boot time, which is usually the default. Modify `/etc/ssh/sshd_config` to include the following line:
+
+    ```sh
+    ClientAliveInterval 180
+    ```
+
+1. The WALinuxAgent package, `WALinuxAgent-<version>`, has been pushed to the Red Hat extras repository. Enable the extras repository by running the following command:
+
+    ```sh
+    # subscription-manager repos --enable=rhel-7-server-extras-rpms
+    ```
+
+1. Install the Azure Linux Agent by running the following command:
+
+    ```sh
+    # sudo yum install WALinuxAgent
+    # sudo systemctl enable waagent.service
+    ```
+
+1. Do not create swap space on the operating system disk.
+
+    The Azure Linux Agent can automatically configure swap space by using the local resource disk that is attached to the virtual machine after the virtual machine is provisioned on Azure. The local resource disk is a temporary disk, and it might be emptied when the virtual machine is deprovisioned. After you install the Azure Linux Agent in the previous step, modify the following parameters in `/etc/waagent.conf` appropriately:
+
+    ```sh
+    ResourceDisk.Format=y
+    ResourceDisk.Filesystem=ext4
+    ResourceDisk.MountPoint=/mnt/resource
+    ResourceDisk.EnableSwap=y
+    ResourceDisk.SwapSizeMB=2048    # NOTE: set this to whatever you need it to be.
+    ```
+
+1. If you want to unregister the subscription, run the following command:
+
+    ```sh
+    # sudo subscription-manager unregister
+    ```
+
+1. If you are using a system that was deployed using an Enterprise Certificate Authority, the RHEL virtual machine will not trust the Azure Stack root certificate. You need to place that into the trusted root store. See [Adding trusted root certificates to the server](https://manuals.gfi.com/en/kerio/connect/content/server-configuration/ssl-certificates/adding-trusted-root-certificates-to-the-server-1605.html).
+
+1. Run the following commands to deprovision the virtual machine and prepare it for provisioning on Azure:
+
+    ```sh
+    # sudo waagent -force -deprovision
+    # export HISTSIZE=0
+    # logout
+    ```
+
+1. Click **Action** > **Shut Down** in Hyper-V Manager.
+
+1. Convert the VHD to a fixed size VHD using either the Hyper-V Manager "Edit disk" feature, or the Convert-VHD PowerShell command. Your Linux VHD is now ready to be uploaded to Azure.
+
+## Prepare a Red Hat-based virtual machine from KVM
+
+1. Download the KVM image of RHEL 7 from the Red Hat website. This procedure uses RHEL 7 as the example.
+
+1. Set a root password.
+
+    Generate an encrypted password, and copy the output of the command:
+
+    ```sh
+    # openssl passwd -1 changeme
+    ```
+
+   Set a root password with guestfish:
+
+    ```sh
+    # guestfish --rw -a <image-name>
+    > <fs> run
+    > <fs> list-filesystems
+    > <fs> mount /dev/sda1 /
+    > <fs> vi /etc/shadow
+    > <fs> exit
+    ```
+
+   Change the second field of root user from "!!" to the encrypted password.
+
+1. Create a virtual machine in KVM from the qcow2 image. Set the disk type to **qcow2**, and set the virtual network interface device model to **virtio**. Then, start the virtual machine, and sign in as root.
+
+1. Create or edit the `/etc/sysconfig/network` file, and add the following text:
+
+    ```sh
+    NETWORKING=yes
+    HOSTNAME=localhost.localdomain
+    ```
+
+1. Create or edit the `/etc/sysconfig/network-scripts/ifcfg-eth0` file, and add the following text:
+
+    ```sh
+    DEVICE=eth0
+    ONBOOT=yes
+    BOOTPROTO=dhcp
+    TYPE=Ethernet
+    USERCTL=no
+    PEERDNS=yes
+    IPV6INIT=no
+    NM_CONTROLLED=no
+    ```
+
+1. Ensure that the network service starts at boot time by running the following command:
+
+    ```sh
+    # sudo systemctl enable network
+    ```
+
+1. Register your Red Hat subscription to enable installation of packages from the RHEL repository by running the following command:
+
+    ```sh
+    # subscription-manager register --auto-attach --username=XXX --password=XXX
+    ```
+
+1. Modify the kernel boot line in your grub configuration to include additional kernel parameters for Azure. To do this configuration, open `/etc/default/grub` in a text editor, and modify  the `GRUB_CMDLINE_LINUX` parameter. For example:
+
+    ```sh
+    GRUB_CMDLINE_LINUX="rootdelay=300 console=ttyS0 earlyprintk=ttyS0 net.ifnames=0"
+    ```
+
+   This command also ensures that all console messages are sent to the first serial port, which can assist Azure support with debugging issues. The command also turns off the new RHEL 7 naming conventions for NICs
+
+   Graphical and quiet boot are not useful in a cloud environment where all the logs are sent to the serial port. You can leave the `crashkernel` option configured if desired. This parameter reduces the amount of available memory in the virtual machine by 128 MB or more, which might be problematic on smaller virtual machine sizes. We recommend that you remove the following parameters:
+
+    ```sh
+    rhgb quiet crashkernel=auto
+    ```
+
+1. After you are done editing `/etc/default/grub`, run the following command to rebuild the grub configuration:
+
+    ```sh
+    # grub2-mkconfig -o /boot/grub2/grub.cfg
+    ```
+
+1. Add Hyper-V modules into initramfs.
+
+    Edit `/etc/dracut.conf` and add content:
+
+    ```sh
+    add_drivers+="hv_vmbus hv_netvsc hv_storvsc"
+    ```
+
+    Rebuild initramfs:
+
+    ```sh
+    # dracut -f -v
+    ```
+
+1. Uninstall cloud-init:
+
+    ```sh
+    # yum remove cloud-init
+    ```
+
+1. Ensure that the SSH server is installed and configured to start at boot time:
+
+    ```sh
+    # systemctl enable sshd
+    ```
+
+    Modify /etc/ssh/sshd_config to include the following lines:
+
+    ```sh
+    PasswordAuthentication yes
+    ClientAliveInterval 180
+    ```
+
+1. The WALinuxAgent package, `WALinuxAgent-<version>`, has been pushed to the Red Hat extras repository. Enable the extras repository by running the following command:
+
+    ```sh
+    # subscription-manager repos --enable=rhel-7-server-extras-rpms
+    ```
+
+1. Install the Azure Linux Agent by running the following command:
+
+    ```sh
+    # yum install WALinuxAgent
+    ```
+
+    Enable the waagent service:
+
+    ```sh
+    # systemctl enable waagent.service
+    ```
+
+1. Do not create swap space on the operating system disk.
+
+    The Azure Linux Agent can automatically configure swap space by using the local resource disk that is attached to the virtual machine after the virtual machine is provisioned on Azure. The local resource disk is a temporary disk, and it might be emptied when the virtual machine is deprovisioned. After you install the Azure Linux Agent in the previous step, modify the following parameters in `/etc/waagent.conf` appropriately:
+
+    ```sh
+    ResourceDisk.Format=y
+    ResourceDisk.Filesystem=ext4
+    ResourceDisk.MountPoint=/mnt/resource
+    ResourceDisk.EnableSwap=y
+    ResourceDisk.SwapSizeMB=2048    # NOTE: set this to whatever you need it to be.
+    ```
+
+1. Unregister the subscription (if necessary) by running the following command:
+
+    ```sh
+    # subscription-manager unregister
+    ```
+
+1. If you are using a system that was deployed using an Enterprise Certificate Authority, the RHEL virtual machine will not trust the Azure Stack root certificate. You need to place that into the trusted root store. See [Adding trusted root certificates to the server](https://manuals.gfi.com/en/kerio/connect/content/server-configuration/ssl-certificates/adding-trusted-root-certificates-to-the-server-1605.html).
+
+1. Run the following commands to deprovision the virtual machine and prepare it for provisioning on Azure:
+
+    ```sh
+    # sudo waagent -force -deprovision
+    # export HISTSIZE=0
+    # logout
+    ```
+
+1. Shut down the virtual machine in KVM.
+
+1. Convert the qcow2 image to the VHD format.
+
+    > [!NOTE]
+    > There is a known bug in qemu-img versions >=2.2.1 that results in an improperly formatted VHD. The issue has been fixed in QEMU 2.6. It is recommended to use either qemu-img 2.2.0 or lower, or update to 2.6 or higher. Reference: https://bugs.launchpad.net/qemu/+bug/1490611.
+
+    First convert the image to raw format:
+
+    ```sh
+    # qemu-img convert -f qcow2 -O raw rhel-7.4.qcow2 rhel-7.4.raw
+    ```
+
+    Make sure that the size of the raw image is aligned with 1 MB. Otherwise, round up the size to align with 1 MB:
+
+    ```sh
+    # MB=$((1024*1024))
+    # size=$(qemu-img info -f raw --output json "rhel-7.4.raw" | \
+    gawk 'match($0, /"virtual-size": ([0-9]+),/, val) {print val[1]}')
+    # rounded_size=$((($size/$MB + 1)*$MB))
+    # qemu-img resize rhel-7.4.raw $rounded_size
+    ```
+
+    Convert the raw disk to a fixed-sized VHD:
+
+    ```sh
+    # qemu-img convert -f raw -o subformat=fixed -O vpc rhel-7.4.raw rhel-7.4.vhd
+    ```
+
+    Or, with qemu version **2.6+** include the `force_size` option:
+
+    ```sh
+    # qemu-img convert -f raw -o subformat=fixed,force_size -O vpc rhel-7.4.raw rhel-7.4.vhd
+    ```
+
+## Prepare a Red Hat-based virtual machine from VMware
+
+This section assumes that you have already installed a RHEL virtual machine in VMware. For details about how to install an operating system in VMware, see [VMware Guest Operating System Installation Guide](http://partnerweb.vmware.com/GOSIG/home.html).
+
+* When you install the Linux operating system, we recommend that you use standard partitions rather than LVM, which is often the default for many installations. This avoids LVM name conflicts with cloned virtual machine, particularly if an operating system disk ever needs to be attached to another virtual machine for troubleshooting. LVM or RAID can be used on data disks if preferred.
+* Do not configure a swap partition on the operating system disk. You can configure the Linux agent to create a swap file on the temporary resource disk. You can find more information about this in the steps that follow.
+* When you create the virtual hard disk, select **Store virtual disk as a single file**.
+
+### Prepare a RHEL 7 virtual machine from VMware
+
+1. Create or edit the `/etc/sysconfig/network` file, and add the following text:
+
+    ```sh
+    NETWORKING=yes
+    HOSTNAME=localhost.localdomain
+    ```
+
+1. Create or edit the `/etc/sysconfig/network-scripts/ifcfg-eth0` file, and add the following text:
+
+    ```sh
+    DEVICE=eth0
+    ONBOOT=yes
+    BOOTPROTO=dhcp
+    TYPE=Ethernet
+    USERCTL=no
+    PEERDNS=yes
+    IPV6INIT=no
+    NM_CONTROLLED=no
+    ```
+
+1. Ensure that the network service will start at boot time by running the following command:
+
+    ```sh
+    # sudo chkconfig network on
+    ```
+
+1. Register your Red Hat subscription to enable the installation of packages from the RHEL repository by running the following command:
+
+    ```sh
+    # sudo subscription-manager register --auto-attach --username=XXX --password=XXX
+    ```
+
+1. Modify the kernel boot line in your grub configuration to include additional kernel parameters for Azure. To do this modification, open `/etc/default/grub` in a text editor, and modify the `GRUB_CMDLINE_LINUX` parameter. For example:
+
+    ```sh
+    GRUB_CMDLINE_LINUX="rootdelay=300 console=ttyS0 earlyprintk=ttyS0 net.ifnames=0"
+    ```
+
+    This configuration also ensures that all console messages are sent to the first serial port, which can assist Azure support with debugging issues. It also turns off the new RHEL 7 naming conventions for NICs. In addition, we recommend that you remove the following parameters:
+
+    ```sh
+    rhgb quiet crashkernel=auto
+    ```
+
+    Graphical and quiet boot are not useful in a cloud environment where we want all the logs to be sent to the serial port. You can leave the `crashkernel` option configured if desired. Note that this parameter reduces the amount of available memory in the virtual machine by 128 MB or more, which might be problematic on smaller virtual machine sizes.
+
+1. After you are done editing `/etc/default/grub`, run the following command to rebuild the grub configuration:
+
+    ```sh
+    # sudo grub2-mkconfig -o /boot/grub2/grub.cfg
+    ```
+
+1. Add Hyper-V modules to initramfs.
+
+    Edit `/etc/dracut.conf`, add content:
+
+    ```sh
+    add_drivers+="hv_vmbus hv_netvsc hv_storvsc"
+    ```
+
+    Rebuild initramfs:
+
+    ```sh
+    # dracut -f -v
+    ```
+
+1. Ensure that the SSH server is installed and configured to start at boot time. This setting is usually the default. Modify `/etc/ssh/sshd_config` to include the following line:
+
+    ```sh
+    ClientAliveInterval 180
+    ```
+
+1. The WALinuxAgent package, `WALinuxAgent-<version>`, has been pushed to the Red Hat extras repository. Enable the extras repository by running the following command:
+
+    ```sh
+    # subscription-manager repos --enable=rhel-7-server-extras-rpms
+    ```
+
+1. Install the Azure Linux Agent by running the following command:
+
+    ```sh
+    # sudo yum install WALinuxAgent
+    # sudo systemctl enable waagent.service
+    ```
+
+1. Do not create swap space on the operating system disk.
+
+    The Azure Linux Agent can automatically configure swap space by using the local resource disk that is attached to the virtual machine after the virtual machine is provisioned on Azure. Note that the local resource disk is a temporary disk, and it might be emptied when the virtual machine is deprovisioned. After you install the Azure Linux Agent in the previous step, modify the following parameters in `/etc/waagent.conf` appropriately:
+
+    ```sh
+    ResourceDisk.Format=y
+    ResourceDisk.Filesystem=ext4
+    ResourceDisk.MountPoint=/mnt/resource
+    ResourceDisk.EnableSwap=y
+    ResourceDisk.SwapSizeMB=2048    # NOTE: set this to whatever you need it to be.
+    ```
+
+1. If you want to unregister the subscription, run the following command:
+
+    ```sh
+    # sudo subscription-manager unregister
+    ```
+
+1. If you are using a system that was deployed using an Enterprise Certificate Authority, the RHEL virtual machine will not trust the Azure Stack root certificate. You need to place that into the trusted root store. See [Adding trusted root certificates to the server](https://manuals.gfi.com/en/kerio/connect/content/server-configuration/ssl-certificates/adding-trusted-root-certificates-to-the-server-1605.html).
+
+1. Run the following commands to deprovision the virtual machine and prepare it for provisioning on Azure:
+
+    ```sh
+    # sudo waagent -force -deprovision
+    # export HISTSIZE=0
+    # logout
+    ```
+
+1. Shut down the virtual machine, and convert the VMDK file to the VHD format.
+
+    > [!NOTE]
+    > There is a known bug in qemu-img versions >=2.2.1 that results in an improperly formatted VHD. The issue has been fixed in QEMU 2.6. It is recommended to use either qemu-img 2.2.0 or lower, or update to 2.6 or higher. Reference: <https://bugs.launchpad.net/qemu/+bug/1490611.>
+
+    First convert the image to raw format:
+
+    ```sh
+    # qemu-img convert -f qcow2 -O raw rhel-7.4.qcow2 rhel-7.4.raw
+    ```
+
+    Make sure that the size of the raw image is aligned with 1 MB. Otherwise, round up the size to align with 1 MB:
+
+    ```sh
+    # MB=$((1024*1024))
+    # size=$(qemu-img info -f raw --output json "rhel-7.4.raw" | \
+    gawk 'match($0, /"virtual-size": ([0-9]+),/, val) {print val[1]}')
+    # rounded_size=$((($size/$MB + 1)*$MB))
+    # qemu-img resize rhel-7.4.raw $rounded_size
+    ```
+
+    Convert the raw disk to a fixed-sized VHD:
+
+    ```sh
+    # qemu-img convert -f raw -o subformat=fixed -O vpc rhel-7.4.raw rhel-7.4.vhd
+    ```
+
+    Or, with qemu version **2.6+** include the `force_size` option:
+
+    ```sh
+    # qemu-img convert -f raw -o subformat=fixed,force_size -O vpc rhel-7.4.raw rhel-7.4.vhd
+    ```
+
+## Prepare a Red Hat-based virtual machine from an ISO by using a kickstart file automatically
+
+1. Create a kickstart file that includes the following content, and save the file. For details about kickstart installation, see the [Kickstart Installation Guide](https://access.redhat.com/documentation/en-US/Red_Hat_Enterprise_Linux/7/html/Installation_Guide/chap-kickstart-installations.html).
+
+    ```sh
+    # Kickstart for provisioning a RHEL 7 Azure VM
+
+    # System authorization information
+    auth --enableshadow --passalgo=sha512
+
+    # Use graphical install
+    text
+
+    # Do not run the Setup Agent on first boot
+    firstboot --disable
+
+    # Keyboard layouts
+    keyboard --vckeymap=us --xlayouts='us'
+
+    # System language
+    lang en_US.UTF-8
+
+    # Network information
+    network  --bootproto=dhcp
+
+    # Root password
+    rootpw --plaintext "to_be_disabled"
+
+    # System services
+    services --enabled="sshd,waagent,NetworkManager"
+
+    # System timezone
+    timezone Etc/UTC --isUtc --ntpservers 0.rhel.pool.ntp.org,1.rhel.pool.ntp.org,2.rhel.pool.ntp.org,3.rhel.pool.ntp.org
+
+    # Partition clearing information
+    clearpart --all --initlabel
+
+    # Clear the MBR
+    zerombr
+
+    # Disk partitioning information
+    part /boot --fstype="xfs" --size=500
+    part / --fstyp="xfs" --size=1 --grow --asprimary
+
+    # System bootloader configuration
+    bootloader --location=mbr
+
+    # Firewall configuration
+    firewall --disabled
+
+    # Enable SELinux
+    selinux --enforcing
+
+    # Don't configure X
+    skipx
+
+    # Power down the machine after install
+    poweroff
+
+    %packages
+    @base
+    @console-internet
+    chrony
+    sudo
+    parted
+    -dracut-config-rescue
+
+    %end
+
+    %post --log=/var/log/anaconda/post-install.log
+
+    #!/bin/bash
+
+    # Register Red Hat Subscription
+    subscription-manager register --username=XXX --password=XXX --auto-attach --force
+
+    # Install latest repo update
+    yum update -y
+
+    # Enable extras repo
+    subscription-manager repos --enable=rhel-7-server-extras-rpms
+
+    # Install WALinuxAgent
+    yum install -y WALinuxAgent
+
+    # Unregister Red Hat subscription
+    subscription-manager unregister
+
+    # Enable waaagent at boot-up
+    systemctl enable waagent
+
+    # Disable the root account
+    usermod root -p '!!'
+
+    # Configure swap in WALinuxAgent
+    sed -i 's/^\(ResourceDisk\.EnableSwap\)=[Nn]$/\1=y/g' /etc/waagent.conf
+    sed -i 's/^\(ResourceDisk\.SwapSizeMB\)=[0-9]*$/\1=2048/g' /etc/waagent.conf
+
+    # Set the cmdline
+    sed -i 's/^\(GRUB_CMDLINE_LINUX\)=".*"$/\1="console=tty1 console=ttyS0 earlyprintk=ttyS0 rootdelay=300"/g' /etc/default/grub
+
+    # Enable SSH keepalive
+    sed -i 's/^#\(ClientAliveInterval\).*$/\1 180/g' /etc/ssh/sshd_config
+
+    # Build the grub cfg
+    grub2-mkconfig -o /boot/grub2/grub.cfg
+
+    # Configure network
+    cat << EOF > /etc/sysconfig/network-scripts/ifcfg-eth0
+    DEVICE=eth0
+    ONBOOT=yes
+    BOOTPROTO=dhcp
+    TYPE=Ethernet
+    USERCTL=no
+    PEERDNS=yes
+    IPV6INIT=no
+    NM_CONTROLLED=no
+    EOF
+
+    # Deprovision and prepare for Azure
+    waagent -force -deprovision
+
+    %end
+    ```
+
+1. Place the kickstart file where the installation system can access it.
+
+1. In Hyper-V Manager, create a new virtual machine. On the **Connect Virtual Hard Disk** page, select **Attach a virtual hard disk later**, and complete the New Virtual Machine Wizard.
+
+1. Open the virtual machine settings:
+
+    a. Attach a new virtual hard disk to the virtual machine. Make sure to select **VHD Format** and **Fixed Size**.
+
+    b. Attach the installation ISO to the DVD drive.
+
+    c. Set the BIOS to boot from CD.
+
+1. Start the virtual machine. When the installation guide appears, press **Tab** to configure the boot options.
+
+1. Enter `inst.ks=<the location of the kickstart file>` at the end of the boot options, and press **Enter**.
+
+1. Wait for the installation to finish. When it's finished, the virtual machine is shut down automatically. Your Linux VHD is now ready to be uploaded to Azure.
+
+## Known issues
+
+### The Hyper-V driver could not be included in the initial RAM disk when using a non-Hyper-V hypervisor
+
+In some cases, Linux installers might not include the drivers for Hyper-V in the initial RAM disk (initrd or initramfs) unless Linux detects that it is running in a Hyper-V environment.
+
+When you're using a different virtualization system (that is, Virtualbox, Xen, etc.) to prepare your Linux image, you might need to rebuild initrd to ensure that at least the hv_vmbus and hv_storvsc kernel modules are available on the initial RAM disk. This is a known issue at least on systems that are based on the upstream Red Hat distribution.
+
+To resolve this issue, add Hyper-V modules to initramfs and rebuild it:
+
+Edit `/etc/dracut.conf`, and add the following content:
+
+```sh
+add_drivers+="hv_vmbus hv_netvsc hv_storvsc"
+```
+
+Rebuild initramfs:
+
+```sh
+# dracut -f -v
+```
+
+For more information, see [rebuilding initramfs](https://access.redhat.com/solutions/1958).
+
+## Next steps
+
+You're now ready to use your Red Hat Enterprise Linux virtual hard disk to create new virtual machines in Azure Stack. If this is the first time that you're uploading the VHD file to Azure Stack, see [Use the Marketplace toolkit to create and publish marketplace items](azure-stack-marketplace-publisher.md).
+
+For more information about the hypervisors that are certified to run Red Hat Enterprise Linux, see [the Red Hat website](https://access.redhat.com/certified-hypervisors).