---
title: Usage API related FAQs | Microsoft Docs
description: List of Azure Stack meters, comparison to Azure usage API, Usage Time and Reported Time, error codes.
services: azure-stack
documentationcenter: ''
author: mattbriggs
manager: femila
editor: ''

ms.assetid: 847f18b2-49a9-4931-9c09-9374e932a071
ms.service: azure-stack
ms.workload: na
ms.tgt_pltfrm: na
ms.devlang: na
ms.topic: article
<<<<<<< HEAD
ms.date: 09/05/2018
=======
ms.date: 09/06/2018
>>>>>>> 92929d43
ms.author: mabrigg
ms.reviewer: alfredop

---

# Frequently asked questions in Azure Stack usage API

This article answers some frequently asked questions about the Azure Stack Usage API.

## What meter IDs can I see?
Usage is reported for the following resource providers:

### Network
  
**Meter ID**: F271A8A388C44D93956A063E1D2FA80B  
**Meter name**: Static IP Address Usage  
**Unit**: IP addresses  
**Notes**: Count of IP addresses used. If you call the usage API with a daily granularity, the meter returns IP address multiplied by the number of hours.  
  
**Meter ID**: 9E2739BA86744796B465F64674B822BA  
**Meter name**: Dynamic IP Address Usage  
**Unit**: IP addresses  
**Notes**: Count of IP addresses used. If you call the usage API with a daily granularity, the meter returns IP address multiplied by the number of hours.  
  
### Storage
  
**Meter ID**: B4438D5D-453B-4EE1-B42A-DC72E377F1E4  
**Meter name**: TableCapacity  
**Unit**: GB\*hours  
**Notes**: Total capacity consumed by tables.  
  
**Meter ID**: B5C15376-6C94-4FDD-B655-1A69D138ACA3  
**Meter name**: PageBlobCapacity  
**Unit**: GB\*hours  
**Notes**: Total capacity consumed by page blobs.  
  
**Meter ID**: B03C6AE7-B080-4BFA-84A3-22C800F315C6  
**Meter name**: QueueCapacity  
**Unit**: GB\*hours  
**Notes**: Total capacity consumed by queue.  
  
**Meter ID**: 09F8879E-87E9-4305-A572-4B7BE209F857  
**Meter name**: BlockBlobCapacity  
**Unit**: GB\*hours  
**Notes**: Total capacity consumed by block blobs.  
  
**Meter ID**: B9FF3CD0-28AA-4762-84BB-FF8FBAEA6A90  
**Meter name**: TableTransactions  
**Unit**: Request count in 10,000's  
**Notes**: Table service requests (in 10,000s).  
  
**Meter ID**: 50A1AEAF-8ECA-48A0-8973-A5B3077FEE0D  
**Meter name**: TableDataTransIn  
**Unit**: Ingress data in GB  
**Notes**: Table service data ingress in GB.  
  
**Meter ID**: 1B8C1DEC-EE42-414B-AA36-6229CF199370  
**Meter name**: TableDataTransOut  
**Unit**: Egress in GB  
**Notes**: Table service data egress in GB  
  
**Meter ID**: 43DAF82B-4618-444A-B994-40C23F7CD438  
**Meter name**: BlobTransactions  
**Unit**: Requests count in 10,000's  
**Notes**: Blob service requests (in 10,000s).  
  
**Meter ID**: 9764F92C-E44A-498E-8DC1-AAD66587A810  
**Meter name**: BlobDataTransIn  
**Unit**: Ingress data in GB  
**Notes**: Blob service data ingress in GB.  
  
**Meter ID**: 3023FEF4-ECA5-4D7B-87B3-CFBC061931E8  
**Meter name**: BlobDataTransOut  
**Unit**: Egress in GB  
**Notes**: Blob service data egress in GB.  
  
**Meter ID**: EB43DD12-1AA6-4C4B-872C-FAF15A6785EA  
**Meter name**: QueueTransactions  
**Unit**: Requests count in 10,000's  
**Notes**: Queue service requests (in 10,000s).  
  
**Meter ID**: E518E809-E369-4A45-9274-2017B29FFF25  
**Meter name**: QueueDataTransIn  
**Unit**: Ingress data in GB  
**Notes**: Queue service data ingress in GB.  
  
**Meter ID**: DD0A10BA-A5D6-4CB6-88C0-7D585CEF9FC2  
**Meter name**: QueueDataTransOut  
**Unit**: Egress in GB  
**Notes**: Queue service data egress in GB  

### Compute 
  
**Meter ID**: FAB6EB84-500B-4A09-A8CA-7358F8BBAEA5  
**Meter name**: Base VM Size Hours  
**Unit**: Virtual core hours  
**Notes**: Number of virtual cores multiplied by the hours the VM ran.  
  
**Meter ID**: 9CD92D4C-BAFD-4492-B278-BEDC2DE8232A  
**Meter name**: Windows VM Size Hours  
**Unit**: Virtual core hours  
**Notes**: Number of virtual cores multiplied by hours the VM ran.  
  
**Meter ID**: 6DAB500F-A4FD-49C4-956D-229BB9C8C793  
**Meter name**: VM size hours  
**Unit**: VM hours  
**Notes**: Captures both Base and Windows VM. Does not adjust for cores.  
  
### Managed Disks

**Meter ID**: 5d76e09f-4567-452a-94cc-7d1f097761f0   
**Meter name**: S4   
**Unit**: Count of Disks   
**Notes**: Standard Managed Disk – 32 GB 

**Meter ID**: dc9fc6a9-0782-432a-b8dc-978130457494   
**Meter name**: S6   
**Unit**: Count of Disks   
**Notes**: Standard Managed Disk – 64 GB 

**Meter ID**: e5572fce-9f58-49d7-840c-b168c0f01fff   
**Meter name**: S10   
**Unit**: Count of Disks   
**Notes**: Standard Managed Disk – 128 GB 

**Meter ID**: 9a8caedd-1195-4cd5-80b4-a4c22f9302b8   
**Meter name**: S15   
**Unit**: Count of Disks   
**Notes**: Standard Managed Disk – 256 GB 

**Meter ID**: 5938f8da-0ecd-4c48-8d5a-c7c6c23546be   
**Meter name**: S20   
**Unit**: Count of Disks      
**Notes**: Standard Managed Disk – 512 GB 

**Meter ID**: 7705a158-bd8b-4b2b-b4c2-0782343b81e6   
**Meter name**: S30   
**Unit**: Count of Disks   
**Notes**: Standard Managed Disk – 1024 GB 

**Meter ID**: d9aac1eb-a5d1-42f2-b617-9e3ea94fed88   
**Meter name**: S40   
**Unit**: Count of Disks   
**Notes**: Standard Managed Disk – 2048 GB 

**Meter ID**: a54899dd-458e-4a40-9abd-f57cafd936a7   
**Meter name**: S50   
**Unit**: Count of Disks   
**Notes**: Standard Managed Disk – 4096 GB 

**Meter ID**: 5c105f5f-cbdf-435c-b49b-3c7174856dcc   
**Meter name**: P4   
**Unit**: Count of Disks   
**Notes**: Premium Managed Disk – 32 GB 

**Meter ID**: 518b412b-1927-4f25-985f-4aea24e55c4f   
**Meter name**: P6   
**Unit**: Count of Disks   
**Notes**: Premium Managed Disk – 64 GB 

**Meter ID**: 5cfb1fed-0902-49e3-8217-9add946fd624   
**Meter name**: P10   
**Unit**: Count of Disks   
**Notes**: Premium Managed Disk – 128 GB  

**Meter ID**: 8de91c94-f740-4d9a-b665-bd5974fa08d4   
**Meter name**: P15  
**Unit**: Count of Disks   
**Notes**: Premium Managed Disk – 256 GB 

**Meter ID**: c7e7839c-293b-4761-ae4c-848eda91130b   
**Meter name**: P20   
**Unit**: Count of Disks   
**Notes**: Premium Managed Disk – 512 GB 

**Meter ID**: 9f502103-adf4-4488-b494-456c95d23a9f   
**Meter name**: P30   
**Unit**: Count of Disks   
**Notes**: Premium Managed Disk – 1024 GB 

**Meter ID**: 043757fc-049f-4e8b-8379-45bb203c36b1   
**Meter name**: P40   
**Unit**: Count of Disks    
**Notes**: Premium Managed Disk – 2048 GB 

**Meter ID**: c0342c6f-810b-4942-85d3-6eaa561b6570   
**Meter name**: P50   
**Unit**: Count of Disks   
**Notes**: Premium Managed Disk – 4096 GB 

**Meter ID**: 8a409390-1913-40ae-917b-08d0f16f3c38   
**Meter name**: ActualStandardDiskSize   
**Unit**: Byte      
**Notes**: The actual size on disk of standard managed disk  

**Meter ID**: 1273b16f-8458-4c34-8ce2-a515de551ef6  
**Meter name**: ActualPremiumDiskSize   
**Unit**: Byte      
**Notes**: The actual size on disk of premium managed disk 

**Meter ID**: 89009682-df7f-44fe-aeb1-63fba3ddbf4c  
**Meter name**: ActualStandardSnapshotSize   
**Unit**: Byte   
<<<<<<< HEAD
**Notes**: The actual size on disk of managed standard snapshot. Note: Snapshot meters are charged as Page Blob Capacity meter in Azure billing portal. 
=======
**Notes**: The actual size on disk of managed standard snapshot.  
>>>>>>> 92929d43

**Meter ID**: 95b0c03f-8a82-4524-8961-ccfbf575f536   
**Meter name**: ActualPremiumSnapshotSize   
**Unit**: Byte   
<<<<<<< HEAD
**Notes**: The actual size on disk of managed premium. Note: Snapshot meters are charged as Page Blob Capacity meter in Azure billing portal.  
=======
**Notes**: The actual size on disk of managed premium.   
>>>>>>> 92929d43

### Sql RP
  
**Meter ID**: CBCFEF9A-B91F-4597-A4D3-01FE334BED82  
**Meter name**: DatabaseSizeHourSqlMeter  
**Unit**: MB\*hours  
**Notes**: Total DB capacity at creation. If you call the usage API with a daily granularity, the meter returns MB multiplied by the number of hours.  
  
### MySql RP   
  
**Meter ID**: E6D8CFCD-7734-495E-B1CC-5AB0B9C24BD3  
**Meter name**: DatabaseSizeHourMySqlMeter  
**Unit**: MB\*hours  
**Notes**: Total DB capacity at creation. If you call the usage API with a daily granularity, the meter returns MB multiplied by the number of hours.    
### Key Vault   
  
**Meter ID**: EBF13B9F-B3EA-46FE-BF54-396E93D48AB4  
**Meter name**: Key Vault transactions  
**Unit**: Request count in 10,000's  
**Notes**: Number of REST API requests received by Key Vault data plane.  
  
**Meter ID**: 2C354225-B2FE-42E5-AD89-14F0EA302C87  
**Meter name**: Advanced keys transactions  
**Unit**:  10K transactions  
**Notes**: RSA 3K/4K, ECC key transactions. (preview).  
  
### App service   
  
**Meter ID**: 190C935E-9ADA-48FF-9AB8-56EA1CF9ADAA  
**Meter name**: App Service  
**Unit**: Virtual core hours  
**Notes**: Number of virtual cores used to run app service. Note: Microsoft uses this meter to charge the App Service on Azure Stack. Cloud Service Providers can use the other App Service meters (below) to calculate usage for their tenants.  
  
**Meter ID**: 67CC4AFC-0691-48E1-A4B8-D744D1FEDBDE  
**Meter name**: Functions Requests  
**Unit**: 10 Requests  
**Notes**: Total number of requested executions (per 10 executions). Executions are counted each time a function runs in response to an event, or is triggered by a binding.  
  
**Meter ID**: D1D04836-075C-4F27-BF65-0A1130EC60ED  
**Meter name**: Functions - Compute  
**Unit**:  GB-s  
**Notes**:  Resource consumption measured in gigabyte seconds (GB/s). **Observed resource consumption** is calculated by multiplying average memory size in GB by the time in milliseconds it takes to execute the function. Memory used by a function is measured by rounding up to the nearest 128 MB, up to the maximum memory size of 1,536 MB, with execution time calculated by rounding up to the nearest 1 ms. The minimum execution time and memory for a single function execution is 100 ms and 128 mb respectively.  
  
**Meter ID**: 957E9F36-2C14-45A1-B6A1-1723EF71A01D  
**Meter name**: Shared App Service Hours  
**Unit**: 1 hour  
**Notes**: Per hour usage of shard App Service Plan. Plans are metered on a per App basis.  
  
**Meter ID**: 539CDEC7-B4F5-49F6-AAC4-1F15CFF0EDA9  
**Meter name**: Free App Service Hours  
**Unit**: 1 hour  
**Notes**: Per hour usage of free App Service Plan. Plans are metered on a per App basis.  
  
**Meter ID**: 88039D51-A206-3A89-E9DE-C5117E2D10A6  
**Meter name**: Small Standard App Service Hours  
**Unit**: 1 hour  
**Notes**: Calculated based on size and number of instances.  
  
**Meter ID**: 83A2A13E-4788-78DD-5D55-2831B68ED825  
**Meter name**: Medium Standard App Service Hours  
**Unit**: 1 hour  
**Notes**: Calculated based on size and number of instances.  
  
**Meter ID**: 1083B9DB-E9BB-24BE-A5E9-D6FDD0DDEFE6  
**Meter name**: Large Standard App Service Hours  
**Unit**: 1 hour  
**Notes**: Calculated based on size and number of instances.  
  
### Custom Worker Tiers   
  
**Meter ID**: *Custom Worker Tiers*  
**Meter name**: Custom Worker Tiers  
**Unit**: Hours  
**Notes**: Deterministic meter ID is created based on SKU and custom worker tier name. This meter ID is unique for each custom worker tier.  
  
**Meter ID**: 264ACB47-AD38-47F8-ADD3-47F01DC4F473  
**Meter name**: SNI SSL  
**Unit**: Per SNI SSL Binding  
**Notes**: App Service supports two types of SSL connections: Server Name Indication (SNI) SSL Connections and IP Address SSL Connections. SNI-based SSL works on modern browsers while IP-based SSL works on all browsers.  
  
**Meter ID**: 60B42D72-DC1C-472C-9895-6C516277EDB4  
**Meter name**: IP SSL  
**Unit**: Per IP Based SSL Binding  
**Notes**: App Service supports two types of SSL connections: Server Name Indication (SNI) SSL Connections and IP Address SSL Connections. SNI-based SSL works on modern browsers while IP-based SSL works on all browsers.  
  
**Meter ID**: 73215A6C-FA54-4284-B9C1-7E8EC871CC5B  
**Meter name**:  Web Process  
**Unit**:  
**Notes**: Calculated per active site per hour.  
  
**Meter ID**: 5887D39B-0253-4E12-83C7-03E1A93DFFD9  
**Meter name**: External Egress Bandwidth  
**Unit**: GB  
**Notes**: Total incoming request response bytes + total outgoing request bytes + total incoming FTP request response bytes + total incoming web deploy request response bytes.  
  

## How do the Azure Stack usage APIs compare to the [Azure usage API](https://msdn.microsoft.com/library/azure/1ea5b323-54bb-423d-916f-190de96c6a3c) (currently in public preview)?
* The Tenant Usage API is consistent with the Azure API, with one
  exception: the *showDetails* flag currently is not supported in
  Azure Stack.
* The Provider Usage API applies only to Azure Stack.
* Currently, the [RateCard
  API](https://msdn.microsoft.com/library/azure/mt219004.aspx)
  that is available in Azure is not available in Azure Stack.

## What is the difference between usage time and reported time?
Usage data reports have two main time values:

* **Reported Time**. The time when the usage event entered the usage
  system
* **Usage Time**. The time when the Azure Stack resource was consumed

You might see a discrepancy in values for Usage Time and Reported Time
for a specific usage event. The delay can be as long as multiple hours
in any environment.

Currently, you can query only by *Reported Time*.

## What do these usage API error codes mean?
| **HTTP status code** | **Error code** | **Description** |
| --- | --- | --- |
| 400/Bad Request |*NoApiVersion* |The *api-version* query parameter is missing. |
| 400/Bad Request |*InvalidProperty* |A property is missing or has an invalid value. The message in the error code in the response body identifies the missing property. |
| 400/Bad Request |*RequestEndTimeIsInFuture* |The value for *ReportedEndTime* is in the future. Values in the future are not allowed for this argument. |
| 400/Bad Request |*SubscriberIdIsNotDirectTenant* |A provider API call has used a subscription ID that is not a valid tenant of the caller. |
| 400/Bad Request |*SubscriptionIdMissingInRequest* |The subscription ID of the caller is missing. |
| 400/Bad Request |*InvalidAggregationGranularity* |An invalid aggregation granularity was requested. Valid values are daily and hourly. |
| 503 |*ServiceUnavailable* |A retryable error occurred because the service is busy or the call is being throttled. |

## Next Steps
[Customer billing and chargeback in Azure Stack](azure-stack-billing-and-chargeback.md)

[Provider Resource Usage API](azure-stack-provider-resource-api.md)

[Tenant Resource Usage API](azure-stack-tenant-resource-usage-api.md)<|MERGE_RESOLUTION|>--- conflicted
+++ resolved
@@ -13,11 +13,7 @@
 ms.tgt_pltfrm: na
 ms.devlang: na
 ms.topic: article
-<<<<<<< HEAD
-ms.date: 09/05/2018
-=======
 ms.date: 09/06/2018
->>>>>>> 92929d43
 ms.author: mabrigg
 ms.reviewer: alfredop
 
@@ -221,20 +217,12 @@
 **Meter ID**: 89009682-df7f-44fe-aeb1-63fba3ddbf4c  
 **Meter name**: ActualStandardSnapshotSize   
 **Unit**: Byte   
-<<<<<<< HEAD
-**Notes**: The actual size on disk of managed standard snapshot. Note: Snapshot meters are charged as Page Blob Capacity meter in Azure billing portal. 
-=======
 **Notes**: The actual size on disk of managed standard snapshot.  
->>>>>>> 92929d43
 
 **Meter ID**: 95b0c03f-8a82-4524-8961-ccfbf575f536   
 **Meter name**: ActualPremiumSnapshotSize   
 **Unit**: Byte   
-<<<<<<< HEAD
-**Notes**: The actual size on disk of managed premium. Note: Snapshot meters are charged as Page Blob Capacity meter in Azure billing portal.  
-=======
 **Notes**: The actual size on disk of managed premium.   
->>>>>>> 92929d43
 
 ### Sql RP
   
