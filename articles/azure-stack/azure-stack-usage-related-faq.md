--- conflicted
+++ resolved
@@ -12,11 +12,7 @@
 ms.tgt_pltfrm: na
 ms.devlang: na
 ms.topic: article
-<<<<<<< HEAD
-ms.date: 09/06/2018
-=======
 ms.date: 09/10/2018
->>>>>>> 692e4ee8
 ms.author: mabrigg
 ms.reviewer: alfredop
 
