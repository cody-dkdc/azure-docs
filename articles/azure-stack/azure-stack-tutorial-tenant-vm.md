---
title: Make virtual machines available to your Azure Stack users| Microsoft Docs
description: Learn how to make virtual machines available on Azure Stack
services: azure-stack
documentationcenter: ''
author: jeffgilb
manager: femila
editor: ''

ms.assetid:
ms.service: azure-stack
ms.workload: na
ms.tgt_pltfrm: na
ms.devlang: na
ms.topic: tutorial
ms.date: 06/07/2018
ms.author: jeffgilb
ms.reviewer: 
ms.custom: mvc

---

# Tutorial: make virtual machines available to your Azure Stack users

As an Azure Stack cloud administrator, you can create offers that your users (sometimes referred to as tenants) can subscribe to. By subscribing to an offer, users can consume the Azure Stack services that an offer provides.

This tutorial shows how to create an offer for a virtual machine, and then sign in as a user to test the offer.

What you will learn:

> [!div class="checklist"]
> * Create an offer
> * Add an image
> * Test the offer

In Azure Stack, services are delivered to users using subscriptions, offers, and plans. Users can subscribe to multiple offers. An offer can have one or more plans, and a plan can have one or more services.

![Subscriptions, offers, and plans](media/azure-stack-key-features/image4.png)

To learn more, see [Key features and concepts in Azure Stack](azure-stack-key-features.md).

## Create an offer

Offers are groups of one or more plans that providers present to users to purchase or subscribe to. The process of creating an offer has several steps. First, you're prompted to create the offer, then a plan, and finally, quotas.

1. [Sign in](azure-stack-connect-azure-stack.md) to the portal as a cloud administrator and then select **New** > **Offers + Plans** > **Offer**.

   ![New offer](media/azure-stack-tutorial-tenant-vm/image01.png)

2. In **New Offer**, enter a **Display Name** and **Resource Name**, and then select a new or existing **Resource Group**. The Display Name is the offer's friendly name. Only the cloud operator can see the Resource Name. It's the name that admins use to work with the offer as an Azure Resource Manager resource.

   ![Display name](media/azure-stack-tutorial-tenant-vm/image02.png)

3. Select **Base plans**, and in the **Plan** section, select **Add** to add a new plan to the offer.

   ![Add a plan](media/azure-stack-tutorial-tenant-vm/image03.png)

4. In the **New Plan** section, fill in **Display Name** and **Resource Name**. The Display Name is the plan's friendly name that users see. Only the cloud operator can see the Resource Name. It's the name that cloud operators use to work with the plan as an Azure Resource Manager resource.

   ![Plan display name](media/azure-stack-tutorial-tenant-vm/image04.png)

5. Select **Services**. From the list of Services, pick  **Microsoft.Compute**, **Microsoft.Network**, and **Microsoft.Storage**. Choose **Select** to add these services to the plan.

   ![Plan services](media/azure-stack-tutorial-tenant-vm/image05.png)

6. Select **Quotas**, and then select the first service that you want to create a quota for. For an IaaS quota, use the following example as a guide for configuring quotas for the Compute, Network, and Storage services.

<<<<<<< HEAD
   - First, we'll create a quota for the Compute service. In the namespace list, select **Microsoft.Compute** and then select **Create new quota**.
=======
   - First, create a quota for the Compute service. In the namespace list, select **Microsoft.Compute** and then select **Create new quota**.
>>>>>>> 0f1e303d

     ![Create new quota](media/azure-stack-tutorial-tenant-vm/image06.png)

   - In **Create quota**, enter a name for the quota. You can change or accept any of the quota values that are shown for the quota you're creating. In this example, we accept the default settings and select **OK**.

     ![Quota name](media/azure-stack-tutorial-tenant-vm/image07.png)

   - Pick **Microsoft.Compute** in the namespace list, and then select the quota that you created. This links the quota to the Compute service.

<<<<<<< HEAD
      ![Select quota](media/azure-stack-tutorial-tenant-vm/image08.png)
=======
     ![Select quota](media/azure-stack-tutorial-tenant-vm/image08.png)
>>>>>>> 0f1e303d

      Repeat these steps for the Network and Storage services. When you're finished, select **OK** in **Quotas** to save all the quotas.

7. In **New plan**, select **OK**.

8. Under **Plan**, select the new plan and then **Select**.

9. In **New offer**, select **Create**. You'll see a notification when the offer is created.

10. On the dashboard menu, select **Offers** and then pick the offer you created.

11. Select **Change State**, and then chose **Public**.

    ![Public state](media/azure-stack-tutorial-tenant-vm/image09.png)

## Add an image

Before you can provision virtual machines, you must add an image to the Azure Stack marketplace. You can add the image of your choice, including Linux images, from the Azure Marketplace.

If you are operating in a connected scenario and if you have registered your Azure Stack instance with Azure, then you can download the Windows Server 2016 VM image from the Azure Marketplace by using the steps described in the [Download marketplace items from Azure to Azure Stack](azure-stack-download-azure-marketplace-item.md) topic.

For information about adding different items to the marketplace, see [The Azure Stack Marketplace](azure-stack-marketplace.md).

## Test the offer

Now that you’ve created an offer, you can test it. You'll sign in as a user, subscribe to the offer, and then add a virtual machine.

1. **Subscribe to an offer**

   a. Sign in to the user portal with a user account and select the **Get a Subscription** tile.
   - For an integrated system, the URL varies based on your operator’s region and external domain name, and will be in the format https://portal.&lt;*region*&gt;.&lt;*FQDN*&gt;.
   - If you’re using the Azure Stack Development Kit, the portal address is https://portal.local.azurestack.external.

   ![Get a subscription](media/azure-stack-subscribe-plan-provision-vm/image01.png)

   b. In **Get a Subscription**, enter a name for your subscription in the **Display Name** field. Select **Offer**, and then choose one of the offers in the **Choose an offer** list. Select **Create**.

   ![Create an offer](media/azure-stack-subscribe-plan-provision-vm/image02.png)

   c. To view the subscription, select **More services**, and then select **Subscriptions**. Select your new subscription to see which services are part of the subscription.

   >[!NOTE]
   >After you subscribe to an offer, you might have to refresh the portal to see which services are part of the new subscription.

2. **Provision a virtual machine**

   From the user portal you can provision a virtual machine using the new subscription.

   a. Sign in to the user portal with a user account.
      - For an integrated system, the URL varies based on your operator’s region and external domain name, and will be in the format https://portal.&lt;*region*&gt;.&lt;*FQDN*&gt;.
   - If you’re using the Azure Stack Development Kit, the portal address is https://portal.local.azurestack.external.

   b.  On the dashboard, select **New** > **Compute** > **Windows Server 2016 Datacenter Eval**, and then select **Create**.

   c. In **Basics**, provide the following information:
      - Enter a **Name**
      - Enter a **User name**
      - Enter a **Password**
      - Choose a **Subscription**
      - Create a **Resource group** (or select an existing one.) 
      - Select **OK** to save this information.

   d. In **Choose a size**, select **A1 Standard**, and then **Select**.  

   e. In **Settings**, select **Virtual network**.

   f. In **Choose virtual network**, select **Create new**.

   g. In **Create virtual network**, accept all the defaults, and select **OK**.

   h. Select **OK** in **Settings** to save the network configuration.

   ![Create virtual network](media/azure-stack-provision-vm/image04.png)

   i. In **Summary**, select **OK** to create the virtual machine.  

   j. To see the new virtual machine, select **All resources**. Search for the virtual machine and select its name from the search results.

   ![All resources](media/azure-stack-provision-vm/image06.png)

## Next steps

In this tutorial you learned how to:

> [!div class="checklist"]
> * Create an offer
> * Add an image
> * Test the offer

Advance to the next tutorial to learn how to:
> [!div class="nextstepaction"]
> [Make SQL databases available to your Azure Stack users](azure-stack-tutorial-sql-server.md)<|MERGE_RESOLUTION|>--- conflicted
+++ resolved
@@ -65,11 +65,7 @@
 
 6. Select **Quotas**, and then select the first service that you want to create a quota for. For an IaaS quota, use the following example as a guide for configuring quotas for the Compute, Network, and Storage services.
 
-<<<<<<< HEAD
-   - First, we'll create a quota for the Compute service. In the namespace list, select **Microsoft.Compute** and then select **Create new quota**.
-=======
    - First, create a quota for the Compute service. In the namespace list, select **Microsoft.Compute** and then select **Create new quota**.
->>>>>>> 0f1e303d
 
      ![Create new quota](media/azure-stack-tutorial-tenant-vm/image06.png)
 
@@ -79,11 +75,7 @@
 
    - Pick **Microsoft.Compute** in the namespace list, and then select the quota that you created. This links the quota to the Compute service.
 
-<<<<<<< HEAD
-      ![Select quota](media/azure-stack-tutorial-tenant-vm/image08.png)
-=======
      ![Select quota](media/azure-stack-tutorial-tenant-vm/image08.png)
->>>>>>> 0f1e303d
 
       Repeat these steps for the Network and Storage services. When you're finished, select **OK** in **Quotas** to save all the quotas.
 
