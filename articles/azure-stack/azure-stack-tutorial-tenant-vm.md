---
title: Make virtual machines available to your Azure Stack users| Microsoft Docs
description: Learn how to make virtual machines available on Azure Stack
services: azure-stack
documentationcenter: ''
author: jeffgilb
manager: femila
editor: ''

ms.assetid:
ms.service: azure-stack
ms.workload: na
ms.tgt_pltfrm: na
ms.devlang: na
ms.topic: tutorial
ms.date: 06/07/2018
ms.author: jeffgilb
ms.reviewer: 
ms.custom: mvc

---

# Tutorial: make virtual machines available to your Azure Stack users

As an Azure Stack cloud administrator, you can create offers that your users (sometimes referred to as tenants) can subscribe to. By subscribing to an offer, users can consume the Azure Stack services that an offer provides.

This tutorial shows how to create an offer for a virtual machine, and then sign in as a user to test the offer.

What you will learn:

> [!div class="checklist"]
> * Create an offer
> * Add an image
> * Test the offer

In Azure Stack, services are delivered to users using subscriptions, offers, and plans. Users can subscribe to multiple offers. An offer can have one or more plans, and a plan can have one or more services.

![Subscriptions, offers, and plans](media/azure-stack-key-features/image4.png)

To learn more, see [Key features and concepts in Azure Stack](azure-stack-key-features.md).

## Create an offer

Offers are groups of one or more plans that providers present to users to purchase or subscribe to. The process of creating an offer has several steps. First, you're prompted to create the offer, then a plan, and finally, quotas.

1. [Sign in](azure-stack-connect-azure-stack.md) to the portal as a cloud administrator and then select **New** > **Offers + Plans** > **Offer**.

   ![New offer](media/azure-stack-tutorial-tenant-vm/image01.png)

<<<<<<< HEAD
2. In **New Offer**, enter a **Display Name** and **Resource Name**, and then select a new or existing **Resource Group**. The Display Name is the friendly name you choose for the offer. Only the cloud operator can see the Resource Name. It's the name that admins use to work with the offer as an Azure Resource Manager resource.
=======
2. In **New Offer**, enter a **Display Name** and **Resource Name**, and then select a new or existing **Resource Group**. The Display Name is the offer's friendly name. Only the cloud operator can see the Resource Name. It's the name that admins use to work with the offer as an Azure Resource Manager resource.
>>>>>>> 2fcf0586

   ![Display name](media/azure-stack-tutorial-tenant-vm/image02.png)

3. Select **Base plans**, and in the **Plan** section, select **Add** to add a new plan to the offer.

   ![Add a plan](media/azure-stack-tutorial-tenant-vm/image03.png)

4. In the **New Plan** section, fill in **Display Name** and **Resource Name**. The Display Name is the plan's friendly name that users see. Only the cloud operator can see the Resource Name. It's the name that cloud operators use to work with the plan as an Azure Resource Manager resource.

   ![Plan display name](media/azure-stack-tutorial-tenant-vm/image04.png)

5. Select **Services**. From the list of Services, pick  **Microsoft.Compute**, **Microsoft.Network**, and **Microsoft.Storage**. Choose **Select** to add these services to the plan.

   ![Plan services](media/azure-stack-tutorial-tenant-vm/image05.png)

6. Select **Quotas**, and then select the first service that you want to create a quota for. For an IaaS quota, use the following example as a guide for configuring quotas for the Compute, Network, and Storage services.

<<<<<<< HEAD
   - First, create a quota for the Compute service. In the namespace list, select **Microsoft.Compute** and then select **Create new quota**.
=======
   - First, we'll create a quota for the Compute service. In the namespace list, select **Microsoft.Compute** and then select **Create new quota**.
>>>>>>> 2fcf0586

     ![Create new quota](media/azure-stack-tutorial-tenant-vm/image06.png)

   - In **Create quota**, enter a name for the quota. You can change or accept any of the quota values that are shown for the quota you're creating. In this example, we accept the default settings and select **OK**.

     ![Quota name](media/azure-stack-tutorial-tenant-vm/image07.png)

   - Pick **Microsoft.Compute** in the namespace list, and then select the quota that you created. This links the quota to the Compute service.

      ![Select quota](media/azure-stack-tutorial-tenant-vm/image08.png)

      Repeat these steps for the Network and Storage services. When you're finished, select **OK** in **Quotas** to save all the quotas.

7. In **New plan**, select **OK**.

8. Under **Plan**, select the new plan and then **Select**.

9. In **New offer**, select **Create**. You'll see a notification when the offer is created.

10. On the dashboard menu, select **Offers** and then pick the offer you created.

11. Select **Change State**, and then chose **Public**.

    ![Public state](media/azure-stack-tutorial-tenant-vm/image09.png)

## Add an image

Before you can provision virtual machines, you must add an image to the Azure Stack marketplace. You can add the image of your choice, including Linux images, from the Azure Marketplace.

If you are operating in a connected scenario and if you have registered your Azure Stack instance with Azure, then you can download the Windows Server 2016 VM image from the Azure Marketplace by using the steps described in the [Download marketplace items from Azure to Azure Stack](azure-stack-download-azure-marketplace-item.md) topic.

For information about adding different items to the marketplace, see [The Azure Stack Marketplace](azure-stack-marketplace.md).

## Test the offer

Now that you’ve created an offer, you can test it. You'll sign in as a user, subscribe to the offer, and then add a virtual machine.

1. **Subscribe to an offer**

   a. Sign in to the user portal with a user account and select the **Get a Subscription** tile.
   - For an integrated system, the URL varies based on your operator’s region and external domain name, and will be in the format https://portal.&lt;*region*&gt;.&lt;*FQDN*&gt;.
   - If you’re using the Azure Stack Development Kit, the portal address is https://portal.local.azurestack.external.

   ![Get a subscription](media/azure-stack-subscribe-plan-provision-vm/image01.png)

   b. In **Get a Subscription**, enter a name for your subscription in the **Display Name** field. Select **Offer**, and then choose one of the offers in the **Choose an offer** list. Select **Create**.

   ![Create an offer](media/azure-stack-subscribe-plan-provision-vm/image02.png)

   c. To view the subscription, select **More services**, and then select **Subscriptions**. Select your new subscription to see which services are part of the subscription.

   >[!NOTE]
   >After you subscribe to an offer, you might have to refresh the portal to see which services are part of the new subscription.

2. **Provision a virtual machine**

   From the user portal you can provision a virtual machine using the new subscription.

   a. Sign in to the user portal with a user account.
      - For an integrated system, the URL varies based on your operator’s region and external domain name, and will be in the format https://portal.&lt;*region*&gt;.&lt;*FQDN*&gt;.
   - If you’re using the Azure Stack Development Kit, the portal address is https://portal.local.azurestack.external.

   b.  On the dashboard, select **New** > **Compute** > **Windows Server 2016 Datacenter Eval**, and then select **Create**.

   c. In **Basics**, provide the following information:
      - Enter a **Name**
      - Enter a **User name**
      - Enter a **Password**
      - Choose a **Subscription**
      - Create a **Resource group** (or select an existing one.) 
      - Select **OK** to save this information.

   d. In **Choose a size**, select **A1 Standard**, and then **Select**.  

   e. In **Settings**, select **Virtual network**.

   f. In **Choose virtual network**, select **Create new**.

   g. In **Create virtual network**, accept all the defaults, and select **OK**.

   h. Select **OK** in **Settings** to save the network configuration.

   ![Create virtual network](media/azure-stack-provision-vm/image04.png)

   i. In **Summary**, select **OK** to create the virtual machine.  

   j. To see the new virtual machine, select **All resources**. Search for the virtual machine and select its name from the search results.

   ![All resources](media/azure-stack-provision-vm/image06.png)

## Next steps

In this tutorial you learned how to:

> [!div class="checklist"]
> * Create an offer
> * Add an image
> * Test the offer

Advance to the next tutorial to learn how to:
> [!div class="nextstepaction"]
> [Make SQL databases available to your Azure Stack users](azure-stack-tutorial-sql-server.md)<|MERGE_RESOLUTION|>--- conflicted
+++ resolved
@@ -47,11 +47,7 @@
 
    ![New offer](media/azure-stack-tutorial-tenant-vm/image01.png)
 
-<<<<<<< HEAD
-2. In **New Offer**, enter a **Display Name** and **Resource Name**, and then select a new or existing **Resource Group**. The Display Name is the friendly name you choose for the offer. Only the cloud operator can see the Resource Name. It's the name that admins use to work with the offer as an Azure Resource Manager resource.
-=======
 2. In **New Offer**, enter a **Display Name** and **Resource Name**, and then select a new or existing **Resource Group**. The Display Name is the offer's friendly name. Only the cloud operator can see the Resource Name. It's the name that admins use to work with the offer as an Azure Resource Manager resource.
->>>>>>> 2fcf0586
 
    ![Display name](media/azure-stack-tutorial-tenant-vm/image02.png)
 
@@ -69,11 +65,7 @@
 
 6. Select **Quotas**, and then select the first service that you want to create a quota for. For an IaaS quota, use the following example as a guide for configuring quotas for the Compute, Network, and Storage services.
 
-<<<<<<< HEAD
    - First, create a quota for the Compute service. In the namespace list, select **Microsoft.Compute** and then select **Create new quota**.
-=======
-   - First, we'll create a quota for the Compute service. In the namespace list, select **Microsoft.Compute** and then select **Create new quota**.
->>>>>>> 2fcf0586
 
      ![Create new quota](media/azure-stack-tutorial-tenant-vm/image06.png)
 
