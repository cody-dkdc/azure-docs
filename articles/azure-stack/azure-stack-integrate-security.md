<<<<<<< HEAD
---
title: Azure Stack syslog forwarding
description: Learn how to integrate Azure Stack with monitoring solutions by using syslog forwarding
=======
﻿---
title: Azure Stack datacenter integration - Security
description: Learn how to integrate Azure Stack security with your datacenter security
>>>>>>> 26875e38
services: azure-stack
author: PatAltimore
manager: femila
ms.service: azure-stack
ms.topic: article
ms.date: 08/01/2018
ms.author: patricka
ms.reviewer: fiseraci
keywords:
---

# Azure Stack datacenter integration - syslog forwarding

This article shows you how to use syslog to integrate Azure Stack infrastructure with external security solution(s) already deployed in your datacenter. For example, a Security Information Event Management (SIEM) system. The syslog channel exposes audits, alerts, and security logs from all the components of the Azure Stack infrastructure. Use syslog forwarding to integrate with security monitoring solutions and/or to retrieve all audits, alerts, and security logs to store them for retention. 

Starting with the 1805 update, Azure Stack has an integrated syslog client that, once configured, emits syslog messages with the payload in Common Event Format (CEF). 

> [!IMPORTANT]
> Syslog forwarding is in preview. It should not be relied upon in production environments. 

The following diagram shows the main components that participate in the syslog integration.

![Syslog forwarding diagram](media/azure-stack-integrate-security/syslog-forwarding.png)

## Configuring syslog forwarding

The syslog client in Azure Stack supports the following configurations:

1. **Syslog over TCP, with mutual authentication (client and server) and TLS 1.2 encryption:** In this configuration, both the syslog server and the syslog client can verify the identity of each other via certificates. The messages are sent over a TLS 1.2 encrypted channel.

<<<<<<< HEAD
2. **Syslog over TCP with server authentication and TLS 1.2 encryption:** In this configuration, the syslog client can verify the identity of the syslog server via a certificate. The messages are sent over a TLS 1.2 encrypted channel.
=======
1. Sign in to the Azure Stack administrator portal as an operator.
1. Browse **Storage accounts** and look for **frphealthaccount**. The **frphealthaccount** account is the general storage account used to store all operating system events.
>>>>>>> 26875e38

3. **Syslog over TCP, with no encryption:** In this configuration, neither the syslog client nor syslog server verifies the identity of each other. The messages are sent in clear text over TCP.

<<<<<<< HEAD
4. **Syslog over UDP, with no encryption:** In this configuration, neither the syslog client nor syslog server verifies the identity of each other. The messages are sent in clear text over UDP.
=======
1. Select **frphealthaccount**, then click **Access Keys**.
>>>>>>> 26875e38

> [!IMPORTANT]
> Microsoft strongly recommends to use TCP using authentication and encryption (configuration #1 or, at the very minimum, #2) for production environments to protect against man-in-the-middle attacks and eavesdropping of messages.

<<<<<<< HEAD
### Cmdlets to configure syslog forwarding
Configuring syslog forwarding requires access to the privileged endpoint (PEP). Two PowerShell cmdlets have been added to the PEP to configure the syslog forwarding:
=======
1. Copy the access key to your clipboard.
1. Open Azure Storage Explorer.
1. On the **Edit** menu, select **Target Azure Stack**.
1. Select **Add Account**, and then select **Use a storage account name and key**.
>>>>>>> 26875e38


<<<<<<< HEAD
```powershell
### cmdlet to pass the syslog server information to the client and to configure the transport protocol, the encryption and the authentication between the client and the server
=======
1. Click **Next**.
1. On the **Attach External Storage** page:
>>>>>>> 26875e38

Set-SyslogServer [-ServerName <String>] [-NoEncryption] [-SkipCertificateCheck] [-SkipCNCheck] [-UseUDP] [-Remove]

### cmdlet to configure the certificate for the syslog client to authenticate with the server

Set-SyslogClient [-pfxBinary <Byte[]>] [-CertPassword <SecureString>] [-RemoveCertificate] 
```
#### Cmdlets parameters

Parameters for *Set-SyslogServer* cmdlet:

| Parameter | Description | Type |
|---------|---------| ---------|
| *ServerName* | FQDN or IP address of the syslog server | String |
|*NoEncryption*| Force the client to send syslog messages in clear text | flag | 
|*SkipCertificateCheck*| Skip validation of the certificate provided by the syslog server during initial TLS handshake | flag |
|*SkipCNCheck*| Skip validation of the Common Name value of the certificate provided by the syslog server during initial TLS handshake | flag |
|*UseUDP*| Use syslog with UDP as transport protocol |flag |
|*Remove*| Remove configuration of the server from the client and stop syslog forwarding| flag |

<<<<<<< HEAD
Parameters for *Set-SyslogClient* cmdlet:
| Parameter | Description | Type |
|---------|---------| ---------|
| *pfxBinary* | pfx file containing the certificate to be used by the client as identity to authenticate against the syslog server  | Byte[] |
| *CertPassword* |  Password to import the private key that is associated with the pfx file | SecureString |
|*RemoveCertificate* | Remove certificate from the client | flag|
=======
1. Click **Next**, review the summary, and **Finish** the Wizard.
1. You can now browse the individual blob containers and download the events.
>>>>>>> 26875e38

### Configuring syslog forwarding with TCP, mutual authentication, and TLS 1.2 encryption

In this configuration, the syslog client in Azure Stack forwards the messages to the syslog server over TCP, with TLS 1.2 encryption. During the initial handshake, the client verifies that the server provides a valid, trusted certificate; similarly, the client also provides a certificate to the server as proof of its identity. This configuration is the most secure as it provides a full validation of the identity of both the client and the server and it sends messages over an encrypted channel. 

> [!IMPORTANT]
> Microsoft strongly recommends to use this configuration for production environments. 

To configure syslog forwarding with TCP, mutual authentication, and TLS 1.2 encryption, run both these cmdlets:
```powershell
# Configure the server
Set-SyslogServer -ServerName <FQDN or ip address of syslog server>

# Provide certificate to the client to authenticate against the server
Set-SyslogClient -pfxBinary <Byte[] of pfx file> -CertPassword <SecureString, password for accessing the pfx file>
```
The client certificate must have the same root as the one provided during the deployment of Azure Stack. It also must contain a private key.

```powershell
##Example on how to set your syslog client with the ceritificate for mutual authentication. 
##Run these cmdlets from your hardware lifecycle host or privileged access workstation.

$ErcsNodeName = "<yourPEP>"
$password = ConvertTo-SecureString -String "<your cloudAdmin account password" -AsPlainText -Force
 
$cloudAdmin = "<your cloudAdmin account name>"
$CloudAdminCred = New-Object System.Management.Automation.PSCredential ($cloudAdmin, $password)
 
$certPassword = $password
$certContent = Get-Content -Path C:\cert\<yourClientCertificate>.pfx -Encoding Byte
 
$params = @{ 
    ComputerName = $ErcsNodeName 
    Credential = $CloudAdminCred 
    ConfigurationName = "PrivilegedEndpoint" 
}

$session = New-PSSession @params
 
$params = @{ 
    Session = $session 
    ArgumentList = @($certContent, $certPassword) 
}
Write-Verbose "Invoking cmdlet to set syslog client certificate..." -Verbose 
Invoke-Command @params -ScriptBlock { 
    param($CertContent, $CertPassword) 
    Set-SyslogClient -PfxBinary $CertContent -CertPassword $CertPassword 
```

### Configuring syslog forwarding with TCP, Server authentication, and TLS 1.2 encryption

In this configuration, the syslog client in Azure Stack forwards the messages to the syslog server over TCP, with TLS 1.2 encryption. During the initial handshake, the client also verifies that the server provides a valid, trusted certificate. This prevents the client to send messages to untrusted destinations.
TCP using authentication and encryption is the default configuration and represents the minimum level of security that Microsoft recommends for a production environment. 

```powershell
Set-SyslogServer -ServerName <FQDN or ip address of syslog server>
```

In case you want to test the integration of your syslog server with the Azure Stack client by using a self-signed and/or untrusted certificate, you can use these flags to skip the server validation performed by the client during the initial handshake.

```powershell
 #Skip validation of the Common Name value in the server certificate. Use this flag if you provide an IP address for your syslog server
 Set-SyslogServer -ServerName <FQDN or ip address of syslog server> -SkipCNCheck
 
 #Skip entirely the server certificate validation
 Set-SyslogServer -ServerName <FQDN or ip address of syslog server> -SkipCertificateCheck
```
> [!IMPORTANT]
> Microsoft recommends against the use of -SkipCertificateCheck flag for production environments. 


### Configuring syslog forwarding with TCP and no encryption

In this configuration, the syslog client in Azure Stack forwards the messages to the syslog server over TCP, with no encryption. The client does not verify the identity of the server nor it provides its own identity to the server for verification. 

```powershell
Set-SyslogServer -ServerName <FQDN or ip address of syslog server> -NoEncryption
```
> [!IMPORTANT]
> Microsoft recommends against using this configuration for production environments. 


### Configuring syslog forwarding with UDP and no encryption

In this configuration, the syslog client in Azure Stack forwards the messages to the syslog server over UDP, with no encryption. The client does not verify the identity of the server nor it provides its own identity to the server for verification. 

```powershell
Set-SyslogServer -ServerName <FQDN or ip address of syslog server> -UseUDP
```
While UDP with no encryption is the easiest to configure, it does not provide any protection against man-in-the-middle attacks and eavesdropping of messages. 

> [!IMPORTANT]
> Microsoft recommends against using this configuration for production environments. 


## Removing syslog forwarding configuration

To remove the syslog server configuration altogether and stop syslog forwarding:

```powershell
# Remove the syslog server configuration from the client
Set-SyslogServer -Remove  

# Remove the client certificate from the client
Set-SyslogClient -RemoveCertificate 
```

## Syslog message schema

The syslog forwarding of the Azure Stack infrastructure sends messages formatted in Common Event Format (CEF).
Each syslog message is structured based on this schema: 

```Syslog
<Time> <Host> <CEF payload>
```

The CEF payload is based on the structure below, but the mapping for each field varies depending on the type of message (Windows Event, Alert created, Alert closed).

```CEF
# Common Event Format schema
CEF: <Version>|<Device Vendor>|<Device Product>|<Device Version>|<Signature ID>|<Name>|<Severity>|<Extensions>
* Version: 0.0 
* Device Vendor: Microsoft
* Device Product: Microsoft Azure Stack
* Device Version: 1.0
```

### CEF mapping for Windows events
```
* Signature ID: ProviderName:EventID
* Name: TaskName
* Severity: Level (for details, see the severity table below)
* Extension: Custom Extension Name (for details, see the Custom Extension table below)
```

Severity table for Windows events: 
| CEF Severity Value | Windows Event Level | Numerical Value |
|--------------------|---------------------| ----------------|
|0|Undefined|Value: 0. Indicates logs at all levels|
|10|Critical|Value: 1. Indicates logs for a critical alert|
|8|Error| Value: 2. Indicates logs for an error|
|5|Warning|Value: 3. Indicates logs for a warning|
|2|Information|Value: 4. Indicates logs for an informational message|
|0|Verbose|Value: 5. Indicates logs at all levels|

Custom extension table for Windows events in Azure Stack:
| Custom Extension Name | Windows Event Example | 
|-----------------------|---------|
|MasChannel | System|
|MasComputer | test.azurestack.contoso.com|
|MasCorrelationActivityID| C8F40D7C-3764-423B-A4FA-C994442238AF|
|MasCorrelationRelatedActivityID| C8F40D7C-3764-423B-A4FA-C994442238AF|
|MasEventData| svchost!!4132,G,0!!!!EseDiskFlushConsistency!!ESENT!!0x800000|
|MasEventDescription| The Group Policy settings for the user were processed successfully. There were no changes detected since the last successful processing of Group Policy.|
|MasEventID|1501|
|MasEventRecordID|26637|
|MasExecutionProcessID | 29380|
|MasExecutionThreadID |25480|
|MasKeywords |0x8000000000000000|
|MasKeywordName |Audit Success|
|MasLevel |4|
|MasOpcode |1|
|MasOpcodeName |info|
|MasProviderEventSourceName ||
|MasProviderGuid |AEA1B4FA-97D1-45F2-A64C-4D69FFFD92C9|
|MasProviderName |Microsoft-Windows-GroupPolicy|
|MasSecurityUserId |\<Windows SID\> |
|MasTask |0|
|MasTaskCategory| Process Creation|
|MasUserData|KB4093112!!5112!!Installed!!0x0!!WindowsUpdateAgent Xpath: /Event/UserData/*|
|MasVersion|0|

### CEF mapping for alerts created
```
* Signature ID: Microsoft Azure Stack Alert Creation : FaultTypeId
* Name: FaultTypeId : AlertId
* Severity: Alert Severity (for details, see alerts severity table below)
* Extension: Custom Extension Name (for details, see the Custom Extension table below)
```
Alerts severity table:
| Severity | Level |
|----------|-------|
|0|Undefined|
|10|Critical|
|5|Warning|

Custom Extension table for Alerts created in Azure Stack:
| Custom Extension Name | Example | 
|-----------------------|---------|
|MasEventDescription|DESCRIPTION: A user account \<TestUser\> was created for \<TestDomain\>. It's a potential security risk. -- REMEDIATION: Contact support. Customer Assistance is required to resolve this issue. Do not try to resolve this issue without their assistance. Before you open a support request, start the log file collection process using the guidance from https://aka.ms/azurestacklogfiles |

### CEF mapping for alerts closed
```
* Signature ID: Microsoft Azure Stack Alert Creation : FaultTypeId
* Name: FaultTypeId : AlertId
* Severity: Information
```

The example below shows a syslog message with CEF payload:
```
2018:05:17:-23:59:28 -07:00 TestHost CEF:0.0|Microsoft|Microsoft Azure Stack|1.0|3|TITLE: User Account Created -- DESCRIPTION: A user account \<TestUser\> was created for \<TestDomain\>. It's a potential security risk. -- REMEDIATION: Please contact Support. Customer Assistance is required to resolve this issue. Do not try to resolve this issue without their assistance. Before you open a support request, start the log file collection process using the guidance from https://aka.ms/azurestacklogfiles|10
```
## Next steps

[Servicing policy](azure-stack-servicing-policy.md)<|MERGE_RESOLUTION|>--- conflicted
+++ resolved
@@ -1,12 +1,6 @@
-<<<<<<< HEAD
----
+﻿---
 title: Azure Stack syslog forwarding
 description: Learn how to integrate Azure Stack with monitoring solutions by using syslog forwarding
-=======
-﻿---
-title: Azure Stack datacenter integration - Security
-description: Learn how to integrate Azure Stack security with your datacenter security
->>>>>>> 26875e38
 services: azure-stack
 author: PatAltimore
 manager: femila
@@ -37,42 +31,21 @@
 
 1. **Syslog over TCP, with mutual authentication (client and server) and TLS 1.2 encryption:** In this configuration, both the syslog server and the syslog client can verify the identity of each other via certificates. The messages are sent over a TLS 1.2 encrypted channel.
 
-<<<<<<< HEAD
 2. **Syslog over TCP with server authentication and TLS 1.2 encryption:** In this configuration, the syslog client can verify the identity of the syslog server via a certificate. The messages are sent over a TLS 1.2 encrypted channel.
-=======
-1. Sign in to the Azure Stack administrator portal as an operator.
-1. Browse **Storage accounts** and look for **frphealthaccount**. The **frphealthaccount** account is the general storage account used to store all operating system events.
->>>>>>> 26875e38
 
 3. **Syslog over TCP, with no encryption:** In this configuration, neither the syslog client nor syslog server verifies the identity of each other. The messages are sent in clear text over TCP.
 
-<<<<<<< HEAD
 4. **Syslog over UDP, with no encryption:** In this configuration, neither the syslog client nor syslog server verifies the identity of each other. The messages are sent in clear text over UDP.
-=======
-1. Select **frphealthaccount**, then click **Access Keys**.
->>>>>>> 26875e38
 
 > [!IMPORTANT]
 > Microsoft strongly recommends to use TCP using authentication and encryption (configuration #1 or, at the very minimum, #2) for production environments to protect against man-in-the-middle attacks and eavesdropping of messages.
 
-<<<<<<< HEAD
 ### Cmdlets to configure syslog forwarding
 Configuring syslog forwarding requires access to the privileged endpoint (PEP). Two PowerShell cmdlets have been added to the PEP to configure the syslog forwarding:
-=======
-1. Copy the access key to your clipboard.
-1. Open Azure Storage Explorer.
-1. On the **Edit** menu, select **Target Azure Stack**.
-1. Select **Add Account**, and then select **Use a storage account name and key**.
->>>>>>> 26875e38
-
-
-<<<<<<< HEAD
+
+
 ```powershell
 ### cmdlet to pass the syslog server information to the client and to configure the transport protocol, the encryption and the authentication between the client and the server
-=======
-1. Click **Next**.
-1. On the **Attach External Storage** page:
->>>>>>> 26875e38
 
 Set-SyslogServer [-ServerName <String>] [-NoEncryption] [-SkipCertificateCheck] [-SkipCNCheck] [-UseUDP] [-Remove]
 
@@ -93,17 +66,12 @@
 |*UseUDP*| Use syslog with UDP as transport protocol |flag |
 |*Remove*| Remove configuration of the server from the client and stop syslog forwarding| flag |
 
-<<<<<<< HEAD
 Parameters for *Set-SyslogClient* cmdlet:
 | Parameter | Description | Type |
 |---------|---------| ---------|
 | *pfxBinary* | pfx file containing the certificate to be used by the client as identity to authenticate against the syslog server  | Byte[] |
 | *CertPassword* |  Password to import the private key that is associated with the pfx file | SecureString |
 |*RemoveCertificate* | Remove certificate from the client | flag|
-=======
-1. Click **Next**, review the summary, and **Finish** the Wizard.
-1. You can now browse the individual blob containers and download the events.
->>>>>>> 26875e38
 
 ### Configuring syslog forwarding with TCP, mutual authentication, and TLS 1.2 encryption
 
