--- conflicted
+++ resolved
@@ -16,7 +16,6 @@
 ms.date: 10/16/2018
 ms.author: mabrigg
 ms.reviewer: ppacent
-
 ---
 
 # Azure Stack public key infrastructure certificate requirements
@@ -37,12 +36,8 @@
 - When rotating certificates, certificates must be either issued from the same internal certificate authority used to sign certificates provided at deployment or any public certificate authority from above
 - The use of self-signed certificates are not supported
 - For deployment and rotation you can either use a single certificate covering all name spaces in the certificate's Subject Name and Subject Alternative Name (SAN) fields OR you can use individual certificates for each of the namespaces below that the Azure Stack services you plan to utilize require. Both approaches require using wild cards for endpoints where they are required, such as **KeyVault** and **KeyVaultInternal**. 
-<<<<<<< HEAD
-- The Certificate's PFX Encryption should be 3DES. 
+- The certificate's PFX Encryption should be 3DES. 
 - The certificate signature algorithm should not be SHA1. 
-=======
-- The signature algorithm cannot be SHA1, as it must be stronger. 
->>>>>>> 1c291fb0
 - The certificate format must be PFX, as both the public and private keys are required for Azure Stack installation. 
 - The PFX encryption must be 3DES (this is default when exporting from a Windows 10 client or Windows Server 2016 certificate store).
 - The certificate pfx files must have a value "Digital Signature" and "KeyEncipherment" in its “Key Usage" field.
