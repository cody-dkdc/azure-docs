---
title: Azure Stack Public Key Infrastructure certificate requirements for Azure Stack integrated systems | Microsoft Docs
description: Describes the Azure Stack PKI certificate deployment requirements for Azure Stack integrated systems.
services: azure-stack
documentationcenter: ''
author: mattbriggs
manager: femila
editor: ''

ms.assetid: 
ms.service: azure-stack
ms.workload: na
pms.tgt_pltfrm: na
ms.devlang: na
ms.topic: article
ms.date: 10/16/2018
ms.author: mabrigg
ms.reviewer: ppacent

---

# Azure Stack public key infrastructure certificate requirements

Azure Stack has a public infrastructure network using externally accessible public IP addresses assigned to a small set of Azure Stack services and possibly tenant VMs. PKI certificates with the appropriate DNS names for these Azure Stack public infrastructure endpoints are required during Azure Stack deployment. This article provides information about:

- What certificates are required to deploy Azure Stack
- The process of obtaining certificates matching those specifications
- How to prepare, validate, and use those certificates during deployment

> [!Note]  
> During deployment you must copy certificates to the deployment folder that matches the identity provider you are deploying against (Azure AD or AD FS). If you use a single certificate for all endpoints, you must copy that certificate file into each deployment folder as outlined in the tables below. The folder structure is pre-built in the deployment virtual machine and can be found at: C:\CloudDeployment\Setup\Certificates. 

## Certificate requirements
The following list describes the certificate requirements that are needed to deploy Azure Stack: 
- Certificates must be issued from either an internal Certificate Authority or a Public Certificate Authority. If a public certificate authority is used, it must be included in the base operating system image as part of the Microsoft Trusted Root Authority Program. You can find the full list here: https://gallery.technet.microsoft.com/Trusted-Root-Certificate-123665ca 
- Your Azure Stack infrastructure must have network access to the certificate authority's Certificate Revocation List (CRL) location published in the certificate. This CRL must be an http endpoint
- When rotating certificates, certificates must be either issued from the same internal certificate authority used to sign certificates provided at deployment or any public certificate authority from above
- The use of self-signed certificates are not supported
- For deployment and rotation you can either use a single certificate covering all name spaces in the certificate's Subject Name and Subject Alternative Name (SAN) fields OR you can use individual certificates for each of the namespaces below that the Azure Stack services you plan to utilize require. Both approaches require using wild cards for endpoints where they are required, such as **KeyVault** and **KeyVaultInternal**. 
- The signature algorithm cannot be SHA1, as it must be stronger. 
- The certificate format must be PFX, as both the public and private keys are required for Azure Stack installation. 
<<<<<<< HEAD
- The PFX encryption must be 3DES (this is default when exporting from a Windows 10 client or Windows Server 2016 certificate store).
- The certificate pfx files must have a value "Digital Signature" and "KeyEncipherment" in its “Key Usage" field.
- The certificate pfx files must have the values “Server Authentication (1.3.6.1.5.5.7.3.1)” and “Client Authentication (1.3.6.1.5.5.7.3.2)” in the "Enhanced Key Usage" field.
=======
- The certificate pfx files must have a value "Digital Signature" and "KeyEncipherment" in its "Key Usage" field.
- The certificate pfx files must have the values "Server Authentication (1.3.6.1.5.5.7.3.1)" and "Client Authentication (1.3.6.1.5.5.7.3.2)" in the "Enhanced Key Usage" field.
>>>>>>> fefa6758
- The certificate's "Issued to:" field must not be the same as its "Issued by:" field.
- The passwords to all certificate pfx files must be the same at the time of deployment
- Password to the certificate pfx has to be a complex password.
- Ensure that the subject names and subject alternative names in the subject alternative name extension (x509v3_config) match. The subject alternative name field lets you specify additional host names (websites, IP addresses, common names) to be protected by a single SSL Certificate.

> [!NOTE]  
> Self Signed certificates are not supported.

> [!NOTE]  
> The presence of Intermediary Certificate Authorities in a certificate's chain-of-trusts IS supported. 

## Mandatory certificates
The table in this section describes the Azure Stack public endpoint PKI certificates that are required for both Azure AD and AD FS Azure Stack deployments. Certificate requirements are grouped by area, as well as the namespaces used and the certificates that are required for each namespace. The table also describes the folder in which your solution provider copies the different certificates per public endpoint. 

Certificates with the appropriate DNS names for each Azure Stack public infrastructure endpoint are required. Each endpoint’s DNS name is expressed in the format: *&lt;prefix>.&lt;region>.&lt;fqdn>*. 

For your deployment, the [region] and [externalfqdn] values must match the region and external domain names that you chose for your Azure Stack system. As an example, if the region name was *Redmond* and the external domain name was *contoso.com*, the DNS names would have the format *&lt;prefix>.redmond.contoso.com*. The *&lt;prefix>* values are predesignated by Microsoft to describe the endpoint secured by the certificate. In addition, the *&lt;prefix>* values of the external infrastructure endpoints depend on the Azure Stack service that uses the specific endpoint. 

> [!note]  
> For the production environments, we recommend individual certificates are generated for each endpoint and copied into the corresponding directory. For development environments, certificates can be provided as a single wild card certificate covering all namespaces in the Subject and Subject Alternative Name (SAN) fields copied into all directories. A single certificate covering all endpoints and services is an insecure posture hence development-only. Remember, both options require you to use wildcard certificates for endpoints such as **acs** and Key Vault where they are required. 

| Deployment folder | Required certificate subject and subject alternative names (SAN) | Scope (per region) | SubDomain namespace |
|-------------------------------|------------------------------------------------------------------|----------------------------------|-----------------------------|
| Public Portal | portal.&lt;region>.&lt;fqdn> | Portals | &lt;region>.&lt;fqdn> |
| Admin Portal | adminportal.&lt;region>.&lt;fqdn> | Portals | &lt;region>.&lt;fqdn> |
| Azure Resource Manager Public | management.&lt;region>.&lt;fqdn> | Azure Resource Manager | &lt;region>.&lt;fqdn> |
| Azure Resource Manager Admin | adminmanagement.&lt;region>.&lt;fqdn> | Azure Resource Manager | &lt;region>.&lt;fqdn> |
| ACSBlob | *.blob.&lt;region>.&lt;fqdn><br>(Wildcard SSL Certificate) | Blob Storage | blob.&lt;region>.&lt;fqdn> |
| ACSTable | *.table.&lt;region>.&lt;fqdn><br>(Wildcard SSL Certificate) | Table Storage | table.&lt;region>.&lt;fqdn> |
| ACSQueue | *.queue.&lt;region>.&lt;fqdn><br>(Wildcard SSL Certificate) | Queue Storage | queue.&lt;region>.&lt;fqdn> |
| KeyVault | *.vault.&lt;region>.&lt;fqdn><br>(Wildcard SSL Certificate) | Key Vault | vault.&lt;region>.&lt;fqdn> |
| KeyVaultInternal | *.adminvault.&lt;region>.&lt;fqdn><br>(Wildcard SSL Certificate) |  Internal Keyvault |  adminvault.&lt;region>.&lt;fqdn> |
| Admin Extension Host | *.adminhosting.\<region>.\<fqdn> (Wildcard SSL Certificates) | Admin Extension Host | adminhosting.\<region>.\<fqdn> |
| Public Extension Host | *.hosting.\<region>.\<fqdn> (Wildcard SSL Certificates) | Public Extension Host | hosting.\<region>.\<fqdn> |

If you deploy Azure Stack using the Azure AD deployment mode, you only need to request the certificates listed in previous table. However, if you deploy Azure Stack using the AD FS deployment mode, you must also request the certificates described in the following table:

|Deployment folder|Required certificate subject and subject alternative names (SAN)|Scope (per region)|SubDomain namespace|
|-----|-----|-----|-----|
|ADFS|adfs.*&lt;region>.&lt;fqdn>*<br>(SSL Certificate)|ADFS|*&lt;region>.&lt;fqdn>*|
|Graph|graph.*&lt;region>.&lt;fqdn>*<br>(SSL Certificate)|Graph|*&lt;region>.&lt;fqdn>*|
|

> [!IMPORTANT]
> All the certificates listed in this section must have the same password. 

## Optional PaaS certificates
If you are planning to deploy the additional Azure Stack PaaS services (SQL, MySQL, and App Service) after Azure Stack has been deployed and configured, you will need to request additional certificates to cover the endpoints of the PaaS services. 

> [!IMPORTANT]
> The certificates that you use for App Service, SQL, and MySQL resource providers need to have the same root authority as those used for the global Azure Stack endpoints. 

The following table describes the endpoints and certificates required for the SQL and MySQL adapters and for App Service. You don’t need to copy these certificates to the Azure Stack deployment folder. Instead, you provide these certificates when you install the additional resource providers. 

|Scope (per region)|Certificate|Required certificate subject and Subject Alternative Names (SANs)|SubDomain namespace|
|-----|-----|-----|-----|
|SQL, MySQL|SQL and MySQL|&#42;.dbadapter.*&lt;region>.&lt;fqdn>*<br>(Wildcard SSL Certificate)|dbadapter.*&lt;region>.&lt;fqdn>*|
|App Service|Web Traffic Default SSL Cert|&#42;.appservice.*&lt;region>.&lt;fqdn>*<br>&#42;.scm.appservice.*&lt;region>.&lt;fqdn>*<br>&#42;.sso.appservice.*&lt;region>.&lt;fqdn>*<br>(Multi Domain Wildcard SSL Certificate<sup>1</sup>)|appservice.*&lt;region>.&lt;fqdn>*<br>scm.appservice.*&lt;region>.&lt;fqdn>*|
|App Service|API|api.appservice.*&lt;region>.&lt;fqdn>*<br>(SSL Certificate<sup>2</sup>)|appservice.*&lt;region>.&lt;fqdn>*<br>scm.appservice.*&lt;region>.&lt;fqdn>*|
|App Service|FTP|ftp.appservice.*&lt;region>.&lt;fqdn>*<br>(SSL Certificate<sup>2</sup>)|appservice.*&lt;region>.&lt;fqdn>*<br>scm.appservice.*&lt;region>.&lt;fqdn>*|
|App Service|SSO|sso.appservice.*&lt;region>.&lt;fqdn>*<br>(SSL Certificate<sup>2</sup>)|appservice.*&lt;region>.&lt;fqdn>*<br>scm.appservice.*&lt;region>.&lt;fqdn>*|

<sup>1</sup> Requires one certificate with multiple wildcard subject alternative names. Multiple wildcard SANs on a single certificate might not be supported by all Public Certificate Authorities 

<sup>2</sup> A &#42;.appservice.*&lt;region>.&lt;fqdn>* wild card certificate cannot be used in place of these three certificates (api.appservice.*&lt;region>.&lt;fqdn>*, ftp.appservice.*&lt;region>.&lt;fqdn>*, and sso.appservice.*&lt;region>.&lt;fqdn>*. Appservice explicitly requires the use of separate certificates for these endpoints. 

## Learn more
Learn how to [generate PKI certificates for Azure Stack deployment](azure-stack-get-pki-certs.md). 

## Next steps
[Identity integration](azure-stack-integrate-identity.md)
<|MERGE_RESOLUTION|>--- conflicted
+++ resolved
@@ -39,14 +39,9 @@
 - For deployment and rotation you can either use a single certificate covering all name spaces in the certificate's Subject Name and Subject Alternative Name (SAN) fields OR you can use individual certificates for each of the namespaces below that the Azure Stack services you plan to utilize require. Both approaches require using wild cards for endpoints where they are required, such as **KeyVault** and **KeyVaultInternal**. 
 - The signature algorithm cannot be SHA1, as it must be stronger. 
 - The certificate format must be PFX, as both the public and private keys are required for Azure Stack installation. 
-<<<<<<< HEAD
 - The PFX encryption must be 3DES (this is default when exporting from a Windows 10 client or Windows Server 2016 certificate store).
 - The certificate pfx files must have a value "Digital Signature" and "KeyEncipherment" in its “Key Usage" field.
 - The certificate pfx files must have the values “Server Authentication (1.3.6.1.5.5.7.3.1)” and “Client Authentication (1.3.6.1.5.5.7.3.2)” in the "Enhanced Key Usage" field.
-=======
-- The certificate pfx files must have a value "Digital Signature" and "KeyEncipherment" in its "Key Usage" field.
-- The certificate pfx files must have the values "Server Authentication (1.3.6.1.5.5.7.3.1)" and "Client Authentication (1.3.6.1.5.5.7.3.2)" in the "Enhanced Key Usage" field.
->>>>>>> fefa6758
 - The certificate's "Issued to:" field must not be the same as its "Issued by:" field.
 - The passwords to all certificate pfx files must be the same at the time of deployment
 - Password to the certificate pfx has to be a complex password.
