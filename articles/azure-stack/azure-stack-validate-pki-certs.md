--- conflicted
+++ resolved
@@ -12,11 +12,7 @@
 pms.tgt_pltfrm: na
 ms.devlang: na
 ms.topic: article
-<<<<<<< HEAD
 ms.date: 09/07/2018
-=======
-ms.date: 09/05/2018
->>>>>>> 16c2d484
 ms.author: mabrigg
 ms.reviewer: ppacent
 ---
@@ -71,12 +67,7 @@
     ```
 
 2. Create the certificate directory structure. In the example below, you can change `<c:\certificates>` to a new directory path of your choice.
-<<<<<<< HEAD
-    ````PowerShell  
-=======
-
-    ```PowerShell  
->>>>>>> 16c2d484
+    ```PowerShell  
     New-Item C:\Certificates -ItemType Directory
     
     $directories = 'ACSBlob','ACSQueue','ACSTable','ADFS','Admin Portal','ARM Admin','ARM Public','Graph','KeyVault','KeyVaultInternal','Public Portal','Admin Extension','Public Extension'
@@ -84,7 +75,7 @@
     $destination = 'c:\certificates'
     
     $directories | % { New-Item -Path (Join-Path $destination $PSITEM) -ItemType Directory -Force}
-    ````
+    ```
     
     > [!Note]  
     > AD FS and Graph are required if you are using AD FS as your identity system.
@@ -93,7 +84,6 @@
         - `c:\certificates\ACSBlob\CustomerCertificate.pfx`
         - `c:\certificates\Certs\Admin Portal\CustomerCertificate.pfx`
         - `c:\certificates\Certs\ARM Admin\CustomerCertificate.pfx`
-    ```
 
 3. In the PowerShell window, change the values of **RegionName** and **FQDN** appropriate to the Azure Stack environment and run the following:
 
