---
title: Validate Azure Stack Public Key Infrastructure certificates for Azure Stack integrated systems deployment | Microsoft Docs
description: Describes how to validate the Azure Stack PKI certificates for Azure Stack integrated systems. Covers using the Azure Stack Certificate Checker tool.
services: azure-stack
documentationcenter: ''
author: mattbriggs
manager: femila
editor: ''

ms.service: azure-stack
ms.workload: na
pms.tgt_pltfrm: na
ms.devlang: na
ms.topic: article
<<<<<<< HEAD
ms.date: 09/07/2018
=======
ms.date: 09/06/2018
>>>>>>> 92929d43
ms.author: mabrigg
ms.reviewer: ppacent
---

# Validate Azure Stack PKI certificates

The Azure Stack Readiness Checker tool described in this article is available [from the PowerShell Gallery](https://aka.ms/AzsReadinessChecker). You can use the tool to validate that  the [generated PKI certificates](azure-stack-get-pki-certs.md) are suitable for pre-deployment. You should validate certificates by leaving  enough time to test and reissue certificates if necessary.

The Readiness Checker tool performs the following certificate validations:

- **Read PFX**  
    Checks for valid PFX file, correct password, and warns if public information is not protected by the password. 
- **Signature algorithm**  
    Checks that the signature algorithm is not SHA1.
- **Private Key**  
    Checks that the private key is present and is exported with the local machine attribute. 
- **Cert chain**  
    Checks certificate chain is intact including a check for self-signed certificates.
- **DNS names**  
    Checks the SAN contains relevant DNS names for each endpoint, or if a supporting wildcard is present.
- **Key usage**  
    Checks if the key usage contains a digital signature and key encipherment and enhanced key usage contains server authentication and client authentication.
- **Key size**  
    Checks if the key size is 2048 or larger.
- **Chain order**  
    Checks the order of the other certificates validating that the order is correct.
- **Other certificates**  
    Ensure no other certificates have been packaged in PFX other than the relevant leaf certificate and its chain.
- **No profile**  
    Checks that a new user can load the PFX data without a user profile loaded, mimicking the behavior of gMSA accounts during certificate servicing.

> [!IMPORTANT]  
> The PKI certificate is a PFX file and password should be treated as sensitive information.

## Prerequisites

Your system should meet the following prerequisites before validating PKI certificates for an Azure Stack deployment:

- Microsoft Azure Stack Readiness Checker
- SSL Certificate(s) exported following the [preparation instructions](azure-stack-prepare-pki-certs.md)
- DeploymentData.json
- Windows 10 or Windows Server 2016

## Perform core services certificate validation

Use these steps to prepare and to validate the Azure Stack PKI certificates for deployment and secret rotation:

1. Install **AzsReadinessChecker** from a PowerShell prompt (5.1 or above), by running the following cmdlet:

    ```PowerShell  
        Install-Module Microsoft.AzureStack.ReadinessChecker -force 
    ```

2. Create the certificate directory structure. In the example below, you can change `<c:\certificates>` to a new directory path of your choice.
    ```PowerShell  
    New-Item C:\Certificates -ItemType Directory
    
<<<<<<< HEAD
    $directories = 'ACSBlob','ACSQueue','ACSTable','ADFS','Admin Portal','ARM Admin','ARM Public','Graph','KeyVault','KeyVaultInternal','Public Portal','Admin Extension','Public Extension'
=======
    $directories = 'ACSBlob','ACSQueue','ACSTable','ADFS','Admin Portal','ARM Admin','ARM Public','Graph','KeyVault','KeyVaultInternal','Public Portal','Admin Extension Host','Public Extension Host'
>>>>>>> 92929d43
    
    $destination = 'c:\certificates'
    
    $directories | % { New-Item -Path (Join-Path $destination $PSITEM) -ItemType Directory -Force}
    ```
    
    > [!Note]  
    > AD FS and Graph are required if you are using AD FS as your identity system.
    
     - Place your certificate(s) in the appropriate directories created in the previous step. For example:  
        - `c:\certificates\ACSBlob\CustomerCertificate.pfx`
        - `c:\certificates\Certs\Admin Portal\CustomerCertificate.pfx`
        - `c:\certificates\Certs\ARM Admin\CustomerCertificate.pfx`

3. In the PowerShell window, change the values of **RegionName** and **FQDN** appropriate to the Azure Stack environment and run the following:

    ```PowerShell  
    $pfxPassword = Read-Host -Prompt "Enter PFX Password" -AsSecureString 

    Start-AzsReadinessChecker -CertificatePath c:\certificates -pfxPassword $pfxPassword -RegionName east -FQDN azurestack.contoso.com -IdentitySystem AAD 
    ```

4. Check the output and all certificates pass all tests. For example:

    ```PowerShell  
    AzsReadinessChecker v1.1803.405.3 started
    Starting Certificate Validation

    Starting Azure Stack Certificate Validation 1.1803.405.3
    Testing: ARM Public\ssl.pfx
        Read PFX: OK
        Signature Algorithm: OK
        Private Key: OK
        Cert Chain: OK
        DNS Names: OK
        Key Usage: OK
        Key Size: OK
        Chain Order: OK
        Other Certificates: OK
    Testing: ACSBlob\ssl.pfx
        Read PFX: OK
        Signature Algorithm: OK
        Private Key: OK
        Cert Chain: OK
        DNS Names: OK
        Key Usage: OK
        Key Size: OK
        Chain Order: OK
        Other Certificates: OK
    Detailed log can be found C:\AzsReadinessChecker\CertificateValidation\CertChecker.log

    Finished Certificate Validation

    AzsReadinessChecker Log location: C:\AzsReadinessChecker\AzsReadinessChecker.log
    AzsReadinessChecker Report location: 
    C:\AzsReadinessChecker\AzsReadinessReport.json
    AzsReadinessChecker Completed
    ```

### Known issues

**Symptom**: Tests are skipped

**Cause**: AzsReadinessChecker skips certain tests if a dependency isn’t met:

 - Other certificates are skipped if certificate chain fails.

    ```PowerShell  
    Testing: ACSBlob\singlewildcard.pfx
        Read PFX: OK
        Signature Algorithm: OK
        Private Key: OK
        Cert Chain: OK
        DNS Names: Fail
        Key Usage: OK
        Key Size: OK
        Chain Order: OK
        Other Certificates: Skipped
    Details:
    The certificate records '*.east.azurestack.contoso.com' do not contain a record that is valid for '*.blob.east.azurestack.contoso.com'. Please refer to the documentation for how to create the required certificate file.
    The Other Certificates check was skipped because Cert Chain and/or DNS Names failed. Follow the guidance to remediate those issues and recheck. 
    Detailed log can be found C:\AzsReadinessChecker\CertificateValidation\CertChecker.log

    Finished Certificate Validation

    AzsReadinessChecker Log location: C:\AzsReadinessChecker\AzsReadinessChecker.log
    AzsReadinessChecker Report location (for OEM): C:\AzsReadinessChecker\AzsReadinessChecker.log
    AzsReadinessChecker Completed
    ```

**Resolution**: Follow the tool's guidance in the details section under each set of tests for each certificate.

## Perform platform as a service certificate validation

Use these steps to prepare and validate the Azure Stack PKI certificates for platform as a service (PaaS) certificates, if SQL/MySQL or App Services deployments are planned.

1.  Install **AzsReadinessChecker** from a PowerShell prompt (5.1 or above), by running the following cmdlet:

    ```PowerShell  
      Install-Module Microsoft.AzureStack.ReadinessChecker -force
    ```

2.  Create a nested hashtable containing paths and password to each PaaS certificate needing validation. In the PowerShell window run:

    ```PowerShell  
        $PaaSCertificates = @{
        'PaaSDBCert' = @{'pfxPath' = '<Path to DBAdapter PFX>';'pfxPassword' = (ConvertTo-SecureString -String '<Password for PFX>' -AsPlainText -Force)}
        'PaaSDefaultCert' = @{'pfxPath' = '<Path to Default PFX>';'pfxPassword' = (ConvertTo-SecureString -String '<Password for PFX>' -AsPlainText -Force)}
        'PaaSAPICert' = @{'pfxPath' = '<Path to API PFX>';'pfxPassword' = (ConvertTo-SecureString -String '<Password for PFX>' -AsPlainText -Force)}
        'PaaSFTPCert' = @{'pfxPath' = '<Path to FTP PFX>';'pfxPassword' = (ConvertTo-SecureString -String '<Password for PFX>' -AsPlainText -Force)}
        'PaaSSSOCert' = @{'pfxPath' = '<Path to SSO PFX>';'pfxPassword' = (ConvertTo-SecureString -String '<Password for PFX>' -AsPlainText -Force)}
        }
    ```

3.  Change the values of **RegionName** and **FQDN** to match your Azure Stack environment to start the validation. Then run:

    ```PowerShell  
    Start-AzsReadinessChecker -PaaSCertificates $PaaSCertificates -RegionName east -FQDN azurestack.contoso.com 
    ```
4.  Check that the output and that all certificates pass all tests.

    ```PowerShell
    AzsReadinessChecker v1.1805.425.2 started
    Starting PaaS Certificate Validation
    
    Starting Azure Stack Certificate Validation 1.0 
    Testing: PaaSCerts\wildcard.appservice.pfx
        Read PFX: OK
        Signature Algorithm: OK
        Private Key: OK
        Cert Chain: OK
        DNS Names: OK
        Key Usage: OK
        Key Size: OK
        Chain Order: OK
        Other Certificates: OK
    Testing: PaaSCerts\api.appservice.pfx
        Read PFX: OK
        Signature Algorithm: OK
        Private Key: OK
        Cert Chain: OK
        DNS Names: OK
        Key Usage: OK
        Key Size: OK
        Chain Order: OK
        Other Certificates: OK
    Testing: PaaSCerts\wildcard.dbadapter.pfx
        Read PFX: OK
        Signature Algorithm: OK
        Private Key: OK
        Cert Chain: OK
        DNS Names: OK
        Key Usage: OK
        Key Size: OK
        Chain Order: OK
        Other Certificates: OK
    Testing: PaaSCerts\sso.appservice.pfx
        Read PFX: OK
        Signature Algorithm: OK
        Private Key: OK
        Cert Chain: OK
        DNS Names: OK
        Key Usage: OK
        Key Size: OK
    ```

## Using validated certificates

Once your certificates have been validated by the AzsReadinessChecker, you are ready to use them in your Azure Stack deployment or for Azure Stack secret rotation. 

 - For deployment, securely transfer your certificates to your deployment engineer so that they can copy them onto the deployment host as specified in the [Azure Stack PKI requirements documentation](azure-stack-pki-certs.md).
 - For secret rotation, you can use the certificates to update old certificates for your Azure Stack environment’s public infrastructure endpoints by following the [Azure Stack Secret Rotation documentation](azure-stack-rotate-secrets.md).
 - For PaaS services, you can use the certificates to install SQL, MySQL, and App Services Resource Providers in Azure Stack by following the [Overview of offering services in Azure Stack documentation](azure-stack-offer-services-overview.md).

## Next steps

[Datacenter identity integration](azure-stack-integrate-identity.md)<|MERGE_RESOLUTION|>--- conflicted
+++ resolved
@@ -12,11 +12,7 @@
 pms.tgt_pltfrm: na
 ms.devlang: na
 ms.topic: article
-<<<<<<< HEAD
-ms.date: 09/07/2018
-=======
 ms.date: 09/06/2018
->>>>>>> 92929d43
 ms.author: mabrigg
 ms.reviewer: ppacent
 ---
@@ -74,11 +70,7 @@
     ```PowerShell  
     New-Item C:\Certificates -ItemType Directory
     
-<<<<<<< HEAD
-    $directories = 'ACSBlob','ACSQueue','ACSTable','ADFS','Admin Portal','ARM Admin','ARM Public','Graph','KeyVault','KeyVaultInternal','Public Portal','Admin Extension','Public Extension'
-=======
     $directories = 'ACSBlob','ACSQueue','ACSTable','ADFS','Admin Portal','ARM Admin','ARM Public','Graph','KeyVault','KeyVaultInternal','Public Portal','Admin Extension Host','Public Extension Host'
->>>>>>> 92929d43
     
     $destination = 'c:\certificates'
     
