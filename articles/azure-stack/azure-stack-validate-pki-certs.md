--- conflicted
+++ resolved
@@ -12,11 +12,7 @@
 pms.tgt_pltfrm: na
 ms.devlang: na
 ms.topic: article
-<<<<<<< HEAD
 ms.date: 09/26/2018
-=======
-ms.date: 09/12/2018
->>>>>>> 551f5759
 ms.author: mabrigg
 ms.reviewer: ppacent
 ---
