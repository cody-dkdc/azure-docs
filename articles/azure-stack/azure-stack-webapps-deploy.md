<properties 
	pageTitle="Azure Stack App Service Technical Preview 1 Deployment | Microsoft Azure" 
	description="Detailed guidance for deploying Azure Web Apps in Azure Stack" 
	services="azure-stack" 
	documentationCenter="" 
	authors="ccompy" 
	manager="stefsch" 
	editor=""/>

<tags 
	ms.service="azure-stack" 
	ms.workload="app-service" 
	ms.tgt_pltfrm="na" 
	ms.devlang="na" 
	ms.topic="article" 
	ms.date="03/01/2016" 
	ms.author="chriscompy"/>	

# Add a Web Apps resource provider to Azure Stack


Azure Stack App Service is the Azure App Service brought to on premise installation.  In this first preview release only the Web Apps aspect of the Azure App Service is being made available.   The current Azure Stack Web App deployment will create an instance of each of the 5 required role types, and a file server.  While you can add more instances for each of the role types please remember that there is not a lot of space for VMs in Technical Preview 1.  The current capabilities for Azure Stack App Service are primarily foundation capabilities that are needed to manage the system and to host web apps.  

There is no support for the App Service preview releases.  Do not put production workloads on this preview release.  There is also no upgrade between Azure Stack App Service preview releases.  The primary purpose being served by these preview releases is to show what we are providing and to obtain feedback.  

The Azure Stack Web Apps resource provider utilizes the same code as used in Azure Web Apps and as a result there are some common concepts that are worth describing.  In Azure Web Apps the pricing container for your web apps is called the App Service Plan.  It represents the set of dedicated virtual machines used to hold your apps.  Within a given subscription you can have multiple App Service Plans.  The same is true in Azure Stack Web Apps as well.  

In Azure there is a Shared worker that supports high density multi-tenant web app hosting and 3 reserved sizes of dedicated workers, Small, Medium, and Large.  The needs of on premise customers though cannot be always so described so in Azure Stack Web Apps the resource provider administrator can define the worker tiers they wish to make available and then define their own pricing SKUs that use those worker tiers.   

## Portal features

As with the back-end the UI used in Azure Stack is the same that is used in Azure.  There are a number of things that are disabled as they are not yet functional in Azure Stack due to Azure specific expectations or services that are not yet available in Azure Stack that those features require.
There are two portals for the Azure Stack App Service, the Resource Provider administration portal and the End user tenant portal.

### Resource provider administration

- Manage roles
- View system properties
- Manage credentials and certs
- Define worker tiers 
- Create SKUs with their own quotas and features
- Configure SSL
- Integrate with DNS

### End user

- Create empty web app and web app with SQL
- Create Wordpress, Django, Orchard and DNN web apps
- Create multiple App Service Plans like in Azure
- View web app properties

## Turn off IE Enhanced Security and enable cookies

To deploy a resource provider, your PowerShell ISE must be run as an administrator. For this reason, you'll need to allow cookies and java script in your Internet Explorer profile used for logging into Azure Active Directory.

**Turn off IE Enhanced Security**

1. Sign in to the Azure Stack POC machine as an AzureStack/administrator, and then open Server Manager.

2. Turn off **IE Enhanced Security Configuration** for both Admins and Users.

3. Sign in to the **ClientVM.AzureStack.local** virtual machine as an administrator, and then open Server Manager.

4. Turn off **IE Enhanced Security Configuration** for both Admins and Users.

**Enable cookies**

1. Click the Start button, click **All apps**, click **Windows accessories**, right-click **Internet Explorer**, click **More**, and then click **Run as an administrator**.

2. If prompted, check **Use recommended security**, and then click **OK**.

3. In Internet Explorer, click the Tools (gear) icon, click **Internet Options**, and then click the **Privacy** tab.

4. Click **Advanced**, make sure that both **Accept** buttons are selected, click **OK**, and then click **OK** again. 

5. Close Internet Explorer and restart PowerShell ISE as an administrator.


## Install the latest version of Azure PowerShell

1. Sign in to the Azure Stack POC machine as an AzureStack/administrator.
2. Using Remote Desktop Connection, sign in to the **ClientVM.AzureStack.local** virtual machine as an administrator.
3. Open the Control Panel, click **Uninstall a program**, right-click **Microsoft Azure PowerShell - November 2015**, and then click **Uninstall**.
4. Download and install the latest Azure PowerShell from [http://aka.ms/webpi-azps](http://aka.ms/webpi-azps).


## Installation prerequisites

To install Azure Stack Web apps there are a few items that you will need.  Those items are:

- A completed deployment of Azure Stack Technical Preview 1.
- Enough space in your Azure Stack system to deploy a small deployment of Azure Stack Web Apps.  The space required is roughly 20 Gb of Ram.
- A SQL Server database.
- The DNS name for your Azure Stack deployment.
- A storage account [created](azure-stack-provision-storage-account.md) in the "Default Provider Subscription" as the Service Admin.
- The key to the storage account.

### Steps to install SQL server

1 Log in to the POC host:

- Go to the following path and ensure 
\\\\sofs\Share\CRP\GuestArtifactRepository and ensure Microsoft.Powershell.DSC.2.11.0.0.zip exists in the path (or a higher version) 
<<<<<<< HEAD
-  Go to the \\\\sofs\Share\CRP\PlatformImages folder. You should see the WindowsServer2012R2DatacenterEval.VHD image file. But you need to create an image that includes .NET 3.5 and save it here. For instructions on how to create that image, see [create a .NET 3.5 compatible base server image in your Azure Stack Platform Image Repository](azure-stack-add-image-pir.md#Create-an-image-of-WindowsServer2012R2-including-.NET-3.5). Then use the new image filename when you define the manifest file's **Filename** parameter.
=======
-  Go to the \\\\sofs\Share\CRP\PlatformImages folder. You should see the WindowsServer2012R2DatacenterEval.VHD image file. But you need to create an image that includes .NET 3.5 and save it here. For instructions on how to create that image, see [create a .NET 3.5 compatible base server image in your Azure Stack Platform Image Repository](azure-stack-add-image-pir.md#create-an-image-of-windowsserver2012r2-including-net-35). Then use the new image filename when you define the manifest file's **Filename** parameter.
>>>>>>> 62d764ee
-  This new image should either be set as the default image on the Azure Stack Technical Preview installation (SKU value is 2012-R2-Datacenter), or the **SqlServiceDSCTemplate.json** template should be edited to point to the new SKU you just created.
-  You may not need to create this new image, if you have already done so for another resource provider, like the SQL Server Resource Provider
 
2 Login to the ClientVM: 

- Download and expand the [WebAppsDeployment.zip](http://go.microsoft.com/fwlink/?LinkId=723982) to the client machine. 
- Run the **Deploy-SqlServerDSC.ps1** script to provision a new VM and install SQL server.

**NOTE** Make sure to remember the resource group used in the script to provision the SQL virtual machine. When prompted to create a user account on the VM, the username admin will be auto-populated and you will be asked to submit a password. Make sure to record this password for as you’ll need it again when you deploy the Web App Azure Resource Manager template (for example *SQLServerPassword*). This will be the password for the Web Apps service to access its runtime SQL database located on this SQL server.

**NOTE** Make a note of the resource group used in the script to provision the SQL VM, as it should be the same resource group used during the WebApps deployment in the next step. The script default for the Resource Group is: WebsitesSQL. 

Once the deployment completes, navigate to the Resource Group in the Azure Stack portal, select the Sq0-NIC resource, and take note of the Private IP address (it will be something like: 10.0.2.4). This IP address will be used later in this deployment process.
Record the IP address for the SQL Server.  To do this Browse > Resource Groups > select resource group used for installing SQL server > Resources > Sq0-NIC  This address will be needed when running the Azure Resource Manager template.

## Azure Web Apps installation steps

The installation experience for Azure Stack Web Apps starts with the download of the appservice.exe installer from [Azure Stack App Service preview installer][Azure_Stack_App_Service_preview_installer]. 

This installer will:

1.	Prompt the user to approve of the third party licenses.
2.	Collect Azure Stack deployment information.
3.	Create a blob container in the Azure Stack storage account specified.
4.	Download the files needed to install the Azure Stack Web App resource provider.
5.	Prepare the install to deploy the Web App resource provider in the Azure Stack environment.
6.	Upload the files to the Azure Stack storage account specified.
7.	Present information needed to kick off the Azure Resource Manager template.

As administrator run the installer that you just downloaded.  The last item will seem to offer the ability to directly bring up the UI for the Azure Resource Manager template but that capability is not yet operational.  The UI screens for the installer appear as shown:
 
**NOTE** The installer must be executed with an elevated account (local or domain Administrator). If logged in as azurestack\azuerstackuser, you will be prompted for elevated credentials.

![][1]

Click ***Install***.

![][2]

Check approval of the EULA and then click ***Next***.

![][3]

Check approval for the licenses and then click ***Next***.

![][4]

In this step, provide the storage account and storage account access key created for this WebApp deployment. The storage account name and key can be copied from the Azure Stack portal, from the storage account resource > Settings > Access keys. The Azure Stack DNS suffix will be the domain for the Azure Stack, in this case: **azurestack.local**.   

Once you have entered your information then click ***Next***.

![][5]

The installer goes through a number of steps and shows progress while doing so. 

![][6] 

When all steps are successfully completed then click ***Deploy to Azure Stack***.  
 
![][7] 
 
Click "No". By clicking "No", the following text is copied to your clipboard:

    Azure Stack App Service ARM Template
    Template location:  http://mytp1webapp.blob.azurestack.local/appservice-template/AzureStackAppServiceTemplate.json
    Invoke from Portal: https://portal.azurestack.local/#create/Microsoft.Template/uri/http%3A%2F%2Fmytp1webapp.blob.core.windows.net%2Fappservice-template%2FAzureStackAppServiceTemplate.json 

This is the information needed to get and kick off the WebApps Azure Resource Manager template.

Open Notepad and paste the contents of your clipboard immediately.  

**NOTE** If this information is lost for some reason, you can still get everything you need by accessing the storage account blob container directly. 

## Web App Azure Resource Manager deployment

The Azure Stack Web App Azure Resource Manager template will collect information defining the web app resource provider deployment.  There are a few things that need to be noted:

- The storage account name entered will create a new account.
- The environment DNS suffix is the subdomain that is used for web apps created in this environment (example: webapps.azurestack.local).
- The SQL server name is the private IP address gathered after the SQL Server template deployment (found on Sq0-NIC resource blade, as noted above).
- The SA password is the local SQL admin password used during the deployment of the SQL Server template.
- The “number of workers” item will only create Shared workers.
- There may not be a lot of resources left for additional VMs in the single-host TP1 POC environment so it is usually best to just go with 1 instance of each role type.
- The resource group used for deploying web apps must be the same as the one used to deploy the SQL server (as noted above, the default Resource Group for the SQL Server template deployment is: WebsitesSQL).
- Replace the *SQLServerPassword* with password you used when you ran the **Deploy-SQLServerDSC.ps1** script.

After everything is filled in and the ***Create*** button is clicked, the VMs will be created for your Azure Stack Web App resource provider and the software will be installed.

This AzureStackAppServiceTemplate.json template can also be deployed via PowerShell, an example deployment is as follows:

```
New-AzureRmResourceGroupDeployment -Name "WebAppsDeploy01" -ResourceGroupName "WebsitesSQL" -TemplateFile C:\templates\AzureStackAppServiceTemplate.json `  
-storageAccountNameParameter "webappsstorage" -adminUsername "admin" -adminPassword "myPassword1!" -environmentDnsSuffix webapps.azurestack.local `  
-sqlservername 10.0.2.4 -sqlsysadmin sa -sqlsysadminpwd "SQLServerPassword"   
```

In the **Microsoft Azure Stack App Service TP1** dialog box, click **Exit**.

To make sure the deployment was successful, in the Azure Stack portal, click **Resource Groups** and then click the **WebSitesSQL** resource group. A green check mark next to the resource provider name indicates that it deployed successfully.


## Pre-registration Azure Stack Web Apps configuration steps

Before registering the newly deployed web app resource provider, you'll need to get the load balancer IP addresses, add DNS records, and set up wildcard certificates.

**Get load balancer IP addresses**

DNS entries need to be made for the Front End and Management Server VIPs.  To do this you need to first obtain the IP addresses for each of those load balancers.

1. Open the Azure Stack portal and sign in as an administrator.

2. Click **Browse**, click **Resource Groups**, click **WebSitesSQL**, click **...** at the bottom of the **Resources** box, and then click **FrontEndServersLoadBalancer**.

3. In the **FrontEndServersLoadBalancer** blade, make note of the **IP address**.
![][11]

4. In the **Resources** blade, click **ManagementServersLoadBalancer**, and then make note of the **IP address** in the **ManagementServersLoadBalancer** blade.

![][10]
  
**Add DNS records**

 Now that you have the IP addresses, you can add the DNS records.
 
1. Minimize the client virtual machine.

2. Open Hyper-V Manager, double-click the **ADVM** virtual machine, and sign in as an administrator.
 
3. Open DNS Manager, expand the **ADVM** node, expand **Forward Lookup Zones**, right-click **AzureStack.Local**, and then click **New Host (A or AAAA)**.

![][13]

4. In the **Name** box, type *management*. This management server DNS name will be used when registering the Web Apps resource provider later.  This is the endpoint that Azure Stack communicates with.
 
5. In the **IP address** box, type the IP address for the **ManagementLoadBalancer** that you noted above. You'll also need this IP address when importing the wildcard certificate.

![][9]

6. Click **Add host**.

7. In the **Name** box, type \*.webapps. This DNS name should match the name you used when populating the Azure Resource Manager template for the Web App resource provider. In this case we had webapps.azurestack.local so the DNS name should be \*.webapps.

8. In the **IP address** box, type the IP address for the **FrontEndServersLoadBalancer** that you noted above.

9. Click **Add host**, click **OK**, and then click **Done**. This creates a **webapps** folder under **AzureStack.local** in DNS Manager.

10. Sign out of the ADVM virtual machine.

**Set up the wildcard certificates**

**NOTE** You may not need to go through this step if you have already created a wildcard certificate for another resource provider, like the SQL Server Resource Provider.

To configure your Azure Stack Web Apps deployment with wildcard certificates you need to first get the wildcard certificate to configure the system with.  To do this: 

1. On the Azure Stack POC machine, open Remote Desktop Connection, and sign in to the **portalvm** as the domain administrator.

2. Open Internet Information Services (IIS) Manager, click **PORTALVM**, double-click **Server Certificates**, and then, in the **Actions** pane on the right, click **Create Domain Certificate**.

3. In the **Create Certificate** dialog box, type the values as follows:
- For **Common name**, type *\*.azurestack.local*.
- For **Organization**, type the name of your organization.       
- For **Organizational unit**, type *AzureStack*.
- Type appropriate values for the remaining fields.

4. Click **Next**.

5. Click **Select**, click **AzureStackCertificiationAuthority**, and then click **OK**.

6. Type a **Friendly name**, like *_azurestack.local*, and then click **Finish**. The new certificate now appears in the **Server Certificates** pane in alphabetical order by the friendly name.



**Export wildcard certificate**

**NOTE** You may not need to go through this step if you have already created a wildcard certificate for another resource provider, like the SQL Server Resource Provider.

1. Open Microsoft Management Console (MMC), click **File**, and then click **Add/Remove Snap-in**.

2. In the **Add or Remove Snapins** dialog box, click **Certificates**, and then click **Add**.

3. Choose **Computer account**, click **Next**, choose **Local computer**, click **Finish**, and then click **OK**.

4. In the **Console Root** pane, expand **Certificates (Local Computer)**, expand **Personal**, and then click **Certificates**.

5. Right-click the certificate you created earlier (**\*.azurestack.local**), click **All Tasks**, and then click **Export**.

6. In the **Certificate Export Wizard**, click **Next**.

7. Choose **Yes, export the private key** and then click **Next**.

8. Choose **Personal Information Exchange - PKCS #12 (.PFX)**, choose **Include all certificates in the certification path if possible**, choose **Export all extended properties**, leave the other boxes unchecked, and then click **Next**.

9. Check **Password**, type and confirm a password (take note of the password for later use), and then click **Next**. 

10. Under **File to Export**, click **Browse**, and then click **Desktop**.

11. In the **File name** box, type *_.azurestack.local*, click **Save**, click **Next**, click **Finish**, and then click **OK**.

The new certificate is now saved to the desktop on the **portalvm** virtual machine.


**Import certificates to management virtual machine**

1. On the **portalvm** virtual machine desktop, copy **_.azurestack.local.pfx**.

2. On the Azure Stack POC machine, open Remote Desktop Connection and sign in to the **management** virtual machine as an administrator.

3. Paste the **_.azurestack.local.pfx** file onto the **management** virtual machine desktop.

4. Double-click the **_.azurestack.local.pfx** file.

5. In the **Certificate Import Wizard**, choose **Local Machine**, and then click **Next**.

6. Confirm the **File name** is **C:\Users\admin\Desktop\_.azurestack.local.pfx** and then click **Next**.

7. In the **Password** box, type the password you created during the export certificate process above.

8. Check the **Mark this key as exportable.** and **Include all extended properties.** boxes, and then click **Next**.

9. Choose **Automatically select the certificate store based on the type of certificate**, click **Next**, click **Finish**, and then click **OK**.

10. Open Microsoft Management Console (MMC), click **File**, and then click **Add/Remove Snap-in**.

11. In the **Add or Remove Snapins** dialog box, click **Certificates**, and then click **Add**.

12. Choose **Computer account**, click **Next**, choose **Local computer**, click **Finish**, and then click **OK**.

13. In the **Console Root** pane, expand **Certificates (Local Computer)**, expand **Personal**, and then click **Certificates**.

14. Double-click **\*.azurestack.local** and click **Certification Path**.

15. To verify that the new certificate has been imported successfully, confirm that the **AzureStackCertificatinAuthority** icon is connected to the **\*.azurestack.local** icon.

16. Click **OK** and minimize the **management** and **portalvm** RDC windows.


**Locate the private IP address**

1. Open the ClientVM.AzureStack.local virtual machine.

2. Open the portal, click **Browse**, click **Resource Groups**, click **WebsitesSQL**, click **...** at the bottom of the **Resources** box, and then click **CN0-NIC** in the **Resources** blade.

3. In the **CN0-NIC** blade, copy the **Private IP address**. This is the IP address for the Web Apps controller virtual machine.

![][14]

4. In the **management** virtual machine desktop, open Remote Desktop Connection, paste the controller virtual machine's IP address into the **Computer** box, click **Connect**, and sign in as an admin. This is the controller virtual machine.

5. Copy the **_.azurestack.local.pfx** certificate from the **management** virtual machine desktop to the controller virtual machine C:\ drive.

6. On the controller virtual machine, open PowerShell and run the following cmdlets in order. Replace **YOURPASSWORD** with your password. Replace **DNSNAME** with the DNS entry for the management virtual machine, like *management.azurestack.local*.

```
    Import-Module Websites
    $password="YOURPASSWORD"
    Set-WebSitesConfig -Type Global -ManagementServerCertificateFileName "C:\_.azurestack.local.pfx" -ManagementServerCertificatePassword $password
    Set-WebSitesConfig -Type Global -ArmEndpoint "https://api.azurestack.local" 
    Set-WebsitesConfig -Type Global -ArmResourceProviderUri 'https://DNSNAME/' 
```    

7. Run the following cmdlets in order:
```
    Get-WebSitesServer -ServerType ManagementServer | Repair-WebSitesServer
    Get-WebSitesServer -ServerType LoadBalancer | Repair-WebSitesServer
    Get-WebSitesServer -ServerType WebWorker | Repair-WebSitesServer
```

8. Sign out of the controller, **management**, and **portalvm** virtual machines and close the RDC windows.
 
## Create a new Web Apps resource provider

1. On the **ClientVM.AzureStack.local** virtual machine, sign in to the Azure Stack portal as an admin, click **Browse**, and then click **Resource Providers**.

2. In the **Resource Providers** blade and click **Add**.

3. In the **Register resource provider** blade, type a **Display Name**, like *WebApps*.

4. In the **Manifest endpoint** box, type the location of the manifest file, like *https://management.azurestack.local/*.

5. Type the admin credentials for **Username** and **Password**.

6. Click **Location**, click **Create new location**, and then choose **Local**.

7. In the **Enter a resource group name** box, type a resource group name, like *WebAppsRG*.

8. Click **Create**. In about five minutes, close and reopen the browser, and then sign in to the Azure Stack portal as an admin.

9. On the **Dashboard**, click the **webapps** tile to explore the new resource provider settings. 

**NOTE** The password requested during registration is the one specified during the ARM deployment.

**Deploy a new Web App**

Now that you have deployed and registered the Web Apps resource provider, you can test it to make sure that tenants can deploy web apps.

1. In the Azure Stack portal, click **New**, click **Web + Mobile**, and click **Web App**.

2. In the **Web App** blade, type a name in the **Web app** box.

3. Under **Resource Group**, click **New**, and then type a name in the **Resource Group** box. 

4. Click **App Service plan/Location** and click **Create New**.

5. In the **App Service plan** blade, type a name in the **App Service plan** box.

6. Click **Pricing tier**, click **Free-Shared** or **Shared-Shared**, click **Select**, click **OK**, and then click **Create**.

7. In under a minute, a tile for the new web app will appear on the **Dashboard**. Click on the tile.

8. In the web app blade, click **Browse** to view the default website for this app.

**Deploy a WordPress, DNN, or Django website (optional)**

1. In Azure Stack management portal, click “+”, go to marketplace, deploy a Django website, and wait for successful completion. The Django web platform uses a file system based database and doesn’t require any additional RPs like SQL or MySQL.  

2. If you also deployed MySQL RP, you can deploy a WordPress website from the marketplace. When prompted for database parameters input the username as *User1@Server1* (with the username and server name of your choice).

3. If you also deployed SQLServer RP, you can deploy a DNN (.Net Nuke) website from the marketplace. When prompted for database parameters pick a database in the SQL Server connected to your Resource Provider.

## Next Steps

You can also try out other [PaaS services](azure-stack-tools-paas-services.md), like the [SQL Server resource provider](azure-stack-sqlrp-deploy.md) and [MySQL resource provider](azure-stack-mysqlrp-deploy.md).

<!--Image references-->
[1]: ./media/azure-stack-webapps-deploy/appsvcinstall-1.png
[2]: ./media/azure-stack-webapps-deploy/appsvcinstall-2.png
[3]: ./media/azure-stack-webapps-deploy/appsvcinstall-3.png
[4]: ./media/azure-stack-webapps-deploy/appsvcinstall-4.png
[5]: ./media/azure-stack-webapps-deploy/appsvcinstall-5.png
[6]: ./media/azure-stack-webapps-deploy/appsvcinstall-6.png
[7]: ./media/azure-stack-webapps-deploy/appsvcinstall-7.png
[8]: ./media/azure-stack-webapps-deploy/appsvcinstall-8.png
[9]: ./media/azure-stack-webapps-deploy/appsvcinstall-9.png
[10]: ./media/azure-stack-webapps-deploy/appsvcinstall-10.png
[11]: ./media/azure-stack-webapps-deploy/appsvcinstall-11.png
[12]: ./media/azure-stack-webapps-deploy/appsvcinstall-12.png
[13]: ./media/azure-stack-webapps-deploy/appsvcinstall-13.png
[14]: ./media/azure-stack-webapps-deploy/appsvcinstall-14.png


<!--Links-->
[Azure_Stack_App_Service_preview_installer]: http://go.microsoft.com/fwlink/?LinkID=717531
[WebAppsDeployment]:  http://go.microsoft.com/fwlink/?LinkId=723982<|MERGE_RESOLUTION|>--- conflicted
+++ resolved
@@ -101,11 +101,7 @@
 
 - Go to the following path and ensure 
 \\\\sofs\Share\CRP\GuestArtifactRepository and ensure Microsoft.Powershell.DSC.2.11.0.0.zip exists in the path (or a higher version) 
-<<<<<<< HEAD
--  Go to the \\\\sofs\Share\CRP\PlatformImages folder. You should see the WindowsServer2012R2DatacenterEval.VHD image file. But you need to create an image that includes .NET 3.5 and save it here. For instructions on how to create that image, see [create a .NET 3.5 compatible base server image in your Azure Stack Platform Image Repository](azure-stack-add-image-pir.md#Create-an-image-of-WindowsServer2012R2-including-.NET-3.5). Then use the new image filename when you define the manifest file's **Filename** parameter.
-=======
 -  Go to the \\\\sofs\Share\CRP\PlatformImages folder. You should see the WindowsServer2012R2DatacenterEval.VHD image file. But you need to create an image that includes .NET 3.5 and save it here. For instructions on how to create that image, see [create a .NET 3.5 compatible base server image in your Azure Stack Platform Image Repository](azure-stack-add-image-pir.md#create-an-image-of-windowsserver2012r2-including-net-35). Then use the new image filename when you define the manifest file's **Filename** parameter.
->>>>>>> 62d764ee
 -  This new image should either be set as the default image on the Azure Stack Technical Preview installation (SKU value is 2012-R2-Datacenter), or the **SqlServiceDSCTemplate.json** template should be edited to point to the new SKU you just created.
 -  You may not need to create this new image, if you have already done so for another resource provider, like the SQL Server Resource Provider
  
