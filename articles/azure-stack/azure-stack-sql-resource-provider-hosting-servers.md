---
title: SQL Hosting Servers on Azure Stack | Microsoft Docs
description: How to add SQL instances for provisioning through the SQL Adapter Resource provider.
services: azure-stack
documentationCenter: ''
author: jeffgilb
manager: femila
editor: ''

ms.service: azure-stack
ms.workload: na
ms.tgt_pltfrm: na
ms.devlang: na
ms.topic: article
ms.date: 06/18/2018
ms.author: jeffgilb

---
# Add hosting servers for the SQL resource provider

You can host a SQL instance on a virtual machine (VM) in [Azure Stack](azure-stack-poc.md), or on a VM outside your Azure Stack environment, as long as the SQL resource provider can connect to the instance.

## Overview

The general requirements for SQL hosting servers are:

* The SQL instance must be dedicated for use by the resource provider and user workloads. You can't use a SQL instance that's being used by any other consumer. This restriction also applies to App Services.
* The SQL resource provider VM isn't domain joined and can only connect using SQL authentication.
* You must configure an account with appropriate privileges for use by the resource provider.
* The resource provider and users, such as Web Apps, use the user network, so connectivity to the SQL instance on this network is required. This requirement typically means the IP for your SQL instances must be on a public network.
* Management of the SQL instances and their hosts is up to you. For example, the resource provider doesn't apply updates, handle backups, or handle credential rotation.
* You can use SKUs that support different classes of SQL abilities, such as performance and high availability using AlwaysOn.

### SQL Server virtual machine images

SQL IaaS virtual machine images are available through the Marketplace Management feature. These images are the same as the SQL VMs that are available in Azure.

Make sure you always download the latest version of the **SQL IaaS Extension** before you deploy a VM using a Marketplace item.  The IaaS extension and corresponding portal enhancements provide additional features such as automatic patching and backup.

There are other options for deploying SQL VMs, including templates in the [Azure Stack Quickstart Gallery](https://github.com/Azure/AzureStack-QuickStart-Templates).

> [!NOTE]
> Any hosting servers installed on a multi-node Azure Stack must be created from a user subscription. They can't be created from the Default Provider Subscription. They must be created from the user portal or from a PowerShell session with an appropriate login. All hosting servers are billable VMs and must have appropriate SQL licenses. The service administrator _can_ be the owner of that subscription.

### Required Privileges

You can create an administrative user with lower privileges that a SQL sysadmin. The user only needs permissions for the following operations:

- Database: Create, Alter, With Containment (for Always On only), Drop, Backup
- Availability Group: Alter, Join, Add/Remove Database
- Login: Create, Select, Alter, Drop, Revoke
- Select Operations: \[master\].\[sys\].\[availability_group_listeners\] (AlwaysOn), sys.availability_replicas (AlwaysOn), sys.databases, \[master\].\[sys\].\[dm_os_sys_memory\], SERVERPROPERTY, \[master\].\[sys\].\[availability_groups\] (AlwaysOn), sys.master_files

## Provide capacity by connecting to a standalone hosting SQL server

You can use standalone (non-HA) SQL servers using any edition of SQL Server 2014 or SQL Server 2016. Make sure you have the credentials for an account with sysadmin privileges.

To add a standalone hosting server that is already set up, follow these steps:

1. Sign in to the Azure Stack operator portal as a service administrator.

2. Select **Browse** &gt; **ADMINISTRATIVE RESOURCES** &gt; **SQL Hosting Servers**.

   ![SQL Hosting Servers](./media/azure-stack-sql-rp-deploy/sqlhostingservers.png)

   Under **SQL Hosting Servers**,  you can connect the SQL resource provider to instances of SQL Server that serve as the resource provider’s backend.

   ![SQL Adapter dashboard](./media/azure-stack-sql-rp-deploy/sqladapterdashboard.png)

3. Fill the form with the connection details of your SQL Server instance.

   ![Add a SQL Hosting Server](./media/azure-stack-sql-rp-deploy/sqlrp-newhostingserver.png)

    You can optionally include an instance name, and specify a port number if the instance isn't assigned to the default port of 1433.

   > [!NOTE]
   > As long as the SQL instance can be accessed by the user and admin Azure Resource Manager, it can be placed under control of the resource provider. The SQL instance __must__ be allocated exclusively to the resource provider.

4. As you add servers, you must assign them to a new or existing SKU to differentiate service offerings. For example, you can have a SQL Enterprise instance that provides:
  
   - database capacity
   - automatic backup
   - reserve high-performance servers for individual departments

   All the hosting servers in a SKU should have the same capabilities. The **Name** should reflect the properties of the SKU so users can deploy their databases to the appropriate SKU.

   > [!IMPORTANT]
   > Special characters, including spaces and periods, are not supported in the **Family** or **Tier** names when you create a SKU for the SQL and MySQL resource providers.

   For example:

   ![Create SKU](./media/azure-stack-sql-rp-deploy/sqlrp-newsku.png)

   >[!NOTE]
   > SKUs can take up to an hour to be visible in the portal. Users cannot create a database until the SKU is fully created.

## Provide high availability using SQL Always On Availability Groups

<<<<<<< HEAD
Configuring SQL Always On instances requires additional steps and requires a minimum of three VMs (or physical machines.) This article assumes that you already have a solid understanding of Always On availability groups for on-premises solutions. For more information, see [Always On Availability Groups (SQL Server)](https://docs.microsoft.com/en-us/sql/database-engine/availability-groups/windows/always-on-availability-groups-sql-server?view=sql-server-2017).
=======
Configuring SQL Always On instances requires additional steps and requires a minimum of three VMs (or physical machines.) For more information about SQL Server Always On, see [Introducing SQL Server Always On availability groups on Azure virtual machines](https://docs.microsoft.com/en-us/azure/virtual-machines/windows/sql/virtual-machines-windows-portal-sql-availability-group-overview).
>>>>>>> bbb0bfed

> [!NOTE]
> The SQL adapter resource provider _only_ supports SQL 2016 SP1 Enterprise or later instances for Always On. This adapter configuration requires new SQL features such as automatic seeding.

In addition to the preceding list of requirements you must enable [Automatic Seeding](https://docs.microsoft.com/sql/database-engine/availability-groups/windows/automatically-initialize-always-on-availability-group) on each availability group for each instance of SQL Server.

To enable automatic seeding on all instances, edit and then run the following SQL command for each instance:

  ```
  ALTER AVAILABILITY GROUP [<availability_group_name>]
      MODIFY REPLICA ON 'InstanceName'
      WITH (SEEDING_MODE = AUTOMATIC)
  GO
  ```

On the secondary instances, edit and then run the following SQL command for each instance:

  ```
  ALTER AVAILABILITY GROUP [<availability_group_name>] GRANT CREATE ANY DATABASE
  GO
  ```

### To add SQL Always On hosting servers

1. Sign in to the Azure Stack Administration portal as a service admin.

2. Select **Browse** &gt; **ADMINISTRATIVE RESOURCES** &gt; **SQL Hosting Servers** &gt; **+Add**.

   Under **SQL Hosting Servers** you can connect the SQL Server Resource Provider to actual instances of SQL Server that serve as the resource provider’s backend.

3. Fill out the form with the connection details for your SQL Server instance. Make sure that you use the FQDN address of the Always On Listener (and optional port number.) Provide the information for the account you configured with sysadmin privileges.

4. Check the Always On Availability Group box to enable support for SQL Always On Availability Group instances.

   ![Enable Always On](./media/azure-stack-sql-rp-deploy/AlwaysOn.PNG)

5. Add the SQL Always On instance to a SKU.

   > [!IMPORTANT]
   > You can't mix standalone servers with Always On instances in the same SKU. Attempting to mix types after adding the first hosting server results in an error.

## Make the SQL databases available to users

Create plans and offers to make SQL databases available for users. Add the **Microsoft.SqlAdapter** service to the plan, and add the default Quota, or create a new Quota.

![Create plans and offers to include databases](./media/azure-stack-sql-rp-deploy/sqlrp-newplan.png)

## Next steps

[Add databases](azure-stack-sql-resource-provider-databases.md)
<|MERGE_RESOLUTION|>--- conflicted
+++ resolved
@@ -1,153 +1,152 @@
----
-title: SQL Hosting Servers on Azure Stack | Microsoft Docs
-description: How to add SQL instances for provisioning through the SQL Adapter Resource provider.
-services: azure-stack
-documentationCenter: ''
-author: jeffgilb
-manager: femila
-editor: ''
-
-ms.service: azure-stack
-ms.workload: na
-ms.tgt_pltfrm: na
-ms.devlang: na
-ms.topic: article
-ms.date: 06/18/2018
-ms.author: jeffgilb
-
----
-# Add hosting servers for the SQL resource provider
-
-You can host a SQL instance on a virtual machine (VM) in [Azure Stack](azure-stack-poc.md), or on a VM outside your Azure Stack environment, as long as the SQL resource provider can connect to the instance.
-
-## Overview
-
-The general requirements for SQL hosting servers are:
-
-* The SQL instance must be dedicated for use by the resource provider and user workloads. You can't use a SQL instance that's being used by any other consumer. This restriction also applies to App Services.
-* The SQL resource provider VM isn't domain joined and can only connect using SQL authentication.
-* You must configure an account with appropriate privileges for use by the resource provider.
-* The resource provider and users, such as Web Apps, use the user network, so connectivity to the SQL instance on this network is required. This requirement typically means the IP for your SQL instances must be on a public network.
-* Management of the SQL instances and their hosts is up to you. For example, the resource provider doesn't apply updates, handle backups, or handle credential rotation.
-* You can use SKUs that support different classes of SQL abilities, such as performance and high availability using AlwaysOn.
-
-### SQL Server virtual machine images
-
-SQL IaaS virtual machine images are available through the Marketplace Management feature. These images are the same as the SQL VMs that are available in Azure.
-
-Make sure you always download the latest version of the **SQL IaaS Extension** before you deploy a VM using a Marketplace item.  The IaaS extension and corresponding portal enhancements provide additional features such as automatic patching and backup.
-
-There are other options for deploying SQL VMs, including templates in the [Azure Stack Quickstart Gallery](https://github.com/Azure/AzureStack-QuickStart-Templates).
-
-> [!NOTE]
-> Any hosting servers installed on a multi-node Azure Stack must be created from a user subscription. They can't be created from the Default Provider Subscription. They must be created from the user portal or from a PowerShell session with an appropriate login. All hosting servers are billable VMs and must have appropriate SQL licenses. The service administrator _can_ be the owner of that subscription.
-
-### Required Privileges
-
-You can create an administrative user with lower privileges that a SQL sysadmin. The user only needs permissions for the following operations:
-
-- Database: Create, Alter, With Containment (for Always On only), Drop, Backup
-- Availability Group: Alter, Join, Add/Remove Database
-- Login: Create, Select, Alter, Drop, Revoke
-- Select Operations: \[master\].\[sys\].\[availability_group_listeners\] (AlwaysOn), sys.availability_replicas (AlwaysOn), sys.databases, \[master\].\[sys\].\[dm_os_sys_memory\], SERVERPROPERTY, \[master\].\[sys\].\[availability_groups\] (AlwaysOn), sys.master_files
-
-## Provide capacity by connecting to a standalone hosting SQL server
-
-You can use standalone (non-HA) SQL servers using any edition of SQL Server 2014 or SQL Server 2016. Make sure you have the credentials for an account with sysadmin privileges.
-
-To add a standalone hosting server that is already set up, follow these steps:
-
-1. Sign in to the Azure Stack operator portal as a service administrator.
-
-2. Select **Browse** &gt; **ADMINISTRATIVE RESOURCES** &gt; **SQL Hosting Servers**.
-
-   ![SQL Hosting Servers](./media/azure-stack-sql-rp-deploy/sqlhostingservers.png)
-
-   Under **SQL Hosting Servers**,  you can connect the SQL resource provider to instances of SQL Server that serve as the resource provider’s backend.
-
-   ![SQL Adapter dashboard](./media/azure-stack-sql-rp-deploy/sqladapterdashboard.png)
-
-3. Fill the form with the connection details of your SQL Server instance.
-
-   ![Add a SQL Hosting Server](./media/azure-stack-sql-rp-deploy/sqlrp-newhostingserver.png)
-
-    You can optionally include an instance name, and specify a port number if the instance isn't assigned to the default port of 1433.
-
-   > [!NOTE]
-   > As long as the SQL instance can be accessed by the user and admin Azure Resource Manager, it can be placed under control of the resource provider. The SQL instance __must__ be allocated exclusively to the resource provider.
-
-4. As you add servers, you must assign them to a new or existing SKU to differentiate service offerings. For example, you can have a SQL Enterprise instance that provides:
-  
-   - database capacity
-   - automatic backup
-   - reserve high-performance servers for individual departments
-
-   All the hosting servers in a SKU should have the same capabilities. The **Name** should reflect the properties of the SKU so users can deploy their databases to the appropriate SKU.
-
-   > [!IMPORTANT]
-   > Special characters, including spaces and periods, are not supported in the **Family** or **Tier** names when you create a SKU for the SQL and MySQL resource providers.
-
-   For example:
-
-   ![Create SKU](./media/azure-stack-sql-rp-deploy/sqlrp-newsku.png)
-
-   >[!NOTE]
-   > SKUs can take up to an hour to be visible in the portal. Users cannot create a database until the SKU is fully created.
-
-## Provide high availability using SQL Always On Availability Groups
-
-<<<<<<< HEAD
-Configuring SQL Always On instances requires additional steps and requires a minimum of three VMs (or physical machines.) This article assumes that you already have a solid understanding of Always On availability groups for on-premises solutions. For more information, see [Always On Availability Groups (SQL Server)](https://docs.microsoft.com/en-us/sql/database-engine/availability-groups/windows/always-on-availability-groups-sql-server?view=sql-server-2017).
-=======
-Configuring SQL Always On instances requires additional steps and requires a minimum of three VMs (or physical machines.) For more information about SQL Server Always On, see [Introducing SQL Server Always On availability groups on Azure virtual machines](https://docs.microsoft.com/en-us/azure/virtual-machines/windows/sql/virtual-machines-windows-portal-sql-availability-group-overview).
->>>>>>> bbb0bfed
-
-> [!NOTE]
-> The SQL adapter resource provider _only_ supports SQL 2016 SP1 Enterprise or later instances for Always On. This adapter configuration requires new SQL features such as automatic seeding.
-
-In addition to the preceding list of requirements you must enable [Automatic Seeding](https://docs.microsoft.com/sql/database-engine/availability-groups/windows/automatically-initialize-always-on-availability-group) on each availability group for each instance of SQL Server.
-
-To enable automatic seeding on all instances, edit and then run the following SQL command for each instance:
-
-  ```
-  ALTER AVAILABILITY GROUP [<availability_group_name>]
-      MODIFY REPLICA ON 'InstanceName'
-      WITH (SEEDING_MODE = AUTOMATIC)
-  GO
-  ```
-
-On the secondary instances, edit and then run the following SQL command for each instance:
-
-  ```
-  ALTER AVAILABILITY GROUP [<availability_group_name>] GRANT CREATE ANY DATABASE
-  GO
-  ```
-
-### To add SQL Always On hosting servers
-
-1. Sign in to the Azure Stack Administration portal as a service admin.
-
-2. Select **Browse** &gt; **ADMINISTRATIVE RESOURCES** &gt; **SQL Hosting Servers** &gt; **+Add**.
-
-   Under **SQL Hosting Servers** you can connect the SQL Server Resource Provider to actual instances of SQL Server that serve as the resource provider’s backend.
-
-3. Fill out the form with the connection details for your SQL Server instance. Make sure that you use the FQDN address of the Always On Listener (and optional port number.) Provide the information for the account you configured with sysadmin privileges.
-
-4. Check the Always On Availability Group box to enable support for SQL Always On Availability Group instances.
-
-   ![Enable Always On](./media/azure-stack-sql-rp-deploy/AlwaysOn.PNG)
-
-5. Add the SQL Always On instance to a SKU.
-
-   > [!IMPORTANT]
-   > You can't mix standalone servers with Always On instances in the same SKU. Attempting to mix types after adding the first hosting server results in an error.
-
-## Make the SQL databases available to users
-
-Create plans and offers to make SQL databases available for users. Add the **Microsoft.SqlAdapter** service to the plan, and add the default Quota, or create a new Quota.
-
-![Create plans and offers to include databases](./media/azure-stack-sql-rp-deploy/sqlrp-newplan.png)
-
-## Next steps
-
-[Add databases](azure-stack-sql-resource-provider-databases.md)
+---
+title: SQL Hosting Servers on Azure Stack | Microsoft Docs
+description: How to add SQL instances for provisioning through the SQL Adapter Resource provider.
+services: azure-stack
+documentationCenter: ''
+author: jeffgilb
+manager: femila
+editor: ''
+
+ms.service: azure-stack
+ms.workload: na
+ms.tgt_pltfrm: na
+ms.devlang: na
+ms.topic: article
+ms.date: 06/18/2018
+ms.author: jeffgilb
+
+---
+# Add hosting servers for the SQL resource provider
+
+You can host a SQL instance on a virtual machine (VM) in [Azure Stack](azure-stack-poc.md), or on a VM outside your Azure Stack environment, as long as the SQL resource provider can connect to the instance.
+
+## Overview
+
+The general requirements for SQL hosting servers are:
+
+* The SQL instance must be dedicated for use by the resource provider and user workloads. You can't use a SQL instance that's being used by any other consumer. This restriction also applies to App Services.
+* The SQL resource provider VM isn't domain joined and can only connect using SQL authentication.
+* You must configure an account with appropriate privileges for use by the resource provider.
+* The resource provider and users, such as Web Apps, use the user network, so connectivity to the SQL instance on this network is required. This requirement typically means the IP for your SQL instances must be on a public network.
+* Management of the SQL instances and their hosts is up to you. For example, the resource provider doesn't apply updates, handle backups, or handle credential rotation.
+* You can use SKUs that support different classes of SQL abilities, such as performance and high availability using AlwaysOn.
+
+### SQL Server virtual machine images
+
+SQL IaaS virtual machine images are available through the Marketplace Management feature. These images are the same as the SQL VMs that are available in Azure.
+
+Make sure you always download the latest version of the **SQL IaaS Extension** before you deploy a VM using a Marketplace item.  The IaaS extension and corresponding portal enhancements provide additional features such as automatic patching and backup.
+
+There are other options for deploying SQL VMs, including templates in the [Azure Stack Quickstart Gallery](https://github.com/Azure/AzureStack-QuickStart-Templates).
+
+> [!NOTE]
+> Any hosting servers installed on a multi-node Azure Stack must be created from a user subscription. They can't be created from the Default Provider Subscription. They must be created from the user portal or from a PowerShell session with an appropriate login. All hosting servers are billable VMs and must have appropriate SQL licenses. The service administrator _can_ be the owner of that subscription.
+
+### Required Privileges
+
+You can create an administrative user with lower privileges that a SQL sysadmin. The user only needs permissions for the following operations:
+
+- Database: Create, Alter, With Containment (for Always On only), Drop, Backup
+- Availability Group: Alter, Join, Add/Remove Database
+- Login: Create, Select, Alter, Drop, Revoke
+- Select Operations: \[master\].\[sys\].\[availability_group_listeners\] (AlwaysOn), sys.availability_replicas (AlwaysOn), sys.databases, \[master\].\[sys\].\[dm_os_sys_memory\], SERVERPROPERTY, \[master\].\[sys\].\[availability_groups\] (AlwaysOn), sys.master_files
+
+## Provide capacity by connecting to a standalone hosting SQL server
+
+You can use standalone (non-HA) SQL servers using any edition of SQL Server 2014 or SQL Server 2016. Make sure you have the credentials for an account with sysadmin privileges.
+
+To add a standalone hosting server that is already set up, follow these steps:
+
+1. Sign in to the Azure Stack operator portal as a service administrator.
+
+2. Select **Browse** &gt; **ADMINISTRATIVE RESOURCES** &gt; **SQL Hosting Servers**.
+
+   ![SQL Hosting Servers](./media/azure-stack-sql-rp-deploy/sqlhostingservers.png)
+
+   Under **SQL Hosting Servers**,  you can connect the SQL resource provider to instances of SQL Server that serve as the resource provider’s backend.
+
+   ![SQL Adapter dashboard](./media/azure-stack-sql-rp-deploy/sqladapterdashboard.png)
+
+3. Fill the form with the connection details of your SQL Server instance.
+
+   ![Add a SQL Hosting Server](./media/azure-stack-sql-rp-deploy/sqlrp-newhostingserver.png)
+
+    You can optionally include an instance name, and specify a port number if the instance isn't assigned to the default port of 1433.
+
+   > [!NOTE]
+   > As long as the SQL instance can be accessed by the user and admin Azure Resource Manager, it can be placed under control of the resource provider. The SQL instance __must__ be allocated exclusively to the resource provider.
+
+4. As you add servers, you must assign them to a new or existing SKU to differentiate service offerings. For example, you can have a SQL Enterprise instance that provides:
+  
+   - database capacity
+   - automatic backup
+   - reserve high-performance servers for individual departments
+
+   All the hosting servers in a SKU should have the same capabilities. The **Name** should reflect the properties of the SKU so users can deploy their databases to the appropriate SKU.
+
+   > [!IMPORTANT]
+   > Special characters, including spaces and periods, are not supported in the **Family** or **Tier** names when you create a SKU for the SQL and MySQL resource providers.
+
+   For example:
+
+   ![Create SKU](./media/azure-stack-sql-rp-deploy/sqlrp-newsku.png)
+
+   >[!NOTE]
+   > SKUs can take up to an hour to be visible in the portal. Users cannot create a database until the SKU is fully created.
+
+## Provide high availability using SQL Always On Availability Groups
+
+Configuring SQL Always On instances requires additional steps and requires a minimum of three VMs (or physical machines.) This article assumes that you already have a solid understanding of Always On availability groups. For more information, see:
+
+* [Introducing SQL Server Always On availability groups on Azure virtual machines](https://docs.microsoft.com/en-us/azure/virtual-machines/windows/sql/virtual-machines-windows-portal-sql-availability-group-overview)
+* [Always On Availability Groups (SQL Server)](https://docs.microsoft.com/en-us/sql/database-engine/availability-groups/windows/always-on-availability-groups-sql-server?view=sql-server-2017)
+
+> [!NOTE]
+> The SQL adapter resource provider _only_ supports SQL 2016 SP1 Enterprise or later instances for Always On. This adapter configuration requires new SQL features such as automatic seeding.
+
+In addition to the preceding list of requirements you must enable [Automatic Seeding](https://docs.microsoft.com/sql/database-engine/availability-groups/windows/automatically-initialize-always-on-availability-group) on each availability group for each instance of SQL Server.
+
+To enable automatic seeding on all instances, edit and then run the following SQL command for each instance:
+
+  ```
+  ALTER AVAILABILITY GROUP [<availability_group_name>]
+      MODIFY REPLICA ON 'InstanceName'
+      WITH (SEEDING_MODE = AUTOMATIC)
+  GO
+  ```
+
+On the secondary instances, edit and then run the following SQL command for each instance:
+
+  ```
+  ALTER AVAILABILITY GROUP [<availability_group_name>] GRANT CREATE ANY DATABASE
+  GO
+  ```
+
+### To add SQL Always On hosting servers
+
+1. Sign in to the Azure Stack Administration portal as a service admin.
+
+2. Select **Browse** &gt; **ADMINISTRATIVE RESOURCES** &gt; **SQL Hosting Servers** &gt; **+Add**.
+
+   Under **SQL Hosting Servers** you can connect the SQL Server Resource Provider to actual instances of SQL Server that serve as the resource provider’s backend.
+
+3. Fill out the form with the connection details for your SQL Server instance. Make sure that you use the FQDN address of the Always On Listener (and optional port number.) Provide the information for the account you configured with sysadmin privileges.
+
+4. Check the Always On Availability Group box to enable support for SQL Always On Availability Group instances.
+
+   ![Enable Always On](./media/azure-stack-sql-rp-deploy/AlwaysOn.PNG)
+
+5. Add the SQL Always On instance to a SKU.
+
+   > [!IMPORTANT]
+   > You can't mix standalone servers with Always On instances in the same SKU. Attempting to mix types after adding the first hosting server results in an error.
+
+## Make the SQL databases available to users
+
+Create plans and offers to make SQL databases available for users. Add the **Microsoft.SqlAdapter** service to the plan, and add the default Quota, or create a new Quota.
+
+![Create plans and offers to include databases](./media/azure-stack-sql-rp-deploy/sqlrp-newplan.png)
+
+## Next steps
+
+[Add databases](azure-stack-sql-resource-provider-databases.md)