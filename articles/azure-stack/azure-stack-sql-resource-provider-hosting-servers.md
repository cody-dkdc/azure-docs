--- conflicted
+++ resolved
@@ -1,148 +1,143 @@
----
-title: SQL Hosting Servers on Azure Stack | Microsoft Docs
-description: How to add SQL instances for provisioning through the SQL Adapter Resource Provider
-services: azure-stack
-documentationCenter: ''
-author: jeffgilb
-manager: femila
-editor: ''
-
-ms.service: azure-stack
-ms.workload: na
-ms.tgt_pltfrm: na
-ms.devlang: na
-ms.topic: article
-<<<<<<< HEAD
-ms.date: 04/24/2018
-ms.author: mabrigg
-=======
-ms.date: 05/01/2018
-ms.author: jeffgilb
->>>>>>> ee847e0c
-
----
-# Add hosting servers for the SQL resource provider
-You can use SQL instances on VMs inside of your [Azure Stack](azure-stack-poc.md), or an instance outside of your Azure Stack environment, provided the resource provider can connect to it. The general requirements are:
-
-* The SQL instance must be dedicated for use by the RP and user workloads. You cannot use a SQL instance that is being used by any other consumer, including App Services.
-* The SQL resource provider VM is not domain joined and can only connect using SQL authentication.
-* You must configure an account with appropriate privileges for use by the resource provider.
-* The resource provider and users, such as Web Apps, use the user network, so connectivity to the SQL instance on this network is required. This requirement typically means the IP for your SQL instances must be on a public network.
-* Management of the SQL instances and their hosts is up to you; the resource provider does not perform patching, backup, credential rotation, etc.
-* SKUs can be used to create different classes of SQL abilities, such as performance, Always On, etc.
-
-A number of SQL IaaS virtual machine images are available through the Marketplace Management feature. Make sure you always download the latest version of the **SQL IaaS Extension** before you deploy a VM using a Marketplace item. The SQL images are the same as the SQL VMs that are available in Azure. For SQL VMs created from these images, the IaaS extension and corresponding portal enhancements provide features such as automatic patching and backup capabilities.
-
-There are other options for deploying SQL VMs, including templates in the [Azure Stack Quickstart Gallery](https://github.com/Azure/AzureStack-QuickStart-Templates).
-
-> [!NOTE]
-> Any hosting servers installed on a multi-node Azure Stack must be created from a user subscription. They can't be created from the Default Provider Subscription. They must be created from the user portal or from a PowerShell session with an appropriate login. All hosting servers are chargeable VMs and must have appropriate SQL licenses. The service administrator _can_ be the owner of that subscription.
-
-
-### Required Privileges
-
-You can create a new administrative user with less than full sysadmin privileges. The specific operations that need to be allowed are:
-
-- Database: Create, Alter, With Containment (Always On only), Drop, Backup
-- Availability Group: Alter, Join, Add/Remove Database
-- Login: Create, Select, Alter, Drop, Revoke
-- Select Operations: \[master\].\[sys\].\[availability_group_listeners\] (AlwaysOn), sys.availability_replicas (AlwaysOn), sys.databases, \[master\].\[sys\].\[dm_os_sys_memory\], SERVERPROPERTY, \[master\].\[sys\].\[availability_groups\] (AlwaysOn), sys.master_files
-
-
-
-## Provide capacity by connecting to a standalone hosting SQL server
-You can use standalone (non-HA) SQL servers using any edition of SQL Server 2014 or SQL Server 2016. Make sure you have the credentials for an account with system admin privileges.
-
-To add a standalone hosting server that is already provisioned, follow these steps:
-
-1. Sign in to the Azure Stack admin portal as a service administrator
-
-2. Click **Browse** &gt; **ADMINISTRATIVE RESOURCES** &gt; **SQL Hosting Servers**.
-
-  ![](./media/azure-stack-sql-rp-deploy/sqlhostingservers.png)
-
-  The **SQL Hosting Servers** blade is where you can connect the SQL Server Resource Provider to actual instances of SQL Server that serve as the resource provider’s backend.
-
-  ![Hosting Servers](./media/azure-stack-sql-rp-deploy/sqladapterdashboard.png)
-
-3. Fill the form with the connection details of your SQL Server instance.
-
-  ![New Hosting Server](./media/azure-stack-sql-rp-deploy/sqlrp-newhostingserver.png)
-
-    You can optionally include an instance name, and a port number can be provided if the instance is not assigned to the default port of 1433.
-
-  > [!NOTE]
-  > As long as the SQL instance can be accessed by the user and admin Azure Resource Manager, it can be placed under control of the resource provider. The SQL instance __must__ be allocated exclusively to the RP.
-
-4. As you add servers, you must assign them to a new or existing SKU to differentiate service offerings. For example, you can have a SQL Enterprise instance providing:
-  - database capacity
-  - automatic backup
-  - reserve high-performance servers for individual departments
-  - and so on.
-
-  The SKU name should reflect the properties so that users can place their databases appropriately. All hosting servers in a SKU should have the same capabilities.
-
-> [!IMPORTANT]
-> Special characters, including spaces and periods, are not supported in the **Family** or **Tier** names when you create a SKU for the SQL and MySQL resource providers.
-
-An example:
-
-![SKUs](./media/azure-stack-sql-rp-deploy/sqlrp-newsku.png)
-
->[!NOTE]
-> SKUs can take up to an hour to be visible in the portal. Users cannot create a database until the SKU is fully created.
-
-## Provide capacity using SQL Always On Availability Groups
-Configuring SQL Always On instances requires additional steps and involves at least three VMs (or physical machines).
-
-> [!NOTE]
-> The SQL adapter RP _only_ supports SQL 2016 SP1 Enterprise or later instances for Always On, as it requires new SQL features such as automatic seeding. In addition to the preceding common list of requirements:
-
-* You must provide a file server in addition to the SQL Always On computers. There is an [Azure Stack Quickstart template](https://github.com/Azure/AzureStack-QuickStart-Templates/tree/master/sql-2016-ha) that can create this environment for you. It also can serve as a guide to building your own instance.
-
-* You must set up the SQL servers. Specifically, you must enable [Automatic Seeding](https://docs.microsoft.com/sql/database-engine/availability-groups/windows/automatically-initialize-always-on-availability-group) on each availability group for each instance of SQL Server.
-
-```
-ALTER AVAILABILITY GROUP [<availability_group_name>]
-    MODIFY REPLICA ON 'InstanceName'
-    WITH (SEEDING_MODE = AUTOMATIC)
-GO
-```
-
-On secondary instances
-```
-ALTER AVAILABILITY GROUP [<availability_group_name>] GRANT CREATE ANY DATABASE
-GO
-
-```
-
-
-
-To add SQL Always On hosting servers, follow these steps:
-
-1. Sign in to the Azure Stack admin portal as a service admin
-
-2. Click **Browse** &gt; **ADMINISTRATIVE RESOURCES** &gt; **SQL Hosting Servers** &gt; **+Add**.
-
-	The **SQL Hosting Servers** blade is where you can connect the SQL Server Resource Provider to actual instances of SQL Server that serve as the resource provider’s backend.
-
-
-3. Fill the form with the connection details of your SQL Server instance, being sure to use the FQDN or IPv4 address of the Always On Listener (and optional port number). Provide the account information for the account you configured with system admin privileges.
-
-4. Check this box to enable support for SQL Always On Availability Group instances.
-
-	![Hosting Servers](./media/azure-stack-sql-rp-deploy/AlwaysOn.PNG)
-
-5. Add the SQL Always On instance to a SKU. You cannot mix standalone servers with Always On instances in the same SKU. That will be determined when adding the first hosting server. Attempting to mix types afterwards will result in an error.
-
-
-## Making SQL databases available to users
-
-Create plans and offers to make SQL databases available for users. Add the Microsoft.SqlAdapter service to the plan, and add either an existing Quota, or create a new one. If you create a quota, you specify the capacity to allow the user.
-
-![Create plans and offers to include databases](./media/azure-stack-sql-rp-deploy/sqlrp-newplan.png)
-
-
-## Next steps
-
-[Add databases](azure-stack-sql-resource-provider-databases.md)
+---
+title: SQL Hosting Servers on Azure Stack | Microsoft Docs
+description: How to add SQL instances for provisioning through the SQL Adapter Resource Provider
+services: azure-stack
+documentationCenter: ''
+author: jeffgilb
+manager: femila
+editor: ''
+
+ms.service: azure-stack
+ms.workload: na
+ms.tgt_pltfrm: na
+ms.devlang: na
+ms.topic: article
+ms.date: 05/01/2018
+ms.author: jeffgilb
+
+---
+# Add hosting servers for the SQL resource provider
+You can use SQL instances on VMs inside of your [Azure Stack](azure-stack-poc.md), or an instance outside of your Azure Stack environment, provided the resource provider can connect to it. The general requirements are:
+
+* The SQL instance must be dedicated for use by the RP and user workloads. You cannot use a SQL instance that is being used by any other consumer, including App Services.
+* The SQL resource provider VM is not domain joined and can only connect using SQL authentication.
+* You must configure an account with appropriate privileges for use by the resource provider.
+* The resource provider and users, such as Web Apps, use the user network, so connectivity to the SQL instance on this network is required. This requirement typically means the IP for your SQL instances must be on a public network.
+* Management of the SQL instances and their hosts is up to you; the resource provider does not perform patching, backup, credential rotation, etc.
+* SKUs can be used to create different classes of SQL abilities, such as performance, Always On, etc.
+
+A number of SQL IaaS virtual machine images are available through the Marketplace Management feature. Make sure you always download the latest version of the **SQL IaaS Extension** before you deploy a VM using a Marketplace item. The SQL images are the same as the SQL VMs that are available in Azure. For SQL VMs created from these images, the IaaS extension and corresponding portal enhancements provide features such as automatic patching and backup capabilities.
+
+There are other options for deploying SQL VMs, including templates in the [Azure Stack Quickstart Gallery](https://github.com/Azure/AzureStack-QuickStart-Templates).
+
+> [!NOTE]
+> Any hosting servers installed on a multi-node Azure Stack must be created from a user subscription. They can't be created from the Default Provider Subscription. They must be created from the user portal or from a PowerShell session with an appropriate login. All hosting servers are chargeable VMs and must have appropriate SQL licenses. The service administrator _can_ be the owner of that subscription.
+
+
+### Required Privileges
+
+You can create a new administrative user with less than full sysadmin privileges. The specific operations that need to be allowed are:
+
+- Database: Create, Alter, With Containment (Always On only), Drop, Backup
+- Availability Group: Alter, Join, Add/Remove Database
+- Login: Create, Select, Alter, Drop, Revoke
+- Select Operations: \[master\].\[sys\].\[availability_group_listeners\] (AlwaysOn), sys.availability_replicas (AlwaysOn), sys.databases, \[master\].\[sys\].\[dm_os_sys_memory\], SERVERPROPERTY, \[master\].\[sys\].\[availability_groups\] (AlwaysOn), sys.master_files
+
+
+
+## Provide capacity by connecting to a standalone hosting SQL server
+You can use standalone (non-HA) SQL servers using any edition of SQL Server 2014 or SQL Server 2016. Make sure you have the credentials for an account with system admin privileges.
+
+To add a standalone hosting server that is already provisioned, follow these steps:
+
+1. Sign in to the Azure Stack admin portal as a service administrator
+
+2. Click **Browse** &gt; **ADMINISTRATIVE RESOURCES** &gt; **SQL Hosting Servers**.
+
+  ![](./media/azure-stack-sql-rp-deploy/sqlhostingservers.png)
+
+  The **SQL Hosting Servers** blade is where you can connect the SQL Server Resource Provider to actual instances of SQL Server that serve as the resource provider’s backend.
+
+  ![Hosting Servers](./media/azure-stack-sql-rp-deploy/sqladapterdashboard.png)
+
+3. Fill the form with the connection details of your SQL Server instance.
+
+  ![New Hosting Server](./media/azure-stack-sql-rp-deploy/sqlrp-newhostingserver.png)
+
+    You can optionally include an instance name, and a port number can be provided if the instance is not assigned to the default port of 1433.
+
+  > [!NOTE]
+  > As long as the SQL instance can be accessed by the user and admin Azure Resource Manager, it can be placed under control of the resource provider. The SQL instance __must__ be allocated exclusively to the RP.
+
+4. As you add servers, you must assign them to a new or existing SKU to differentiate service offerings. For example, you can have a SQL Enterprise instance providing:
+  - database capacity
+  - automatic backup
+  - reserve high-performance servers for individual departments
+  - and so on.
+
+  The SKU name should reflect the properties so that users can place their databases appropriately. All hosting servers in a SKU should have the same capabilities.
+
+> [!IMPORTANT]
+> Special characters, including spaces and periods, are not supported in the **Family** or **Tier** names when you create a SKU for the SQL and MySQL resource providers.
+
+An example:
+
+![SKUs](./media/azure-stack-sql-rp-deploy/sqlrp-newsku.png)
+
+>[!NOTE]
+> SKUs can take up to an hour to be visible in the portal. Users cannot create a database until the SKU is fully created.
+
+## Provide capacity using SQL Always On Availability Groups
+Configuring SQL Always On instances requires additional steps and involves at least three VMs (or physical machines).
+
+> [!NOTE]
+> The SQL adapter RP _only_ supports SQL 2016 SP1 Enterprise or later instances for Always On, as it requires new SQL features such as automatic seeding. In addition to the preceding common list of requirements:
+
+* You must provide a file server in addition to the SQL Always On computers. There is an [Azure Stack Quickstart template](https://github.com/Azure/AzureStack-QuickStart-Templates/tree/master/sql-2016-ha) that can create this environment for you. It also can serve as a guide to building your own instance.
+
+* You must set up the SQL servers. Specifically, you must enable [Automatic Seeding](https://docs.microsoft.com/sql/database-engine/availability-groups/windows/automatically-initialize-always-on-availability-group) on each availability group for each instance of SQL Server.
+
+```
+ALTER AVAILABILITY GROUP [<availability_group_name>]
+    MODIFY REPLICA ON 'InstanceName'
+    WITH (SEEDING_MODE = AUTOMATIC)
+GO
+```
+
+On secondary instances
+```
+ALTER AVAILABILITY GROUP [<availability_group_name>] GRANT CREATE ANY DATABASE
+GO
+
+```
+
+
+
+To add SQL Always On hosting servers, follow these steps:
+
+1. Sign in to the Azure Stack admin portal as a service admin
+
+2. Click **Browse** &gt; **ADMINISTRATIVE RESOURCES** &gt; **SQL Hosting Servers** &gt; **+Add**.
+
+	The **SQL Hosting Servers** blade is where you can connect the SQL Server Resource Provider to actual instances of SQL Server that serve as the resource provider’s backend.
+
+
+3. Fill the form with the connection details of your SQL Server instance, being sure to use the FQDN or IPv4 address of the Always On Listener (and optional port number). Provide the account information for the account you configured with system admin privileges.
+
+4. Check this box to enable support for SQL Always On Availability Group instances.
+
+	![Hosting Servers](./media/azure-stack-sql-rp-deploy/AlwaysOn.PNG)
+
+5. Add the SQL Always On instance to a SKU. You cannot mix standalone servers with Always On instances in the same SKU. That will be determined when adding the first hosting server. Attempting to mix types afterwards will result in an error.
+
+
+## Making SQL databases available to users
+
+Create plans and offers to make SQL databases available for users. Add the Microsoft.SqlAdapter service to the plan, and add either an existing Quota, or create a new one. If you create a quota, you specify the capacity to allow the user.
+
+![Create plans and offers to include databases](./media/azure-stack-sql-rp-deploy/sqlrp-newplan.png)
+
+
+## Next steps
+
+[Add databases](azure-stack-sql-resource-provider-databases.md)