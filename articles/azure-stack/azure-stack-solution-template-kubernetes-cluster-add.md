---
title: Add Kubernetes to the Azure Stack Marketplace | Microsoft Docs
description: Learn how to add Kubernetes to the Azure Stack Marketplace.
services: azure-stack
documentationcenter: ''
author: mattbriggs
manager: femila
editor: ''

ms.service: azure-stack
ms.workload: na
pms.tgt_pltfrm: na
ms.devlang: na
ms.topic: article
ms.date: 09/25/2018
ms.author: mabrigg
ms.reviewer: waltero

---

# Add Kubernetes to the Azure Stack Marketplace

*Applies to: Azure Stack integrated systems and Azure Stack Development Kit*

> [!note]  
> Kubernetes on Azure Stack is in preview. To request access to the Kubernetes Cluster Marketplace item needed to perform the instructions in this article, [submit a request to get access](https://aka.ms/azsk8).

You can offer Kubernetes as a Marketplace item to your users. Your users can deploy Kubernetes in a single, coordinated operation.

The following article look at using an Azure Resource Manager template to deploy and provision the resources for a standalone Kubernetes cluster. Before you start, check your Azure Stack and global Azure tenant settings. Collect the required information about your Azure Stack. Add necessary resources to your tenant and to the Azure Stack Marketplace. The cluster depends on an Ubuntu server, custom script, and the Kubernetes items to be in the marketplace.

## Create a plan, an offer, and a subscription

Create a plan, an offer, and a subscription for the Kubernetes Marketplace item. You can also use an existing plan and offer.

1. Sign in to the [Administration portal.](https://adminportal.local.azurestack.external)

1. Create a plan as the base plan. For instructions, see [Create a plan in Azure Stack](azure-stack-create-plan.md).

1. Create an offer. For instructions, see [Create an offer in Azure Stack](azure-stack-create-offer.md).

1. Select **Offers**, and find the offer you created.

1. Select **Overview** in the Offer blade.

1. Select **Change state**. Select **Public**.

1. Select **+ Create a resource** > **Offers and Plans** > **Subscription** to create a new subscription.

    a. Enter a **Display Name**.

    b. Enter a **User**. Use the Azure AD account associated with your tenant.

    c. **Provider Description**

    d. Set the **Directory tenant** to the Azure AD tenant for your Azure Stack. 

    e. Select **Offer**. Select the name of the offer that you created. Make note of the Subscription ID.

## Add an Ubuntu server image

Add the following Ubuntu Server image to the Marketplace:

1. Sign in to the [Administration portal](https://adminportal.local.azurestack.external).

1. Select **All services**, and then under the **ADMINISTRATION** category, select **Marketplace management**.

1. Select **+ Add from Azure**.

1. Enter `UbuntuServer`.

1. Select the newest version of the server with the following profile:
    - **Publisher**: Canonical
    - **Offer**: UbuntuServer
    - **SKU**: 16.04-LTS

1. Select **Download.**

## Add a custom script for Linux

Add the Kubernetes from the Marketplace:

1. Open the [Administration portal](https://adminportal.local.azurestack.external).

1. Select **ALL services** and then under the **ADMINISTRATION** category, select **Marketplace Management**.

1. Select **+ Add from Azure**.

1. Enter `Custom Script for Linux`.

1. Select the script with the following profile:
    - **Offer**: Custom Script for Linux 2.0
    - **Version**: 2.0.6
    - **Publisher**: Microsoft Corp

    > [!Note]  
    > More than one version of Custom Script for Linux may be listed. You will need to add the version that matches. The Kubernetes requires the exact version of the item.

1. Select **Download.**


## Add Kubernetes to the marketplace

1. Open the [Administration portal](https://adminportal.local.azurestack.external).

1. Select **All services** and then under the **ADMINISTRATION** category, select **Marketplace Management**.

1. Select **+ Add from Azure**.

1. Enter `Kubernetes`.

1. Select `Kubernetes Cluster`.

1. Select **Download.**

    > [!note]  
    > It may take five minutes for the marketplace item to appear in the Marketplace.

    ![Kubernetes](user\media\azure-stack-solution-template-kubernetes-deploy\marketplaceitem.png)

## Update or remove the Kubernetes 

When updating the Kubernetes item, you will need to remove the item that is in the Marketplace. Then you can follow the instruction in this article to add the Kubernetes to the marketplace.

To remove the Kubernetes item:

1. Connect to Azure Stack with PowerShell as an operator. For instruction, see [Connect to Azure Stack with PowerShell as an operator](https://docs.microsoft.com/azure/azure-stack/azure-stack-powershell-configure-admin).

2. Find the current Kubernetes Cluster item in the gallery.

    ```PowerShell  
    Get-AzsGalleryItem | Select Name
    ```

<<<<<<< HEAD
1. Connect to Azure Stack with PowerShell as an operator. For instruction, see [Connect to Azure Stack with PowerShell as an operator](https://docs.microsoft.com/azure/azure-stack/azure-stack-powershell-configure-admin).

2. Find the current Kubernetes Cluster item in the gallery.

    ```PowerShell  
    Get-AzsGalleryItem | Select Name
    ```
=======
3. Note name of the current item, such as `Microsoft.AzureStackKubernetesCluster.0.2.0`
>>>>>>> 91c12514

4. Use the following PowerShell cmdlet to remove the item:

    ```PowerShell  
    $Itemname="Microsoft.AzureStackKubernetesCluster.0.3.0"

    Remove-AzsGalleryItem -Name $Itemname
    ```

## Next steps

[Deploy a Kubernetes to Azure Stack](https://docs.microsoft.com/azure/azure-stack/user/azure-stack-solution-template-kubernetes-deploy)



[Overview of offering services in Azure Stack](azure-stack-offer-services-overview.md)<|MERGE_RESOLUTION|>--- conflicted
+++ resolved
@@ -131,18 +131,8 @@
     ```PowerShell  
     Get-AzsGalleryItem | Select Name
     ```
-
-<<<<<<< HEAD
-1. Connect to Azure Stack with PowerShell as an operator. For instruction, see [Connect to Azure Stack with PowerShell as an operator](https://docs.microsoft.com/azure/azure-stack/azure-stack-powershell-configure-admin).
-
-2. Find the current Kubernetes Cluster item in the gallery.
-
-    ```PowerShell  
-    Get-AzsGalleryItem | Select Name
-    ```
-=======
+    
 3. Note name of the current item, such as `Microsoft.AzureStackKubernetesCluster.0.2.0`
->>>>>>> 91c12514
 
 4. Use the following PowerShell cmdlet to remove the item:
 
