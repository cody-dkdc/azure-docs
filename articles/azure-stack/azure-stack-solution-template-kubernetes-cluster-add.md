--- conflicted
+++ resolved
@@ -132,17 +132,7 @@
     Get-AzsGalleryItem | Select Name
     ```
 
-<<<<<<< HEAD
-1. Connect to Azure Stack with PowerShell as an operator. For instruction, see [Connect to Azure Stack with PowerShell as an operator](https://docs.microsoft.com/azure/azure-stack/azure-stack-powershell-configure-admin).
-
-2. Find the current Kubernetes Cluster item in the gallery.
-
-    ```PowerShell  
-    Get-AzsGalleryItem | Select Name
-    ```
-=======
 3. Note name of the current item, such as `Microsoft.AzureStackKubernetesCluster.0.2.0`
->>>>>>> f2acfe39
 
 4. Use the following PowerShell cmdlet to remove the item:
 
