--- conflicted
+++ resolved
@@ -11,10 +11,10 @@
 ms.tgt_pltfrm: na
 ms.devlang: na
 ms.topic: article
-ms.date: 11/26/2018
+ms.date: 02/19/2019
 ms.author: mabrigg
 ms.reviewer: johnhas
-ms.lastreviewed: 11/26/2018
+ms.lastreviewed: 02/19/2019
 
 ---
 
@@ -25,16 +25,6 @@
 This article has the release notes for Azure Stack Validation as a Service.
 
 ## Version 4.0.5
-<<<<<<< HEAD
-2019 January 17
-
--  Disk Identification Test updated to address storage pool inconsistencies. Version: 5.1.14.0  -> 5.1.15.0
--  Azure Stack Monthly Update Verification updated to address approved software and content validation inconsistencies. Version: 5.1.14.0  -> 5.1.15.0
--  OEM Extension Package Verification updated to do perform necessary checks *before* the Azure Stack update step. Version: 5.1.14.0  -> 5.1.15.0
--  Internal bug fixes
-
-
-=======
 
 2019 January 17
 
@@ -42,7 +32,6 @@
 - Azure Stack Monthly Update Verification updated to address approved software and content validation inconsistencies. Version: 5.1.14.0 -> 5.1.17.0
 - OEM Extension Package Verification updated to do perform necessary checks before the Azure Stack update step. Version: 5.1.14.0 -> 5.1.16.0
 - Internal bug fixes
->>>>>>> ce958c11
 
 ## Version 4.0.2
 
