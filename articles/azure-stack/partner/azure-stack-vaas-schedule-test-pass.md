--- conflicted
+++ resolved
@@ -10,13 +10,8 @@
 ms.workload: na
 ms.tgt_pltfrm: na
 ms.devlang: na
-<<<<<<< HEAD
 ms.topic: conceptual
-ms.date: 03/04/2019
-=======
-ms.topic: How to
 ms.date: 03/11/2019
->>>>>>> 3a28312b
 ms.author: mabrigg
 ms.reviewer: johnhas
 ms.lastreviewed: 03/11/2019
