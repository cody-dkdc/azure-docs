--- conflicted
+++ resolved
@@ -134,16 +134,6 @@
 
 1. Copy the **URL**. Use this value when providing package blob URLs to the portal.
 
-<<<<<<< HEAD
-=======
-## Apply monthly update
-
-[!INCLUDE [azure-stack-vaas-workflow-section_update-azs](includes/azure-stack-vaas-workflow-section_update-azs.md)]
-
-> [!NOTE]
-> After you apply the monthly update, we recommend that you run Test-AzureStack to verify that the update was applied correctly and is in a healthy state. If Test-AzureStack fails, report the issue to Microsoft. Don't proceed with the test pass until the issue is resolved. Information about how to run the Test-Azure Stack command can be found in this [article](https://docs.microsoft.com/azure/azure-stack/azure-stack-diagnostic-test).
-
->>>>>>> 5a39cdec
 ## Create a Package Validation workflow
 
 1. Sign in to the [VaaS portal](https://azurestackvalidation.com).
