<<<<<<< HEAD
---
title: Validate original equipment manufacturer (OEM) packages in Azure Stack Validation as a Service | Microsoft Docs
description: Learn how to check original equipment manufacturer (OEM) packages with Validation as a Service.
=======
﻿---
title: Validate original equipment manufacturer (OEM) packages  in Azure Stack validation as a service | Microsoft Docs
description: Learn how to check original equipment manufacturer (OEM) packages with validation as a service.
>>>>>>> ea52be95
services: azure-stack
documentationcenter: ''
author: mattbriggs
manager: femila

ms.service: azure-stack
ms.workload: na
ms.tgt_pltfrm: na
ms.devlang: na
ms.topic: tutorial
ms.date: 07/24/2018
ms.author: mabrigg
ms.reviewer: johnhas

---

# Validate OEM packages

[!INCLUDE [Azure_Stack_Partner](./includes/azure-stack-partner-appliesto.md)]

You can test a new OEM package when there has been a change to the firmware or drivers for a completed solution validation. When your package has passed the test, it is signed by Microsoft. Your test must contain the updated OEM extension package with the drivers and firmware that have passed Windows Server logo and PCS tests.

[!INCLUDE [azure-stack-vaas-workflow-validation-completion](includes/azure-stack-vaas-workflow-validation-completion.md)]

## Managing packages for validation

<<<<<<< HEAD
When using the **Package Validation** workflow to validate a package, you will need to provide a URL to an **Azure Storage blob**. This blob is the OEM package that was installed on the solution at deployment time. Create the blob using the Azure Storage Account you created during setup (see [Set up your Validation as a Service resources](azure-stack-vaas-set-up-resources.md)).
=======
1. Ensure that the current monthly update has been applied. For the latest version, see the most recent version in [Azure Stack Operator Documentation > Overview > Release notes](https://docs.microsoft.com/azure/azure-stack/) .
>>>>>>> ea52be95

### Prerequisite: Provision a storage container

Create a container in your storage account for package blobs. This container can be used for all your Package Validation runs.

1. In the [Azure Portal](https://portal.azure.com), navigate to the storage account created in [Set up your Validation as a Service resources](azure-stack-vaas-set-up-resources.md).
2. On the left blade under **Blob Service**, click on **Containers**.
3. Click on **+ Container** in the menu bar and provide a name for the container, e.g., `vaaspackages`.

### Upload package to storage account

1. Prepare the package you want to validate. If your package contains multiple files, compress it into a `.zip` file.
2. In the [Azure Portal](https://portal.azure.com), select the package container and upload the package by clicking on **Upload** in the menu bar.
3. Select the package `.zip` file to upload. Keep defaults for **Blob type** (i.e., **Block Blob**) and **Block size**.

> [!NOTE]
> Please ensure that the `.zip` contents are placed at the root of the `.zip` file. There should be no sub-folders in the package.

### Generate package blob URL for VaaS

When creating a **Package Validation** workflow in the VaaS portal, you will need to provide a URL to the Azure Storage blob containing your package.

#### Option 1: Generating SAS URL for container

[!INCLUDE [azure-stack-vaas-sas-steps_12num-navigate](includes/azure-stack-vaas-sas-steps_12num-navigate.md)]

1. Select **Blob** from **Allowed Services options**. Deselect any remaining options.
1. Select **Container** and **Object** from **Allowed resource types**. Deselect any remaining options.
1. Select **Read** and **List** from **Allowed permissions**. Deselect any remaining options.
1. Set **Start time** to the current time, and **End time** to 1 hour from the current time.
1. [!INCLUDE [azure-stack-vaas-sas-step_generate](includes/azure-stack-vaas-sas-step_generate.md)] The format should appear as follows:
    `https://storageaccountname.blob.core.windows.net/?sv=2016-05-31&ss=b&srt=co&sp=rl&se=2017-05-11T21:41:05Z&st=2017-05-11T13:41:05Z&spr=https`

1. Modify the generated SAS URL to include the package container, `{containername}`, and the name of your package blob, `{mypackage.zip}`, as follows:
    `https://storageaccountname.blob.core.windows.net/{containername}/{mypackage.zip}?sv=2016-05-31&ss=b&srt=co&sp=rl&se=2017-05-11T21:41:05Z&st=2017-05-11T13:41:05Z&spr=https`

    Use this value when starting a new **Package Validation** workflow in the VaaS portal.

#### Option 2: Using public read container

> [!CAUTION]
> Note: This option opens up your container for anonymous read-only access.

1. Grant **public read access for blobs only** to the package container by following the instructions in section [Grant anonymous users permissions to containers and blobs](https://docs.microsoft.com/en-us/azure/storage/storage-manage-access-to-resources#grant-anonymous-users-permissions-to-containers-and-blobs).
2. In the package container, click on the package blob in the container to open the properties pane.
3. Copy the **URL**. Use this value when starting a new **Package Validation** workflow in the VaaS portal.

## Apply monthly update

[!INCLUDE [azure-stack-vaas-workflow-section_update-azs](includes/azure-stack-vaas-workflow-section_update-azs.md)]

## Create a Package Validation workflow

1. Sign in to the [VaaS portal](https://azurestackvalidation.com).

2. [!INCLUDE [azure-stack-vaas-workflow-step_select-solution](includes/azure-stack-vaas-workflow-step_select-solution.md)]

3. Click **Start** on the **Package Validation** tile.

    ![Package Validations workflow tile](media/tile_validation-package.png)

4. [!INCLUDE [azure-stack-vaas-workflow-step_naming](includes/azure-stack-vaas-workflow-step_naming.md)]

5. Enter the Azure Storage blob URL to the OEM package that was installed on the solution at deployment time. For instructions, see [Generate package blob URL for VaaS](#generate-package-blob-url-for-vaas).

6. [!INCLUDE [azure-stack-vaas-workflow-step_upload-stampinfo](includes/azure-stack-vaas-workflow-step_upload-stampinfo.md)]

7. [!INCLUDE [azure-stack-vaas-workflow-step_test-params](includes/azure-stack-vaas-workflow-step_test-params.md)]

> [!NOTE]
> Environment parameters cannot be modified after creating a workflow.

8. [!INCLUDE [azure-stack-vaas-workflow-step_tags](includes/azure-stack-vaas-workflow-step_tags.md)]

9. [!INCLUDE [azure-stack-vaas-workflow-step_submit](includes/azure-stack-vaas-workflow-step_submit.md)] You will be redirected to the tests summary page.

## Execute Package Validation tests

In the **Package validation tests summary** page, you will see a list of the tests required for completing validation. Tests in this workflow run for approximately 24 hours.

[!INCLUDE [azure-stack-vaas-workflow-validation-section_schedule](includes/azure-stack-vaas-workflow-validation-section_schedule.md)]

4. When all tests have successfully completed, send the name of your VaaS Solution and Package Validation to [vaashelp@microsoft.com](mailto:vaashelp@microsoft.com) to request package signing.

## Next steps

- [Monitor and manage tests in the VaaS portal](azure-stack-vaas-monitor-test.md)<|MERGE_RESOLUTION|>--- conflicted
+++ resolved
@@ -1,12 +1,6 @@
-<<<<<<< HEAD
 ---
 title: Validate original equipment manufacturer (OEM) packages in Azure Stack Validation as a Service | Microsoft Docs
 description: Learn how to check original equipment manufacturer (OEM) packages with Validation as a Service.
-=======
-﻿---
-title: Validate original equipment manufacturer (OEM) packages  in Azure Stack validation as a service | Microsoft Docs
-description: Learn how to check original equipment manufacturer (OEM) packages with validation as a service.
->>>>>>> ea52be95
 services: azure-stack
 documentationcenter: ''
 author: mattbriggs
@@ -33,11 +27,7 @@
 
 ## Managing packages for validation
 
-<<<<<<< HEAD
 When using the **Package Validation** workflow to validate a package, you will need to provide a URL to an **Azure Storage blob**. This blob is the OEM package that was installed on the solution at deployment time. Create the blob using the Azure Storage Account you created during setup (see [Set up your Validation as a Service resources](azure-stack-vaas-set-up-resources.md)).
-=======
-1. Ensure that the current monthly update has been applied. For the latest version, see the most recent version in [Azure Stack Operator Documentation > Overview > Release notes](https://docs.microsoft.com/azure/azure-stack/) .
->>>>>>> ea52be95
 
 ### Prerequisite: Provision a storage container
 
