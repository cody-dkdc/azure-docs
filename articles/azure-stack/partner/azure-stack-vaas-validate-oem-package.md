---
title: Validate original equipment manufacturer (OEM) packages in Azure Stack Validation as a Service | Microsoft Docs
description: Learn how to validate original equipment manufacturer (OEM) packages with Validation as a Service.
services: azure-stack
documentationcenter: ''
author: mattbriggs
manager: femila

ms.service: azure-stack
ms.workload: na
ms.tgt_pltfrm: na
ms.devlang: na
ms.topic: tutorial
ms.date: 1/07/2019
ms.author: mabrigg
ms.reviewer: johnhas

ROBOTS: NOINDEX

---

# Validate OEM packages

[!INCLUDE [Azure_Stack_Partner](./includes/azure-stack-partner-appliesto.md)]

You can test a new OEM package when there has been a change to the firmware or drivers for a completed solution validation. When your package has passed the test, it is signed by Microsoft. Your test must contain the updated OEM extension package with the drivers and firmware that have passed Windows Server logo and PCS tests.

[!INCLUDE [azure-stack-vaas-workflow-validation-completion](includes/azure-stack-vaas-workflow-validation-completion.md)]

> [!IMPORTANT]
> Before uploading or submitting packages, review [Create an OEM package](azure-stack-vaas-create-oem-package.md) for the expected package format and contents.

## Managing packages for validation

When using the **Package Validation** workflow to validate a package, you will need to provide a URL to an **Azure Storage blob**. This blob is the test signed OEM package that will be installed as part of the update process. Create the blob using the Azure Storage Account you created during setup (see [Set up your Validation as a Service resources](azure-stack-vaas-set-up-resources.md)).

### Prerequisite: Provision a storage container

Create a container in your storage account for package blobs. This container can be used for all your Package Validation runs.

1. In the [Azure Portal](https://portal.azure.com), go to the storage account created in [Set up your Validation as a Service resources](azure-stack-vaas-set-up-resources.md).
2. On the left blade under **Blob Service**, select on **Containers**.
3. Select **+ Container** in the menu bar and provide a name for the container, e.g., `vaaspackages`.

### Upload package to storage account

1. Prepare the package you want to validate. If your package has multiple files, compress it into a `.zip` file.
2. In the [Azure Portal](https://portal.azure.com), select the package container and upload the package by selecting on **Upload** in the menu bar.
3. Select the package `.zip` file to upload. Keep defaults for **Blob type** (i.e., **Block Blob**) and **Block size**.

> [!NOTE]
> Please ensure that the `.zip` contents are placed at the root of the `.zip` file. There should be no sub-folders in the package.

### Generate package blob URL for VaaS

When creating a **Package Validation** workflow in the VaaS portal, you will need to provide a URL to the Azure Storage blob containing your package.

#### Option 1: Generating a blob SAS URL

Use this option if you do not want to enable public read access to your storage container or blobs.

1. In the [Azure portal](https://portal.azure.com/), go to your storage account, and navigate to the .zip containing your package

2. Select **Generate SAS** from the context menu

3. Select **Read** from **Permissions**

4. Set **Start time** to the current time, and **End time** to at least 48 hours from **Start time**. If you will be running other tests with the same package, consider increasing **End time** for the length of your testing. Any tests scheduled through VaaS after **End time** will fail and a new SAS will need to be generated.

5. Select **Generate blob SAS token and URL**.

Use the **Blob SAS URL** when providing package blob URLs to the portal.

#### Option 2: Grant public read access

> [!CAUTION]
> This option opens up your blob(s) for anonymous read-only access.

1. Grant **public read access for blobs only** to the package container by following the instructions in section [Grant anonymous users permissions to containers and blobs](https://docs.microsoft.com/azure/storage/storage-manage-access-to-resources#grant-anonymous-users-permissions-to-containers-and-blobs).

> [!NOTE]
> If you are providing a package URL to an *interactive test* (for example, Monthly AzureStack Update Verification or OEM Extension Package Verification), you must grant **full public read access** to proceed with testing.

2. In the package container, select the package blob to open the properties pane.

3. Copy the **URL**. Use this value when providing package blob URLs to the portal.

## Apply monthly update

[!INCLUDE [azure-stack-vaas-workflow-section_update-azs](includes/azure-stack-vaas-workflow-section_update-azs.md)]

## Create a Package Validation workflow

1. Sign in to the [VaaS portal](https://azurestackvalidation.com).

2. [!INCLUDE [azure-stack-vaas-workflow-step_select-solution](includes/azure-stack-vaas-workflow-step_select-solution.md)]

3. Select **Start** on the **Package Validation** tile.

    ![Package validations workflow tile](media/tile_validation-package.png)

4. [!INCLUDE [azure-stack-vaas-workflow-step_naming](includes/azure-stack-vaas-workflow-step_naming.md)]

5. Enter the Azure Storage blob URL to the test signed OEM package requiring a signature from Microsoft. For instructions, see [Generate package blob URL for VaaS](#generate-package-blob-url-for-vaas).

6. [!INCLUDE [azure-stack-vaas-workflow-step_upload-stampinfo](includes/azure-stack-vaas-workflow-step_upload-stampinfo.md)]

7. [!INCLUDE [azure-stack-vaas-workflow-step_test-params](includes/azure-stack-vaas-workflow-step_test-params.md)]

    > [!NOTE]
    > Environment parameters cannot be modified after creating a workflow.

8. [!INCLUDE [azure-stack-vaas-workflow-step_tags](includes/azure-stack-vaas-workflow-step_tags.md)]

9. [!INCLUDE [azure-stack-vaas-workflow-step_submit](includes/azure-stack-vaas-workflow-step_submit.md)]
    You will be redirected to the tests summary page.

## Required tests

Following tests are required for OEM package validation:

- OEM Extension Package Verification
- Cloud Simulation Engine

## Run Package Validation tests

<<<<<<< HEAD
1. In the **Package Validation tests summary** page, you will see a list of the tests required for completing validation. Tests in this workflow run for approximately 48 hours.
=======
1. In the **Package Validation tests summary** page, you will run a subset of the listed tests appropriate to your scenario.
>>>>>>> 20584dfa

    In the validation workflows, **scheduling** a test uses the workflow-level common parameters that you specified during workflow creation (see [Workflow common parameters for Azure Stack Validation as a Service](azure-stack-vaas-parameters.md)). If any of test parameter values become invalid, you must resupply them as instructed in [Modify workflow parameters](azure-stack-vaas-monitor-test.md#change-workflow-parameters).

    > [!NOTE]
    > Scheduling a validation test over an existing instance will create a new instance in place of the old instance in the portal. Logs for the old instance will be retained but are not accessible from the portal.  
    Once a test has completed successfully, the **Schedule** action becomes disabled.

2. Select the agent that will run the test. For information about adding local test execution agents, see [Deploy the local agent](azure-stack-vaas-local-agent.md).

<<<<<<< HEAD
3. To complete OEM Extension Package Verification select **Schedule** from the context menu to open a prompt for scheduling the test instance.

4. Review the test parameters and then select **Submit** to schedule OEM Extension Package Verification for execution.

5. Review the result for OEM Extension Package Verification. Once the test has succeeded, schedule Cloud Simulation Engine for execution.
=======
3. For each of the required tests:

    1. Select **Schedule** from the context menu to open a prompt for scheduling the test instance.

    1. Review the test parameters and then select **Submit** to schedule the test for execution.
>>>>>>> 20584dfa

When all tests have successfully completed, send the name of your VaaS solution and Package Validation to [vaashelp@microsoft.com](mailto:vaashelp@microsoft.com) to request package signing.

## Next steps

- [Monitor and manage tests in the VaaS portal](azure-stack-vaas-monitor-test.md)<|MERGE_RESOLUTION|>--- conflicted
+++ resolved
@@ -124,11 +124,7 @@
 
 ## Run Package Validation tests
 
-<<<<<<< HEAD
-1. In the **Package Validation tests summary** page, you will see a list of the tests required for completing validation. Tests in this workflow run for approximately 48 hours.
-=======
 1. In the **Package Validation tests summary** page, you will run a subset of the listed tests appropriate to your scenario.
->>>>>>> 20584dfa
 
     In the validation workflows, **scheduling** a test uses the workflow-level common parameters that you specified during workflow creation (see [Workflow common parameters for Azure Stack Validation as a Service](azure-stack-vaas-parameters.md)). If any of test parameter values become invalid, you must resupply them as instructed in [Modify workflow parameters](azure-stack-vaas-monitor-test.md#change-workflow-parameters).
 
@@ -138,19 +134,11 @@
 
 2. Select the agent that will run the test. For information about adding local test execution agents, see [Deploy the local agent](azure-stack-vaas-local-agent.md).
 
-<<<<<<< HEAD
 3. To complete OEM Extension Package Verification select **Schedule** from the context menu to open a prompt for scheduling the test instance.
 
 4. Review the test parameters and then select **Submit** to schedule OEM Extension Package Verification for execution.
 
 5. Review the result for OEM Extension Package Verification. Once the test has succeeded, schedule Cloud Simulation Engine for execution.
-=======
-3. For each of the required tests:
-
-    1. Select **Schedule** from the context menu to open a prompt for scheduling the test instance.
-
-    1. Review the test parameters and then select **Submit** to schedule the test for execution.
->>>>>>> 20584dfa
 
 When all tests have successfully completed, send the name of your VaaS solution and Package Validation to [vaashelp@microsoft.com](mailto:vaashelp@microsoft.com) to request package signing.
 
