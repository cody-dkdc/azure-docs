--- conflicted
+++ resolved
@@ -11,14 +11,10 @@
 ms.tgt_pltfrm: na
 ms.devlang: na
 ms.topic: tutorial
-<<<<<<< HEAD
-ms.date: 01/07/2019
-=======
-ms.date: 2/15/2019
->>>>>>> ce958c11
+ms.date: 02/19/2019
 ms.author: mabrigg
 ms.reviewer: johnhas
-ms.lastreviewed: 01/07/2019
+ms.lastreviewed: 02/19/2019
 
 ROBOTS: NOINDEX
 
