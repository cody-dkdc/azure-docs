---
title: Web Apps on Azure Stack - Known Issues and Troubleshooting | Microsoft Docs
description: Detailed guidance for deploying Web Apps in Azure Stack
services: azure-stack
documentationcenter: ''
author: apwestgarth
manager: stefsch
editor: ''

ms.assetid: 8469e3f3-fa2f-41cc-8e3e-0fb771dc3f2f
ms.service: azure-stack
ms.workload: app-service
ms.tgt_pltfrm: na
ms.devlang: na
ms.topic: article
ms.date: 09/26/2016
ms.author: anwestg

---
# Web Apps Resource Provider - Known Issues and Troubleshooting
> [!NOTE]
> The following information only applies to Azure Stack TP1 deployments.
> 
> 

If you experience issues while deploying or working with Web Apps on Azure Stack please refer to the guidance below.

## Azure Stack Web Apps Not Available in the portal
![Azure Stack Web Apps Create New Web App][1]

<<<<<<< HEAD
After you have completed the [registration of the Azure Stack Web Apps Provider](azure-stack-app-service-deploy.md#register-the-newly-deployed-azure-stack-app-service-provider-with-arm) if you cannot find the Web + Mobile blade then please try the following:
=======
After you have completed the [registration of the Azure Stack Web Apps Provider](azure-stack-app-service-deploy.md#register-the-newly-deployed-app-service-provider-with-azure-resource-manager) if you cannot find the Web + Mobile blade then please try the following:
>>>>>>> 26029922

* **Logout of the portal** and **close your browser** and then in a **new browser window login to the portal** and try again.

If you still cannot see the web and mobile blade please try the following:

1. On the **Azure Stack Host Machine** in **Hyper-V Manager** locate the **xRPVM** and **connect** to the VM.
2. Open an **command prompt as Administrator** and run **IISRESET**
3. Return to the **ClientVM** and open a **new browser window**, **login to the portal** and try again.

## Deployment Fails when Creating a Web App in a New Resource Group
In the first Preview of Web Apps, **all Web Apps** must be created in the same Resource Group as the Web Apps Resource Provider (**AppService-LOCAL**).  This is a known issue and will be resolved in a future preview.

## Other Issues
If you encounter other issues with Web Apps on Azure Stack please post in [the Azure Stack Forum](https://social.msdn.microsoft.com/Forums/azure/home?forum=azurestack) where members of our team are monitoring posts.

<!--Image references-->
[1]: ./media/azure-stack-webapps-troubleshoot-known-issues/NewWebandMobile.png



<!--Links-->
[Azure_Stack_App_Service_preview_installer]: https://aka.ms/appsvconmastp2installer
[AppServiceHelperScripts]: https://aka.ms/appsvconmastp2helper<|MERGE_RESOLUTION|>--- conflicted
+++ resolved
@@ -28,11 +28,7 @@
 ## Azure Stack Web Apps Not Available in the portal
 ![Azure Stack Web Apps Create New Web App][1]
 
-<<<<<<< HEAD
-After you have completed the [registration of the Azure Stack Web Apps Provider](azure-stack-app-service-deploy.md#register-the-newly-deployed-azure-stack-app-service-provider-with-arm) if you cannot find the Web + Mobile blade then please try the following:
-=======
 After you have completed the [registration of the Azure Stack Web Apps Provider](azure-stack-app-service-deploy.md#register-the-newly-deployed-app-service-provider-with-azure-resource-manager) if you cannot find the Web + Mobile blade then please try the following:
->>>>>>> 26029922
 
 * **Logout of the portal** and **close your browser** and then in a **new browser window login to the portal** and try again.
 
