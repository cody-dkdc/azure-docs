---
title: Connect Storage Explorer to an Azure Stack subscription
description: Learn how to connect Storage Exporer to an  Azure Stack subscription
services: azure-stack
documentationcenter: ''
author: xiaofmao
manager:
editor: ''

ms.assetid:
ms.service: azure-stack
ms.workload: na
ms.tgt_pltfrm: na
ms.devlang: na
ms.topic: get-started-article
ms.date: 7/10/2017
ms.author: xiaofmao

---
# Connect Storage Explorer to an Azure Stack subscription

Azure Storage Explorer (Preview) is a standalone app that enables you to easily work with Azure Stack Storage data on Windows, macOS, and Linux. There are several tools avaialble to move data to and from Azure Stack Storage. For more information, see [Data transfer tools for Azure Stack storage](azure-stack-storage-transfer.md).

In this article, you learn how to connect to your Azure Stack storage accounts using Storage Explorer. 

Azure Stack requires Storage Explorer version 0.8.13. If you haven't installed it yet, [download](https://go.microsoft.com/fwlink/?LinkId=809306) Storage Explorer version 0.8.13 and install it.

> [!WARNING]
> Do not update Storage Explorer if you are prompted with an available update. To work with Azure Stack, you must continue to use version 0.8.13. 

After you connect to your Azure Stack subscription, you can use the [Azure Storage Explorer articles](../vs-azure-tools-storage-manage-with-storage-explorer.md) to work with your Azure Stack data. 

## Connect to an Azure Stack subscription

You need access to the Azure Stack host machine's desktop or a VPN connection for Storage Explorer to access the Azure Stack subscription. To learn how to set up a VPN connection to Azure Stack, see [Connect to Azure Stack with VPN](azure-stack-connect-azure-stack.md#connect-with-vpn).

For Azure Stack Development Kit, you need to export the Azure Stack authority root certificate. To do so:

1. Open `mmc.exe` on an Azure Stack host machine, or a local machine with a VPN connection to Azure Stack. 

2. In **File**, select **Add/Remove Snap-in**, and then add **Certificates** to manage **Computer account** of **Local Computer**.

    ![Load the Azure Stack root certificate through mmc.exe][25]   

3. Under **Console Root\Certificated (Local Computer)\Trusted Root Certification Authorities\Certificates** find **AzureStackCertificationAuthority**. 

    If you see multiple copies of this certificate, select the first one.

4. Right-click the certificate, select **All Tasks** > **Export**, and then follow the instructions to export the certificate with **Base-64 encoded X.509 (.CER)**.  

    The exported certificate will be used in the next step.   

    ![Export the root Azure Stack authority root certificate][26]   

5. In Storage Explorer (Preview), on the **Edit** menu, point to **SSL Certificates**, and then select **Import Certificates**. Use the file picker dialog box to find and open the certificate that you exported in the previous step.  

    After importing, you are prompted to restart Storage Explorer.

    ![Import the certificate into Storage Explorer (Preview)][27]

6. After Storage Explorer (Preview) restarts, select the **Edit** menu, and then ensure that **Target Azure Stack** is selected. If it is not selected, select it, and then restart Storage Explorer for the change to take effect. This configuration is required for compatibility with your Azure Stack environment.

    ![Ensure Target Azure Stack is selected][28]

7. In the left pane, select **Manage Accounts**.  
    All the Microsoft accounts that you are signed in to are displayed.

8. To connect to the Azure Stack account, select **Add an account**.

    ![Add an Azure Stack account][29]

9. In the **Connect to Azure Storage** dialog box, under **Azure environment**, select **Create Custom Environment**, and then click **Next**.

10. To sign in with the Azure Stack account that's associated with at least one active Azure Stack subscription, fill in the **Sign in to a Custom Cloud ETestnvironment** dialog box.  

    The details for each field are as follows:

    * **Environment name**: The field can be customized by user.
<<<<<<< HEAD
    * **Authority**: The value should be https://login.microsoftonline.com. For Azure China, use https://login.chinacloudapi.cn.
    * **Sign in resource id**: Retrieve the value by executing one of the following PowerShell scripts:
=======
    * **Authority**: The value should be https://login.windows.net.
    * **Sign in resource id**: Retrieve the value by running one of the following PowerShell scripts:
>>>>>>> c0c6e15e

        If you are a cloud operator:

        ```powershell
        (Invoke-RestMethod `
         -Uri https://adminmanagement.local.azurestack.external/metadata/endpoints?api-version=1.0 `
         -Method Get).authentication.audiences[0]
        ```

        If you are a user:

        ```powershell
        (Invoke-RestMethod `
         -Uri https://management.local.azurestack.external/metadata/endpoints?api-version=1.0 `
         -Method Get).authentication.audiences[0]
        ```

    * **Graph endpoint**: The value should be https://graph.windows.net.
    * **ARM resource id**: Use the same value as **Sign in resource id**.
    * **ARM resource endpoint**: The samples of Azure Resource Manager resource endpoints:

        * For cloud operator: https://adminmanagement.local.azurestack.external   
        * For tenant: https://management.local.azurestack.external
 
    * **Tenant Ids**: Optional. The value is given only when the directory must be specified.

12. After you successfully sign in with an Azure Stack account, the left pane is populated with the Azure Stack subscriptions associated with that account. Select the Azure Stack subscriptions that you want to work with, and then select **Apply**. (Selecting or clearing the **All subscriptions** check box toggles selecting all or none of the listed Azure Stack subscriptions.)

    ![Select the Azure Stack subscriptions after filling out the Custom Cloud Environment dialog box][30]  
    The left pane displays the storage accounts associated with the selected Azure Stack subscriptions.

    ![List of storage accounts including Azure Stack subscription accounts][31]

## Next steps
* [Get started with Storage Explorer (Preview)](../vs-azure-tools-storage-manage-with-storage-explorer.md)
* [Azure Stack Storage: differences and considerations](azure-stack-acs-differences.md)


* To learn more about Azure Storage, see [Introduction to Microsoft Azure Storage](..\storage\storage-introduction.md)

[25]: ./media/azure-stack-storage-connect-se/add-certificate-azure-stack.png
[26]: ./media/azure-stack-storage-connect-se/export-root-cert-azure-stack.png
[27]: ./media/azure-stack-storage-connect-se/import-azure-stack-cert-storage-explorer.png
[28]: ./media/azure-stack-storage-connect-se/select-target-azure-stack.png
[29]: ./media/azure-stack-storage-connect-se/add-azure-stack-account.png
[30]: ./media/azure-stack-storage-connect-se/select-accounts-azure-stack.png
[31]: ./media/azure-stack-storage-connect-se/azure-stack-storage-account-list.png<|MERGE_RESOLUTION|>--- conflicted
+++ resolved
@@ -76,13 +76,8 @@
     The details for each field are as follows:
 
     * **Environment name**: The field can be customized by user.
-<<<<<<< HEAD
-    * **Authority**: The value should be https://login.microsoftonline.com. For Azure China, use https://login.chinacloudapi.cn.
-    * **Sign in resource id**: Retrieve the value by executing one of the following PowerShell scripts:
-=======
-    * **Authority**: The value should be https://login.windows.net.
+    * **Authority**: The value should be https://login.microsoftonline.com.
     * **Sign in resource id**: Retrieve the value by running one of the following PowerShell scripts:
->>>>>>> c0c6e15e
 
         If you are a cloud operator:
 
