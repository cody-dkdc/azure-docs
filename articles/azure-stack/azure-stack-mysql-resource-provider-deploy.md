---
title: Use MySQL databases as PaaS on Azure Stack | Microsoft Docs
description: Learn how you can deploy the MySQL Resource Provider and provide MySQL databases as a service on Azure Stack.
services: azure-stack
documentationCenter: ''
author: mattbriggs
manager: bradleyb
editor: ''

ms.service: azure-stack
ms.workload: na
ms.tgt_pltfrm: na
ms.devlang: na
ms.topic: article
ms.date: 01/10/2018
ms.author: mabrigg

---

# Use MySQL databases on Microsoft Azure Stack

*Applies to: Azure Stack integrated systems and Azure Stack Development Kit*

You can deploy a MySQL resource provider on Azure Stack. After you deploy the resource provider, you can create MySQL servers and databases through Azure Resource Manager deployment templates. You can also provide MySQL databases as a service. 

MySQL databases, which are common on web sites, support many website platforms. For example, after you deploy the resource provider, you can create WordPress websites from the Azure Web Apps platform as a service (PaaS) add-on for Azure Stack.

To deploy the MySQL provider on a system that does not have Internet access, copy the file [mysql-connector-net-6.10.5.msi](https://dev.mysql.com/get/Download/sConnector-Net/mysql-connector-net-6.10.5.msi) to a local share. Then provide that share name when you are prompted for it. You must install the Azure and Azure Stack PowerShell modules.


## MySQL Server resource provider adapter architecture

The resource provider is made up of three components:

- **The MySQL resource provider adapter VM**, which is a Windows virtual machine that's running the provider services.

- **The resource provider itself**, which processes provisioning requests and exposes database resources.

- **Servers that host MySQL Server**, which provide capacity for databases that are called hosting servers.

This release no longer creates MySQL instances. This means that you need to create them yourself and/or provide access to external SQL instances. Visit the [Azure Stack Quickstart Gallery](https://github.com/Azure/AzureStack-QuickStart-Templates/tree/master/mysql-standalone-server-windows) for an example template that can:
- Create a MySQL server for you.
- Download and deploy a MySQL Server from the Marketplace.

> [!NOTE]
> Hosting servers that are installed on a multi-node Azure Stack implementation must be created from a tenant subscription. They can't be created from the default provider subscription. They must be created from the tenant portal or from a PowerShell session with an appropriate sign-in. All hosting servers are chargeable VMs and must have appropriate licenses. The service administrator can be the owner of the tenant subscription.

### Required privileges
The system account must have the following privileges:

1.	Database: Create, drop
2.	Login: Create, set, drop, grant, revoke

## Deploy the resource provider

1. If you have not already done so, register your development kit and download the Windows Server 2016 Datacenter Core image downloadable through Marketplace management. You must use a Windows Server 2016 Core image. You can also use a script to create a [Windows Server 2016 image](https://docs.microsoft.com/azure/azure-stack/azure-stack-add-default-image). (Be sure to select the core option.) The .NET 3.5 runtime is no longer required.


2. Sign in to a host that can access the privileged endpoint VM.

    - On Azure SDK installations, sign in to the physical host. 
    - On multi-node systems, the host must be a system that can access the privileged endpoint.
    
    >[!NOTE]
    > The system on which the script is being run *must* be a Windows 10 or Windows Server 2016 system with the latest version of the .NET runtime installed. Installation fails otherwise. The Azure SDK host meets this criteria.
    

3. Download the MySQL resource provider binary. Then run the self-extractor to extract the contents to a temporary directory.

    >[!NOTE] 
    > The resource provider build corresponds to the Azure Stack builds. Be sure to download the correct binary for the version of Azure Stack that is running.

    | Azure Stack build | MySQL RP installer |
    | --- | --- |
    | 1.0.180102.3 or 1.0.180106.1 (multi-node) | [MySQL RP version 1.1.14.0](https://aka.ms/azurestackmysqlrp1712) |
    | 1.0.171122.1 | [MySQL RP version 1.1.12.0](https://aka.ms/azurestackmysqlrp1711) |
    | 1.0.171028.1 | [MySQL RP version 1.1.8.0](https://aka.ms/azurestackmysqlrp1710) |

4.  The Azure Stack root certificate is retrieved from the privileged endpoint. For the Azure SDK, a self-signed certificate is created as part of this process. For multi-node, you must provide an appropriate certificate.

    If you need to provide your own certificate, place a .pfx file in the **DependencyFilesLocalPath** that meets the following criteria:

    - Either a wildcard certificate for \*.dbadapter.\<region\>.\<external fqdn\> or a single site certificate with a common name of mysqladapter.dbadapter.\<region\>.\<external fqdn\>.

    - This certificate must be trusted. That is, the chain of trust must exist without requiring intermediate certificates.

    - Only a single certificate file exists in the DependencyFilesLocalPath.
    
    - The file name must not contain any special characters.


5. Open a **new** elevated (administrative) PowerShell console. Then change to the directory where you extracted the files. Use a new window to avoid problems that might arise from incorrect PowerShell modules that are already loaded on the system.

6. [Install Azure PowerShell version 1.2.11](azure-stack-powershell-install.md).

7. Run the `DeployMySqlProvider.ps1` script.

The script performs these steps:

* Downloads the MySQL connector binary (this can be provided offline).
* Uploads the certificates and other artifacts to a storage account on Azure Stack.
* Publishes gallery packages so that you can deploy SQL databases through the gallery.
* Publishes a gallery package for deploying hosting servers.
* Deploys a VM by using the Windows Server 2016 image that was created in step 1. It also installs the resource provider.
* Registers a local DNS record that maps to your resource provider VM.
* Registers your resource provider with the local Azure Resource Manager (tenant and admin).


You can:
- Specify the required parameters on the command line.
- Run without any parameters, and then enter them when prompted.

Here's an example you can run from the PowerShell prompt. Be sure to change the account information and passwords as needed:


```
# Install the AzureRM.Bootstrapper module, set the profile, and install the AzureRM and AzureStack modules.
Install-Module -Name AzureRm.BootStrapper -Force
Use-AzureRmProfile -Profile 2017-03-09-profile
Install-Module -Name AzureStack -RequiredVersion 1.2.11 -Force

# Use the NetBIOS name for the Azure Stack domain. On the Azure SDK, the default is AzureStack, and the default prefix is AzS.
# For integrated systems, the domain and the prefix are the same.
$domain = "AzureStack"
$prefix = "AzS"
$privilegedEndpoint = "$prefix-ERCS01"

# Point to the directory where the resource provider installation files were extracted.
$tempDir = 'C:\TEMP\MYSQLRP'

# The service admin account (can be Azure Active Directory or Active Directory Federation Services).
$serviceAdmin = "admin@mydomain.onmicrosoft.com"
$AdminPass = ConvertTo-SecureString "P@ssw0rd1" -AsPlainText -Force
$AdminCreds = New-Object System.Management.Automation.PSCredential ($serviceAdmin, $AdminPass)

# Set the credentials for the new resource provider VM.
$vmLocalAdminPass = ConvertTo-SecureString "P@ssw0rd1" -AsPlainText -Force
$vmLocalAdminCreds = New-Object System.Management.Automation.PSCredential ("mysqlrpadmin", $vmLocalAdminPass)

# And the cloudadmin credential required for privileged endpoint access.
$CloudAdminPass = ConvertTo-SecureString "P@ssw0rd1" -AsPlainText -Force
$CloudAdminCreds = New-Object System.Management.Automation.PSCredential ("$domain\cloudadmin", $CloudAdminPass)

# Change the following as appropriate.
$PfxPass = ConvertTo-SecureString "P@ssw0rd1" -AsPlainText -Force

# Run the installation script from the folder where you extracted the installation files.
# Find the ERCS01 IP address first, and make sure the certificate
# file is in the specified directory.
. $tempDir\DeployMySQLProvider.ps1 -AzCredential $AdminCreds `
  -VMLocalCredential $vmLocalAdminCreds `
  -CloudAdminCredential $cloudAdminCreds `
  -PrivilegedEndpoint $privilegedEndpoint `
  -DefaultSSLCertificatePassword $PfxPass `
  -DependencyFilesLocalPath $tempDir\cert `
  -AcceptLicense

 ```


<<<<<<< HEAD
### DeploySqlProvider.ps1 parameters
You can specify these parameters in the command line. If you do not, or if any parameter validation fails, you are prompted to provide the required parameters.
=======
### DeployMySqlProvider.ps1 parameters
You can specify these parameters in the command line. If you do not, or any parameter validation fails, you are prompted to provide the required ones.
>>>>>>> e16dc3c6

| Parameter name | Description | Comment or default value |
| --- | --- | --- |
<<<<<<< HEAD
| **CloudAdminCredential** | The credential for the cloud administrator, necessary for accessing the privileged endpoint. | _Required_ |
| **AzCredential** | The credentials for the Azure Stack service admin account. Use the same credentials that you used for deploying Azure Stack. | _Required_ |
| **VMLocalCredential** | The credentials for the local administrator account of the MySQL resource provider VM. | _Required_ |
| **PrivilegedEndpoint** | The IP address or DNS name of the privileged endpoint. |  _Required_ |
| **DependencyFilesLocalPath** | Path to a local share that contains [mysql-connector-net-6.10.5.msi](https://dev.mysql.com/get/Downloads/Connector-Net/mysql-connector-net-6.10.5.msi). If you provide one of these paths, the certificate file must be placed in this directory as well. | _Optional_ (_mandatory_ for multi-node) |
| **DefaultSSLCertificatePassword** | The password for the .pfx certificate. | _Required_ |
| **MaxRetryCount** | The number of times you want to retry each operation if there is a failure.| 2 |
| **RetryDuration** | The timeout interval between retries, in seconds. | 120 |
| **Uninstall** | Removes the resource provider and all associated resources (see the following notes). | No |
| **DebugMode** | Prevents automatic cleanup on failure. | No |
| **AcceptLicense** | Skips the prompt to accept the GPL license.  (http://www.gnu.org/licenses/old-licenses/gpl-2.0.html) | |
=======
| **CloudAdminCredential** | The credential for the cloud administrator, necessary for accessing the Privileged Endpoint. | _required_ |
| **AzCredential** | Provide the credentials for the Azure Stack Service Admin account. Use the same credentials as you used for deploying Azure Stack). | _required_ |
| **VMLocalCredential** | Define the credentials for the local administrator account of the MySQL resource provider VM. | _required_ |
| **PrivilegedEndpoint** | Provide the IP address or DNS Name of the Privileged Endpoint. |  _required_ |
| **DependencyFilesLocalPath** | Path to a local share containing [mysql-connector-net-6.10.5.msi](https://dev.mysql.com/get/Downloads/Connector-Net/mysql-connector-net-6.10.5.msi). If you provide one, the certificate file must be placed in this directory as well. | _optional_ (_mandatory_ for multi-node) |
| **DefaultSSLCertificatePassword** | The password for the .pfx certificate | _required_ |
| **MaxRetryCount** | Define how many times you want to retry each operation if there is a failure.| 2 |
| **RetryDuration** | Define the timeout between retries, in seconds. | 120 |
| **Uninstall** | Remove the resource provider and all associated resources (see notes below) | No |
| **DebugMode** | Prevents automatic cleanup on failure | No |
| **AcceptLicense** | Skips the prompt to accept the GPL License  (http://www.gnu.org/licenses/old-licenses/gpl-2.0.html) | |
>>>>>>> e16dc3c6


Depending on the system performance and download speeds, installation might take as little as 20 minutes or as long as several hours. If the **MySQLAdapter** blade is not available, refresh the admin portal.

> [!NOTE]
> If the installation takes more than 90 minutes, it might fail. If it does, you see a failure message on the screen and in the log file. The deployment is retried from the failing step. Systems that do not meet the recommended memory and core specifications might not be able to deploy the MySQL RP.



## Verify the deployment by using the Azure Stack portal

> [!NOTE]
>  After the installation script finishes running, you  need to refresh the portal to see the admin blade.


1. Sign in to the admin portal as the service administrator.

2. Verify that the deployment succeeded. Go to **Resource Groups**, and then select the **system.\<location\>.mysqladapter** resource group. Verify that all four deployments succeeded.

      ![Verify deployment of the MySQL RP](./media/azure-stack-mysql-rp-deploy/mysqlrp-verify.png)

## Provide capacity by connecting to a MySQL hosting server

1. Sign in to the Azure Stack portal as a service admin.

2. Select **ADMINISTRATIVE RESOURCES** >**MySQL Hosting Servers** > **+Add**.

	On the **MySQL Hosting Servers** blade, you can connect the MySQL Server resource provider to actual instances of MySQL Server that serve as the resource provider’s backend.

	![Hosting servers](./media/azure-stack-mysql-rp-deploy/mysql-add-hosting-server-2.png)

3. Provide the connection details of your MySQL Server instance. Be sure to provide the fully qualified domain name (FQDN) or a valid IPv4 address, and not the short VM name. This installation no longer provides a default MySQL instance. The size that's provided helps the resource provider manage the database capacity. It should be close to the physical capacity of the database server.

    > [!NOTE]
    >If the MySQL instance can be accessed by the tenant and admin Azure Resource Manager, it can be placed under control of the resource provider. The MySQL instance *must* be allocated exclusively to the resource provider.

4. As you add servers, you must assign them to a new or existing SKU to allow differentiation of service offerings.
  For example, you can have an enterprise instance providing:
    - Database capacity
    - Automatic backup
    - Reserve high-performance servers for individual departments
 

The SKU name should reflect the properties so that tenants can place their databases appropriately. All hosting servers in a SKU should have the same capabilities.

![Create a MySQL SKU](./media/azure-stack-mysql-rp-deploy/mysql-new-sku.png)


>[!NOTE]
> SKUs can take up to an hour to be visible in the portal. You cannot create a database until the SKU is created.


## Test your deployment by creating your first MySQL database


1. Sign in to the Azure Stack portal as service admin.

2. Select **+ New** > **Data + Storage** > **MySQL Database**.

3. Provide the database details.

    ![Create a test MySQL database](./media/azure-stack-mysql-rp-deploy/mysql-create-db.png)

4. Select a SKU.

    ![Select a SKU](./media/azure-stack-mysql-rp-deploy/mysql-select-a-sku.png)

5. Create a login setting. You can reuse an existing login setting or create a new one. This setting contains the user name and password for the database.

    ![Create a new database login](./media/azure-stack-mysql-rp-deploy/create-new-login.png)

    The connections string includes the real database server name. Copy it from the portal.

    ![Get the connection string for the MySQL database](./media/azure-stack-mysql-rp-deploy/mysql-db-created.png)

> [!NOTE]
> The length of the user names cannot exceed 32 characters in MySQL 5.7. In earlier editions, it can't exceed 16 characters.


## Add capacity

Add capacity by adding additional MySQL servers in the Azure Stack portal. Additional servers can be added to a new or existing SKU. Make sure the server characteristics are the same.


## Make MySQL databases available to tenants
Create plans and offers to make MySQL databases available for tenants. For example, add the Microsoft.MySqlAdapter service, add a quota, and so on.

![Create plans and offers to include databases](./media/azure-stack-mysql-rp-deploy/mysql-new-plan.png)

## Update the administrative password
You can modify the password by first changing it on the MySQL server instance. Select **ADMINISTRATIVE RESOURCES** > **MySQL Hosting Servers**. Then select the hosting server. In the **Settings** panel, select **Password.**

![Update the admin password](./media/azure-stack-mysql-rp-deploy/mysql-update-password.png)

## Update the MySQL resource provider adapter (multi-node only, builds 1710 and later)
Whenever the Azure Stack build is updated, a new MySQL resource provider adapter is released. The existing adapter might continue to work. However, we recommend updating to the latest build as soon as possible after Azure Stack is updated. 

The update process is similar to the installation process that was described earlier. You create a new VM with the latest resource provider code. Then you migrate the settings to this new instance, including database and hosting server information. You also migrate the necessary DNS record.

Use the UpdateMySQLProvider.ps1 script with the same arguments that were described earlier. Provide the certificate here as well.

> [!NOTE]
> Update is only supported on multi-node systems.

```
# Install the AzureRM.Bootstrapper module, set the profile, and install AzureRM and AzureStack modules.
Install-Module -Name AzureRm.BootStrapper -Force
Use-AzureRmProfile -Profile 2017-03-09-profile
Install-Module -Name AzureStack -RequiredVersion 1.2.11 -Force

# Use the NetBIOS name for the Azure Stack domain. On the Azure SDK, the default is AzureStack and the default prefix is AzS.
# For integrated systems, the domain and the prefix are the same.
$domain = "AzureStack"
$prefix = "AzS"
$privilegedEndpoint = "$prefix-ERCS01"

# Point to the directory where the resource provider installation files were extracted.
$tempDir = 'C:\TEMP\SQLRP'

# The service admin account (can be Azure Active Directory or Active Directory Federation Services).
$serviceAdmin = "admin@mydomain.onmicrosoft.com"
$AdminPass = ConvertTo-SecureString "P@ssw0rd1" -AsPlainText -Force
$AdminCreds = New-Object System.Management.Automation.PSCredential ($serviceAdmin, $AdminPass)

# Set credentials for the new resource provider VM.
$vmLocalAdminPass = ConvertTo-SecureString "P@ssw0rd1" -AsPlainText -Force
$vmLocalAdminCreds = New-Object System.Management.Automation.PSCredential ("sqlrpadmin", $vmLocalAdminPass)

# And the cloudadmin credential required for privileged endpoint access.
$CloudAdminPass = ConvertTo-SecureString "P@ssw0rd1" -AsPlainText -Force
$CloudAdminCreds = New-Object System.Management.Automation.PSCredential ("$domain\cloudadmin", $CloudAdminPass)

# Change the following as appropriate.
$PfxPass = ConvertTo-SecureString "P@ssw0rd1" -AsPlainText -Force

# Change directory to the folder where you extracted the installation files.
# Then adjust the endpoints.
. $tempDir\UpdateMySQLProvider.ps1 -AzCredential $AdminCreds `
  -VMLocalCredential $vmLocalAdminCreds `
  -CloudAdminCredential $cloudAdminCreds `
  -PrivilegedEndpoint $privilegedEndpoint `
  -DefaultSSLCertificatePassword $PfxPass `
  -DependencyFilesLocalPath $tempDir\cert `
  -AcceptLicense
 ```

### UpdateMySQLProvider.ps1 parameters
You can specify these parameters in the command line. If you don't, or if any parameter validation fails, you are prompted to provide the required parameters.

| Parameter Name | Description | Comment or default value |
| --- | --- | --- |
<<<<<<< HEAD
| **CloudAdminCredential** | The credential for the cloud administrator, necessary for accessing the privileged endpoint. | _Required_ |
| **AzCredential** | Provide the credentials for the Azure Stack service admin account. Use the same credentials as you used for deploying Azure Stack. | _Required_ |
| **VMLocalCredential** | Define the credentials for the local administrator account of the SQL resource provider VM. | _Required_ |
| **PrivilegedEndpoint** | Provide the IP address or DNS name of the privileged endpoint. |  _Required_ |
| **DependencyFilesLocalPath** | Your certificate .pfx file must be placed in this directory as well. | _Optional_ (_mandatory_ for multi-node) |
| **DefaultSSLCertificatePassword** | The password for the .pfx certificate | _Required_ |
=======
| **CloudAdminCredential** | The credential for the cloud administrator, necessary for accessing the Privileged Endpoint. | _required_ |
| **AzCredential** | Provide the credentials for the Azure Stack Service Admin account. Use the same credentials as you used for deploying Azure Stack). | _required_ |
| **VMLocalCredential** | Define the credentials for the local administrator account of the SQL resource provider VM. | _required_ |
| **PrivilegedEndpoint** | Provide the IP address or DNS Name of the Privileged Endpoint. |  _required_ |
| **DependencyFilesLocalPath** | Your certificate PFX file must be placed in this directory as well. | _optional_ (_mandatory_ for multi-node) |
| **DefaultSSLCertificatePassword** | The password for the .pfx certificate | _required_ |
>>>>>>> e16dc3c6
| **MaxRetryCount** | Define how many times you want to retry each operation if there is a failure.| 2 |
| **RetryDuration** | Define the timeout between retries, in seconds. | 120 |
| **Uninstall** | Remove the resource provider and all associated resources (see the following notes). | No |
| **DebugMode** | Prevents automatic cleanup on failure. | No |
| **AcceptLicense** | Skips the prompt to accept the GPL license.  (http://www.gnu.org/licenses/old-licenses/gpl-2.0.html) | |

## Remove the MySQL resource provider adapter

To remove the resource provider, it is essential to first remove any dependencies.

1. Ensure that you have the original deployment package that you downloaded for this version of the resource provider.

2. All tenant databases must be deleted from the resource provider. (Deleting the tenant databases doesn't delete the data.) This task should be performed by the tenants themselves.

3. Tenants must unregister from the namespace.

4. The administrator must delete the hosting servers from the MySQL Adapter.

5. The administrator must delete any plans that reference the MySQL Adapter.

6. The administrator must delete any quotas that are associated with the MySQL Adapter.

7. Rerun the deployment script with the following elements:
    - The -Uninstall parameter
    - The Azure Resource Manager endpoints
    - The DirectoryTenantID
    - The credentials for the service administrator account
<|MERGE_RESOLUTION|>--- conflicted
+++ resolved
@@ -158,17 +158,13 @@
  ```
 
 
-<<<<<<< HEAD
 ### DeploySqlProvider.ps1 parameters
-You can specify these parameters in the command line. If you do not, or if any parameter validation fails, you are prompted to provide the required parameters.
-=======
-### DeployMySqlProvider.ps1 parameters
-You can specify these parameters in the command line. If you do not, or any parameter validation fails, you are prompted to provide the required ones.
->>>>>>> e16dc3c6
+You can specify these parameters in the command line. If you do not, or if any parameter validation fails, you are prompted to provide the required parameters
+
 
 | Parameter name | Description | Comment or default value |
 | --- | --- | --- |
-<<<<<<< HEAD
+
 | **CloudAdminCredential** | The credential for the cloud administrator, necessary for accessing the privileged endpoint. | _Required_ |
 | **AzCredential** | The credentials for the Azure Stack service admin account. Use the same credentials that you used for deploying Azure Stack. | _Required_ |
 | **VMLocalCredential** | The credentials for the local administrator account of the MySQL resource provider VM. | _Required_ |
@@ -180,19 +176,7 @@
 | **Uninstall** | Removes the resource provider and all associated resources (see the following notes). | No |
 | **DebugMode** | Prevents automatic cleanup on failure. | No |
 | **AcceptLicense** | Skips the prompt to accept the GPL license.  (http://www.gnu.org/licenses/old-licenses/gpl-2.0.html) | |
-=======
-| **CloudAdminCredential** | The credential for the cloud administrator, necessary for accessing the Privileged Endpoint. | _required_ |
-| **AzCredential** | Provide the credentials for the Azure Stack Service Admin account. Use the same credentials as you used for deploying Azure Stack). | _required_ |
-| **VMLocalCredential** | Define the credentials for the local administrator account of the MySQL resource provider VM. | _required_ |
-| **PrivilegedEndpoint** | Provide the IP address or DNS Name of the Privileged Endpoint. |  _required_ |
-| **DependencyFilesLocalPath** | Path to a local share containing [mysql-connector-net-6.10.5.msi](https://dev.mysql.com/get/Downloads/Connector-Net/mysql-connector-net-6.10.5.msi). If you provide one, the certificate file must be placed in this directory as well. | _optional_ (_mandatory_ for multi-node) |
-| **DefaultSSLCertificatePassword** | The password for the .pfx certificate | _required_ |
-| **MaxRetryCount** | Define how many times you want to retry each operation if there is a failure.| 2 |
-| **RetryDuration** | Define the timeout between retries, in seconds. | 120 |
-| **Uninstall** | Remove the resource provider and all associated resources (see notes below) | No |
-| **DebugMode** | Prevents automatic cleanup on failure | No |
-| **AcceptLicense** | Skips the prompt to accept the GPL License  (http://www.gnu.org/licenses/old-licenses/gpl-2.0.html) | |
->>>>>>> e16dc3c6
+
 
 
 Depending on the system performance and download speeds, installation might take as little as 20 minutes or as long as several hours. If the **MySQLAdapter** blade is not available, refresh the admin portal.
@@ -344,23 +328,15 @@
 
 | Parameter Name | Description | Comment or default value |
 | --- | --- | --- |
-<<<<<<< HEAD
+
 | **CloudAdminCredential** | The credential for the cloud administrator, necessary for accessing the privileged endpoint. | _Required_ |
-| **AzCredential** | Provide the credentials for the Azure Stack service admin account. Use the same credentials as you used for deploying Azure Stack. | _Required_ |
-| **VMLocalCredential** | Define the credentials for the local administrator account of the SQL resource provider VM. | _Required_ |
-| **PrivilegedEndpoint** | Provide the IP address or DNS name of the privileged endpoint. |  _Required_ |
+| **AzCredential** | The credentials for the Azure Stack service admin account. Use the same credentials as you used for deploying Azure Stack. | _Required_ |
+| **VMLocalCredential** |The credentials for the local administrator account of the SQL resource provider VM. | _Required_ |
+| **PrivilegedEndpoint** | The IP address or DNS name of the privileged endpoint. |  _Required_ |
 | **DependencyFilesLocalPath** | Your certificate .pfx file must be placed in this directory as well. | _Optional_ (_mandatory_ for multi-node) |
 | **DefaultSSLCertificatePassword** | The password for the .pfx certificate | _Required_ |
-=======
-| **CloudAdminCredential** | The credential for the cloud administrator, necessary for accessing the Privileged Endpoint. | _required_ |
-| **AzCredential** | Provide the credentials for the Azure Stack Service Admin account. Use the same credentials as you used for deploying Azure Stack). | _required_ |
-| **VMLocalCredential** | Define the credentials for the local administrator account of the SQL resource provider VM. | _required_ |
-| **PrivilegedEndpoint** | Provide the IP address or DNS Name of the Privileged Endpoint. |  _required_ |
-| **DependencyFilesLocalPath** | Your certificate PFX file must be placed in this directory as well. | _optional_ (_mandatory_ for multi-node) |
-| **DefaultSSLCertificatePassword** | The password for the .pfx certificate | _required_ |
->>>>>>> e16dc3c6
-| **MaxRetryCount** | Define how many times you want to retry each operation if there is a failure.| 2 |
-| **RetryDuration** | Define the timeout between retries, in seconds. | 120 |
+| **MaxRetryCount** | The number of times you want to retry each operation if there is a failure.| 2 |
+| **RetryDuration** | The timeout interval between retries, in seconds. | 120 |
 | **Uninstall** | Remove the resource provider and all associated resources (see the following notes). | No |
 | **DebugMode** | Prevents automatic cleanup on failure. | No |
 | **AcceptLicense** | Skips the prompt to accept the GPL license.  (http://www.gnu.org/licenses/old-licenses/gpl-2.0.html) | |
@@ -385,4 +361,4 @@
     - The -Uninstall parameter
     - The Azure Resource Manager endpoints
     - The DirectoryTenantID
-    - The credentials for the service administrator account
+    - The credentials for the service administrator account