﻿---
title: Enable Backup for Azure Stack with PowerShell | Microsoft Docs
description: Enable the Infrastructure Backup Service with Windows PowerShell so that Azure Stack can be restored if there is a failure. 
services: azure-stack
documentationcenter: ''
author: mattbriggs
manager: femila
editor: ''

ms.assetid: 7DFEFEBE-D6B7-4BE0-ADC1-1C01FB7E81A6
ms.service: azure-stack
ms.workload: na
ms.tgt_pltfrm: na
ms.devlang: na
ms.topic: article
ms.date: 4/20/2018
ms.author: mabrigg
ms.reviewer: hectorl

---
# Enable Backup for Azure Stack with PowerShell

*Applies to: Azure Stack integrated systems and Azure Stack Development Kit*

Enable the Infrastructure Backup Service with Windows PowerShell so take periodic backups of:
 - Internal identity service and root certificate
 - User plans, offers, subscriptions
 - Keyvault secrets
 - User RBAC roles and policies

You can access the PowerShell cmdlets to enable backup, start backup, and get backup information via the operator management endpoint.

## Prepare PowerShell environment

For instructions on configuring the PowerShell environment, see [Install PowerShell for Azure Stack ](azure-stack-powershell-install.md).

## Generate a new encryption key

Install and configured PowerShell for Azure Stack and the Azure Stack tools. See [Get up and running with PowerShell in Azure Stack](https://docs.microsoft.com/azure/azure-stack/azure-stack-powershell-configure-quickstart).

##  Load the Connect and Infrastructure modules

Open Windows PowerShell with an elevated prompt, and run the following commands:
   
   ```powershell
    cd C:\tools\AzureStack-Tools-master\Infrastructure
    Import-Module .\AzureStack.Infra.psm1 
<<<<<<< HEAD
=======
    
   ```

##  Setup Rm environment and log into the operator management endpoint

In the same PowerShell session, Edit the following PowerShell script by adding the variables for your environment. Run the updated script to set up the RM environment and log into the operator management endpoint.

| Variable    | Description |
|---          |---          |
| $TenantName | Azure Active Directory tenant name. |
| Operator account name        | Your Azure Stack operator account name. |
| Azure Resource Manager Endpoint | URL to the Azure Resource Manager. |

   ```powershell
   # Specify Azure Active Directory tenant name
    $TenantName = "contoso.onmicrosoft.com"
    
    # Set the module repository and the execution policy
    Set-PSRepository `
      -Name "PSGallery" `
      -InstallationPolicy Trusted
    
    Set-ExecutionPolicy RemoteSigned `
      -force
    
    # Configure the Azure Stack operator’s PowerShell environment.
    Add-AzureRMEnvironment `
      -Name "AzureStackAdmin" `
      -ArmEndpoint "https://adminmanagement.seattle.contoso.com"
    
    Set-AzureRmEnvironment `
      -Name "AzureStackAdmin" `
      -GraphAudience "https://graph.windows.net/"
    
    $TenantID = Get-AzsDirectoryTenantId `
      -AADTenantName $TenantName `
      -EnvironmentName AzureStackAdmin
    
    # Sign-in to the operator's console.
    Connect-AzureRmAccount -EnvironmentName "AzureStackAdmin" -TenantId $TenantID 
    
>>>>>>> e6fe45be
   ```
   
In the same PowerShell session, run the following commands:

   ```powershell
   $encryptionkey = New-EncryptionKeyBase64
   ```

> [!Warning]  
> You must use the AzureStack-Tools to generate the key.

## Provide the backup share, credentials, and encryption key to enable backup

In the same PowerShell session, edit the following PowerShell script by adding the variables for your environment. Run the updated script to provide the backup share, credentials, and encryption key to the Infrastructure Backup Service.

| Variable        | Description   |
|---              |---                                        |
| $username       | Type the **Username** using the domain and username for the shared drive location. For example, `Contoso\administrator`. |
| $password       | Type the **Password** for the user. |
| $sharepath      | Type the path to the **Backup storage location**. You must use a Universal Naming Convention (UNC) string for the path to a file share hosted on a separate device. A UNC string specifies the location of resources such as shared files or devices. To ensure availability of the backup data, the  device should be in a separate location. |

   ```powershell
    $username = "domain\backupoadmin"
    $password = "password"
    $credential = New-Object System.Management.Automation.PSCredential($username, ($password| ConvertTo-SecureString -asPlainText -Force))  
    $location = Get-AzsLocation
    $sharepath = "\\serverIP\AzSBackupStore\contoso.com\seattle"
    
    Set-AzSBackupShare -Location $location.Name -Path $sharepath -UserName $credential.UserName -Password $credential.GetNetworkCredential().password -EncryptionKey $encryptionkey
   ```
   
##  Confirm backup settings

In the same PowerShell session, run the following commands:

   ```powershell
   Get-AzsBackupLocation | Select-Object -Property Path, UserName, Password | ConvertTo-Json 
   ```

The result should look like the following JSON output:

   ```json
      {
    "ExternalStoreDefault":  {
        "Path":  "\\\\serverIP\\AzSBackupStore\\contoso.com\\seattle",
        "UserName":  "domain\backupoadmin",
        "Password":  null
       }
   } 
   ```

## Next steps

 - Learn to run a backup, see [Back up Azure Stack](azure-stack-backup-back-up-azure-stack.md ).  
 - Learn to verify that your backup ran, see [Confirm backup completed in administration portal](azure-stack-backup-back-up-azure-stack.md ).<|MERGE_RESOLUTION|>--- conflicted
+++ resolved
@@ -45,50 +45,6 @@
    ```powershell
     cd C:\tools\AzureStack-Tools-master\Infrastructure
     Import-Module .\AzureStack.Infra.psm1 
-<<<<<<< HEAD
-=======
-    
-   ```
-
-##  Setup Rm environment and log into the operator management endpoint
-
-In the same PowerShell session, Edit the following PowerShell script by adding the variables for your environment. Run the updated script to set up the RM environment and log into the operator management endpoint.
-
-| Variable    | Description |
-|---          |---          |
-| $TenantName | Azure Active Directory tenant name. |
-| Operator account name        | Your Azure Stack operator account name. |
-| Azure Resource Manager Endpoint | URL to the Azure Resource Manager. |
-
-   ```powershell
-   # Specify Azure Active Directory tenant name
-    $TenantName = "contoso.onmicrosoft.com"
-    
-    # Set the module repository and the execution policy
-    Set-PSRepository `
-      -Name "PSGallery" `
-      -InstallationPolicy Trusted
-    
-    Set-ExecutionPolicy RemoteSigned `
-      -force
-    
-    # Configure the Azure Stack operator’s PowerShell environment.
-    Add-AzureRMEnvironment `
-      -Name "AzureStackAdmin" `
-      -ArmEndpoint "https://adminmanagement.seattle.contoso.com"
-    
-    Set-AzureRmEnvironment `
-      -Name "AzureStackAdmin" `
-      -GraphAudience "https://graph.windows.net/"
-    
-    $TenantID = Get-AzsDirectoryTenantId `
-      -AADTenantName $TenantName `
-      -EnvironmentName AzureStackAdmin
-    
-    # Sign-in to the operator's console.
-    Connect-AzureRmAccount -EnvironmentName "AzureStackAdmin" -TenantId $TenantID 
-    
->>>>>>> e6fe45be
    ```
    
 In the same PowerShell session, run the following commands:
