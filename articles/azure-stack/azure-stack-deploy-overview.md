--- conflicted
+++ resolved
@@ -1,10 +1,6 @@
 ---
 title: Azure Stack Development Kit deployment quickstart | Microsoft Docs
-<<<<<<< HEAD
-description: Learn how to deploy the Azure Stack Proof of Concept
-=======
 description: Learn how to deploy the Azure Stack Development Kit
->>>>>>> cc3b8478
 services: azure-stack
 documentationcenter: ''
 author: ErikjeMS
