﻿---
title: Delegating offers in Azure Stack | Microsoft Docs
description: Learn how to put other people in charge of creating offers and signing up users for you.
services: azure-stack
documentationcenter: ''
author: brenduns
manager: femila
editor: ''

ms.service: azure-stack
ms.workload: na
ms.tgt_pltfrm: na
ms.devlang: na
ms.topic: article
ms.date: 08/07/2018
ms.author: brenduns
ms.reviewer: alfredop

---
# Delegate offers in Azure Stack

*Applies to: Azure Stack integrated systems and Azure Stack Development Kit*

As the Azure Stack operator, you often want to put other people in charge of signing up users and creating subscriptions. For example, if you're a service provider, you might want resellers to sign up customers and manage them on your behalf. Or, if you're part of a central IT group in an enterprise, you might want to delegate user sign up to other IT staff.

Delegation makes it easier to reach and manage more users that you can do by yourself, as shown in the following illustration. 

![Levels of delegation](media/azure-stack-delegated-provider/image1.png)

With delegation, the delegated provider manages an offer (delegated offer) and end customers obtain subscriptions under that offer without involvement from the system administrator. 

## Understand delegation roles and steps

### Delegation roles

The following roles are part of delegation:

* The *Azure Stack operator* manages the Azure Stack
  infrastructure and creates an offer template. The operator delegates others to provide offers to their tenant.

* The delegated Azure Stack operators are users with *Owner* or *Contributor* rights in the subscriptions called *delegated providers*. They can belong to other organizations, such as other Azure Active Directory (Azure AD) tenants.

* *Users* sign up for the offers and use them for managing their workloads, creating VMs, storing data, and so on.

### Delegation steps

There are two basic steps to setting up delegation:

1. *Create a Delegated Provider Subscription* by subscribing a user to an offer containing only the subscriptions service. Users who subscribe to this offer can then extend the delegated offers to other users by signing them up for those offers.

<<<<<<< HEAD
2. *Delegate an offer to the delegated provider*. This offer enables the delegated provider to create subscriptions or to extend the offer to their users. The delegated provider can now take the offer and offer it to other users.
=======
1. *Delegate an offer to the delegated provider*. This offer is a template for what the delegated provider can offer. The delegated provider can now take the offer and offer it to other users.
>>>>>>> 26875e38

The next graphic shows the steps for setting up delegation.

![Create the delegated provider and enable them to sign up users](media/azure-stack-delegated-provider/image2.png)

**Delegated provider requirements**

To act as a delegated provider, a user needs to establish a relationship with the main provider by creating a subscription. This subscription identifies the delegated provider as having the right to present the delegated offers on behalf of the main provider.

After this relationship is established, the Azure Stack operator can delegate an offer to the delegated provider. The delegated provider can take the offer, rename it (but not change its substance), and offer it to its customers.

## Delegation walkthrough

The following sections provide a hands-on walkthrough for setting up a delegated provider, delegating an offer, and verifying that users can sign up for the delegated offer.

### Set up roles

To use this walkthrough, you need two Azure AD accounts in addition to your Azure Stack operator account. If you don't have these two accounts, you need to create them. The accounts can belong to any Azure AD user and are referred to as the delegated provider and the user.

| **Role** | **Organizational rights** |
| --- | --- |
| Delegated provider |User |
| User |User |

### Identify the delegated provider

1. Sign in to the administrator portal as an Azure Stack operator.

1. To create an offer that enables a user to become
   a delegated provider:

   a.  [Create a plan](azure-stack-create-plan.md).
       This plan should include only the subscriptions service. This article uses a plan named **PlanForDelegation** as an example.

   b.  [Create an offer](azure-stack-create-offer.md) based on this plan. This article uses an offer named **OfferToDP** as an example.

   c.  Add the delegated provider as a subscriber to this offer by selecting **Subscriptions** > **Add** > **New Tenant Subscription**.

   ![Add the delegated provider as a subscriber](media/azure-stack-delegated-provider/image3.png)

   > [!NOTE]
   > As with all Azure Stack offers, you have the option of making the offer public and letting users sign up for it, or keeping it private and letting the Azure Stack operator manage the sign-up. Delegated providers are usually a small group. You want to control who is admitted to it, so keeping this offer private makes sense in most cases.

### Azure Stack operator creates the delegated offer

The next step is to create the plan and offer that you're going to delegate, and that your users will use. It's a good idea to define this offer exactly as you want users to see it because the delegated provider can't change the plans and quotas it includes.

1. As an Azure Stack operator, [create a plan](azure-stack-create-plan.md) and [an offer](azure-stack-create-offer.md) based on the plan. This article uses an offer named **DelegatedOffer** as an example.

   > [!NOTE]
   > This offer doesn't have to be public, but you can make it public if you want to. However, in most cases you only want delegated providers to have access to the offer. After you delegate a private offer as described in the following steps, the delegated provider has access to it.

1. Delegate the offer. Go to **DelegatedOffer**. Under **Settings**, select **Delegated Providers** > **Add**.

1. Select the subscription for the delegated provider from the drop-down list and then select **Delegate**.

   ![Add a delegated provider](media/azure-stack-delegated-provider/image4.png)

### Delegated provider customizes the offer

Sign in to the user portal as the delegated provider and then create a new offer by using the delegated offer as a template.

1. Select **New** > **Tenant Offers + Plans** > **Offer**.

    ![Create a new offer](media/azure-stack-delegated-provider/image5.png)

1. Assign a name to the offer. This article uses **ResellerOffer** as an example. Select the delegated offer on which to base it, and then select **Create**.

   ![Assign a name](media/azure-stack-delegated-provider/image6.png)

   >[!IMPORTANT]
   >It’s important to understand that delegated providers can only choose offers that are delegated to them. They can't make changes to those offers. Only an Azure Stack operator can change these offers, for example, changing their plans and quotas,. A delegated provider doesn’t construct an offer from base plans and add-on plans. 

<<<<<<< HEAD
3. The delegated provider can make these offers public through their own portal URL. To make the offer public, select **Browse**, and then **Offers**. Select the offer, and then select **Change State**.

4. The public delegated offers are now visible only through the delegated portal. To find and change this URL:
=======
1. Make the offer public by selecting **Browse**, and then **Offers**. Select the offer, and then select **Change State**.

1. The delegated provider exposes these offers through their own portal URL. These offers are visible only through the delegated portal. To find and change this URL:
>>>>>>> 26875e38

    a.  Select **Browse** > **More services** > **Subscriptions**. Then select the Delegated Provider Subscription. For example, **DPSubscription** > **Properties**.

    b.  Copy the portal URL to a separate location, such as Notepad.

    ![Select the Delegated Provider Subscription](media/azure-stack-delegated-provider/dpportaluri.png)  

   You've finished creating a delegated offer as a delegated provider. Sign out as the delegated provider and close the browser window you're using.

### Sign up for the offer

1. In a new browser window, go to the delegated portal URL that you saved in the previous step. Sign in to the portal as a user.

   >[!NOTE]
   >The delegated offers are not visible unless you use the delegated portal.

1. In the dashboard, select **Get a subscription**. You'll see that only the delegated offers that were created by the delegated provider are presented to the user.

   ![View and select offers](media/azure-stack-delegated-provider/image8.png)

The process of delegating an offer is finished. Now a user can sign up for this offer by getting a subscription for it.

## Move subscriptions between delegated providers

If needed, a subscription can be moved between new or existing delegated provider subscriptions that belong to the same Directory tenant. This is by using the PowerShell cmdlet [Move-AzsSubscription](https://docs.microsoft.com/powershell/module/azs.subscriptions.admin).

This is useful when:
- You onboard a new team member that will take on the delegated provider role and you want to assign to this team member user-subscriptions that were previously created in the Default Provider Subscription.
- You have multiple delegated providers subscriptions in the same Directory-tenant (Azure Active Directory) and need to move user-subscriptions between them. This could be the case where a team member moves between teams and their subscription needs to be allocated to the new team.


## Next steps

[Provision a VM](azure-stack-provision-vm.md)<|MERGE_RESOLUTION|>--- conflicted
+++ resolved
@@ -48,11 +48,7 @@
 
 1. *Create a Delegated Provider Subscription* by subscribing a user to an offer containing only the subscriptions service. Users who subscribe to this offer can then extend the delegated offers to other users by signing them up for those offers.
 
-<<<<<<< HEAD
 2. *Delegate an offer to the delegated provider*. This offer enables the delegated provider to create subscriptions or to extend the offer to their users. The delegated provider can now take the offer and offer it to other users.
-=======
-1. *Delegate an offer to the delegated provider*. This offer is a template for what the delegated provider can offer. The delegated provider can now take the offer and offer it to other users.
->>>>>>> 26875e38
 
 The next graphic shows the steps for setting up delegation.
 
@@ -126,15 +122,9 @@
    >[!IMPORTANT]
    >It’s important to understand that delegated providers can only choose offers that are delegated to them. They can't make changes to those offers. Only an Azure Stack operator can change these offers, for example, changing their plans and quotas,. A delegated provider doesn’t construct an offer from base plans and add-on plans. 
 
-<<<<<<< HEAD
 3. The delegated provider can make these offers public through their own portal URL. To make the offer public, select **Browse**, and then **Offers**. Select the offer, and then select **Change State**.
 
 4. The public delegated offers are now visible only through the delegated portal. To find and change this URL:
-=======
-1. Make the offer public by selecting **Browse**, and then **Offers**. Select the offer, and then select **Change State**.
-
-1. The delegated provider exposes these offers through their own portal URL. These offers are visible only through the delegated portal. To find and change this URL:
->>>>>>> 26875e38
 
     a.  Select **Browse** > **More services** > **Subscriptions**. Then select the Delegated Provider Subscription. For example, **DPSubscription** > **Properties**.
 
