--- conflicted
+++ resolved
@@ -12,13 +12,8 @@
 pms.tgt_pltfrm: na
 ms.devlang: na
 ms.topic: article
-<<<<<<< HEAD
 ms.date: 07/12/2018
-ms.author: mabrigg
-=======
-ms.date: 06/08/2018
 ms.author: sethm
->>>>>>> 54217ab1
 ms.reviewer: alfredo
 
 ---
