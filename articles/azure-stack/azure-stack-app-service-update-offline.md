---
title: 'Update Azure App Service Offline | Microsoft Docs'
description: Detailed guidance for updating Azure App Service on Azure Stack offline
services: azure-stack
documentationcenter: ''
author: jeffgilb
manager: femila
editor: ''

ms.assetid:
ms.service: azure-stack
ms.workload: app-service
ms.tgt_pltfrm: na
ms.devlang: na
ms.topic: article
<<<<<<< HEAD
ms.date: 02/27/2019
ms.author: anwestg
=======
ms.date: 01/16/2019
ms.author: jeffgilb
ms.reviewer: anwestg
ms.lastreviewed: 01/16/2019
>>>>>>> c7983fa3

---
# Offline update of Azure App Service on Azure Stack

*Applies to: Azure Stack integrated systems and Azure Stack Development Kit*

> [!IMPORTANT]
> Apply the 1809 update or later to your Azure Stack integrated system or deploy the latest Azure Stack development kit before deploying Azure App Service 1.4. Before updating the resource provider, review the release notes to learn about new functionality, fixes, and any known issues that could affect your deployment.

By following the instructions in this article, you can upgrade the [App Service resource provider](azure-stack-app-service-overview.md) deployed in an Azure Stack environment that is:

* not connected to the Internet
* secured by Active Directory Federation Services (AD FS).

> [!IMPORTANT]
> Prior to running the upgrade, make sure that you have already completed the [deployment of the Azure App Service on Azure Stack Resource Provider](azure-stack-app-service-deploy-offline.md) and that you have read the [release notes](azure-stack-app-service-release-notes-update-five.md) which accompany the 1.5 release.
>
>

## Run the App Service resource provider installer

To upgrade the App Service resource provider in an Azure Stack environment, you must complete these tasks:

1. Download the [App Service Installer](https://aka.ms/appsvcupdate4installer)
2. Create an offline upgrade package.
3. Run the App Service installer (appservice.exe) and complete the upgrade.

During this process, the upgrade will:

* Detect prior deployment of App Service
* Upload to Storage
* Upgrade all App Service roles (Controllers, Management, Front-End, Publisher, and Worker roles)
* Update App Service scale set definitions
* Update App Service Resource Provider Manifest

## Create an offline upgrade package

To upgrade App Service in a disconnected environment, you must first create an offline upgrade package on a machine that's connected to the Internet.

1. Run appservice.exe as an administrator

    ![App Service Installer][1]

2. Click **Advanced** > **Create offline package**

    ![App Service Installer Advanced][2]

3. The App Service installer creates an offline upgrade package and displays the path to it.  You can click **Open folder** to open the folder in your file explorer.

4. Copy the installer (AppService.exe) and the offline upgrade package to your Azure Stack host machine.

## Complete the upgrade of App Service on Azure Stack

> [!IMPORTANT]
> The App Service installer must be run on a machine which can reach the Azure Stack Administrator Azure Resource Manager Endpoint.
>
>

1. Run appservice.exe as an administrator.

    ![App Service Installer][1]

2. Click **Advanced** > **Complete offline installation or upgrade**.

    ![App Service Installer Advanced][2]

3. Browse to the location of the offline upgrade package you previously created and then click **Next**.

4. Review and accept the Microsoft Software License Terms and then click **Next**.

5. Review and accept the third-party license terms and then click **Next**.

6. Make sure that the Azure Stack Azure Resource Manager endpoint and Active Directory Tenant information is correct. If you used the default settings during Azure Stack Development Kit deployment, you can accept the default values here. However, if you customized the options when you deployed Azure Stack, you must edit the values in this window. For example, if you use the domain suffix *mycloud.com*, your Azure Stack Azure Resource Manager endpoint must change to *management.region.mycloud.com*. After you confirm your information, click **Next**.

    ![Azure Stack Cloud Information][3]

7. On the next page:

   1. Click the **Connect** button next to the **Azure Stack Subscriptions** box.
        * If you're using Azure Active Directory (Azure AD), enter the Azure AD admin account and password that you provided when you deployed Azure Stack. Click  **Sign In**.
        * If you're using Active Directory Federation Services (AD FS), provide your admin account. For example _cloudadmin@azurestack.local_. Enter your password, and click **Sign In**.
   2. In the **Azure Stack Subscriptions** box, select the **Default Provider Subscription**.
   3. In the **Azure Stack Locations** box, select the location that corresponds to the region you're deploying to. For example, select **local** if your deploying to the Azure Stack Development Kit.
   4. If an existing App Service deployment is detected, then the resource group and storage account will be populated and greyed out.
   5. Click **Next** to review the upgrade summary.

    ![App Service Installation Detected][4]

8. On the summary page:
   1. Verify the selections you made. To make changes, use the **Previous** buttons to visit previous pages.
   2. If the configurations are correct, select the check box.
   3. To start the upgrade, click **Next**.

       ![App Service Upgrade Summary][5]

9. Upgrade progress page:
    1. Track the upgrade progress. The duration of the upgrade of App Service on Azure Stack varies dependent on number of role instances deployed.
    2. After the upgrade successfully completes, click **Exit**.

        ![App Service Upgrade Progress][6]

<!--Image references-->
[1]: ./media/azure-stack-app-service-update-offline/app-service-exe.png
[2]: ./media/azure-stack-app-service-update-offline/app-service-exe-advanced.png
[3]: ./media/azure-stack-app-service-update-offline/app-service-azure-resource-manager-endpoints.png
[4]: ./media/azure-stack-app-service-update-offline/app-service-installation-detected.png
[5]: ./media/azure-stack-app-service-update-offline/app-service-upgrade-summary.png
[6]: ./media/azure-stack-app-service-update-offline/app-service-upgrade-complete.png

## Next steps

You can also try out other [platform as a service (PaaS) services](azure-stack-tools-paas-services.md).

* [SQL Server resource provider](azure-stack-sql-resource-provider-deploy.md)
* [MySQL resource provider](azure-stack-mysql-resource-provider-deploy.md)<|MERGE_RESOLUTION|>--- conflicted
+++ resolved
@@ -13,15 +13,9 @@
 ms.tgt_pltfrm: na
 ms.devlang: na
 ms.topic: article
-<<<<<<< HEAD
 ms.date: 02/27/2019
 ms.author: anwestg
-=======
-ms.date: 01/16/2019
-ms.author: jeffgilb
 ms.reviewer: anwestg
-ms.lastreviewed: 01/16/2019
->>>>>>> c7983fa3
 
 ---
 # Offline update of Azure App Service on Azure Stack
