--- conflicted
+++ resolved
@@ -12,11 +12,7 @@
 pms.tgt_pltfrm: na
 ms.devlang: na
 ms.topic: article
-<<<<<<< HEAD
-ms.date: 09/10/2018
-=======
 ms.date: 9/10/2018
->>>>>>> 12b1fc9d
 ms.author: mabrigg
 
 ---
