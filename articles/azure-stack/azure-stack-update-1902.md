--- conflicted
+++ resolved
@@ -72,15 +72,8 @@
 ## Improvements
 
 - The 1902 build introduces a new user interface on the Azure Stack Administrator portal for creating plans, offers, quotas, and add-on plans. For more information, including screenshots, see [Create plans, offers, and quotas](azure-stack-create-plan.md).
-
-<<<<<<< HEAD
 <!-- 1384958	Adding a Test-AzureStack group for Secret Rotation	Diagnostics -->
 - Improvements to Test-AzureStack for secret rotation readiness test.
-=======
-- In build 1902, the memory required by the ERCS infrastructure VM was increased from 8 GB to 12 GB. On an ASDK, this results in a 4 GB increase. On an Azure Stack integrated systems installation, it is a 12 GB increase.
-
-   To make sure the patch and update process results in the least amount of tenant downtime, make sure your Azure Stack stamp has more than 12 GB of available space in the **Capacity** blade. You can see this memory increase reflected in the **Capacity** blade after a successful installation of the update.
->>>>>>> 50e382d2
 
 ## Common vulnerabilities and exposures
 
