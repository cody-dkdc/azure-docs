---
title: Azure Stack 1902 update | Microsoft Docs
description: Learn about the 1902 update for Azure Stack integrated systems, including what's new, known issues, and where to download the update.
services: azure-stack
documentationcenter: ''
author: sethmanheim
manager: femila
editor: ''

ms.assetid:  
ms.service: azure-stack
ms.workload: na
ms.tgt_pltfrm: na
ms.devlang: na
ms.topic: article
ms.date: 03/27/2019
ms.author: sethm
ms.reviewer: adepue
ms.lastreviewed: 03/27/2019
---

# Azure Stack 1902 update

*Applies to: Azure Stack integrated systems*

This article describes the contents of the 1902 update package. The update includes improvements, fixes, and new features for this version of Azure Stack. This article also describes known issues in this release, and includes a link to download the update. Known issues are divided into issues directly related to the update process, and issues with the build (post-installation).

> [!IMPORTANT]  
> This update package is only for Azure Stack integrated systems. Do not apply this update package to the Azure Stack Development Kit.

## Build reference

The Azure Stack 1902 update build number is **1.1902.0.69**.

## Hotfixes

Azure Stack releases hotfixes on a regular basis. Be sure to install the [latest Azure Stack hotfix](#azure-stack-hotfixes) for 1901 before updating Azure Stack to 1902.

Azure Stack hotfixes are only applicable to Azure Stack integrated systems; do not attempt to install hotfixes on the ASDK.

> [!TIP]  
> Subscribe to the following *RSS* or *Atom* feeds to keep up with Azure Stack hotfixes:
> - [RSS](https://support.microsoft.com/app/content/api/content/feeds/sap/en-us/32d322a8-acae-202d-e9a9-7371dccf381b/rss)
> - [Atom](https://support.microsoft.com/app/content/api/content/feeds/sap/en-us/32d322a8-acae-202d-e9a9-7371dccf381b/atom)

### Azure Stack hotfixes

- **1809**: [KB 4481548 – Azure Stack hotfix 1.1809.12.114](https://support.microsoft.com/help/4481548/)
- **1811**: No current hotfix available.
- **1901**: [KB 4495662 – Azure Stack hotfix 1.1901.3.105](https://support.microsoft.com/help/4495662)
- **1902**: [KB 4494719 – Azure Stack hotfix 1.1902.2.73](https://support.microsoft.com/help/4494719)

## Prerequisites

> [!IMPORTANT]
> You can install 1902 directly from either the [1.1901.0.95 or 1.1901.0.99](azure-stack-update-1901.md#build-reference) release, without first installing any 1901 hotfix. However, if you have installed the older **1901.2.103** hotfix, you must install the newer [1901.3.105 hotfix](https://support.microsoft.com/help/4495662) before proceeding to 1902.

- Before you start installation of this update, run [Test-AzureStack](azure-stack-diagnostic-test.md) with the following parameters to validate the status of your Azure Stack and resolve any operational issues found, including all warnings and failures. Also review active alerts, and resolve any that require action:

    ```powershell
    Test-AzureStack -Include AzsControlPlane, AzsDefenderSummary, AzsHostingInfraSummary, AzsHostingInfraUtilization, AzsInfraCapacity, AzsInfraRoleSummary, AzsPortalAPISummary, AzsSFRoleSummary, AzsStampBMCSummary, AzsHostingServiceCertificates
    ```

- When Azure Stack is managed by System Center Operations Manager (SCOM), make sure to update the [Management Pack for Microsoft Azure Stack](https://www.microsoft.com/download/details.aspx?id=55184) to version 1.0.3.11 before applying 1902.

- The package format for the Azure Stack update has changed from **.bin/.exe/.xml** to **.zip/.xml** starting with the 1902 release. Customers with connected Azure Stack scale units will see the **Update available** message in the portal. Customers that are not connected can now simply download and import the .zip file with the corresponding .xml.

<!-- ## New features -->

<!-- ## Fixed issues -->

## Improvements

- The 1902 build introduces a new user interface on the Azure Stack Administrator portal for creating plans, offers, quotas, and add-on plans. For more information, including screenshots, see [Create plans, offers, and quotas](azure-stack-create-plan.md).

<<<<<<< HEAD
<!--
1426197	3852583: Increase Global VM script mutex wait time to accommodate enclosed operation timeout	PNU
1399240	3322580: [PNU] Optimize the DSC resource execution on the Host	PNU
1398846	Bug 3751038: ECEClient.psm1 should provide cmdlet to resume action plan instance	PNU
1398818	3685138, 3734779: ECE exception logging, VirtualMachine ConfigurePending should take node name from execution context	PNU
1381018	[1902] 3610787 - Infra VM creation should fail if the ClusterGroup already exists	PNU
-->
- To improve package integrity and security, and easier management for offline ingestion, Microsoft has changed the format of the update package from .exe and .bin files to a .zip file. The new format adds additional reliability to the unpacking process that at times, can cause the preparation of the update to stall. The same package format also applies to update packages from your OEM.

- To improve the Azure Stack operator experience when running **Test-AzureStack**, operators can now simply use `Test-AzureStack -Group UpdateReadiness` instead of passing ten additional parameters after an `include` statement. For example:

  ```powershell
  Test-AzureStack -Group UpdateReadiness  
  ```

- To improve the overall reliability and availability of core infrastructure services during the update process, the native update resource provider as part of the update action plan will detect and invoke automatic global remediations as needed. Global remediation “repair” workflows include:

  - Check for infrastructure virtual machines that are in a non-optimal state and attempt to repair them as needed.
  - Check for SQL service issues as part of the control plan and attempt to repair them as needed.
  - Check the state of the Software Load Balancer (SLB) service as part of the Network Controller (NC) and attempt to repair them as needed.
  - Check the state of the Network Controller (NC) service and attempt to repair it as needed.
  - Check the state of the Emergency Recovery Console Service (ERCS) service fabric nodes and repair them as needed.
  - Check the state of the XRP service fabric nodes and repair them as needed.
  - Check the state of the Azure Consistent Storage (ACS) service fabric nodes and repair them as needed.

<!-- 1460884	Hotfix: Adding StorageController service permission to talk to ClusterOrchestrator	Add node -->
- Improvements to the reliability of capacity expansion during add node when switching the scale unit state from “Expanding storage” into running state.    

<!-- 
1426690	[SOLNET] 3895478-Get-AzureStackLog_Output got terminated in the middle of network log	Diagnostics
1396607	3796092: Move Blob services log from Storage role to ACSBlob role to reduce the log size of Storage	Diagnostics
1404529	3835749: Enable Group Policy Diagnostic Logs	Diagnostics
1436561	Bug 3949187: [Bug Fix] Remove AzsStorageSvcsSummary test from SecretRotationReadiness Test-AzureStack flag	Diagnostics
1404512	3849946: Get-AzureStackLog should collect all child folders from c:\Windows\Debug	Diagnostics 
-->
- Improvements to Azure stack diagnostic tools to improve log collection reliability and performance. Additional logging for networking and identity services. 

<!-- 1384958	Adding a Test-AzureStack group for Secret Rotation	Diagnostics -->
- Improvements to the reliability of **Test-AzureStack** for secret rotation readiness test.

<!-- 1404751	3617292: Graph: Remove dependency on ADWS.	Identity -->
- Improvements to increase AD Graph reliability when communicating with a customer’s Active Directory environment.

<!-- 1391444	[ISE] Telemetry for Hardware Inventory - Fill gap for hardware inventory info	System info -->
- Improvements to hardware inventory collection in **Get-AzureStackStampInformation**.

- To improve reliability of operations running on ERCS infrastructure, the memory for each ERCS instance increases from 8 GB to 12 GB. On an Azure Stack integrated systems installation, this results in a 12 GB increase overall.

> [!IMPORTANT]
> To make sure the patch and update process results in the least amount of tenant downtime, make sure your Azure Stack stamp has more than 12 GB of available space in the **Capacity** blade. You can see this memory increase reflected in the **Capacity** blade after a successful installation of the update.
=======
<!-- 1404751	3617292: Graph: Remove dependency on ADWS.	Identity -->
- Improvements to increase AD Graph reliability when communicating with customer’s Active Directory environment
>>>>>>> 832059ae

## Common vulnerabilities and exposures

This update installs the following security updates:  
- [ADV190005](https://portal.msrc.microsoft.com/en-us/security-guidance/advisory/ADV190006)
- [CVE-2019-0595](https://portal.msrc.microsoft.com/en-us/security-guidance/advisory/CVE-2019-0595)
- [CVE-2019-0596](https://portal.msrc.microsoft.com/en-us/security-guidance/advisory/CVE-2019-0596)
- [CVE-2019-0597](https://portal.msrc.microsoft.com/en-us/security-guidance/advisory/CVE-2019-0597)
- [CVE-2019-0598](https://portal.msrc.microsoft.com/en-us/security-guidance/advisory/CVE-2019-0598)
- [CVE-2019-0599](https://portal.msrc.microsoft.com/en-us/security-guidance/advisory/CVE-2019-0599)
- [CVE-2019-0600](https://portal.msrc.microsoft.com/en-us/security-guidance/advisory/CVE-2019-0600)
- [CVE-2019-0601](https://portal.msrc.microsoft.com/en-us/security-guidance/advisory/CVE-2019-0601)
- [CVE-2019-0602](https://portal.msrc.microsoft.com/en-us/security-guidance/advisory/CVE-2019-0602)
- [CVE-2019-0615](https://portal.msrc.microsoft.com/en-us/security-guidance/advisory/CVE-2019-0615)
- [CVE-2019-0616](https://portal.msrc.microsoft.com/en-us/security-guidance/advisory/CVE-2019-0616)
- [CVE-2019-0618](https://portal.msrc.microsoft.com/en-us/security-guidance/advisory/CVE-2019-0618)
- [CVE-2019-0619](https://portal.msrc.microsoft.com/en-us/security-guidance/advisory/CVE-2019-0619)
- [CVE-2019-0621](https://portal.msrc.microsoft.com/en-us/security-guidance/advisory/CVE-2019-0621)
- [CVE-2019-0623](https://portal.msrc.microsoft.com/en-us/security-guidance/advisory/CVE-2019-0623)
- [CVE-2019-0625](https://portal.msrc.microsoft.com/en-us/security-guidance/advisory/CVE-2019-0625)
- [CVE-2019-0626](https://portal.msrc.microsoft.com/en-us/security-guidance/advisory/CVE-2019-0626)
- [CVE-2019-0627](https://portal.msrc.microsoft.com/en-us/security-guidance/advisory/CVE-2019-0627)
- [CVE-2019-0628](https://portal.msrc.microsoft.com/en-us/security-guidance/advisory/CVE-2019-0628)
- [CVE-2019-0630](https://portal.msrc.microsoft.com/en-us/security-guidance/advisory/CVE-2019-0630)
- [CVE-2019-0631](https://portal.msrc.microsoft.com/en-us/security-guidance/advisory/CVE-2019-0631)
- [CVE-2019-0632](https://portal.msrc.microsoft.com/en-us/security-guidance/advisory/CVE-2019-0632)
- [CVE-2019-0633](https://portal.msrc.microsoft.com/en-us/security-guidance/advisory/CVE-2019-0633)
- [CVE-2019-0635](https://portal.msrc.microsoft.com/en-us/security-guidance/advisory/CVE-2019-0635)
- [CVE-2019-0636](https://portal.msrc.microsoft.com/en-us/security-guidance/advisory/CVE-2019-0636)
- [CVE-2019-0656](https://portal.msrc.microsoft.com/en-us/security-guidance/advisory/CVE-2019-0656)
- [CVE-2019-0659](https://portal.msrc.microsoft.com/en-us/security-guidance/advisory/CVE-2019-0659)
- [CVE-2019-0660](https://portal.msrc.microsoft.com/en-us/security-guidance/advisory/CVE-2019-0660)
- [CVE-2019-0662](https://portal.msrc.microsoft.com/en-us/security-guidance/advisory/CVE-2019-0662)
- [CVE-2019-0663](https://portal.msrc.microsoft.com/en-us/security-guidance/advisory/CVE-2019-0663)

For more information about these vulnerabilities, click on the preceding links, or see Microsoft Knowledge Base articles [4487006](https://support.microsoft.com/en-us/help/4487006).

## Known issues with the update process

- When you run [Test-AzureStack](azure-stack-diagnostic-test.md), a warning message from the Baseboard Management Controller (BMC) is displayed. You can safely ignore this warning.

- <!-- 2468613 - IS --> During installation of this update, you might see alerts with the title `Error – Template for FaultType UserAccounts.New is missing.`  You can safely ignore these alerts. The alerts close automatically after the installation of this update completes.

## Post-update steps

- After the installation of this update, install any applicable hotfixes. For more information, see [Hotfixes](#hotfixes), as well as our [Servicing Policy](azure-stack-servicing-policy.md).  

- Retrieve the data at rest encryption keys and securely store them outside of your Azure Stack deployment. Follow the [instructions on how to retrieve the keys](azure-stack-security-bitlocker.md).

## Known issues (post-installation)

The following are post-installation known issues for this build version.

### Portal

<!-- 2930820 - IS ASDK --> 
- In both the administrator and user portals, if you search for "Docker," the item is incorrectly returned. It is not available in Azure Stack. If you try to create it, a blade with an error indication is displayed. 

<!-- 2931230 – IS  ASDK --> 
- Plans that are added to a user subscription as an add-on plan cannot be deleted, even when you remove the plan from the user subscription. The plan will remain until the subscriptions that reference the add-on plan are also deleted. 

<!-- TBD - IS ASDK --> 
- The two administrative subscription types that were introduced with version 1804 should not be used. The subscription types are **Metering subscription**, and **Consumption subscription**. These subscription types are visible in new Azure Stack environments beginning with version 1804 but are not yet ready for use. You should continue to use the **Default Provider** subscription type.

<!-- 3557860 - IS ASDK --> 
- Deleting user subscriptions results in orphaned resources. As a workaround, first delete user resources or the entire resource group, and then delete the user subscriptions.

<!-- 1663805 - IS ASDK --> 
- You cannot view permissions to your subscription using the Azure Stack portals. As a workaround, use [PowerShell to verify permissions](/powershell/module/azs.subscriptions.admin/get-azssubscriptionplan).

<!-- ### Health and monitoring -->

### Compute

- When creating a new Windows Virtual Machine (VM), the following error may be displayed:

   `'Failed to start virtual machine 'vm-name'. Error: Failed to update serial output settings for VM 'vm-name'`

   The error occurs if you enable boot diagnostics on a VM but delete your boot diagnostics storage account. To work around this issue, recreate the storage account with the same name as you used previously.

<!-- 2967447 - IS, ASDK, to be fixed in 1902 -->
- The virtual machine scale set (VMSS) creation experience provides CentOS-based 7.2 as an option for deployment. Because that image is not available on Azure Stack, either select another operating system for your deployment, or use an Azure Resource Manager template specifying another CentOS image that has been downloaded prior to deployment from the marketplace by the operator.  

<!-- TBD - IS ASDK --> 
- After applying the 1902 update, you might encounter the following issues when deploying VMs with Managed Disks:

   - If the subscription was created before the 1808 update, deploying a VM with Managed Disks might fail with an internal error message. To resolve the error, follow these steps for each subscription:
      1. In the Tenant portal, go to **Subscriptions** and find the subscription. Select **Resource Providers**, then select **Microsoft.Compute**, and then click **Re-register**.
      2. Under the same subscription, go to **Access Control (IAM)**, and verify that **Azure Stack – Managed Disk** is listed.
   - If you have configured a multi-tenant environment, deploying VMs in a subscription associated with a guest directory might fail with an internal error message. To resolve the error, follow these steps in [this article](azure-stack-enable-multitenancy.md#registering-azure-stack-with-the-guest-directory) to reconfigure each of your guest directories.

- An Ubuntu 18.04 VM created with SSH authorization enabled will not allow you to use the SSH keys to log in. As a workaround, use VM access for the Linux extension to implement SSH keys after provisioning, or use password-based authentication.

- If you do not have a Hardware Lifecycle Host (HLH): Before build 1902, you had to set the group policy **Computer Configuration\Windows Settings\Security Settings\Local Policies\Security Options** to **Send LM & NTLM – use NTLMv2 session security if negotiated**. Since build 1902, you must leave it as **Not Defined** or set it to **Send NTLMv2 response only** (which is the default value). Otherwise, you cannot establish a PowerShell remote session and you will receive an **Access is denied** error:

   ```powershell
   PS C:\Users\Administrator> $session = New-PSSession -ComputerName x.x.x.x -ConfigurationName PrivilegedEndpoint  -Credential $cred
   New-PSSession : [x.x.x.x] Connecting to remote server x.x.x.x failed with the following error message : Access is denied. For more information, see the 
   about_Remote_Troubleshooting Help topic.
   At line:1 char:12
   + $session = New-PSSession -ComputerName x.x.x.x -ConfigurationNa ...
   +            ~~~~~~~~~~~~~~~~~~~~~~~~~~~~~~~~~~~~~~~~~~~~~~~~~~~~~~~~~~
      + CategoryInfo          : OpenError: (System.Manageme....RemoteRunspace:RemoteRunspace) [New-PSSession], PSRemotingTransportException
      + FullyQualifiedErrorId : AccessDenied,PSSessionOpenFailed
   ```

### Networking  

<!-- 3239127 - IS, ASDK -->
- In the Azure Stack portal, when you change a static IP address for an IP configuration that is bound to a network adapter attached to a VM instance, you will see a warning message that states 

    `The virtual machine associated with this network interface will be restarted to utilize the new private IP address...`.

    You can safely ignore this message; the IP address will be changed even if the VM instance does not restart.

<!-- 3632798 - IS, ASDK -->
- In the portal, if you add an inbound security rule and select **Service Tag** as the source, several options are displayed in the **Source Tag** list that are not available for Azure Stack. The only options that are valid in Azure Stack are as follows:

  - **Internet**
  - **VirtualNetwork**
  - **AzureLoadBalancer**
  
  The other options are not supported as source tags in Azure Stack. Similarly, if you add an outbound security rule and select **Service Tag** as the destination, the same list of options for **Source Tag** is displayed. The only valid options are the same as for **Source Tag**, as described in the previous list.

- Network security groups (NSGs) do not work in Azure Stack in the same way as global Azure. In Azure, you can set multiple ports on one NSG rule (using the portal, PowerShell, and Resource Manager templates). In Azure Stack however, you cannot set multiple ports on one NSG rule via the portal. To work around this issue, use a Resource Manager template or PowerShell to set these additional rules.

<!-- 3203799 - IS, ASDK -->
- Azure Stack does not support attaching more than 4 Network Interfaces (NICs) to a VM instance today, regardless of the instance size.

<!-- ### SQL and MySQL-->

### App Service

<!-- 2352906 - IS ASDK --> 
- You must register the storage resource provider before you create your first Azure Function in the subscription.


<!-- ### Usage -->

 
<!-- #### Identity -->
<!-- #### Marketplace -->

## Download the update

You can download the Azure Stack 1902 update package from [here](https://aka.ms/azurestackupdatedownload). 

In connected scenarios only, Azure Stack deployments periodically check a secured endpoint and automatically notify you if an update is available for your cloud. For more information, see [managing updates for Azure Stack](azure-stack-updates.md#using-the-update-tile-to-manage-updates).

## Next steps

- For an overview of the update management in Azure Stack, see [Manage updates in Azure Stack overview](azure-stack-updates.md).  
- For more information about how to apply updates with Azure Stack, see [Apply updates in Azure Stack](azure-stack-apply-updates.md).
- To review the servicing policy for Azure Stack integrated systems, and what you must do to keep your system in a supported state, see [Azure Stack servicing policy](azure-stack-servicing-policy.md).  
- To use the Privileged End Point (PEP) to monitor and resume updates, see [Monitor updates in Azure Stack using the privileged endpoint](azure-stack-monitor-update.md).  <|MERGE_RESOLUTION|>--- conflicted
+++ resolved
@@ -73,61 +73,8 @@
 
 - The 1902 build introduces a new user interface on the Azure Stack Administrator portal for creating plans, offers, quotas, and add-on plans. For more information, including screenshots, see [Create plans, offers, and quotas](azure-stack-create-plan.md).
 
-<<<<<<< HEAD
-<!--
-1426197	3852583: Increase Global VM script mutex wait time to accommodate enclosed operation timeout	PNU
-1399240	3322580: [PNU] Optimize the DSC resource execution on the Host	PNU
-1398846	Bug 3751038: ECEClient.psm1 should provide cmdlet to resume action plan instance	PNU
-1398818	3685138, 3734779: ECE exception logging, VirtualMachine ConfigurePending should take node name from execution context	PNU
-1381018	[1902] 3610787 - Infra VM creation should fail if the ClusterGroup already exists	PNU
--->
-- To improve package integrity and security, and easier management for offline ingestion, Microsoft has changed the format of the update package from .exe and .bin files to a .zip file. The new format adds additional reliability to the unpacking process that at times, can cause the preparation of the update to stall. The same package format also applies to update packages from your OEM.
-
-- To improve the Azure Stack operator experience when running **Test-AzureStack**, operators can now simply use `Test-AzureStack -Group UpdateReadiness` instead of passing ten additional parameters after an `include` statement. For example:
-
-  ```powershell
-  Test-AzureStack -Group UpdateReadiness  
-  ```
-
-- To improve the overall reliability and availability of core infrastructure services during the update process, the native update resource provider as part of the update action plan will detect and invoke automatic global remediations as needed. Global remediation “repair” workflows include:
-
-  - Check for infrastructure virtual machines that are in a non-optimal state and attempt to repair them as needed.
-  - Check for SQL service issues as part of the control plan and attempt to repair them as needed.
-  - Check the state of the Software Load Balancer (SLB) service as part of the Network Controller (NC) and attempt to repair them as needed.
-  - Check the state of the Network Controller (NC) service and attempt to repair it as needed.
-  - Check the state of the Emergency Recovery Console Service (ERCS) service fabric nodes and repair them as needed.
-  - Check the state of the XRP service fabric nodes and repair them as needed.
-  - Check the state of the Azure Consistent Storage (ACS) service fabric nodes and repair them as needed.
-
-<!-- 1460884	Hotfix: Adding StorageController service permission to talk to ClusterOrchestrator	Add node -->
-- Improvements to the reliability of capacity expansion during add node when switching the scale unit state from “Expanding storage” into running state.    
-
-<!-- 
-1426690	[SOLNET] 3895478-Get-AzureStackLog_Output got terminated in the middle of network log	Diagnostics
-1396607	3796092: Move Blob services log from Storage role to ACSBlob role to reduce the log size of Storage	Diagnostics
-1404529	3835749: Enable Group Policy Diagnostic Logs	Diagnostics
-1436561	Bug 3949187: [Bug Fix] Remove AzsStorageSvcsSummary test from SecretRotationReadiness Test-AzureStack flag	Diagnostics
-1404512	3849946: Get-AzureStackLog should collect all child folders from c:\Windows\Debug	Diagnostics 
--->
-- Improvements to Azure stack diagnostic tools to improve log collection reliability and performance. Additional logging for networking and identity services. 
-
-<!-- 1384958	Adding a Test-AzureStack group for Secret Rotation	Diagnostics -->
-- Improvements to the reliability of **Test-AzureStack** for secret rotation readiness test.
-
-<!-- 1404751	3617292: Graph: Remove dependency on ADWS.	Identity -->
-- Improvements to increase AD Graph reliability when communicating with a customer’s Active Directory environment.
-
-<!-- 1391444	[ISE] Telemetry for Hardware Inventory - Fill gap for hardware inventory info	System info -->
-- Improvements to hardware inventory collection in **Get-AzureStackStampInformation**.
-
-- To improve reliability of operations running on ERCS infrastructure, the memory for each ERCS instance increases from 8 GB to 12 GB. On an Azure Stack integrated systems installation, this results in a 12 GB increase overall.
-
-> [!IMPORTANT]
-> To make sure the patch and update process results in the least amount of tenant downtime, make sure your Azure Stack stamp has more than 12 GB of available space in the **Capacity** blade. You can see this memory increase reflected in the **Capacity** blade after a successful installation of the update.
-=======
 <!-- 1404751	3617292: Graph: Remove dependency on ADWS.	Identity -->
 - Improvements to increase AD Graph reliability when communicating with customer’s Active Directory environment
->>>>>>> 832059ae
 
 ## Common vulnerabilities and exposures
 
