--- conflicted
+++ resolved
@@ -218,11 +218,7 @@
 
 - If you do not have a Hardware Lifecycle Host (HLH): Before build 1902, you had to set the group policy **Computer Configuration\Windows Settings\Security Settings\Local Policies\Security Options** to **Send LM & NTLM – use NTLMv2 session security if negotiated**. Since build 1902, you must leave it as **Not Defined** or set it to **Send NTLMv2 response only** (which is the default value). Otherwise, you cannot establish a PowerShell remote session and you will receive an **Access is denied** error:
 
-<<<<<<< HEAD
    ```powershell
-=======
-   ```shell
->>>>>>> ac2e92f6
    PS C:\Users\Administrator> $session = New-PSSession -ComputerName x.x.x.x -ConfigurationName PrivilegedEndpoint  -Credential $cred
    New-PSSession : [x.x.x.x] Connecting to remote server x.x.x.x failed with the following error message : Access is denied. For more information, see the 
    about_Remote_Troubleshooting Help topic.
