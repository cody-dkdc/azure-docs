--- conflicted
+++ resolved
@@ -73,20 +73,9 @@
 
 - The 1902 build introduces a new user interface on the Azure Stack Administrator portal for creating plans, offers, quotas, and add-on plans. For more information, including screenshots, see [Create plans, offers, and quotas](azure-stack-create-plan.md).
 
-<<<<<<< HEAD
-<!-- 
-1426690	[SOLNET] 3895478-Get-AzureStackLog_Output got terminated in the middle of network log	Diagnostics
-1396607	3796092: Move Blob services log from Storage role to ACSBlob role to reduce the log size of Storage	Diagnostics
-1404529	3835749: Enable Group Policy Diagnostic Logs	Diagnostics
-1436561	Bug 3949187: [Bug Fix] Remove AzsStorageSvcsSummary test from SecretRotationReadiness Test-AzureStack flag	Diagnostics
-1404512	3849946: Get-AzureStackLog should collect all child folders from c:\Windows\Debug	Diagnostics 
--->
-- Improvements to Azure stack diagnostic tools to improve log collection reliability and performance. Additional logging for networking and identity services. 
-=======
 - In build 1902, the memory required by the ERCS infrastructure VM was increased from 8 GB to 12 GB. On an ASDK, this results in a 4 GB increase. On an Azure Stack integrated systems installation, it is a 12 GB increase.
 
    To make sure the patch and update process results in the least amount of tenant downtime, make sure your Azure Stack stamp has more than 12 GB of available space in the **Capacity** blade. You can see this memory increase reflected in the **Capacity** blade after a successful installation of the update.
->>>>>>> c180bc74
 
 ## Common vulnerabilities and exposures
 
@@ -180,22 +169,6 @@
 
 - An Ubuntu 18.04 VM created with SSH authorization enabled will not allow you to use the SSH keys to log in. As a workaround, use VM access for the Linux extension to implement SSH keys after provisioning, or use password-based authentication.
 
-<<<<<<< HEAD
-- If you do not have a Hardware Lifecycle Host (HLH): Before build 1902, you had to set the group policy **Computer Configuration\Windows Settings\Security Settings\Local Policies\Security Options** to **Send LM & NTLM – use NTLMv2 session security if negotiated**. Since build 1902, you must leave it as **Not Defined** or set it to **Send NTLMv2 response only** (which is the default value). Otherwise, you cannot establish a PowerShell remote session and you will receive an **Access is denied** error:
-
-   ```powershell
-   PS C:\Users\Administrator> $session = New-PSSession -ComputerName x.x.x.x -ConfigurationName PrivilegedEndpoint  -Credential $cred
-   New-PSSession : [x.x.x.x] Connecting to remote server x.x.x.x failed with the following error message : Access is denied. For more information, see the 
-   about_Remote_Troubleshooting Help topic.
-   At line:1 char:12
-   + $session = New-PSSession -ComputerName x.x.x.x -ConfigurationNa ...
-   +            ~~~~~~~~~~~~~~~~~~~~~~~~~~~~~~~~~~~~~~~~~~~~~~~~~~~~~~~~~~
-      + CategoryInfo          : OpenError: (System.Manageme....RemoteRunspace:RemoteRunspace) [New-PSSession], PSRemotingTransportException
-      + FullyQualifiedErrorId : AccessDenied,PSSessionOpenFailed
-   ```
-
-=======
->>>>>>> c180bc74
 ### Networking  
 
 <!-- 3239127 - IS, ASDK -->
