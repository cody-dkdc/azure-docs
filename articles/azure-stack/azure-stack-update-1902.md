---
title: Azure Stack 1902 update | Microsoft Docs
description: Learn about the 1902 update for Azure Stack integrated systems, including what's new, known issues, and where to download the update.
services: azure-stack
documentationcenter: ''
author: sethmanheim
manager: femila
editor: ''

ms.assetid:  
ms.service: azure-stack
ms.workload: na
ms.tgt_pltfrm: na
ms.devlang: na
ms.topic: article
ms.date: 03/27/2019
ms.author: sethm
ms.reviewer: adepue
ms.lastreviewed: 03/27/2019
---

# Azure Stack 1902 update

*Applies to: Azure Stack integrated systems*

This article describes the contents of the 1902 update package. The update includes improvements, fixes, and new features for this version of Azure Stack. This article also describes known issues in this release, and includes a link to download the update. Known issues are divided into issues directly related to the update process, and issues with the build (post-installation).

> [!IMPORTANT]  
> This update package is only for Azure Stack integrated systems. Do not apply this update package to the Azure Stack Development Kit.

## Build reference

The Azure Stack 1902 update build number is **1.1902.0.69**.

## Hotfixes

Azure Stack releases hotfixes on a regular basis. Be sure to install the [latest Azure Stack hotfix](#azure-stack-hotfixes) for 1901 before updating Azure Stack to 1902.

Azure Stack hotfixes are only applicable to Azure Stack integrated systems; do not attempt to install hotfixes on the ASDK.

> [!TIP]  
> Subscribe to the following *RSS* or *Atom* feeds to keep up with Azure Stack hotfixes:
> - [RSS](https://support.microsoft.com/app/content/api/content/feeds/sap/en-us/32d322a8-acae-202d-e9a9-7371dccf381b/rss)
> - [Atom](https://support.microsoft.com/app/content/api/content/feeds/sap/en-us/32d322a8-acae-202d-e9a9-7371dccf381b/atom)

### Azure Stack hotfixes

- **1809**: [KB 4481548 – Azure Stack hotfix 1.1809.12.114](https://support.microsoft.com/help/4481548/)
- **1811**: No current hotfix available.
- **1901**: [KB 4495662 – Azure Stack hotfix 1.1901.3.105](https://support.microsoft.com/help/4495662)
- **1902**: [KB 4494719 – Azure Stack hotfix 1.1902.2.73](https://support.microsoft.com/help/4494719)

## Prerequisites

> [!IMPORTANT]
> You can install 1902 directly from either the [1.1901.0.95 or 1.1901.0.99](azure-stack-update-1901.md#build-reference) release, without first installing any 1901 hotfix. However, if you have installed the older **1901.2.103** hotfix, you must install the newer [1901.3.105 hotfix](https://support.microsoft.com/help/4495662) before proceeding to 1902.

- Before you start installation of this update, run [Test-AzureStack](azure-stack-diagnostic-test.md) with the following parameters to validate the status of your Azure Stack and resolve any operational issues found, including all warnings and failures. Also review active alerts, and resolve any that require action:

    ```powershell
    Test-AzureStack -Include AzsControlPlane, AzsDefenderSummary, AzsHostingInfraSummary, AzsHostingInfraUtilization, AzsInfraCapacity, AzsInfraRoleSummary, AzsPortalAPISummary, AzsSFRoleSummary, AzsStampBMCSummary, AzsHostingServiceCertificates
    ```

- When Azure Stack is managed by System Center Operations Manager (SCOM), make sure to update the [Management Pack for Microsoft Azure Stack](https://www.microsoft.com/download/details.aspx?id=55184) to version 1.0.3.11 before applying 1902.

- The package format for the Azure Stack update has changed from **.bin/.exe/.xml** to **.zip/.xml** starting with the 1902 release. Customers with connected Azure Stack scale units will see the **Update available** message in the portal. Customers that are not connected can now simply download and import the .zip file with the corresponding .xml.

<!-- ## New features -->

<!-- ## Fixed issues -->

## Improvements

- The 1902 build introduces a new user interface on the Azure Stack Administrator portal for creating plans, offers, quotas, and add-on plans. For more information, including screenshots, see [Create plans, offers, and quotas](azure-stack-create-plan.md).

<<<<<<< HEAD
<!-- 
1426690	[SOLNET] 3895478-Get-AzureStackLog_Output got terminated in the middle of network log	Diagnostics
1396607	3796092: Move Blob services log from Storage role to ACSBlob role to reduce the log size of Storage	Diagnostics
1404529	3835749: Enable Group Policy Diagnostic Logs	Diagnostics
1436561	Bug 3949187: [Bug Fix] Remove AzsStorageSvcsSummary test from SecretRotationReadiness Test-AzureStack flag	Diagnostics
1404512	3849946: Get-AzureStackLog should collect all child folders from c:\Windows\Debug	Diagnostics 
-->
- Improvements to Azure stack diagnostic tools to improve log collection reliability and performance. Additional logging for networking and identity services. 
=======
<!-- 1391444	[ISE] Telemetry for Hardware Inventory - Fill gap for hardware inventory info	System info -->
- Improvements hardware inventory collection in Get-AzureStackStampInformation.
>>>>>>> ff8c0b92

## Common vulnerabilities and exposures

This update installs the following security updates:  
- [ADV190005](https://portal.msrc.microsoft.com/en-us/security-guidance/advisory/ADV190006)
- [CVE-2019-0595](https://portal.msrc.microsoft.com/en-us/security-guidance/advisory/CVE-2019-0595)
- [CVE-2019-0596](https://portal.msrc.microsoft.com/en-us/security-guidance/advisory/CVE-2019-0596)
- [CVE-2019-0597](https://portal.msrc.microsoft.com/en-us/security-guidance/advisory/CVE-2019-0597)
- [CVE-2019-0598](https://portal.msrc.microsoft.com/en-us/security-guidance/advisory/CVE-2019-0598)
- [CVE-2019-0599](https://portal.msrc.microsoft.com/en-us/security-guidance/advisory/CVE-2019-0599)
- [CVE-2019-0600](https://portal.msrc.microsoft.com/en-us/security-guidance/advisory/CVE-2019-0600)
- [CVE-2019-0601](https://portal.msrc.microsoft.com/en-us/security-guidance/advisory/CVE-2019-0601)
- [CVE-2019-0602](https://portal.msrc.microsoft.com/en-us/security-guidance/advisory/CVE-2019-0602)
- [CVE-2019-0615](https://portal.msrc.microsoft.com/en-us/security-guidance/advisory/CVE-2019-0615)
- [CVE-2019-0616](https://portal.msrc.microsoft.com/en-us/security-guidance/advisory/CVE-2019-0616)
- [CVE-2019-0618](https://portal.msrc.microsoft.com/en-us/security-guidance/advisory/CVE-2019-0618)
- [CVE-2019-0619](https://portal.msrc.microsoft.com/en-us/security-guidance/advisory/CVE-2019-0619)
- [CVE-2019-0621](https://portal.msrc.microsoft.com/en-us/security-guidance/advisory/CVE-2019-0621)
- [CVE-2019-0623](https://portal.msrc.microsoft.com/en-us/security-guidance/advisory/CVE-2019-0623)
- [CVE-2019-0625](https://portal.msrc.microsoft.com/en-us/security-guidance/advisory/CVE-2019-0625)
- [CVE-2019-0626](https://portal.msrc.microsoft.com/en-us/security-guidance/advisory/CVE-2019-0626)
- [CVE-2019-0627](https://portal.msrc.microsoft.com/en-us/security-guidance/advisory/CVE-2019-0627)
- [CVE-2019-0628](https://portal.msrc.microsoft.com/en-us/security-guidance/advisory/CVE-2019-0628)
- [CVE-2019-0630](https://portal.msrc.microsoft.com/en-us/security-guidance/advisory/CVE-2019-0630)
- [CVE-2019-0631](https://portal.msrc.microsoft.com/en-us/security-guidance/advisory/CVE-2019-0631)
- [CVE-2019-0632](https://portal.msrc.microsoft.com/en-us/security-guidance/advisory/CVE-2019-0632)
- [CVE-2019-0633](https://portal.msrc.microsoft.com/en-us/security-guidance/advisory/CVE-2019-0633)
- [CVE-2019-0635](https://portal.msrc.microsoft.com/en-us/security-guidance/advisory/CVE-2019-0635)
- [CVE-2019-0636](https://portal.msrc.microsoft.com/en-us/security-guidance/advisory/CVE-2019-0636)
- [CVE-2019-0656](https://portal.msrc.microsoft.com/en-us/security-guidance/advisory/CVE-2019-0656)
- [CVE-2019-0659](https://portal.msrc.microsoft.com/en-us/security-guidance/advisory/CVE-2019-0659)
- [CVE-2019-0660](https://portal.msrc.microsoft.com/en-us/security-guidance/advisory/CVE-2019-0660)
- [CVE-2019-0662](https://portal.msrc.microsoft.com/en-us/security-guidance/advisory/CVE-2019-0662)
- [CVE-2019-0663](https://portal.msrc.microsoft.com/en-us/security-guidance/advisory/CVE-2019-0663)

For more information about these vulnerabilities, click on the preceding links, or see Microsoft Knowledge Base articles [4487006](https://support.microsoft.com/en-us/help/4487006).

## Known issues with the update process

- When you run [Test-AzureStack](azure-stack-diagnostic-test.md), a warning message from the Baseboard Management Controller (BMC) is displayed. You can safely ignore this warning.

- <!-- 2468613 - IS --> During installation of this update, you might see alerts with the title `Error – Template for FaultType UserAccounts.New is missing.`  You can safely ignore these alerts. The alerts close automatically after the installation of this update completes.

## Post-update steps

- After the installation of this update, install any applicable hotfixes. For more information, see [Hotfixes](#hotfixes), as well as our [Servicing Policy](azure-stack-servicing-policy.md).  

- Retrieve the data at rest encryption keys and securely store them outside of your Azure Stack deployment. Follow the [instructions on how to retrieve the keys](azure-stack-security-bitlocker.md).

## Known issues (post-installation)

The following are post-installation known issues for this build version.

### Portal

<!-- 2930820 - IS ASDK --> 
- In both the administrator and user portals, if you search for "Docker," the item is incorrectly returned. It is not available in Azure Stack. If you try to create it, a blade with an error indication is displayed. 

<!-- 2931230 – IS  ASDK --> 
- Plans that are added to a user subscription as an add-on plan cannot be deleted, even when you remove the plan from the user subscription. The plan will remain until the subscriptions that reference the add-on plan are also deleted. 

<!-- TBD - IS ASDK --> 
- The two administrative subscription types that were introduced with version 1804 should not be used. The subscription types are **Metering subscription**, and **Consumption subscription**. These subscription types are visible in new Azure Stack environments beginning with version 1804 but are not yet ready for use. You should continue to use the **Default Provider** subscription type.

<!-- 3557860 - IS ASDK --> 
- Deleting user subscriptions results in orphaned resources. As a workaround, first delete user resources or the entire resource group, and then delete the user subscriptions.

<!-- 1663805 - IS ASDK --> 
- You cannot view permissions to your subscription using the Azure Stack portals. As a workaround, use [PowerShell to verify permissions](/powershell/module/azs.subscriptions.admin/get-azssubscriptionplan).

<!-- ### Health and monitoring -->

### Compute

- When creating a new Windows Virtual Machine (VM), the following error may be displayed:

   `'Failed to start virtual machine 'vm-name'. Error: Failed to update serial output settings for VM 'vm-name'`

   The error occurs if you enable boot diagnostics on a VM but delete your boot diagnostics storage account. To work around this issue, recreate the storage account with the same name as you used previously.

<!-- 2967447 - IS, ASDK, to be fixed in 1902 -->
- The virtual machine scale set (VMSS) creation experience provides CentOS-based 7.2 as an option for deployment. Because that image is not available on Azure Stack, either select another operating system for your deployment, or use an Azure Resource Manager template specifying another CentOS image that has been downloaded prior to deployment from the marketplace by the operator.  

<!-- TBD - IS ASDK --> 
- After applying the 1902 update, you might encounter the following issues when deploying VMs with Managed Disks:

   - If the subscription was created before the 1808 update, deploying a VM with Managed Disks might fail with an internal error message. To resolve the error, follow these steps for each subscription:
      1. In the Tenant portal, go to **Subscriptions** and find the subscription. Select **Resource Providers**, then select **Microsoft.Compute**, and then click **Re-register**.
      2. Under the same subscription, go to **Access Control (IAM)**, and verify that **Azure Stack – Managed Disk** is listed.
   - If you have configured a multi-tenant environment, deploying VMs in a subscription associated with a guest directory might fail with an internal error message. To resolve the error, follow these steps in [this article](azure-stack-enable-multitenancy.md#registering-azure-stack-with-the-guest-directory) to reconfigure each of your guest directories.

- An Ubuntu 18.04 VM created with SSH authorization enabled will not allow you to use the SSH keys to log in. As a workaround, use VM access for the Linux extension to implement SSH keys after provisioning, or use password-based authentication.

- If you do not have a Hardware Lifecycle Host (HLH): Before build 1902, you had to set the group policy **Computer Configuration\Windows Settings\Security Settings\Local Policies\Security Options** to **Send LM & NTLM – use NTLMv2 session security if negotiated**. Since build 1902, you must leave it as **Not Defined** or set it to **Send NTLMv2 response only** (which is the default value). Otherwise, you cannot establish a PowerShell remote session and you will receive an **Access is denied** error:

   ```powershell
   PS C:\Users\Administrator> $session = New-PSSession -ComputerName x.x.x.x -ConfigurationName PrivilegedEndpoint  -Credential $cred
   New-PSSession : [x.x.x.x] Connecting to remote server x.x.x.x failed with the following error message : Access is denied. For more information, see the 
   about_Remote_Troubleshooting Help topic.
   At line:1 char:12
   + $session = New-PSSession -ComputerName x.x.x.x -ConfigurationNa ...
   +            ~~~~~~~~~~~~~~~~~~~~~~~~~~~~~~~~~~~~~~~~~~~~~~~~~~~~~~~~~~
      + CategoryInfo          : OpenError: (System.Manageme....RemoteRunspace:RemoteRunspace) [New-PSSession], PSRemotingTransportException
      + FullyQualifiedErrorId : AccessDenied,PSSessionOpenFailed
   ```

### Networking  

<!-- 3239127 - IS, ASDK -->
- In the Azure Stack portal, when you change a static IP address for an IP configuration that is bound to a network adapter attached to a VM instance, you will see a warning message that states 

    `The virtual machine associated with this network interface will be restarted to utilize the new private IP address...`.

    You can safely ignore this message; the IP address will be changed even if the VM instance does not restart.

<!-- 3632798 - IS, ASDK -->
- In the portal, if you add an inbound security rule and select **Service Tag** as the source, several options are displayed in the **Source Tag** list that are not available for Azure Stack. The only options that are valid in Azure Stack are as follows:

  - **Internet**
  - **VirtualNetwork**
  - **AzureLoadBalancer**
  
  The other options are not supported as source tags in Azure Stack. Similarly, if you add an outbound security rule and select **Service Tag** as the destination, the same list of options for **Source Tag** is displayed. The only valid options are the same as for **Source Tag**, as described in the previous list.

- Network security groups (NSGs) do not work in Azure Stack in the same way as global Azure. In Azure, you can set multiple ports on one NSG rule (using the portal, PowerShell, and Resource Manager templates). In Azure Stack however, you cannot set multiple ports on one NSG rule via the portal. To work around this issue, use a Resource Manager template or PowerShell to set these additional rules.

<!-- 3203799 - IS, ASDK -->
- Azure Stack does not support attaching more than 4 Network Interfaces (NICs) to a VM instance today, regardless of the instance size.

<!-- ### SQL and MySQL-->

### App Service

<!-- 2352906 - IS ASDK --> 
- You must register the storage resource provider before you create your first Azure Function in the subscription.


<!-- ### Usage -->

 
<!-- #### Identity -->
<!-- #### Marketplace -->

## Download the update

You can download the Azure Stack 1902 update package from [here](https://aka.ms/azurestackupdatedownload). 

In connected scenarios only, Azure Stack deployments periodically check a secured endpoint and automatically notify you if an update is available for your cloud. For more information, see [managing updates for Azure Stack](azure-stack-updates.md#using-the-update-tile-to-manage-updates).

## Next steps

- For an overview of the update management in Azure Stack, see [Manage updates in Azure Stack overview](azure-stack-updates.md).  
- For more information about how to apply updates with Azure Stack, see [Apply updates in Azure Stack](azure-stack-apply-updates.md).
- To review the servicing policy for Azure Stack integrated systems, and what you must do to keep your system in a supported state, see [Azure Stack servicing policy](azure-stack-servicing-policy.md).  
- To use the Privileged End Point (PEP) to monitor and resume updates, see [Monitor updates in Azure Stack using the privileged endpoint](azure-stack-monitor-update.md).  <|MERGE_RESOLUTION|>--- conflicted
+++ resolved
@@ -73,19 +73,8 @@
 
 - The 1902 build introduces a new user interface on the Azure Stack Administrator portal for creating plans, offers, quotas, and add-on plans. For more information, including screenshots, see [Create plans, offers, and quotas](azure-stack-create-plan.md).
 
-<<<<<<< HEAD
-<!-- 
-1426690	[SOLNET] 3895478-Get-AzureStackLog_Output got terminated in the middle of network log	Diagnostics
-1396607	3796092: Move Blob services log from Storage role to ACSBlob role to reduce the log size of Storage	Diagnostics
-1404529	3835749: Enable Group Policy Diagnostic Logs	Diagnostics
-1436561	Bug 3949187: [Bug Fix] Remove AzsStorageSvcsSummary test from SecretRotationReadiness Test-AzureStack flag	Diagnostics
-1404512	3849946: Get-AzureStackLog should collect all child folders from c:\Windows\Debug	Diagnostics 
--->
-- Improvements to Azure stack diagnostic tools to improve log collection reliability and performance. Additional logging for networking and identity services. 
-=======
 <!-- 1391444	[ISE] Telemetry for Hardware Inventory - Fill gap for hardware inventory info	System info -->
-- Improvements hardware inventory collection in Get-AzureStackStampInformation.
->>>>>>> ff8c0b92
+- Improvements to hardware inventory collection in Get-AzureStackStampInformation.
 
 ## Common vulnerabilities and exposures
 
