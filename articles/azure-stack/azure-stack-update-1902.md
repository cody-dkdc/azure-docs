--- conflicted
+++ resolved
@@ -73,13 +73,8 @@
 
 - The 1902 build introduces a new user interface on the Azure Stack Administrator portal for creating plans, offers, quotas, and add-on plans. For more information, including screenshots, see [Create plans, offers, and quotas](azure-stack-create-plan.md).
 
-<<<<<<< HEAD
-<!-- 1391444	[ISE] Telemetry for Hardware Inventory - Fill gap for hardware inventory info	System info -->
-- Improvements to hardware inventory collection in Get-AzureStackStampInformation.
-=======
 <!-- 1460884	Hotfix: Adding StorageController service permission to talk to ClusterOrchestrator	Add node -->
 - Improvements to the reliability of capacity expansion during add node when switching the scale unit state from “Expanding storage” into running state.
->>>>>>> a969bce8
 
 ## Common vulnerabilities and exposures
 
