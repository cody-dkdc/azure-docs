---
title: Before you deploy App Service on Azure Stack | Microsoft Docs
description: Steps to complete before you deploy App Service on Azure Stack
services: azure-stack
documentationcenter: ''
author: apwestgarth
manager: stefsch
editor: ''

ms.assetid:
ms.service: azure-stack
ms.workload: app-service
ms.tgt_pltfrm: na
ms.devlang: na
ms.topic: article
ms.date: 10/17/2017
ms.author: anwestg

---
# Before you get started with App Service on Azure Stack

Before you deploy Azure App Service on Azure Stack, you must complete the prerequisites in this article.

## Download the installer and helper scripts

1. Download the [App Service on Azure Stack deployment helper scripts](https://aka.ms/appsvconmashelpers).
2. Download the [App Service on Azure Stack installer](https://aka.ms/appsvconmasinstaller).
3. Extract the files from the helper scripts zip file. The following files and folder structure appear:
   - Common.ps1
   - Create-AADIdentityApp.ps1
   - Create-ADFSIdentityApp.ps1
   - Create-AppServiceCerts.ps1
   - Get-AzureStackRootCert.ps1
   - Remove-AppService.ps1
   - Modules
     - GraphAPI.psm1
    
## Prepare for high availability

Azure App Service on Azure Stack cannot currently offer high availability because Azure Stack deploys workloads into only one fault domain.

To prepare Azure App Service on Azure Stack for high availability, be sure to deploy the required file server and SQL Server instance in a highly available configuration. When Azure Stack supports multiple fault domains, we will provide guidance on how to enable Azure App Service on Azure Stack in a highly available configuration.


## Get certificates

### Certificates required for the Azure Stack Development Kit

The first script works with the Azure Stack certificate authority to create four certificates that App Service needs:

| File name | Use |
| --- | --- |
| _.appservice.local.azurestack.external.pfx | App Service default SSL certificate |
| Api.appservice.local.azurestack.external.pfx | App Service API SSL certificate |
| ftp.appservice.local.azurestack.external.pfx | App Service publisher SSL certificate |
| Sso.appservice.local.azurestack.external.pfx | App Service identity application certificate |

Run the script on the Azure Stack Development Kit host and ensure that you're running PowerShell as azurestack\CloudAdmin:

1. In a PowerShell session running as azurestack\AzureStackAdmin, execute the Create-AppServiceCerts.ps1 script from the folder where you extracted the helper scripts. The script creates four certificates in the same folder as the create-certificates script that App Service needs.
2. Enter a password to secure the .pfx files, and make a note of it. You must enter it in the App Service on Azure Stack installer.

#### Create-AppServiceCerts.ps1 parameters

| Parameter | Required/optional | Default value | Description |
| --- | --- | --- | --- |
| pfxPassword | Required | Null | Password used to protect the certificate private key |
| DomainName | Required | local.azurestack.external | Azure Stack region and domain suffix |

### Certificates required for a production deployment of Azure App Service on Azure Stack

To operate the resource provider in production, you must provide the following four certificates.

#### Default domain certificate

The default domain certificate is placed on the Front End role. It is used by user applications for wildcard or default domain requests to Azure App Service. The certificate is also used for source control operations (Kudu).

The certificate must be in .pfx format and should be a two-subject wildcard certificate. This allows one certificate to cover both the default domain and the SCM endpoint for source control operations.

| Format | Example |
| --- | --- |
| \*.appservice.\<region\>.\<DomainName\>.\<extension\> | \*.appservice.redmond.azurestack.external |
| \*.scm.appservice.<region>.<DomainName>.<extension> | \*.appservice.scm.redmond.azurestack.external |

#### API certificate

The API certificate is placed on the Management role. The resource provider uses it to help secure API calls. The certificate for publishing must contain a subject that matches the API DNS entry:

| Format | Example |
| --- | --- |
| api.appservice.\<region\>.\<DomainName\>.\<extension\> | api.appservice.redmond.azurestack.external |

#### Publishing certificate

The certificate for the Publisher role secures the FTPS traffic for application owners when they upload content. The certificate for publishing needs to contain a subject that matches the FTPS DNS entry.

| Format | Example |
| --- | --- |
| ftp.appservice.\<region\>.\<DomainName\>.\<extension\> | api.appservice.redmond.azurestack.external |

#### Identity certificate

The certificate for the identity application enables:
- Integration between the Azure Active Directory (Azure AD) or Active Directory Federation Services (ADFS) directory, Azure Stack, and App Service to support integration with the compute resource provider.
- Single sign-on scenarios for advanced developer tools within Azure App Service on Azure Stack.

The certificate for identity must contain a subject that matches the following format:

| Format | Example |
| --- | --- |
| sso.appservice.\<region\>.\<DomainName\>.\<extension\> | sso.appservice.redmond.azurestack.external |

### Azure Resource Manager root certificate for Azure Stack

In a PowerShell session running as azurestack\CloudAdmin, run the Get-AzureStackRootCert.ps1 script from the folder where you extracted the helper scripts. The script creates four certificates in the same folder as the create-certificates script that App Service needs.

| Get-AzureStackRootCert.ps1 parameter | Required/optional | Default value | Description |
| --- | --- | --- | --- |
| PrivelegedEndpoint | Required | AzS-ERCS01 | Privileged endpoint |
| CloudAdminCredential | Required | AzureStack\CloudAdmin | Domain account credential for Azure Stack cloud admins |


## Prepare the file server

Azure App Service requires the use of a file server. For production deployments, the file server must be configured to be highly available and capable of handling failures.

For use with Azure Stack Development Kit deployments only, you can use the [example Azure Resource Manager deployment template](https://aka.ms/appsvconmasdkfstemplate) to deploy a configured single-node file server. The single-node file server will be in a workgroup.

### Provision groups and accounts in Active Directory


1. Create the following Active Directory global security groups:
    - FileShareOwners
    - FileShareUsers
2. Create the following Active Directory accounts as service accounts:
    - FileShareOwner
    - FileShareUser

    As a security best practice, the users for these accounts (and for all web roles) should be distinct from each other and have strong usernames and passwords.
    Set the passwords with the following conditions:
     - Enable **Password never expires**.
     - Enable **User cannot change password**.
     - Disable **User must change password at next logon**.
3. Add the accounts to the group memberships as follows:
    - Add **FileShareOwner** to the **FileShareOwners** group.
    - Add **FileShareUser** to the **FileShareUsers** group.

### Provision groups and accounts in a workgroup

>[!NOTE]
> When you're configuring a file server, execute all the following commands in an administrator Command Prompt window. *Do not use PowerShell.*

When you use the Azure Resource Manager template, the users are already created.

1. Run the following commands to create the FileShareOwner and FileShareUser accounts. Replace `<password>` with your own values.
``` DOS
net user FileShareOwner <password> /add /expires:never /passwordchg:no
net user FileShareUser <password> /add /expires:never /passwordchg:no
```
2. Set the passwords for the accounts to never expire by running the following WMIC commands:
``` DOS
WMIC USERACCOUNT WHERE "Name='FileShareOwner'" SET PasswordExpires=FALSE
WMIC USERACCOUNT WHERE "Name='FileShareUser'" SET PasswordExpires=FALSE
```
3. Create the local groups FileShareUsers and FileShareOwners, and add the accounts in the first step to them:
``` DOS
net localgroup FileShareUsers /add
net localgroup FileShareUsers FileShareUser /add
net localgroup FileShareOwners /add
net localgroup FileShareOwners FileShareOwner /add
```

### Provision the content share

The content share contains tenant website content. The procedure to provision the content share on a single file server is the same for both Active Directory and Workgroup environments. But it's different for a failover cluster in Active Directory.

#### Provision the content share on a single file server (Active Directory or workgroup)

On a single file server, run the following commands at an elevated command prompt. Replace the value for `C:\WebSites` with the corresponding paths in your environment.

```DOS
set WEBSITES_SHARE=WebSites
set WEBSITES_FOLDER=C:\WebSites
md %WEBSITES_FOLDER%
net share %WEBSITES_SHARE% /delete
net share %WEBSITES_SHARE%=%WEBSITES_FOLDER% /grant:Everyone,full
```

### Add the FileShareOwners group to the local Administrators group

For Windows Remote Management to work properly, you must add the FileShareOwners group to the local Administrators group.

#### Active Directory

Run the following commands at an elevated command prompt on the file server or on every file server failover cluster node. Replace the value for `<DOMAIN>` with the domain name that you want to use.

```DOS
set DOMAIN=<DOMAIN>
net localgroup Administrators %DOMAIN%\FileShareOwners /add
```

#### Workgroup

Run the following command at an elevated command prompt on the file server:

```DOS
net localgroup Administrators FileShareOwners /add
```

### Configure access control to the shares

Run the following commands at an elevated command prompt on the file server or on the file server failover cluster node, which is the current cluster resource owner. Replace values in italics with values that are specific to your environment.

#### Active Directory
```DOS
set DOMAIN=<DOMAIN>
set WEBSITES_FOLDER=C:\WebSites
icacls %WEBSITES_FOLDER% /reset
icacls %WEBSITES_FOLDER% /grant Administrators:(OI)(CI)(F)
icacls %WEBSITES_FOLDER% /grant %DOMAIN%\FileShareOwners:(OI)(CI)(M)
icacls %WEBSITES_FOLDER% /inheritance:r
icacls %WEBSITES_FOLDER% /grant %DOMAIN%\FileShareUsers:(CI)(S,X,RA)
icacls %WEBSITES_FOLDER% /grant *S-1-1-0:(OI)(CI)(IO)(RA,REA,RD)
```

#### Workgroup
```DOS
set WEBSITES_FOLDER=C:\WebSites
icacls %WEBSITES_FOLDER% /reset
icacls %WEBSITES_FOLDER% /grant Administrators:(OI)(CI)(F)
icacls %WEBSITES_FOLDER% /grant FileShareOwners:(OI)(CI)(M)
icacls %WEBSITES_FOLDER% /inheritance:r
icacls %WEBSITES_FOLDER% /grant FileShareUsers:(CI)(S,X,RA)
icacls %WEBSITES_FOLDER% /grant *S-1-1-0:(OI)(CI)(IO)(RA,REA,RD)
```

## Prepare the SQL Server instance

For the Azure App Service on Azure Stack hosting and metering databases, you must prepare a SQL Server instance to hold the Azure App Service databases.

For use with the Azure Stack Development Kit, you can use SQL Server Express 2014 SP2 or later.

<<<<<<< HEAD
For production and high-availability purposes, you should use a full version of SQL Server 2014 SP2 or later, enable mixed-mode authentication, and deploy in a [highly available configuration](https://docs.microsoft.com/en-us/sql/sql-server/failover-clusters/high-availability-solutions-sql-server).
=======
For production and high availability purposes, you should use a full version of SQL 2014 SP2 or later, enable Mixed Mode authentication, and deploy in a [highly available configuration](https://docs.microsoft.com/sql/sql-server/failover-clusters/high-availability-solutions-sql-server).
>>>>>>> 3e98f796

The SQL Server instance for Azure App Service on Azure Stack must be accessible from all App Service roles. SQL Server can be deployed within the Default Provider Subscription in Azure Stack. Or you can make use of the existing infrastructure within your organization (as long as there is connectivity to Azure Stack). If you are using an Azure Marketplace image, remember to configure the firewall accordingly. 

For any of the SQL Server roles, you can use a default instance or a named instance. If you use a named instance, be sure that you manually start the SQL Server Browser service and open port 1434.

## Create an Azure Active Directory application

Configure an Azure AD service principal to support the following:
- Virtual machine scale set integration on worker tiers.
- SSO for the Azure Functions portal and advanced developer tools.

These steps apply to Azure AD secured Azure Stack environments only.

Administrators must configure SSO to:
- Enable the advanced developer tools within App Service (Kudu).
- Enable the use of the Azure Functions portal experience.

Follow these steps:

1. Open a PowerShell instance as azurestack\AzureStackAdmin.
2. Go to the location of the scripts that you downloaded and extracted in the [prerequisite step](https://docs.microsoft.com/azure/azure-stack/azure-stack-app-service-before-you-get-started#download-the-azure-app-service-on-azure-stack-installer-and-helper-scripts).
3. [Install PowerShell for Azure Stack](azure-stack-powershell-install.md).
4. Run the **Create-AADIdentityApp.ps1** script. When you're prompted, enter the Azure AD tenant ID that you're using for your Azure Stack deployment. For example, enter **myazurestack.onmicrosoft.com**.
5. In the **Credential** window, enter your Azure AD service admin account and password. Select **OK**.
6. Enter the certificate file path and certificate password for the [certificate created earlier](https://docs.microsoft.com/en-gb/azure/azure-stack/azure-stack-app-service-before-you-get-started#certificates-required-for-azure-app-service-on-azure-stack). The certificate created for this step by default is **sso.appservice.local.azurestack.external.pfx**.
7. The script creates a new application in the tenant Azure AD instance. Make note of the Application ID that's returned in the PowerShell output. You need this information during installation.
8. Open a new browser window, and sign in to the [Azure portal] (portal.azure.com) as the **Azure Active Directory Service Admin**.
9. Open the Azure AD resource provider.
10. Select **App Registrations**.
11. Search for the **Application ID** returned as part of step 7. An App Service application is listed.
12. Select **Application** in the list.
13. Select **Required Permissions** > **Grant Permissions** > **Yes**.

| Create-AADIdentityApp.ps1  parameter | Required/optional | Default value | Description |
| --- | --- | --- | --- |
| DirectoryTenantName | Required | Null | Azure AD tenant ID. Provide the GUID or string. An example is myazureaaddirectory.onmicrosoft.com. |
| AdminArmEndpoint | Required | Null | Admin Azure Resource Manager endpoint. An example is adminmanagement.local.azurestack.external. |
| TenantARMEndpoint | Required | Null | Tenant Azure Resource Manager endpoint. An example is management.local.azurestack.external. |
| AzureStackAdminCredential | Required | Null | Azure AD service admin credential. |
| CertificateFilePath | Required | Null | Path to the identity application certificate file generated earlier. |
| CertificatePassword | Required | Null | Password used to protect the certificate private key. |

## Create an Active Directory Federation Services application

For Azure Stack environments secured by AD FS, you must configure an AD FS service principal to support the following:
- Virtual machine scale set integration on worker tiers.
- SSO for the Azure Functions portal and advanced developer tools.

Administrators need to configure SSO to:
- Configure a service principal for virtual machine scale set integration on worker tiers.
- Enable the advanced developer tools within App Service (Kudu).
- Enable the use of the Azure Functions portal experience.

Follow these steps:

1. Open a PowerShell instance as azurestack\AzureStackAdmin.
2. Go to the location of the scripts that you downloaded and extracted in the [prerequisite step](https://docs.microsoft.com/en-gb/azure/azure-stack/azure-stack-app-service-before-you-get-started#download-the-azure-app-service-on-azure-stack-installer-and-helper-scripts).
3. [Install PowerShell for Azure Stack](azure-stack-powershell-install.md).
4.	Run the **Create-ADFSIdentityApp.ps1** script.
5.	In the **Credential** window, enter your AD FS cloud admin account and password. Click **OK**.
6.	Provide the certificate file path and certificate password for the [certificate created earlier](https://docs.microsoft.com/en-gb/azure/azure-stack/azure-stack-app-service-before-you-get-started#certificates-required-for-azure-app-service-on-azure-stack). The certificate created for this step by default is sso.appservice.local.azurestack.external.pfx.

| Create-ADFSIdentityApp.ps1  parameter | Required/optional | Default value | Description |
| --- | --- | --- | --- |
| AdminArmEndpoint | Required | Null | Admin Azure Resource Manager endpoint. An example is adminmanagement.local.azurestack.external. |
| PrivilegedEndpoint | Required | Null | Privileged endpoint. An example is AzS-ERCS01. |
| CloudAdminCredential | Required | Null | Domain account credential for Azure Stack cloud admins. An example is Azurestack\CloudAdmin. |
| CertificateFilePath | Required | Null | Path to the identity application's certificate PFX file. |
| CertificatePassword | Required | Null | Password used to help protect the certificate private key. |


## Next steps

[Install the App Service resource provider](azure-stack-app-service-deploy.md).<|MERGE_RESOLUTION|>--- conflicted
+++ resolved
@@ -25,7 +25,7 @@
 
 1. Download the [App Service on Azure Stack deployment helper scripts](https://aka.ms/appsvconmashelpers).
 2. Download the [App Service on Azure Stack installer](https://aka.ms/appsvconmasinstaller).
-3. Extract the files from the helper scripts zip file. The following files and folder structure appear:
+3. Extract the files from the helper scripts .zip file. The following files and folder structure appear:
    - Common.ps1
    - Create-AADIdentityApp.ps1
    - Create-ADFSIdentityApp.ps1
@@ -39,7 +39,7 @@
 
 Azure App Service on Azure Stack cannot currently offer high availability because Azure Stack deploys workloads into only one fault domain.
 
-To prepare Azure App Service on Azure Stack for high availability, be sure to deploy the required file server and SQL Server instance in a highly available configuration. When Azure Stack supports multiple fault domains, we will provide guidance on how to enable Azure App Service on Azure Stack in a highly available configuration.
+To prepare Azure App Service on Azure Stack for high availability, deploy the required file server and SQL Server instance in a highly available configuration. When Azure Stack supports multiple fault domains, we will provide guidance on how to enable Azure App Service on Azure Stack in a highly available configuration.
 
 
 ## Get certificates
@@ -57,14 +57,14 @@
 
 Run the script on the Azure Stack Development Kit host and ensure that you're running PowerShell as azurestack\CloudAdmin:
 
-1. In a PowerShell session running as azurestack\AzureStackAdmin, execute the Create-AppServiceCerts.ps1 script from the folder where you extracted the helper scripts. The script creates four certificates in the same folder as the create-certificates script that App Service needs.
+1. In a PowerShell session running as azurestack\AzureStackAdmin, run the Create-AppServiceCerts.ps1 script from the folder where you extracted the helper scripts. The script creates four certificates in the same folder as the script that App Service needs for creating certificates.
 2. Enter a password to secure the .pfx files, and make a note of it. You must enter it in the App Service on Azure Stack installer.
 
 #### Create-AppServiceCerts.ps1 parameters
 
-| Parameter | Required/optional | Default value | Description |
+| Parameter | Required or optional | Default value | Description |
 | --- | --- | --- | --- |
-| pfxPassword | Required | Null | Password used to protect the certificate private key |
+| pfxPassword | Required | Null | Password that helps protect the certificate private key |
 | DomainName | Required | local.azurestack.external | Azure Stack region and domain suffix |
 
 ### Certificates required for a production deployment of Azure App Service on Azure Stack
@@ -73,7 +73,7 @@
 
 #### Default domain certificate
 
-The default domain certificate is placed on the Front End role. It is used by user applications for wildcard or default domain requests to Azure App Service. The certificate is also used for source control operations (Kudu).
+The default domain certificate is placed on the Front End role. User applications for wildcard or default domain requests to Azure App Service use this certificate. The certificate is also used for source control operations (Kudu).
 
 The certificate must be in .pfx format and should be a two-subject wildcard certificate. This allows one certificate to cover both the default domain and the SCM endpoint for source control operations.
 
@@ -84,7 +84,7 @@
 
 #### API certificate
 
-The API certificate is placed on the Management role. The resource provider uses it to help secure API calls. The certificate for publishing must contain a subject that matches the API DNS entry:
+The API certificate is placed on the Management role. The resource provider uses it to help secure API calls. The certificate for publishing must contain a subject that matches the API DNS entry.
 
 | Format | Example |
 | --- | --- |
@@ -92,7 +92,7 @@
 
 #### Publishing certificate
 
-The certificate for the Publisher role secures the FTPS traffic for application owners when they upload content. The certificate for publishing needs to contain a subject that matches the FTPS DNS entry.
+The certificate for the Publisher role secures the FTPS traffic for application owners when they upload content. The certificate for publishing must contain a subject that matches the FTPS DNS entry.
 
 | Format | Example |
 | --- | --- |
@@ -101,7 +101,7 @@
 #### Identity certificate
 
 The certificate for the identity application enables:
-- Integration between the Azure Active Directory (Azure AD) or Active Directory Federation Services (ADFS) directory, Azure Stack, and App Service to support integration with the compute resource provider.
+- Integration between the Azure Active Directory (Azure AD) or Active Directory Federation Services (AD FS) directory, Azure Stack, and App Service to support integration with the compute resource provider.
 - Single sign-on scenarios for advanced developer tools within Azure App Service on Azure Stack.
 
 The certificate for identity must contain a subject that matches the following format:
@@ -112,9 +112,9 @@
 
 ### Azure Resource Manager root certificate for Azure Stack
 
-In a PowerShell session running as azurestack\CloudAdmin, run the Get-AzureStackRootCert.ps1 script from the folder where you extracted the helper scripts. The script creates four certificates in the same folder as the create-certificates script that App Service needs.
-
-| Get-AzureStackRootCert.ps1 parameter | Required/optional | Default value | Description |
+In a PowerShell session running as azurestack\CloudAdmin, run the Get-AzureStackRootCert.ps1 script from the folder where you extracted the helper scripts. The script creates four certificates in the same folder as the script that App Service needs for creating certificates.
+
+| Get-AzureStackRootCert.ps1 parameter | Required or optional | Default value | Description |
 | --- | --- | --- | --- |
 | PrivelegedEndpoint | Required | AzS-ERCS01 | Privileged endpoint |
 | CloudAdminCredential | Required | AzureStack\CloudAdmin | Domain account credential for Azure Stack cloud admins |
@@ -124,7 +124,7 @@
 
 Azure App Service requires the use of a file server. For production deployments, the file server must be configured to be highly available and capable of handling failures.
 
-For use with Azure Stack Development Kit deployments only, you can use the [example Azure Resource Manager deployment template](https://aka.ms/appsvconmasdkfstemplate) to deploy a configured single-node file server. The single-node file server will be in a workgroup.
+For Azure Stack Development Kit deployments only, you can use the [example Azure Resource Manager deployment template](https://aka.ms/appsvconmasdkfstemplate) to deploy a configured single-node file server. The single-node file server will be in a workgroup.
 
 ### Provision groups and accounts in Active Directory
 
@@ -148,7 +148,7 @@
 ### Provision groups and accounts in a workgroup
 
 >[!NOTE]
-> When you're configuring a file server, execute all the following commands in an administrator Command Prompt window. *Do not use PowerShell.*
+> When you're configuring a file server, run all the following commands in an administrative Command Prompt window. *Do not use PowerShell.*
 
 When you use the Azure Resource Manager template, the users are already created.
 
@@ -192,7 +192,7 @@
 
 #### Active Directory
 
-Run the following commands at an elevated command prompt on the file server or on every file server failover cluster node. Replace the value for `<DOMAIN>` with the domain name that you want to use.
+Run the following commands at an elevated command prompt on the file server or on every file server that acts as a failover cluster node. Replace the value for `<DOMAIN>` with the domain name that you want to use.
 
 ```DOS
 set DOMAIN=<DOMAIN>
@@ -209,7 +209,7 @@
 
 ### Configure access control to the shares
 
-Run the following commands at an elevated command prompt on the file server or on the file server failover cluster node, which is the current cluster resource owner. Replace values in italics with values that are specific to your environment.
+Run the following commands at an elevated command prompt on the file server or on the failover cluster node, which is the current cluster resource owner. Replace values in italics with values that are specific to your environment.
 
 #### Active Directory
 ```DOS
@@ -236,19 +236,15 @@
 
 ## Prepare the SQL Server instance
 
-For the Azure App Service on Azure Stack hosting and metering databases, you must prepare a SQL Server instance to hold the Azure App Service databases.
-
-For use with the Azure Stack Development Kit, you can use SQL Server Express 2014 SP2 or later.
-
-<<<<<<< HEAD
-For production and high-availability purposes, you should use a full version of SQL Server 2014 SP2 or later, enable mixed-mode authentication, and deploy in a [highly available configuration](https://docs.microsoft.com/en-us/sql/sql-server/failover-clusters/high-availability-solutions-sql-server).
-=======
-For production and high availability purposes, you should use a full version of SQL 2014 SP2 or later, enable Mixed Mode authentication, and deploy in a [highly available configuration](https://docs.microsoft.com/sql/sql-server/failover-clusters/high-availability-solutions-sql-server).
->>>>>>> 3e98f796
-
-The SQL Server instance for Azure App Service on Azure Stack must be accessible from all App Service roles. SQL Server can be deployed within the Default Provider Subscription in Azure Stack. Or you can make use of the existing infrastructure within your organization (as long as there is connectivity to Azure Stack). If you are using an Azure Marketplace image, remember to configure the firewall accordingly. 
-
-For any of the SQL Server roles, you can use a default instance or a named instance. If you use a named instance, be sure that you manually start the SQL Server Browser service and open port 1434.
+For the Azure App Service on Azure Stack hosting and metering databases, you must prepare a SQL Server instance to hold the App Service databases.
+
+For Azure Stack Development Kit deployments, you can use SQL Server Express 2014 SP2 or later.
+
+For production and high-availability purposes, you should use a full version of SQL Server 2014 SP2 or later, enable mixed-mode authentication, and deploy in a [highly available configuration](https://docs.microsoft.com/sql/sql-server/failover-clusters/high-availability-solutions-sql-server).
+
+The SQL Server instance for Azure App Service on Azure Stack must be accessible from all App Service roles. SQL Server can be deployed within the Default Provider Subscription in Azure Stack. Or you can make use of the existing infrastructure within your organization (as long as there is connectivity to Azure Stack). If you're using an Azure Marketplace image, remember to configure the firewall accordingly. 
+
+For any of the SQL Server roles, you can use a default instance or a named instance. If you use a named instance, be sure to manually start the SQL Server Browser service and open port 1434.
 
 ## Create an Azure Active Directory application
 
@@ -256,7 +252,7 @@
 - Virtual machine scale set integration on worker tiers.
 - SSO for the Azure Functions portal and advanced developer tools.
 
-These steps apply to Azure AD secured Azure Stack environments only.
+These steps apply to Azure AD-secured Azure Stack environments only.
 
 Administrators must configure SSO to:
 - Enable the advanced developer tools within App Service (Kudu).
@@ -267,33 +263,33 @@
 1. Open a PowerShell instance as azurestack\AzureStackAdmin.
 2. Go to the location of the scripts that you downloaded and extracted in the [prerequisite step](https://docs.microsoft.com/azure/azure-stack/azure-stack-app-service-before-you-get-started#download-the-azure-app-service-on-azure-stack-installer-and-helper-scripts).
 3. [Install PowerShell for Azure Stack](azure-stack-powershell-install.md).
-4. Run the **Create-AADIdentityApp.ps1** script. When you're prompted, enter the Azure AD tenant ID that you're using for your Azure Stack deployment. For example, enter **myazurestack.onmicrosoft.com**.
+4. Run the Create-AADIdentityApp.ps1 script. When you're prompted, enter the Azure AD tenant ID that you're using for your Azure Stack deployment. For example, enter **myazurestack.onmicrosoft.com**.
 5. In the **Credential** window, enter your Azure AD service admin account and password. Select **OK**.
-6. Enter the certificate file path and certificate password for the [certificate created earlier](https://docs.microsoft.com/en-gb/azure/azure-stack/azure-stack-app-service-before-you-get-started#certificates-required-for-azure-app-service-on-azure-stack). The certificate created for this step by default is **sso.appservice.local.azurestack.external.pfx**.
-7. The script creates a new application in the tenant Azure AD instance. Make note of the Application ID that's returned in the PowerShell output. You need this information during installation.
-8. Open a new browser window, and sign in to the [Azure portal] (portal.azure.com) as the **Azure Active Directory Service Admin**.
+6. Enter the certificate file path and certificate password for the [certificate created earlier](https://docs.microsoft.com/en-gb/azure/azure-stack/azure-stack-app-service-before-you-get-started#certificates-required-for-azure-app-service-on-azure-stack). The certificate created for this step by default is sso.appservice.local.azurestack.external.pfx.
+7. The script creates a new application in the tenant Azure AD instance. Make note of the application ID that's returned in the PowerShell output. You need this information during installation.
+8. Open a new browser window, and sign in to the [Azure portal](portal.azure.com) as the Azure Active Directory service admin.
 9. Open the Azure AD resource provider.
 10. Select **App Registrations**.
-11. Search for the **Application ID** returned as part of step 7. An App Service application is listed.
+11. Search for the application ID returned as part of step 7. An App Service application is listed.
 12. Select **Application** in the list.
 13. Select **Required Permissions** > **Grant Permissions** > **Yes**.
 
-| Create-AADIdentityApp.ps1  parameter | Required/optional | Default value | Description |
+| Create-AADIdentityApp.ps1  parameter | Required or optional | Default value | Description |
 | --- | --- | --- | --- |
 | DirectoryTenantName | Required | Null | Azure AD tenant ID. Provide the GUID or string. An example is myazureaaddirectory.onmicrosoft.com. |
 | AdminArmEndpoint | Required | Null | Admin Azure Resource Manager endpoint. An example is adminmanagement.local.azurestack.external. |
 | TenantARMEndpoint | Required | Null | Tenant Azure Resource Manager endpoint. An example is management.local.azurestack.external. |
 | AzureStackAdminCredential | Required | Null | Azure AD service admin credential. |
 | CertificateFilePath | Required | Null | Path to the identity application certificate file generated earlier. |
-| CertificatePassword | Required | Null | Password used to protect the certificate private key. |
+| CertificatePassword | Required | Null | Password that helps protect the certificate private key. |
 
 ## Create an Active Directory Federation Services application
 
 For Azure Stack environments secured by AD FS, you must configure an AD FS service principal to support the following:
-- Virtual machine scale set integration on worker tiers.
-- SSO for the Azure Functions portal and advanced developer tools.
-
-Administrators need to configure SSO to:
+- Virtual machine scale set integration on worker tiers
+- SSO for the Azure Functions portal and advanced developer tools
+
+Administrators must configure SSO to:
 - Configure a service principal for virtual machine scale set integration on worker tiers.
 - Enable the advanced developer tools within App Service (Kudu).
 - Enable the use of the Azure Functions portal experience.
@@ -303,19 +299,19 @@
 1. Open a PowerShell instance as azurestack\AzureStackAdmin.
 2. Go to the location of the scripts that you downloaded and extracted in the [prerequisite step](https://docs.microsoft.com/en-gb/azure/azure-stack/azure-stack-app-service-before-you-get-started#download-the-azure-app-service-on-azure-stack-installer-and-helper-scripts).
 3. [Install PowerShell for Azure Stack](azure-stack-powershell-install.md).
-4.	Run the **Create-ADFSIdentityApp.ps1** script.
-5.	In the **Credential** window, enter your AD FS cloud admin account and password. Click **OK**.
+4.	Run the Create-ADFSIdentityApp.ps1 script.
+5.	In the **Credential** window, enter your AD FS cloud admin account and password. Select **OK**.
 6.	Provide the certificate file path and certificate password for the [certificate created earlier](https://docs.microsoft.com/en-gb/azure/azure-stack/azure-stack-app-service-before-you-get-started#certificates-required-for-azure-app-service-on-azure-stack). The certificate created for this step by default is sso.appservice.local.azurestack.external.pfx.
 
-| Create-ADFSIdentityApp.ps1  parameter | Required/optional | Default value | Description |
+| Create-ADFSIdentityApp.ps1  parameter | Required or optional | Default value | Description |
 | --- | --- | --- | --- |
 | AdminArmEndpoint | Required | Null | Admin Azure Resource Manager endpoint. An example is adminmanagement.local.azurestack.external. |
 | PrivilegedEndpoint | Required | Null | Privileged endpoint. An example is AzS-ERCS01. |
 | CloudAdminCredential | Required | Null | Domain account credential for Azure Stack cloud admins. An example is Azurestack\CloudAdmin. |
 | CertificateFilePath | Required | Null | Path to the identity application's certificate PFX file. |
-| CertificatePassword | Required | Null | Password used to help protect the certificate private key. |
+| CertificatePassword | Required | Null | Password that helps protect the certificate private key. |
 
 
 ## Next steps
 
-[Install the App Service resource provider](azure-stack-app-service-deploy.md).+[Install the App Service resource provider](azure-stack-app-service-deploy.md)