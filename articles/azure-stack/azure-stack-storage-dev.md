---
title: Get started with Azure Stack Storage development tools 
description: Guidance to get started with using Azure Stack Storage development tools
services: azure-stack 
author: xiaofmao
ms.author: xiaofmao
ms.date: 7/10/2017
ms.topic: get-started-article
ms.service: azure-stack

# Optional fields. Don't forget to remove # if you need a field.
# ms.custom: can-be-multiple-comma-separated
# ms.devlang:devlang-from-white-list
# ms.suite: 
# ms.tgt_pltfrm:
# ms.reviewer:
# manager: MSFT-alias-manager-or-PM-counterpart
---

# Get started with Azure Stack Storage development tools 

Microsoft Azure Stack provides a set of storage services, including Azure Blob, Table, and Queue storage.

This article provides quick guidance on how to start using Azure Stack Storage development tools. You can find more detailed information and sample code in the corresponding Azure Storage tutorials.

There are known differences between Azure Storage and Azure Stack Storage, including some specific requirements for each platform. For example, there are specific client libraries and specific endpoint suffix requirements for Azure Stack. For more information, see [Azure Stack Storage: Differences and considerations](azure-stack-acs-differences.md).

## Azure client libraries
The supported REST API version for Azure Stack Storage is 2015-04-05. It doesn’t have full parity with the latest version of the Azure Storage REST API. So for the storage client libraries, you need to be aware of the version that is compatible with REST API 2015-04-05.


|Client library|Azure Stack supported version|Link|Endpoint specification|
|---------|---------|---------|---------|
|.NET     |6.2.0|[https://github.com/Azure/azure-storage-net/releases/tag/v6.2.1](https://github.com/Azure/azure-storage-net/releases/tag/v6.2.1)|app.config file|
|Node.js     |1.1.0|[https://github.com/Azure/azure-storage-node/releases/tag/1.1.0](https://github.com/Azure/azure-storage-node/releases/tag/1.1.0)|Service instance declaration|
|Python     |0.30.0|[https://github.com/Azure/azure-storage-python/releases/tag/v0.30.0](https://github.com/Azure/azure-storage-python/releases/tag/v0.30.0)|Service instance declaration|

## Endpoint declaration
An Azure Stack endpoint includes two parts: the name of a region and the Azure Stack domain.
<<<<<<< HEAD
In the Azure Stack Development Kit, the default endpoint is **local.azurestack.external**.
Contact your cloud administrator if you’re not sure about your endpoint.
=======
In the Azure Stack POC, the default endpoint is **local.azurestack.external**.
If you’re not sure about your endpoint, contact your service administrator.
>>>>>>> a3d1d345

## Examples


### .NET

For Azure Stack, the endpoint suffix is specified in the app.config file:

```
<add key="StorageConnectionString" 
value="DefaultEndpointsProtocol=https;AccountName=myaccount;AccountKey=mykey;
EndpointSuffix=local.azurestack.external;" />
```

### Node.js

For Azure Stack, the endpoint suffix is specified in the declaration instance:

```
var blobSvc = azure.createBlobService(‘'myaccount', ‘mykey’,
‘myaccount.blob.local.azurestack.external’);
```

### Python

For Azure Stack, the endpoint suffix is specified in the declaration instance:

```
block_blob_service = BlockBlobService(account_name='myaccount',
account_key='mykey',
endpoint_suffix='local.azurestack.external')
```

## Blob storage

The following Azure Blob storage tutorials are applicable to Azure Stack. Note the specific endpoint suffix requirement for Azure Stack described in the previous [Examples](#examples) section.

* [Get started with Azure Blob storage using .NET](../storage/storage-dotnet-how-to-use-blobs.md)
* [How to use Blob storage from Node.js](../storage/storage-nodejs-how-to-use-blob-storage.md)
* [How to use Azure Blob storage from Python](../storage/storage-python-how-to-use-blob-storage.md)

## Queue storage

The following Azure Queue storage tutorials are applicable to Azure Stack. Note the specific endpoint suffix requirement for Azure Stack described in the previous [Examples](#examples) section.

* [Get started with Azure Queue storage using .NET](../storage/storage-dotnet-how-to-use-queues.md)
* [How to use Queue storage from Node.js](../storage/storage-nodejs-how-to-use-queues.md)
* [How to use Queue storage from Python](../storage/storage-python-how-to-use-queue-storage.md)


## Table storage

The following Azure Table storage tutorials are applicable to Azure Stack. Note the specific endpoint suffix requirement for Azure Stack described in the previous [Examples](#examples) section.

* [Get started with Azure Table storage using .NET](../storage/storage-dotnet-how-to-use-tables.md)
* [How to use Azure Table storage from Node.js](../storage/storage-nodejs-how-to-use-table-storage.md)
* [How to use Table storage in Python](../storage/storage-python-how-to-use-table-storage.md)

## Next steps

* [Introduction to Microsoft Azure Storage](../storage/storage-introduction.md)<|MERGE_RESOLUTION|>--- conflicted
+++ resolved
@@ -37,13 +37,8 @@
 
 ## Endpoint declaration
 An Azure Stack endpoint includes two parts: the name of a region and the Azure Stack domain.
-<<<<<<< HEAD
 In the Azure Stack Development Kit, the default endpoint is **local.azurestack.external**.
 Contact your cloud administrator if you’re not sure about your endpoint.
-=======
-In the Azure Stack POC, the default endpoint is **local.azurestack.external**.
-If you’re not sure about your endpoint, contact your service administrator.
->>>>>>> a3d1d345
 
 ## Examples
 
