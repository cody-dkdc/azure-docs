--- conflicted
+++ resolved
@@ -42,15 +42,9 @@
 
 
 ### Post-update steps
-<<<<<<< HEAD
-After the installation of 1803, install any applicable Hotfixes. For more information view the following knowledge base articles, as well as our [Servicing Policy](azure-stack-servicing-policy.md).  
-- [KB 4103348 - Network Controller API service crashes when you try to install an Azure Stack update](https://support.microsoft.com/help/4103348)
-
-=======
-After the installation of 1803, install any applicable Hotfixes. For more information view the following knowledge base articles, as well as our [Servicing Policy](https://docs.microsoft.com/en-us/azure/azure-stack/azure-stack-servicing-policy).
+After the installation of 1803, install any applicable Hotfixes. For more information view the following knowledge base articles, as well as our [Servicing Policy](azure-stack-servicing-policy.md).
 
 •	[KB 4103348 - Network Controller API service crashes when you try to install an Azure Stack update](https://support.microsoft.com/en-us/help/4103348)
->>>>>>> 60f26e74
 
 
 ### New features 
