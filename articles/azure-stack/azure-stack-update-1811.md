--- conflicted
+++ resolved
@@ -61,7 +61,7 @@
     ``` 
 
 - The Azure Stack 1811 update requires that you have properly imported the mandatory extension host certificates into your Azure Stack environment. To proceed with installation of the 1811 update, you must import the SSL certificates required for the extension host. To prepare for the extension host, see [this article](azure-stack-extension-host-prepare.md).
-​
+
     If you ignore every warning and still choose to install the 1811 update, the update will fail with the following message:   
  
     ```shell
@@ -107,13 +107,11 @@
 
 - This release reduces the required maintenance window for secret rotation by adding the ability to rotate only external certificates during [Azure Stack secret rotation](azure-stack-rotate-secrets.md).
 
-<<<<<<< HEAD
 - **Azure Stack PowerShell** has been updated to version 1.6.0. The update includes support for the new storage-related features in Azure Stack. For more information, see the release notes for the [Azure Stack Adminisitration Module 1.6.0 in the PowerShell Gallery](https://www.powershellgallery.com/packages/AzureStack/1.6.0) For steps on updating or installing Azure Stack PowerShell, see [Install PowerShell for Azure Stack](azure-stack-powershell-install.md).
-=======
+
 - Managed Disks is now enabled by default when creating virtual machines using the 	Azure Stack portal.
 
 - Extended data at rest encryption protection to include all the infrastructure data stored on local volumes (not on cluster shared volumes). For more information, see [this article](azure-stack-security-bitlocker.md)
->>>>>>> 554efe38
 
 ## Fixed issues
 
