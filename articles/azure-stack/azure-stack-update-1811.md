--- conflicted
+++ resolved
@@ -40,21 +40,16 @@
 
 - Enhanced Azure Stack operator experience for managing updates from the **Update** blade.
 
-<<<<<<< HEAD
 - Support for Device Authentication with Active Directory Federated Services (AD FS) in particular when using Azure CLI. [Use API version profiles with Azure CLI in Azure Stack](./user/azure-stack-version-profiles-azurecli2.md)
-=======
 - This release adds support for the following Azure Storage Service API versions: **2017-07-29**, **2017-11-09**. Support is also added for the following Azure Storage Resource Provider API versions: **2016-05-01**, **2016-12-01**, **2017-06-01**, and **2017-10-01**. For more information, see [Azure Stack storage: Differences and considerations](./user/azure-stack-acs-differences.md).
->>>>>>> 756c5fbc
 
 - This release adds Azure Stack integrated systems support for configurations of 4-16 nodes. You can use the [Azure Stack Capacity Planner](https://aka.ms/azstackcapacityplanner) to help in your planning for Azure Stack capacity and configuration.
 
-<<<<<<< HEAD
 - Added new privileged endpoint commands to update and remove service principles for ADFS. For more information, see [Create service principal for AD FS](azure-stack-create-service-principals.md#create-service-principal-for-ad-fs).
 
 - New Scale Unit Node operations that allow an Azure Stack operator to start, stop and shut down a scale unit node. For more information, see [Scale unit node actions in Azure Stack](azure-stack-node-actions.md)
 
 - Added new privileged endpoint command to update the BMC credential - user name and password used to communicate with the physical machines. For more information see, [Update the baseboard management controller \(BMC) credential](azure-stack-rotate-secrets.md).
-=======
 - This release adds support for Device Authentication with ADFS in particular when using Azure CLI. 
 <!-- @Matt add Link to CLI for ADFS -->
 
@@ -62,7 +57,6 @@
 
 - Added new privileged endpoint commands to update and remove service principals for ADFS. 
 <!-- @Matt add link to updated SPN - ADFS article -->
->>>>>>> 756c5fbc
 
 - Added new scale unit node operations that allow an Azure Stack operator to start, stop, and shut down a scale unit node. 
 <!-- @Matt add link to updated node actions doc -->
