---
title: Rotate secrets in Azure Stack | Microsoft Docs
description: Learn how to rotate your secrets in Azure Stack.
services: azure-stack
documentationcenter: ''
author: mattbriggs
manager: femila
editor: ''

ms.service: azure-stack
ms.workload: na
pms.tgt_pltfrm: na
ms.devlang: na
ms.topic: article
<<<<<<< HEAD
ms.date: 11/27/2018
=======
ms.date: 12/03/2018
>>>>>>> 97fa768a
ms.author: mabrigg
ms.reviewer: ppacent

---

# Rotate secrets in Azure Stack

*These instructions apply only to Azure Stack Integrated Systems Version 1803 and Later. Do not attempt secret rotation on pre-1802 Azure Stack Versions*

Azure Stack uses various secrets to maintain secure communication between the Azure Stack infrastructure resources and services.

- **Internal secrets**  
All the certificates, passwords, secure strings, and keys used by the Azure Stack infrastructure without intervention of the Azure Stack Operator. 

- **External secrets**  
Infrastructure service certificates for external-facing services that are provided by the Azure Stack Operator. This includes the certificates for the following services: 
    - Administrator Portal 
    - Public Portal 
    - Administrator Azure Resource Manager 
    - Global Azure Resource Manager 
    - Administrator Keyvault 
    - Keyvault 
    - ACS (including blob, table, and queue storage) 
    - ADFS<sup>*</sup>
    - Graph<sup>*</sup>

   <sup>*</sup> Only applicable if the environment’s identity provider is Active Directory Federated Services (AD FS).

> [!NOTE]  
> All other secure keys and strings, including BMC and switch passwords, user and administrator account passwords are still manually updated by the administrator. 

In order to maintain the integrity of the Azure Stack infrastructure, operators need the ability to periodically rotate their infrastructure’s secrets at frequencies that are consistent with their organization’s security requirements.

### Rotating Secrets with External Certificates from a new Certificate Authority

Azure Stack supports secret rotation with external certificates from a new Certificate Authority (CA) in the following contexts:

|Installed Certificate CA|CA to Rotate To|Supported|Azure Stack Versions Supported|
|-----|-----|-----|-----|
|From Self-Signed|To Enterprise|Not Supported||
|From Self-Signed|To Self-Signed|Not Supported||
|From Self-Signed|To Public<sup>*</sup>|Supported|1803 & Later|
|From Enterprise|To Enterprise|Supported so long as customers use the SAME enterprise CA as used at deployment|1803 & Later|
|From Enterprise|To Self-Signed|Not Supported||
|From Enterprise|To Public<sup>*</sup>|Supported|1803 & Later|
|From Public<sup>*</sup>|To Enterprise|Not Supported|1803 & Later|
|From Public<sup>*</sup>|To Self-Signed|Not Supported||
|From Public<sup>*</sup>|To Public<sup>*</sup>|Supported|1803 & Later|

<sup>*</sup> Here Public Certificate Authorities are those that are part of the Windows Trusted Root Program. You can find the full list [Microsoft Trusted Root Certificate Program: Participants (as of June 27, 2017)](https://gallery.technet.microsoft.com/Trusted-Root-Certificate-123665ca).

## Alert remediation

When secrets are within 30 days of expiration, the following alerts are generated in the Administrator Portal: 

- Pending service account password expiration 
- Pending internal certificate expiration 
- Pending external certificate expiration 

Running secret rotation using the instructions below will remediate these alerts.

## Pre-steps for secret rotation

   > [!IMPORTANT]  
   > Ensure secret rotation hasn't been successfully executed on your environment. If secret rotation has already been performed, update Azure Stack to version 1807 or later before you execute secret rotation. 

1.  Operators may notice alerts open and automatically close during rotation of Azure Stack secrets.  This behavior is expected and the alerts can be ignored.  Operators can verify the validity of these alerts by running Test-AzureStack.  For operators using SCOM to monitor Azure Stack systems, placing a system in maintenance mode will prevent these alerts from reaching their ITSM systems but will continue to alert if the Azure Stack system becomes unreachable. 
2. Notify your users of any maintenance operations. Schedule normal maintenance windows, as much as possible,  during non-business hours. Maintenance operations may affect both user workloads and portal operations.
    > [!note]  
    > The next steps only apply when rotating Azure Stack external secrets.

3. Run **[Test-AzureStack](https://docs.microsoft.com/azure/azure-stack/azure-stack-diagnostic-test)** and confirm all test outputs are healthy prior to rotating secrets.
4. Prepare a new set of replacement external certificates. The new set matches the certificate specifications outlined in the [Azure Stack PKI certificate requirements](https://docs.microsoft.com/azure/azure-stack/azure-stack-pki-certs).
5.  Store a back up to the certificates used for rotation in a secure backup location. If your rotation runs and then fails, replace the certificates in the file share with the backup copies before you rerun the rotation. Note, keep backup copies in the secure backup location.
6.  Create a fileshare you can access from the ERCS VMs. The file share must be  readable and writable for the **CloudAdmin** identity.
7.  Open a PowerShell ISE console from a computer where you have access to the fileshare. Navigate to your fileshare. 
8.  Run **[CertDirectoryMaker.ps1](https://www.aka.ms/azssecretrotationhelper)** to create the required directories for your external certificates.

## Rotating external and internal secrets

To rotate both external an internal secret:

1. Within the newly created **/Certificates** directory created in the Pre-steps, place the new set of replacement external certificates in the directory structure according to the format outlined in the Mandatory Certificates section of the [Azure Stack PKI certificate requirements](https://docs.microsoft.com/azure/azure-stack/azure-stack-pki-certs#mandatory-certificates).
2. Create a PowerShell Session with the [Privileged Endpoint](https://docs.microsoft.com/azure/azure-stack/azure-stack-privileged-endpoint) using the **CloudAdmin** account and store the sessions as a variable. You will use this variable as the parameter in the next step.

    > [!IMPORTANT]  
    > Do not enter the session, store the session as a variable.
    
3. Run **[invoke-command](https://docs.microsoft.com/powershell/module/microsoft.powershell.core/invoke-command?view=powershell-5.1)**. Pass your Privileged Endpoint PowerShell session variable as the **Session** parameter. 
4. Run **Start-SecretRotation** with the following parameters:
    - **PfxFilesPath**  
    Specify the network path to your Certificates directory created earlier.  
    - **PathAccessCredential**  
    A PSCredential object for credentials to the share. 
    - **CertificatePassword**  
    A secure string of the password used for all of the pfx certificate files created.
4. Wait while your secrets rotate.  
When secret rotation successfully completes, your console will display **Overall action status: Success**. 
    > [!note]  
    > If secret rotation fails, follow the instructions in the error message and re-run start-secretrotation with the **-Rerun** Parameter. Contact Support if you experience repeated secret rotation failures. 
5. After successful completion of secret rotation, remove your certificates from the share created in the pre-step and store them in their secure backup location. 

## Walkthrough of secret rotation

The following PowerShell example demonstrates the cmdlets and parameters to run in order to rotate your secrets.

```powershell
#Create a PEP Session
winrm s winrm/config/client '@{TrustedHosts= "<IPofERCSMachine>"}'
$PEPCreds = Get-Credential 
$PEPsession = New-PSSession -computername <IPofERCSMachine> -Credential $PEPCreds -ConfigurationName PrivilegedEndpoint 

#Run Secret Rotation
$CertPassword = ConvertTo-SecureString "Certpasswordhere" -AsPlainText -Force
$CertShareCred = Get-Credential 
$CertSharePath = "<NetworkPathofCertShare>"
Invoke-Command -session $PEPsession -ScriptBlock { 
Start-SecretRotation -PfxFilesPath $using:CertSharePath -PathAccessCredential $using:CertShareCred -CertificatePassword $using:CertPassword }
Remove-PSSession -Session $PEPSession
```
## Rotating only internal secrets

To rotate only Azure Stack’s internal secrets:

1. Create a PowerShell session with the [Privileged Endpoint](https://docs.microsoft.com/azure/azure-stack/azure-stack-privileged-endpoint).
2. In the Privileged Endpoint session, run **Start-SecretRotation** with no arguments.
3. Wait while your secrets rotate.  
When secret rotation successfully completes, your console will display **Overall action status: Success**. 
    > [!note]  
    > If secret rotation fails, follow the instructions in the error message and rerun start-secretrotation with the **-Rerun** Parameter. Contact Support if you experience repeated secret rotation failures. 

## Start-SecretRotation reference

Rotates the secrets of an Azure Stack System. Only executed against the Azure Stack Privileged Endpoint.

### Syntax

Path (Default)

```powershell
Start-SecretRotation [-PfxFilesPath <string>] [-PathAccessCredential] <PSCredential> [-CertificatePassword <SecureString>]  
```

### Description

The Start-SecretRotation cmdlet rotates the infrastructure secrets of an Azure Stack system. By default it rotates all secrets exposed to the internal infrastructure network, with user-input it also rotates the certificates of all external network infrastructure endpoints. When rotating external network infrastructure endpoints, Start-SecretRotation should be executed via an Invoke-Command script block with the Azure Stack environment's privileged endpoint session passed in as the session parameter.
 
### Parameters

| Parameter | Type | Required | Position | Default | Description |
| -- | -- | -- | -- | -- | -- |
| PfxFilesPath | String  | False  | Named  | None  | The fileshare path to the **\Certificates** directory containing all external network endpoint certificates. Only required when rotating external secrets or all secrets. End directory must be **\Certificates**. |
| CertificatePassword | SecureString | False  | Named  | None  | The password for all certificates provided in the -PfXFilesPath. Required value if PfxFilesPath is provided when both internal and external secrets are rotated. |
| PathAccessCredential | PSCredential | False  | Named  | None  | The PowerShell credential for the fileshare of the **\Certificates** directory containing all external network endpoint certificates. Only required when rotating external secrets or all secrets.  |
| Rerun | SwitchParameter | False  | Named  | None  | Rerun must be used anytime secret rotation is re-attempted after a failed attempt. |

### Examples
 
**Rotate only internal infrastructure secrets**

```powershell  
PS C:\> Start-SecretRotation  
```

This command rotates all of the infrastructure secrets exposed to Azure Stack internal network. Start-SecretRotation rotates all stack-generated secrets, but because there are no provided certificates, external endpoint certificates will not be rotated.  

**Rotate internal and external infrastructure secrets**
  
```powershell
PS C:\> Invoke-Command -session $PEPSession -ScriptBlock { 
Start-SecretRotation -PfxFilesPath $using:CertSharePath -PathAccessCredential $using:CertShareCred -CertificatePassword $using:CertPassword } 
Remove-PSSession -Session $PEPSession
```

This command rotates all of the infrastructure secrets exposed to Azure Stack internal network as well as the TLS certificates used for Azure Stack’s external network infrastructure endpoints. Start-SecretRotation rotates all stack-generated secrets, and because there are provided certificates, external endpoint certificates will also be rotated.  


## Update the baseboard management controller (BMC) credential

The baseboard management controller (BMC) monitors the physical state of your servers. The specifications and instructions on updating the user account name and password of the BMC vary based on your original equipment manufacturer (OEM) hardware vendor. You should update your passwords for Azure Stack components on a regular basis.

1. Update the BMC on the Azure Stack physical servers by following your OEM instructions. The user account name and password for each BMC in your environment must be the same.
2. Open a privileged endpoint in Azure Stack sessions. For instructions, see [Using the privileged endpoint in Azure Stack](azure-stack-privileged-endpoint.md).
3. After your PowerShell prompt has changed to **[IP address or ERCS VM name]: PS>** or to **[azs-ercs01]: PS>**, depending on the environment, run `Set-BmcCredemtial` by running `invoke-command`. Pass your privileged endpoint session variable as a parameter. For example:

    ```powershell
    # Interactive Version
    $PEip = "<Privileged Endpoint IP or Name>" # You can also use the machine name instead of IP here.
    $PECred = Get-Credential "<Domain>\CloudAdmin" -Message "PE Credentials" 
    $NewBMCpwd = Read-Host -Prompt "Enter New BMC password" -AsSecureString
    $NewBMCuser = Read-Host -Prompt "Enter New BMC user name"

    $PEPSession = New-PSSession -ComputerName $PEip -Credential $PECred -ConfigurationName "PrivilegedEndpoint" 

    Invoke-Command -Session $PEPSession -ScriptBlock {
        # Parameter BMCPassword is mandatory, while the BMCUser parameter is optional.
        Set-Bmccredential -bmcpassword $using:NewBMCpwd -bmcuser $using:NewBMCuser
    }
    Remove-PSSession -Session $PEPSession
    ```
    
    You can also use the static PowerShell version with the Passwords as code lines:
    
    ```powershell
    # Static Version
    $PEip = "<Privileged Endpoint IP or Name>" # You can also use the machine name instead of IP here.
    $PEUser = "<Privileged Endpoint user for example Domain\CloudAdmin>"
    $PEpwd = ConvertTo-SecureString "<Privileged Endpoint Password>" -AsPlainText -Force
    $PECred = New-Object System.Management.Automation.PSCredential ($PEUser, $PEpwd) 
    $NewBMCpwd = ConvertTo-SecureString "<New BMC Password>" -AsPlainText -Force
    $NewBMCuser = "<New BMC User name>" 

    $PEPSession = New-PSSession -ComputerName $PEip -Credential $PECred -ConfigurationName "PrivilegedEndpoint" 

    Invoke-Command -Session $PEPSession -ScriptBlock {
        Set-Bmccredential -bmcpassword $using:NewBMCpwd -bmcuser $using:NewBMCuser
    }
    Remove-PSSession -Session $PEPSession
    ```

## Next steps

[Learn more about Azure Stack security](azure-stack-security-foundations.md)<|MERGE_RESOLUTION|>--- conflicted
+++ resolved
@@ -12,11 +12,7 @@
 pms.tgt_pltfrm: na
 ms.devlang: na
 ms.topic: article
-<<<<<<< HEAD
-ms.date: 11/27/2018
-=======
 ms.date: 12/03/2018
->>>>>>> 97fa768a
 ms.author: mabrigg
 ms.reviewer: ppacent
 
