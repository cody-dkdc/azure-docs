﻿---
title: Connect Azure Stack to Azure using ExpressRoute
description: Learn how to connect virtual networks in Azure Stack to virtual networks in Azure using ExpressRoute.
services: azure-stack
documentationcenter: ''
author: brenduns
manager: femila
editor: ''

ms.assetid:
ms.service: azure-stack
ms.workload: na
ms.tgt_pltfrm: na
ms.devlang: na
ms.topic: get-started-article
ms.date: 08/14/2018
ms.author: brenduns
ms.reviewer:  

---

# Connect Azure Stack to Azure using Azure ExpressRoute

*Applies to: Azure Stack integrated systems and Azure Stack Development Kit*

This article shows you how to connect an Azure Stack  virtual network to an Azure virtual network by using a Microsoft Azure ExpressRoute direct connection.

You can use this article as a tutorial and use the examples to set up the same test environment. Or, you can use the article as a walkthrough that guides you through setting up your own ExpressRoute environment.

## Overview, assumptions, and prerequisites

Azure ExpressRoute lets you extend your on-premises networks into the Microsoft cloud over a private connection supplied by a connectivity provider. ExpressRoute is not a VPN connection over the public Internet.

For more information about Azure ExpressRoute, see the [ExpressRoute overview](../expressroute/expressroute-introduction.md).

### Assumptions

This article assumes that:

* You have a working knowledge of Azure.
* You have a basic understanding of Azure Stack.
* You have a basic understanding of networking.

### Prerequisites

To connect Azure Stack and Azure using ExpressRoute, you must meet the following requirements:

* A provisioned [ExpressRoute circuit](../expressroute/expressroute-circuit-peerings.md) through a [connectivity provider](../expressroute/expressroute-locations.md).
* An Azure subscription to create an ExpressRoute circuit and VNets in Azure.
* A router that must:
  * Support Site-to-Site VPN connections between its LAN interface and Azure Stack Multitenant Gateway.
  * Support creating multiple VRFs (Virtual Routing and Forwarding) if there's more than one tenant in your Azure Stack deployment.
* A router that has:
  * A WAN port connected to the ExpressRoute circuit.
  * A LAN port connected to the Azure Stack Multitenant Gateway.

### ExpressRoute network architecture

The next diagram shows the Azure Stack and Azure environments after you finish setting up ExpressRoute using the examples in this article.

*Figure 1. ExpressRoute network*

![ExpressRoute network](media/azure-stack-connect-expressroute/Conceptual.png)

The next architecture diagram shows how multiple tenants connect from the Azure Stack infrastructure through the ExpressRoute router to Azure at the Microsoft edge.

*Figure 2. Multi-tenant connections*

![Multi-tenant connections with ExpressRoute](media/azure-stack-connect-expressroute/Architecture.png)

The example in this article uses the same multi-tenant architecture shown in *Figure 2* to connect Azure Stack to Azure using ExpressRoute private peering. It's done using a Site-to-Site VPN connection from the virtual network gateway in Azure Stack to an ExpressRoute router.

The steps in this article show you how to create an end-to-end connection between two VNets from two different tenants in Azure Stack to corresponding VNets in Azure. Setting up two tenants is optional, you can also use these steps for a single tenant.

## Configure Azure Stack

To set up the Azure Stack environment for the first tenant, use the steps in following diagram as a guide. If you're setting up more than one tenant, repeat these steps.

>[!NOTE]
>These steps show how to create resources using the Azure Stack portal, but you can also use PowerShell.

![Azure Stack network setup](media/azure-stack-connect-expressroute/image2.png)

### Before you begin

Before you start configuring Azure Stack, you need:

* An Azure Stack integrated system deployment or an Azure Stack Development Kit (ASDK) deployment. For information about deploying the ASDK, see the [Azure Stack Development Kit deployment quickstart](azure-stack-deploy-overview.md).
* An offer in Azure Stack that your users can subscribe to. For more information, see [plans, offers, and subscriptions](azure-stack-plan-offer-quota-overview.md).

### Create network resources in Azure Stack

Use the following procedures to create the required network resources in Azure Stack for a tenant.

#### Create the virtual network and VM subnet

1. Sign in to the user portal with a user (tenant) account.
1. In the portal, select **New**.

1. Under **Azure Marketplace**, select **Networking**.

1. Under **Featured**, select **Virtual network**.

1. Under **Create virtual network**, enter the values shown in the following table in the appropriate fields.

   |Field  |Value  |
   |---------|---------|
   |Name     |Tenant1VNet1         |
   |Address space     |10.1.0.0/16|
   |Subnet name     |Tenant1-Sub1|
   |Subnet address range     |10.1.1.0/24|

1. You should see the Subscription you created earlier populated in the **Subscription** field. For the remaining fields:

    * Under **Resource group**, select **Create new** to create a new resource Group or if you already have one, select **Use existing**.
    * Verify the default **Location**.
    * Select **Create**.
    * (Optional) Select **Pin to dashboard**.

#### Create the gateway subnet

1. Under **Virtual network**, select Tenant1VNet1.
1. Under **SETTINGS**, select **Subnets**.
1. Select **+ Gateway subnet** to add a gateway subnet to the virtual network.
1. The name of the subnet is set to **GatewaySubnet** by default. Gateway subnets are a special case and must use this name to function properly.
1. Verify that the **Address range** is **10.1.0.0/24**.
1. Select **OK** to create the gateway subnet.

#### Create the virtual network gateway

1. In the Azure Stack user portal, select **New**.
1. Under **Azure Marketplace**, select **Networking**.
1. Select **Virtual network gateway** from the list of network resources.
1. In the **Name** field, enter **GW1**.
1. Select **Virtual network**.
1. Select **Tenant1VNet1** from the drop-down list.
1. Select **Public IP address**>**Choose public
   IP address**, and then select **Create new**.
1. In the **Name** field, enter **GW1-PiP** and select **OK**.
1. The **VPN type** should have **Route-based** selected by default. Keep this setting.
1. Verify that **Subscription** and **Location** are correct. Select **Create**.

#### Create the local network gateway

The Local network gateway resource identifies the remote gateway at the other end of the VPN connection. For this example, the remote end of the connection is the LAN subinterface of the ExpressRoute router. For Tenant 1, shown in *Figure 2*, the remote address is 10.60.3.255.

1. Sign in to the Azure Stack user portal with your user account and select **New**.
1. Under **Azure Marketplace**, select **Networking**.
1. Select **local network gateway** from the list of resources.
1. In the **Name** field, enter **ER-Router-GW**.
1. For the **IP address** field, refer to *Figure 2*. The IP address of the ExpressRoute router's LAN subinterface for Tenant 1 is 10.60.3.255. For your own environment, enter the IP address of your router's corresponding interface.
1. In the **Address Space** field, enter the address space of the VNets that you want to connect to in Azure. The subnets for Tenant 1 in *Figure 2* are:

   * 192.168.2.0/24 is the hub VNet in Azure.
   * 10.100.0.0/16 is the spoke VNet in Azure.

   > [!IMPORTANT]
   > This example assumes that you're using static routes for the Site-to-Site VPN connection between the Azure Stack gateway and the ExpressRoute router.

1. Verify that your **Subscription**, **Resource Group**, and **Location** are correct. Select **Create**.

#### Create the connection

1. In the Azure Stack user portal, select **New**.
1. Under **Azure Marketplace**, select **Networking**.
1. Select **Connection** from the list of resources.
1. Under **Basics**, choose **Site-to-site (IPSec)** as
   the **Connection type**.
1. Select the **Subscription**, **Resource group**, and **Location**. Select **OK**.
1. Under **Settings**, select **Virtual network gateway**, and then select **GW1**.
1. Select **Local network gateway**, and then select **ER Router GW**.
1. In the **Connection name** field, enter **ConnectToAzure**.
1. In the **Shared key (PSK)** field, enter **abc123** and then select **OK**.
1. Under **Summary**, select **OK**.

**Get the Virtual network gateway public IP address**

After you create the Virtual network gateway you can get the gateway's public IP address. Make note of this address in case you need it later for your deployment. Depending on your deployment, this address is used as the ***Internal IP address***.

1. In the Azure Stack user portal, select **All resources**.
1. Under **All resources**, select the virtual network gateway, which is **GW1** in the example.
1. Under **Virtual network gateway**, select **Overview**. from the list of resources. Alternatively, you can select **Properties**.
1. The IP address that you want to note is listed under **Public IP address**. For the example configuration, this address is 192.68.102.1.

#### Create a virtual machine

To test data traffic over the VPN Connection, you need virtual machines to send and receive data in the Azure Stack VNet. Create a virtual machine and deploy it to the VM subnet for your virtual network.

1. In the Azure Stack user portal, select **New**.
1. Under **Azure Marketplace**, select **Compute**.
1. In the list of virtual machine images, select the **Windows Server 2016 Datacenter Eval** image.

   >[!NOTE]
   >If the image used for this article isn't available, ask your Azure Stack operator to provide a different Windows Server image.

1. In **Create virtual machine**>**Basics**, enter **VM01** as the **Name**.
1. Enter a valid user name and password. You’ll use this account to sign in to the VM after it's been created.
1. Provide a **Subscription**, **Resource group**, and a **Location**. Select **OK**.
1. Under **Choose a size**, select a virtual machine size for this instance, and then select **Select**.
1. Under **Settings**, confirm that:

   * The virtual network is **Tenant1VNet1**.
   * The subnet is set to **10.1.1.0/24**.

   Use the default settings and select **OK**.

1. Under **Summary**, review the VM configuration and then select **OK**.

>[!NOTE]
>
>To add more tenants, repeat the steps you followed in these sections:
>
>* Create the virtual network and VM subnet
>* Create the gateway subnet
>* Create the virtual network gateway
>* Create the local network gateway
>* Create the connection
>* Create a virtual machine
>
>If you're going to use Tenant 2 as an example, remember to change the IP addresses to avoid overlaps.

### Configure the NAT virtual machine for gateway traversal

> [!IMPORTANT]
> This section is for Azure Stack Development Kit deployments only. The NAT isn't needed for multi-node deployments.

The Azure Stack Development Kit is self-contained and isolated from the network where the physical host is deployed. The VIP network that the gateways are connected to isn't external, it's hidden behind a router doing Network Address Translation (NAT).

The router is a Windows Server virtual machine (AzS-BGPNAT01) running the Routing and Remote Access Services (RRAS) role. You must configure NAT on the AzS-BGPNAT01 virtual machine to enable the Site-to-Site VPN Connection to connect on both ends.

#### Configure the NAT

1. Sign in to the Azure Stack host computer with your administrator account.
1. Copy and edit the following PowerShell script.  Replace `"<your administrator password>"` with your administrator password, and then run the script in an elevated PowerShell ISE. This script returns your  *External BGPNAT address*.

   ```PowerShell
   cd \AzureStack-Tools-master\connect
   Import-Module .\AzureStack.Connect.psm1
   $Password = ConvertTo-SecureString "<your administrator password>" `
    -AsPlainText `
    -Force
   Get-AzureStackNatServerAddress `
    -HostComputer "azs-bgpnat01" `
    -Password $Password

   ```

1. To configure the NAT, copy and edit the following PowerShell script. Edit the script to replace the `'<External BGPNAT address>'` and `'<Internal IP address>'` with the following example values:

   * For *External BGPNAT address* use 10.10.0.62
   * For *Internal IP address* use 192.168.102.1

   Run the following script from an elevated PowerShell ISE:

   ```PowerShell
   $ExtBgpNat = '<External BGPNAT address>'
   $IntBgpNat = '<Internal IP address>'

   # Designate the external NAT address for the ports that use the IKE authentication.
   Invoke-Command `
    -ComputerName azs-bgpnat01 `
     {Add-NetNatExternalAddress `
      -NatName BGPNAT `
      -IPAddress $Using:ExtBgpNat `
      -PortStart 499 `
      -PortEnd 501}
   Invoke-Command `
    -ComputerName azs-bgpnat01 `
     {Add-NetNatExternalAddress `
      -NatName BGPNAT `
      -IPAddress $Using:ExtBgpNat `
      -PortStart 4499 `
      -PortEnd 4501}
   # Create a static NAT mapping to map the external address to the Gateway public IP address to map the ISAKMP port 500 for PHASE 1 of the IPSEC tunnel.
   Invoke-Command `
    -ComputerName azs-bgpnat01 `
     {Add-NetNatStaticMapping `
      -NatName BGPNAT `
      -Protocol UDP `
      -ExternalIPAddress $Using:ExtBgpNat `
      -InternalIPAddress $Using:IntBgpNat `
      -ExternalPort 500 `
      -InternalPort 500}
   # Configure NAT traversal which uses port 4500 to  establish the complete IPSEC tunnel over NAT devices.
   Invoke-Command `
    -ComputerName azs-bgpnat01 `
     {Add-NetNatStaticMapping `
      -NatName BGPNAT `
      -Protocol UDP `
      -ExternalIPAddress $Using:ExtBgpNat `
      -InternalIPAddress $Using:IntBgpNat `
      -ExternalPort 4500 `
      -InternalPort 4500}

   ```

## Configure Azure

After you finish configuring Azure Stack, you can deploy the Azure resources. The following diagram shows an example of a tenant virtual network in Azure. You can use any name and addressing scheme for your VNet in Azure. However, the address range of the VNets in Azure and Azure Stack must be unique and not overlap.

*Figure 3. Azure VNets*

![Azure VNets](media/azure-stack-connect-expressroute/AzureArchitecture.png)

The resources you deploy in Azure are similar to the resources you deployed in Azure Stack. You'll deploy the following components:

* Virtual networks and subnets
* A gateway subnet
* A virtual network gateway
* A connection
* An ExpressRoute circuit

The example Azure network infrastructure is configured as follows:

* A standard hub (192.168.2.0/24) and spoke (10.100.0.0./16) VNet model. For more information about a hub-spoke network topology, see [Implement a hub-spoke network topology in Azure](https://docs.microsoft.com/en-us/azure/architecture/reference-architectures/hybrid-networking/hub-spoke).
* The workloads are deployed in the spoke VNet and the ExpressRoute circuit is connected to the hub VNet.
* The two VNets are connected using VNet peering.

### Configure the Azure VNets

1. Sign in to the Azure portal with your Azure credentials.
1. Create the hub VNet using the 192.168.2.0/24 address range.
1. Create a subnet using the 192.168.2.0/25 address range, and add a gateway subnet using the 192.168.2.128/27 address range.
1. Create the spoke VNet and subnet using the 10.100.0.0/16 address range.

For more information about creating virtual networks in Azure, see [Create a virtual network](../virtual-network/manage-virtual-network.md#create-a-virtual-network).

### Configure an ExpressRoute circuit

1. Review the ExpressRoute prerequisites in [ExpressRoute prerequisites & checklist](../expressroute/expressroute-prerequisites.md).

1. Follow the steps in [Create and modify an ExpressRoute circuit](../expressroute/expressroute-howto-circuit-portal-resource-manager.md) to create an ExpressRoute circuit using your Azure subscription.

   >[!NOTE]
   >Give the service key for your circuit to your service  so they can setup your ExpressRoute circuit at their end.

1. Follow the steps in [Create and modify peering for an ExpressRoute circuit](../expressroute/expressroute-howto-routing-portal-resource-manager.md) to configure private peering on the ExpressRoute circuit.

### Create the virtual network gateway

Follow the steps in [Configure a virtual network gateway for ExpressRoute using PowerShell](../expressroute/expressroute-howto-add-gateway-resource-manager.md) to create a virtual network gateway for ExpressRoute in the hub VNet.

### Create the connection

To link the ExpressRoute circuit to the hub VNet, follow the steps in [Connect a virtual network to an ExpressRoute circuit](../expressroute/expressroute-howto-linkvnet-portal-resource-manager.md).

### Peer the VNets

Peer the hub and spoke VNets using the steps in [Create a virtual network peering using the Azure portal](../virtual-network/virtual-networks-create-vnetpeering-arm-portal.md). When configuring VNet peering, make sure you use the following options:

* From the hub to the spoke, **Allow gateway transit**.
* From the spoke to the hub, **Use remote gateway**.

### Create a virtual machine

Deploy your workload virtual machines into the spoke VNet.

Repeat these steps for any additional tenant VNets you want to connect in Azure through their respective ExpressRoute circuits.

## Configure the router

You can use the following *ExpressRoute router configuration* diagram as a guide for configuring your ExpressRoute Router. This diagram shows two tenants (Tenant 1 and Tenant 2) with their respective ExpressRoute circuits. Each tenant is linked to their own VRF (Virtual Routing and Forwarding) in the LAN and WAN side of the ExpressRoute router. This configuration ensures end-to-end isolation between the two tenants. Take note of the IP addresses used in the router interfaces as you follow the configuration example.

*Figure 4. ExpressRoute router configuration*

![ExpressRoute router configuration](media/azure-stack-connect-expressroute/EndToEnd.png)

You can use any router that supports IKEv2 VPN and BGP to terminate the Site-to-Site VPN connection from Azure Stack. The same router is used to connect to Azure using an ExpressRoute circuit.

<<<<<<< HEAD
The following Cisco ASR 1000 configuration example supports the network infrastructure shown in the *ExpressRoute router configuration* diagram.
=======
The following Cisco ASR 1000 Series Aggregation Services Router configuration example supports the network infrastructure shown in the *ExpressRoute router configuration* diagram.
>>>>>>> 2c36cf60

**Cisco ASR 1000 configuration example**

```
ip vrf Tenant 1
 description Routing Domain for PRIVATE peering to Azure for Tenant 1
 rd 1:1
!
ip vrf Tenant 2
 description Routing Domain for PRIVATE peering to Azure for Tenant 2
 rd 1:5
!
crypto ikev2 proposal V2-PROPOSAL2
description IKEv2 proposal for Tenant 1
encryption aes-cbc-256
 integrity sha256
 group 2
crypto ikev2 proposal V4-PROPOSAL2
description IKEv2 proposal for Tenant 2
encryption aes-cbc-256
 integrity sha256
 group 2
!
crypto ikev2 policy V2-POLICY2
description IKEv2 Policy for Tenant 1
match fvrf Tenant 1
 match address local 10.60.3.255
 proposal V2-PROPOSAL2
description IKEv2 Policy for Tenant 2
crypto ikev2 policy V4-POLICY2
 match fvrf Tenant 2
 match address local 10.60.3.251
 proposal V4-PROPOSAL2
!
crypto ikev2 profile V2-PROFILE
description IKEv2 profile for Tenant 1
match fvrf Tenant 1
 match address local 10.60.3.255
 match identity remote any
 authentication remote pre-share key abc123
 authentication local pre-share key abc123
 ivrf Tenant 1
!
crypto ikev2 profile V4-PROFILE
description IKEv2 profile for Tenant 2
 match fvrf Tenant 2
 match address local 10.60.3.251
 match identity remote any
 authentication remote pre-share key abc123
 authentication local pre-share key abc123
 ivrf Tenant 2
!
crypto ipsec transform-set V2-TRANSFORM2 esp-gcm 256
 mode tunnel
crypto ipsec transform-set V4-TRANSFORM2 esp-gcm 256
 mode tunnel
!
crypto ipsec profile V2-PROFILE
 set transform-set V2-TRANSFORM2
 set ikev2-profile V2-PROFILE
!
crypto ipsec profile V4-PROFILE
 set transform-set V4-TRANSFORM2
 set ikev2-profile V4-PROFILE
!
interface Tunnel10
description S2S VPN Tunnel for Tenant 1
 ip vrf forwarding Tenant 1
 ip address 11.0.0.2 255.255.255.252
 ip tcp adjust-mss 1350
 tunnel source TenGigabitEthernet0/1/0.211
 tunnel mode ipsec ipv4
 tunnel destination 10.10.0.62
 tunnel vrf Tenant 1
 tunnel protection ipsec profile V2-PROFILE
!
interface Tunnel20
description S2S VPN Tunnel for Tenant 2
 ip vrf forwarding Tenant 2
 ip address 11.0.0.2 255.255.255.252
 ip tcp adjust-mss 1350
 tunnel source TenGigabitEthernet0/1/0.213
 tunnel mode ipsec ipv4
 tunnel destination 10.10.0.62
 tunnel vrf VNET3
 tunnel protection ipsec profile V4-PROFILE
!
interface GigabitEthernet0/0/1
 description PRIMARY ExpressRoute Link to AZURE over Equinix
 no ip address
 negotiation auto
!
interface GigabitEthernet0/0/1.100
description Primary WAN interface of Tenant 1
 description PRIMARY ER link supporting Tenant 1 to Azure
 encapsulation dot1Q 101
 ip vrf forwarding Tenant 1
 ip address 192.168.1.1 255.255.255.252
!
interface GigabitEthernet0/0/1.102
description Primary WAN interface of Tenant 2
 description PRIMARY ER link supporting Tenant 2 to Azure
 encapsulation dot1Q 102
 ip vrf forwarding Tenant 2
 ip address 192.168.1.17 255.255.255.252
!
interface GigabitEthernet0/0/2
 description BACKUP ExpressRoute Link to AZURE over Equinix
 no ip address
 negotiation auto
!
interface GigabitEthernet0/0/2.100
description Secondary WAN interface of Tenant 1
 description BACKUP ER link supporting Tenant 1 to Azure
 encapsulation dot1Q 101
 ip vrf forwarding Tenant 1
 ip address 192.168.1.5 255.255.255.252
!
interface GigabitEthernet0/0/2.102
description Secondary WAN interface of Tenant 2
description BACKUP ER link supporting Tenant 2 to Azure
 encapsulation dot1Q 102
 ip vrf forwarding Tenant 2
 ip address 192.168.1.21 255.255.255.252
!
interface TenGigabitEthernet0/1/0
 description Downlink to ---Port 1/47
 no ip address
!
interface TenGigabitEthernet0/1/0.211
 description LAN interface of Tenant 1
description Downlink to --- Port 1/47.211
 encapsulation dot1Q 211
 ip vrf forwarding Tenant 1
 ip address 10.60.3.255 255.255.255.254
!
interface TenGigabitEthernet0/1/0.213
description LAN interface of Tenant 2
 description Downlink to --- Port 1/47.213
 encapsulation dot1Q 213
 ip vrf forwarding Tenant 2
 ip address 10.60.3.251 255.255.255.254
!
router bgp 65530
 bgp router-id <removed>
 bgp log-neighbor-changes
 description BGP neighbor config and route advertisement for Tenant 1 VRF
 address-family ipv4 vrf Tenant 1
  network 10.1.0.0 mask 255.255.0.0
  network 10.60.3.254 mask 255.255.255.254
  network 192.168.1.0 mask 255.255.255.252
  network 192.168.1.4 mask 255.255.255.252
  neighbor 10.10.0.62 remote-as 65100
  neighbor 10.10.0.62 description VPN-BGP-PEER-for-Tenant 1
  neighbor 10.10.0.62 ebgp-multihop 5
  neighbor 10.10.0.62 activate
  neighbor 10.60.3.254 remote-as 4232570301
  neighbor 10.60.3.254 description LAN peer for CPEC:INET:2112 VRF
  neighbor 10.60.3.254 activate
  neighbor 10.60.3.254 route-map BLOCK-ALL out
  neighbor 192.168.1.2 remote-as 12076
  neighbor 192.168.1.2 description PRIMARY ER peer for Tenant 1 to Azure
  neighbor 192.168.1.2 ebgp-multihop 5
  neighbor 192.168.1.2 activate
  neighbor 192.168.1.2 soft-reconfiguration inbound
  neighbor 192.168.1.2 route-map Tenant 1-ONLY out
  neighbor 192.168.1.6 remote-as 12076
  neighbor 192.168.1.6 description BACKUP ER peer for Tenant 1 to Azure
  neighbor 192.168.1.6 ebgp-multihop 5
  neighbor 192.168.1.6 activate
  neighbor 192.168.1.6 soft-reconfiguration inbound
  neighbor 192.168.1.6 route-map Tenant 1-ONLY out
  maximum-paths 8
 exit-address-family
 !
description BGP neighbor config and route advertisement for Tenant 2 VRF
address-family ipv4 vrf Tenant 2
  network 10.1.0.0 mask 255.255.0.0
  network 10.60.3.250 mask 255.255.255.254
  network 192.168.1.16 mask 255.255.255.252
  network 192.168.1.20 mask 255.255.255.252
  neighbor 10.10.0.62 remote-as 65300
  neighbor 10.10.0.62 description VPN-BGP-PEER-for-Tenant 2
  neighbor 10.10.0.62 ebgp-multihop 5
  neighbor 10.10.0.62 activate
  neighbor 10.60.3.250 remote-as 4232570301
  neighbor 10.60.3.250 description LAN peer for CPEC:INET:2112 VRF
  neighbor 10.60.3.250 activate
  neighbor 10.60.3.250 route-map BLOCK-ALL out
  neighbor 192.168.1.18 remote-as 12076
  neighbor 192.168.1.18 description PRIMARY ER peer for Tenant 2 to Azure
  neighbor 192.168.1.18 ebgp-multihop 5
  neighbor 192.168.1.18 activate
  neighbor 192.168.1.18 soft-reconfiguration inbound
  neighbor 192.168.1.18 route-map VNET-ONLY out
  neighbor 192.168.1.22 remote-as 12076
  neighbor 192.168.1.22 description BACKUP ER peer for Tenant 2 to Azure
  neighbor 192.168.1.22 ebgp-multihop 5
  neighbor 192.168.1.22 activate
  neighbor 192.168.1.22 soft-reconfiguration inbound
  neighbor 192.168.1.22 route-map VNET-ONLY out
  maximum-paths 8
 exit-address-family
!
ip forward-protocol nd
!
ip as-path access-list 1 permit ^$
ip route vrf Tenant 1 10.1.0.0 255.255.0.0 Tunnel10
ip route vrf Tenant 2 10.1.0.0 255.255.0.0 Tunnel20
!
ip prefix-list BLOCK-ALL seq 5 deny 0.0.0.0/0 le 32
!
route-map BLOCK-ALL permit 10
 match ip address prefix-list BLOCK-ALL
!
route-map VNET-ONLY permit 10
 match as-path 1
!
```

## Test the connection

Test your connection after you establish the Site-to-Site connection and the ExpressRoute circuit.

Do the following ping tests:

* Sign in to one of the virtual machines in your Azure VNet and ping the virtual machine you created in Azure Stack.
* Sign in to one of the virtual machines you created in Azure Stack and ping the virtual machine you created in the Azure VNet.

>[!NOTE]
>To make sure you're sending traffic over the Site-to-Site and ExpressRoute connections, you must ping the dedicated IP (DIP) address of the virtual machine at both ends and not the VIP address of the virtual machine.

### Allow ICMP in through the firewall

By default, Windows Server 2016 doesn't allow incoming ICMP packets through the firewall. For every virtual machine that you're using for ping tests you need to allow incoming ICMP packets. To create a firewall rule for ICMP, run the following cmdlet in an elevated PowerShell window:

```PowerShell
# Create ICMP firewall rule.
New-NetFirewallRule `
  –DisplayName “Allow ICMPv4-In” `
  –Protocol ICMPv4

```

### Ping the Azure Stack virtual machine

1. Sign in to the Azure Stack user portal using a tenant account.

1. Find the virtual machine that you created and select the virtual machine.

1. Select **Connect**.

1. From an elevated Windows or PowerShell command prompt, enter **ipconfig /all**. Note the IPv4 address returned in the output.

1. Ping the IPv4 address from the virtual machine in the Azure VNet.

   In the example environment, the IPv4 address is from the 10.1.1.x/24 subnet. In your environment, the address might be different. But it should be in the subnet you created for the tenant VNet subnet.

### View data transfer statistics

If you want to know how much traffic is passing through your connection, you can find this information on the Azure Stack user portal. This is also a good way to find out whether or not your ping test data went through the VPN and ExpressRoute connections.

1. Sign in to the Azure Stack user portal using your tenant account and select **All resources**.
1. Navigate to the resource group for your VPN Gateway and select the **Connection** object type.
1. Select the **ConnectToAzure** connection from the list.
1. Under **Connections**>**Overview**, you can see statistics for **Data in** and **Data out**. You should see some non-zero values.

   ![Data In and Data Out](media/azure-stack-connect-expressroute/DataInDataOut.png)

## Next steps

[Deploy apps to Azure and Azure Stack](azure-stack-solution-pipeline.md)<|MERGE_RESOLUTION|>--- conflicted
+++ resolved
@@ -367,11 +367,7 @@
 
 You can use any router that supports IKEv2 VPN and BGP to terminate the Site-to-Site VPN connection from Azure Stack. The same router is used to connect to Azure using an ExpressRoute circuit.
 
-<<<<<<< HEAD
-The following Cisco ASR 1000 configuration example supports the network infrastructure shown in the *ExpressRoute router configuration* diagram.
-=======
 The following Cisco ASR 1000 Series Aggregation Services Router configuration example supports the network infrastructure shown in the *ExpressRoute router configuration* diagram.
->>>>>>> 2c36cf60
 
 **Cisco ASR 1000 configuration example**
 
