--- conflicted
+++ resolved
@@ -145,38 +145,10 @@
 
 To run the repair action, open an elevated PowerShell prompt, and run the following cmdlet:
 
-<<<<<<< HEAD
-```PowerShell  
-  Repair-AzsScaleUnitNode -Location <RegionName> -Name <NodeName> -BMCIPAddress <BMCIPAddress>
-```
-
-For more information, see [Repair-AzsScaleUnitNode](https://docs.microsoft.com/powershell/module/azs.fabric.admin/repair-azsscaleunitnode).
-
-## Shutdown
-
-The **shutdown** action first evacuates all active workloads by distributing them among the remaining nodes in that particular scale unit and then does a graceful shutdown.
-
-After starting node that was shut down, you need to resume it. Earlier workloads that were running on the node do not fail back.
-
-If the shutdown operations fail, attempt a disable operation followed by a shutdown operation. This can happen if live migration attempts failed that are automatically initiated when executing the shutdown operation.
-
-To run the resume action, open an elevated PowerShell prompt, and run the following cmdlet:
-
-```PowerShell  
-  Stop-AzsScaleUnitNode -Location <RegionName> -Name <NodeName> -Shutdown
-```
-
-For more information, see [Stop-AzsScaleUnitNode](https://docs.microsoft.com/powershell/module/azs.fabric.admin/Stop-AzsScaleUnitNode).
-
-## Next steps
-
-To learn more about the Azure Stack Fabric administrator module, see [Azs.Fabric.Admin](https://docs.microsoft.com/powershell/module/azs.fabric.admin).
-=======
   ````PowerShell
   Repair-AzsScaleUnitNode -Location <RegionName> -Name <NodeName> -BMCIPv4Address <BMCIPv4Address>
   ````
 
 ## Next steps
 
-To learn more about the Azure Stack Fabric administrator module, see [Azs.Fabric.Admin](https://docs.microsoft.com/powershell/module/azs.fabric.admin/?view=azurestackps-1.5.0).
->>>>>>> a32b52b4
+To learn more about the Azure Stack Fabric administrator module, see [Azs.Fabric.Admin](https://docs.microsoft.com/powershell/module/azs.fabric.admin/?view=azurestackps-1.5.0).