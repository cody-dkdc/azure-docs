<<<<<<< HEAD
- name: Azure Stack Operator Documentation
  href: index.yml
- name: Overview
  items:
  - name: What is Azure Stack?
    href: azure-stack-poc.md
- name: Quickstarts
  expanded: true
  items:
  - name: Deploy Azure Stack
    href: azure-stack-deploy-overview.md  
- name: Tutorials
  items:
  - name: Offer Virtual Machines
    href: azure-stack-tutorial-tenant-vm.md
  - name: Offer SQL databases
    href: azure-stack-tutorial-sql-server.md
  - name: Offer Web Apps
    href: azure-stack-tutorial-app-service.md
- name: Concepts
  items:
  - name: Planning considerations
    href: azure-stack-planning-considerations.md
  - name: Servicing policy
    href: azure-stack-servicing-policy.md
  - name: Release notes
    href: azure-stack-asdk-release-notes.md
  - name: Key features and concepts
    href: azure-stack-key-features.md
  - name: Azure Stack Development Kit architecture
    href: azure-stack-architecture.md
  - name: Administration basics
    href: azure-stack-manage-basics.md
- name: How-to guides
  items:
  - name: Deploy
    items:
    - name: Prerequisites
      href: azure-stack-deploy.md
    - name: Deploy
      href: azure-stack-run-powershell-script.md
    - name: Install PowerShell
      href: azure-stack-powershell-configure-quickstart.md
    - name: Register
      href: azure-stack-register.md
    - name: Connect to Azure Stack
      href: azure-stack-connect-azure-stack.md
    - name: Add default image
      href: azure-stack-add-default-image.md
    - name: Create a test VM
      href: azure-stack-provision-vm.md
  - name: Datacenter integration
    items:
    - name: DNS
      href: azure-stack-integrate-dns.md
    - name: Identity
      href: azure-stack-integrate-identity.md
    - name: Publish endpoints
      href: azure-stack-integrate-endpoints.md
    - name : Security
      href: azure-stack-integrate-security.md
  - name: Manage
    items:
    - name: Region management
      href: azure-stack-region-management.md
    - name: Using the administrator portal
      href: azure-stack-manage-portals.md
    - name: Connect to Azure Stack
      href: azure-stack-connect-azure-stack.md
    - name: Enable CLI for users
      href: azure-stack-cli-admin.md
    - name: Set up management environment
      items:
      - name: Install Azure Stack PowerShell
        href: azure-stack-powershell-install.md
      - name: Download tools
        href: azure-stack-powershell-download.md
      - name: Configure PowerShell - Cloud operator
        href: azure-stack-powershell-configure-admin.md
      - name: Get up and running with PowerShell
        href: azure-stack-powershell-configure-quickstart.md
    - name: Access privileged endpoint
      href: azure-stack-privileged-endpoint.md    
    - name: Manage updates
      items:
      - name: Manage updates overview
        href: azure-stack-updates.md
      - name: Apply updates
        href: azure-stack-apply-updates.md
      - name: Monitor update status
        href: azure-stack-monitor-update.md      
    - name: Monitor health and alerts
      href: azure-stack-monitor-health.md
    - name: Manage network resources
      href: azure-stack-viewing-public-ip-address-consumption.md
    - name: Manage storage resources
      href: azure-stack-manage-storage-accounts.md
    - name: Manage Windows Azure Pack VMs
      href: azure-stack-manage-windows-azure-pack.md
    - name: Replace hardware
      items:
      - name: Node actions
        href: azure-stack-node-actions.md
      - name: Replace node
        href: azure-stack-replace-node.md
      - name: Replace disk
        href: azure-stack-replace-disk.md
      - name: Replace component
        href: azure-stack-replace-component.md    
  - name: Security, compliance & identity
    items:
    - name: Security overview
      href: azure-stack-security-foundations.md 
    - name: Identity
      items:
      - name: Manage RBAC
        href: azure-stack-manage-permissions.md
      - name: Add users for Azure AD
        href: azure-stack-add-new-user-aad.md
      - name: Add users for AD FS
        href: azure-stack-add-users-adfs.md
      - name: Create service principals
        href: Azure-stack-create-service-principals.md
      - name: Enable multi-tenancy
        href: azure-stack-enable-multitenancy.md
  - name: Offer services
    items:
    - name: Overview of offering services
      href: azure-stack-offer-services-overview.md
    - name: Create plans, offers, and quotas
      items:
      - name: Plan, offer, quota, and subscription overview
        href: azure-stack-plan-offer-quota-overview.md
      - name: Create a plan
        href: azure-stack-create-plan.md
      - name: Create an offer
        href: azure-stack-create-offer.md
      - name: Subscribe to an offer
        href: azure-stack-subscribe-plan-provision-vm.md
      - name: Delegate offers in Azure Stack
        href: azure-stack-delegated-provider.md
      - name: Quota types
        href: azure-stack-quota-types.md
    - name: Offer SQL or MySQL as PaaS
      items:
      - name: PaaS services overview
        href: azure-stack-tools-paas-services.md
      - name: Deploy MySQL resource provider
        href: azure-stack-mysql-resource-provider-deploy.md
      - name: Deploy SQL resource provider
        href: azure-stack-sql-resource-provider-deploy.md
      - name: Add hosting servers
        href: azure-stack-sql-resource-provider-hosting-servers.md
      - name: Create SQL databases
        href: azure-stack-sql-resource-provider-databases.md
    - name: Offer App Service as PaaS
      items:
      - name: App Service on Azure Stack overview
        href: azure-stack-app-service-overview.md
      - name: Capacity planning
        href: azure-stack-app-service-capacity-planning.md
      - name: Before you get started
        href: azure-stack-app-service-before-you-get-started.md
      - name: Deploy App Service resource provider
        href: azure-stack-app-service-deploy.md
      - name: Deploy App Service offline
        href: azure-stack-app-service-deploy-offline.md
      - name: Add more web worker roles
        href: azure-stack-app-service-add-worker-roles.md
      - name: Configure deployment sources
        href: azure-stack-app-service-configure-deployment-sources.md
    - name: Populate the marketplace
      items:
      - name: Marketplace overview
        href: azure-stack-marketplace.md
      - name: Download marketplace items
        href: azure-stack-download-azure-marketplace-item.md
      - name: Azure marketplace items for Azure Stack
        href: azure-stack-marketplace-azure-items.md
      - name: Create and publish a marketplace item
        href: azure-stack-create-and-publish-marketplace-item.md
      - name: Use the Marketplace Publishing tool
        href: azure-stack-marketplace-publisher.md
      - name: Add a custom virtual machine image
        href: azure-stack-add-vm-image.md
      - name: Add virtual machine scale sets
        href: azure-stack-compute-add-scalesets.md
      - name: Deploy Linux virtual machines
        href: azure-stack-linux.md
    - name: Usage and billing
      items:
      - name: Overview
        href: azure-stack-billing-and-chargeback.md
      - name: Usage data reporting
        href: azure-stack-usage-reporting.md
      - name: Provider usage API
        href: azure-stack-provider-resource-api.md
      - name: Tenant usage API
        href: azure-stack-tenant-resource-usage-api.md
      - name: Usage FAQ
        href: azure-stack-usage-related-faq.md
    - name: Connect to Azure
      items:
      - name: Connect using VPN
        href: azure-stack-connect-vpn.md
      - name: Connect using ExpressRoute
        href: azure-stack-connect-expressroute.md
  - name: Troubleshoot
    items:
    - name: Known issues
      href: azure-stack-troubleshooting.md
    - name: Diagnostics in Azure Stack
      href: azure-stack-diagnostics.md
    - name: Redeploy Azure Stack Development Kit
      href: azure-stack-redeploy.md
- name: Reference
  items:
  - name: Azure Stack PowerShell
    href: /powershell/azure/azure-stack/overview?view=azurestackps-1.2.9
- name: Resources
  items:
  - name: Azure Roadmap
    href: https://azure.microsoft.com/roadmap/
  - name: MSDN forum
    href: https://social.msdn.microsoft.com/Forums/azure/home?forum=AzureStack
  - name: Pricing information
    href: https://azure.microsoft.com/overview/azure-stack/how-to-buy/
  - name: Stack Overflow
    href: http://stackoverflow.com/questions/tagged/azure-stack
  - name: Training and certification
    href: azure-stack-train-and-cert.md

=======
- name: Azure Stack Operator Documentation
  href: index.yml
- name: Overview
  items:
  - name: What is Azure Stack?
    href: azure-stack-poc.md
- name: Quickstarts
  expanded: true
  items:
  - name: Deploy Azure Stack
    href: azure-stack-deploy-overview.md  
- name: Tutorials
  items:
  - name: Offer Virtual Machines
    href: azure-stack-tutorial-tenant-vm.md
  - name: Offer SQL databases
    href: azure-stack-tutorial-sql-server.md
  - name: Offer Web Apps
    href: azure-stack-tutorial-app-service.md
- name: Concepts
  items:
  - name: Planning considerations
    href: azure-stack-planning-considerations.md
  - name: Servicing policy
    href: azure-stack-servicing-policy.md
  - name: Release notes
    items:
    - name: Development kit release notes
      href: azure-stack-asdk-release-notes.md
    - name: Integrated systems release notes
      items:  
      - name: 1710 update
        href: azure-stack-update-1710.md  
  - name: Key features and concepts
    href: azure-stack-key-features.md
  - name: Development kit architecture
    href: azure-stack-architecture.md
  - name: Administration basics
    href: azure-stack-manage-basics.md
- name: How-to guides
  items:
  - name: Deploy
    items:
    - name: Prerequisites
      href: azure-stack-deploy.md
    - name: Deploy
      href: azure-stack-run-powershell-script.md
    - name: Install PowerShell
      href: azure-stack-powershell-configure-quickstart.md
    - name: Register
      href: azure-stack-register.md
    - name: Connect to Azure Stack
      href: azure-stack-connect-azure-stack.md
    - name: Add default image
      href: azure-stack-add-default-image.md
    - name: Create a test VM
      href: azure-stack-provision-vm.md
  - name: Datacenter integration
    items:
    - name: DNS
      href: azure-stack-integrate-dns.md
    - name: Identity
      href: azure-stack-integrate-identity.md
    - name: Publish endpoints
      href: azure-stack-integrate-endpoints.md
    - name : Security
      href: azure-stack-integrate-security.md
  - name: Manage
    items:
    - name: Region management
      href: azure-stack-region-management.md
    - name: Using the administrator portal
      href: azure-stack-manage-portals.md
    - name: Connect to Azure Stack
      href: azure-stack-connect-azure-stack.md
    - name: Enable CLI for users
      href: azure-stack-cli-admin.md
    - name: Set up management environment
      items:
      - name: Install Azure Stack PowerShell
        href: azure-stack-powershell-install.md
      - name: Download tools
        href: azure-stack-powershell-download.md
      - name: Configure PowerShell - Cloud operator
        href: azure-stack-powershell-configure-admin.md
      - name: Get up and running with PowerShell
        href: azure-stack-powershell-configure-quickstart.md
    - name: Access privileged endpoint
      href: azure-stack-privileged-endpoint.md    
    - name: Manage updates
      items:
      - name: Manage updates overview
        href: azure-stack-updates.md
      - name: Apply updates
        href: azure-stack-apply-updates.md
      - name: Monitor update status
        href: azure-stack-monitor-update.md      
    - name: Monitor health and alerts
      href: azure-stack-monitor-health.md
    - name: Manage network resources
      href: azure-stack-viewing-public-ip-address-consumption.md
    - name: Manage storage resources
      href: azure-stack-manage-storage-accounts.md
    - name: Manage Windows Azure Pack VMs
      href: azure-stack-manage-windows-azure-pack.md
    - name: Replace hardware
      items:
      - name: Node actions
        href: azure-stack-node-actions.md
      - name: Replace node
        href: azure-stack-replace-node.md
      - name: Replace disk
        href: azure-stack-replace-disk.md
      - name: Replace component
        href: azure-stack-replace-component.md    
  - name: Security, compliance & identity
    items:
    - name: Security overview
      href: azure-stack-security-foundations.md 
    - name: Identity
      items:
      - name: Manage RBAC
        href: azure-stack-manage-permissions.md
      - name: Add users for Azure AD
        href: azure-stack-add-new-user-aad.md
      - name: Add users for AD FS
        href: azure-stack-add-users-adfs.md
      - name: Create service principals
        href: Azure-stack-create-service-principals.md
      - name: Enable multi-tenancy
        href: azure-stack-enable-multitenancy.md
  - name: Offer services
    items:
    - name: Overview of offering services
      href: azure-stack-offer-services-overview.md
    - name: Create plans, offers, and quotas
      items:
      - name: Plan, offer, quota, and subscription overview
        href: azure-stack-plan-offer-quota-overview.md
      - name: Create a plan
        href: azure-stack-create-plan.md
      - name: Create an offer
        href: azure-stack-create-offer.md
      - name: Subscribe to an offer
        href: azure-stack-subscribe-plan-provision-vm.md
      - name: Delegate offers in Azure Stack
        href: azure-stack-delegated-provider.md
      - name: Quota types
        href: azure-stack-quota-types.md
    - name: Offer SQL or MySQL as PaaS
      items:
      - name: PaaS services overview
        href: azure-stack-tools-paas-services.md
      - name: Deploy MySQL resource provider
        href: azure-stack-mysql-resource-provider-deploy.md
      - name: Deploy SQL resource provider
        href: azure-stack-sql-resource-provider-deploy.md
      - name: Create SQL databases
        href: azure-stack-sql-resource-provider-databases.md
      - name: Add hosting servers
        href: azure-stack-sql-resource-provider-hosting-servers.md
    - name: Offer App Service as PaaS
      items:
      - name: App Service on Azure Stack overview
        href: azure-stack-app-service-overview.md
      - name: Capacity planning
        href: azure-stack-app-service-capacity-planning.md
      - name: Before you get started
        href: azure-stack-app-service-before-you-get-started.md
      - name: Deploy App Service resource provider
        href: azure-stack-app-service-deploy.md
      - name: Deploy App Service offline
        href: azure-stack-app-service-deploy-offline.md
      - name: Add more web worker roles
        href: azure-stack-app-service-add-worker-roles.md
      - name: Configure deployment sources
        href: azure-stack-app-service-configure-deployment-sources.md
    - name: Populate the marketplace
      items:
      - name: Marketplace overview
        href: azure-stack-marketplace.md
      - name: Download marketplace items
        href: azure-stack-download-azure-marketplace-item.md
      - name: Azure marketplace items for Azure Stack
        href: azure-stack-marketplace-azure-items.md
      - name: Create and publish a marketplace item
        href: azure-stack-create-and-publish-marketplace-item.md
      - name: Use the Marketplace Publishing tool
        href: azure-stack-marketplace-publisher.md
      - name: Add a custom virtual machine image
        href: azure-stack-add-vm-image.md
      - name: Add virtual machine scale sets
        href: azure-stack-compute-add-scalesets.md
      - name: Deploy Linux virtual machines
        href: azure-stack-linux.md
    - name: Usage and billing
      items:
      - name: Overview
        href: azure-stack-billing-and-chargeback.md
      - name: Usage data reporting
        href: azure-stack-usage-reporting.md
      - name: Provider usage API
        href: azure-stack-provider-resource-api.md
      - name: Tenant usage API
        href: azure-stack-tenant-resource-usage-api.md
      - name: Usage FAQ
        href: azure-stack-usage-related-faq.md
    - name: Connect to Azure
      items:
      - name: Connect using VPN
        href: azure-stack-connect-vpn.md
      - name: Connect using ExpressRoute
        href: azure-stack-connect-expressroute.md
  - name: Troubleshoot
    items:
    - name: Known issues
      href: azure-stack-troubleshooting.md
    - name: Diagnostics in Azure Stack
      href: azure-stack-diagnostics.md
    - name: Redeploy Azure Stack Development Kit
      href: azure-stack-redeploy.md
- name: Reference
  items:
  - name: Azure Stack PowerShell
    href: /powershell/azure/azure-stack/overview?view=azurestackps-1.2.9
- name: Resources
  items:
  - name: Azure Roadmap
    href: https://azure.microsoft.com/roadmap/
  - name: MSDN forum
    href: https://social.msdn.microsoft.com/Forums/azure/home?forum=AzureStack
  - name: Pricing information
    href: https://azure.microsoft.com/overview/azure-stack/how-to-buy/
  - name: Stack Overflow
    href: http://stackoverflow.com/questions/tagged/azure-stack
  - name: Training and certification
    href: azure-stack-train-and-cert.md
>>>>>>> 5c765b8f
<|MERGE_RESOLUTION|>--- conflicted
+++ resolved
@@ -1,4 +1,3 @@
-<<<<<<< HEAD
 - name: Azure Stack Operator Documentation
   href: index.yml
 - name: Overview
@@ -25,10 +24,16 @@
   - name: Servicing policy
     href: azure-stack-servicing-policy.md
   - name: Release notes
-    href: azure-stack-asdk-release-notes.md
+    items:
+    - name: Development kit release notes
+      href: azure-stack-asdk-release-notes.md
+    - name: Integrated systems release notes
+      items:  
+      - name: 1710 update
+        href: azure-stack-update-1710.md  
   - name: Key features and concepts
     href: azure-stack-key-features.md
-  - name: Azure Stack Development Kit architecture
+  - name: Development kit architecture
     href: azure-stack-architecture.md
   - name: Administration basics
     href: azure-stack-manage-basics.md
@@ -230,243 +235,3 @@
     href: http://stackoverflow.com/questions/tagged/azure-stack
   - name: Training and certification
     href: azure-stack-train-and-cert.md
-
-=======
-- name: Azure Stack Operator Documentation
-  href: index.yml
-- name: Overview
-  items:
-  - name: What is Azure Stack?
-    href: azure-stack-poc.md
-- name: Quickstarts
-  expanded: true
-  items:
-  - name: Deploy Azure Stack
-    href: azure-stack-deploy-overview.md  
-- name: Tutorials
-  items:
-  - name: Offer Virtual Machines
-    href: azure-stack-tutorial-tenant-vm.md
-  - name: Offer SQL databases
-    href: azure-stack-tutorial-sql-server.md
-  - name: Offer Web Apps
-    href: azure-stack-tutorial-app-service.md
-- name: Concepts
-  items:
-  - name: Planning considerations
-    href: azure-stack-planning-considerations.md
-  - name: Servicing policy
-    href: azure-stack-servicing-policy.md
-  - name: Release notes
-    items:
-    - name: Development kit release notes
-      href: azure-stack-asdk-release-notes.md
-    - name: Integrated systems release notes
-      items:  
-      - name: 1710 update
-        href: azure-stack-update-1710.md  
-  - name: Key features and concepts
-    href: azure-stack-key-features.md
-  - name: Development kit architecture
-    href: azure-stack-architecture.md
-  - name: Administration basics
-    href: azure-stack-manage-basics.md
-- name: How-to guides
-  items:
-  - name: Deploy
-    items:
-    - name: Prerequisites
-      href: azure-stack-deploy.md
-    - name: Deploy
-      href: azure-stack-run-powershell-script.md
-    - name: Install PowerShell
-      href: azure-stack-powershell-configure-quickstart.md
-    - name: Register
-      href: azure-stack-register.md
-    - name: Connect to Azure Stack
-      href: azure-stack-connect-azure-stack.md
-    - name: Add default image
-      href: azure-stack-add-default-image.md
-    - name: Create a test VM
-      href: azure-stack-provision-vm.md
-  - name: Datacenter integration
-    items:
-    - name: DNS
-      href: azure-stack-integrate-dns.md
-    - name: Identity
-      href: azure-stack-integrate-identity.md
-    - name: Publish endpoints
-      href: azure-stack-integrate-endpoints.md
-    - name : Security
-      href: azure-stack-integrate-security.md
-  - name: Manage
-    items:
-    - name: Region management
-      href: azure-stack-region-management.md
-    - name: Using the administrator portal
-      href: azure-stack-manage-portals.md
-    - name: Connect to Azure Stack
-      href: azure-stack-connect-azure-stack.md
-    - name: Enable CLI for users
-      href: azure-stack-cli-admin.md
-    - name: Set up management environment
-      items:
-      - name: Install Azure Stack PowerShell
-        href: azure-stack-powershell-install.md
-      - name: Download tools
-        href: azure-stack-powershell-download.md
-      - name: Configure PowerShell - Cloud operator
-        href: azure-stack-powershell-configure-admin.md
-      - name: Get up and running with PowerShell
-        href: azure-stack-powershell-configure-quickstart.md
-    - name: Access privileged endpoint
-      href: azure-stack-privileged-endpoint.md    
-    - name: Manage updates
-      items:
-      - name: Manage updates overview
-        href: azure-stack-updates.md
-      - name: Apply updates
-        href: azure-stack-apply-updates.md
-      - name: Monitor update status
-        href: azure-stack-monitor-update.md      
-    - name: Monitor health and alerts
-      href: azure-stack-monitor-health.md
-    - name: Manage network resources
-      href: azure-stack-viewing-public-ip-address-consumption.md
-    - name: Manage storage resources
-      href: azure-stack-manage-storage-accounts.md
-    - name: Manage Windows Azure Pack VMs
-      href: azure-stack-manage-windows-azure-pack.md
-    - name: Replace hardware
-      items:
-      - name: Node actions
-        href: azure-stack-node-actions.md
-      - name: Replace node
-        href: azure-stack-replace-node.md
-      - name: Replace disk
-        href: azure-stack-replace-disk.md
-      - name: Replace component
-        href: azure-stack-replace-component.md    
-  - name: Security, compliance & identity
-    items:
-    - name: Security overview
-      href: azure-stack-security-foundations.md 
-    - name: Identity
-      items:
-      - name: Manage RBAC
-        href: azure-stack-manage-permissions.md
-      - name: Add users for Azure AD
-        href: azure-stack-add-new-user-aad.md
-      - name: Add users for AD FS
-        href: azure-stack-add-users-adfs.md
-      - name: Create service principals
-        href: Azure-stack-create-service-principals.md
-      - name: Enable multi-tenancy
-        href: azure-stack-enable-multitenancy.md
-  - name: Offer services
-    items:
-    - name: Overview of offering services
-      href: azure-stack-offer-services-overview.md
-    - name: Create plans, offers, and quotas
-      items:
-      - name: Plan, offer, quota, and subscription overview
-        href: azure-stack-plan-offer-quota-overview.md
-      - name: Create a plan
-        href: azure-stack-create-plan.md
-      - name: Create an offer
-        href: azure-stack-create-offer.md
-      - name: Subscribe to an offer
-        href: azure-stack-subscribe-plan-provision-vm.md
-      - name: Delegate offers in Azure Stack
-        href: azure-stack-delegated-provider.md
-      - name: Quota types
-        href: azure-stack-quota-types.md
-    - name: Offer SQL or MySQL as PaaS
-      items:
-      - name: PaaS services overview
-        href: azure-stack-tools-paas-services.md
-      - name: Deploy MySQL resource provider
-        href: azure-stack-mysql-resource-provider-deploy.md
-      - name: Deploy SQL resource provider
-        href: azure-stack-sql-resource-provider-deploy.md
-      - name: Create SQL databases
-        href: azure-stack-sql-resource-provider-databases.md
-      - name: Add hosting servers
-        href: azure-stack-sql-resource-provider-hosting-servers.md
-    - name: Offer App Service as PaaS
-      items:
-      - name: App Service on Azure Stack overview
-        href: azure-stack-app-service-overview.md
-      - name: Capacity planning
-        href: azure-stack-app-service-capacity-planning.md
-      - name: Before you get started
-        href: azure-stack-app-service-before-you-get-started.md
-      - name: Deploy App Service resource provider
-        href: azure-stack-app-service-deploy.md
-      - name: Deploy App Service offline
-        href: azure-stack-app-service-deploy-offline.md
-      - name: Add more web worker roles
-        href: azure-stack-app-service-add-worker-roles.md
-      - name: Configure deployment sources
-        href: azure-stack-app-service-configure-deployment-sources.md
-    - name: Populate the marketplace
-      items:
-      - name: Marketplace overview
-        href: azure-stack-marketplace.md
-      - name: Download marketplace items
-        href: azure-stack-download-azure-marketplace-item.md
-      - name: Azure marketplace items for Azure Stack
-        href: azure-stack-marketplace-azure-items.md
-      - name: Create and publish a marketplace item
-        href: azure-stack-create-and-publish-marketplace-item.md
-      - name: Use the Marketplace Publishing tool
-        href: azure-stack-marketplace-publisher.md
-      - name: Add a custom virtual machine image
-        href: azure-stack-add-vm-image.md
-      - name: Add virtual machine scale sets
-        href: azure-stack-compute-add-scalesets.md
-      - name: Deploy Linux virtual machines
-        href: azure-stack-linux.md
-    - name: Usage and billing
-      items:
-      - name: Overview
-        href: azure-stack-billing-and-chargeback.md
-      - name: Usage data reporting
-        href: azure-stack-usage-reporting.md
-      - name: Provider usage API
-        href: azure-stack-provider-resource-api.md
-      - name: Tenant usage API
-        href: azure-stack-tenant-resource-usage-api.md
-      - name: Usage FAQ
-        href: azure-stack-usage-related-faq.md
-    - name: Connect to Azure
-      items:
-      - name: Connect using VPN
-        href: azure-stack-connect-vpn.md
-      - name: Connect using ExpressRoute
-        href: azure-stack-connect-expressroute.md
-  - name: Troubleshoot
-    items:
-    - name: Known issues
-      href: azure-stack-troubleshooting.md
-    - name: Diagnostics in Azure Stack
-      href: azure-stack-diagnostics.md
-    - name: Redeploy Azure Stack Development Kit
-      href: azure-stack-redeploy.md
-- name: Reference
-  items:
-  - name: Azure Stack PowerShell
-    href: /powershell/azure/azure-stack/overview?view=azurestackps-1.2.9
-- name: Resources
-  items:
-  - name: Azure Roadmap
-    href: https://azure.microsoft.com/roadmap/
-  - name: MSDN forum
-    href: https://social.msdn.microsoft.com/Forums/azure/home?forum=AzureStack
-  - name: Pricing information
-    href: https://azure.microsoft.com/overview/azure-stack/how-to-buy/
-  - name: Stack Overflow
-    href: http://stackoverflow.com/questions/tagged/azure-stack
-  - name: Training and certification
-    href: azure-stack-train-and-cert.md
->>>>>>> 5c765b8f
