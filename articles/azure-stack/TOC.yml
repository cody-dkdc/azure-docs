- name: Azure Stack Operator Documentation
  href: index.yml
- name: Overview
  items:
  - name: What is Azure Stack?
    href: azure-stack-poc.md
  - name: Key features and concepts
    href: azure-stack-key-features.md
  - name: Release notes
    items:
    - name: Recent updates
      href: azure-stack-servicing-policy.md
<<<<<<< HEAD
    - name: 1903 update
      href: azure-stack-update-1903.md
=======
>>>>>>> 87c21141
    - name: 1902 update
      href: azure-stack-update-1902.md      
    - name: 1901 update 
      href: azure-stack-update-1901.md      
    - name: 1811 update 
      href: azure-stack-update-1811.md
    - name: 1809 update 
      href: azure-stack-update-1809.md 
- name: Quickstarts
  expanded: true
  items:
  - name: Use the administration portal
    href: azure-stack-manage-portals.md
- name: Tutorials
  items:
  - name: Offer Virtual Machines
    href: azure-stack-tutorial-tenant-vm.md
  - name: Offer SQL databases
    href: azure-stack-tutorial-sql-server.md
  - name: Offer highly available SQL databases
    href: azure-stack-tutorial-sql.md
  - name: Offer highly available MySQL databases
    href: azure-stack-tutorial-mysql.md
  - name: Offer Web Apps
    href: azure-stack-tutorial-app-service.md
- name: Concepts
  items:
  - name: Capacity Planning
    href: capacity-planning.md
    items:
    - name: Compute capacity planning
      href: capacity-planning-compute.md
    - name: Storage capacity planning
      href: capacity-planning-storage.md
    - name: Azure Stack Capacity Planner
      href: capacity-planning-spreadsheet.md
  - name: Datacenter integration
    href: azure-stack-customer-journey.md
    items:
    - name: General Azure Stack integration considerations
      href: azure-stack-datacenter-integration.md
    - name: Azure Stack deployment connection models
      href: azure-stack-connection-models.md
    - name: Connected deployment considerations
      href: azure-stack-connected-deployment.md
    - name: Disconnected deployment considerations
      href: azure-stack-disconnected-deployment.md
    - name: Datacenter network integration
      items:
      - name: Network integration
        href: azure-stack-network.md
      - name: Border connectivity
        href: azure-stack-border-connectivity.md
      - name: DNS integration
        href: azure-stack-integrate-dns.md
      - name: Firewall integration
        href: azure-stack-firewall.md
        items:
        - name: Publish endpoints
          href: azure-stack-integrate-endpoints.md
        - name: Extension host
          href: azure-stack-extension-host-prepare.md
    - name: Identity integration
      items:    
      - name: Choose an identity provider
        href: azure-stack-integrate-identity.md
      - name: Create registration role
        href: azure-stack-registration-role.md
      - name: Validate Azure identity
        href: azure-stack-validate-identity.md
      - name: Validate ADFS integration
        href: azure-stack-validate-adfs.md
      - name: Validate graph integration
        href: azure-stack-validate-graph.md
    - name: Azure Stack deployment PKI requirements
      href: azure-stack-pki-certs.md
      items:
      - name: Generate PKI certificates
        href: azure-stack-get-pki-certs.md
      - name: Prepare Azure Stack PKI certificates
        href: azure-stack-prepare-pki-certs.md
      - name: Validate PKI certificates
        href: azure-stack-validate-pki-certs.md
      - name: Remediate PKI certificates
        href: azure-stack-remediate-certs.md
    - name: Deployment resources
      items:
      - name: About deployment networking
        href: deployment-networking.md
    - name: Validate Azure registration
      href: azure-stack-validate-registration.md
      items:
      - name: Start-AzsReadiness cmdlet reference
        href: azure-stack-azsreadiness-cmdlet.md
      - name: View the readiness report  
        href: azure-stack-validation-report.md
    - name: External monitoring
      href: azure-stack-integrate-monitor.md
    - name: External auditing
      items:
      - name: Syslog forwarding
        href: azure-stack-integrate-security.md
      - name: Device auditing
        href: azure-stack-integrate-physical-device-auditing.md
  - name: Administration basics
    href: azure-stack-manage-basics.md
- name: How-to guides
  items:
  - name: Manage Azure Stack
    items:
    - name: Configure telemetry collection
      href: azure-stack-telemetry.md
    - name: Register Azure Stack
      href: azure-stack-registration.md
    - name: Region management
      href: azure-stack-region-management.md
    - name: Connect to Azure using ExpressRoute
      href: azure-stack-connect-expressroute.md  
    - name: Enable CLI for users
      href: azure-stack-cli-admin.md
    - name: Set up management environment
      items:
      - name: Install Azure Stack PowerShell
        href: azure-stack-powershell-install.md
      - name: Download tools
        href: azure-stack-powershell-download.md
      - name: Connect with PowerShell
        href: azure-stack-powershell-configure-admin.md
    - name: Access privileged endpoint
      href: azure-stack-privileged-endpoint.md
    - name: Manage updates
      items:
      - name: Manage updates overview
        href: azure-stack-updates.md
      - name: Apply updates
        href: azure-stack-apply-updates.md
      - name: Monitor update status
        href: azure-stack-monitor-update.md
    - name: Monitor health and alerts
      href: azure-stack-monitor-health.md
    - name: Manage network resources
      href: azure-stack-viewing-public-ip-address-consumption.md
    - name: Change user subscription owner
      href: azure-stack-change-subscription-owner.md
    - name: Start and stop Azure Stack
      href: azure-stack-start-and-stop.md
    - name: Manage capacity
      items:
        - name: Manage storage resources
          href: azure-stack-manage-storage-accounts.md
        - name: Manage storage capacity
          href: azure-stack-manage-storage-shares.md
        - name: Manage storage infrastructure
          href: azure-stack-storage-infrastructure-overview.md
        - name: Manage physical memory capacity
          href: azure-stack-manage-storage-physical-memory-capacity.md
        - name: Add scale unit nodes
          href: azure-stack-add-scale-node.md
        - name: Add public IP addresses
          href: azure-stack-add-ips.md
    - name: Replace hardware
      items:
      - name: Node actions
        href: azure-stack-node-actions.md
      - name: Replace node
        href: azure-stack-replace-node.md
      - name: Replace disk
        href: azure-stack-replace-disk.md
      - name: Replace component
        href: azure-stack-replace-component.md
  - name: Security, compliance & identity
    items:
    - name: Security overview
      href: azure-stack-security-foundations.md
    - name: Identity
      items:
      - name: Identity overview
        href: azure-stack-identity-overview.md
      - name: Identity architecture 
        href: azure-stack-identity-architecture.md
      - name: Manage RBAC
        href: azure-stack-manage-permissions.md
      - name: Add users for Azure AD
        href: azure-stack-add-new-user-aad.md
      - name: Add users for AD FS
        href: azure-stack-add-users-adfs.md
      - name: Create service principals
        href: Azure-stack-create-service-principals.md
      - name: Enable multi-tenancy
        href: azure-stack-enable-multitenancy.md
    - name: Data at rest encryption
      href: azure-stack-security-bitlocker.md
    - name: Rotate secrets
      href: azure-stack-rotate-secrets.md
    - name: Update antivirus
      href: azure-stack-security-av.md
    - name: Log collection and data handling
      href: azure-stack-data-collection.md
  - name: Populate the marketplace
    items:
    - name: Marketplace overview
      href: azure-stack-marketplace.md
    - name: Download marketplace items
      href: azure-stack-download-azure-marketplace-item.md
    - name: Azure Marketplace items for Azure Stack
      href: azure-stack-marketplace-azure-items.md
    - name: Create and publish a marketplace item
      href: azure-stack-create-and-publish-marketplace-item.md
    - name: Supported guest operating systems for Azure Stack
      href: azure-stack-supported-os.md
    - name: Add a custom virtual machine image
      href: azure-stack-add-vm-image.md
    - name: Offer a virtual machine scale set
      href: azure-stack-compute-add-scalesets.md
    - name: Windows Server in Marketplace FAQ
      href: azure-stack-windows-server-faq.md
    - name: Offer Linux virtual machines
      href: azure-stack-linux.md
    - name: Add a Red Hat virtual machine
      href: azure-stack-redhat-create-upload-vhd.md
    - name: Offer a Kubernetes Cluster
      href: azure-stack-solution-template-kubernetes-cluster-add.md
  - name: Offer services
    href: azure-stack-offer-services-overview.md
  - name: Offer SQL as PaaS
    href: azure-stack-sql-resource-provider.md
    items:
      - name: Deploy the SQL Server resource provider
        href: azure-stack-sql-resource-provider-deploy.md
      - name: Add SQL hosting servers
        href: azure-stack-sql-resource-provider-hosting-servers.md
      - name: Create SQL databases
        href: azure-stack-sql-resource-provider-databases.md
      - name: Update the SQL Server resource provider
        href: azure-stack-sql-resource-provider-update.md   
      - name: Maintain the SQL Server resource provider
        href: azure-stack-sql-resource-provider-maintain.md                  
      - name: Remove the SQL Server resource provider
        href: azure-stack-sql-resource-provider-remove.md 
      - name: SQL resource provider release notes
        items:
        - name: SQL resource provider 1.1.30.0 release notes
          href: azure-stack-sql-resource-provider-11300.md 
        - name: SQL resource provider 1.1.33.0 release notes
          href: azure-stack-sql-resource-provider-11330.md   
  - name: Offer MySQL as PaaS
    href: azure-stack-mysql-resource-provider.md
    items:
    - name: Deploy the MySQL Server resource provider
      href: azure-stack-mysql-resource-provider-deploy.md
    - name: Add MySQL hosting servers
      href: azure-stack-mysql-resource-provider-hosting-servers.md
    - name: Create MySQL Databases
      href: azure-stack-mysql-resource-provider-databases.md
    - name: Update the MySQL Server resource provider
      href: azure-stack-mysql-resource-provider-update.md
    - name: Maintain MySQL Server resource provider
      href: azure-stack-mysql-resource-provider-maintain.md
    - name: Remove the MySQL Server resource provider
      href: azure-stack-mysql-resource-provider-remove.md
    - name: MySQL resource provider release notes
      items:
      - name: MySQL resource provider 1.1.30.0 release notes
        href: azure-stack-mysql-resource-provider-11300.md
      - name: MySQL resource provider 1.1.33.0 release notes
        href: azure-stack-mysql-resource-provider-11330.md
  - name: Offer App Service as PaaS
    href: azure-stack-app-service-overview.md
    items:
    - name: App Service capacity planning
      href: azure-stack-app-service-capacity-planning.md
    - name: Before you get started
      href: azure-stack-app-service-before-you-get-started.md
    - name: Deploy App Service
      href: azure-stack-app-service-deploy.md
    - name: Deploy App Service for high availability
      href: app-service-deploy-ha.md
    - name: Deploy App Service offline
      href: azure-stack-app-service-deploy-offline.md
    - name: Update App Service
      href: azure-stack-app-service-update.md
    - name: Update App Service Offline
      href: azure-stack-app-service-update-offline.md
    - name: Add App Service infrastructure roles
      href: azure-stack-app-service-add-worker-roles.md
    - name: Configure deployment sources
      href: azure-stack-app-service-configure-deployment-sources.md
    - name: App Service on Azure Stack release notes
      items:
      - name: App Service on Azure Stack update 1 release notes
        href: azure-stack-app-service-release-notes-update-one.md
      - name: App Service on Azure Stack update 2 release notes
        href: azure-stack-app-service-release-notes-update-two.md
      - name: App Service on Azure Stack update 3 release notes
        href: azure-stack-app-service-release-notes-update-three.md
      - name: App Service on Azure Stack update 4 release notes
        href: azure-stack-app-service-release-notes-update-four.md
      - name: App Service on Azure Stack update 5 release notes
        href: azure-stack-app-service-release-notes-update-five.md
  - name: Create plans, offers, and quotas
    items:
    - name: Plan, offer, quota, and subscription overview
      href: azure-stack-plan-offer-quota-overview.md
    - name: Create a plan
      href: azure-stack-create-plan.md
    - name: Create an add-on plan
      href: create-add-on-plan.md
    - name: Create an offer
      href: azure-stack-create-offer.md
    - name: Subscribe to an offer
      href: azure-stack-subscribe-plan-provision-vm.md
    - name: Delegate offers in Azure Stack
      href: azure-stack-delegated-provider.md
    - name: Quota types
      href: azure-stack-quota-types.md
  - name: Usage and billing
    href: azure-stack-billing-and-chargeback.md
    items:
    - name: Manage usage and billing as a CSP
      href: azure-stack-add-manage-billing-as-a-csp.md
      items:
      - name: Add tenants for usage and billing 
        href: azure-stack-csp-howto-register-tenants.md
      - name: Manage tenant registration
        href: azure-stack-csp-ref-operations.md
    - name: Usage and billing reference
      items:
      - name: Usage data reporting
        href: azure-stack-usage-reporting.md
      - name: Usage reporting infrastructure for Cloud Service Providers
        href: azure-stack-csp-ref-infrastructure.md
      - name: Provider usage API
        href: azure-stack-provider-resource-api.md
      - name: Tenant usage API
        href: azure-stack-tenant-resource-usage-api.md
      - name: Usage FAQ
        href: azure-stack-usage-related-faq.md
  - name: Back up Azure Stack
    href: azure-stack-backup-infrastructure-backup.md
    items:
    - name: Enable Backup for Azure Stack from the administration console
      href: azure-stack-backup-enable-backup-console.md
    - name: Enable Backup for Azure Stack with PowerShell
      href: azure-stack-backup-enable-backup-powershell.md
    - name: Back up Azure Stack
      href: azure-stack-backup-back-up-azure-stack.md
    - name: Back up files and applications on Azure Stack
      href: ../backup/backup-mabs-files-applications-azure-stack.md?toc=/azure/azure-stack/toc.json&bc=/azure/azure-stack/breadcrumb/toc.json
    - name: Replicate Azure Stack VMs to Azure 
      href: ../site-recovery/azure-stack-site-recovery.md?toc=/azure/azure-stack/toc.json&bc=/azure/azure-stack/breadcrumb/toc.json
    - name: Recover from catastrophic data loss
      href: azure-stack-backup-recover-data.md
    - name: Backup best practices
      href: azure-stack-backup-best-practices.md
    - name: Backup reference
      href: azure-stack-backup-reference.md
  - name: Troubleshoot
    items:
    - name: Known issues
      href: azure-stack-troubleshooting.md
    - name: Diagnostics in Azure Stack
      href: azure-stack-diagnostics.md
    - name: Validation for Azure Stack
      href: azure-stack-diagnostic-test.md
- name: Reference
  items:
  - name: Azure Stack PowerShell
    href: /powershell/azure/azure-stack/overview
- name: Related
  items:
  - name: Azure Stack User Documentation
    href: /azure/azure-stack/user/
  - name: ASDK Documentation
    href: /azure/azure-stack/asdk/
- name: Resources
  items:
  - name: Azure Stack roadmap
    href: https://azure.microsoft.com/roadmap/?tag=azure-stack
  - name: Azure Stack MSDN forum
    href: https://social.msdn.microsoft.com/Forums/en-US/home?forum=AzureStack
  - name: Azure Stack Documentation feedback
    href: https://feedback.azure.com/forums/344565-azure-stack?category_id=160275
  - name: Pricing information
    href: https://azure.microsoft.com/overview/azure-stack/how-to-buy/
  - name: Stack Overflow
    href: https://stackoverflow.com/questions/tagged/azure-stack
  - name: Training and certification
    href: https://docs.microsoft.com/azure/azure-stack/azure-stack-train-and-cert<|MERGE_RESOLUTION|>--- conflicted
+++ resolved
@@ -1,405 +1,402 @@
-- name: Azure Stack Operator Documentation
-  href: index.yml
-- name: Overview
-  items:
-  - name: What is Azure Stack?
-    href: azure-stack-poc.md
-  - name: Key features and concepts
-    href: azure-stack-key-features.md
-  - name: Release notes
-    items:
-    - name: Recent updates
-      href: azure-stack-servicing-policy.md
-<<<<<<< HEAD
-    - name: 1903 update
-      href: azure-stack-update-1903.md
-=======
->>>>>>> 87c21141
-    - name: 1902 update
-      href: azure-stack-update-1902.md      
-    - name: 1901 update 
-      href: azure-stack-update-1901.md      
-    - name: 1811 update 
-      href: azure-stack-update-1811.md
-    - name: 1809 update 
-      href: azure-stack-update-1809.md 
-- name: Quickstarts
-  expanded: true
-  items:
-  - name: Use the administration portal
-    href: azure-stack-manage-portals.md
-- name: Tutorials
-  items:
-  - name: Offer Virtual Machines
-    href: azure-stack-tutorial-tenant-vm.md
-  - name: Offer SQL databases
-    href: azure-stack-tutorial-sql-server.md
-  - name: Offer highly available SQL databases
-    href: azure-stack-tutorial-sql.md
-  - name: Offer highly available MySQL databases
-    href: azure-stack-tutorial-mysql.md
-  - name: Offer Web Apps
-    href: azure-stack-tutorial-app-service.md
-- name: Concepts
-  items:
-  - name: Capacity Planning
-    href: capacity-planning.md
-    items:
-    - name: Compute capacity planning
-      href: capacity-planning-compute.md
-    - name: Storage capacity planning
-      href: capacity-planning-storage.md
-    - name: Azure Stack Capacity Planner
-      href: capacity-planning-spreadsheet.md
-  - name: Datacenter integration
-    href: azure-stack-customer-journey.md
-    items:
-    - name: General Azure Stack integration considerations
-      href: azure-stack-datacenter-integration.md
-    - name: Azure Stack deployment connection models
-      href: azure-stack-connection-models.md
-    - name: Connected deployment considerations
-      href: azure-stack-connected-deployment.md
-    - name: Disconnected deployment considerations
-      href: azure-stack-disconnected-deployment.md
-    - name: Datacenter network integration
-      items:
-      - name: Network integration
-        href: azure-stack-network.md
-      - name: Border connectivity
-        href: azure-stack-border-connectivity.md
-      - name: DNS integration
-        href: azure-stack-integrate-dns.md
-      - name: Firewall integration
-        href: azure-stack-firewall.md
-        items:
-        - name: Publish endpoints
-          href: azure-stack-integrate-endpoints.md
-        - name: Extension host
-          href: azure-stack-extension-host-prepare.md
-    - name: Identity integration
-      items:    
-      - name: Choose an identity provider
-        href: azure-stack-integrate-identity.md
-      - name: Create registration role
-        href: azure-stack-registration-role.md
-      - name: Validate Azure identity
-        href: azure-stack-validate-identity.md
-      - name: Validate ADFS integration
-        href: azure-stack-validate-adfs.md
-      - name: Validate graph integration
-        href: azure-stack-validate-graph.md
-    - name: Azure Stack deployment PKI requirements
-      href: azure-stack-pki-certs.md
-      items:
-      - name: Generate PKI certificates
-        href: azure-stack-get-pki-certs.md
-      - name: Prepare Azure Stack PKI certificates
-        href: azure-stack-prepare-pki-certs.md
-      - name: Validate PKI certificates
-        href: azure-stack-validate-pki-certs.md
-      - name: Remediate PKI certificates
-        href: azure-stack-remediate-certs.md
-    - name: Deployment resources
-      items:
-      - name: About deployment networking
-        href: deployment-networking.md
-    - name: Validate Azure registration
-      href: azure-stack-validate-registration.md
-      items:
-      - name: Start-AzsReadiness cmdlet reference
-        href: azure-stack-azsreadiness-cmdlet.md
-      - name: View the readiness report  
-        href: azure-stack-validation-report.md
-    - name: External monitoring
-      href: azure-stack-integrate-monitor.md
-    - name: External auditing
-      items:
-      - name: Syslog forwarding
-        href: azure-stack-integrate-security.md
-      - name: Device auditing
-        href: azure-stack-integrate-physical-device-auditing.md
-  - name: Administration basics
-    href: azure-stack-manage-basics.md
-- name: How-to guides
-  items:
-  - name: Manage Azure Stack
-    items:
-    - name: Configure telemetry collection
-      href: azure-stack-telemetry.md
-    - name: Register Azure Stack
-      href: azure-stack-registration.md
-    - name: Region management
-      href: azure-stack-region-management.md
-    - name: Connect to Azure using ExpressRoute
-      href: azure-stack-connect-expressroute.md  
-    - name: Enable CLI for users
-      href: azure-stack-cli-admin.md
-    - name: Set up management environment
-      items:
-      - name: Install Azure Stack PowerShell
-        href: azure-stack-powershell-install.md
-      - name: Download tools
-        href: azure-stack-powershell-download.md
-      - name: Connect with PowerShell
-        href: azure-stack-powershell-configure-admin.md
-    - name: Access privileged endpoint
-      href: azure-stack-privileged-endpoint.md
-    - name: Manage updates
-      items:
-      - name: Manage updates overview
-        href: azure-stack-updates.md
-      - name: Apply updates
-        href: azure-stack-apply-updates.md
-      - name: Monitor update status
-        href: azure-stack-monitor-update.md
-    - name: Monitor health and alerts
-      href: azure-stack-monitor-health.md
-    - name: Manage network resources
-      href: azure-stack-viewing-public-ip-address-consumption.md
-    - name: Change user subscription owner
-      href: azure-stack-change-subscription-owner.md
-    - name: Start and stop Azure Stack
-      href: azure-stack-start-and-stop.md
-    - name: Manage capacity
-      items:
-        - name: Manage storage resources
-          href: azure-stack-manage-storage-accounts.md
-        - name: Manage storage capacity
-          href: azure-stack-manage-storage-shares.md
-        - name: Manage storage infrastructure
-          href: azure-stack-storage-infrastructure-overview.md
-        - name: Manage physical memory capacity
-          href: azure-stack-manage-storage-physical-memory-capacity.md
-        - name: Add scale unit nodes
-          href: azure-stack-add-scale-node.md
-        - name: Add public IP addresses
-          href: azure-stack-add-ips.md
-    - name: Replace hardware
-      items:
-      - name: Node actions
-        href: azure-stack-node-actions.md
-      - name: Replace node
-        href: azure-stack-replace-node.md
-      - name: Replace disk
-        href: azure-stack-replace-disk.md
-      - name: Replace component
-        href: azure-stack-replace-component.md
-  - name: Security, compliance & identity
-    items:
-    - name: Security overview
-      href: azure-stack-security-foundations.md
-    - name: Identity
-      items:
-      - name: Identity overview
-        href: azure-stack-identity-overview.md
-      - name: Identity architecture 
-        href: azure-stack-identity-architecture.md
-      - name: Manage RBAC
-        href: azure-stack-manage-permissions.md
-      - name: Add users for Azure AD
-        href: azure-stack-add-new-user-aad.md
-      - name: Add users for AD FS
-        href: azure-stack-add-users-adfs.md
-      - name: Create service principals
-        href: Azure-stack-create-service-principals.md
-      - name: Enable multi-tenancy
-        href: azure-stack-enable-multitenancy.md
-    - name: Data at rest encryption
-      href: azure-stack-security-bitlocker.md
-    - name: Rotate secrets
-      href: azure-stack-rotate-secrets.md
-    - name: Update antivirus
-      href: azure-stack-security-av.md
-    - name: Log collection and data handling
-      href: azure-stack-data-collection.md
-  - name: Populate the marketplace
-    items:
-    - name: Marketplace overview
-      href: azure-stack-marketplace.md
-    - name: Download marketplace items
-      href: azure-stack-download-azure-marketplace-item.md
-    - name: Azure Marketplace items for Azure Stack
-      href: azure-stack-marketplace-azure-items.md
-    - name: Create and publish a marketplace item
-      href: azure-stack-create-and-publish-marketplace-item.md
-    - name: Supported guest operating systems for Azure Stack
-      href: azure-stack-supported-os.md
-    - name: Add a custom virtual machine image
-      href: azure-stack-add-vm-image.md
-    - name: Offer a virtual machine scale set
-      href: azure-stack-compute-add-scalesets.md
-    - name: Windows Server in Marketplace FAQ
-      href: azure-stack-windows-server-faq.md
-    - name: Offer Linux virtual machines
-      href: azure-stack-linux.md
-    - name: Add a Red Hat virtual machine
-      href: azure-stack-redhat-create-upload-vhd.md
-    - name: Offer a Kubernetes Cluster
-      href: azure-stack-solution-template-kubernetes-cluster-add.md
-  - name: Offer services
-    href: azure-stack-offer-services-overview.md
-  - name: Offer SQL as PaaS
-    href: azure-stack-sql-resource-provider.md
-    items:
-      - name: Deploy the SQL Server resource provider
-        href: azure-stack-sql-resource-provider-deploy.md
-      - name: Add SQL hosting servers
-        href: azure-stack-sql-resource-provider-hosting-servers.md
-      - name: Create SQL databases
-        href: azure-stack-sql-resource-provider-databases.md
-      - name: Update the SQL Server resource provider
-        href: azure-stack-sql-resource-provider-update.md   
-      - name: Maintain the SQL Server resource provider
-        href: azure-stack-sql-resource-provider-maintain.md                  
-      - name: Remove the SQL Server resource provider
-        href: azure-stack-sql-resource-provider-remove.md 
-      - name: SQL resource provider release notes
-        items:
-        - name: SQL resource provider 1.1.30.0 release notes
-          href: azure-stack-sql-resource-provider-11300.md 
-        - name: SQL resource provider 1.1.33.0 release notes
-          href: azure-stack-sql-resource-provider-11330.md   
-  - name: Offer MySQL as PaaS
-    href: azure-stack-mysql-resource-provider.md
-    items:
-    - name: Deploy the MySQL Server resource provider
-      href: azure-stack-mysql-resource-provider-deploy.md
-    - name: Add MySQL hosting servers
-      href: azure-stack-mysql-resource-provider-hosting-servers.md
-    - name: Create MySQL Databases
-      href: azure-stack-mysql-resource-provider-databases.md
-    - name: Update the MySQL Server resource provider
-      href: azure-stack-mysql-resource-provider-update.md
-    - name: Maintain MySQL Server resource provider
-      href: azure-stack-mysql-resource-provider-maintain.md
-    - name: Remove the MySQL Server resource provider
-      href: azure-stack-mysql-resource-provider-remove.md
-    - name: MySQL resource provider release notes
-      items:
-      - name: MySQL resource provider 1.1.30.0 release notes
-        href: azure-stack-mysql-resource-provider-11300.md
-      - name: MySQL resource provider 1.1.33.0 release notes
-        href: azure-stack-mysql-resource-provider-11330.md
-  - name: Offer App Service as PaaS
-    href: azure-stack-app-service-overview.md
-    items:
-    - name: App Service capacity planning
-      href: azure-stack-app-service-capacity-planning.md
-    - name: Before you get started
-      href: azure-stack-app-service-before-you-get-started.md
-    - name: Deploy App Service
-      href: azure-stack-app-service-deploy.md
-    - name: Deploy App Service for high availability
-      href: app-service-deploy-ha.md
-    - name: Deploy App Service offline
-      href: azure-stack-app-service-deploy-offline.md
-    - name: Update App Service
-      href: azure-stack-app-service-update.md
-    - name: Update App Service Offline
-      href: azure-stack-app-service-update-offline.md
-    - name: Add App Service infrastructure roles
-      href: azure-stack-app-service-add-worker-roles.md
-    - name: Configure deployment sources
-      href: azure-stack-app-service-configure-deployment-sources.md
-    - name: App Service on Azure Stack release notes
-      items:
-      - name: App Service on Azure Stack update 1 release notes
-        href: azure-stack-app-service-release-notes-update-one.md
-      - name: App Service on Azure Stack update 2 release notes
-        href: azure-stack-app-service-release-notes-update-two.md
-      - name: App Service on Azure Stack update 3 release notes
-        href: azure-stack-app-service-release-notes-update-three.md
-      - name: App Service on Azure Stack update 4 release notes
-        href: azure-stack-app-service-release-notes-update-four.md
-      - name: App Service on Azure Stack update 5 release notes
-        href: azure-stack-app-service-release-notes-update-five.md
-  - name: Create plans, offers, and quotas
-    items:
-    - name: Plan, offer, quota, and subscription overview
-      href: azure-stack-plan-offer-quota-overview.md
-    - name: Create a plan
-      href: azure-stack-create-plan.md
-    - name: Create an add-on plan
-      href: create-add-on-plan.md
-    - name: Create an offer
-      href: azure-stack-create-offer.md
-    - name: Subscribe to an offer
-      href: azure-stack-subscribe-plan-provision-vm.md
-    - name: Delegate offers in Azure Stack
-      href: azure-stack-delegated-provider.md
-    - name: Quota types
-      href: azure-stack-quota-types.md
-  - name: Usage and billing
-    href: azure-stack-billing-and-chargeback.md
-    items:
-    - name: Manage usage and billing as a CSP
-      href: azure-stack-add-manage-billing-as-a-csp.md
-      items:
-      - name: Add tenants for usage and billing 
-        href: azure-stack-csp-howto-register-tenants.md
-      - name: Manage tenant registration
-        href: azure-stack-csp-ref-operations.md
-    - name: Usage and billing reference
-      items:
-      - name: Usage data reporting
-        href: azure-stack-usage-reporting.md
-      - name: Usage reporting infrastructure for Cloud Service Providers
-        href: azure-stack-csp-ref-infrastructure.md
-      - name: Provider usage API
-        href: azure-stack-provider-resource-api.md
-      - name: Tenant usage API
-        href: azure-stack-tenant-resource-usage-api.md
-      - name: Usage FAQ
-        href: azure-stack-usage-related-faq.md
-  - name: Back up Azure Stack
-    href: azure-stack-backup-infrastructure-backup.md
-    items:
-    - name: Enable Backup for Azure Stack from the administration console
-      href: azure-stack-backup-enable-backup-console.md
-    - name: Enable Backup for Azure Stack with PowerShell
-      href: azure-stack-backup-enable-backup-powershell.md
-    - name: Back up Azure Stack
-      href: azure-stack-backup-back-up-azure-stack.md
-    - name: Back up files and applications on Azure Stack
-      href: ../backup/backup-mabs-files-applications-azure-stack.md?toc=/azure/azure-stack/toc.json&bc=/azure/azure-stack/breadcrumb/toc.json
-    - name: Replicate Azure Stack VMs to Azure 
-      href: ../site-recovery/azure-stack-site-recovery.md?toc=/azure/azure-stack/toc.json&bc=/azure/azure-stack/breadcrumb/toc.json
-    - name: Recover from catastrophic data loss
-      href: azure-stack-backup-recover-data.md
-    - name: Backup best practices
-      href: azure-stack-backup-best-practices.md
-    - name: Backup reference
-      href: azure-stack-backup-reference.md
-  - name: Troubleshoot
-    items:
-    - name: Known issues
-      href: azure-stack-troubleshooting.md
-    - name: Diagnostics in Azure Stack
-      href: azure-stack-diagnostics.md
-    - name: Validation for Azure Stack
-      href: azure-stack-diagnostic-test.md
-- name: Reference
-  items:
-  - name: Azure Stack PowerShell
-    href: /powershell/azure/azure-stack/overview
-- name: Related
-  items:
-  - name: Azure Stack User Documentation
-    href: /azure/azure-stack/user/
-  - name: ASDK Documentation
-    href: /azure/azure-stack/asdk/
-- name: Resources
-  items:
-  - name: Azure Stack roadmap
-    href: https://azure.microsoft.com/roadmap/?tag=azure-stack
-  - name: Azure Stack MSDN forum
-    href: https://social.msdn.microsoft.com/Forums/en-US/home?forum=AzureStack
-  - name: Azure Stack Documentation feedback
-    href: https://feedback.azure.com/forums/344565-azure-stack?category_id=160275
-  - name: Pricing information
-    href: https://azure.microsoft.com/overview/azure-stack/how-to-buy/
-  - name: Stack Overflow
-    href: https://stackoverflow.com/questions/tagged/azure-stack
-  - name: Training and certification
+- name: Azure Stack Operator Documentation
+  href: index.yml
+- name: Overview
+  items:
+  - name: What is Azure Stack?
+    href: azure-stack-poc.md
+  - name: Key features and concepts
+    href: azure-stack-key-features.md
+  - name: Release notes
+    items:
+    - name: Recent updates
+      href: azure-stack-servicing-policy.md
+    - name: 1903 update
+      href: azure-stack-update-1903.md
+    - name: 1902 update
+      href: azure-stack-update-1902.md      
+    - name: 1901 update 
+      href: azure-stack-update-1901.md      
+    - name: 1811 update 
+      href: azure-stack-update-1811.md
+    - name: 1809 update 
+      href: azure-stack-update-1809.md 
+- name: Quickstarts
+  expanded: true
+  items:
+  - name: Use the administration portal
+    href: azure-stack-manage-portals.md
+- name: Tutorials
+  items:
+  - name: Offer Virtual Machines
+    href: azure-stack-tutorial-tenant-vm.md
+  - name: Offer SQL databases
+    href: azure-stack-tutorial-sql-server.md
+  - name: Offer highly available SQL databases
+    href: azure-stack-tutorial-sql.md
+  - name: Offer highly available MySQL databases
+    href: azure-stack-tutorial-mysql.md
+  - name: Offer Web Apps
+    href: azure-stack-tutorial-app-service.md
+- name: Concepts
+  items:
+  - name: Capacity Planning
+    href: capacity-planning.md
+    items:
+    - name: Compute capacity planning
+      href: capacity-planning-compute.md
+    - name: Storage capacity planning
+      href: capacity-planning-storage.md
+    - name: Azure Stack Capacity Planner
+      href: capacity-planning-spreadsheet.md
+  - name: Datacenter integration
+    href: azure-stack-customer-journey.md
+    items:
+    - name: General Azure Stack integration considerations
+      href: azure-stack-datacenter-integration.md
+    - name: Azure Stack deployment connection models
+      href: azure-stack-connection-models.md
+    - name: Connected deployment considerations
+      href: azure-stack-connected-deployment.md
+    - name: Disconnected deployment considerations
+      href: azure-stack-disconnected-deployment.md
+    - name: Datacenter network integration
+      items:
+      - name: Network integration
+        href: azure-stack-network.md
+      - name: Border connectivity
+        href: azure-stack-border-connectivity.md
+      - name: DNS integration
+        href: azure-stack-integrate-dns.md
+      - name: Firewall integration
+        href: azure-stack-firewall.md
+        items:
+        - name: Publish endpoints
+          href: azure-stack-integrate-endpoints.md
+        - name: Extension host
+          href: azure-stack-extension-host-prepare.md
+    - name: Identity integration
+      items:    
+      - name: Choose an identity provider
+        href: azure-stack-integrate-identity.md
+      - name: Create registration role
+        href: azure-stack-registration-role.md
+      - name: Validate Azure identity
+        href: azure-stack-validate-identity.md
+      - name: Validate ADFS integration
+        href: azure-stack-validate-adfs.md
+      - name: Validate graph integration
+        href: azure-stack-validate-graph.md
+    - name: Azure Stack deployment PKI requirements
+      href: azure-stack-pki-certs.md
+      items:
+      - name: Generate PKI certificates
+        href: azure-stack-get-pki-certs.md
+      - name: Prepare Azure Stack PKI certificates
+        href: azure-stack-prepare-pki-certs.md
+      - name: Validate PKI certificates
+        href: azure-stack-validate-pki-certs.md
+      - name: Remediate PKI certificates
+        href: azure-stack-remediate-certs.md
+    - name: Deployment resources
+      items:
+      - name: About deployment networking
+        href: deployment-networking.md
+    - name: Validate Azure registration
+      href: azure-stack-validate-registration.md
+      items:
+      - name: Start-AzsReadiness cmdlet reference
+        href: azure-stack-azsreadiness-cmdlet.md
+      - name: View the readiness report  
+        href: azure-stack-validation-report.md
+    - name: External monitoring
+      href: azure-stack-integrate-monitor.md
+    - name: External auditing
+      items:
+      - name: Syslog forwarding
+        href: azure-stack-integrate-security.md
+      - name: Device auditing
+        href: azure-stack-integrate-physical-device-auditing.md
+  - name: Administration basics
+    href: azure-stack-manage-basics.md
+- name: How-to guides
+  items:
+  - name: Manage Azure Stack
+    items:
+    - name: Configure telemetry collection
+      href: azure-stack-telemetry.md
+    - name: Register Azure Stack
+      href: azure-stack-registration.md
+    - name: Region management
+      href: azure-stack-region-management.md
+    - name: Connect to Azure using ExpressRoute
+      href: azure-stack-connect-expressroute.md  
+    - name: Enable CLI for users
+      href: azure-stack-cli-admin.md
+    - name: Set up management environment
+      items:
+      - name: Install Azure Stack PowerShell
+        href: azure-stack-powershell-install.md
+      - name: Download tools
+        href: azure-stack-powershell-download.md
+      - name: Connect with PowerShell
+        href: azure-stack-powershell-configure-admin.md
+    - name: Access privileged endpoint
+      href: azure-stack-privileged-endpoint.md
+    - name: Manage updates
+      items:
+      - name: Manage updates overview
+        href: azure-stack-updates.md
+      - name: Apply updates
+        href: azure-stack-apply-updates.md
+      - name: Monitor update status
+        href: azure-stack-monitor-update.md
+    - name: Monitor health and alerts
+      href: azure-stack-monitor-health.md
+    - name: Manage network resources
+      href: azure-stack-viewing-public-ip-address-consumption.md
+    - name: Change user subscription owner
+      href: azure-stack-change-subscription-owner.md
+    - name: Start and stop Azure Stack
+      href: azure-stack-start-and-stop.md
+    - name: Manage capacity
+      items:
+        - name: Manage storage resources
+          href: azure-stack-manage-storage-accounts.md
+        - name: Manage storage capacity
+          href: azure-stack-manage-storage-shares.md
+        - name: Manage storage infrastructure
+          href: azure-stack-storage-infrastructure-overview.md
+        - name: Manage physical memory capacity
+          href: azure-stack-manage-storage-physical-memory-capacity.md
+        - name: Add scale unit nodes
+          href: azure-stack-add-scale-node.md
+        - name: Add public IP addresses
+          href: azure-stack-add-ips.md
+    - name: Replace hardware
+      items:
+      - name: Node actions
+        href: azure-stack-node-actions.md
+      - name: Replace node
+        href: azure-stack-replace-node.md
+      - name: Replace disk
+        href: azure-stack-replace-disk.md
+      - name: Replace component
+        href: azure-stack-replace-component.md
+  - name: Security, compliance & identity
+    items:
+    - name: Security overview
+      href: azure-stack-security-foundations.md
+    - name: Identity
+      items:
+      - name: Identity overview
+        href: azure-stack-identity-overview.md
+      - name: Identity architecture 
+        href: azure-stack-identity-architecture.md
+      - name: Manage RBAC
+        href: azure-stack-manage-permissions.md
+      - name: Add users for Azure AD
+        href: azure-stack-add-new-user-aad.md
+      - name: Add users for AD FS
+        href: azure-stack-add-users-adfs.md
+      - name: Create service principals
+        href: Azure-stack-create-service-principals.md
+      - name: Enable multi-tenancy
+        href: azure-stack-enable-multitenancy.md
+    - name: Data at rest encryption
+      href: azure-stack-security-bitlocker.md
+    - name: Rotate secrets
+      href: azure-stack-rotate-secrets.md
+    - name: Update antivirus
+      href: azure-stack-security-av.md
+    - name: Log collection and data handling
+      href: azure-stack-data-collection.md
+  - name: Populate the marketplace
+    items:
+    - name: Marketplace overview
+      href: azure-stack-marketplace.md
+    - name: Download marketplace items
+      href: azure-stack-download-azure-marketplace-item.md
+    - name: Azure Marketplace items for Azure Stack
+      href: azure-stack-marketplace-azure-items.md
+    - name: Create and publish a marketplace item
+      href: azure-stack-create-and-publish-marketplace-item.md
+    - name: Supported guest operating systems for Azure Stack
+      href: azure-stack-supported-os.md
+    - name: Add a custom virtual machine image
+      href: azure-stack-add-vm-image.md
+    - name: Offer a virtual machine scale set
+      href: azure-stack-compute-add-scalesets.md
+    - name: Windows Server in Marketplace FAQ
+      href: azure-stack-windows-server-faq.md
+    - name: Offer Linux virtual machines
+      href: azure-stack-linux.md
+    - name: Add a Red Hat virtual machine
+      href: azure-stack-redhat-create-upload-vhd.md
+    - name: Offer a Kubernetes Cluster
+      href: azure-stack-solution-template-kubernetes-cluster-add.md
+  - name: Offer services
+    href: azure-stack-offer-services-overview.md
+  - name: Offer SQL as PaaS
+    href: azure-stack-sql-resource-provider.md
+    items:
+      - name: Deploy the SQL Server resource provider
+        href: azure-stack-sql-resource-provider-deploy.md
+      - name: Add SQL hosting servers
+        href: azure-stack-sql-resource-provider-hosting-servers.md
+      - name: Create SQL databases
+        href: azure-stack-sql-resource-provider-databases.md
+      - name: Update the SQL Server resource provider
+        href: azure-stack-sql-resource-provider-update.md   
+      - name: Maintain the SQL Server resource provider
+        href: azure-stack-sql-resource-provider-maintain.md                  
+      - name: Remove the SQL Server resource provider
+        href: azure-stack-sql-resource-provider-remove.md 
+      - name: SQL resource provider release notes
+        items:
+        - name: SQL resource provider 1.1.30.0 release notes
+          href: azure-stack-sql-resource-provider-11300.md 
+        - name: SQL resource provider 1.1.33.0 release notes
+          href: azure-stack-sql-resource-provider-11330.md   
+  - name: Offer MySQL as PaaS
+    href: azure-stack-mysql-resource-provider.md
+    items:
+    - name: Deploy the MySQL Server resource provider
+      href: azure-stack-mysql-resource-provider-deploy.md
+    - name: Add MySQL hosting servers
+      href: azure-stack-mysql-resource-provider-hosting-servers.md
+    - name: Create MySQL Databases
+      href: azure-stack-mysql-resource-provider-databases.md
+    - name: Update the MySQL Server resource provider
+      href: azure-stack-mysql-resource-provider-update.md
+    - name: Maintain MySQL Server resource provider
+      href: azure-stack-mysql-resource-provider-maintain.md
+    - name: Remove the MySQL Server resource provider
+      href: azure-stack-mysql-resource-provider-remove.md
+    - name: MySQL resource provider release notes
+      items:
+      - name: MySQL resource provider 1.1.30.0 release notes
+        href: azure-stack-mysql-resource-provider-11300.md
+      - name: MySQL resource provider 1.1.33.0 release notes
+        href: azure-stack-mysql-resource-provider-11330.md
+  - name: Offer App Service as PaaS
+    href: azure-stack-app-service-overview.md
+    items:
+    - name: App Service capacity planning
+      href: azure-stack-app-service-capacity-planning.md
+    - name: Before you get started
+      href: azure-stack-app-service-before-you-get-started.md
+    - name: Deploy App Service
+      href: azure-stack-app-service-deploy.md
+    - name: Deploy App Service for high availability
+      href: app-service-deploy-ha.md
+    - name: Deploy App Service offline
+      href: azure-stack-app-service-deploy-offline.md
+    - name: Update App Service
+      href: azure-stack-app-service-update.md
+    - name: Update App Service Offline
+      href: azure-stack-app-service-update-offline.md
+    - name: Add App Service infrastructure roles
+      href: azure-stack-app-service-add-worker-roles.md
+    - name: Configure deployment sources
+      href: azure-stack-app-service-configure-deployment-sources.md
+    - name: App Service on Azure Stack release notes
+      items:
+      - name: App Service on Azure Stack update 1 release notes
+        href: azure-stack-app-service-release-notes-update-one.md
+      - name: App Service on Azure Stack update 2 release notes
+        href: azure-stack-app-service-release-notes-update-two.md
+      - name: App Service on Azure Stack update 3 release notes
+        href: azure-stack-app-service-release-notes-update-three.md
+      - name: App Service on Azure Stack update 4 release notes
+        href: azure-stack-app-service-release-notes-update-four.md
+      - name: App Service on Azure Stack update 5 release notes
+        href: azure-stack-app-service-release-notes-update-five.md
+  - name: Create plans, offers, and quotas
+    items:
+    - name: Plan, offer, quota, and subscription overview
+      href: azure-stack-plan-offer-quota-overview.md
+    - name: Create a plan
+      href: azure-stack-create-plan.md
+    - name: Create an add-on plan
+      href: create-add-on-plan.md
+    - name: Create an offer
+      href: azure-stack-create-offer.md
+    - name: Subscribe to an offer
+      href: azure-stack-subscribe-plan-provision-vm.md
+    - name: Delegate offers in Azure Stack
+      href: azure-stack-delegated-provider.md
+    - name: Quota types
+      href: azure-stack-quota-types.md
+  - name: Usage and billing
+    href: azure-stack-billing-and-chargeback.md
+    items:
+    - name: Manage usage and billing as a CSP
+      href: azure-stack-add-manage-billing-as-a-csp.md
+      items:
+      - name: Add tenants for usage and billing 
+        href: azure-stack-csp-howto-register-tenants.md
+      - name: Manage tenant registration
+        href: azure-stack-csp-ref-operations.md
+    - name: Usage and billing reference
+      items:
+      - name: Usage data reporting
+        href: azure-stack-usage-reporting.md
+      - name: Usage reporting infrastructure for Cloud Service Providers
+        href: azure-stack-csp-ref-infrastructure.md
+      - name: Provider usage API
+        href: azure-stack-provider-resource-api.md
+      - name: Tenant usage API
+        href: azure-stack-tenant-resource-usage-api.md
+      - name: Usage FAQ
+        href: azure-stack-usage-related-faq.md
+  - name: Back up Azure Stack
+    href: azure-stack-backup-infrastructure-backup.md
+    items:
+    - name: Enable Backup for Azure Stack from the administration console
+      href: azure-stack-backup-enable-backup-console.md
+    - name: Enable Backup for Azure Stack with PowerShell
+      href: azure-stack-backup-enable-backup-powershell.md
+    - name: Back up Azure Stack
+      href: azure-stack-backup-back-up-azure-stack.md
+    - name: Back up files and applications on Azure Stack
+      href: ../backup/backup-mabs-files-applications-azure-stack.md?toc=/azure/azure-stack/toc.json&bc=/azure/azure-stack/breadcrumb/toc.json
+    - name: Replicate Azure Stack VMs to Azure 
+      href: ../site-recovery/azure-stack-site-recovery.md?toc=/azure/azure-stack/toc.json&bc=/azure/azure-stack/breadcrumb/toc.json
+    - name: Recover from catastrophic data loss
+      href: azure-stack-backup-recover-data.md
+    - name: Backup best practices
+      href: azure-stack-backup-best-practices.md
+    - name: Backup reference
+      href: azure-stack-backup-reference.md
+  - name: Troubleshoot
+    items:
+    - name: Known issues
+      href: azure-stack-troubleshooting.md
+    - name: Diagnostics in Azure Stack
+      href: azure-stack-diagnostics.md
+    - name: Validation for Azure Stack
+      href: azure-stack-diagnostic-test.md
+- name: Reference
+  items:
+  - name: Azure Stack PowerShell
+    href: /powershell/azure/azure-stack/overview
+- name: Related
+  items:
+  - name: Azure Stack User Documentation
+    href: /azure/azure-stack/user/
+  - name: ASDK Documentation
+    href: /azure/azure-stack/asdk/
+- name: Resources
+  items:
+  - name: Azure Stack roadmap
+    href: https://azure.microsoft.com/roadmap/?tag=azure-stack
+  - name: Azure Stack MSDN forum
+    href: https://social.msdn.microsoft.com/Forums/en-US/home?forum=AzureStack
+  - name: Azure Stack Documentation feedback
+    href: https://feedback.azure.com/forums/344565-azure-stack?category_id=160275
+  - name: Pricing information
+    href: https://azure.microsoft.com/overview/azure-stack/how-to-buy/
+  - name: Stack Overflow
+    href: https://stackoverflow.com/questions/tagged/azure-stack
+  - name: Training and certification
     href: https://docs.microsoft.com/azure/azure-stack/azure-stack-train-and-cert