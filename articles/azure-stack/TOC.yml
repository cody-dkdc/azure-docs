- name: Azure Stack Operator Documentation
  href: index.yml
- name: Overview
  items:
  - name: What is Azure Stack?
    href: azure-stack-poc.md
  - name: Release notes
    items:
<<<<<<< HEAD
    - name: Development kit release notes
      href: azure-stack-asdk-release-notes.md
    - name: Integrated systems release notes
      items:
      - name: 1803 update 
        href: azure-stack-update-1803.md 
      - name: 1802 update 
        href: azure-stack-update-1802.md 
      - name: 1712 update
        href: azure-stack-update-1712.md
=======
    - name: 1802 update 
      href: azure-stack-update-1802.md 
    - name: 1712 update
      href: azure-stack-update-1712.md
    - name: 1711 update
      href: azure-stack-update-1711.md
    - name: 1710 update
      href: azure-stack-update-1710.md
>>>>>>> 97e1e340
- name: Quickstarts
  expanded: true
  items:
  - name: Evaluate Azure Stack
    href: azure-stack-deploy-overview.md
- name: Tutorials
  items:
  - name: Offer Virtual Machines
    href: azure-stack-tutorial-tenant-vm.md
  - name: Offer SQL databases
    href: azure-stack-tutorial-sql-server.md
  - name: Offer Web Apps
    href: azure-stack-tutorial-app-service.md
- name: Concepts
  items:
  - name: Datacenter integration
    items:
    - name: General Azure Stack integration considerations
      href: azure-stack-datacenter-integration.md
    - name: Azure Stack deployment connection models
      href: azure-stack-connection-models.md
    - name: Connected deployment considerations
      href: azure-stack-connected-deployment.md
    - name: Disconnected deployment considerations
      href: azure-stack-disconnected-deployment.md
    - name: Datacenter network integration
      items:
      - name: Network integration
        href: azure-stack-network.md
      - name: Border connectivity
        href: azure-stack-border-connectivity.md
      - name: DNS integration
        href: azure-stack-integrate-dns.md
      - name: Firewall integration
        href: azure-stack-firewall.md
        items:
        - name: Publish endpoints
          href: azure-stack-integrate-endpoints.md
    - name: Azure Stack deployment PKI requirements
      href: azure-stack-pki-certs.md
      items:
      - name: Get Azure Stack PKI certificates
        href: azure-stack-get-pki-certs.md
      - name: Prepare Azure Stack PKI certificates
        href: prepare-pki-certs.md
      - name: Validate Azure Stack PKI certificates
        href: validate-pki-certs.md
    - name: Identity integration
      href: azure-stack-integrate-identity.md
    - name: Register Azure Stack
      href: azure-stack-registration.md
    - name: External monitoring
      href: azure-stack-integrate-monitor.md
    - name : Security integration
      href: azure-stack-integrate-security.md
  - name: Servicing policy
    href: azure-stack-servicing-policy.md
  - name: Key features and concepts
    href: azure-stack-key-features.md
  - name: Administration basics
    href: azure-stack-manage-basics.md
- name: How-to guides
  items:
  - name: Configure telemetry collection
    href: azure-stack-telemetry.md
  - name: Register Azure Stack
    href: azure-stack-register.md
  - name: Manage
    items:
    - name: Region management
      href: azure-stack-region-management.md
    - name: Using the administrator portal
      href: azure-stack-manage-portals.md
    - name: Connect to Azure Stack
      href: azure-stack-connect-azure-stack.md
    - name: Enable CLI for users
      href: azure-stack-cli-admin.md
    - name: Set up management environment
      items:
      - name: Install Azure Stack PowerShell
        href: azure-stack-powershell-install.md
      - name: Download tools
        href: azure-stack-powershell-download.md
      - name: Configure PowerShell - Cloud operator
        href: azure-stack-powershell-configure-admin.md
      - name: Get up and running with PowerShell
        href: azure-stack-powershell-configure-quickstart.md
    - name: Access privileged endpoint
      href: azure-stack-privileged-endpoint.md
    - name: Manage updates
      items:
      - name: Manage updates overview
        href: azure-stack-updates.md
      - name: Apply updates
        href: azure-stack-apply-updates.md
      - name: Monitor update status
        href: azure-stack-monitor-update.md
    - name: Monitor health and alerts
      href: azure-stack-monitor-health.md
    - name: Manage network resources
      href: azure-stack-viewing-public-ip-address-consumption.md
    - name: Manage Windows Azure Pack VMs
      href: azure-stack-manage-windows-azure-pack.md
    - name: Start and stop Azure Stack
      href: azure-stack-start-and-stop.md
    - name: Manage capacity
      items:
        - name: Manage storage resources
          href: azure-stack-manage-storage-accounts.md
        - name: Manage storage capacity
          href: azure-stack-manage-storage-shares.md
        - name: Manage physical storage capacity for Azure Stack
          href: azure-stack-manage-storage-physical-capacity.md
    - name: Replace hardware
      items:
      - name: Node actions
        href: azure-stack-node-actions.md
      - name: Replace node
        href: azure-stack-replace-node.md
      - name: Replace disk
        href: azure-stack-replace-disk.md
      - name: Replace component
        href: azure-stack-replace-component.md
    - name: Back up Azure Stack
      href: azure-stack-backup-infrastructure-backup.md
      items:
      - name: Enable Backup for Azure Stack from the administration console
        href: azure-stack-backup-enable-backup-console.md
      - name: Enable Backup for Azure Stack with PowerShell
        href: azure-stack-backup-enable-backup-powershell.md
      - name: Back up Azure Stack
        href: azure-stack-backup-back-up-azure-stack.md
      - name: Recover from catastrophic data loss
        href: azure-stack-backup-recover-data.md
      - name: Backup best practices
        href: azure-stack-backup-best-practices.md
      - name: Backup reference
        href: azure-stack-backup-reference.md
  - name: Security, compliance & identity
    items:
    - name: Security overview
      href: azure-stack-security-foundations.md
    - name: Identity
      items:
      - name: Identity overview
        href: azure-stack-identity-overview.md
      - name: Identity architecture 
        href: azure-stack-identity-architecture.md
      - name: Manage RBAC
        href: azure-stack-manage-permissions.md
      - name: Add users for Azure AD
        href: azure-stack-add-new-user-aad.md
      - name: Add users for AD FS
        href: azure-stack-add-users-adfs.md
      - name: Create service principals
        href: Azure-stack-create-service-principals.md
      - name: Enable multi-tenancy
        href: azure-stack-enable-multitenancy.md
    - name: Rotate secrets
      href: azure-stack-rotate-secrets.md
  - name: Offer services
    items:
    - name: Overview of offering services
      href: azure-stack-offer-services-overview.md
    - name: Create plans, offers, and quotas
      items:
      - name: Plan, offer, quota, and subscription overview
        href: azure-stack-plan-offer-quota-overview.md
      - name: Create a plan
        href: azure-stack-create-plan.md
      - name: Create an offer
        href: azure-stack-create-offer.md
      - name: Subscribe to an offer
        href: azure-stack-subscribe-plan-provision-vm.md
      - name: Delegate offers in Azure Stack
        href: azure-stack-delegated-provider.md
      - name: Quota types
        href: azure-stack-quota-types.md
    - name: Offer SQL or MySQL as PaaS
      items:
      - name: PaaS services overview
        href: azure-stack-tools-paas-services.md
      - name: Deploy MySQL resource provider
        href: azure-stack-mysql-resource-provider-deploy.md
      - name: Deploy SQL resource provider
        href: azure-stack-sql-resource-provider-deploy.md
      - name: Add hosting servers
        href: azure-stack-sql-resource-provider-hosting-servers.md
      - name: Create SQL databases
        href: azure-stack-sql-resource-provider-databases.md
    - name: Offer App Service as PaaS
      items:
      - name: App Service on Azure Stack overview
        href: azure-stack-app-service-overview.md
      - name: Capacity planning
        href: azure-stack-app-service-capacity-planning.md
      - name: Before you get started
        href: azure-stack-app-service-before-you-get-started.md
      - name: How to redistribute Azure App Service on Azure Stack across fault domains
        href: azure-stack-app-service-fault-domain-update.md
      - name: Deploy App Service resource provider
        href: azure-stack-app-service-deploy.md
      - name: Deploy App Service offline
        href: azure-stack-app-service-deploy-offline.md
      - name: Update App Service
        href: azure-stack-app-service-update.md
      - name: Update App Service Offline
        href: azure-stack-app-service-update-offline.md
      - name: Add more web worker roles
        href: azure-stack-app-service-add-worker-roles.md
      - name: Configure deployment sources
        href: azure-stack-app-service-configure-deployment-sources.md
      - name: App Service on Azure Stack update 1 release notes
        href: azure-stack-app-service-release-notes-update-one.md
    - name: Populate the marketplace
      items:
      - name: Marketplace overview
        href: azure-stack-marketplace.md
      - name: Download marketplace items
        href: azure-stack-download-azure-marketplace-item.md
      - name: Azure Marketplace items for Azure Stack
        href: azure-stack-marketplace-azure-items.md
      - name: Create and publish a marketplace item
        href: azure-stack-create-and-publish-marketplace-item.md
      - name: Use the marketplace publishing tool
        href: azure-stack-marketplace-publisher.md
      - name: Supported guest operating systems for Azure Stack
        href: azure-stack-supported-os.md
      - name: Add a custom virtual machine image
        href: azure-stack-add-vm-image.md
      - name: Offer a virtual machine scale set
        href: azure-stack-compute-add-scalesets.md
      - name: Offer Linux virtual machines
        href: azure-stack-linux.md
    - name: Usage and billing
      items:
      - name: Overview
        href: azure-stack-billing-and-chargeback.md
      - name: Manage usage and billing as a CSP
        href: azure-stack-add-manage-billing-as-a-csp.md
      - name: Add tenants for usage and billing 
        href: azure-stack-csp-howto-register-tenants.md
      - name: Manage tenant registration
        href: azure-stack-csp-ref-operations.md
      - name: Usage and billing reference
        items:
        - name: Usage data reporting
          href: azure-stack-usage-reporting.md
        - name: Usage reporting infrastructure for Cloud Service Providers
          href: azure-stack-csp-ref-infrastructure.md
        - name: Provider usage API
          href: azure-stack-provider-resource-api.md
        - name: Tenant usage API
          href: azure-stack-tenant-resource-usage-api.md
        - name: Usage FAQ
          href: azure-stack-usage-related-faq.md
    - name: Connect to Azure
      items:
      - name: Connect using VPN
        href: azure-stack-connect-vpn.md
      - name: About VPN gateway
        href: azure-stack-vpn-gateway-about-vpn-gateways.md
      - name: VPN gateway settings
        href: azure-stack-vpn-gateway-settings.md
      - name: Connect using ExpressRoute
        href: azure-stack-connect-expressroute.md
  - name: Troubleshoot
    items:
    - name: Known issues
      href: azure-stack-troubleshooting.md
    - name: Diagnostics in Azure Stack
      href: azure-stack-diagnostics.md
    - name: Validation for Azure Stack
      href: azure-stack-diagnostic-test.md
    - name: Redeploy Azure Stack Development Kit
      href: azure-stack-redeploy.md
- name: Reference
  items:
  - name: Azure Stack PowerShell
    href: /powershell/azure/azure-stack/overview?view=azurestackps-1.2.9
- name: Related
  items:
  - name: Azure Stack User Documentation
    href: /azure/azure-stack/user/
  - name: ASDK Documentation
    href: /azure/azure-stack/asdk/
- name: Resources
  items:
  - name: Azure Stack roadmap
    href: https://azure.microsoft.com/roadmap/?tag=azure-stack
  - name: Azure Stack MSDN forum
    href: https://social.msdn.microsoft.com/Forums/en-US/home?forum=AzureStack
  - name: Azure Stack Documentation feedback
    href: https://feedback.azure.com/forums/344565-azure-stack?category_id=160275
  - name: Pricing information
    href: https://azure.microsoft.com/overview/azure-stack/how-to-buy/
  - name: Stack Overflow
    href: http://stackoverflow.com/questions/tagged/azure-stack
  - name: Training and certification
    href: https://docs.microsoft.com/azure/azure-stack/azure-stack-train-and-cert
<|MERGE_RESOLUTION|>--- conflicted
+++ resolved
@@ -1,329 +1,316 @@
-- name: Azure Stack Operator Documentation
-  href: index.yml
-- name: Overview
-  items:
-  - name: What is Azure Stack?
-    href: azure-stack-poc.md
-  - name: Release notes
-    items:
-<<<<<<< HEAD
-    - name: Development kit release notes
-      href: azure-stack-asdk-release-notes.md
-    - name: Integrated systems release notes
-      items:
-      - name: 1803 update 
-        href: azure-stack-update-1803.md 
-      - name: 1802 update 
-        href: azure-stack-update-1802.md 
-      - name: 1712 update
-        href: azure-stack-update-1712.md
-=======
-    - name: 1802 update 
-      href: azure-stack-update-1802.md 
-    - name: 1712 update
-      href: azure-stack-update-1712.md
-    - name: 1711 update
-      href: azure-stack-update-1711.md
-    - name: 1710 update
-      href: azure-stack-update-1710.md
->>>>>>> 97e1e340
-- name: Quickstarts
-  expanded: true
-  items:
-  - name: Evaluate Azure Stack
-    href: azure-stack-deploy-overview.md
-- name: Tutorials
-  items:
-  - name: Offer Virtual Machines
-    href: azure-stack-tutorial-tenant-vm.md
-  - name: Offer SQL databases
-    href: azure-stack-tutorial-sql-server.md
-  - name: Offer Web Apps
-    href: azure-stack-tutorial-app-service.md
-- name: Concepts
-  items:
-  - name: Datacenter integration
-    items:
-    - name: General Azure Stack integration considerations
-      href: azure-stack-datacenter-integration.md
-    - name: Azure Stack deployment connection models
-      href: azure-stack-connection-models.md
-    - name: Connected deployment considerations
-      href: azure-stack-connected-deployment.md
-    - name: Disconnected deployment considerations
-      href: azure-stack-disconnected-deployment.md
-    - name: Datacenter network integration
-      items:
-      - name: Network integration
-        href: azure-stack-network.md
-      - name: Border connectivity
-        href: azure-stack-border-connectivity.md
-      - name: DNS integration
-        href: azure-stack-integrate-dns.md
-      - name: Firewall integration
-        href: azure-stack-firewall.md
-        items:
-        - name: Publish endpoints
-          href: azure-stack-integrate-endpoints.md
-    - name: Azure Stack deployment PKI requirements
-      href: azure-stack-pki-certs.md
-      items:
-      - name: Get Azure Stack PKI certificates
-        href: azure-stack-get-pki-certs.md
-      - name: Prepare Azure Stack PKI certificates
-        href: prepare-pki-certs.md
-      - name: Validate Azure Stack PKI certificates
-        href: validate-pki-certs.md
-    - name: Identity integration
-      href: azure-stack-integrate-identity.md
-    - name: Register Azure Stack
-      href: azure-stack-registration.md
-    - name: External monitoring
-      href: azure-stack-integrate-monitor.md
-    - name : Security integration
-      href: azure-stack-integrate-security.md
-  - name: Servicing policy
-    href: azure-stack-servicing-policy.md
-  - name: Key features and concepts
-    href: azure-stack-key-features.md
-  - name: Administration basics
-    href: azure-stack-manage-basics.md
-- name: How-to guides
-  items:
-  - name: Configure telemetry collection
-    href: azure-stack-telemetry.md
-  - name: Register Azure Stack
-    href: azure-stack-register.md
-  - name: Manage
-    items:
-    - name: Region management
-      href: azure-stack-region-management.md
-    - name: Using the administrator portal
-      href: azure-stack-manage-portals.md
-    - name: Connect to Azure Stack
-      href: azure-stack-connect-azure-stack.md
-    - name: Enable CLI for users
-      href: azure-stack-cli-admin.md
-    - name: Set up management environment
-      items:
-      - name: Install Azure Stack PowerShell
-        href: azure-stack-powershell-install.md
-      - name: Download tools
-        href: azure-stack-powershell-download.md
-      - name: Configure PowerShell - Cloud operator
-        href: azure-stack-powershell-configure-admin.md
-      - name: Get up and running with PowerShell
-        href: azure-stack-powershell-configure-quickstart.md
-    - name: Access privileged endpoint
-      href: azure-stack-privileged-endpoint.md
-    - name: Manage updates
-      items:
-      - name: Manage updates overview
-        href: azure-stack-updates.md
-      - name: Apply updates
-        href: azure-stack-apply-updates.md
-      - name: Monitor update status
-        href: azure-stack-monitor-update.md
-    - name: Monitor health and alerts
-      href: azure-stack-monitor-health.md
-    - name: Manage network resources
-      href: azure-stack-viewing-public-ip-address-consumption.md
-    - name: Manage Windows Azure Pack VMs
-      href: azure-stack-manage-windows-azure-pack.md
-    - name: Start and stop Azure Stack
-      href: azure-stack-start-and-stop.md
-    - name: Manage capacity
-      items:
-        - name: Manage storage resources
-          href: azure-stack-manage-storage-accounts.md
-        - name: Manage storage capacity
-          href: azure-stack-manage-storage-shares.md
-        - name: Manage physical storage capacity for Azure Stack
-          href: azure-stack-manage-storage-physical-capacity.md
-    - name: Replace hardware
-      items:
-      - name: Node actions
-        href: azure-stack-node-actions.md
-      - name: Replace node
-        href: azure-stack-replace-node.md
-      - name: Replace disk
-        href: azure-stack-replace-disk.md
-      - name: Replace component
-        href: azure-stack-replace-component.md
-    - name: Back up Azure Stack
-      href: azure-stack-backup-infrastructure-backup.md
-      items:
-      - name: Enable Backup for Azure Stack from the administration console
-        href: azure-stack-backup-enable-backup-console.md
-      - name: Enable Backup for Azure Stack with PowerShell
-        href: azure-stack-backup-enable-backup-powershell.md
-      - name: Back up Azure Stack
-        href: azure-stack-backup-back-up-azure-stack.md
-      - name: Recover from catastrophic data loss
-        href: azure-stack-backup-recover-data.md
-      - name: Backup best practices
-        href: azure-stack-backup-best-practices.md
-      - name: Backup reference
-        href: azure-stack-backup-reference.md
-  - name: Security, compliance & identity
-    items:
-    - name: Security overview
-      href: azure-stack-security-foundations.md
-    - name: Identity
-      items:
-      - name: Identity overview
-        href: azure-stack-identity-overview.md
-      - name: Identity architecture 
-        href: azure-stack-identity-architecture.md
-      - name: Manage RBAC
-        href: azure-stack-manage-permissions.md
-      - name: Add users for Azure AD
-        href: azure-stack-add-new-user-aad.md
-      - name: Add users for AD FS
-        href: azure-stack-add-users-adfs.md
-      - name: Create service principals
-        href: Azure-stack-create-service-principals.md
-      - name: Enable multi-tenancy
-        href: azure-stack-enable-multitenancy.md
-    - name: Rotate secrets
-      href: azure-stack-rotate-secrets.md
-  - name: Offer services
-    items:
-    - name: Overview of offering services
-      href: azure-stack-offer-services-overview.md
-    - name: Create plans, offers, and quotas
-      items:
-      - name: Plan, offer, quota, and subscription overview
-        href: azure-stack-plan-offer-quota-overview.md
-      - name: Create a plan
-        href: azure-stack-create-plan.md
-      - name: Create an offer
-        href: azure-stack-create-offer.md
-      - name: Subscribe to an offer
-        href: azure-stack-subscribe-plan-provision-vm.md
-      - name: Delegate offers in Azure Stack
-        href: azure-stack-delegated-provider.md
-      - name: Quota types
-        href: azure-stack-quota-types.md
-    - name: Offer SQL or MySQL as PaaS
-      items:
-      - name: PaaS services overview
-        href: azure-stack-tools-paas-services.md
-      - name: Deploy MySQL resource provider
-        href: azure-stack-mysql-resource-provider-deploy.md
-      - name: Deploy SQL resource provider
-        href: azure-stack-sql-resource-provider-deploy.md
-      - name: Add hosting servers
-        href: azure-stack-sql-resource-provider-hosting-servers.md
-      - name: Create SQL databases
-        href: azure-stack-sql-resource-provider-databases.md
-    - name: Offer App Service as PaaS
-      items:
-      - name: App Service on Azure Stack overview
-        href: azure-stack-app-service-overview.md
-      - name: Capacity planning
-        href: azure-stack-app-service-capacity-planning.md
-      - name: Before you get started
-        href: azure-stack-app-service-before-you-get-started.md
-      - name: How to redistribute Azure App Service on Azure Stack across fault domains
-        href: azure-stack-app-service-fault-domain-update.md
-      - name: Deploy App Service resource provider
-        href: azure-stack-app-service-deploy.md
-      - name: Deploy App Service offline
-        href: azure-stack-app-service-deploy-offline.md
-      - name: Update App Service
-        href: azure-stack-app-service-update.md
-      - name: Update App Service Offline
-        href: azure-stack-app-service-update-offline.md
-      - name: Add more web worker roles
-        href: azure-stack-app-service-add-worker-roles.md
-      - name: Configure deployment sources
-        href: azure-stack-app-service-configure-deployment-sources.md
-      - name: App Service on Azure Stack update 1 release notes
-        href: azure-stack-app-service-release-notes-update-one.md
-    - name: Populate the marketplace
-      items:
-      - name: Marketplace overview
-        href: azure-stack-marketplace.md
-      - name: Download marketplace items
-        href: azure-stack-download-azure-marketplace-item.md
-      - name: Azure Marketplace items for Azure Stack
-        href: azure-stack-marketplace-azure-items.md
-      - name: Create and publish a marketplace item
-        href: azure-stack-create-and-publish-marketplace-item.md
-      - name: Use the marketplace publishing tool
-        href: azure-stack-marketplace-publisher.md
-      - name: Supported guest operating systems for Azure Stack
-        href: azure-stack-supported-os.md
-      - name: Add a custom virtual machine image
-        href: azure-stack-add-vm-image.md
-      - name: Offer a virtual machine scale set
-        href: azure-stack-compute-add-scalesets.md
-      - name: Offer Linux virtual machines
-        href: azure-stack-linux.md
-    - name: Usage and billing
-      items:
-      - name: Overview
-        href: azure-stack-billing-and-chargeback.md
-      - name: Manage usage and billing as a CSP
-        href: azure-stack-add-manage-billing-as-a-csp.md
-      - name: Add tenants for usage and billing 
-        href: azure-stack-csp-howto-register-tenants.md
-      - name: Manage tenant registration
-        href: azure-stack-csp-ref-operations.md
-      - name: Usage and billing reference
-        items:
-        - name: Usage data reporting
-          href: azure-stack-usage-reporting.md
-        - name: Usage reporting infrastructure for Cloud Service Providers
-          href: azure-stack-csp-ref-infrastructure.md
-        - name: Provider usage API
-          href: azure-stack-provider-resource-api.md
-        - name: Tenant usage API
-          href: azure-stack-tenant-resource-usage-api.md
-        - name: Usage FAQ
-          href: azure-stack-usage-related-faq.md
-    - name: Connect to Azure
-      items:
-      - name: Connect using VPN
-        href: azure-stack-connect-vpn.md
-      - name: About VPN gateway
-        href: azure-stack-vpn-gateway-about-vpn-gateways.md
-      - name: VPN gateway settings
-        href: azure-stack-vpn-gateway-settings.md
-      - name: Connect using ExpressRoute
-        href: azure-stack-connect-expressroute.md
-  - name: Troubleshoot
-    items:
-    - name: Known issues
-      href: azure-stack-troubleshooting.md
-    - name: Diagnostics in Azure Stack
-      href: azure-stack-diagnostics.md
-    - name: Validation for Azure Stack
-      href: azure-stack-diagnostic-test.md
-    - name: Redeploy Azure Stack Development Kit
-      href: azure-stack-redeploy.md
-- name: Reference
-  items:
-  - name: Azure Stack PowerShell
-    href: /powershell/azure/azure-stack/overview?view=azurestackps-1.2.9
-- name: Related
-  items:
-  - name: Azure Stack User Documentation
-    href: /azure/azure-stack/user/
-  - name: ASDK Documentation
-    href: /azure/azure-stack/asdk/
-- name: Resources
-  items:
-  - name: Azure Stack roadmap
-    href: https://azure.microsoft.com/roadmap/?tag=azure-stack
-  - name: Azure Stack MSDN forum
-    href: https://social.msdn.microsoft.com/Forums/en-US/home?forum=AzureStack
-  - name: Azure Stack Documentation feedback
-    href: https://feedback.azure.com/forums/344565-azure-stack?category_id=160275
-  - name: Pricing information
-    href: https://azure.microsoft.com/overview/azure-stack/how-to-buy/
-  - name: Stack Overflow
-    href: http://stackoverflow.com/questions/tagged/azure-stack
-  - name: Training and certification
-    href: https://docs.microsoft.com/azure/azure-stack/azure-stack-train-and-cert
+- name: Azure Stack Operator Documentation
+  href: index.yml
+- name: Overview
+  items:
+  - name: What is Azure Stack?
+    href: azure-stack-poc.md
+  - name: Release notes
+    items:
+    - name: 1803 update
+      href: azure-stack-update-1803.md
+    - name: 1802 update 
+      href: azure-stack-update-1802.md 
+    - name: 1712 update
+      href: azure-stack-update-1712.md
+    - name: 1711 update
+      href: azure-stack-update-1711.md
+- name: Quickstarts
+  expanded: true
+  items:
+  - name: Evaluate Azure Stack
+    href: azure-stack-deploy-overview.md
+- name: Tutorials
+  items:
+  - name: Offer Virtual Machines
+    href: azure-stack-tutorial-tenant-vm.md
+  - name: Offer SQL databases
+    href: azure-stack-tutorial-sql-server.md
+  - name: Offer Web Apps
+    href: azure-stack-tutorial-app-service.md
+- name: Concepts
+  items:
+  - name: Datacenter integration
+    items:
+    - name: General Azure Stack integration considerations
+      href: azure-stack-datacenter-integration.md
+    - name: Azure Stack deployment connection models
+      href: azure-stack-connection-models.md
+    - name: Connected deployment considerations
+      href: azure-stack-connected-deployment.md
+    - name: Disconnected deployment considerations
+      href: azure-stack-disconnected-deployment.md
+    - name: Datacenter network integration
+      items:
+      - name: Network integration
+        href: azure-stack-network.md
+      - name: Border connectivity
+        href: azure-stack-border-connectivity.md
+      - name: DNS integration
+        href: azure-stack-integrate-dns.md
+      - name: Firewall integration
+        href: azure-stack-firewall.md
+        items:
+        - name: Publish endpoints
+          href: azure-stack-integrate-endpoints.md
+    - name: Azure Stack deployment PKI requirements
+      href: azure-stack-pki-certs.md
+      items:
+      - name: Get Azure Stack PKI certificates
+        href: azure-stack-get-pki-certs.md
+      - name: Prepare Azure Stack PKI certificates
+        href: prepare-pki-certs.md
+      - name: Validate Azure Stack PKI certificates
+        href: validate-pki-certs.md
+    - name: Identity integration
+      href: azure-stack-integrate-identity.md
+    - name: Register Azure Stack
+      href: azure-stack-registration.md
+    - name: External monitoring
+      href: azure-stack-integrate-monitor.md
+    - name : Security integration
+      href: azure-stack-integrate-security.md
+  - name: Servicing policy
+    href: azure-stack-servicing-policy.md
+  - name: Key features and concepts
+    href: azure-stack-key-features.md
+  - name: Administration basics
+    href: azure-stack-manage-basics.md
+- name: How-to guides
+  items:
+  - name: Configure telemetry collection
+    href: azure-stack-telemetry.md
+  - name: Register Azure Stack
+    href: azure-stack-register.md
+  - name: Manage
+    items:
+    - name: Region management
+      href: azure-stack-region-management.md
+    - name: Using the administrator portal
+      href: azure-stack-manage-portals.md
+    - name: Connect to Azure Stack
+      href: azure-stack-connect-azure-stack.md
+    - name: Enable CLI for users
+      href: azure-stack-cli-admin.md
+    - name: Set up management environment
+      items:
+      - name: Install Azure Stack PowerShell
+        href: azure-stack-powershell-install.md
+      - name: Download tools
+        href: azure-stack-powershell-download.md
+      - name: Configure PowerShell - Cloud operator
+        href: azure-stack-powershell-configure-admin.md
+      - name: Get up and running with PowerShell
+        href: azure-stack-powershell-configure-quickstart.md
+    - name: Access privileged endpoint
+      href: azure-stack-privileged-endpoint.md
+    - name: Manage updates
+      items:
+      - name: Manage updates overview
+        href: azure-stack-updates.md
+      - name: Apply updates
+        href: azure-stack-apply-updates.md
+      - name: Monitor update status
+        href: azure-stack-monitor-update.md
+    - name: Monitor health and alerts
+      href: azure-stack-monitor-health.md
+    - name: Manage network resources
+      href: azure-stack-viewing-public-ip-address-consumption.md
+    - name: Manage Windows Azure Pack VMs
+      href: azure-stack-manage-windows-azure-pack.md
+    - name: Start and stop Azure Stack
+      href: azure-stack-start-and-stop.md
+    - name: Manage capacity
+      items:
+        - name: Manage storage resources
+          href: azure-stack-manage-storage-accounts.md
+        - name: Manage storage capacity
+          href: azure-stack-manage-storage-shares.md
+        - name: Manage physical storage capacity for Azure Stack
+          href: azure-stack-manage-storage-physical-capacity.md
+    - name: Replace hardware
+      items:
+      - name: Node actions
+        href: azure-stack-node-actions.md
+      - name: Replace node
+        href: azure-stack-replace-node.md
+      - name: Replace disk
+        href: azure-stack-replace-disk.md
+      - name: Replace component
+        href: azure-stack-replace-component.md
+    - name: Back up Azure Stack
+      href: azure-stack-backup-infrastructure-backup.md
+      items:
+      - name: Enable Backup for Azure Stack from the administration console
+        href: azure-stack-backup-enable-backup-console.md
+      - name: Enable Backup for Azure Stack with PowerShell
+        href: azure-stack-backup-enable-backup-powershell.md
+      - name: Back up Azure Stack
+        href: azure-stack-backup-back-up-azure-stack.md
+      - name: Recover from catastrophic data loss
+        href: azure-stack-backup-recover-data.md
+      - name: Backup best practices
+        href: azure-stack-backup-best-practices.md
+      - name: Backup reference
+        href: azure-stack-backup-reference.md
+  - name: Security, compliance & identity
+    items:
+    - name: Security overview
+      href: azure-stack-security-foundations.md
+    - name: Identity
+      items:
+      - name: Identity overview
+        href: azure-stack-identity-overview.md
+      - name: Identity architecture 
+        href: azure-stack-identity-architecture.md
+      - name: Manage RBAC
+        href: azure-stack-manage-permissions.md
+      - name: Add users for Azure AD
+        href: azure-stack-add-new-user-aad.md
+      - name: Add users for AD FS
+        href: azure-stack-add-users-adfs.md
+      - name: Create service principals
+        href: Azure-stack-create-service-principals.md
+      - name: Enable multi-tenancy
+        href: azure-stack-enable-multitenancy.md
+    - name: Rotate secrets
+      href: azure-stack-rotate-secrets.md
+  - name: Offer services
+    items:
+    - name: Overview of offering services
+      href: azure-stack-offer-services-overview.md
+    - name: Create plans, offers, and quotas
+      items:
+      - name: Plan, offer, quota, and subscription overview
+        href: azure-stack-plan-offer-quota-overview.md
+      - name: Create a plan
+        href: azure-stack-create-plan.md
+      - name: Create an offer
+        href: azure-stack-create-offer.md
+      - name: Subscribe to an offer
+        href: azure-stack-subscribe-plan-provision-vm.md
+      - name: Delegate offers in Azure Stack
+        href: azure-stack-delegated-provider.md
+      - name: Quota types
+        href: azure-stack-quota-types.md
+    - name: Offer SQL or MySQL as PaaS
+      items:
+      - name: PaaS services overview
+        href: azure-stack-tools-paas-services.md
+      - name: Deploy MySQL resource provider
+        href: azure-stack-mysql-resource-provider-deploy.md
+      - name: Deploy SQL resource provider
+        href: azure-stack-sql-resource-provider-deploy.md
+      - name: Add hosting servers
+        href: azure-stack-sql-resource-provider-hosting-servers.md
+      - name: Create SQL databases
+        href: azure-stack-sql-resource-provider-databases.md
+    - name: Offer App Service as PaaS
+      items:
+      - name: App Service on Azure Stack overview
+        href: azure-stack-app-service-overview.md
+      - name: Capacity planning
+        href: azure-stack-app-service-capacity-planning.md
+      - name: Before you get started
+        href: azure-stack-app-service-before-you-get-started.md
+      - name: How to redistribute Azure App Service on Azure Stack across fault domains
+        href: azure-stack-app-service-fault-domain-update.md
+      - name: Deploy App Service resource provider
+        href: azure-stack-app-service-deploy.md
+      - name: Deploy App Service offline
+        href: azure-stack-app-service-deploy-offline.md
+      - name: Update App Service
+        href: azure-stack-app-service-update.md
+      - name: Update App Service Offline
+        href: azure-stack-app-service-update-offline.md
+      - name: Add more web worker roles
+        href: azure-stack-app-service-add-worker-roles.md
+      - name: Configure deployment sources
+        href: azure-stack-app-service-configure-deployment-sources.md
+      - name: App Service on Azure Stack update 1 release notes
+        href: azure-stack-app-service-release-notes-update-one.md
+    - name: Populate the marketplace
+      items:
+      - name: Marketplace overview
+        href: azure-stack-marketplace.md
+      - name: Download marketplace items
+        href: azure-stack-download-azure-marketplace-item.md
+      - name: Azure Marketplace items for Azure Stack
+        href: azure-stack-marketplace-azure-items.md
+      - name: Create and publish a marketplace item
+        href: azure-stack-create-and-publish-marketplace-item.md
+      - name: Use the marketplace publishing tool
+        href: azure-stack-marketplace-publisher.md
+      - name: Supported guest operating systems for Azure Stack
+        href: azure-stack-supported-os.md
+      - name: Add a custom virtual machine image
+        href: azure-stack-add-vm-image.md
+      - name: Offer a virtual machine scale set
+        href: azure-stack-compute-add-scalesets.md
+      - name: Offer Linux virtual machines
+        href: azure-stack-linux.md
+    - name: Usage and billing
+      items:
+      - name: Overview
+        href: azure-stack-billing-and-chargeback.md
+      - name: Manage usage and billing as a CSP
+        href: azure-stack-add-manage-billing-as-a-csp.md
+      - name: Add tenants for usage and billing 
+        href: azure-stack-csp-howto-register-tenants.md
+      - name: Manage tenant registration
+        href: azure-stack-csp-ref-operations.md
+      - name: Usage and billing reference
+        items:
+        - name: Usage data reporting
+          href: azure-stack-usage-reporting.md
+        - name: Usage reporting infrastructure for Cloud Service Providers
+          href: azure-stack-csp-ref-infrastructure.md
+        - name: Provider usage API
+          href: azure-stack-provider-resource-api.md
+        - name: Tenant usage API
+          href: azure-stack-tenant-resource-usage-api.md
+        - name: Usage FAQ
+          href: azure-stack-usage-related-faq.md
+    - name: Connect to Azure
+      items:
+      - name: Connect using VPN
+        href: azure-stack-connect-vpn.md
+      - name: About VPN gateway
+        href: azure-stack-vpn-gateway-about-vpn-gateways.md
+      - name: VPN gateway settings
+        href: azure-stack-vpn-gateway-settings.md
+      - name: Connect using ExpressRoute
+        href: azure-stack-connect-expressroute.md
+  - name: Troubleshoot
+    items:
+    - name: Known issues
+      href: azure-stack-troubleshooting.md
+    - name: Diagnostics in Azure Stack
+      href: azure-stack-diagnostics.md
+    - name: Validation for Azure Stack
+      href: azure-stack-diagnostic-test.md
+    - name: Redeploy Azure Stack Development Kit
+      href: azure-stack-redeploy.md
+- name: Reference
+  items:
+  - name: Azure Stack PowerShell
+    href: /powershell/azure/azure-stack/overview?view=azurestackps-1.2.9
+- name: Related
+  items:
+  - name: Azure Stack User Documentation
+    href: /azure/azure-stack/user/
+  - name: ASDK Documentation
+    href: /azure/azure-stack/asdk/
+- name: Resources
+  items:
+  - name: Azure Stack roadmap
+    href: https://azure.microsoft.com/roadmap/?tag=azure-stack
+  - name: Azure Stack MSDN forum
+    href: https://social.msdn.microsoft.com/Forums/en-US/home?forum=AzureStack
+  - name: Azure Stack Documentation feedback
+    href: https://feedback.azure.com/forums/344565-azure-stack?category_id=160275
+  - name: Pricing information
+    href: https://azure.microsoft.com/overview/azure-stack/how-to-buy/
+  - name: Stack Overflow
+    href: http://stackoverflow.com/questions/tagged/azure-stack
+  - name: Training and certification
+    href: https://docs.microsoft.com/azure/azure-stack/azure-stack-train-and-cert