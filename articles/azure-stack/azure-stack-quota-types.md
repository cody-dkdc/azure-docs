--- conflicted
+++ resolved
@@ -13,11 +13,7 @@
 ms.tgt_pltfrm: na
 ms.devlang: na
 ms.topic: conceptual
-<<<<<<< HEAD
 ms.date: 03/27/2019
-=======
-ms.date: 03/26/2019
->>>>>>> 22cdf3a9
 ms.author: sethm
 ms.reviewer: xiaofmao
 ms.lastreviewed: 12/07/2018
@@ -29,13 +25,8 @@
 
 [Quotas](azure-stack-plan-offer-quota-overview.md#plans) define the limits of resources that a user subscription can provision or consume. For example, a quota might allow a user to create up to five VMs. Each resource can have its own types of quotas.
 
-<<<<<<< HEAD
-> [!IMPORTANT]  
-> It can take up to two hours before a quota value is enforced.
-=======
 > [!IMPORTANT]
 > It can take up to two hours for new quotas to be available in the user portal or before a changed quota is enforced.
->>>>>>> 22cdf3a9
 
 ## Compute quota types
 
@@ -59,11 +50,7 @@
 | Total number of storage accounts |20 |The maximum number of storage accounts that a subscription can create in this location. |
 
 > [!NOTE]  
-<<<<<<< HEAD
 > The maximum capacity of managed disks is separate from the total storage quota. You can set this value in **Compute quotas**.
-=======
-> Maxium capacity of managed disk is seperate from total storage quota, it should be set in Compute Quota.
->>>>>>> 22cdf3a9
 
 ## Network quota types
 
