---
title:    Validate Azure registration for Azure Stack | Microsoft Docs
description: Use the Azure Stack Readiness Checker to validate Azure registration.
services: azure-stack
documentationcenter: ''
author: sethmanheim
manager: femila
editor: ''

ms.assetid:
ms.service: azure-stack
ms.workload: na
ms.tgt_pltfrm: na
ms.devlang: na
ms.topic: get-started-article
<<<<<<< HEAD
ms.date: 11/19/2018
=======
ms.date: 12/04/2018
>>>>>>> 6b7ddcb0
ms.author: sethm
ms.reviewer:

---


# Validate Azure registration
 
Use the Azure Stack Readiness Checker tool (AzsReadinessChecker) to validate that your Azure subscription is ready to use with Azure Stack. Validate registration before you begin an Azure Stack deployment. The readiness checker validates that:

- The Azure subscription you use is a supported type. Subscriptions must be a Cloud Service Provider (CSP) or Enterprise Agreement (EA). 
- The account you use to register your subscription with Azure can sign in to Azure and is a subscription owner. 

For more information about Azure Stack registration, see [Register Azure Stack with Azure](azure-stack-registration.md). 

## Get the readiness checker tool

Download the latest version of the Azure Stack Readiness Checker tool (AzsReadinessChecker) from the [PowerShell Gallery](https://aka.ms/AzsReadinessChecker).  

## Prerequisites

The following prerequisites must be in place:

**The computer where the tool runs:**
 - Windows 10 or Windows Server 2016, with internet connectivity.
 - PowerShell 5.1 or later. To check your version, run the following PowerShell cmdlet and then review the *Major* and *Minor* versions:  

    ```powershell
    $PSVersionTable.PSVersion
    ``` 
 - Configure [PowerShell for Azure Stack](azure-stack-powershell-install.md). 
 - Download the latest version of the [Microsoft Azure Stack Readiness Checker](https://aka.ms/AzsReadinessChecker) tool.  

**Azure Active Directory environment:**
<<<<<<< HEAD
 - Identify the username and password for an account that is an owner for the Azure subscription to use with Azure Stack.  
 - Identify the subscription ID for the Azure subscription to use. 
 - Identify the Azure environment you will use: **AzureCloud**, **AzureGermanCloud**, or **AzureChinaCloud**.
=======
 - Identify the username and password for an account that is an owner for the Azure subscription you will use with Azure Stack.  
 - Identify the subscription ID for the Azure subscription you will use. 
 - Identify the AzureEnvironment you will use. Supported values for the environment name parameter are AzureCloud, AzureChinaCloud or AzureUSGovernment depending which Azure subscription you are using.
>>>>>>> 6b7ddcb0

## Validate Azure registration

1. On a computer that meets the prerequisites, open an administrative PowerShell prompt and then run the following command to install the AzsReadinessChecker.
    > `Install-Module Microsoft.AzureStack.ReadinessChecker -Force`

<<<<<<< HEAD
2. From the PowerShell prompt, run the following to set `$registrationCredential` as the account that is the subscription owner. Replace `subscriptionowner@contoso.onmicrosoft.com` with your account and tenant: 
   ```powershell
   $registrationCredential = Get-Credential subscriptionowner@contoso.onmicrosoft.com -Message "Enter Credentials for Subscription Owner"
   ```

3. From the PowerShell prompt, run the following to set `$subscriptionID` as the Azure subscription you will use. Replace `xxxxxxxx-xxxx-xxxx-xxxx-xxxxxxxxxxxx` with your own subscription ID:
   ```powershell
   $subscriptionID = "xxxxxxxx-xxxx-xxxx-xxxx-xxxxxxxxxxxx"
   ``` 

4. From the PowerShell prompt, run the following to start validation of your subscription: 
   - Specify the value for AzureEnvironment as `AzureCloud`, `AzureGermanCloud`, or `AzureChinaCloud`.  
   - Provide your Azure Active Directory administrator and your Azure Active Directory tenant name. 

   ```powershell
   Invoke-AzsRegistrationValidation -RegistrationAccount $registrationCredential -AzureEnvironment AzureCloud -RegistrationSubscriptionID $subscriptionID`
   ```

5. After the tool runs, review the output. Confirm the status is OK for both logon and the registration requirements. A successful validation appears similar to the following example:
  
   ```shell
   Invoke-AzsRegistrationValidation v1.1809.1005.1 started.
   Checking Registration Requirements: OK
   Log location (contains PII): C:\Users\username\AppData\Local\Temp\AzsReadinessChecker\AzsReadinessChecker.log
   Report location (contains PII): C:\Users\username\AppData\Local\Temp\AzsReadinessChecker\AzsReadinessCheckerReport.json
   Invoke-AzsRegistrationValidation Completed
   ```
=======
2. From the PowerShell prompt, run the following to set *$registrationCredential* as the account that is the subscription owner.   Replace *subscriptionowner@contoso.onmicrosoft.com* with your account and tenant. 
    > `$registrationCredential = Get-Credential subscriptionowner@contoso.onmicrosoft.com -Message "Enter Credentials for Subscription Owner"`

3. From the PowerShell prompt, run the following to set *$subscriptionID* as the Azure subscription you will use. Replace *xxxxxxxx-xxxx-xxxx-xxxx-xxxxxxxxxxxx* with your own subscription ID.  
     > `$subscriptionID = "xxxxxxxx-xxxx-xxxx-xxxx-xxxxxxxxxxxx"` 

4. From the PowerShell prompt, run the following to start validation of your subscription 
   - Specify the value for AzureEnvironment. Supported values for the environment name parameter are AzureCloud, AzureChinaCloud or AzureUSGovernment depending which Azure subscription you are using.  
   - Provide your Azure Active Directory administrator and your Azure Active Directory Tenant name. 

   > `Invoke-AzsRegistrationValidation -RegistrationAccount $registrationCredential -AzureEnvironment <environment name> -RegistrationSubscriptionID $subscriptionID`

5. After the tool runs, review the output. Confirm the status is OK for both logon and the registration requirements. A successful validation appears like the following:  

    ```PowerShell
    Invoke-AzsRegistrationValidation v1.1809.1005.1 started.
    Checking Registration Requirements: OK
    Log location (contains PII): C:\Users\username\AppData\Local\Temp\AzsReadinessChecker\AzsReadinessChecker.log
    Report location (contains PII): C:\Users\username\AppData\Local\Temp\AzsReadinessChecker\AzsReadinessCheckerReport.json
    Invoke-AzsRegistrationValidation Completed
    ```
>>>>>>> 6b7ddcb0

## Report and log file

Each time validation runs, it logs results to **AzsReadinessChecker.log** and **AzsReadinessCheckerReport.json**. The location of these files displays with the validation results in PowerShell. 

These files can help you share validation status before you deploy Azure Stack or investigate validation problems. Both files persist the results of each subsequent validation check. The report provides your deployment team confirmation of the identity configuration. The log file can help your deployment or support team investigate validation issues. 

By default, both files are written to *C:\Users\<username>\AppData\Local\Temp\AzsReadinessChecker\AzsReadinessCheckerReport.json*.  
 - Use the **-OutputPath** ***&lt;path&gt;*** parameter at the end of the run command line to specify a different report location.   
 - Use the **-CleanReport** parameter at the end of the run command to clear information from *AzsReadinessCheckerReport.json*.  about previous runs of the tool. 
For more information, [Azure Stack validation report](azure-stack-validation-report.md).

## Validation failures
If a validation check fails, details about the failure display in the PowerShell window. The tool also logs information to the AzsReadinessChecker.log.

The following examples provide guidance on common validation failures.

### User must be an owner of the subscription	
```PowerShell
Invoke-AzsRegistrationValidation v1.1809.1005.1 started.
Checking Registration Requirements: Fail 
Error Details for registration account admin@contoso.onmicrosoft.com:
The user admin@contoso.onmicrosoft.com is role(s) Reader for subscription 3f961d1c-d1fb-40c3-99ba-44524b56df2d. User must be an owner of the subscription to be used for registration.
Additional help URL https://aka.ms/AzsRemediateRegistration

Log location (contains PII): C:\Users\username\AppData\Local\Temp\AzsReadinessChecker\AzsReadinessChecker.log
Report location (contains PII): C:\Users\username\AppData\Local\Temp\AzsReadinessChecker\AzsReadinessCheckerReport.json
Invoke-AzsRegistrationValidation Completed
```
**Cause** - The account is not an administrator of the Azure subscription.   

**Resolution** - Use an account that is an administrator of the Azure subscription that will be billed for usage from the Azure Stack deployment.


### Expired or temporary password 
```PowerShell
Invoke-AzsRegistrationValidation v1.1809.1005.1 started.
Checking Registration Requirements: Fail 
Error Details for registration account admin@contoso.onmicrosoft.com:
Checking Registration failed with: Retrieving TenantId for subscription 3f961d1c-d1fb-40c3-99ba-44524b56df2d using account admin@contoso.onmicrosoft.com failed with AADSTS50055: Force Change P
assword.
Trace ID: 48fe06f5-a5b4-4961-ad45-a86964689900
Correlation ID: 3dd1c9b2-72fb-46a0-819d-058f7562cb1f
Timestamp: 2018-10-22 11:16:56Z: The remote server returned an error: (401) Unauthorized.

Log location (contains PII): C:\Users\username\AppData\Local\Temp\AzsReadinessChecker\AzsReadinessChecker.log
Report location (contains PII): C:\Users\username\AppData\Local\Temp\AzsReadinessChecker\AzsReadinessCheckerReport.json
Invoke-AzsRegistrationValidation Completed
```
**Cause** - The account can’t log on because the password is either expired or is temporary.     

**Resolution** - In PowerShell run and follow the prompts to reset the password. 
  > `Login-AzureRMAccount` 

Alternatively, login into https://portal.azure.com as the account and the user will be forced to change the password.


### Unknown user type  
```PowerShell
Invoke-AzsRegistrationValidation v1.1809.1005.1 started.
Checking Registration Requirements: Fail 
Error Details for registration account admin@contoso.onmicrosoft.com:
Checking Registration failed with: Retrieving TenantId for subscription <subscription ID> using <account> failed with unknown_user_type: Unknown Us
er Type

Log location (contains PII): C:\Users\username\AppData\Local\Temp\AzsReadinessChecker\AzsReadinessChecker.log
Report location (contains PII): C:\Users\username\AppData\Local\Temp\AzsReadinessChecker\AzsReadinessCheckerReport.json
Invoke-AzsRegistrationValidation Completed
```
**Cause** - The account can’t log on to the specified Azure Active Directory environment. In this example, *AzureChinaCloud* is specified as the *AzureEnvironment*.  

**Resolution** - Confirm that the account is valid for the specified Azure Environment. In PowerShell, run the following to verify the account is valid for a specific environment.     
  > `Login-AzureRmAccount -EnvironmentName AzureChinaCloud`


## Next Steps
[Validate Azure identity](azure-stack-validate-identity.md)
[View the readiness report](azure-stack-validation-report.md)
[General Azure Stack integration considerations](azure-stack-datacenter-integration.md)
<|MERGE_RESOLUTION|>--- conflicted
+++ resolved
@@ -13,11 +13,7 @@
 ms.tgt_pltfrm: na
 ms.devlang: na
 ms.topic: get-started-article
-<<<<<<< HEAD
-ms.date: 11/19/2018
-=======
 ms.date: 12/04/2018
->>>>>>> 6b7ddcb0
 ms.author: sethm
 ms.reviewer:
 
@@ -52,22 +48,15 @@
  - Download the latest version of the [Microsoft Azure Stack Readiness Checker](https://aka.ms/AzsReadinessChecker) tool.  
 
 **Azure Active Directory environment:**
-<<<<<<< HEAD
- - Identify the username and password for an account that is an owner for the Azure subscription to use with Azure Stack.  
- - Identify the subscription ID for the Azure subscription to use. 
- - Identify the Azure environment you will use: **AzureCloud**, **AzureGermanCloud**, or **AzureChinaCloud**.
-=======
  - Identify the username and password for an account that is an owner for the Azure subscription you will use with Azure Stack.  
  - Identify the subscription ID for the Azure subscription you will use. 
  - Identify the AzureEnvironment you will use. Supported values for the environment name parameter are AzureCloud, AzureChinaCloud or AzureUSGovernment depending which Azure subscription you are using.
->>>>>>> 6b7ddcb0
 
 ## Validate Azure registration
 
 1. On a computer that meets the prerequisites, open an administrative PowerShell prompt and then run the following command to install the AzsReadinessChecker.
     > `Install-Module Microsoft.AzureStack.ReadinessChecker -Force`
 
-<<<<<<< HEAD
 2. From the PowerShell prompt, run the following to set `$registrationCredential` as the account that is the subscription owner. Replace `subscriptionowner@contoso.onmicrosoft.com` with your account and tenant: 
    ```powershell
    $registrationCredential = Get-Credential subscriptionowner@contoso.onmicrosoft.com -Message "Enter Credentials for Subscription Owner"
@@ -95,29 +84,6 @@
    Report location (contains PII): C:\Users\username\AppData\Local\Temp\AzsReadinessChecker\AzsReadinessCheckerReport.json
    Invoke-AzsRegistrationValidation Completed
    ```
-=======
-2. From the PowerShell prompt, run the following to set *$registrationCredential* as the account that is the subscription owner.   Replace *subscriptionowner@contoso.onmicrosoft.com* with your account and tenant. 
-    > `$registrationCredential = Get-Credential subscriptionowner@contoso.onmicrosoft.com -Message "Enter Credentials for Subscription Owner"`
-
-3. From the PowerShell prompt, run the following to set *$subscriptionID* as the Azure subscription you will use. Replace *xxxxxxxx-xxxx-xxxx-xxxx-xxxxxxxxxxxx* with your own subscription ID.  
-     > `$subscriptionID = "xxxxxxxx-xxxx-xxxx-xxxx-xxxxxxxxxxxx"` 
-
-4. From the PowerShell prompt, run the following to start validation of your subscription 
-   - Specify the value for AzureEnvironment. Supported values for the environment name parameter are AzureCloud, AzureChinaCloud or AzureUSGovernment depending which Azure subscription you are using.  
-   - Provide your Azure Active Directory administrator and your Azure Active Directory Tenant name. 
-
-   > `Invoke-AzsRegistrationValidation -RegistrationAccount $registrationCredential -AzureEnvironment <environment name> -RegistrationSubscriptionID $subscriptionID`
-
-5. After the tool runs, review the output. Confirm the status is OK for both logon and the registration requirements. A successful validation appears like the following:  
-
-    ```PowerShell
-    Invoke-AzsRegistrationValidation v1.1809.1005.1 started.
-    Checking Registration Requirements: OK
-    Log location (contains PII): C:\Users\username\AppData\Local\Temp\AzsReadinessChecker\AzsReadinessChecker.log
-    Report location (contains PII): C:\Users\username\AppData\Local\Temp\AzsReadinessChecker\AzsReadinessCheckerReport.json
-    Invoke-AzsRegistrationValidation Completed
-    ```
->>>>>>> 6b7ddcb0
 
 ## Report and log file
 
