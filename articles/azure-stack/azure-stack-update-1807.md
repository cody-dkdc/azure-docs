--- conflicted
+++ resolved
@@ -69,12 +69,10 @@
 
   Because this feature is still in preview, don't rely on it in production environments.
 
-<<<<<<< HEAD
   For more information, see [Azure Stack syslog forwarding](../azure-stack-integrate-security.md).
-=======
+
 - <!-- ####### | IS, ASDK -->  **Azure Resource Manager includes the region name.** With this release, objects retrieved from the Azure Resource Manager will now include the region name attribute. If an existing PowerShell script directly passes the object to another cmdlet, the script may produce an error and fail. This is Azure Resource Manager compliant behavior, and requires the calling client to subtract the region attribute. For more infomration about the Azure Resource Manager see [Azure Resource Manager Documentation](https://docs.microsoft.com/azure/azure-resource-manager/).
 
->>>>>>> 8b48d0e8
 
 ### Fixed issues
 
