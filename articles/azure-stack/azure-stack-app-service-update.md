--- conflicted
+++ resolved
@@ -12,15 +12,10 @@
 ms.tgt_pltfrm: na
 ms.devlang: na
 ms.topic: article
-<<<<<<< HEAD
 ms.date: 02/27/2019
 ms.author: anwestg
-=======
-ms.date: 01/16/2019
-ms.author: jeffgilb
 ms.reviewer: anwestg
 ms.lastreviewed: 01/16/2019
->>>>>>> c7983fa3
 
 ---
 # Update Azure App Service on Azure Stack
@@ -28,19 +23,12 @@
 *Applies to: Azure Stack integrated systems and Azure Stack Development Kit*
 
 > [!IMPORTANT]  
-<<<<<<< HEAD
 > Apply the 1901 update to your Azure Stack integrated system or deploy the latest Azure Stack development kit before deploying Azure App Service 1.5.
->
->
-=======
-> Apply the 1809 update or later to your Azure Stack integrated system or deploy the latest Azure Stack development kit before deploying Azure App Service 1.4. Before updating the resource provider, review the release notes to learn about new functionality, fixes, and any known issues that could affect your deployment.
->>>>>>> c7983fa3
 
 By following the instructions in this article, you can upgrade the [App Service resource provider](azure-stack-app-service-overview.md) deployed in an Azure Stack environment that is connected to the Internet.
 
 > [!IMPORTANT]  
-> Prior to running the upgrade, make sure that you have already completed the [deployment of the Azure App Service on Azure Stack Resource Provider](azure-stack-app-service-deploy.md) and that you have read the [release notes](azure-stack-app-service-release-notes-update-five.md) which accompany the 1.5 release.
-
+> Prior to running the upgrade, make sure that you have already completed the [deployment of the Azure App Service on Azure Stack Resource Provider](azure-stack-app-service-deploy.md) and that you have read the [release notes](azure-stack-app-service-release-notes-update-five.md) which accompany the 1.5 release learn about new functionality, fixes, and any known issues that could affect your deployment.
 
 ## Run the App Service resource provider installer
 
