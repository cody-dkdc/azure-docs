--- conflicted
+++ resolved
@@ -3,11 +3,8 @@
 	description="Learn how to use the Azure Stack portal to deploy templates."
 	services="azure-stack"
 	documentationCenter=""
-<<<<<<< HEAD
 	authors="helaw"
-=======
 	authors="heathl17"
->>>>>>> ba42587a
 	manager="byronr"
 	editor=""/>
 
@@ -17,13 +14,8 @@
 	ms.tgt_pltfrm="na"
 	ms.devlang="na"
 	ms.topic="article"
-<<<<<<< HEAD
 	ms.date="09/26/2016"
 	ms.author="erikje"/>
-=======
-	ms.date="08/15/2016"
-	ms.author="helaw"/>
->>>>>>> ba42587a
 
 # Deploy templates using the Azure Stack portal
 
