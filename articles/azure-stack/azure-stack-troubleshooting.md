<properties
	pageTitle="Microsoft Azure Stack troubleshooting | Microsoft Azure"
	description="Azure Stack troubleshooting."
	services="azure-stack"
	documentationCenter=""
	authors="heathl17"
	manager="byronr"
	editor=""/>

<tags
	ms.service="azure-stack"
	ms.workload="na"
	ms.tgt_pltfrm="na"
	ms.devlang="na"
	ms.topic="article"
	ms.date="08/12/2016"
	ms.author="helaw"/>

# Microsoft Azure Stack troubleshooting

If you experience issues while deploying or using Microsoft Azure Stack, refer to the guidance below. But first, make sure that your deployment environment complies with all [requirements](azure-stack-deploy.md) and [preparations](azure-stack-run-powershell-script.md). In particular, make sure you comply with the storage configuration requirements and this note:

>[AZURE.IMPORTANT] Only one NIC is allowed during the deployment process. If you want to use a specific NIC, you must disable all the others.

The recommendations for troubleshooting issues that are described in this section are derived from several sources and may or may not resolve your particular issue. Code examples are provided as is and expected results cannot be guaranteed. This section is not comprehensive of all troubleshooting issues for Microsoft Azure Stack, and it is subject to frequent edits and updates as improvements to the product are implemented.

## Azure Active Directory

### JavaScript error when attempting to connect via AAD and Azure PowerShell

Two options are possible to work around this:

1. Disable Internet Explorer Enhanced Security Configuration on the Host / ClientVM (wherever PowerShell will be executed that pops up the AAD login).

2. Add three websites to the trusted list:
  - https://login.microsoftonline.com 
  - https://*.microsoftonline-p.com 
  - https://login.live.com

Also, depending on your current actions, please ensure you are running PowerShell as the regular Azure Stack user (default user when leveraging the ClientVM) and are not using “Run As Administrator” (different context). Logging in temporarily as the administrator, you could also set these options in this other user context.

### Cookies error when attempting to connect via AAD and AzureRM PowerShell

If you encounter this issue, the workaround is: 

1. In Internet Explorer, Open Internet Settings 
2. Privacy Tab 
3. Click on Advanced 
4. Click On Ok immediately 
5. Close Browser 
6. Try again

>[AZURE.NOTE] You may need to manually find iexplore.exe in the Program Files\Internet Explorer directory.


## Deployment

### At the end of the deployment, the PowerShell session is still open and doesn’t show any output

This is probably just the result of the default behavior of a PowerShell command window, when it has been selected. The POC deployment had actually succeeded but the script was paused when selecting the window. Please press the ESC key to unselect it, and the completion message should be shown after it.

### POC Deployment fails at “DomainJoin” step

POC deployment fails if your DNS server resolves AzureStack.local to another address external to the POC environment.

As a workaround if this is not a separate entry you have control over within your environment, you can add an entry in the hosts file on the POC host machine to point to the ADVM:

1.  Add the following entry in the hosts file under C:\Windows\System32\drivers\etc (you need local administrator privileges to do so)
'192.168.100.2       Azurestack.local'

3.  Re-run the POC deployment script. You do not need to reinstall the host machine

###  My deployment fails with an error about a time and/or date difference between the client and server

Please check your BIOS settings, in case there is an option to synchronize time. We have seen this issue with HP servers (DL380 G9), using the “Coordinated Universal Time” feature. This is what step #8 in the deployment guide means: “Configure the BIOS to use Local Time instead of UTC.” 

### Installing .NET Framework 3.5 on a Windows Server 2012 R2 machine, from the command line

Here are two methods:

Method 1:

1. Download Windows Server 2012 R2 ISO, and copy the “sources\sxs” folder to local machine (e.g. “c:\sources\ws2012r2\sxs”)
2. Mount Image:
`Dism /Mount-Image /ImageFile:C:\ClusterStorage\Volume1\Share\CRP\PlatformImages\WindowsServer2012R2DatacenterEval\WindowsServer2012R2DatacenterEval.vhd /index:1 /MountDir:C:\OfflineImg`
3. Check if .Net Framework 3.5 is installed (NetFx3)
`DISM /Image:c:\OfflineImg /Get-Features /Format:Table`
4. Install .Net Framework 3.5 specifying the “sxs” sources
`DISM /Image:c:\OfflineImg /Enable-Feature /FeatureName:NetFx3 /All /LimitAccess /Source:C:\Sources\WS2012R2\sxs`
5. Check .Net Framework 3.5 was installed (NetFx3)
`DISM /Image:c:\OfflineImg /Get-Features /Format:Table`
A status of “Enable Pending” indicates that the image must be brought online to complete the installation.
6. Unmount image and commit changes
`Dism /Unmount-Image /MountDir:c:\OfflineImg /commit`

Method 2:

Mount the Windows Server 2012R2 ISO and run:
`Install-WindowsFeature -Vhd C:\ClusterStorage\Volume1\Share\CRP\PlatformImages\WindowsServer2012R2DatacenterEval\WindowsServer2012R2DatacenterEval.vhd -Name NET-Framework-Core -Source X:\sources\sxs\`

### The POC deployment fails with AAD error “User realm discovery failed”

This error indicates that deployment script is unable to connect to the Internet for Azure Active Directory (AAD) authentication via the NATVM. Please verify the PortalVM has Internet connectivity by browsing to https://login.windows.net
- If you are using a static IP / gateway, you need to specify the NATVM static IP / gateway as parameters (NATVMStaticIP and  NATVMStaticGateway) when running the deployment script.
- If you require a proxy to connect to the Internet, you need to specify the ProxyServer parameter when running the deployment script. 

Note: TP1 doesn’t support scenarios where the proxy requires authentication.

Repair actions: If you hit this error, ensure NATVM and PortalVM can connect to the Internet and re-run the deployment script, for example, assign proper IP / Gateway on the NATVM, and configure HTTP Proxy on PortalVM and ClientVM. If this does not succeed, you may try to redeploy POC on a clean machine with the correct parameters.

Information about the NATVMStaticIP,  NATVMStaticGateway, and ProxyServer parameters can be found in the [deployment documentation](azure-stack-run-powershell-script.md).

## Operational

### License expiration on Windows Server 2016 Technical Preview 4
If you deployed Azure Stack using Windows Server 2016 TP 4 ISO you may receive notice of license expiration.

1. Install the following updates on the Azure Stack POC host:
	- [KB3163018](https://support.microsoft.com/en-us/kb/3163018) 
	- [KB3149135](https://support.microsoft.com/en-us/kb/3149135) 
2. Reboot Azure Stack POC Host to complete update installation.
3. If you experience a license expiration notice after following the steps 1-2, run the following commands from an elevated command prompt:

    `slmgr /rilc`

    `slmgr /ato` 


## PaaS resource providers

### Failures when deploying the Web Apps RP template via the portal

Line 410 of the template still has a comment that should have been removed. This line should be deleted before deploying the template from the portal. This should be corrected in the next update for the installation files for the Web Apps RP

### Failures when deploying the Web Apps RP template via PowerShell

If you receive a message about secure strings being expected for passwords, when deploying the template with PowerShell, you can use this syntax to pass a secure string:

`-adminPassword (“MyPassword” | ConvertTo-SecureString –AsPlainText –Force)`

There are other ways to do this via PowerShell, like using the Get-Credential cmdlet.

### Configuring the .NET 3.5-enabled image to use when deploying the PaaS RPs

The SQL Server Resource Provider and the Web Apps Resource Providers both require a Windows Server image with .NET 3.5 installed.
By leveraging the steps mentioned just before in this document, you create such an image, and the documentation tells you to replace the default Windows Server 2012 R2 image with this new .NET 3.5-enabled image. Those steps are accurate and, if you follow them, things should be working.

However, you may want to keep one image without .NET 3.5 and one with .NET 3.5. For this, you can just add your new .NET 3.5-enabled image to the Platform Image Repository (PIR), and change the “SKU”, “Publisher”, “Offer” fields from the SQL Server RP and Web Apps RP templates, to match your new values.

### Can't delete resource groups hosting a SQL Server "virtual server"

The SQL Server resource provider includes the notion of a “virtual server”, that you can create/reuse when you create a database. This creates a Contained Database authentication user, and provides tenant-scoped virtual servers that can be used to connect to specific databases on the underlying SQL Server hosting servers.

When creating a database, you can specify credentials (username/password), and those credentials will be used for all the databases on the logical server you create, but you can’t specify existing wellknown logins on the backing hosting server (due to the access scoping that happens with the chosen account).  

In particular, if you use a well-known login on the underlying hosting server (like “sa”), there is a known issue where the hosting resource group cannot be deleted afterwards. 

### SQL Server or MySQL Server gallery package fails to publish

If publishing fails for a SQL Server or MySQL Server gallery package with multiple subscriptions fails, change the script to explicitly select the **Default Provider Subscription**.


### "Signature verification failed on downloaded file" error during Web Apps resource provider deployment

Workaround: Clear any previous cache (C:/Users/<your alias>/AppData/Local/Temp/Websites/WebsitesSetup/) you may have and try the download again.


## Platform Image Repository

### A new image added to the Platform Image Repository (PIR) may not show up in the portal

First, it is important to note that it can take some time (5 to 10 minutes) for the image to show up in TP1, after running “CopyImageToPlatformImageRepository.ps1”.

Also, if the value for -Offer and/or -SKU contains a space, the manifest will be invalid and a gallery item will not be created. This is a known issue, and the current workaround is to ensure you don’t use space, for example changing the SKU from “Windows Server 2012 R2 Standard" to either "Windows-Server-2012-R2-Standard" or “WindowsServer2012R2Standard"

Finally, we’ve seen reports where increasing the number of virtual processors (to 4 or 8) and memory (to 8 GB) for the xRPVM would solve this situation. If you do see this, please make sure to post a message on Yammer.

### The marketplace UI may error after you remove a previously added image from the PIR

This is mentioned in the documentation but can be easily missed:

To fix this, click Settings in the portal. Then, click Discard modifications under Portal customization.

### Terminal provisioning state 'failed' error

If you copy VHDX files in the file share, the Platform Image Repository (PIR) will also show them in the portal, even though VHDX images are not supported by Azure Stack.

Workaround: If you get this error when deploying a custom image, double check that the disk you are using is not in the VHDX format, as this could be an easy mistake when preparing the sysprepped image.


## Portal

### Error when creating a storage account

When creating a storage account in the portal, you must select a subscription first (before entering a name).

## PowerShell

### I can’t find the AzureRM.AzureStackStorage PowerShell module

This module is called out in some of the Azure Consistent Storage (ACS) scenarios, and is preinstalled on the ClientVM machine.
If you want to install it on another machine, it is provided as part of the Azure Stack installation files.

After mounting the MicrosoftAzureStackPOC.vhdx file on the host machine, you can find this module in the Azure PowerShell module from this \This PC\DataImage\Dependencies folder.

### When signing in to Azure Stack as a tenant using PowerShell, I am getting an error “We received a bad request”

Please make sure the tenant GUID used in the URL to sign in is the right one.

Here is a process to get the right GUID:

1.  Sign in to https://manage.windowsazure.com.

2.  Scroll down to and click on Azure Active Directory.

3.  Choose a directory.

4.  Make sure the following screen is visible (not further in - not users, applications, etc.):
  
  ![directory page](media/azure-stack-troubleshooting/azurestackdirpage.png)

5.  Inspect the URL while looking at this screen, and find the following section of the URL:

  ![directory page](media/azure-stack-troubleshooting/tenantguidinurl.png)
  
6. Copy the Directory GUID for later use when referencing this directory:

https://manage.windowsazure.com/microsoft.onmicrosoft.com#Workspaces/ActiveDirectoryExtension/Directory/<GUID>/directoryQuickStart 

### When creating a storage account in PowerShell, I get an error about the “specific argument was out of the range of valid values”

Please ensure you use all minimal caps for the storage account. This behavior is consistent with Microsoft Azure (public cloud).

## Templates

### Templates deployment may be failing with Visual Studio and Azure SDK 2.8.2

When this happens, you may get a deserialization error in Visual Studio’s PowerShell output.

To work around this issue, uninstall Azure PowerShell from Control Panel and then add it back using Web Platform Installer.

It is important to uninstall the previous Azure PowerShell version before installing the latest February 2016 version. If you do an upgrade, the way Windows Installer handles versioning may leave you with older cmdlets for some of the modules.

### Templates leveraging DSC extensions are failing, not completing or providing inconsistent results

Make sure the templates you are using are referencing DSC extension version 2.13 (included with TP1 in the  \\sofs\Share\CRP\GuestArtifactRepository directory) , or leverage the autoUpgradeMinorVersion option.

If you need to explicitly leverage version 2.13, this may not possible when nested templates stored on GitHub are being used. In this situation, you can copy the nested template from GitHub, edit it to use version 2.13, and store them in a local blob storage in your Azure Stack environment.

### The SQL Server VM templates are failing to deploy SQL Server

SQL Server requires .NET Framework 3.5, and the image used in the template must contain that component. The default image provided with TP1 does not include the .NET Framework 3.5.

To create a new image with this component, see [Add an image to the Platform Image Repository (PIR) in Azure Stack](azure-stack-add-image-pir.md).

### Template deployment fails using Visual Studio

A deployment in Visual Studio may time out after one hour with an access token expiration (UTC is earlier than current UTC time). This is a known issue with Visual Studio.

Workaround:  publish the template using PowerShell.


### Azure template won't deploy to Azure Stack

Make sure that:

- The template must be using a Microsoft Azure service that is already available or in preview in Azure Stack.
- The APIs used for a specific resource are supported by the local Azure Stack instance, and that you are targeting a valid location (“local” in Azure Stack Technical Preview (TP) 1, vs the “East US” or “South India” in Azure).
- You review [this article](https://github.com/Azure/AzureStack-QuickStart-Templates/blob/master/README.md) about the Test-AzureRmResourceGroupDeployment cmdlets, which catch small differences in azure Resource Manager syntax.

You can also use the Azure Stack templates already provided in the [GitHub repository](http://aka.ms/AzureStackGitHub/) to help you get started.




## Tenant

### Tenant can't change plan's status to "public"

If the service admin sets an offer/plan to private, the tenant admin cannot change it to public.

Workaround: Change the plan and offer to public at the service admin level.  The tenant admin can then flip it to public or private.

## Virtual machines

### Frequent crashes in the ComputeController (CRP.SelfHost) service

The issue may occur when the steps to create and configure the VM NIC for a particular VM fail partway, leaving a partially configured NIC and missing persisted state representing the NIC. Normally, CRP is supposed to handle these partial failures and try to recover from them to complete the configuration, but this specific case is a known issue in the ComputeController service that assumes the persisted state is always there for any NIC discovered via Hyper-V. Until this is fixed, one way to unblock your environment is by manually deleting that Hyper-V NIC:

`Remove-VMNetworkAdapter -VMNetworkAdapter $nic`

### “Gateway Timeout” error message when working with virtual machines

In PowerShell, the error message may be:

Gateway Timeout: The gateway did not receive a response from 'Microsoft.Compute' within the specified time period.

Restarting the Compute Resource Provider (CRP) services on the xRPVM, or restarting this VM, should solve the issue. 

### Network resolution issues from tenant virtual machines

With this release, Virtual Machines should be able to connect to the internet, for example for some of the virtual machine extensions.

If you are having internet connectivity issues from within the virtual machines, it is likely due to the fact that we do not have the iDNS feature yet in this Technical Preview 1 release, meaning that a shared DNS feature from Azure is not configured by default.
You can confirm this by looking at the “DNS servers” settings for the associated virtual network.

In the portal, this can be changed to 192.168.100.2 and another public DNS value for the second one that is required. This can also be controlled when deploying via a template, by using this setting in the “dhcpOptions” for the virtual network:
`"dnsServers": ["192.168.100.2"]`

This setting can also be used when deploying a virtual machine via a template that also includes a virtual network.
If you need to change this for an existing virtual network, virtual machines that are already deployed will need to be stopped and restarted. When logging into the restarted VM, you should confirm it has picked up the new settings from the Network Controller, via DHCP. Doing changes directly in the VM may work, but would be a change “out of band” for the Network Controller, so is not desired. Disabling/enabling the virtual NIC within the VM would also be a possibility at this stage (since you have access to both tenant and service admin sides in the POC).

### After starting my Microsoft Azure Stack POC host, all my tenants VMs are gone from Hyper-V Manager, and come back automatically after waiting a bit?

As the system comes back up the Azure Consistent Storage subsystem and RPs need to determine consistency. The time needed depends on the hardware and specs being used, but it may sometimes take ~45 minutes after a reboot of the host for tenant VMs to come back and be recognized.

Please note this would not happen in a multi system deployment because you would not have a single box running the Azure Consistent Storage layer unless you restarted all nodes at the same time, similar to a full restart of an all up integrated system.

### I have deleted some virtual machines, but still see the VHD files on disk. Is this expected?

Yes, this is expected. It was designed this way because:

- When you delete a VM, VHDs are not deleted. Disks are separate resources in the resource group.
- When a storage account gets deleted, the deletion is visible immediately through Azure Resource Manager (portal, PowerShell) but the disks it may contain are still kept in storage until garbage collection runs. Garbage collection runs every 2 days in the TP1 release.

So:

- If you delete a VM and nothing more, VHDs will stay there, and may still be there for weeks or months.
- If you delete the storage account containing those VHDs, they should be deleted the next time garbage collection runs (in a maximum of 2 days, depending when it ran last).

If you see "orphan" VHDs (that have not been touched for more than 2 days), it is important to know if they are part of the folder for a storage account that was deleted. If the storage account was not deleted, it's normal they are still there. If the storage account was deleted less than 2 days ago, it's also normal, because garbage collection may not have run yet. If the storage account was deleted more than 2 days ago, those VHDs should not be there, and this should be investigated.

Example flow:

- Day 1: Create a storage account and VM with VHDs in this storage account.
- Day 2: Delete VM – VHDs remain, per design.
- Day 3: Delete storage account (directly or via resource group) – which should be allowed since there is no VM still “attached” to the disks in the storage account.
- Day 3 + 2 (maximum, depending on last garbage collector run): VHDs should be deleted.

The garbage collector lets the Storage service administrator "undelete" a storage account and get all the data back (see the Azure Consistent Storage/Storage Resource Provider document).

### Virtual machine doesn't have internet connectivity

If you create a virtual machine from the default gallery, the virtual machine won’t have internet connectivity.
 
To get around this issue, try either of these options:

- Option 1: Deploy a [virtual machine template](https://github.com/Azure/AzureStack-QuickStart-Templates) with the correct DNS settings (192.168.0.2).
- Option 2: Deploy the virtual machine from the default gallery and then follow these steps:
    1. Update the DNS for Vnet and set the DNS to Custom DNS, with Primary DNS server 192.168.100.2 (ignore the **Invalid argument** error for secondary DNS server).
    ![Set Custom DNS](media/azure-stack-troubleshooting/customdns.png) 
    2. From the portal, **Stop** the virtual machine and then **Start** it.
    ![Stop and restart the virtual machine](media/azure-stack-troubleshooting/vmstopstart.png) 
    
### Performance issues while deploying or deleting tenant virtual machines

<<<<<<< HEAD
Note that having this garbage collector enables a scenario where Storage service administrator can "undelete" a storage account and get all the data back (see the Azure Consistent Storage/Storage Resource Provider document).

### Virtual machine doesn't have internet connectivity

If you create a virtual machine from the default gallery, the virtual machine won’t have internet connectivity.
 
To get around this issue, try either of these options:
=======
If you see performance issues while deploying or deleting tenant virtual machines, try this workaround:

1. Restart the WinRM service on the Hyper-V Host 2.

2. If that doesn’t work, restart the CRP service on the xRPVM.

3. If that doesn’t work, restart the xRPVM.
 
### "Loading..." message never stops when trying to deploy a new virtual machine

Workaround: Reset IIS in the PortalVM.
>>>>>>> c186bb0b

- Option 1: Deploy a [virtual machine template](https://github.com/Azure/AzureStack-QuickStart-Templates) with the correct DNS settings (192.168.0.2).
- Option 2: Deploy the virtual machine from the default gallery and then follow these steps:
    1. Update the DNS for Vnet and set the DNS to Custom DNS, with Primary DNS server 192.168.100.2 (ignore the **Invalid argument** error for secondary DNS server).
    ![Set Custom DNS](media/azure-stack-troubleshooting/customdns.png) 
    2. From the portal, **Stop** the virtual machine and then **Start** it.
    ![Stop and restart the virtual machine](media/azure-stack-troubleshooting/vmstopstart.png) 
    

## Next steps

[Frequently asked questions](azure-stack-FAQ.md)<|MERGE_RESOLUTION|>--- conflicted
+++ resolved
@@ -354,15 +354,6 @@
     
 ### Performance issues while deploying or deleting tenant virtual machines
 
-<<<<<<< HEAD
-Note that having this garbage collector enables a scenario where Storage service administrator can "undelete" a storage account and get all the data back (see the Azure Consistent Storage/Storage Resource Provider document).
-
-### Virtual machine doesn't have internet connectivity
-
-If you create a virtual machine from the default gallery, the virtual machine won’t have internet connectivity.
- 
-To get around this issue, try either of these options:
-=======
 If you see performance issues while deploying or deleting tenant virtual machines, try this workaround:
 
 1. Restart the WinRM service on the Hyper-V Host 2.
@@ -374,15 +365,7 @@
 ### "Loading..." message never stops when trying to deploy a new virtual machine
 
 Workaround: Reset IIS in the PortalVM.
->>>>>>> c186bb0b
-
-- Option 1: Deploy a [virtual machine template](https://github.com/Azure/AzureStack-QuickStart-Templates) with the correct DNS settings (192.168.0.2).
-- Option 2: Deploy the virtual machine from the default gallery and then follow these steps:
-    1. Update the DNS for Vnet and set the DNS to Custom DNS, with Primary DNS server 192.168.100.2 (ignore the **Invalid argument** error for secondary DNS server).
-    ![Set Custom DNS](media/azure-stack-troubleshooting/customdns.png) 
-    2. From the portal, **Stop** the virtual machine and then **Start** it.
-    ![Stop and restart the virtual machine](media/azure-stack-troubleshooting/vmstopstart.png) 
-    
+
 
 ## Next steps
 
