---
title: Azure Stack 1805 Update | Microsoft Docs
description: Learn about what's new in the 1805 update for Azure Stack integrated systems, including the known issues and where to download the update.
services: azure-stack
documentationcenter: ''
author: brenduns
manager: femila
editor: ''

ms.assetid:  
ms.service: azure-stack
ms.workload: na
ms.tgt_pltfrm: na
ms.devlang: na
ms.topic: article
<<<<<<< HEAD
ms.date: 06/07/2018
=======
ms.date: 06/12/2018
>>>>>>> 0f1e303d
ms.author: brenduns
ms.reviewer: justini

---

# Azure Stack 1805 update

*Applies to: Azure Stack integrated systems*

This article describes the improvements and fixes in the 1805 update package, known issues for this version, and where to download the update. Known issues are divided into issues directly related to the update process and issues with the build (post-installation).

> [!IMPORTANT]        
> This update package is only for Azure Stack integrated systems. Do not apply this update package to the Azure Stack Development Kit.

## Build reference    
The Azure Stack 1805 update build number is **1.1805.1.47**.  

> [!TIP]  
> Based on customer feedback, there is an update to the version schema in use for Microsoft Azure Stack.  Starting with this update, 1805, the new schema better represents the current cloud version.  
> 
> The version schema is now *Version.YearYearMonthMonth.MinorVersion.BuildNumber* where the second and third sets indicate the version and release. For example, 1805.1 represents the *release to manufacturing* (RTM) version of 1805.  


### New features
This update includes the following improvements for Azure Stack.
<!-- 2297790 - IS, ASDK --> 
- **Azure Stack now includes a *Syslog* client** as a *preview feature*. This client allows the forwarding of audit and security logs related to the Azure Stack infrastructure to a Syslog server or security information and event management (SIEM) software that is external to Azure Stack. Currently, the Syslog client only supports unauthenticated UDP connections over default port 514. The payload of each Syslog message is formatted in Common Event Format (CEF). 

  To configure the Syslog client, use  the **Set-SyslogServer** cmdlet exposed in the Privileged Endpoint. 

  With this preview, you might see the following three alerts. When presented by Azure Stack, these alerts include *descriptions* and *remediation* guidance. 
  - TITLE: Code Integrity Off  
  - TITLE: Code Integrity in Audit Mode 
  - TITLE: User Account Created

  While this feature is in preview, it should not be relied upon in production environments.   




### Fixed issues

<!-- # - applicability -->


- **Various fixes** for performance, stability, security, and the operating system that is used by Azure Stack.


<!-- # Additional releases timed with this update    -->



## Before you begin    

### Prerequisites
- Install the Azure Stack [1804 Update](azure-stack-update-1804.md) before you apply the Azure Stack 1805 update.    
- Before you start installation of update 1805, run [Test-AzureStack](azure-stack-diagnostic-test.md) to validate the status of your Azure Stack and resolve any operational issues found. Also review active alerts, and resolve any that require action. 

### Known issues with the update process   
- During installation of the 1805 update, you might see alerts with the title *Error – Template for FaultType UserAccounts.New is missing.*  You can safely ignore these alerts. These alerts will close automatically after the update to 1805 completes.   

- <!-- 2489559 - IS --> Do not attempt to create virtual machines during the installation of this update. For more information about managing updates, see [Manage updates in Azure Stack overview](azure-stack-updates.md#plan-for-updates).


### Post-update steps
*There are no post-update steps for update 1805.*


## Known issues (post-installation)
The following are post-installation known issues for this build version.

### Portal  
- <!-- 2551834 - IS, ASDK --> When you select **Overview** for a storage account in either the admin or user portals, the information from the *Essentials* pane does not display.  The Essentials pane displays information about the account like its *Resource group*, *Location*, and *Subscription ID*.  Other options for Overview  are accessible, like *Services* and *Monitoring*, as well as options to *Open in Explorer* or to *Delete storage account*. 

  To view the unavailable information, use the [Get-azureRMstorageaccount](https://docs.microsoft.com/powershell/module/azurerm.storage/get-azurermstorageaccount?view=azurermps-6.2.0) PowerShell cmdlet. 

<<<<<<< HEAD
=======
- <!-- 2551834 - IS, ASDK --> When you select **Tags** for a storage account in either the admin or user portals, the information fails to load and does not display.  

  To view the unavailable information, use the [Get-AzureRmTag](https://docs.microsoft.com/powershell/module/azurerm.tags/get-azurermtag?view=azurermps-6.2.0) PowerShell cmdlet.


>>>>>>> 0f1e303d
- <!-- 2332636 - IS -->  When you use AD FS for your Azure Stack identity system and update to this version of Azure Stack, the default owner of the default provider subscription is reset to the built-in **CloudAdmin** user.  
  Workaround:  To resolve this issue after you install this update, use step 3 from the [Trigger automation to configure claims provider trust in Azure Stack](azure-stack-integrate-identity.md#trigger-automation-to-configure-claims-provider-trust-in-azure-stack-1) procedure to reset the owner of the default provider subscription.   

- <!-- TBD - IS ASDK --> Some administrative subscription types are not available.  When you upgrade Azure Stack to this version, the two subscription types that were [introduced with version 1804](azure-stack-update-1804.md#new-features) are not visible in the console. This is expected. The unavailable subscription types are *Metering subscription*, and *Consumption subscription*. These subscription types are visible in new Azure Stack environments beginning with version 1804 but are not yet ready for use. You should continue to use the *Default Provider* subscription type.  

- <!-- 2403291 - IS ASDK --> You might not have use of the horizontal scroll bar along the bottom of the admin and user portals. If you can’t access the horizontal scroll bar, use the breadcrumbs to navigate to a previous blade in the portal by selecting the name of the blade you want to view from the breadcrumb list found at the top left of the portal.
  ![Breadcrumb](media/azure-stack-update-1804/breadcrumb.png)

- <!-- TBD - IS --> It might not be possible to view compute or storage resources in the administrator portal. The cause of this issue is an error during the installation of the update that causes the update to be incorrectly reported as successful. If this issue occurs, contact Microsoft Customer Support Services for assistance.

- <!-- TBD - IS --> You might see a blank dashboard in the portal. To recover the dashboard, select the gear icon in the upper right corner of the portal, and then select **Restore default settings**.

- <!-- TBD - IS ASDK --> Deleting user subscriptions results in orphaned resources. As a workaround, first delete user resources or the entire resource group, and then delete user subscriptions.

- <!-- TBD - IS ASDK --> You cannot view permissions to your subscription using the Azure Stack portals. As a workaround, use PowerShell to verify permissions.


### Health and monitoring
- <!-- 1264761 - IS ASDK -->  You might see alerts for the *Health controller* component that have the following details:  

   Alert #1:
   - NAME:  Infrastructure role unhealthy
   - SEVERITY: Warning
   - COMPONENT: Health controller
   - DESCRIPTION: The health controller Heartbeat Scanner is unavailable. This may affect health reports and metrics.  

  Alert #2:
   - NAME:  Infrastructure role unhealthy
   - SEVERITY: Warning
   - COMPONENT: Health controller
   - DESCRIPTION: The health controller Fault Scanner is unavailable. This may affect health reports and metrics.

  Both alerts can be safely ignored and they'll close automatically over time.  

- <!-- 2368581 - IS. ASDK --> An Azure Stack operator, if you receive a low memory alert and tenant virtual machines fail to deploy with a *Fabric VM creation error*, it is possible that the Azure Stack stamp is out of available memory. Use the [Azure Stack Capacity Planner](https://gallery.technet.microsoft.com/Azure-Stack-Capacity-24ccd822) to best understand the capacity available for your workloads. 


### Compute
- <!-- TBD - IS, ASDK --> When selecting a virtual machine size for a virtual machine deployment, some F-Series VM sizes are not visible as part of the size selector when you create a VM. The following VM sizes do not appear in the selector: *F8s_v2*, *F16s_v2*, *F32s_v2*, and *F64s_v2*.  
  As a workaround, use one of the following methods to deploy a VM. In each method, you need to specify the VM size you want to use.

  - **Azure Resource Manager template:** When you use a template, set the *vmSize* in the template to equal the VM size you want to use. For example, the following entry is used to deploy a VM that uses the *F32s_v2* size:  

    ```
        "properties": {
        "hardwareProfile": {
                "vmSize": "Standard_F32s_v2"
        },
    ```  
  - **Azure CLI:** You can use the [az vm create](https://docs.microsoft.com/cli/azure/vm?view=azure-cli-latest#az-vm-create) command and specify the VM size as a parameter, similar to `--size "Standard_F32s_v2"`.

  - **PowerShell:** With PowerShell you can use [New-AzureRMVMConfig](https://docs.microsoft.com/powershell/module/azurerm.compute/new-azurermvmconfig?view=azurermps-6.0.0) with the parameter that specifies the VM size, similar to `-VMSize "Standard_F32s_v2"`.


- <!-- TBD - IS ASDK --> Scaling settings for virtual machine scale sets are not available in the portal. As a workaround, you can use [Azure PowerShell](https://docs.microsoft.com/azure/virtual-machine-scale-sets/virtual-machine-scale-sets-manage-powershell#change-the-capacity-of-a-scale-set). Because of PowerShell version differences, you must use the `-Name` parameter instead of `-VMScaleSetName`.

- <!-- TBD - IS --> When you create an availability set in the portal by going to **New** > **Compute** > **Availability set**, you can only create an availability set with a fault domain and update domain of 1. As a workaround, when creating a new virtual machine, create the availability set by using PowerShell, CLI, or from within the portal.

- <!-- TBD - IS ASDK --> When you create virtual machines on the Azure Stack user portal, the portal displays an incorrect number of data disks that can attach to a DS series VM. DS series VMs can accommodate as many data disks as the Azure configuration.

- <!-- TBD - IS ASDK --> When a VM image fails to be created, a failed item that you cannot delete might be added to the VM images compute blade.

  As a workaround, create a new VM image with a dummy VHD that can be created through Hyper-V (New-VHD -Path C:\dummy.vhd -Fixed -SizeBytes 1 GB). This process should fix the problem that prevents deleting the failed item. Then, 15 minutes after creating the dummy image, you can successfully delete it.

  You can then try to redownload the VM image that previously failed.

- <!-- TBD - IS ASDK --> If provisioning an extension on a VM deployment takes too long, users should let the provisioning time-out instead of trying to stop the process to deallocate or delete the VM.  

- <!-- 1662991 IS ASDK --> Linux VM diagnostics is not supported in Azure Stack. When you deploy a Linux VM with VM diagnostics enabled, the deployment fails. The deployment also fails if you enable the Linux VM basic metrics through diagnostic settings.  


### Networking
- <!-- 1766332 - IS ASDK --> Under **Networking**, if you click **Create VPN Gateway** to set up a VPN connection, **Policy Based** is listed as a VPN type. Do not select this option. Only the **Route Based** option is supported in Azure Stack.

- <!-- 2388980 - IS ASDK --> After a VM is created and associated with a public IP address, you can't disassociate that VM from that IP address. Disassociation appears to work, but the previously assigned public IP address remains associated with the original VM.

  Currently, you must use only new public IP addresses for new VMs you create.

  This behavior occurs even if you reassign the IP address to a new VM (commonly referred to as a *VIP swap*). All future attempts to connect through this IP address result in a connection to the original VM, and not to the new one.

- <!-- 2292271 - IS ASDK --> If you raise a Quota limit for a Network resource that is part of an Offer and Plan that is associated with a tenant subscription, the new limit is not applied to that subscription. However, the new limit does apply to new subscriptions that are created after the quota is increased.

  To work around this problem, use an Add-On plan to increase a Network Quota when the plan is already associated with a subscription. For more information, see how to [make an add-on plan available](azure-stack-subscribe-plan-provision-vm.md#to-make-an-add-on-plan-available).

- <!-- 2304134 IS ASDK --> You cannot delete a subscription that has DNS Zone resources or Route Table resources associated with it. To successfully delete the subscription, you must first delete DNS Zone and Route Table resources from the tenant subscription.


- <!-- 1902460 - IS ASDK --> Azure Stack supports a single *local network gateway* per IP address. This is true across all tenant subscriptions. After the creation of the first local network gateway connection, subsequent attempts to create a local network gateway resource with the same IP address are blocked.

- <!-- 16309153 - IS ASDK --> On a Virtual Network that was created with a DNS Server setting of *Automatic*, changing to a custom DNS Server fails. The updated settings are not pushed to VMs in that Vnet.

- <!-- TBD - IS ASDK --> Azure Stack does not support adding additional network interfaces to a VM instance after the VM is deployed. If the VM requires more than one network interface, they must be defined at deployment time.

- <!-- 2096388 IS --> You cannot use the admin portal to update rules for a network security group.

    Workaround for App Service: If you need to remote desktop to the Controller instances, you modify the security rules within the network security groups with PowerShell.  Following are examples of how to *allow*, and then restore the configuration to *deny*:  

    - *Allow:*

      ```powershell    
      Connect-AzureRmAccount -EnvironmentName AzureStackAdmin

      $nsg = Get-AzureRmNetworkSecurityGroup -Name "ControllersNsg" -ResourceGroupName "AppService.local"

      $RuleConfig_Inbound_Rdp_3389 =  $nsg | Get-AzureRmNetworkSecurityRuleConfig -Name "Inbound_Rdp_3389"

      ##This doesn’t work. Need to set properties again even in case of edit

      #Set-AzureRmNetworkSecurityRuleConfig -Name "Inbound_Rdp_3389" -NetworkSecurityGroup $nsg -Access Allow  

      Set-AzureRmNetworkSecurityRuleConfig -NetworkSecurityGroup $nsg `
        -Name $RuleConfig_Inbound_Rdp_3389.Name `
        -Description "Inbound_Rdp_3389" `
        -Access Allow `
        -Protocol $RuleConfig_Inbound_Rdp_3389.Protocol `
        -Direction $RuleConfig_Inbound_Rdp_3389.Direction `
        -Priority $RuleConfig_Inbound_Rdp_3389.Priority `
        -SourceAddressPrefix $RuleConfig_Inbound_Rdp_3389.SourceAddressPrefix `
        -SourcePortRange $RuleConfig_Inbound_Rdp_3389.SourcePortRange `
        -DestinationAddressPrefix $RuleConfig_Inbound_Rdp_3389.DestinationAddressPrefix `
        -DestinationPortRange $RuleConfig_Inbound_Rdp_3389.DestinationPortRange

      # Commit the changes back to NSG
      Set-AzureRmNetworkSecurityGroup -NetworkSecurityGroup $nsg
      ```

    - *Deny:*

        ```powershell

        Connect-AzureRmAccount -EnvironmentName AzureStackAdmin

        $nsg = Get-AzureRmNetworkSecurityGroup -Name "ControllersNsg" -ResourceGroupName "AppService.local"

        $RuleConfig_Inbound_Rdp_3389 =  $nsg | Get-AzureRmNetworkSecurityRuleConfig -Name "Inbound_Rdp_3389"

        ##This doesn’t work. Need to set properties again even in case of edit

        #Set-AzureRmNetworkSecurityRuleConfig -Name "Inbound_Rdp_3389" -NetworkSecurityGroup $nsg -Access Allow  

        Set-AzureRmNetworkSecurityRuleConfig -NetworkSecurityGroup $nsg `
          -Name $RuleConfig_Inbound_Rdp_3389.Name `
          -Description "Inbound_Rdp_3389" `
          -Access Deny `
          -Protocol $RuleConfig_Inbound_Rdp_3389.Protocol `
          -Direction $RuleConfig_Inbound_Rdp_3389.Direction `
          -Priority $RuleConfig_Inbound_Rdp_3389.Priority `
          -SourceAddressPrefix $RuleConfig_Inbound_Rdp_3389.SourceAddressPrefix `
          -SourcePortRange $RuleConfig_Inbound_Rdp_3389.SourcePortRange `
          -DestinationAddressPrefix $RuleConfig_Inbound_Rdp_3389.DestinationAddressPrefix `
          -DestinationPortRange $RuleConfig_Inbound_Rdp_3389.DestinationPortRange

        # Commit the changes back to NSG
        Set-AzureRmNetworkSecurityGroup -NetworkSecurityGroup $nsg
        ```


### SQL and MySQL

- <!-- TBD - IS --> Only the resource provider is supported to create items on servers that host SQL or MySQL. Items created on a host server that are not created by the resource provider might result in a mismatched state.  

- <!-- IS, ASDK --> Special characters, including spaces and periods, are not supported in the **Family** or **Tier** names when you create a SKU for the SQL and MySQL resource providers.


> [!NOTE]  
> <!-- TBD - IS --> After you update to Azure Stack 1805, you can continue to use the SQL and MySQL resource providers that you previously deployed.  We recommend you update SQL and MySQL when a new release becomes available. Like Azure Stack, apply updates to SQL and MySQL resource providers sequentially. For example, if you use version 1803, first apply version 1804, and then update to 1805.      
>   
> The install of update 1805 does not affect the current use of SQL or MySQL resource providers by your users.
> Regardless of the version of the resource providers you use, your users data in their databases is not touched, and remains accessible.    



### App Service
- <!-- 2352906 - IS ASDK --> Users must register the storage resource provider before they create their first Azure Function in the subscription.

- <!-- 2489178 - IS ASDK --> In order to scale out infrastructure (workers, management, front-end roles), you must use PowerShell as described in the release notes for Compute.

- <!-- TBD - IS ASDK --> App Service can only be deployed into the *Default Provider subscription* at this time. In a future update, App Service will deploy into the new *Metering subscription* that was introduced in Azure Stack 1804. When Metering is supported for use, all existing deployments will be migrated to this new subscription type.


### Usage  
- <!-- TBD - IS ASDK --> Usage Public IP address usage meter data shows the same *EventDateTime* value for each record instead of the *TimeDate* stamp that shows when the record was created. Currently, you can’t use this data to perform accurate accounting of public IP address usage.


<!-- #### Identity -->
<!-- #### Marketplace -->


## Download the update
You can download the Azure Stack 1805 update package from [here](https://aka.ms/azurestackupdatedownload).


## See also
- To use the Privileged End Point (PEP) to monitor and resume updates, see [Monitor updates in Azure Stack using the privileged endpoint](azure-stack-monitor-update.md).
- For an overview of the update management in Azure Stack, see [Manage updates in Azure Stack overview](azure-stack-updates.md).
- For more information about how to apply updates with Azure Stack, see [Apply updates in Azure Stack](azure-stack-apply-updates.md).<|MERGE_RESOLUTION|>--- conflicted
+++ resolved
@@ -13,11 +13,7 @@
 ms.tgt_pltfrm: na
 ms.devlang: na
 ms.topic: article
-<<<<<<< HEAD
-ms.date: 06/07/2018
-=======
 ms.date: 06/12/2018
->>>>>>> 0f1e303d
 ms.author: brenduns
 ms.reviewer: justini
 
@@ -94,14 +90,11 @@
 
   To view the unavailable information, use the [Get-azureRMstorageaccount](https://docs.microsoft.com/powershell/module/azurerm.storage/get-azurermstorageaccount?view=azurermps-6.2.0) PowerShell cmdlet. 
 
-<<<<<<< HEAD
-=======
 - <!-- 2551834 - IS, ASDK --> When you select **Tags** for a storage account in either the admin or user portals, the information fails to load and does not display.  
 
   To view the unavailable information, use the [Get-AzureRmTag](https://docs.microsoft.com/powershell/module/azurerm.tags/get-azurermtag?view=azurermps-6.2.0) PowerShell cmdlet.
 
 
->>>>>>> 0f1e303d
 - <!-- 2332636 - IS -->  When you use AD FS for your Azure Stack identity system and update to this version of Azure Stack, the default owner of the default provider subscription is reset to the built-in **CloudAdmin** user.  
   Workaround:  To resolve this issue after you install this update, use step 3 from the [Trigger automation to configure claims provider trust in Azure Stack](azure-stack-integrate-identity.md#trigger-automation-to-configure-claims-provider-trust-in-azure-stack-1) procedure to reset the owner of the default provider subscription.   
 
