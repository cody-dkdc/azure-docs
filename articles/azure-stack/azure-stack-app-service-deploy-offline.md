--- conflicted
+++ resolved
@@ -37,6 +37,9 @@
    - Create-IdentityApp.ps1
    - Modules
       - GraphAPI.psm1
+   - ResourceTypes
+      - AdminResourceTypes.json
+      - TenantResourceTypes.json
 
 ## Create an Offline Installation Package
 
@@ -69,7 +72,7 @@
 > [!NOTE]
 > You MUST use an elevated account (local or domain administrator) to execute the installer. If you sign in as azurestack\azurestackuser, you are prompted for elevated credentials.
 
-1. Run appservice.exe as **azurestack\azurestackadmin**.
+1. Run appservice.exe as **azurestack\administrator**.
 2. Click the **Advanced** tab and click **Complete offline installation**.
 ![App Service on Azure Stack Technical Preview 3 Advanced Options Complete Offline Installation][3]
 3. **Specify the location of the offline installation package** you previously created and then click **Next**
@@ -79,13 +82,13 @@
 6. Review the App Cloud Service configuration information and click **Next**.
 ![App Service on Azure Stack Technical Preview 3 App Service Cloud Configuration][5]
 > [!NOTE]
-> The App Service on Azure Stack Installer provides the default values for a One Node Azure Stack Installation.  If you have customized any of the options when you deployed Azure Stack, for example domain suffix, you need to edit the values in this window accordingly.  For example, if you are using the domain suffix mycloud.com your Admin Azure Resource Manager endpoint would need to change to adminmanagement.[region].mycloud.com
+> The App Service on Azure Stack Installer provides the default values for a One Node Azure Stack Installation.  If you have customized any of the options when you deployed Azure Stack, for example domain suffix, you need to edit the values in this window accordingly.  For example, if you are using the domain suffix mycloud.com your Admin ARM endpoint would need to change to adminmanagement.[region].mycloud.com
 
 7. Click **Connect** (Next to the Azure Stack Subscriptions box).  Provide your **Admin Account (for example azurestackadmin@azurestack.local)** and **password** and then Click **Sign In**
 8. Click the **Down Arrow** on the right side of the box next to **Azure Stack Subscriptions** and then select your subscription.
 9. Click the **Down Arrow** on the right side of the box next to **Azure Stack Locations**.
    - Select the location corresponding to the region you are deploying, for example, **Local**
-   - Click **Next**  
+   - Click **Next** 
 ![App Service on Azure Stack Technical Preview 3 Subscription Selection][6]
 10. Enter the **Resource Group Name** for your App Service deployment, by default this is set to **APPSERVICE-LOCAL**.
 11. Enter the **Storage Account Name** you would like App Service to create as part of the installation.  By default this is set to **appsvclocalstor**.
@@ -100,26 +103,20 @@
 ![App Service on Azure Stack Technical Preview 3 Certificate Details][8]
 19. Review the **App Service Role Configuration**.  The defaults are populated with the minimum recommended instance SKUs for each role.  A summary of core and memory requirements is provided to help plan your deployment.  Once you have made your selections click **Next** to advance.
   - **Controller** - By default 1 Standard A1 instance is selected.  This is the minimum we recommend.  The Controller role is responsible for managing and maintaining the health of the App Service cloud.
-  - **Management** - By default 1 Standard A2 instance is selected.  To provide failover we recommend two instances.  The Management role is responsible for the App Service Azure Resource Manager and API endpoints, Portal Extensions (Admin, Tenant, Functions Portal), and the Data Service
-  - **Publisher** - By default 1 Standard A1 instance is selected.  This is the minimum we recommend.  The Publisher role is responsible for publishing content via FTP and Web Deploy.
+  - **Management** - By default 1 Standard A2 instance is selected.  To provide failover we recommend two instances.  The Management role is responsible for the App Service ARM and API endpoints, Portal Extensions (Admin, Tenant, Functions Portal), and the Data Service
+  - **Publisher**  - By default 1 Standard A1 instance is selected.  This is the minimum we recommend.  The Publisher role is responsible for publishing content via FTP and Web Deploy.
   - **FrontEnd** - By default 1 Standard A1 instance is selected.  This is the minimum we recommend.  The Frontend role is responsible for routing requests to App Service Applications
   - **Shared Worker** - By default 1 Standard A1 instance is selected but you may wish to add more.  You as an administrator can define your offering and as such can choose any tier of SKU but they must have a minimum of one core.  The Shared Worker is responsible for hosting Web/Mobile/API applications and Azure Function Apps.
-<<<<<<< HEAD
-![App Service on Azure Stack Technical Preview 3 Role Configuration][9] 
-> [!NOTE]
-> In the technical previews the App Service RP installer also deploys a Standard A1 instance to operate as a simple File Server to support the Azure Resource Manager.  This remains for single node PoC but for Production workloads at GA the App Service installer enables the use of a HA File Server.
-=======
 
     ![App Service on Azure Stack Technical Preview 3 Role Configuration][9]
     > [!NOTE]
     > In the technical previews the App Service RP installer also deploys a Standard A1 instance to operate as a simple File Server to support the farm.  This remains for single node PoC but for Production workloads at GA the App Service installer enables the use of a HA File Server.
->>>>>>> 2dbe1ec4
 
-20. Choose your chosen deployment **Windows Server 2016** VM Image, from those available in the Compute Resource Provider, for the App Service Cloud and click **Next**. 
+20. Choose your chosen deployment **Windows Server 2016** VM Image, from those available in the Compute Resource Provider, for the App Service Cloud and click **Next**.
 ![App Service on Azure Stack Technical Preview 3 VM Image Selection][10]
 21. Provide the **Username and Password** you would like to configure for the **Worker Roles** within the App Service Cloud, and then provide the **Username and Password** you would like to configure for all **other App Service roles** and click **Next**.
 ![App Service on Azure Stack Technical Preview 3 Credential Entry][11]
-22. The summary listing displays the result of all the selections you have made for verification.  If you wish to make any changes navigate back through the screens and amend the selections.  If the configuration is as desired **check the checkbox** and click **Next**. 
+22. The summary listing displays the result of all the selections you have made for verification.   If you wish to make any changes navigate back through the screens and amend the selections.  If the configuration is as desired **check the checkbox** and click **Next**. 
 ![App Service on Azure Stack Technical Preview 3 Selection Summary][12]
 23. The installer will begin the deployment of App Service on Azure Stack.
 24. The final step of deploying App Service on Azure Stack will take about 45-60 minutes to complete based on the default selections.
