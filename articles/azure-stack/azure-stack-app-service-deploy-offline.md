---
title: 'Deploy App Service in an offline environment in Azure Stack | Microsoft Docs'
description: Detailed guidance on how to deploy App Service in a disconnected Azure Stack environment secured by AD FS.
services: azure-stack
documentationcenter: ''
author: jeffgilb
manager: femila
editor:

ms.assetid:
ms.service: azure-stack
ms.workload: app-service
ms.tgt_pltfrm: na
ms.devlang: na
ms.topic: article
<<<<<<< HEAD
ms.date: 02/27/2019
ms.author: anwestg
=======
ms.date: 01/11/2019
ms.author: jeffgilb
ms.reviewer: anwestg
ms.lastreviewed: 01/11/2019
>>>>>>> c7983fa3

---
# Add an App Service resource provider to a disconnected Azure Stack environment secured by AD FS

*Applies to: Azure Stack integrated systems and Azure Stack Development Kit*

> [!IMPORTANT]
<<<<<<< HEAD
> Apply the 1901 update to your Azure Stack integrated system or deploy the latest Azure Stack development kit before deploying Azure App Service 1.5.
>
>
=======
> Apply the 1809 update to your Azure Stack integrated system or deploy the latest Azure Stack development kit before deploying Azure App Service 1.4.
>>>>>>> c7983fa3

By following the instructions in this article, you can install the [App Service resource provider](azure-stack-app-service-overview.md) to an Azure Stack environment that is:

- not connected to the Internet
- secured by Active Directory Federation Services (AD FS).

<<<<<<< HEAD
> [!IMPORTANT]  
> Before you run the resource provider installer, make sure that you've followed the guidance in [Before you get started](azure-stack-app-service-before-you-get-started.md) and have read the [release notes](azure-stack-app-service-release-notes-update-five.md) which accompany the 1.5 release.

=======
 > [!IMPORTANT]
 > Before deploying the resource provider, review the release notes to learn about new functionality, fixes, and any known issues that could affect your deployment.
 
>>>>>>> c7983fa3
To add the App Service resource provider to your offline Azure Stack deployment, you must complete these top-level tasks:

1. Complete the [prerequisite steps](azure-stack-app-service-before-you-get-started.md) (like purchasing certificates, which can take a few days to receive).
2. [Download and extract the installation and helper files](azure-stack-app-service-before-you-get-started.md) to a machine connected to the Internet.
3. Create an offline installation package.
4. Run the appservice.exe installer file.

## Create an offline installation package

To deploy App Service in a disconnected environment, you must first create an offline installation package on a machine that's connected to the Internet.

1. Run the AppService.exe installer on a machine that's connected to the Internet.

2. Click  **Advanced** > **Create offline installation package**.

    ![App Service Installer][1]

3. The App Service installer creates an offline installation package and displays the path to it. You can click **Open folder** to open the folder in your file explorer.

    ![App Service Installer](media/azure-stack-app-service-deploy-offline/image02.png)

4. Copy the installer (AppService.exe) and the offline installation package to your Azure Stack host machine.

## Complete the offline installation of App Service on Azure Stack

1. Run appservice.exe as an administrator from a computer that can reach the Azure Stack Admin Azure Resource Management endpoint.

2. Click **Advanced** > **Complete offline installation**.

    ![App Service Installer][2]

3. Browse to the location of the offline installation package you previously created, and then click **Next**.

    ![App Service Installer](media/azure-stack-app-service-deploy-offline/image04.png)

4. Review and accept the Microsoft Software License Terms, and then click **Next**.

5. Review and accept the third-party license terms, and then click **Next**.

6. Make sure that the App Service cloud configuration information is correct. If you used the default settings during Azure Stack Development Kit deployment, you can accept the default values here. However, if you customized the options when you deployed Azure Stack or are deploying on an integrated system, you must edit the values in this window to reflect that. For example, if you use the domain suffix mycloud.com, your Azure Stack Tenant Azure Resource Manager endpoint must change to management.<region>.mycloud.com. After you confirm your information, click **Next**.

    ![App Service Installer][3]

7. On the next page:
    1. Click the **Connect** button next to the **Azure Stack Subscriptions** box.
        - Provide your admin account. For example, cloudadmin@azurestack.local. Enter your password, and click **Sign In**.
    2. In the **Azure Stack Subscriptions** box, select the **Default Provider Subscription**.
    
    > [!NOTE]
    > App Service can only be deployed into the **Default Provider Subscription**.
    >
    
    3. In the **Azure Stack Locations** box, select the location that corresponds to the region you're deploying to. For example, select **local** if your deploying to the Azure Stack Development Kit.
    4. Click **Next**.

    ![App Service Installer][4]

8. You now have the option to deploy into an existing Virtual Network as configured through the steps [here](azure-stack-app-service-before-you-get-started.md#virtual-network), or allow the App Service installer to create a Virtual Network and associated Subnets.
    1. Select **Create VNet with default settings**, accept the defaults, and then click **Next**, or;
    2. Select **Use existing VNet and Subnets**.
        1. Select the **Resource Group** that contains your Virtual Network;
        2. Choose the correct **Virtual Network** name you wish to deploy into;
        3. Select the correct **Subnet** values for each of the required role subnets;
        4. Click **Next**

    ![App Service Installer][5]

9. Enter the information for your file share and then click **Next**. The address of the file share must use the Fully Qualified Domain Name, or IP Address of your File Server. For example, \\\appservicefileserver.local.cloudapp.azurestack.external\websites, or \\\10.0.0.1\websites.  If you are using a fileserver which is domain joined, you must provide the full username including domain, for example, myfileserverdomain\FileShareOwner.

    > [!NOTE]
    > The installer attempts to test connectivity to the fileshare before proceeding.  However, if you chose to deploy in an existing   Virtual Network, the installer might not be able to connect to the fileshare and displays a warning, asking whether you want to continue.  Verify the fileshare information and continue if they are correct.
    >
    >

   ![App Service Installer][8]

10. On the next page:
    1. In the **Identity Application ID** box, enter the GUID for the application you’re using for identity (from Azure AD).
    2. In the **Identity Application certificate file** box, enter (or browse to) the location of the certificate file.
    3. In the **Identity Application certificate password** box, enter the password for the certificate. This password is the one that you made note of when you used the script to create the certificates.
    4. In the **Azure Resource Manager root certificate file** box, enter (or browse to) the location of the certificate file.
    5. Click **Next**.

    ![App Service Installer][10]

11. For each of the three certificate file boxes, click **Browse** and then navigate to the appropriate certificate file. You must provide the password for each certificate. These certificates are the ones that you created in the [Create required certificates step](azure-stack-app-service-before-you-get-started.md#get-certificates). Click **Next** after entering all the information.

    | Box | Certificate file name example |
    | --- | --- |
    | **App Service default SSL certificate file** | \_.appservice.local.AzureStack.external.pfx |
    | **App Service API SSL certificate file** | api.appservice.local.AzureStack.external.pfx |
    | **App Service Publisher SSL certificate file** | ftp.appservice.local.AzureStack.external.pfx |

    If you used a different domain suffix when you created the certificates, your certificate file names don’t use *local.AzureStack.external*. Instead, use your custom domain information.

    ![App Service Installer][11]

12. Enter the SQL Server details for the server instance used to host the App Service resource provider databases, and then click **Next**. The installer validates the SQL connection properties. You **must** enter either the internal ip or fully qualified domain name for the SQL Server name.

    > [!NOTE]
    > The installer attempts to test connectivity to the SQl Server before proceeding.  However, if you chose to deploy in an existing Virtual Network, the installer might not be able to connect to the SQL Server and displays a warning asking whether you want to continue.  Verify the SQL Server information and continue if they are correct.
    >
    > From Azure App Service on Azure Stack 1.3 onwards, the installer will check that the SQL Server has database containment enabled at the SQL Server level.  If it is not, you will be prompted with the following exception:
    > ```sql
    >    Enable contained database authentication for SQL server by running below command on SQL server (Ctrl+C to copy)
    >    ***********************************************************
    >    sp_configure 'contained database authentication', 1;  
    >    GO  
    >    RECONFIGURE;  
    >    GO
    >    ***********************************************************
    > ```
    > Refer to the [release notes for Azure App Service on Azure Stack 1.3](azure-stack-app-service-release-notes-update-three.md) for more details.
   
   ![App Service Installer][12]

13. Review the role instance and SKU options. The defaults are populated with the minimum number of instances and the minimum SKU for each role in an ASDK Deployment. A summary of vCPU and memory requirements is provided to help plan your deployment. After you make your selections, click **Next**.

     > [!NOTE]
     > For production deployments, follow the guidance in [Capacity planning for Azure App Service server roles in Azure Stack](azure-stack-app-service-capacity-planning.md).
     >
     >

    | Role | Minimum instances | Minimum SKU | Notes |
    | --- | --- | --- | --- |
    | Controller | 1 | Standard_A2 - (2 vCPU, 3584 MB) | Manages and maintains the health of the App Service cloud. |
    | Management | 1 | Standard_A2 - (2 vCPUs, 3584 MB) | Manages the App Service Azure Resource Manager and API endpoints, portal extensions (admin, tenant, Functions portal), and the data service. To support failover, increased the recommended instances to 2. |
    | Publisher | 1 | Standard_A1 - (1 vCPU, 1792 MB) | Publishes content via FTP and web deployment. |
    | FrontEnd | 1 | Standard_A1 - (1 vCPU, 1792 MB) | Routes requests to App Service applications. |
    | Shared Worker | 1 | Standard_A1 - (1 vCPU, 1792 MB) | Hosts web or API applications and Azure Functions apps. You might want to add more instances. As an operator, you can define your offering and choose any SKU tier. The tiers must have a minimum of one vCPU. |

    ![App Service Installer][14]

    > [!NOTE]
    > **Windows Server 2016 Core is not a supported platform image for use with Azure App Service on Azure Stack.  Do not use evaluation images for production deployments.  Azure App Service on Azure Stack requires that Microsoft.Net 3.5.1 SP1 is activated on the image used for deployment.   Marketplace syndicated Windows Server 2016 images do not have this feature enabled, therefore you must create and use a Windows Server 2016 image with this pre-enabled.**

14. In the **Select Platform Image** box, choose your deployment Windows Server 2016 virtual machine image from those available in the compute resource provider for the App Service cloud. Click **Next**.

15. On the next page:
     1. Enter the Worker Role virtual machine administrator user name and password.
     2. Enter the Other Roles virtual machine administrator user name and password.
     3. Click **Next**.

    ![App Service Installer][16]

16. On the summary page:
    1. Verify the selections you made. To make changes, use the **Previous** buttons to visit previous pages.
    2. If the configurations are correct, select the check box.
    3. To start the deployment, click **Next**.

    ![App Service Installer][17]

17. On the next page:
    1. Track the installation progress. App Service on Azure Stack takes about 60 minutes to deploy based on the default selections.
    2. After the installer successfully finishes, click **Exit**.

    ![App Service Installer][18]

## Validate the App Service on Azure Stack installation

1. In the Azure Stack admin portal, go to **Administration - App Service**.

2. In the overview, under status, check to see that the **Status** displays **All roles are ready**.

    ![App Service Management](media/azure-stack-app-service-deploy/image12.png)

> [!NOTE]
> If you chose to deploy into an existing virtual network and a internal IP address to connect to your fileserver, you must add an outbound security rule, enabling SMB traffic between the worker subnet and the fileserver.  To do this, go to the WorkersNsg in the Admin Portal and add an outbound security rule with the following properties:
> * Source: Any
> * Source port range: *
> * Destination: IP Addresses
> * Destination IP address range: Range of IPs for your fileserver
> * Destination port range: 445
> * Protocol: TCP
> * Action: Allow
> * Priority: 700
> * Name: Outbound_Allow_SMB445
>

## Test drive App Service on Azure Stack

After you deploy and register the App Service resource provider, test it to make sure that users can deploy web and API apps.

> [!NOTE]
> You need to create an offer that has the Microsoft.Web namespace within the plan. Then you need to have a tenant subscription that subscribes to this offer. For more information, see [Create offer](azure-stack-create-offer.md) and [Create plan](azure-stack-create-plan.md).
>
> You *must* have a tenant subscription to create applications that use App Service on Azure Stack. The only capabilities that a service admin can complete within the admin portal are related to the resource provider administration of App Service. These capabilities include adding capacity, configuring deployment sources, and adding Worker tiers and SKUs.
>
> As of the third technical preview, to create web, API, and Azure Functions apps, you must use the tenant portal and have a tenant subscription.

1. In the Azure Stack tenant portal, click **+ Create a resource** > **Web + Mobile** > **Web App**.

2. On the **Web App** blade, type a name in the **Web app** box.

3. Under **Resource Group**, click **New**. Type a name in the **Resource Group** box.

4. Click **App Service plan/Location** > **Create New**.

5. On the **App Service plan** blade, type a name in the **App Service plan** box.

6. Click **Pricing tier** > **Free-Shared** or **Shared-Shared** > **Select** > **OK** > **Create**.

7. In under a minute, a tile for the new web app appears on the dashboard. Click the tile.

8. On the **Web App** blade, click **Browse** to view the default website for this app.

## Deploy a WordPress, DNN, or Django website (optional)

1. In the Azure Stack tenant portal, click **+**, go to the Azure Marketplace, deploy a Django website, and wait for successful completion. The Django web platform uses a file system-based database. It doesn’t require any additional resource providers, such as SQL or MySQL.

2. If you also deployed a MySQL resource provider, you can deploy a WordPress website from the Marketplace. When you're prompted for database parameters, enter the user name as *User1@Server1*, with the user name and server name of your choice.

3. If you also deployed a SQL Server resource provider, you can deploy a DNN website from the Marketplace. When you're prompted for database parameters, choose a database in the computer running SQL Server that's connected to your resource provider.

## Next steps

You can also try out other [platform as a service (PaaS) services](azure-stack-tools-paas-services.md).

- [SQL Server resource provider](azure-stack-sql-resource-provider-deploy.md)
- [MySQL resource provider](azure-stack-mysql-resource-provider-deploy.md)

<!--Links-->
[Azure_Stack_App_Service_preview_installer]: https://go.microsoft.com/fwlink/?LinkID=717531
[App_Service_Deployment]: https://go.microsoft.com/fwlink/?LinkId=723982
[AppServiceHelperScripts]: https://go.microsoft.com/fwlink/?LinkId=733525

<!--Image references-->
[1]: ./media/azure-stack-app-service-deploy-offline/app-service-exe-advanced-create-package.png
[2]: ./media/azure-stack-app-service-deploy-offline/app-service-exe-advanced-complete-offline.png
[3]: ./media/azure-stack-app-service-deploy-offline/app-service-azure-stack-arm-endpoints.png
[4]: ./media/azure-stack-app-service-deploy-offline/app-service-azure-stack-subscription-information.png
[5]: ./media/azure-stack-app-service-deploy-offline/app-service-default-VNET-config.png
[6]: ./media/azure-stack-app-service-deploy-offline/app-service-custom-VNET-config.png
[7]: ./media/azure-stack-app-service-deploy-offline/app-service-custom-VNET-config-with-values.png
[8]: ./media/azure-stack-app-service-deploy-offline/app-service-fileshare-configuration.png
[9]: ./media/azure-stack-app-service-deploy-offline/app-service-fileshare-configuration-error.png
[10]: ./media/azure-stack-app-service-deploy-offline/app-service-identity-app.png
[11]: ./media/azure-stack-app-service-deploy-offline/app-service-certificates.png
[12]: ./media/azure-stack-app-service-deploy-offline/app-service-sql-configuration.png
[13]: ./media/azure-stack-app-service-deploy-offline/app-service-sql-configuration-error.png
[14]: ./media/azure-stack-app-service-deploy-offline/app-service-cloud-quantities.png
[15]: ./media/azure-stack-app-service-deploy-offline/app-service-windows-image-selection.png
[16]: ./media/azure-stack-app-service-deploy-offline/app-service-role-credentials.png
[17]: ./media/azure-stack-app-service-deploy-offline/app-service-azure-stack-deployment-summary.png
[18]: ./media/azure-stack-app-service-deploy-offline/app-service-deployment-progress.png<|MERGE_RESOLUTION|>--- conflicted
+++ resolved
@@ -13,15 +13,10 @@
 ms.tgt_pltfrm: na
 ms.devlang: na
 ms.topic: article
-<<<<<<< HEAD
 ms.date: 02/27/2019
 ms.author: anwestg
-=======
-ms.date: 01/11/2019
-ms.author: jeffgilb
 ms.reviewer: anwestg
 ms.lastreviewed: 01/11/2019
->>>>>>> c7983fa3
 
 ---
 # Add an App Service resource provider to a disconnected Azure Stack environment secured by AD FS
@@ -29,28 +24,16 @@
 *Applies to: Azure Stack integrated systems and Azure Stack Development Kit*
 
 > [!IMPORTANT]
-<<<<<<< HEAD
 > Apply the 1901 update to your Azure Stack integrated system or deploy the latest Azure Stack development kit before deploying Azure App Service 1.5.
->
->
-=======
-> Apply the 1809 update to your Azure Stack integrated system or deploy the latest Azure Stack development kit before deploying Azure App Service 1.4.
->>>>>>> c7983fa3
 
 By following the instructions in this article, you can install the [App Service resource provider](azure-stack-app-service-overview.md) to an Azure Stack environment that is:
 
 - not connected to the Internet
 - secured by Active Directory Federation Services (AD FS).
 
-<<<<<<< HEAD
 > [!IMPORTANT]  
-> Before you run the resource provider installer, make sure that you've followed the guidance in [Before you get started](azure-stack-app-service-before-you-get-started.md) and have read the [release notes](azure-stack-app-service-release-notes-update-five.md) which accompany the 1.5 release.
-
-=======
- > [!IMPORTANT]
- > Before deploying the resource provider, review the release notes to learn about new functionality, fixes, and any known issues that could affect your deployment.
- 
->>>>>>> c7983fa3
+> Before you run the resource provider installer, make sure that you've followed the guidance in [Before you get started](azure-stack-app-service-before-you-get-started.md) and have read the [release notes](azure-stack-app-service-release-notes-update-five.md) which accompany the 1.5 release learn about new functionality, fixes, and any known issues that could affect your deployment.
+
 To add the App Service resource provider to your offline Azure Stack deployment, you must complete these top-level tasks:
 
 1. Complete the [prerequisite steps](azure-stack-app-service-before-you-get-started.md) (like purchasing certificates, which can take a few days to receive).
