--- conflicted
+++ resolved
@@ -1,7 +1,6 @@
-<<<<<<< HEAD
 ---
 title: Download marketplace items from Azure | Microsoft Docs
-description: I can download marketplace items from Azure to my Azure Stack deployment.
+description: The cloud operator can download marketplace items from Azure to my Azure Stack deployment.
 services: azure-stack
 documentationcenter: ''
 author: brenduns  
@@ -22,54 +21,84 @@
 
 *Applies to: Azure Stack integrated systems and Azure Stack Development Kit*
 
-
-As you decide what content to include in your Azure Stack marketplace, you should consider the content available from the Azure marketplace. You can download from a curated list of Azure marketplace items that have been pre-tested to run on Azure Stack. New items are frequently added to this list, so make sure to check back for new content.
-
-## Download marketplace items in a connected scenario (with Internet connectivity)
-
-1. To download marketplace items, you must first [register Azure Stack with Azure](azure-stack-register.md).
-2. Sign in to the Azure Stack administrator portal (For ASDK, use https://portal.local.azurestack.external).
-3. Some marketplace items can be large. Check to make sure you have enough space on your system by clicking **Resource Providers** > **Storage**.
-
-    ![](media/azure-stack-download-azure-marketplace-item/image01.png)
-
-4. Click **More Services** > **Marketplace Management**.
-
-    ![](media/azure-stack-download-azure-marketplace-item/image02.png)
-
-4. Click **Add from Azure** to see a list of items available for download. You can click on each item in the list to view its description and download size.
-
-    ![](media/azure-stack-download-azure-marketplace-item/image03.png)
-
-5. Select the item you want in the list and then click **Download**. The VM image for the item you selected starts to download. Download times vary.
-
-    ![](media/azure-stack-download-azure-marketplace-item/image04.png)
-
-6. After the download completes, you can deploy your new marketplace item as either an Azure Stack operator or user. Click **+New**, search among the categories for the new marketplace item, and then select the item.
-
-7. Click **Create** to open up the creation experience for the newly downloaded item. Follow the step-by-step instructions to deploy your item.
-
-## Download marketplace items in a disconnected or a partially connected scenario (with limited internet connectivity)
-
-When you deploy Azure Stack in a disconnected mode (without any internet connectivity), you can’t download marketplace items by using the Azure Stack portal. However, you can use the marketplace syndication tool to download the marketplace items to a machine that has internet connectivity and then transfer them to your Azure Stack environment.
+As a cloud operator, download items from the Azure Marketplace and make them available in Azure Stack. The items you can choose are from a curated list of Azure Marketplace items that are pre-tested and supported to work with Azure Stack. Additional items are frequently added to this list, so continue to check back for new content. 
+
+There are two scenarios for connecting to the Azure Marketplace: 
+
+- **A connected scenario** - that requires your Azure Stack environment to be connected to the internet. You use the Azure Stack portal to locate and download items. 
+- **A disconnected or partially connected scenario** - that requires you to access the internet using the marketplace syndication tool to download marketplace items. Then, you transfer your downloads to your disconnected Azure Stack installation. This scenario uses PowerShell.
+
+See [Azure Marketplace items for Azure Stack](azure-stack-marketplace-azure-items.md) for a list of the marketplace items you can download.
+
+
+## Connected scenario
+If Azure Stack connects to the internet, you can use the admin portal to download marketplace items.
 
 ### Prerequisites
-Before you can use the marketplace syndication tool, make sure that you have [registered Azure Stack with your Azure Subscription](azure-stack-register.md).  
-
-From the machine that has internet connectivity, use the following steps to download the required marketplace items:
-
-1. Open a PowerShell console as an administrator and [install Azure Stack specific PowerShell modules](azure-stack-powershell-install.md). Make sure that you install **Azure Stack PowerShell Module version 1.2.11 or higher**.  
-
-2. Add the Azure account that you have used to register Azure Stack. To add the account, run the **Add-AzureRmAccount** cmdlet without any parameters. You are prompted to enter your Azure account credentials and you may have to use 2-factor authentication based on your account’s configuration.  
+Your Azure Stack deployment must have internet connectivity, and be [registered with Azure](azure-stack-register.md).
+
+### Use the portal to download marketplace items  
+1. Sign in to the Azure Stack administrator portal.
+
+2.	Review the available storage space before downloading marketplace items. Later, when you select items for download, you can compare the download size to your available storage capacity. If capacity is limited, consider options for [managing available space](azure-stack-manage-storage-shares.md#manage-available-space). 
+
+    To review available space, in **Region management** select the region you want to explore, and then go to **Resource Providers** > **Storage**.
+
+    ![Review storage space](media/azure-stack-download-azure-marketplace-item/storage.png)  
+
+    
+3. Open the Azure Stack Marketplace and connect to Azure. To do so, select **Marketplace management**, and then select **Add from Azure**.
+
+    ![Add from Azure](media/azure-stack-download-azure-marketplace-item/marketplace.png)
+
+    The portal displays the list of items available for download from the Azure Marketplace. You can click on each item to view its description and additional information about it, including its download size. 
+
+    ![Marketplace list](media/azure-stack-download-azure-marketplace-item/image03.png)
+
+4. Select the item you want, and then select **Download**. Download times vary.
+
+    ![Download message](media/azure-stack-download-azure-marketplace-item/image04.png)
+
+    After the download completes, you can deploy the new marketplace item as either an Azure Stack operator or user.
+
+5. To deploy the downloaded item, select **+New**, and then search among the categories for the new marketplace item. Next select the item to begin the deployment process. The process varies for different marketplace items. 
+
+## Disconnected or a partially connected scenario
+
+If Azure Stack is in a disconnected mode and without internet connectivity, you use PowerShell and the *marketplace syndication tool* to download the marketplace items to a machine with internet connectivity. You then transfer the items to your Azure Stack environment. In a disconnected environment, you can’t download marketplace items by using the Azure Stack portal. 
+
+The marketplace syndication tool can also be used in a connected scenario. 
+
+There are two parts to this scenario:
+- **Part 1:** Download from Azure Marketplace. On the computer with internet access you configure PowerShell, download the syndication tool, and then download items form the Azure Marketplace.  
+- **Part 2:** Upload and publish to the Azure Stack Marketplace. You move the files you downloaded to your Azure Stack environment, import them to Azure Stack, and then publish them to the Azure Stack Marketplace.  
+
+
+### Prerequisites
+- Your Azure Stack deployment must be [registered with Azure](azure-stack-register.md).  
+
+- The computer that has internet connectivity must have **Azure Stack PowerShell Module version 1.2.11** or higher. If not already present, [install Azure Stack specific PowerShell modules](azure-stack-powershell-install.md).  
+
+- To enable import of a downloaded marketplace item, the [PowerShell environment for the Azure Stack operator](azure-stack-powershell-configure-admin.md) must be configured.  
+
+- You must have a storage account in Azure Stack that has a publicly accessible container (which is a storage blob). You use the container as temporary storage for the marketplace items gallery files. If you are not familiar with storage accounts and containers, see [Work with blobs - Azure portal](https://docs.microsoft.com/azure/storage/blobs/storage-quickstart-blobs-portal) in the Azure documentation.
+
+- The marketplace syndication tool is downloaded during the first procedure. 
+
+### Use the marketplace syndication tool to download marketplace items
+
+1. On a computer with an Internet connection, open a PowerShell console as an administrator.
+
+2. Add the Azure account that you have used to register Azure Stack. To add the account, in PowerShell run `Add-AzureRmAccount` without any parameters. You are prompted to enter your Azure account credentials and you might have to use 2-factor authentication based on your account’s configuration.
 
 3. If you have multiple subscriptions, run the following command to select the one you have used for registration:  
 
-   ```powershell
+   ```PowerShell  
    Get-AzureRmSubscription -SubscriptionID '<Your Azure Subscription GUID>' | Select-AzureRmSubscription
    $AzureContext = Get-AzureRmContext
    ```
 
-4. Download the latest version of marketplace syndication tool by using the following script:  
+4. Download the latest version of the marketplace syndication tool by using the following script:  
 
    ```PowerShell
    # Download the tools archive.
@@ -83,44 +112,54 @@
      -Force
 
    # Change to the tools directory.
-   cd \AzureStack-Tools-master
-
-   ```
-
-5. Import the syndication module and launch the tool by running the following commands:  
-
-   ```powershell
+   cd .\AzureStack-Tools-master
+
+   ```
+
+5. Import the syndication module and then launch the tool by running the following script. Replace the *destination folder path* with a location to store the files you download from the Azure Marketplace.   
+
+   ```PowerShell  
    Import-Module .\Syndication\AzureStack.MarketplaceSyndication.psm1
 
    Sync-AzSOfflineMarketplaceItem `
-     -destination "<Destination folder path>" `
+     -destination "Destination folder path" `
      -AzureTenantID $AzureContext.Tenant.TenantId `
      -AzureSubscriptionId $AzureContext.Subscription.Id  
    ```
 
-6. When the tool runs, you are prompted to enter your Azure account credentials. Sign in to the Azure account that you have used to register Azure Stack. After the login succeeds, you should see the following screen with the list of available marketplace items.  
-
-   ![Azure Marketplace items popup](./media/azure-stack-download-azure-marketplace-item/image05.png)
-
-7. Select the image that you want to download and make a note of the image version. You can select multiple images by holding the Ctrl key. You use the image version to import the image in next section.  Next, click **Ok**, and then accept the legal terms by clicking on **Yes**. You can also filter the list of images by using the **Add criteria** option. 
-
-   The download takes a while depending on the size of the image. Once the image downloads, it's available in the destination path that you provided earlier. The download contains a VHD file (for virtual machines) or a .ZIP file (for virtual machine extensions) and a gallery item in the Azpkg format.
-
-### Import the image and publish it to Azure Stack marketplace
-There are three different types of items in the marketplace: Virtual Machines, Virtual Machine Extensions, and Solution Templates. Solution Templates are discussed below.
-
-1. After you download the image and gallery package, save them and the contents in AzureStack-Tools-master folder to a removable disk drive and copy it to the Azure Stack environment (you can copy it locally to any location such as: "C:\MarketplaceImages").     
-
-2. Before importing the image, you must connect to the Azure Stack operator’s environment by using the steps described in [configure Azure Stack operator’s PowerShell environment](azure-stack-powershell-configure-admin.md).  
-
-3. If your download included a small 3MB VHD file named fixed3.vhd, it is a solution template. This file is not needed; skip to step 5. Make sure you download any dependent items as indicated in the description for the download.
-
-4. Import the image to Azure Stack by using the **Add-AzsPlatformimage** cmdlet. When using this cmdlet, make sure to replace the *publisher*, *offer*, and other parameter values with the values of the image that you are importing. You can get the *publisher*, *offer*, and *sku* values of the image from the text file that is downloaded together with the AZPKG file and stored in the destination location.
-
-
-   Replace the parameter values and run the following command:
-
-   ```powershell
+6. When the tool runs, you are prompted to enter your Azure account credentials. Sign in to the Azure account that you have used to register Azure Stack. After the login succeeds, you should see a screen like the following image, with the list of available marketplace items.  
+
+   ![Azure Marketplace items popup](media/azure-stack-download-azure-marketplace-item/image05.png)
+
+7. Select the item that you want to download and make a note of the *version*. (You can select multiple images by holding the *Ctrl* key.) You will reference the *version* when you import the item in the next procedure. 
+   
+   You can also filter the list of images by using the **Add criteria** option.
+
+8. Select **OK**, and then review and accept the legal terms. 
+
+9. The time that the download takes depends on the size of the item. After the download completes, the item is available in the folder that you specified in the script. The download includes a VHD file (for virtual machines) or a .ZIP file (for virtual machine extensions). It also includes a gallery package in the *.azpkg* format. (A *.azpkg* package is a *.zip* file.)
+ 
+
+### Import the download and publish to Azure Stack Marketplace
+1. The files for virtual machine images or solution templates that you have [previously downloaded](#use-the-marketplace-syndication-tool-to-download-marketplace-items) must be made locally available to your Azure Stack environment.  
+
+2. Import .VHD files to Azure Stack. To successfully import a virtual machine (VM) image, you must have the following information about the VM:
+   - The *version*, as noted in step 7 of the preceding procedure.
+   - The values for the VMs *publisher*, *offer*, and *sku*. To get these values, rename a copy of the **.azpkg** file to change its file extension to **.zip**. You can then use a text editor to open **DeploymentTemplates\CreateUiDefinition.json**. In the .json file, locate the *imageReference* section, which contains these values for the marketplace item. The following example demonstrates how this information appears:
+
+     ```json  
+     "imageReference": {  
+        "publisher": "MicrosoftWindowsServer",  
+        "offer": "WindowsServer",  
+        "sku": "2016-Datacenter-Server-Core"  
+      }
+     ```  
+
+   Import the image to Azure Stack by using the **Add-AzsPlatformimage** cmdlet. When using this cmdlet, make sure to replace the *publisher*, *offer*, and other parameter values with the values of the image that you are importing. You can get the *publisher*, *offer*, and *sku* values of the image from the text file that is downloaded together with the AZPKG file and stored in the destination location. 
+
+   In the following example script, values for the Windows Server 2016 Datacenter - Server Core virtual machine are used. 
+
+   ```PowerShell  
    Add-AzsPlatformimage `
     -publisher "MicrosoftWindowsServer" `
     -offer "WindowsServer" `
@@ -129,214 +168,6 @@
     -Version "2016.127.20171215" `
     -OsDiskLocalPath "C:\AzureStack-Tools-master\Syndication\Windows-Server-2016-DatacenterCore-20171215-en.us-127GB.vhd" `
    ```
-
-5. Use portal to upload your Marketplace item (.Azpkg) to Azure Stack Blob storage. You can upload to local Azure Stack storage or upload to Azure Storage. (It's a temporary location for the package.) Make sure that the blob is publicly accessible and note the URI.   
-
-6. Publish the marketplace item to Azure Stack by using the **Add-AzsGalleryItem** cmdlet. For example:
-
-   ```powershell
-   Add-AzsGalleryItem `
-     -GalleryItemUri "https://mystorageaccount.blob.local.azurestack.external/cont1/Microsoft.WindowsServer2016DatacenterServerCore-ARM.1.0.2.azpkg" `
-     –Verbose
-   ```
-
-7. After the gallery item is published, you can view it from the **New** > **Marketplace** pane. If your download was a solution template, make sure you also downloaded the dependent VHD image.
-
-   ![Marketplace](./media/azure-stack-download-azure-marketplace-item/image06.png)
-
-> [!NOTE]
-> With the release of Azure Stack PowerShell 1.3.0 you can now add Virtual Machine Extensions.
-
-For example:
-
-````PowerShell
-Add-AzsVMExtension -Publisher "Microsoft" -Type "MicroExtension" -Version "0.1.0" -ComputeRole "IaaS" -SourceBlob "https://github.com/Microsoft/PowerShell-DSC-for-Linux/archive/v1.1.1-294.zip" -SupportMultipleExtensions -VmOsType "Linux"
-````
-
-## Next steps
-
-[Create and publish a Marketplace item](azure-stack-create-and-publish-marketplace-item.md)
-=======
----
-title: Download marketplace items from Azure | Microsoft Docs
-description: I can download marketplace items from Azure to my Azure Stack deployment.
-services: azure-stack
-documentationcenter: ''
-author: brenduns  
-manager: femila
-editor: ''
-
-ms.assetid:
-ms.service: azure-stack
-ms.workload: na
-ms.tgt_pltfrm: na
-ms.devlang: na
-ms.topic: get-started-article
-ms.date: 05/16/2018
-ms.author: brenduns
-ms.reviewer: jeffgo
----
-# Download marketplace items from Azure to Azure Stack
-
-*Applies to: Azure Stack integrated systems and Azure Stack Development Kit*
-
-As a cloud operator, download items from the Azure Marketplace and make them available in Azure Stack. The items you can choose are from a curated list of Azure Marketplace items that are pre-tested and supported to work with Azure Stack. Additional items are frequently added to this list, so continue to check back for new content. 
-
-There are two scenarios for connecting to the Azure Marketplace: 
-
-- **A connected scenario** - that requires your Azure Stack environment to be connected to the internet. You use the Azure Stack portal to locate and download items. 
-- **A disconnected or partially connected scenario** - that requires you to access the internet using the marketplace syndication tool to download marketplace items. Then, you transfer your downloads to your disconnected Azure Stack installation. This scenario uses PowerShell.
-
-  > [!NOTE]  
-  > The disconnected scenario cannot add virtual machine extensions to Azure Stack at this time.  
-
-
-See [Azure Marketplace items for Azure Stack](azure-stack-marketplace-azure-items.md) for a list of the marketplace items you can download.
-
-
-## Connected scenario
-If Azure Stack connects to the internet, you can use the admin portal to download marketplace items.
-
-### Prerequisites
-Your Azure Stack deployment must have internet connectivity, and be [registered with Azure](azure-stack-register.md).
-
-### Use the portal to download marketplace items  
-1. Sign in to the Azure Stack administrator portal.
-
-2.	Review the available storage space before downloading marketplace items. Later, when you select items for download, you can compare the download size to your available storage capacity. If capacity is limited, consider options for [managing available space](azure-stack-manage-storage-shares.md#manage-available-space). 
-
-    To review available space, in **Region management** select the region you want to explore, and then go to **Resource Providers** > **Storage**.
-
-    ![Review storage space](media/azure-stack-download-azure-marketplace-item/storage.png)  
-
-    
-3. Open the Azure Stack Marketplace and connect to Azure. To do so, select **Marketplace management**, and then select **Add from Azure**.
-
-    ![Add from Azure](media/azure-stack-download-azure-marketplace-item/marketplace.png)
-
-    The portal displays the list of items available for download from the Azure Marketplace. You can click on each item to view its description and additional information about it, including its download size. 
-
-    ![Marketplace list](media/azure-stack-download-azure-marketplace-item/image03.png)
-
-4. Select the item you want, and then select **Download**. Download times vary.
-
-    ![Download message](media/azure-stack-download-azure-marketplace-item/image04.png)
-
-    After the download completes, you can deploy the new marketplace item as either an Azure Stack operator or user.
-
-5. To deploy the downloaded item, select **+New**, and then search among the categories for the new marketplace item. Next select the item to begin the deployment process. The process varies for different marketplace items. 
-
-## Disconnected or a partially connected scenario
-
-If Azure Stack is in a disconnected mode and without internet connectivity, you use PowerShell and the *marketplace syndication tool* to download the marketplace items to a machine with internet connectivity. You then transfer the items to your Azure Stack environment. In a disconnected environment, you can’t download marketplace items by using the Azure Stack portal. 
-
-The marketplace syndication tool can also be used in a connected scenario. 
-
-There are two parts to this scenario:
-- **Part 1:** Download from Azure Marketplace. On the computer with internet access you configure PowerShell, download the syndication tool, and then download items form the Azure Marketplace.  
-- **Part 2:** Upload and publish to the Azure Stack Marketplace. You move the files you downloaded to your Azure Stack environment, import them to Azure Stack, and then publish them to the Azure Stack Marketplace.  
-
-
-### Prerequisites
-- Your Azure Stack deployment must be [registered with Azure](azure-stack-register.md).  
-
-- The computer that has internet connectivity must have **Azure Stack PowerShell Module version 1.2.11** or higher. If not already present, [install Azure Stack specific PowerShell modules](azure-stack-powershell-install.md).  
-
-- To enable import of a downloaded marketplace item, the [PowerShell environment for the Azure Stack operator](azure-stack-powershell-configure-admin.md) must be configured.  
-
-- You must have a storage account in Azure Stack that has a publicly accessible container (which is a storage blob). You use the container as temporary storage for the marketplace items gallery files. If you are not familiar with storage accounts and containers, see [Work with blobs - Azure portal](https://docs.microsoft.com/azure/storage/blobs/storage-quickstart-blobs-portal) in the Azure documentation.
-
-- The marketplace syndication tool is downloaded during the first procedure. 
-
-### Use the marketplace syndication tool to download marketplace items
-
-1. On a computer with an internet connection, open a PowerShell console as an administrator.
-
-2. Add the Azure account that you have used to register Azure Stack. To add the account, in PowerShell run `Add-AzureRmAccount` without any parameters. You are prompted to enter your Azure account credentials and you might have to use 2-factor authentication based on your account’s configuration.
-
-3. If you have multiple subscriptions, run the following command to select the one you have used for registration:  
-
-   ```powershell
-   Get-AzureRmSubscription -SubscriptionID '<Your Azure Subscription GUID>' | Select-AzureRmSubscription
-   $AzureContext = Get-AzureRmContext
-   ```
-
-4. Download the latest version of the marketplace syndication tool by using the following script:  
-
-   ```PowerShell
-   # Download the tools archive.
-   [Net.ServicePointManager]::SecurityProtocol = [Net.SecurityProtocolType]::Tls12 
-   invoke-webrequest https://github.com/Azure/AzureStack-Tools/archive/master.zip `
-     -OutFile master.zip
-
-   # Expand the downloaded files.
-   expand-archive master.zip `
-     -DestinationPath . `
-     -Force
-
-   # Change to the tools directory.
-   cd .\AzureStack-Tools-master
-
-   ```
-
-5. Import the syndication module and then launch the tool by running the following script. Replace the *destination folder path* with a location to store the files you download from the Azure Marketplace.   
-
-   ```powershell
-   Import-Module .\Syndication\AzureStack.MarketplaceSyndication.psm1
-
-   Sync-AzSOfflineMarketplaceItem `
-     -destination "Destination folder path" `
-     -AzureTenantID $AzureContext.Tenant.TenantId `
-     -AzureSubscriptionId $AzureContext.Subscription.Id  
-   ```
-
-6. When the tool runs, you are prompted to enter your Azure account credentials. Sign in to the Azure account that you have used to register Azure Stack. After the login succeeds, you should see a screen like the following image, with the list of available marketplace items.  
-
-   ![Azure Marketplace items popup](./media/azure-stack-download-azure-marketplace-item/image05.png)
-
-7. Select the item that you want to download and make a note of the *version*. (You can select multiple images by holding the *Ctrl* key.) You will reference the *version* when you import the item in the next procedure. 
-   
-   You can also filter the list of images by using the **Add criteria** option.
-
-8. Select **OK**, and then review and accept the legal terms. 
-
-9. The time that the download takes depends on the size of the item. After the download completes, the item is available in the folder that you specified in the script. The download includes a VHD file (for virtual machines) or a .ZIP file (for virtual machine extensions). It also includes a gallery package in the *.azpkg* format. (A *.azpkg* package is a *.zip* file.)
- 
-
-### Import the download and publish to Azure Stack Marketplace
-1. The files for virtual machine images or solution templates that you have [previously downloaded](#use-the-marketplace-syndication-tool-to-download-marketplace-items) must be made locally available to your Azure Stack environment.  
-   > [!NOTE]  
-   > The disconnected scenario cannot add virtual machine extensions to Azure Stack at this time.  
-
-2. Import .VHD files to Azure Stack. To successfully import a virtual machine (VM) image, you must have the following information about the VM:
-   - The *version*, as noted in step 7 of the preceding procedure.
-   - The values for the VMs *publisher*, *offer*, and *sku*. To get these values, rename a copy of the **.azpkg** file to change its file extension to **.zip**. You can then use a text editor to open **DeploymentTemplates\CreateUiDefinition.json**. In the .json file, locate the *imageReference* section, which contains these values for the marketplace item. The following example demonstrates how this information appears:
-
-     ```json  
-     "imageReference": {  
-        "publisher": "MicrosoftWindowsServer",  
-        "offer": "WindowsServer",  
-        "sku": "2016-Datacenter-Server-Core"  
-      }
-     ```  
-
-   When you have all four values (version, publisher, offer, and sku), update the parameters in the following script to include those values. Update additional parameters as needed, like the path to the VHD file. When ready, run the script in your Azure Stack environment. 
-
-   In the following example script, values for the Windows Server 2016 Datacenter - Server Core virtual machine are used. 
-
-   ```powershell
-   Import-Module .\ComputeAdmin\AzureStack.ComputeAdmin.psm1
-
-   Add-AzsVMImage `
-    -publisher "MicrosoftWindowsServer" `
-    -offer "WindowsServer" `
-    -sku "2016-Datacenter-Server-Core" `
-    -osType Windows `
-    -Version "2016.127.20171215" `
-    -OsDiskLocalPath "C:\AzureStack-Tools-master\Syndication\Windows-Server-2016-DatacenterCore-20171215-en.us-127GB.vhd" `
-    -CreateGalleryItem $False `
-    -Location Local
-   ```
    **About solution templates:**
    Some templates can include a small 3 MB .VHD file with the name **fixed3.vhd**. You don't need to import that file to Azure Stack. Fixed3.vhd.  This file is included with some solution templates to meet publishing requirements for the Azure Marketplace.
 
@@ -348,30 +179,34 @@
    1. In the Azure Stack admin portal, go to **More services** > **Storage accounts**.  
    
    2. Select a storage account from your subscription, and then under **BLOB SERVICE**, select **Containers**.  
-      ![Blob service](./media/azure-stack-download-azure-marketplace-item/blob-service.png)  
+      ![Blob service](media/azure-stack-download-azure-marketplace-item/blob-service.png)  
    
    3. Select the container you want to use and then select **Upload** to open the **Upload blob** pane.  
-      ![Container](./media/azure-stack-download-azure-marketplace-item/container.png)  
+      ![Container](media/azure-stack-download-azure-marketplace-item/container.png)  
    
    4. On the Upload blob pane, browse to the files that you want to load into storage and then select **Upload**.  
-      ![upload](./media/azure-stack-download-azure-marketplace-item/upload.png)  
+      ![upload](media/azure-stack-download-azure-marketplace-item/upload.png)  
 
    5. Files that you upload appear in the container pane. Select a file and then copy the URL from the **Blob properties** pane. You'll use this URL in the next step when you import the marketplace item to Azure Stack.  In the following image, the container is *blob-test-storage* and the file is *Microsoft.WindowsServer2016DatacenterServerCore-ARM.1.0.801.azpkg*.  The file URL is *https://testblobstorage1.blob.local.azurestack.external/blob-test-storage/Microsoft.WindowsServer2016DatacenterServerCore-ARM.1.0.801.azpkg*.  
-      ![Blob properties](./media/azure-stack-download-azure-marketplace-item/blob-storage.png)  
+      ![Blob properties](media/azure-stack-download-azure-marketplace-item/blob-storage.png)  
 
 4.  Use PowerShell to publish the marketplace item to Azure Stack by using the **Add-AzsGalleryItem** cmdlet. For example:  
-    ```powershell
+    ```PowerShell  
     Add-AzsGalleryItem `
      -GalleryItemUri "https://mystorageaccount.blob.local.azurestack.external/cont1/Microsoft.WindowsServer2016DatacenterServerCore-ARM.1.0.801.azpkg" `
      –Verbose
     ```
 5. After you publish a gallery item, you can view it from **More services** > **Marketplace**.  If your download is a solution template, make sure you add any dependent VHD image for that solution template.  
-  ![View marketplace](./media/azure-stack-download-azure-marketplace-item/view-marketplace.png)  
-
+  ![View marketplace](media/azure-stack-download-azure-marketplace-item/view-marketplace.png)  
+
+> [!NOTE]
+> With the release of Azure Stack PowerShell 1.3.0 you can now add Virtual Machine Extensions.
+
+For example:
+
+````PowerShell
+Add-AzsVMExtension -Publisher "Microsoft" -Type "MicroExtension" -Version "0.1.0" -ComputeRole "IaaS" -SourceBlob "https://github.com/Microsoft/PowerShell-DSC-for-Linux/archive/v1.1.1-294.zip" -SupportMultipleExtensions -VmOsType "Linux"
+````
 
 ## Next steps
-[Create and publish a Marketplace item](azure-stack-create-and-publish-marketplace-item.md)
-
-
-
->>>>>>> a8ad3aab
+[Create and publish a Marketplace item](azure-stack-create-and-publish-marketplace-item.md)