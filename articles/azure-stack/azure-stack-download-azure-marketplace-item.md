<<<<<<< HEAD
﻿---
title: Download marketplace items from Azure | Microsoft Docs
description: I can download marketplace items from Azure to my Azure Stack deployment.
services: azure-stack
documentationcenter: ''
author: brenduns  
manager: femila
editor: ''

ms.service: azure-stack
ms.workload: na
ms.tgt_pltfrm: na
ms.devlang: PowerShell
ms.topic: get-started-article
ms.date: 05/10/2018
ms.author: brenduns
ms.reviewer: thoroet
---

# Download marketplace items from Azure to Azure Stack

*Applies to: Azure Stack integrated systems and Azure Stack Development Kit*

As you decide what content to include in your Azure Stack marketplace, you should consider the content available from the Azure marketplace. You can download from a curated list of Azure marketplace items that have been pre-tested to run on Azure Stack. New items are frequently added to this list, so make sure to check back for new content.

## Download marketplace items in a connected scenario (with internet connectivity)

1. To download marketplace items, you must first [register Azure Stack with Azure](azure-stack-register.md).
2. Sign in to the Azure Stack administrator portal (https://portal.local.azurestack.external).
3. Some marketplace items can be large. Check to make sure you have enough space on your system by clicking **Resource Providers** > **Storage**.

    ![](media/azure-stack-download-azure-marketplace-item/image01.png)

4. Click **More Services** > **Marketplace Management**.

    ![](media/azure-stack-download-azure-marketplace-item/image02.png)

4. Click **Add from Azure** to see a list of items available for download. You can click on each item in the list to view its description and download size.

    ![](media/azure-stack-download-azure-marketplace-item/image03.png)

5. Select the item you want in the list and then click **Download**. The VM image for the item you selected starts to download. Download times vary.

    ![](media/azure-stack-download-azure-marketplace-item/image04.png)

6. After the download completes, you can deploy your new marketplace item as either an Azure Stack operator or user. Click **+New**, search among the categories for the new marketplace item, and then select the item.
7. Click **Create** to open up the creation experience for the newly downloaded item. Follow the step-by-step instructions to deploy your item.

## Download marketplace items in a disconnected or a partially connected scenario (with limited internet connectivity)

When you deploy Azure Stack in a disconnected mode (without any internet connectivity), you can’t download marketplace items by using the Azure Stack portal. However, you can use the marketplace syndication tool to download the marketplace items to a machine that has internet connectivity and then transfer them to your Azure Stack environment.

### Prerequisites
Before you can use the marketplace syndication tool, make sure that you have [registered Azure Stack with your Azure Subscription](azure-stack-register.md).  

From the machine that has internet connectivity, use the following steps to download the required marketplace items:

1. Open a PowerShell console as an administrator and [install Azure Stack specific PowerShell modules](azure-stack-powershell-install.md). Make sure that you install **PowerShell version 1.2.12 or higher**.  

2. Add the Azure account that you have used to register Azure Stack. To add the account, run the **Add-AzureRmAccount** cmdlet without any parameters. You are prompted to enter your Azure account credentials and you may have to use 2-factor authentication based on your account’s configuration.  

3. If you have multiple subscriptions, run the following command to select the one you have used for registration:  

   ```powershell
   Get-AzureRmSubscription -SubscriptionID '<Your Azure Subscription GUID>' | Select-AzureRmSubscription
   $AzureContext = Get-AzureRmContext
   ```

4. Download the latest version of marketplace syndication tool by using the following script:  

   ```PowerShell  
   # Download the tools archive.
   [Net.ServicePointManager]::SecurityProtocol = [Net.SecurityProtocolType]::Tls12 
   invoke-webrequest https://github.com/Azure/AzureStack-Tools/archive/master.zip `
     -OutFile master.zip

   # Expand the downloaded files.
   expand-archive master.zip `
     -DestinationPath . `
     -Force

   # Change to the tools directory.
   cd \AzureStack-Tools-master

   ```

5. Import the syndication module and launch the tool by running the following commands:  

   ```PowerShell  
   Import-Module .\Syndication\AzureStack.MarketplaceSyndication.psm1

   Sync-AzSOfflineMarketplaceItem `
     -destination "<Destination folder path>" `
     -AzureTenantID $AzureContext.Tenant.TenantId `
     -AzureSubscriptionId $AzureContext.Subscription.Id  
   ```

6. When the tool runs, you are prompted to enter your Azure account credentials. Sign in to the Azure account that you have used to register Azure Stack. After the login is succeeds, you should see the following screen with the list of available marketplace items.  

   ![Azure Marketplace items popup](./media/azure-stack-download-azure-marketplace-item/image05.png)

7. Select the image that you want to download and make a note of the image version. You can select multiple images by holding the Ctrl key. You use the image version to import the image in next section.  Next, click **Ok**, and then accept the legal terms by clicking on **Yes**. You can also filter the list of images by using the **Add criteria** option. 

   The download takes a while depending on the size of the image. Once the image downloads, it's available in the destination path that you provided earlier. The download contains the VHD file and gallery items in the Azpkg format.

### Import the image and publish it to Azure Stack marketplace

1. After you download the image and gallery package, save them to a removable disk drive and copy it to the Azure Stack environment (you can copy it locally to any location such as: "C:\MarketplaceImages").     

2. Before importing the image, you must connect to the Azure Stack operator’s environment by using the steps described in [configure Azure Stack operator’s PowerShell environment](azure-stack-powershell-configure-admin.md).  

3. Import the image to Azure Stack by using the Add-AzsPlatformImage cmdlet. When using this cmdlet, make sure to replace the *publisher*, *offer*, and other parameter values with the values of the image that you are importing. You can get the *publisher*, *offer*, and *sku* values of the image from the imageReference object of the Azpkg file that you downloaded earlier and the *version* value from step 6 in the previous section.

 > [!note]  
 > You first need to upload the VHD into a temporary blob container with access set to public or blob.

   ```json
   "imageReference": {
      "publisher": "MicrosoftWindowsServer",
      "offer": "WindowsServer",
      "sku": "2016-Datacenter-Server-Core"
    }
   ```

   Replace the parameter values and run the following command:

   ```PowerShell  
   Add-AzsPlatformImage -Publisher MicrosoftWindowsServer -Offer WindowsServer -Sku 2016-Datacenter-Server-Core -Version 1.0.0 -OsType "Windows" -OsUri "https://test.blob.local.azurestack.external/test/servercore2016.vhd"
   ```

4. Use portal to upload your Marketplace item (.Azpkg) to Azure Stack Blob storage. You can upload to local Azure Stack storage or upload to Azure Storage. (It's a temporary location for the package.) Make sure that the blob is publicly accessible and note the URI.  

5. Publish the marketplace item to Azure Stack by using the **Add-AzsGalleryItem**. For example:

   ```powershell
   Add-AzsGalleryItem -GalleryItemUri 'http://galleryitemuri'
   ```

6. After the gallery item is published, you can view it from the **New** > **Marketplace** pane.  

   ![Marketplace](./media/azure-stack-download-azure-marketplace-item/image06.png)

## Next steps

[Create and publish a Marketplace item](azure-stack-create-and-publish-marketplace-item.md)
=======
﻿---
title: Download marketplace items from Azure | Microsoft Docs
description: I can download marketplace items from Azure to my Azure Stack deployment.
services: azure-stack
documentationcenter: ''
author: brenduns  
manager: femila
editor: ''

ms.assetid:
ms.service: azure-stack
ms.workload: na
ms.tgt_pltfrm: na
ms.devlang: na
ms.topic: get-started-article
ms.date: 05/08/2018
ms.author: brenduns
ms.reviewer: jeffgo
---
# Download marketplace items from Azure to Azure Stack

*Applies to: Azure Stack integrated systems and Azure Stack Development Kit*


As you decide what content to include in your Azure Stack marketplace, you should consider the content available from the Azure marketplace. You can download from a curated list of Azure marketplace items that have been pre-tested to run on Azure Stack. New items are frequently added to this list, so make sure to check back for new content.

## Download marketplace items in a connected scenario (with internet connectivity)

1. To download marketplace items, you must first [register Azure Stack with Azure](azure-stack-register.md).
2. Sign in to the Azure Stack administrator portal (For ASDK, use https://portal.local.azurestack.external).
3. Some marketplace items can be large. Check to make sure you have enough space on your system by clicking **Resource Providers** > **Storage**.

    ![](media/azure-stack-download-azure-marketplace-item/image01.png)

4. Click **More Services** > **Marketplace Management**.

    ![](media/azure-stack-download-azure-marketplace-item/image02.png)

4. Click **Add from Azure** to see a list of items available for download. You can click on each item in the list to view its description and download size.

    ![](media/azure-stack-download-azure-marketplace-item/image03.png)

5. Select the item you want in the list and then click **Download**. The VM image for the item you selected starts to download. Download times vary.

    ![](media/azure-stack-download-azure-marketplace-item/image04.png)

6. After the download completes, you can deploy your new marketplace item as either an Azure Stack operator or user. Click **+New**, search among the categories for the new marketplace item, and then select the item.
7. Click **Create** to open up the creation experience for the newly downloaded item. Follow the step-by-step instructions to deploy your item.

## Download marketplace items in a disconnected or a partially connected scenario (with limited internet connectivity)

When you deploy Azure Stack in a disconnected mode (without any internet connectivity), you can’t download marketplace items by using the Azure Stack portal. However, you can use the marketplace syndication tool to download the marketplace items to a machine that has internet connectivity and then transfer them to your Azure Stack environment.

### Prerequisites
Before you can use the marketplace syndication tool, make sure that you have [registered Azure Stack with your Azure Subscription](azure-stack-register.md).  

From the machine that has internet connectivity, use the following steps to download the required marketplace items:

1. Open a PowerShell console as an administrator and [install Azure Stack specific PowerShell modules](azure-stack-powershell-install.md). Make sure that you install **Azure Stack PowerShell Module version 1.2.11 or higher**.  

2. Add the Azure account that you have used to register Azure Stack. To add the account, run the **Add-AzureRmAccount** cmdlet without any parameters. You are prompted to enter your Azure account credentials and you may have to use 2-factor authentication based on your account’s configuration.  

3. If you have multiple subscriptions, run the following command to select the one you have used for registration:  

   ```powershell
   Get-AzureRmSubscription -SubscriptionID '<Your Azure Subscription GUID>' | Select-AzureRmSubscription
   $AzureContext = Get-AzureRmContext
   ```

4. Download the latest version of marketplace syndication tool by using the following script:  

   ```PowerShell
   # Download the tools archive.
   [Net.ServicePointManager]::SecurityProtocol = [Net.SecurityProtocolType]::Tls12 
   invoke-webrequest https://github.com/Azure/AzureStack-Tools/archive/master.zip `
     -OutFile master.zip

   # Expand the downloaded files.
   expand-archive master.zip `
     -DestinationPath . `
     -Force

   # Change to the tools directory.
   cd \AzureStack-Tools-master

   ```

5. Import the syndication module and launch the tool by running the following commands:  

   ```powershell
   Import-Module .\Syndication\AzureStack.MarketplaceSyndication.psm1

   Sync-AzSOfflineMarketplaceItem `
     -destination "<Destination folder path>" `
     -AzureTenantID $AzureContext.Tenant.TenantId `
     -AzureSubscriptionId $AzureContext.Subscription.Id  
   ```

6. When the tool runs, you are prompted to enter your Azure account credentials. Sign in to the Azure account that you have used to register Azure Stack. After the login succeeds, you should see the following screen with the list of available marketplace items.  

   ![Azure Marketplace items popup](./media/azure-stack-download-azure-marketplace-item/image05.png)

7. Select the image that you want to download and make a note of the image version. You can select multiple images by holding the Ctrl key. You use the image version to import the image in next section.  Next, click **Ok**, and then accept the legal terms by clicking on **Yes**. You can also filter the list of images by using the **Add criteria** option. 

   The download takes a while depending on the size of the image. Once the image downloads, it's available in the destination path that you provided earlier. The download contains a VHD file (for virtual machines) or a .ZIP file (for virtual machine extensions) and a gallery item in the Azpkg format.

### Import the image and publish it to Azure Stack marketplace
There are three different types of items in the marketplace: Virtual Machines, Virtual Machine Extensions, and Solution Templates. Solution Templates are discussed below.
> [!NOTE]
> Virtual Machine Extensions cannot be added to Azure Stack  at this time.

1. After you download the image and gallery package, save them and the contents in AzureStack-Tools-master folder to a removable disk drive and copy it to the Azure Stack environment (you can copy it locally to any location such as: "C:\MarketplaceImages").     

2. Before importing the image, you must connect to the Azure Stack operator’s environment by using the steps described in [configure Azure Stack operator’s PowerShell environment](azure-stack-powershell-configure-admin.md).  

3. If your download included a small 3MB VHD file named fixed3.vhd, it is a solution template. This file is not needed; skip to step 5. Make sure you download any dependent items as indicated in the description for the download.

4. Import the image to Azure Stack by using the Add-AzsVMImage cmdlet. When using this cmdlet, make sure to replace the *publisher*, *offer*, and other parameter values with the values of the image that you are importing. You can get the *publisher*, *offer*, and *sku* values of the image from the imageReference object of the Azpkg file that you downloaded earlier and the *version* value from step 6 in the previous section.

To find the imageReference, you will need to rename the AZPKG file with the .ZIP extension, extract it to a temporary location and open the DeploymentTemplates\CreateUiDefinition.json file with a text editor. Find this section:

   ```json
   "imageReference": {
      "publisher": "MicrosoftWindowsServer",
      "offer": "WindowsServer",
      "sku": "2016-Datacenter-Server-Core"
    }
   ```

   Replace the parameter values and run the following command:

   ```powershell
   Import-Module .\ComputeAdmin\AzureStack.ComputeAdmin.psm1

   Add-AzsVMImage `
    -publisher "MicrosoftWindowsServer" `
    -offer "WindowsServer" `
    -sku "2016-Datacenter-Server-Core" `
    -osType Windows `
    -Version "2016.127.20171215" `
    -OsDiskLocalPath "C:\AzureStack-Tools-master\Syndication\Windows-Server-2016-DatacenterCore-20171215-en.us-127GB.vhd" `
    -CreateGalleryItem $False `
    -Location Local
   ```

5. Use portal to upload your Marketplace item (.Azpkg) to Azure Stack Blob storage. You can upload to local Azure Stack storage or upload to Azure Storage. (It's a temporary location for the package.) Make sure that the blob is publicly accessible and note the URI.  

6. Publish the marketplace item to Azure Stack by using the **Add-AzsGalleryItem**. For example:

   ```powershell
   Add-AzsGalleryItem `
     -GalleryItemUri "https://mystorageaccount.blob.local.azurestack.external/cont1/Microsoft.WindowsServer2016DatacenterServerCore-ARM.1.0.2.azpkg" `
     –Verbose
   ```

7. After the gallery item is published, you can view it from the **New** > **Marketplace** pane. If your download was a solution template, make sure you also downloaded the dependent VHD image.

   ![Marketplace](./media/azure-stack-download-azure-marketplace-item/image06.png)

## Next steps

[Create and publish a Marketplace item](azure-stack-create-and-publish-marketplace-item.md)
>>>>>>> c23a8db4
<|MERGE_RESOLUTION|>--- conflicted
+++ resolved
@@ -1,151 +1,4 @@
-<<<<<<< HEAD
-﻿---
-title: Download marketplace items from Azure | Microsoft Docs
-description: I can download marketplace items from Azure to my Azure Stack deployment.
-services: azure-stack
-documentationcenter: ''
-author: brenduns  
-manager: femila
-editor: ''
-
-ms.service: azure-stack
-ms.workload: na
-ms.tgt_pltfrm: na
-ms.devlang: PowerShell
-ms.topic: get-started-article
-ms.date: 05/10/2018
-ms.author: brenduns
-ms.reviewer: thoroet
 ---
-
-# Download marketplace items from Azure to Azure Stack
-
-*Applies to: Azure Stack integrated systems and Azure Stack Development Kit*
-
-As you decide what content to include in your Azure Stack marketplace, you should consider the content available from the Azure marketplace. You can download from a curated list of Azure marketplace items that have been pre-tested to run on Azure Stack. New items are frequently added to this list, so make sure to check back for new content.
-
-## Download marketplace items in a connected scenario (with internet connectivity)
-
-1. To download marketplace items, you must first [register Azure Stack with Azure](azure-stack-register.md).
-2. Sign in to the Azure Stack administrator portal (https://portal.local.azurestack.external).
-3. Some marketplace items can be large. Check to make sure you have enough space on your system by clicking **Resource Providers** > **Storage**.
-
-    ![](media/azure-stack-download-azure-marketplace-item/image01.png)
-
-4. Click **More Services** > **Marketplace Management**.
-
-    ![](media/azure-stack-download-azure-marketplace-item/image02.png)
-
-4. Click **Add from Azure** to see a list of items available for download. You can click on each item in the list to view its description and download size.
-
-    ![](media/azure-stack-download-azure-marketplace-item/image03.png)
-
-5. Select the item you want in the list and then click **Download**. The VM image for the item you selected starts to download. Download times vary.
-
-    ![](media/azure-stack-download-azure-marketplace-item/image04.png)
-
-6. After the download completes, you can deploy your new marketplace item as either an Azure Stack operator or user. Click **+New**, search among the categories for the new marketplace item, and then select the item.
-7. Click **Create** to open up the creation experience for the newly downloaded item. Follow the step-by-step instructions to deploy your item.
-
-## Download marketplace items in a disconnected or a partially connected scenario (with limited internet connectivity)
-
-When you deploy Azure Stack in a disconnected mode (without any internet connectivity), you can’t download marketplace items by using the Azure Stack portal. However, you can use the marketplace syndication tool to download the marketplace items to a machine that has internet connectivity and then transfer them to your Azure Stack environment.
-
-### Prerequisites
-Before you can use the marketplace syndication tool, make sure that you have [registered Azure Stack with your Azure Subscription](azure-stack-register.md).  
-
-From the machine that has internet connectivity, use the following steps to download the required marketplace items:
-
-1. Open a PowerShell console as an administrator and [install Azure Stack specific PowerShell modules](azure-stack-powershell-install.md). Make sure that you install **PowerShell version 1.2.12 or higher**.  
-
-2. Add the Azure account that you have used to register Azure Stack. To add the account, run the **Add-AzureRmAccount** cmdlet without any parameters. You are prompted to enter your Azure account credentials and you may have to use 2-factor authentication based on your account’s configuration.  
-
-3. If you have multiple subscriptions, run the following command to select the one you have used for registration:  
-
-   ```powershell
-   Get-AzureRmSubscription -SubscriptionID '<Your Azure Subscription GUID>' | Select-AzureRmSubscription
-   $AzureContext = Get-AzureRmContext
-   ```
-
-4. Download the latest version of marketplace syndication tool by using the following script:  
-
-   ```PowerShell  
-   # Download the tools archive.
-   [Net.ServicePointManager]::SecurityProtocol = [Net.SecurityProtocolType]::Tls12 
-   invoke-webrequest https://github.com/Azure/AzureStack-Tools/archive/master.zip `
-     -OutFile master.zip
-
-   # Expand the downloaded files.
-   expand-archive master.zip `
-     -DestinationPath . `
-     -Force
-
-   # Change to the tools directory.
-   cd \AzureStack-Tools-master
-
-   ```
-
-5. Import the syndication module and launch the tool by running the following commands:  
-
-   ```PowerShell  
-   Import-Module .\Syndication\AzureStack.MarketplaceSyndication.psm1
-
-   Sync-AzSOfflineMarketplaceItem `
-     -destination "<Destination folder path>" `
-     -AzureTenantID $AzureContext.Tenant.TenantId `
-     -AzureSubscriptionId $AzureContext.Subscription.Id  
-   ```
-
-6. When the tool runs, you are prompted to enter your Azure account credentials. Sign in to the Azure account that you have used to register Azure Stack. After the login is succeeds, you should see the following screen with the list of available marketplace items.  
-
-   ![Azure Marketplace items popup](./media/azure-stack-download-azure-marketplace-item/image05.png)
-
-7. Select the image that you want to download and make a note of the image version. You can select multiple images by holding the Ctrl key. You use the image version to import the image in next section.  Next, click **Ok**, and then accept the legal terms by clicking on **Yes**. You can also filter the list of images by using the **Add criteria** option. 
-
-   The download takes a while depending on the size of the image. Once the image downloads, it's available in the destination path that you provided earlier. The download contains the VHD file and gallery items in the Azpkg format.
-
-### Import the image and publish it to Azure Stack marketplace
-
-1. After you download the image and gallery package, save them to a removable disk drive and copy it to the Azure Stack environment (you can copy it locally to any location such as: "C:\MarketplaceImages").     
-
-2. Before importing the image, you must connect to the Azure Stack operator’s environment by using the steps described in [configure Azure Stack operator’s PowerShell environment](azure-stack-powershell-configure-admin.md).  
-
-3. Import the image to Azure Stack by using the Add-AzsPlatformImage cmdlet. When using this cmdlet, make sure to replace the *publisher*, *offer*, and other parameter values with the values of the image that you are importing. You can get the *publisher*, *offer*, and *sku* values of the image from the imageReference object of the Azpkg file that you downloaded earlier and the *version* value from step 6 in the previous section.
-
- > [!note]  
- > You first need to upload the VHD into a temporary blob container with access set to public or blob.
-
-   ```json
-   "imageReference": {
-      "publisher": "MicrosoftWindowsServer",
-      "offer": "WindowsServer",
-      "sku": "2016-Datacenter-Server-Core"
-    }
-   ```
-
-   Replace the parameter values and run the following command:
-
-   ```PowerShell  
-   Add-AzsPlatformImage -Publisher MicrosoftWindowsServer -Offer WindowsServer -Sku 2016-Datacenter-Server-Core -Version 1.0.0 -OsType "Windows" -OsUri "https://test.blob.local.azurestack.external/test/servercore2016.vhd"
-   ```
-
-4. Use portal to upload your Marketplace item (.Azpkg) to Azure Stack Blob storage. You can upload to local Azure Stack storage or upload to Azure Storage. (It's a temporary location for the package.) Make sure that the blob is publicly accessible and note the URI.  
-
-5. Publish the marketplace item to Azure Stack by using the **Add-AzsGalleryItem**. For example:
-
-   ```powershell
-   Add-AzsGalleryItem -GalleryItemUri 'http://galleryitemuri'
-   ```
-
-6. After the gallery item is published, you can view it from the **New** > **Marketplace** pane.  
-
-   ![Marketplace](./media/azure-stack-download-azure-marketplace-item/image06.png)
-
-## Next steps
-
-[Create and publish a Marketplace item](azure-stack-create-and-publish-marketplace-item.md)
-=======
-﻿---
 title: Download marketplace items from Azure | Microsoft Docs
 description: I can download marketplace items from Azure to my Azure Stack deployment.
 services: azure-stack
@@ -171,7 +24,7 @@
 
 As you decide what content to include in your Azure Stack marketplace, you should consider the content available from the Azure marketplace. You can download from a curated list of Azure marketplace items that have been pre-tested to run on Azure Stack. New items are frequently added to this list, so make sure to check back for new content.
 
-## Download marketplace items in a connected scenario (with internet connectivity)
+## Download marketplace items in a connected scenario (with Internet connectivity)
 
 1. To download marketplace items, you must first [register Azure Stack with Azure](azure-stack-register.md).
 2. Sign in to the Azure Stack administrator portal (For ASDK, use https://portal.local.azurestack.external).
@@ -306,5 +159,4 @@
 
 ## Next steps
 
-[Create and publish a Marketplace item](azure-stack-create-and-publish-marketplace-item.md)
->>>>>>> c23a8db4
+[Create and publish a Marketplace item](azure-stack-create-and-publish-marketplace-item.md)