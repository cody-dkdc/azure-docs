---
title: Install and configure PowerShell for Azure Stack quickstart  | Microsoft Docs
description: Learn about installing and configuring PowerShell for Azure Stack.
services: azure-stack
documentationcenter: ''
author: SnehaGunda
manager: byronr
editor: ''

ms.assetid:
ms.service: azure-stack
ms.workload: na
pms.tgt_pltfrm: na
ms.devlang: na
ms.topic: article
ms.date: 08/18/2017
ms.author: sngun

---

# Get up and running with PowerShell in Azure Stack

This article is a quick start to install and configure Azure Stack environment with PowerShell. This script provided in this article is scoped to by the **Azure Stack operator** only.

<<<<<<< HEAD
This article is a condensed version of the steps described in the [Install PowerShell]( azure-stack-powershell-install.md), [Download tools]( azure-stack-powershell-download.md), [Configure the Azure Stack operator's PowerShell environment]( azure-stack-powershell-configure-admin.md) articles. To install and configure PowerShell, sign in to your Azure Stack Development Kit, or a Windows-based external client if you are connected through VPN. Next, open an elevated PowerShell ISE session and run the following script:
=======
This article is a condensed version of the steps described in the [Install PowerShell]( azure-stack-powershell-install.md), [Download tools]( azure-stack-powershell-download.md), [Configure PowerShell]( azure-stack-powershell-configure.md) articles. By using the scripts in this topic, you can set up PowerShell for Azure Stack environments that are deployed with Azure Active Directory or Active Directory Federation Services.  


## Set up PowerShell for AAD based deployments

Sign in to your Azure Stack Development Kit, or a Windows-based external client if you are connected through VPN. Open an elevated PowerShell ISE session and run the following script:
>>>>>>> 149e2249

```powershell
# Specify Azure Active Directory tenant name
$TenantName = "<mydirectory>.onmicrosoft.com"

# Set the module repository and the execution policy
Set-PSRepository `
  -Name "PSGallery" `
  -InstallationPolicy Trusted

Set-ExecutionPolicy RemoteSigned `
  -force

# Uninstall any existing Azure PowerShell modules. To uninstall, close all the active PowerShell sessions and run the following command:
Get-Module -ListAvailable | `
  where-Object {$_.Name -like “Azure*”} | `
  Uninstall-Module

# Install PowerShell for Azure Stack
Install-Module `
  -Name AzureRm.BootStrapper `
  -Force

Use-AzureRmProfile `
  -Profile 2017-03-09-profile `
  -Force

Install-Module `
  -Name AzureStack `
  -RequiredVersion 1.2.10 `
  -Force 

# Download Azure Stack tools from GitHub and import the connect module
cd \

invoke-webrequest `
  https://github.com/Azure/AzureStack-Tools/archive/master.zip `
  -OutFile master.zip

expand-archive master.zip `
  -DestinationPath . `
  -Force

cd AzureStack-Tools-master

Import-Module `
  .\Connect\AzureStack.Connect.psm1

# Configure the cloud administrator’s PowerShell environment.
Add-AzureRMEnvironment `
  -Name "AzureStackAdmin" `
  -ArmEndpoint "https://adminmanagement.local.azurestack.external"

Set-AzureRmEnvironment `
  -Name "AzureStackAdmin" `
  -GraphAudience "https://graph.windows.net/"

$TenantID = Get-AzsDirectoryTenantId `
  -AADTenantName $TenantName `
  -EnvironmentName AzureStackAdmin

# Sign-in to the administrative portal.
Login-AzureRmAccount `
  -EnvironmentName "AzureStackAdmin" `
  -TenantId $TenantID 

```

## Set up PowerShell for AD FS based deployments 

Sign in to your Azure Stack Development Kit, or a Windows-based external client if you are connected through VPN. Open an elevated PowerShell ISE session and run the following script:

```powershell

# Set the module repository and the execution policy
Set-PSRepository `
  -Name "PSGallery" `
  -InstallationPolicy Trusted

Set-ExecutionPolicy RemoteSigned `
  -force

# Uninstall any existing Azure PowerShell modules. To uninstall, close all the active PowerShell sessions and run the following command:
Get-Module -ListAvailable | `
  where-Object {$_.Name -like “Azure*”} | `
  Uninstall-Module

# Install PowerShell for Azure Stack
Install-Module `
  -Name AzureRm.BootStrapper `
  -Force

Use-AzureRmProfile `
  -Profile 2017-03-09-profile `
  -Force

Install-Module `
  -Name AzureStack `
  -RequiredVersion 1.2.10 `
  -Force 

# Download Azure Stack tools from GitHub and import the connect module
cd \

invoke-webrequest `
  https://github.com/Azure/AzureStack-Tools/archive/master.zip `
  -OutFile master.zip

expand-archive master.zip `
  -DestinationPath . `
  -Force

cd AzureStack-Tools-master

Import-Module `
  .\Connect\AzureStack.Connect.psm1

# Configure the cloud administrator’s PowerShell environment.
Add-AzureRMEnvironment `
  -Name "AzureStackAdmin" `
  -ArmEndpoint "https://adminmanagement.local.azurestack.external"

Set-AzureRmEnvironment `
  -Name "AzureStackAdmin" `
  -GraphAudience "https://graph.local.azurestack.external/" `
  -EnableAdfsAuthentication:$true

$TenantID = Get-AzsDirectoryTenantId `
  -ADFS `
  -EnvironmentName "AzureStackAdmin"

# Sign-in to the administrative portal.
Login-AzureRmAccount `
  -EnvironmentName "AzureStackAdmin" `
  -TenantId $TenantID 

```

## Test the connectivity

Now that you’ve configured PowerShell, you can test the configuration by creating a resource group:

```powershell
New-AzureRMResourceGroup -Name "ContosoVMRG" -Location Local
```

When the resource group is created, the cmdlet output has the Provisioning state property set to "Succeeded."

## Next steps

* [Install and configure CLI](azure-stack-connect-cli.md)

* [Develop templates](azure-stack-develop-templates.md)






<|MERGE_RESOLUTION|>--- conflicted
+++ resolved
@@ -22,16 +22,12 @@
 
 This article is a quick start to install and configure Azure Stack environment with PowerShell. This script provided in this article is scoped to by the **Azure Stack operator** only.
 
-<<<<<<< HEAD
-This article is a condensed version of the steps described in the [Install PowerShell]( azure-stack-powershell-install.md), [Download tools]( azure-stack-powershell-download.md), [Configure the Azure Stack operator's PowerShell environment]( azure-stack-powershell-configure-admin.md) articles. To install and configure PowerShell, sign in to your Azure Stack Development Kit, or a Windows-based external client if you are connected through VPN. Next, open an elevated PowerShell ISE session and run the following script:
-=======
-This article is a condensed version of the steps described in the [Install PowerShell]( azure-stack-powershell-install.md), [Download tools]( azure-stack-powershell-download.md), [Configure PowerShell]( azure-stack-powershell-configure.md) articles. By using the scripts in this topic, you can set up PowerShell for Azure Stack environments that are deployed with Azure Active Directory or Active Directory Federation Services.  
+This article is a condensed version of the steps described in the [Install PowerShell]( azure-stack-powershell-install.md), [Download tools]( azure-stack-powershell-download.md), [Configure the Azure Stack operator's PowerShell environment]( azure-stack-powershell-configure-admin.md) articles. By using the scripts in this topic, you can set up PowerShell for Azure Stack environments that are deployed with Azure Active Directory or Active Directory Federation Services.  
 
 
 ## Set up PowerShell for AAD based deployments
 
 Sign in to your Azure Stack Development Kit, or a Windows-based external client if you are connected through VPN. Open an elevated PowerShell ISE session and run the following script:
->>>>>>> 149e2249
 
 ```powershell
 # Specify Azure Active Directory tenant name
