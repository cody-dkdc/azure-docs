<<<<<<< HEAD
﻿---
title: Install and configure PowerShell for Azure Stack quickstart  | Microsoft Docs
description: Learn about installing and configuring PowerShell for Azure Stack.
services: azure-stack
documentationcenter: ''
author: mattbriggs
manager: femila
editor: ''

ms.assetid: 6996DFC1-5E05-423A-968F-A9427C24317C
ms.service: azure-stack
ms.workload: na
pms.tgt_pltfrm: na
ms.devlang: na
ms.topic: article
ms.date: 03/30/2018
ms.author: mabrigg

---

# Get up and running with PowerShell in Azure Stack

*Applies to: Azure Stack integrated systems and Azure Stack Development Kit*

This quickstart helps you to install and configure an Azure Stack environment with PowerShell. The script that we provide in this article is scoped to the **Azure Stack operator** only.

This article is a condensed version of the steps that are described in the [Install PowerShell]( azure-stack-powershell-install.md), [Download tools]( azure-stack-powershell-download.md), and [Configure the Azure Stack operator's PowerShell environment]( azure-stack-powershell-configure-admin.md) articles. By using the scripts in this topic, you can set up PowerShell for Azure Stack environments that are deployed with Azure Active Directory or Active Directory Federation Services (AD FS).  


## Set up PowerShell for Azure Active Directory-based deployments

Sign in to your Azure Stack Development Kit, or a Windows-based external client if you are connected through VPN. Open an elevated PowerShell ISE session, and then run the following script. Make sure to update the **TenantName**, **ArmEndpoint**, and **GraphAudience** variables as necessary for your environment configuration:

```powershell
# Specify Azure Active Directory tenant name.
$TenantName = "<mydirectory>.onmicrosoft.com"

# Set the module repository and the execution policy.
Set-PSRepository `
  -Name "PSGallery" `
  -InstallationPolicy Trusted

Set-ExecutionPolicy RemoteSigned `
  -force

# Uninstall any existing Azure PowerShell modules. To uninstall, close all the active PowerShell sessions, and then run the following command:
Get-Module -ListAvailable -Name Azure* | `
  Uninstall-Module

# Install PowerShell for Azure Stack.
Install-Module `
  -Name AzureRm.BootStrapper `
  -Force

Use-AzureRmProfile `
  -Profile 2017-03-09-profile `
  -Force

Install-Module `
  -Name AzureStack `
  -RequiredVersion 1.2.11 `
  -Force 

# Download Azure Stack tools from GitHub and import the connect module.
cd \
[Net.ServicePointManager]::SecurityProtocol = [Net.SecurityProtocolType]::Tls12 
invoke-webrequest `
  https://github.com/Azure/AzureStack-Tools/archive/master.zip `
  -OutFile master.zip

expand-archive master.zip `
  -DestinationPath . `
  -Force

cd AzureStack-Tools-master

Import-Module .\Connect\AzureStack.Connect.psm1

# For Azure Stack development kit, this value is set to https://adminmanagement.local.azurestack.external. To get this value for Azure Stack integrated systems, contact your service provider.
  $ArmEndpoint = "<Resource Manager endpoint for your environment>"

# Register an AzureRM environment that targets your Azure Stack instance
  Add-AzureRMEnvironment `
    -Name "AzureStackAdmin" `
    -ArmEndpoint $ArmEndpoint

# Get the Active Directory tenantId that is used to deploy Azure Stack
  $TenantID = Get-AzsDirectoryTenantId `
    -AADTenantName $TenantName `
    -EnvironmentName "AzureStackAdmin"

# Sign in to your environment
  Connect-AzureRmAccount `
    -EnvironmentName "AzureStackAdmin" `
    -TenantId $TenantID 
```

## Set up PowerShell for AD FS-based deployments

You can use the following script if you are operating Azure Stack when connected to internet. However if you are operating Azure Stack without internet connectivity, use the [disconnected way of installing PowerShell](azure-stack-powershell-install.md#install-powershell-in-a-disconnected-or-a-partially-connected-scenario-with-limited-internet-connectivity) and the cmdlets to configure PowerShell will remain same as shown in this script. Sign in to your Azure Stack Development Kit, or a Windows-based external client if you are connected through VPN. Open an elevated PowerShell ISE session, and then run the following script. Make sure to update the **ArmEndpoint** and **GraphAudience** variables as necessary for your environment configuration:

```powershell

# Set the module repository and the execution policy.
Set-PSRepository `
  -Name "PSGallery" `
  -InstallationPolicy Trusted

Set-ExecutionPolicy RemoteSigned `
  -force

# Uninstall any existing Azure PowerShell modules. To uninstall, close all the active PowerShell sessions and run the following command:
Get-Module -ListAvailable -Name Azure* | `
  Uninstall-Module

# Install PowerShell for Azure Stack.
Install-Module `
  -Name AzureRm.BootStrapper `
  -Force

Use-AzureRmProfile `
  -Profile 2017-03-09-profile `
  -Force

Install-Module `
  -Name AzureStack `
  -RequiredVersion 1.2.11 `
  -Force 

# Download Azure Stack tools from GitHub and import the connect module.
cd \
[Net.ServicePointManager]::SecurityProtocol = [Net.SecurityProtocolType]::Tls12
invoke-webrequest `
  https://github.com/Azure/AzureStack-Tools/archive/master.zip `
  -OutFile master.zip

expand-archive master.zip `
  -DestinationPath . `
  -Force

cd AzureStack-Tools-master

Import-Module .\Connect\AzureStack.Connect.psm1

# For Azure Stack development kit, this value is set to https://adminmanagement.local.azurestack.external. To get this value for Azure Stack integrated systems, contact your service provider.
$ArmEndpoint = "<Resource Manager endpoint for your environment>"

# Register an AzureRM environment that targets your Azure Stack instance
Add-AzureRMEnvironment `
    -Name "AzureStackAdmin" `
    -ArmEndpoint $ArmEndpoint

# Get the Active Directory tenantId that is used to deploy Azure Stack     
$TenantID = Get-AzsDirectoryTenantId `
    -ADFS `
    -EnvironmentName "AzureStackAdmin"

# Sign in to your environment
Connect-AzureRmAccount `
    -EnvironmentName "AzureStackAdmin" `
    -TenantId $TenantID
```

## Test the connectivity

Now that you’ve configured PowerShell, you can test the configuration by creating a resource group:

```powershell
New-AzureRMResourceGroup -Name "ContosoVMRG" -Location Local
```

> [!note]  
> To specify a resource group, you will need to have a resource group in your subscription. For more information about subscriptions, see [Plan, offer, quota, and subscription overview](azure-stack-plan-offer-quota-overview.md)

After the resource group is created, the **Provisioning state** property is set to **Succeeded**.

## Next steps

* [Install and configure CLI](azure-stack-connect-cli.md)

* [Develop templates](user/azure-stack-develop-templates.md)
=======
﻿---
title: Install and configure PowerShell for Azure Stack quickstart  | Microsoft Docs
description: Learn about installing and configuring PowerShell for Azure Stack.
services: azure-stack
documentationcenter: ''
author: mattbriggs
manager: femila
editor: ''

ms.assetid: 6996DFC1-5E05-423A-968F-A9427C24317C
ms.service: azure-stack
ms.workload: na
pms.tgt_pltfrm: na
ms.devlang: na
ms.topic: article
ms.date: 03/30/2018
ms.author: mabrigg

---

# Get up and running with PowerShell in Azure Stack

*Applies to: Azure Stack integrated systems and Azure Stack Development Kit*

This quickstart helps you to install and configure an Azure Stack environment with PowerShell. The script that we provide in this article is scoped to the **Azure Stack operator** only.

This article is a condensed version of the steps that are described in the [Install PowerShell]( azure-stack-powershell-install.md), [Download tools]( azure-stack-powershell-download.md), and [Configure the Azure Stack operator's PowerShell environment]( azure-stack-powershell-configure-admin.md) articles. By using the scripts in this topic, you can set up PowerShell for Azure Stack environments that are deployed with Azure Active Directory or Active Directory Federation Services (AD FS).  


## Set up PowerShell for Azure Active Directory-based deployments

Sign in to your Azure Stack Development Kit, or a Windows-based external client if you are connected through VPN. Open an elevated PowerShell ISE session, and then run the following script. Make sure to update the **TenantName**, **ArmEndpoint**, and **GraphAudience** variables as necessary for your environment configuration:

```powershell
# Specify Azure Active Directory tenant name.
$TenantName = "<mydirectory>.onmicrosoft.com"

# Set the module repository and the execution policy.
Set-PSRepository `
  -Name "PSGallery" `
  -InstallationPolicy Trusted

Set-ExecutionPolicy RemoteSigned `
  -force

# Uninstall any existing Azure PowerShell modules. To uninstall, close all the active PowerShell sessions, and then run the following command:
Get-Module -ListAvailable -Name Azure* | `
  Uninstall-Module

# Install PowerShell for Azure Stack.
Install-Module `
  -Name AzureRm.BootStrapper `
  -Force

Use-AzureRmProfile `
  -Profile 2017-03-09-profile `
  -Force

Install-Module `
  -Name AzureStack `
  -RequiredVersion 1.2.11 `
  -Force 

# Download Azure Stack tools from GitHub and import the connect module.
cd \
[Net.ServicePointManager]::SecurityProtocol = [Net.SecurityProtocolType]::Tls12 
invoke-webrequest `
  https://github.com/Azure/AzureStack-Tools/archive/master.zip `
  -OutFile master.zip

expand-archive master.zip `
  -DestinationPath . `
  -Force

cd AzureStack-Tools-master

Import-Module .\Connect\AzureStack.Connect.psm1

# For Azure Stack development kit, this value is set to https://adminmanagement.local.azurestack.external. To get this value for Azure Stack integrated systems, contact your service provider.
  $ArmEndpoint = "<Resource Manager endpoint for your environment>"

# Register an AzureRM environment that targets your Azure Stack instance
  Add-AzureRMEnvironment `
    -Name "AzureStackAdmin" `
    -ArmEndpoint $ArmEndpoint

# Get the Active Directory tenantId that is used to deploy Azure Stack
  $TenantID = Get-AzsDirectoryTenantId `
    -AADTenantName $TenantName `
    -EnvironmentName "AzureStackAdmin"

# Sign in to your environment
  Add-AzureRmAccount `
    -EnvironmentName "AzureStackAdmin" `
    -TenantId $TenantID 
```

## Set up PowerShell for AD FS-based deployments

You can use the following script if you are operating Azure Stack when connected to internet. However if you are operating Azure Stack without internet connectivity, use the [disconnected way of installing PowerShell](azure-stack-powershell-install.md#install-powershell-in-a-disconnected-or-a-partially-connected-scenario-with-limited-internet-connectivity) and the cmdlets to configure PowerShell will remain same as shown in this script. Sign in to your Azure Stack Development Kit, or a Windows-based external client if you are connected through VPN. Open an elevated PowerShell ISE session, and then run the following script. Make sure to update the **ArmEndpoint** and **GraphAudience** variables as necessary for your environment configuration:

```powershell

# Set the module repository and the execution policy.
Set-PSRepository `
  -Name "PSGallery" `
  -InstallationPolicy Trusted

Set-ExecutionPolicy RemoteSigned `
  -force

# Uninstall any existing Azure PowerShell modules. To uninstall, close all the active PowerShell sessions and run the following command:
Get-Module -ListAvailable -Name Azure* | `
  Uninstall-Module

# Install PowerShell for Azure Stack.
Install-Module `
  -Name AzureRm.BootStrapper `
  -Force

Use-AzureRmProfile `
  -Profile 2017-03-09-profile `
  -Force

Install-Module `
  -Name AzureStack `
  -RequiredVersion 1.2.11 `
  -Force 

# Download Azure Stack tools from GitHub and import the connect module.
cd \
[Net.ServicePointManager]::SecurityProtocol = [Net.SecurityProtocolType]::Tls12
invoke-webrequest `
  https://github.com/Azure/AzureStack-Tools/archive/master.zip `
  -OutFile master.zip

expand-archive master.zip `
  -DestinationPath . `
  -Force

cd AzureStack-Tools-master

Import-Module .\Connect\AzureStack.Connect.psm1

# For Azure Stack development kit, this value is set to https://adminmanagement.local.azurestack.external. To get this value for Azure Stack integrated systems, contact your service provider.
$ArmEndpoint = "<Resource Manager endpoint for your environment>"

# Register an AzureRM environment that targets your Azure Stack instance
Add-AzureRMEnvironment `
    -Name "AzureStackAdmin" `
    -ArmEndpoint $ArmEndpoint

# Get the Active Directory tenantId that is used to deploy Azure Stack     
$TenantID = Get-AzsDirectoryTenantId `
    -ADFS `
    -EnvironmentName "AzureStackAdmin"

# Sign in to your environment
Add-AzureRmAccount `
    -EnvironmentName "AzureStackAdmin" `
    -TenantId $TenantID
```

## Test the connectivity

Now that you’ve configured PowerShell, you can test the configuration by creating a resource group:

```powershell
New-AzureRMResourceGroup -Name "ContosoVMRG" -Location Local
```

> [!note]  
> To specify a resource group, you will need to have a resource group in your subscription. For more information about subscriptions, see [Plan, offer, quota, and subscription overview](azure-stack-plan-offer-quota-overview.md)

After the resource group is created, the **Provisioning state** property is set to **Succeeded**.

## Next steps

* [Install and configure CLI](azure-stack-connect-cli.md)

* [Develop templates](user/azure-stack-develop-templates.md)
>>>>>>> 3c647b72
<|MERGE_RESOLUTION|>--- conflicted
+++ resolved
@@ -1,187 +1,4 @@
-<<<<<<< HEAD
-﻿---
-title: Install and configure PowerShell for Azure Stack quickstart  | Microsoft Docs
-description: Learn about installing and configuring PowerShell for Azure Stack.
-services: azure-stack
-documentationcenter: ''
-author: mattbriggs
-manager: femila
-editor: ''
-
-ms.assetid: 6996DFC1-5E05-423A-968F-A9427C24317C
-ms.service: azure-stack
-ms.workload: na
-pms.tgt_pltfrm: na
-ms.devlang: na
-ms.topic: article
-ms.date: 03/30/2018
-ms.author: mabrigg
-
 ---
-
-# Get up and running with PowerShell in Azure Stack
-
-*Applies to: Azure Stack integrated systems and Azure Stack Development Kit*
-
-This quickstart helps you to install and configure an Azure Stack environment with PowerShell. The script that we provide in this article is scoped to the **Azure Stack operator** only.
-
-This article is a condensed version of the steps that are described in the [Install PowerShell]( azure-stack-powershell-install.md), [Download tools]( azure-stack-powershell-download.md), and [Configure the Azure Stack operator's PowerShell environment]( azure-stack-powershell-configure-admin.md) articles. By using the scripts in this topic, you can set up PowerShell for Azure Stack environments that are deployed with Azure Active Directory or Active Directory Federation Services (AD FS).  
-
-
-## Set up PowerShell for Azure Active Directory-based deployments
-
-Sign in to your Azure Stack Development Kit, or a Windows-based external client if you are connected through VPN. Open an elevated PowerShell ISE session, and then run the following script. Make sure to update the **TenantName**, **ArmEndpoint**, and **GraphAudience** variables as necessary for your environment configuration:
-
-```powershell
-# Specify Azure Active Directory tenant name.
-$TenantName = "<mydirectory>.onmicrosoft.com"
-
-# Set the module repository and the execution policy.
-Set-PSRepository `
-  -Name "PSGallery" `
-  -InstallationPolicy Trusted
-
-Set-ExecutionPolicy RemoteSigned `
-  -force
-
-# Uninstall any existing Azure PowerShell modules. To uninstall, close all the active PowerShell sessions, and then run the following command:
-Get-Module -ListAvailable -Name Azure* | `
-  Uninstall-Module
-
-# Install PowerShell for Azure Stack.
-Install-Module `
-  -Name AzureRm.BootStrapper `
-  -Force
-
-Use-AzureRmProfile `
-  -Profile 2017-03-09-profile `
-  -Force
-
-Install-Module `
-  -Name AzureStack `
-  -RequiredVersion 1.2.11 `
-  -Force 
-
-# Download Azure Stack tools from GitHub and import the connect module.
-cd \
-[Net.ServicePointManager]::SecurityProtocol = [Net.SecurityProtocolType]::Tls12 
-invoke-webrequest `
-  https://github.com/Azure/AzureStack-Tools/archive/master.zip `
-  -OutFile master.zip
-
-expand-archive master.zip `
-  -DestinationPath . `
-  -Force
-
-cd AzureStack-Tools-master
-
-Import-Module .\Connect\AzureStack.Connect.psm1
-
-# For Azure Stack development kit, this value is set to https://adminmanagement.local.azurestack.external. To get this value for Azure Stack integrated systems, contact your service provider.
-  $ArmEndpoint = "<Resource Manager endpoint for your environment>"
-
-# Register an AzureRM environment that targets your Azure Stack instance
-  Add-AzureRMEnvironment `
-    -Name "AzureStackAdmin" `
-    -ArmEndpoint $ArmEndpoint
-
-# Get the Active Directory tenantId that is used to deploy Azure Stack
-  $TenantID = Get-AzsDirectoryTenantId `
-    -AADTenantName $TenantName `
-    -EnvironmentName "AzureStackAdmin"
-
-# Sign in to your environment
-  Connect-AzureRmAccount `
-    -EnvironmentName "AzureStackAdmin" `
-    -TenantId $TenantID 
-```
-
-## Set up PowerShell for AD FS-based deployments
-
-You can use the following script if you are operating Azure Stack when connected to internet. However if you are operating Azure Stack without internet connectivity, use the [disconnected way of installing PowerShell](azure-stack-powershell-install.md#install-powershell-in-a-disconnected-or-a-partially-connected-scenario-with-limited-internet-connectivity) and the cmdlets to configure PowerShell will remain same as shown in this script. Sign in to your Azure Stack Development Kit, or a Windows-based external client if you are connected through VPN. Open an elevated PowerShell ISE session, and then run the following script. Make sure to update the **ArmEndpoint** and **GraphAudience** variables as necessary for your environment configuration:
-
-```powershell
-
-# Set the module repository and the execution policy.
-Set-PSRepository `
-  -Name "PSGallery" `
-  -InstallationPolicy Trusted
-
-Set-ExecutionPolicy RemoteSigned `
-  -force
-
-# Uninstall any existing Azure PowerShell modules. To uninstall, close all the active PowerShell sessions and run the following command:
-Get-Module -ListAvailable -Name Azure* | `
-  Uninstall-Module
-
-# Install PowerShell for Azure Stack.
-Install-Module `
-  -Name AzureRm.BootStrapper `
-  -Force
-
-Use-AzureRmProfile `
-  -Profile 2017-03-09-profile `
-  -Force
-
-Install-Module `
-  -Name AzureStack `
-  -RequiredVersion 1.2.11 `
-  -Force 
-
-# Download Azure Stack tools from GitHub and import the connect module.
-cd \
-[Net.ServicePointManager]::SecurityProtocol = [Net.SecurityProtocolType]::Tls12
-invoke-webrequest `
-  https://github.com/Azure/AzureStack-Tools/archive/master.zip `
-  -OutFile master.zip
-
-expand-archive master.zip `
-  -DestinationPath . `
-  -Force
-
-cd AzureStack-Tools-master
-
-Import-Module .\Connect\AzureStack.Connect.psm1
-
-# For Azure Stack development kit, this value is set to https://adminmanagement.local.azurestack.external. To get this value for Azure Stack integrated systems, contact your service provider.
-$ArmEndpoint = "<Resource Manager endpoint for your environment>"
-
-# Register an AzureRM environment that targets your Azure Stack instance
-Add-AzureRMEnvironment `
-    -Name "AzureStackAdmin" `
-    -ArmEndpoint $ArmEndpoint
-
-# Get the Active Directory tenantId that is used to deploy Azure Stack     
-$TenantID = Get-AzsDirectoryTenantId `
-    -ADFS `
-    -EnvironmentName "AzureStackAdmin"
-
-# Sign in to your environment
-Connect-AzureRmAccount `
-    -EnvironmentName "AzureStackAdmin" `
-    -TenantId $TenantID
-```
-
-## Test the connectivity
-
-Now that you’ve configured PowerShell, you can test the configuration by creating a resource group:
-
-```powershell
-New-AzureRMResourceGroup -Name "ContosoVMRG" -Location Local
-```
-
-> [!note]  
-> To specify a resource group, you will need to have a resource group in your subscription. For more information about subscriptions, see [Plan, offer, quota, and subscription overview](azure-stack-plan-offer-quota-overview.md)
-
-After the resource group is created, the **Provisioning state** property is set to **Succeeded**.
-
-## Next steps
-
-* [Install and configure CLI](azure-stack-connect-cli.md)
-
-* [Develop templates](user/azure-stack-develop-templates.md)
-=======
-﻿---
 title: Install and configure PowerShell for Azure Stack quickstart  | Microsoft Docs
 description: Learn about installing and configuring PowerShell for Azure Stack.
 services: azure-stack
@@ -361,5 +178,4 @@
 
 * [Install and configure CLI](azure-stack-connect-cli.md)
 
-* [Develop templates](user/azure-stack-develop-templates.md)
->>>>>>> 3c647b72
+* [Develop templates](user/azure-stack-develop-templates.md)