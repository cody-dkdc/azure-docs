--- conflicted
+++ resolved
@@ -46,14 +46,8 @@
 Set-ExecutionPolicy RemoteSigned `
   -force
 
-<<<<<<< HEAD
-# Uninstall any existing Azure PowerShell modules. To uninstall, close all the active PowerShell sessions and run the following command:
-Get-Module -ListAvailable -Name Azure* | `
-=======
 # Uninstall any existing Azure PowerShell modules. To uninstall, close all the active PowerShell sessions, and then run the following command:
 Get-Module -ListAvailable | `
-  where-Object {$_.Name -like “Azure*”} | `
->>>>>>> a653f113
   Uninstall-Module
 
 # Install PowerShell for Azure Stack.
