<properties
	pageTitle="Before you deploy Azure Stack POC | Microsoft Azure"
	description="View the environment and hardware requirements for Azure Stack POC (service administrator)."
	services="azure-stack"
	documentationCenter=""
	authors="ErikjeMS"
	manager="byronr"
	editor=""/>

<tags
	ms.service="azure-stack"
	ms.workload="na"
	ms.tgt_pltfrm="na"
	ms.devlang="na"
	ms.topic="get-started-article"
	ms.date="04/21/2016"
	ms.author="erikje"/>

# Before you deploy Azure Stack POC

Before you deploy Azure Stack POC ([Proof of Concept](azure-stack-poc.md)), make sure your computer meets the following requirements.
These requirements apply to the Azure Stack POC only and might change for future releases.

You can also watch the [Azure Stack TP1 POC Deployment Tutorial video](https://channel9.msdn.com/Blogs/azurestack/Microsoft-Azure-Stack-TP1-POC-Deployment-Tutorial).


## Hardware

| Component | Minimum  | Recommended |
|---|---|---|
| Disk drives: Operating System | 1 OS disk with minimum of 200 GB available for system partition (SSD or HDD) | 1 OS disk with minimum of 200 GB available for system partition (SSD or HDD) |
| Disk drives: General Azure Stack POC Data | 4 disks. Each disk provides a minimum of 140 GB of capacity (SSD or HDD). All available disks will be used. | 4 disks. Each disk provides a minimum of 250 GB of capacity (SSD or HDD). All available disks will be used.|
| Compute: CPU | Dual-Socket: 12 Physical Cores (total)  | Dual-Socket: 16 Physical Cores (total) |
| Compute: Memory | 96 GB RAM  | 128 GB RAM |
| Compute: BIOS | Hyper-V Enabled (with SLAT support)  | Hyper-V Enabled (with SLAT support) |
| Network: NIC | Windows Server 2012 R2 Certification required for NIC; no specialized features required | Windows Server 2012 R2 Certification required for NIC; no specialized features required |
| HW logo certification | [Certified for Windows Server 2012 R2](http://windowsservercatalog.com/results.aspx?&chtext=&cstext=&csttext=&chbtext=&bCatID=1333&cpID=0&avc=79&ava=0&avq=0&OR=1&PGS=25&ready=0) |[Certified for Windows Server 2012 R2](http://windowsservercatalog.com/results.aspx?&chtext=&cstext=&csttext=&chbtext=&bCatID=1333&cpID=0&avc=79&ava=0&avq=0&OR=1&PGS=25&ready=0)|

**Data disk drive configuration:** All data drives must be of the same type (all SAS or all SATA) and capacity. If SAS disk drives are used, the disk drives must be attached via a single path (no MPIO, multi-path support is provided).

**HBA configuration options**
 
- (Preferred) Simple HBA
- RAID HBA – Adapter must be configured in “pass through” mode
- RAID HBA – Disks should be configured as Single-Disk, RAID-0

**Supported bus and media type combinations**

-	SATA HDD

-	SAS HDD

-	RAID HDD

-	RAID SSD (If the media type is unspecified/unknown\*)

-	SATA SSD + SATA HDD

-	SAS SSD + SAS HDD

\* RAID controllers without pass-through capability can’t recognize the media type. Such controllers will mark both HDD and SSD as Unspecified. In that case, the SSD will be used as persistent storage instead of caching devices. Therefore, you can deploy the Microsoft Azure Stack POC on those SSDs.

**Example HBAs**: LSI 9207-8i, LSI-9300-8i, or LSI-9265-8i in pass-through mode

Sample OEM configurations are available.




## Operating system

| | **Requirements**  |
|---|---|
<<<<<<< HEAD
| **OS Version** | [Windows Server 2016 Datacenter Edition Technical Preview 4](https://www.microsoft.com/en-us/evalcenter/evaluate-windows-server-technical-preview) with the latest important updates installed.|
=======
| **OS Version** | [Windows Server 2016 Datacenter Edition **Technical Preview 4**](http://aka.ms/ReqOSforAzureStack) with the latest important updates installed.|
>>>>>>> e75a547e
| **Install Method** | Clean install. You can use the WindowsServer2016Datacenter.vhdx provided in the deployment package to quickly install the operating system on your Azure Stack POC machine. If you don't use the WindowsServer2016Datacenter.vhdx, you must manually install the operating system and all important updates.|
| **Domain joined?** | No. |


## Microsoft Azure Active Directory accounts

1. Create an Azure AD account that is the directory administrator for at least one Azure Active Directory. If you already have one, you can use that. Otherwise, you can create one for free at  [http://azure.microsoft.com/en-us/pricing/free-trial/](http://azure.microsoft.com/pricing/free-trial/) (in China, visit <http://go.microsoft.com/fwlink/?LinkID=717821> instead.)

    Save these credentials for use in step 6 of [Run the PowerShell deployment script](azure-stack-run-powershell-script.md#run-the-powershell-deployment-script). This *service administrator* account can configure and manage resource clouds, user accounts, tenant plans, quotas, and pricing. In the portal, they can create website clouds, virtual machine private clouds, create plans, and manage user subscriptions.

2. [Create](azure-stack-add-new-user-aad.md) at least one account so that you can sign in to the Azure Stack POC as a tenant.

    | **Azure Active Directory account**  | **Supported?** |
    |---|---| 
    | Organization ID with valid Public Azure Subscription  | Yes |
    | Microsoft Account with valid Public Azure Subscription  | Yes |
    | Organization ID with valid China Azure Subscription  | Yes |
    | Organization ID with valid US Government Azure Subscription  | No |

>[AZURE.NOTE] The Azure Stack POC supports Azure Active Directory authentication only.


## Network

### Switch

One available port on a switch for the POC machine.  

The Azure Stack POC machine supports connecting to a switch access port or trunk port. No specialized features are required on the switch. If you are using a trunk port or if you need to configure a VLAN ID, you have to provide the VLAN ID as a deployment parameter. For example:

	DeployAzureStack.ps1 –Verbose –PublicVLan 305

Specifying this parameter will set the VLAN ID for the host and NATVM only.

### Subnet

Do not connect the POC machine to the subnets 192.168.200.0/24, 192.168.100.0/24, or 192.168.133.0/24. These are reserved for the internal networks within the Microsoft Azure Stack POC environment.

### IPv4/IPv6

Only IPv4 is supported. You cannot create IPv6 networks.

### DHCP

Make sure there is a DHCP server available on the network that the NIC connects to. If DHCP is not available, you must prepare an additional static IPv4 network besides the one used by host. You must provide that IP address and gateway as a deployment parameter. For example:

	DeployAzureStack.ps1 -Verbose -NATVMStaticIP 10.10.10.10/24 -NATVMStaticGateway 10.10.10.1

### Internet access

Make sure the NIC can connect to the Internet. Both the host IP and the new IP assigned to the NATVM (by DHCP or static IP) must be able to access Internet. Ports 80 and 443 are used under the graph.windows.net and login.windows.net domains.

### Proxy

If a proxy is required in your environment, specify the proxy server address and port as a deployment parameter. For example:

	DeployAzureStack.ps1 -Verbose -ProxyServer 172.11.1.1:8080

Azure Stack POC does not support proxy authentication. 

### Telemetry

Port 443 (HTTPS) must be open for your network. The client endpoint is https://vortex-win.data.microsoft.com.


## Next steps

[Download the Azure Stack POC deployment package](https://azure.microsoft.com/overview/azure-stack/try/?v=try)

[Deploy Azure Stack POC](azure-stack-run-powershell-script.md)<|MERGE_RESOLUTION|>--- conflicted
+++ resolved
@@ -71,11 +71,7 @@
 
 | | **Requirements**  |
 |---|---|
-<<<<<<< HEAD
-| **OS Version** | [Windows Server 2016 Datacenter Edition Technical Preview 4](https://www.microsoft.com/en-us/evalcenter/evaluate-windows-server-technical-preview) with the latest important updates installed.|
-=======
 | **OS Version** | [Windows Server 2016 Datacenter Edition **Technical Preview 4**](http://aka.ms/ReqOSforAzureStack) with the latest important updates installed.|
->>>>>>> e75a547e
 | **Install Method** | Clean install. You can use the WindowsServer2016Datacenter.vhdx provided in the deployment package to quickly install the operating system on your Azure Stack POC machine. If you don't use the WindowsServer2016Datacenter.vhdx, you must manually install the operating system and all important updates.|
 | **Domain joined?** | No. |
 
