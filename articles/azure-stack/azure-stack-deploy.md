--- conflicted
+++ resolved
@@ -27,11 +27,7 @@
 | Component | Minimum  | Recommended |
 |---|---|---|
 | Disk drives: Operating System | 1 OS disk with minimum of 200 GB available for system partition (SSD or HDD) | 1 OS disk with minimum of 200 GB available for system partition (SSD or HDD) |
-<<<<<<< HEAD
-| Disk drives: General Azure Stack POC Data | 4+ disks. Each disk provides a minimum of 140 GB of capacity (SSD or HDD). All available disks will be used. | 4+ disks. Each disk provides a minimum of 250 GB of capacity. All available disks will be used.|
-=======
 | Disk drives: General Azure Stack POC Data | 4 disks. Each disk provides a minimum of 140 GB of capacity (SSD or HDD). All available disks will be used. | 4 disks. Each disk provides a minimum of 250 GB of capacity (SSD or HDD). All available disks will be used.|
->>>>>>> 1b69fc6d
 | Compute: CPU | Dual-Socket: 12 Physical Cores (total)  | Dual-Socket: 16 Physical Cores (total) |
 | Compute: Memory | 96 GB RAM  | 128 GB RAM |
 | Compute: BIOS | Hyper-V Enabled (with SLAT support)  | Hyper-V Enabled (with SLAT support) |
