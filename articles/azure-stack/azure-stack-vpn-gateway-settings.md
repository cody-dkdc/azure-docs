--- conflicted
+++ resolved
@@ -185,14 +185,9 @@
 |Perfect Forward Secrecy (PFS) |PFS2048 |
 |Dead Peer Detection | Supported|  
 
-<<<<<<< HEAD
-*Note 1:*  Prior to version 1803, Azure Stack uses a value of 14,400 for the SA Lifetime (Time). 
-*Note 2:*  Prior to version 1803, Azure Stack uses a value of 819,200 for the SA Lifetime (Bytes).
-=======
 * *Note 1:*  Prior to version 1803, Azure Stack uses a value of 14,400 for the SA Lifetime (Time).
 * *Note 2:*  Prior to version 1803, Azure Stack uses a value of 819,200 for the SA Lifetime (Bytes).
 
 ## Next steps
 
-[Connect using ExpressRoute](azure-stack-connect-expressroute.md)
->>>>>>> 0f1e303d
+[Connect using ExpressRoute](azure-stack-connect-expressroute.md)