--- conflicted
+++ resolved
@@ -42,10 +42,6 @@
 ### Gateway SKUs
 When you create a virtual network gateway, you need to specify the gateway SKU that you want to use. Select the SKUs that satisfy your requirements based on the types of workloads, throughputs, features, and SLAs.
 
-<<<<<<< HEAD
-
-=======
->>>>>>> 36dfeb6c
 Azure Stack offers the following VPN gateway SKUs:
 
 |	| VPN Gateway throughput |VPN Gateway max IPsec tunnels |
@@ -88,11 +84,7 @@
 When you create the virtual network gateway for a VPN gateway configuration, you must specify a VPN type. The VPN type that you choose depends on the connection topology that you want to create.  A VPN type can also depend on the hardware that you are using. S2S configurations require a VPN device. Some VPN devices only support a certain VPN type.
 
 > [!IMPORTANT]  
-<<<<<<< HEAD
-> At this time, Azure Stack only supports the Route Based VPN type. If your device only supports Policy Based VPNs, then connections to those devices from Azure Stack are not supported.  Additionally, Azure Stack does not support using Policy Based Traffic Selectors for Route Based VPNs.
-=======
 > At this time, Azure Stack only supports the Route Based VPN type. If your device only supports Policy Based VPNs, then connections to those devices from Azure Stack are not supported.  Additionally, Azure Stack does not support using Policy Based Traffic Selectors for Route Based Gateways at this time, as custom IPSec/IKE policy configurations are not yet supported.
->>>>>>> 36dfeb6c
 
 - **PolicyBased**: *(Supported by Azure, but not by Azure Stack)* Policy-based VPNs encrypt and direct packets through IPsec tunnels based on the IPsec policies that are configured with the combinations of address prefixes between your on-premises network and the Azure Stack VNet. The policy (or traffic selector) is usually defined as an access list in the VPN device configuration.
 
