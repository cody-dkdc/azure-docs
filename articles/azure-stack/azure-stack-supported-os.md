--- conflicted
+++ resolved
@@ -49,11 +49,7 @@
 Linux distributions listed as available in the Marketplace include the necessary Windows Azure Linux Agent (WALA). If you bring your own image to Azure Stack, follow the guidelines in [Add Linux images to Azure Stack](azure-stack-linux.md).
 
 > [!NOTE]
-<<<<<<< HEAD
-> Custom images should be built with the latest public WALA version or with version 2.2.20. Versions older than 2.2.20 and between 2.2.20 and 2.2.35 (exclusive) may not function properly on Azure Stack. 
-=======
 > Custom images should be built with the latest public WALA version (on 1903 azure stack build and above or with 1901/1902 hotfix) or with version 2.2.20. Versions before 2.2.20 and between 2.2.20 and 2.2.35 (exclusive) may not function properly on Azure Stack. 
->>>>>>> c06ec023
 >
 > [cloud-init](https://cloud-init.io/) is not supported on Azure Stack at this time.
 
