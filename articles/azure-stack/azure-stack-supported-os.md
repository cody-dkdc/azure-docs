--- conflicted
+++ resolved
@@ -35,11 +35,7 @@
 | Windows Server 2008 SP2 | 64-bit |  Bring your own image |
 | Windows 10 *(see note 1)* | 64-bit, Pro, and Enterprise | Bring your own image |
 
-<<<<<<< HEAD
-***Note 1:*** *To deploy Windows 10 client operating systems on Azure Stack, you must have [Windows per User Licensing](https://www.microsoft.com/Licensing/product-licensing/windows10.aspx) or purchase through a Qualified Multitenant Hoster ([QMTH](https://www.microsoft.com/en-us/CloudandHosting/licensing_sca.aspx)).*
-=======
-***Note 1:*** *To deploy Windows 10 client operating systems on Azure Stack, you must have [Windows per User Licensing](https://www.microsoft.com/en-us/Licensing/product-licensing/windows10.aspx) or purchase through a Qualified Multitenant Hoster ([QMTH](https://www.microsoft.com/CloudandHosting/licensing_sca.aspx)).*
->>>>>>> 6c64382b
+***Note 1:*** *To deploy Windows 10 client operating systems on Azure Stack, you must have [Windows per User Licensing](https://www.microsoft.com/en-us/Licensing/product-licensing/windows10.aspx) or purchase through a Qualified Multitenant Hoster ([QMTH](https://www.microsoft.com/en-us/CloudandHosting/licensing_sca.aspx)).*
 
 Marketplace images are available for Pay-as-you-use or BYOL (EA/SPLA) licensing. Use of both on a single Azure Stack instance isn't supported. During deployment, Azure Stack injects a suitable version of the guest agent into the image.
 
@@ -71,4 +67,4 @@
 
 Other Linux distributions may be supported in the future.
 
-For Red Hat Enterprise Linux support information , please refer to [Red Hat and Azure Stack: Frequently Asked Questions](https://access.redhat.com/articles/3413531).
+For Red Hat Enterprise Linux support information , please refer to [Red Hat and Azure Stack: Frequently Asked Questions](https://access.redhat.com/articles/3413531).