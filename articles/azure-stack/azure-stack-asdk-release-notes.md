--- conflicted
+++ resolved
@@ -13,11 +13,7 @@
 ms.tgt_pltfrm: na
 ms.devlang: na
 ms.topic: article
-<<<<<<< HEAD
-ms.date: 07/21/2017
-=======
 ms.date: 08/07/2017
->>>>>>> 60c1ab78
 ms.author: helaw
 
 ---
@@ -83,11 +79,6 @@
       Set-AzureRmEnvironment AzureStack -GraphAudience https://graph.local.azurestack.external/
     ```
 
-<<<<<<< HEAD
-
-
-=======
->>>>>>> 60c1ab78
 #### Fabric
 * The compute resource provider displays an unknown state.
 * The BMC IP address & model are not shown in the essential information of a Scale Unit Node.  This behavior is expected in Azure Stack development kit.
