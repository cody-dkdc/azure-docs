--- conflicted
+++ resolved
@@ -12,11 +12,7 @@
 ms.tgt_pltfrm: na
 ms.devlang: na
 ms.topic: article
-<<<<<<< HEAD
-ms.date: 07/12/2018
-=======
 ms.date: 09/12/2018
->>>>>>> 67712a58
 ms.author: patricka
 
 ---
