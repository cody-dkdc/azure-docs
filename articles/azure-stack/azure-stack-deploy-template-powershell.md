﻿<properties
	pageTitle="Deploy templates with PowerShell in Azure Stack | Microsoft Azure"
	description="Learn how to deploy a virtual machine using a template and PowerShell."
	services="azure-stack"
	documentationCenter=""
	authors="ErikjeMS"
	manager="v-kiwhit"
	editor=""/>

<tags
	ms.service="azure-stack"
	ms.workload="na"
	ms.tgt_pltfrm="na"
	ms.devlang="na"
	ms.topic="article"
	ms.date="02/29/2016"
	ms.author="erikje"/>

# Deploy templates in Azure Stack using PowerShell

Use PowerShell to deploy Azure Resource Manager (ARM) templates to the Azure Stack POC.

ARM templates deploy and provision all of the resources for your application in a single, coordinated operation.

> [AZURE.NOTE] If you work on the Client VM, you’ll need to first **uninstall** the existing Azure PowerShell module and then [download]( http://aka.ms/webpi-azps) the latest Azure PowerShell SDK. 

## Authenticate PowerShell with Microsoft Azure Stack (required)

1.  Run the following PowerShell cmdlet to configure the environment, and authenticate a user.

    - Replace *DIRECTORY_TENANT_NAME* with the fully qualified name of your directory tenant. Typically a directory tenant name will look like mydirectorytenant.onmicrosoft.com.
	- Replace *SUBSCRIPTION_NAME* with the default provider subscription name.

<<<<<<< HEAD
```
=======
```PowerShell

>>>>>>> 74a889cb
# Add the Microsoft Azure Stack environment
		
		$AadTenantId="DIRECTORY_TENANT_NAME"

# Configure the environment with the Add-AzureRmEnvironment cmdlet
		Add-AzureRmEnvironment -Name 'Azure Stack' `
    		-ActiveDirectoryEndpoint ("https://login.windows.net/$AadTenantId/") `
    		-ActiveDirectoryServiceEndpointResourceId "https://azurestack.local-api/"`
    		-ResourceManagerEndpoint ("https://api.azurestack.local/") `
    		-GalleryEndpoint ("https://gallery.azurestack.local/") `
    		-GraphEndpoint "https://graph.windows.net/"

		# Authenticate a user to the environment (you will be prompted during authentication)
		$privateEnv = Get-AzureRmEnvironment 'Azure Stack'
		$privateAzure = Add-AzureRmAccount -Environment $privateEnv -Verbose
		Select-AzureRmProfile -Profile $privateAzure

		# Select an existing subscription where the deployment will take place
		Get-AzureRmSubscription -SubscriptionName "SUBSCRIPTION_NAME"  | Select-AzureRmSubscription
```


## Run AzureRM PowerShell cmdlets

In this example, you'll run the following script to deploy a virtual machine to Azure Stack POC using an ARM template.

The VHD used in this example template is a default marketplace image (WindowsServer-2012-R2-Datacenter). If you want to target another VHD, you must first add an image to the Platform Image Repository as described in [Add an image to the Platform Image Repository](azure-stack-add-image-pir.md).

1.  Go to <http://aka.ms/AzureStackGitHub>, search for the **101-simple-windows-vm** template, and save it to the following location: c:\\templates\\azuredeploy-101-simple-windows-vm.json.

2.  In PowerShell, run the following deployment script.

	Replace *username* and *password* with your username and password. On subsequent uses, increment the value for the *$myNum* parameter. If you don’t do this, your previous virtual machine deployment will be overwritten.

<<<<<<< HEAD
  ```
=======
```PowerShell
>>>>>>> 74a889cb
		# Set Deployment Variables
		$myNum = "001" #Modify this per deployment
		$RGName = "myRG$myNum"
		$myLocation = "local"
		$myBlobStorageEndpoint = "blob.azurestack.local"

		# Create Resource Group for Template Deployment
		New-AzureRmResourceGroup -Name $RGName -Location $myLocation

		# Deploy Simple IaaS Template
		New-AzureRmResourceGroupDeployment `
		    -Name "myDeployment$myNum" `
		    -ResourceGroupName $RGName `
		    -TemplateFile "c:\templates\azuredeploy-101-simple-windows-vm.json" `
		    -blobStorageEndpoint $myBlobStorageEndpoint `
		    -newStorageAccountName "mystorage$myNum" `
		    -dnsNameForPublicIP "mydns$myNum" `
		    -adminUsername "username" `
		    -adminPassword ("password" | ConvertTo-SecureString -AsPlainText -Force) `
		    -vmName "myVM$myNum" `
		    -windowsOSVersion "2012-R2-Datacenter"
<<<<<<< HEAD
  ```
3.  Open the Azure Stack portal, click **Browse**, click **Virtual machines**, and look for your new virtual machine (*myDeployment001*).
=======
```

4.  Open the Azure Stack portal, click **Browse**, click **Virtual machines**, and look for your new virtual machine (*myDeployment001*).
>>>>>>> 74a889cb

## Next steps

[Deploy templates with Visual Studio](azure-stack-deploy-template-visual-studio.md)<|MERGE_RESOLUTION|>--- conflicted
+++ resolved
@@ -31,12 +31,8 @@
     - Replace *DIRECTORY_TENANT_NAME* with the fully qualified name of your directory tenant. Typically a directory tenant name will look like mydirectorytenant.onmicrosoft.com.
 	- Replace *SUBSCRIPTION_NAME* with the default provider subscription name.
 
-<<<<<<< HEAD
-```
-=======
 ```PowerShell
 
->>>>>>> 74a889cb
 # Add the Microsoft Azure Stack environment
 		
 		$AadTenantId="DIRECTORY_TENANT_NAME"
@@ -69,13 +65,9 @@
 
 2.  In PowerShell, run the following deployment script.
 
-	Replace *username* and *password* with your username and password. On subsequent uses, increment the value for the *$myNum* parameter. If you don’t do this, your previous virtual machine deployment will be overwritten.
+  Replace *username* and *password* with your username and password. On subsequent uses, increment the value for the *$myNum* parameter. If you don’t do this, your previous virtual machine deployment will be overwritten.
 
-<<<<<<< HEAD
-  ```
-=======
 ```PowerShell
->>>>>>> 74a889cb
 		# Set Deployment Variables
 		$myNum = "001" #Modify this per deployment
 		$RGName = "myRG$myNum"
@@ -97,14 +89,8 @@
 		    -adminPassword ("password" | ConvertTo-SecureString -AsPlainText -Force) `
 		    -vmName "myVM$myNum" `
 		    -windowsOSVersion "2012-R2-Datacenter"
-<<<<<<< HEAD
-  ```
+```
 3.  Open the Azure Stack portal, click **Browse**, click **Virtual machines**, and look for your new virtual machine (*myDeployment001*).
-=======
-```
-
-4.  Open the Azure Stack portal, click **Browse**, click **Virtual machines**, and look for your new virtual machine (*myDeployment001*).
->>>>>>> 74a889cb
 
 ## Next steps
 
