---
title: Install PowerShell for Azure Stack | Microsoft Docs
description: Learn how to install PowerShell for Azure Stack.
services: azure-stack
documentationcenter: ''
author: mattbriggs
manager: femila
editor: ''

ms.service: azure-stack
ms.workload: na
pms.tgt_pltfrm: na
ms.devlang: PowerShell
ms.topic: article
ms.date: 5/17/2018
ms.author: mabrigg
ms.reviewer: thoroet
---

# Install PowerShell for Azure Stack

*Applies to: Azure Stack integrated systems and Azure Stack Development Kit*

Azure Stack compatible Azure PowerShell modules are required to work with Azure Stack. In this guide, we walk you through the steps required to install PowerShell for Azure Stack.

This article has detailed instructions to install PowerShell for Azure Stack.

> [!Note]
> The following steps require PowerShell 5.0. To check your version, run $PSVersionTable.PSVersion and compare the **Major** version.

PowerShell commands for Azure Stack are installed through the PowerShell Gallery. You can use the following procedure to validate if PSGallery is registered as a repository, open an elevated PowerShell session and run the following command:

```PowerShell  
Get-PSRepository -Name "PSGallery"
```

If the repository is not registered, open an elevated PowerShell session and run the following command:

```PowerShell  
Set-PSRepository -Name "PSGallery" -InstallationPolicy Trusted
```
> [!Note]  
> This step requires Internet access. 

## Uninstall existing versions of PowerShell

Before installing the required version, make sure that you uninstall any previously installed Azure Stack PowerShell modules. You can uninstall them by using one of the following two methods:

 - To uninstall the existing PowerShell modules, close all the active PowerShell sessions and run the following command:

  ```PowerShell
    Uninstall-Module AzureRM.AzureStackAdmin -Force
    Uninstall-Module AzureRM.AzureStackStorage -Force
    Uninstall-Module -Name AzureStack -Force
  ```

 - Delete all the folders that start with "Azure" from the `C:\Program Files\WindowsPowerShell\Modules` and `C:\Users\AzureStackAdmin\Documents\WindowsPowerShell\Modules` folders. Deleting these folders removes any existing PowerShell modules.

The following sections describe the steps required to install PowerShell for Azure Stack. PowerShell can be installed on Azure Stack that is operated in connected, partially connected, or in a disconnected scenario.

## Install PowerShell in a connected scenario (with Internet connectivity)

Azure Stack compatible AzureRM modules are installed through API version profiles. Azure Stack requires the **2017-03-09-profile** API version profile, which is available by installing the AzureRM.Bootstrapper module. To learn about API version profiles and the cmdlets provided by them, refer to the [manage API version profiles](user/azure-stack-version-profiles.md). In addition to the AzureRM modules, you should also install the Azure Stack-specific PowerShell modules. Run the following PowerShell script to install these modules on your development workstation:

  ```PowerShell  
# Install the AzureRM.Bootstrapper module. Select Yes when prompted to install NuGet 
Install-Module -Name AzureRm.BootStrapper 

# Install and import the API Version Profile required by Azure Stack into the current PowerShell session. 
Use-AzureRmProfile -Profile 2017-03-09-profile -Force 

# Install Module Version 1.3.0 if Azure Stack is running 1804 at a minimum 
Install-Module -Name AzureStack -RequiredVersion 1.3.0 

# Install Module Version 1.2.11 if Azure Stack is running a lower version then 1804 
Install-Module -Name AzureStack -RequiredVersion 1.2.11 
  ```

To confirm the installation, run the following command:

```PowerShell  
Get-Module -ListAvailable | where-Object {$_.Name -like "Azs*"}
```

If the installation is successful, the AzureRM and AzureStack modules are displayed in the output.

## Install PowerShell in a disconnected or a partially connected scenario (with limited Internet connectivity)

In a disconnected scenario, you must first download the PowerShell modules to a machine that has Internet connectivity, and then transfer them to the Azure Stack Development Kit for installation.

> [!IMPORTANT]  
> The release of the Azure Stack 1.3.0 PowerShell module comes with a list of breaking changes. To upgrade from the 1.2.11 version, see the [migration guide](https://aka.ms/azspowershellmigration).

1. Sign in to a computer where you have internet connectivity and use the following script to download the AzureRM, and AzureStack packages onto your local computer:

   ```PowerShell  
   $Path = "<Path that is used to save the packages>"

   Save-Package `
     -ProviderName NuGet `
     -Source https://www.powershellgallery.com/api/v2 `
     -Name AzureRM `
     -Path $Path `
     -Force `
<<<<<<< HEAD
     -RequiredVersion 1.3.0
=======
     -RequiredVersion 1.2.11
>>>>>>> 1bb39b45

   Save-Package `
     -ProviderName NuGet `
     -Source https://www.powershellgallery.com/api/v2 `
     -Name AzureStack `
     -Path $Path `
     -Force `
     -RequiredVersion 1.3.0 
   ```

  > [!Important]  
  > If you are not running Azure Stack with update 1804 or greater, change the **requiredversion** parameter value to `1.2.11`. 

2. Copy the downloaded packages over to a USB device.

3. Sign in to the workstation and copy the packages from the USB device to a location on the workstation.

4. Now you must register this location as the default repository and install the AzureRM and AzureStack modules from this repository:

   ```PowerShell
   $SourceLocation = "<Location on the development kit that contains the PowerShell packages>"
   $RepoName = "MyNuGetSource"

   Register-PSRepository `
     -Name $RepoName `
     -SourceLocation $SourceLocation `
     -InstallationPolicy Trusted

   Install-Module AzureRM `
     -Repository $RepoName

   Install-Module AzureStack `
     -Repository $RepoName 
   ```

## Configure PowerShell to use a proxy server

In scenarios that require a proxy server to access the internet, you must first configure the PowerShell to use an existing proxy server.

1. Open an elevated PowerShell prompt.
2. Run the following commands:

````PowerShell  
  #To use Windows credentials for proxy authentication
  [System.Net.WebRequest]::DefaultWebProxy.Credentials = [System.Net.CredentialCache]::DefaultCredentials

  #Alternatively, to prompt for separate credentials that can be used for #proxy authentication

  [System.Net.WebRequest]::DefaultWebProxy.Credentials = Get-Credential
````

## Next steps

 - [Download Azure Stack tools from GitHub](azure-stack-powershell-download.md)
 - [Configure the Azure Stack user's PowerShell environment](user/azure-stack-powershell-configure-user.md)  
 - [Configure the Azure Stack operator's PowerShell environment](azure-stack-powershell-configure-admin.md) 
 - [Manage API version profiles in Azure Stack](user/azure-stack-version-profiles.md)  <|MERGE_RESOLUTION|>--- conflicted
+++ resolved
@@ -102,11 +102,7 @@
      -Name AzureRM `
      -Path $Path `
      -Force `
-<<<<<<< HEAD
-     -RequiredVersion 1.3.0
-=======
      -RequiredVersion 1.2.11
->>>>>>> 1bb39b45
 
    Save-Package `
      -ProviderName NuGet `
