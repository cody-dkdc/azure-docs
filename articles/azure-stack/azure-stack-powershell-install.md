---
title: Install PowerShell for Azure Stack | Microsoft Docs
description: Learn how to install PowerShell for Azure Stack.
services: azure-stack
documentationcenter: ''
author: sethmanheim
manager: femila
editor: ''

ms.service: azure-stack
ms.workload: na
pms.tgt_pltfrm: na
ms.devlang: PowerShell
ms.topic: article
ms.date: 09/06/2018
ms.author: sethm
ms.reviewer: thoroet
---

# Install PowerShell for Azure Stack

*Applies to: Azure Stack integrated systems and Azure Stack Development Kit*

To work with your cloud, you must install Azure Stack compatible PowerShell modules. Compatibility is enabled through a feature called *API profiles*.

<<<<<<< HEAD
API profiles provide a way to manage version differences between Azure and Azure Stack. An API version profile is a set of Azure Resource Manager PowerShell modules with specific API versions. Each cloud platform has a set of supported API version profiles. For example, Azure Stack supports a specific dated profile version such as **2017-03-09-profile**, and Azure supports the **latest** API version profile. When you install a profile, the Azure Resource Manager PowerShell modules that correspond to the specified profile are installed.
=======
API profiles provide a way to manage version differences between Azure and Azure Stack. An API version profile is a set of Azure Resource Manager PowerShell modules with specific API versions. Each cloud platform has a set of supported API version profiles. For example, Azure Stack supports a specific dated profile version such as **2018-03-01-hybrid**, and Azure supports the **latest** API version profile. When you install a profile, the Azure Resource Manager PowerShell modules that correspond to the specified profile are installed. If you are running a version of the Azure Stack before the 1808 build, you will to have to use the API version profile **2017-03-09-profile** rather than the API version profile **2018-03-01-hybrid**.
>>>>>>> 692e4ee8

You can install Azure Stack compatible PowerShell modules in Internet connected, partially connected, or disconnected scenarios. This article walks through the detailed instructions to install PowerShell for Azure Stack for these scenarios.

## 1. Verify your prerequisites

Before you get started with Azure Stack and PowerShell, you must have the following prerequisites:

- **PowerShell Version 5.0**  
To check your version, run **$PSVersionTable.PSVersion** and compare the **Major** version. If you do not have PowerShell 5.0, follow the [link](/powershell/scripting/setup/installing-windows-powershell?view=powershell-6#upgrading-existing-windows-powershell) to upgrade to PowerShell 5.0.

  > [!Note]  
  > PowerShell 5.0 requires a Windows machine.

- **Run Powershell in an elevated command prompt**  
  You must run PowerShell with administrative privileges.

- **PowerShell Gallery access**  
  You need access to the [PowerShell Gallery](https://www.powershellgallery.com). The gallery is the central repository for PowerShell content. The **PowerShellGet** module contains cmdlets for discovering, installing, updating, and publishing PowerShell artifacts such as modules, DSC resources, role capabilities, and scripts from the PowerShell Gallery and other private repositories. If you are using PowerShell in a disconnected scenario, you must retrieve resources from a machine with a connection to the Internet and store them in a location accessible to your disconnected machine.

<!-- Nuget? -->

## 2. Validate the PowerShell Gallery accessibility

Validate if PSGallery is registered as a repository.

> [!Note]  
> This step requires Internet access. 

Open an elevated PowerShell prompt, and run the following cmdlets:

````PowerShell  
Import-Module -Name PowerShellGet -ErrorAction Stop
Import-Module -Name PackageManagement -ErrorAction Stop
Get-PSRepository -Name "PSGallery"
````

If the repository is not registered, open an elevated PowerShell session and run the following command:

```PowerShell
Register-PsRepository -Default
Set-PSRepository -Name "PSGallery" -InstallationPolicy Trusted
```

## 3. Uninstall existing versions of the Azure Stack PowerShell modules

Before installing the required version, make sure that you uninstall any previously installed Azure Stack AzureRM PowerShell modules. You can uninstall them by using one of the following two methods:

1. To uninstall the existing AzureRM PowerShell modules, close all the active PowerShell sessions, and run the following cmdlets:

  ````PowerShell  
    Uninstall-Module AzureRM.AzureStackAdmin -Force
    Uninstall-Module AzureRM.AzureStackStorage -Force
    Uninstall-Module -Name AzureStack -Force
  ````

2. Delete all the folders that start with `Azure` from the `C:\Program Files\WindowsPowerShell\Modules` and `C:\Users\AzureStackAdmin\Documents\WindowsPowerShell\Modules` folders. Deleting these folders removes any existing PowerShell modules.

## 4. Connected: Install PowerShell for Azure Stack with Internet connectivity

<<<<<<< HEAD
Azure Stack requires the **2017-03-09-profile** API version profile, which is available by installing the **AzureRM.Bootstrapper** module. In addition to the AzureRM modules, you should also install the Azure Stack-specific PowerShell modules. 
=======
Azure Stack requires the **2018-03-01-hybrid** API version profile, which is available by installing the **AzureRM.Bootstrapper** module. In addition to the AzureRM modules, you should also install the Azure Stack-specific PowerShell modules. 
>>>>>>> 692e4ee8

Run the following PowerShell script to install these modules on your development workstation:

  - **Version 1.4.0** (Azure Stack 1804 or greater)

    ```PowerShell  
    # Install the AzureRM.Bootstrapper module. Select Yes when prompted to install NuGet 
    Install-Module -Name AzureRm.BootStrapper 

    # Install and import the API Version Profile required by Azure Stack into the current PowerShell session. 
<<<<<<< HEAD
    Use-AzureRmProfile -Profile 2017-03-09-profile -Force 
=======
    Use-AzureRmProfile -Profile 2018-03-01-hybrid -Force 
>>>>>>> 692e4ee8

    # Install Module Version 1.4.0 if Azure Stack is running 1804 at a minimum 
    Install-Module -Name AzureStack -RequiredVersion 1.4.0
    ```

- **Version 1.2.11** (before 1804)

    ```PowerShell  
    # Install the AzureRM.Bootstrapper module. Select Yes when prompted to install NuGet 
    Install-Module -Name AzureRm.BootStrapper 

    # Install and import the API Version Profile required by Azure Stack into the current PowerShell session. 
<<<<<<< HEAD
    Use-AzureRmProfile -Profile 2017-03-09-profile -Force 
=======
    Use-AzureRmProfile -Profile 2018-03-01-hybrid -Force 
>>>>>>> 692e4ee8

    # Install Module Version 1.2.11 if Azure Stack is running a lower version than 1804 
    Install-Module -Name AzureStack -RequiredVersion 1.2.11 
    ```

Confirm the installation by running the following command:

```PowerShell  
Get-Module -ListAvailable | where-Object {$_.Name -like "Azs*"}
```

If the installation is successful, the AzureRM and AzureStack modules are displayed in the output.

## 5. Disconnected: Install PowerShell without an Internet connection

In a disconnected scenario, you must first download the PowerShell modules to a machine that has Internet connectivity, and then transfer them to the Azure Stack Development Kit for installation.

Sign in to a computer with Internet connectivity and use the following scripts to download the Azure Resource Manager and AzureStack packages, depending on your version of Azure Stack:


  - **Version 1.3.0** (Azure Stack 1804 or greater)
  
    > [!Note]  
    To upgrade from the 1.2.11 version, see the [migration guide](https://aka.ms/azspowershellmigration).

    ````PowerShell  
    Import-Module -Name PowerShellGet -ErrorAction Stop
    Import-Module -Name PackageManagement -ErrorAction Stop

      $Path = "<Path that is used to save the packages>"
      Save-Package -ProviderName NuGet -Source https://www.powershellgallery.com/api/v2 -Name AzureStack -Path $Path -Force -RequiredVersion 1.4.0
    ````

  - **Version 1.2.11** (before 1804)

    ````PowerShell  
    Import-Module -Name PowerShellGet -ErrorAction Stop
    Import-Module -Name PackageManagement -ErrorAction Stop

      $Path = "<Path that is used to save the packages>"

      Save-Package -ProviderName NuGet -Source https://www.powershellgallery.com/api/v2 -Name AzureRM -Path $Path -Force -RequiredVersion 1.2.11
    ````

2. Copy the downloaded packages to a USB device.

3. Sign in to the workstation and copy the packages from the USB device to a location on the workstation.

4. Now register this location as the default repository and install the AzureRM and AzureStack modules from this repository:

   ```PowerShell
   #requires -Version 5
   #requires -RunAsAdministrator
   #requires -Module PowerShellGet
   #requires -Module PackageManagement

   $SourceLocation = "<Location on the development kit that contains the PowerShell packages>"
   $RepoName = "MyNuGetSource"

   Register-PSRepository -Name $RepoName -SourceLocation $SourceLocation  -InstallationPolicy Trusted

   Install-Module AzureRM -Repository $RepoName

   Install-Module AzureStack -Repository $RepoName 
   ```

## 6. Configure PowerShell to use a proxy server

In scenarios that require a proxy server to access the Internet, you must first configure PowerShell to use an existing proxy server:

1. Open an elevated PowerShell prompt.
2. Run the following commands:

   ```PowerShell  
   #To use Windows credentials for proxy authentication
   [System.Net.WebRequest]::DefaultWebProxy.Credentials = [System.Net.CredentialCache]::DefaultCredentials

   #Alternatively, to prompt for separate credentials that can be used for #proxy authentication
   [System.Net.WebRequest]::DefaultWebProxy.Credentials = Get-Credential
   ```

## Next steps

 - [Download Azure Stack tools from GitHub](azure-stack-powershell-download.md)
 - [Configure the Azure Stack user's PowerShell environment](user/azure-stack-powershell-configure-user.md)  
 - [Configure the Azure Stack operator's PowerShell environment](azure-stack-powershell-configure-admin.md) 
 - [Manage API version profiles in Azure Stack](user/azure-stack-version-profiles.md)  <|MERGE_RESOLUTION|>--- conflicted
+++ resolved
@@ -23,11 +23,7 @@
 
 To work with your cloud, you must install Azure Stack compatible PowerShell modules. Compatibility is enabled through a feature called *API profiles*.
 
-<<<<<<< HEAD
-API profiles provide a way to manage version differences between Azure and Azure Stack. An API version profile is a set of Azure Resource Manager PowerShell modules with specific API versions. Each cloud platform has a set of supported API version profiles. For example, Azure Stack supports a specific dated profile version such as **2017-03-09-profile**, and Azure supports the **latest** API version profile. When you install a profile, the Azure Resource Manager PowerShell modules that correspond to the specified profile are installed.
-=======
 API profiles provide a way to manage version differences between Azure and Azure Stack. An API version profile is a set of Azure Resource Manager PowerShell modules with specific API versions. Each cloud platform has a set of supported API version profiles. For example, Azure Stack supports a specific dated profile version such as **2018-03-01-hybrid**, and Azure supports the **latest** API version profile. When you install a profile, the Azure Resource Manager PowerShell modules that correspond to the specified profile are installed. If you are running a version of the Azure Stack before the 1808 build, you will to have to use the API version profile **2017-03-09-profile** rather than the API version profile **2018-03-01-hybrid**.
->>>>>>> 692e4ee8
 
 You can install Azure Stack compatible PowerShell modules in Internet connected, partially connected, or disconnected scenarios. This article walks through the detailed instructions to install PowerShell for Azure Stack for these scenarios.
 
@@ -87,11 +83,7 @@
 
 ## 4. Connected: Install PowerShell for Azure Stack with Internet connectivity
 
-<<<<<<< HEAD
-Azure Stack requires the **2017-03-09-profile** API version profile, which is available by installing the **AzureRM.Bootstrapper** module. In addition to the AzureRM modules, you should also install the Azure Stack-specific PowerShell modules. 
-=======
 Azure Stack requires the **2018-03-01-hybrid** API version profile, which is available by installing the **AzureRM.Bootstrapper** module. In addition to the AzureRM modules, you should also install the Azure Stack-specific PowerShell modules. 
->>>>>>> 692e4ee8
 
 Run the following PowerShell script to install these modules on your development workstation:
 
@@ -102,11 +94,7 @@
     Install-Module -Name AzureRm.BootStrapper 
 
     # Install and import the API Version Profile required by Azure Stack into the current PowerShell session. 
-<<<<<<< HEAD
-    Use-AzureRmProfile -Profile 2017-03-09-profile -Force 
-=======
     Use-AzureRmProfile -Profile 2018-03-01-hybrid -Force 
->>>>>>> 692e4ee8
 
     # Install Module Version 1.4.0 if Azure Stack is running 1804 at a minimum 
     Install-Module -Name AzureStack -RequiredVersion 1.4.0
@@ -119,11 +107,7 @@
     Install-Module -Name AzureRm.BootStrapper 
 
     # Install and import the API Version Profile required by Azure Stack into the current PowerShell session. 
-<<<<<<< HEAD
-    Use-AzureRmProfile -Profile 2017-03-09-profile -Force 
-=======
     Use-AzureRmProfile -Profile 2018-03-01-hybrid -Force 
->>>>>>> 692e4ee8
 
     # Install Module Version 1.2.11 if Azure Stack is running a lower version than 1804 
     Install-Module -Name AzureStack -RequiredVersion 1.2.11 
