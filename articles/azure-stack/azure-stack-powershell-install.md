---
title: Install PowerShell for Azure Stack | Microsoft Docs
description: Learn how to install PowerShell for Azure Stack.
services: azure-stack
documentationcenter: ''
author: SnehaGunda
manager: byronr
editor: ''

ms.assetid:
ms.service: azure-stack
ms.workload: na
pms.tgt_pltfrm: na
ms.devlang: na
ms.topic: article
ms.date: 03/21/2017
ms.author: sngun

---

# Install PowerShell for Azure Stack  

Azure Stack compatible Azure PowerShell modules are required to work with Azure Stack. PowerShell for AzureStack is installed either by downloading the [installation package file](https://github.com/Azure/azure-powershell/releases/download/v1.2.9-March2017/azure-powershell.1.2.9.msi) or by using the PowerShell commands. In this guide, we walk you through the steps required to install PowerShell in Azure Stack by using the PowerShell commands. You can use the steps described in this article either from MAS-CON01, Azure Stack host computer, or from a Windows-based external client if you are connected through VPN.

> [!NOTE]
> The following steps require PowerShell 5.0.  To check your version, run $PSVersionTable.PSVersion and compare the "Major" version.

PowerShell commands for Azure Stack are installed from the PowerShell Gallery. To verify if PowerShell Gallery is available, open a PowerShell Console on the MAS-CON01 computer or on your local computer if you are connected through VPN and run the following command:

```powershell
# Returns a list of PowerShell module repositories that are registered for the current user.
Get-PSRepository
```
![GetPSrepository](media/azure-stack-powershell-install/getpsrepository.png)

## Install the required version of PowerShell modules

Use the following steps to install PowerShell for Azure Stack:  
1. Azure Stack compatible AzureRM modules are installed through Version Profiles. To learn about Version Profiles and the commands provided by Version Profiles, refer to [Using Version Profiles in Azure Stack](azure-stack-version-profiles.md) article. The AzureRM.Bootstrapper module provides PowerShell commands that are required to work with Resource Manager Version Profiles. Use the following command to install the AzureRM.Bootstrapper module:  

<<<<<<< HEAD
        ```powershell
        # Install the bootstrapper module in the current user scope. To install the module for all users, replace the value of “Scope” parameter with “AllUsers”
        Install-Module -Name AzureRm.BootStrapper -Scope CurrentUser
=======
    ```powershell
    # Install the bootstrapper module in the current user scope. To install the module for all users, replace the value of “Scope”           parameter with “AllUsers”
    Install-Module -Name AzureRm.BootStrapper -Scope CurrentUser
>>>>>>> 1d18adeb

        # Import the bootstrapper module into the current PowerShell session
        Import-Module -Name AzureRm.Bootstrapper
        ```

2. Run the following command to install the required version of the AzureRM modules for Compute, Storage, Network, Key Vault etc.

    ```powershell
    # Installs and imports the Version Profile required by Azure Stack into the current PowerShell session. This command installs the       AzureRM modules in the current user scope, to install the module for all users, replace the value of “Scope” parameter with             “AllUsers”
    Use-AzureRmProfile -Profile 2017-03-09-profile -Scope CurrentUser
    ```

3. In addition to the AzureRM modules, you should also install the Azure Stack-specific PowerShell modules such as AzureStackAdmin, and AzureStackStorage by running the following command:

    ```powershell
    # To install the AzureStack module in current user scope. To install the module for all users, replace the value of “Scope”             parameter with “AllUsers”
    Install-Module -Name AzureStack -RequiredVersion 1.2.9 -Scope CurrentUser
    ```

4. To confirm the installation of AzureRM modules, run the following command:

    ```powershell
    Get-Module -ListAvailable | where-Object {$_.Name -like “Azure*”}
    ```

## Next steps
* [Configure PowerShell for use with Azure Stack](azure-stack-powershell-configure.md)  
* [Download Azure Stack tools from GitHub](azure-stack-powershell-download.md)
<|MERGE_RESOLUTION|>--- conflicted
+++ resolved
@@ -38,15 +38,9 @@
 Use the following steps to install PowerShell for Azure Stack:  
 1. Azure Stack compatible AzureRM modules are installed through Version Profiles. To learn about Version Profiles and the commands provided by Version Profiles, refer to [Using Version Profiles in Azure Stack](azure-stack-version-profiles.md) article. The AzureRM.Bootstrapper module provides PowerShell commands that are required to work with Resource Manager Version Profiles. Use the following command to install the AzureRM.Bootstrapper module:  
 
-<<<<<<< HEAD
         ```powershell
         # Install the bootstrapper module in the current user scope. To install the module for all users, replace the value of “Scope” parameter with “AllUsers”
         Install-Module -Name AzureRm.BootStrapper -Scope CurrentUser
-=======
-    ```powershell
-    # Install the bootstrapper module in the current user scope. To install the module for all users, replace the value of “Scope”           parameter with “AllUsers”
-    Install-Module -Name AzureRm.BootStrapper -Scope CurrentUser
->>>>>>> 1d18adeb
 
         # Import the bootstrapper module into the current PowerShell session
         Import-Module -Name AzureRm.Bootstrapper
