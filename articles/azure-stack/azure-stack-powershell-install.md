---
title: Install PowerShell for Azure Stack | Microsoft Docs
description: Learn how to install PowerShell for Azure Stack.
services: azure-stack
documentationcenter: ''
author: mattbriggs
manager: femila
editor: ''

ms.service: azure-stack
ms.workload: na
pms.tgt_pltfrm: na
ms.devlang: PowerShell
ms.topic: article
ms.date: 02/08/2019
ms.author: mabrigg
ms.reviewer: thoroet
ms.lastreviewed: 02/08/2019
---

# Install PowerShell for Azure Stack

*Applies to: Azure Stack integrated systems and Azure Stack Development Kit*

To work with your cloud, you must install Azure Stack compatible PowerShell modules. Compatibility is enabled through a feature called *API profiles*.

API profiles provide a way to manage version differences between Azure and Azure Stack. An API version profile is a set of Azure Resource Manager PowerShell modules with specific API versions. Each cloud platform has a set of supported API version profiles. For example, Azure Stack supports a specific profile version such as **2018-03-01-hybrid**. When you install a profile, the Azure Resource Manager PowerShell modules that correspond to the specified profile are installed.

You can install Azure Stack compatible PowerShell modules in Internet connected, partially connected, or disconnected scenarios. This article walks through the detailed instructions to install PowerShell for Azure Stack for these scenarios.

## 1. Verify your prerequisites

Before you get started with Azure Stack and PowerShell, you must have the following prerequisites:

- **PowerShell Version 5.0**
To check your version, run **$PSVersionTable.PSVersion** and compare the **Major** version. If you do not have PowerShell 5.0, follow the [Installing Windows PowerShell](https://docs.microsoft.com/powershell/scripting/setup/installing-windows-powershell?view=powershell-6#upgrading-existing-windows-powershell).

  > [!Note]
  > PowerShell 5.0 requires a Windows machine.

- **Run Powershell in an elevated command prompt**.
  You must run PowerShell with administrative privileges.

- **PowerShell Gallery access**
  You need access to the [PowerShell Gallery](https://www.powershellgallery.com). The gallery is the central repository for PowerShell content. The **PowerShellGet** module contains cmdlets for discovering, installing, updating, and publishing PowerShell artifacts such as modules, DSC resources, role capabilities, and scripts from the PowerShell Gallery and other private repositories. If you are using PowerShell in a disconnected scenario, you must retrieve resources from a machine with a connection to the Internet and store them in a location accessible to your disconnected machine.

## 2. Validate the PowerShell Gallery accessibility

Validate if PSGallery is registered as a repository.

> [!Note]  
> This step requires Internet access.

Open an elevated PowerShell prompt, and run the following cmdlets:

```powershell
Import-Module -Name PowerShellGet -ErrorAction Stop
Import-Module -Name PackageManagement -ErrorAction Stop
Get-PSRepository -Name "PSGallery"
```

If the repository is not registered, open an elevated PowerShell session and run the following command:

```powershell
Register-PsRepository -Default
Set-PSRepository -Name "PSGallery" -InstallationPolicy Trusted
```

## 3. Uninstall existing versions of the Azure Stack PowerShell modules

Before installing the required version, make sure that you uninstall any previously installed Azure Stack AzureRM PowerShell modules. You can uninstall them by using one of the following two methods:

1. To uninstall the existing AzureRM PowerShell modules, close all the active PowerShell sessions, and run the following cmdlets:

    ```powershell
    Get-Module -Name Azs.* -ListAvailable | Uninstall-Module -Force -Verbose
    Get-Module -Name Azure* -ListAvailable | Uninstall-Module -Force -Verbose
    ```

    If you hit an error such as 'The module is already in use', please close the PowerShell sessions that are using the modules and rerun the above script.

2. Delete all the folders that start with `Azure` or `Azs.` from the `C:\Program Files\WindowsPowerShell\Modules` and `C:\Users\{yourusername}\Documents\WindowsPowerShell\Modules` folders. Deleting these folders removes any existing PowerShell modules.

## 4. Connected: Install PowerShell for Azure Stack with Internet connectivity

Azure Stack requires the **2018-03-01-hybrid** API version profile for Azure Stack version 1808 or later. The profile is available by installing the **AzureRM.BootStrapper** module. In addition, to the AzureRM modules, you should also install the Azure Stack-specific PowerShell modules. The API version profile and Azure Stack PowerShell modules you require will depend on the version of Azure Stack your are running.

Installation has three steps:

1. Install Azure Stack PowerShell depending on your version of Azure Stack
2. Enable additional storage features
3. Confirm the installation of PowerShell

### Install Azure Stack PowerShell

Run the following PowerShell script to install these modules on your development workstation:

- Azure Stack 1901 or later:

    ```powershell
    # Install and import the API Version Profile required by Azure Stack into the current PowerShell session.
    Install-Module -Name AzureRM -RequiredVersion 2.4.0
    Install-Module -Name AzureStack -RequiredVersion 1.7.0
    ```

    > [!Note]  
    > The Azure Stack module version 1.7.0 is a breaking change release. To migrate from Azure Stack 1.6.0 please refer to the [migration guide](https://aka.ms/azspshmigration170).
    > The AzureRm module version 2.4.0 comes with a breaking change for the cmdlet Remove-AzureRmStorageAccount. This cmdlet expects -Force parameter to be specified for removing the storage account without confirmation.
- Azure Stack 1811:

<<<<<<< HEAD
    ```PowerShell
    # Install the AzureRM.BootStrapper module. Select Yes when prompted to install NuGet
    Install-Module -Name AzureRM.BootStrapper
=======
    ```powershell
    # Install the AzureRM.Bootstrapper module. Select Yes when prompted to install NuGet
    Install-Module -Name AzureRm.BootStrapper
>>>>>>> 2264a054

    # Install and import the API Version Profile required by Azure Stack into the current PowerShell session.
    Use-AzureRmProfile -Profile 2018-03-01-hybrid -Force

    Install-Module -Name AzureStack -RequiredVersion 1.6.0
    ```

- Azure Stack 1810 or earlier:

<<<<<<< HEAD
    ```PowerShell
    # Install the AzureRM.BootStrapper module. Select Yes when prompted to install NuGet
    Install-Module -Name AzureRM.BootStrapper
=======
    ```powershell
    # Install the AzureRM.Bootstrapper module. Select Yes when prompted to install NuGet
    Install-Module -Name AzureRm.BootStrapper
>>>>>>> 2264a054

    # Install and import the API Version Profile required by Azure Stack into the current PowerShell session.
    Use-AzureRmProfile -Profile 2018-03-01-hybrid -Force

    Install-Module -Name AzureStack -RequiredVersion 1.5.0
    ```

> [!Note]  
> To upgrade Azure PowerShell from the **2017-03-09-profile** to **2018-03-01-hybrid**, please see the [Migration guide](https://github.com/azure/azure-powershell/blob/AzureRM/documentation/migration-guides/Stack/migration-guide.2.3.0.md).

### Enable additional storage features

To make use of the additional storage features (mentioned in the connected section), download and install the following packages as well.

```powershell
# Install the Azure.Storage module version 4.5.0
Install-Module -Name Azure.Storage -RequiredVersion 4.5.0 -Force -AllowClobber

# Install the AzureRm.Storage module version 5.0.4
Install-Module -Name AzureRM.Storage -RequiredVersion 5.0.4 -Force -AllowClobber

# Remove incompatible storage module installed by AzureRM.Storage
Uninstall-Module Azure.Storage -RequiredVersion 4.6.1 -Force

# Load the modules explicitly specifying the versions
Import-Module -Name Azure.Storage -RequiredVersion 4.5.0
Import-Module -Name AzureRM.Storage -RequiredVersion 5.0.4
```

### Confirm the installation of PowerShell

Confirm the installation by running the following command:

```powershell
Get-Module -Name "Azure*" -ListAvailable
Get-Module -Name "Azs*" -ListAvailable
```

If the installation is successful, the AzureRM and AzureStack modules are displayed in the output.

## 5. Disconnected: Install PowerShell without an Internet connection

In a disconnected scenario, you must first download the PowerShell modules to a machine that has Internet connectivity, and then transfer them to the Azure Stack Development Kit for installation.

Sign in to a computer with Internet connectivity and use the following scripts to download the Azure Resource Manager and AzureStack packages, depending on your version of Azure Stack.

Installation has four steps:

1. Install Azure Stack PowerShell to a connected machine
2. Enable additional storage features
3. Transport the PowerShell packages to your disconnected workstation
4. Confirm the installation of PowerShell

### Install Azure Stack PowerShell

- Azure Stack 1901 or later.

    ```powershell
    Import-Module -Name PowerShellGet -ErrorAction Stop
    Import-Module -Name PackageManagement -ErrorAction Stop

    $Path = "<Path that is used to save the packages>"
    Save-Package -ProviderName NuGet -Source https://www.powershellgallery.com/api/v2 -Name AzureRM -Path $Path -Force -RequiredVersion 2.4.0
    Save-Package -ProviderName NuGet -Source https://www.powershellgallery.com/api/v2 -Name AzureStack -Path $Path -Force -RequiredVersion 1.7.0
    ```

    > [!Note]  
    > The Azure Stack module version 1.7.0 is a breaking change. To migrate from AzureStack 1.6.0 please refer to the [migration guide](https://github.com/Azure/azure-powershell/tree/AzureRM/documentation/migration-guides/Stack).

  - Azure Stack 1811 or earlier.

    ```powershell
    Import-Module -Name PowerShellGet -ErrorAction Stop
    Import-Module -Name PackageManagement -ErrorAction Stop

    $Path = "<Path that is used to save the packages>"
    Save-Package -ProviderName NuGet -Source https://www.powershellgallery.com/api/v2 -Name AzureRM -Path $Path -Force -RequiredVersion 2.3.0
    Save-Package -ProviderName NuGet -Source https://www.powershellgallery.com/api/v2 -Name AzureStack -Path $Path -Force -RequiredVersion 1.6.0
    ```

  - Azure Stack 1809 or earlier.

    ```powershell
    Import-Module -Name PowerShellGet -ErrorAction Stop
    Import-Module -Name PackageManagement -ErrorAction Stop

    $Path = "<Path that is used to save the packages>"
    Save-Package -ProviderName NuGet -Source https://www.powershellgallery.com/api/v2 -Name AzureRM -Path $Path -Force -RequiredVersion 2.3.0
    Save-Package -ProviderName NuGet -Source https://www.powershellgallery.com/api/v2 -Name AzureStack -Path $Path -Force -RequiredVersion 1.5.0
    ```

<<<<<<< HEAD
    > [!NOTE]
    > On machines without an Internet connection, we recommend executing the following cmdlet for disabling the telemetry data collection. You may experience a performance degradation of the cmdlets without disabling the telemetry data collection. This is applicable only for the machines without internet connections
    > ```PowerShell
=======
    > [!NOTE]  
    > On machines without an Internet connection, we recommend executing the following cmdlet for disabling the telemetry data collection. You may experience a performance degradation of the cmldets without disabling the telemetry data collection. This is applicable only for the machines without internet connections
    > ```powershell
>>>>>>> 2264a054
    > Disable-AzureRmDataCollection
    > ```

### Enable additional storage features

To make use of the additional storage features (mentioned in the connected section), download and install the following packages as well.

```powershell
$Path = "<Path that is used to save the packages>"
Save-Package -ProviderName NuGet -Source https://www.powershellgallery.com/api/v2 -Name Azure.Storage -Path $Path -Force -RequiredVersion 4.5.0
Save-Package -ProviderName NuGet -Source https://www.powershellgallery.com/api/v2 -Name AzureRm.Storage -Path $Path -Force -RequiredVersion 5.0.4
```

### Add your packages to your workstation

1. Copy the downloaded packages to a USB device.

2. Sign in to the disconnected workstation and copy the packages from the USB device to a location on the workstation.

3. Now register this location as the default repository and install the AzureRM and AzureStack modules from this repository:

   ```powershell
   #requires -Version 5
   #requires -RunAsAdministrator
   #requires -Module PowerShellGet
   #requires -Module PackageManagement

   $SourceLocation = "<Location on the development kit that contains the PowerShell packages>"
   $RepoName = "MyNuGetSource"

   Register-PSRepository -Name $RepoName -SourceLocation $SourceLocation  -InstallationPolicy Trusted

   Install-Module -Name AzureRM -Repository $RepoName

   Install-Module -Name AzureStack -Repository $RepoName
   ```

### Confirm the installation of PowerShell

Confirm the installation by running the following command:

```powershell
Get-Module -Name "Azure*" -ListAvailable
Get-Module -Name "Azs*" -ListAvailable
```

## 6. Configure PowerShell to use a proxy server

In scenarios that require a proxy server to access the Internet, you must first configure PowerShell to use an existing proxy server:

1. Open an elevated PowerShell prompt.
2. Run the following commands:

   ```powershell
   #To use Windows credentials for proxy authentication
   [System.Net.WebRequest]::DefaultWebProxy.Credentials = [System.Net.CredentialCache]::DefaultCredentials

   #Alternatively, to prompt for separate credentials that can be used for #proxy authentication
   [System.Net.WebRequest]::DefaultWebProxy.Credentials = Get-Credential
   ```

## Next steps

- [Download Azure Stack tools from GitHub](azure-stack-powershell-download.md)
- [Configure the Azure Stack user's PowerShell environment](user/azure-stack-powershell-configure-user.md)
- [Configure the Azure Stack operator's PowerShell environment](azure-stack-powershell-configure-admin.md)
- [Manage API version profiles in Azure Stack](user/azure-stack-version-profiles.md)<|MERGE_RESOLUTION|>--- conflicted
+++ resolved
@@ -108,15 +108,9 @@
     > The AzureRm module version 2.4.0 comes with a breaking change for the cmdlet Remove-AzureRmStorageAccount. This cmdlet expects -Force parameter to be specified for removing the storage account without confirmation.
 - Azure Stack 1811:
 
-<<<<<<< HEAD
-    ```PowerShell
+    ```powershell
     # Install the AzureRM.BootStrapper module. Select Yes when prompted to install NuGet
     Install-Module -Name AzureRM.BootStrapper
-=======
-    ```powershell
-    # Install the AzureRM.Bootstrapper module. Select Yes when prompted to install NuGet
-    Install-Module -Name AzureRm.BootStrapper
->>>>>>> 2264a054
 
     # Install and import the API Version Profile required by Azure Stack into the current PowerShell session.
     Use-AzureRmProfile -Profile 2018-03-01-hybrid -Force
@@ -126,15 +120,9 @@
 
 - Azure Stack 1810 or earlier:
 
-<<<<<<< HEAD
-    ```PowerShell
+    ```powershell
     # Install the AzureRM.BootStrapper module. Select Yes when prompted to install NuGet
     Install-Module -Name AzureRM.BootStrapper
-=======
-    ```powershell
-    # Install the AzureRM.Bootstrapper module. Select Yes when prompted to install NuGet
-    Install-Module -Name AzureRm.BootStrapper
->>>>>>> 2264a054
 
     # Install and import the API Version Profile required by Azure Stack into the current PowerShell session.
     Use-AzureRmProfile -Profile 2018-03-01-hybrid -Force
@@ -226,15 +214,9 @@
     Save-Package -ProviderName NuGet -Source https://www.powershellgallery.com/api/v2 -Name AzureStack -Path $Path -Force -RequiredVersion 1.5.0
     ```
 
-<<<<<<< HEAD
     > [!NOTE]
     > On machines without an Internet connection, we recommend executing the following cmdlet for disabling the telemetry data collection. You may experience a performance degradation of the cmdlets without disabling the telemetry data collection. This is applicable only for the machines without internet connections
-    > ```PowerShell
-=======
-    > [!NOTE]  
-    > On machines without an Internet connection, we recommend executing the following cmdlet for disabling the telemetry data collection. You may experience a performance degradation of the cmldets without disabling the telemetry data collection. This is applicable only for the machines without internet connections
     > ```powershell
->>>>>>> 2264a054
     > Disable-AzureRmDataCollection
     > ```
 
