---
title: Install PowerShell for Azure Stack | Microsoft Docs
description: Learn how to install PowerShell for Azure Stack.
services: azure-stack
documentationcenter: ''
author: mattbriggs
manager: femila
editor: ''

ms.service: azure-stack
ms.workload: na
pms.tgt_pltfrm: na
ms.devlang: PowerShell
ms.topic: article
ms.date: 02/08/2019
ms.author: mabrigg
ms.reviewer: thoroet
ms.lastreviewed: 02/08/2019
---

# Install PowerShell for Azure Stack

*Applies to: Azure Stack integrated systems and Azure Stack Development Kit*

To work with your cloud, you must install Azure Stack compatible PowerShell modules. Compatibility is enabled through a feature called *API profiles*.

API profiles provide a way to manage version differences between Azure and Azure Stack. An API version profile is a set of Azure Resource Manager PowerShell modules with specific API versions. Each cloud platform has a set of supported API version profiles. For example, Azure Stack supports a specific profile version such as **2018-03-01-hybrid**. When you install a profile, the Azure Resource Manager PowerShell modules that correspond to the specified profile are installed.

You can install Azure Stack compatible PowerShell modules in Internet connected, partially connected, or disconnected scenarios. This article walks through the detailed instructions to install PowerShell for Azure Stack for these scenarios.

## 1. Verify your prerequisites

Before you get started with Azure Stack and PowerShell, you must have the following prerequisites:

- **PowerShell Version 5.0**
To check your version, run **$PSVersionTable.PSVersion** and compare the **Major** version. If you do not have PowerShell 5.0, follow the [Installing Windows PowerShell](https://docs.microsoft.com/powershell/scripting/setup/installing-windows-powershell?view=powershell-6#upgrading-existing-windows-powershell).

  > [!Note]
  > PowerShell 5.0 requires a Windows machine.

- **Run Powershell in an elevated command prompt**.
  You must run PowerShell with administrative privileges.

- **PowerShell Gallery access**
  You need access to the [PowerShell Gallery](https://www.powershellgallery.com). The gallery is the central repository for PowerShell content. The **PowerShellGet** module contains cmdlets for discovering, installing, updating, and publishing PowerShell artifacts such as modules, DSC resources, role capabilities, and scripts from the PowerShell Gallery and other private repositories. If you are using PowerShell in a disconnected scenario, you must retrieve resources from a machine with a connection to the Internet and store them in a location accessible to your disconnected machine.


## 2. Validate the PowerShell Gallery accessibility

Validate if PSGallery is registered as a repository.

> [!Note]  
> This step requires Internet access.

Open an elevated PowerShell prompt, and run the following cmdlets:

```powershell
Import-Module -Name PowerShellGet -ErrorAction Stop
Import-Module -Name PackageManagement -ErrorAction Stop
Get-PSRepository -Name "PSGallery"
```

If the repository is not registered, open an elevated PowerShell session and run the following command:

```powershell
Register-PsRepository -Default
Set-PSRepository -Name "PSGallery" -InstallationPolicy Trusted
```

## 3. Uninstall existing versions of the Azure Stack PowerShell modules

Before installing the required version, make sure that you uninstall any previously installed Azure Stack AzureRM PowerShell modules. You can uninstall them by using one of the following two methods:

1. To uninstall the existing AzureRM PowerShell modules, close all the active PowerShell sessions, and run the following cmdlets:

    ```powershell
    Get-Module -Name Azs.* -ListAvailable | Uninstall-Module -Force -Verbose
    Get-Module -Name Azure* -ListAvailable | Uninstall-Module -Force -Verbose
    ```
    If you hit an error such as 'The module is already in use', please close the PowerShell sessions that are using the modules and rerun the above script.

2. Delete all the folders that start with `Azure` or `Azs.` from the `C:\Program Files\WindowsPowerShell\Modules` and `C:\Users\{yourusername}\Documents\WindowsPowerShell\Modules` folders. Deleting these folders removes any existing PowerShell modules.

## 4. Connected: Install PowerShell for Azure Stack with Internet connectivity

Azure Stack requires the **2018-03-01-hybrid** API version profile for Azure Stack version 1808 or later. The profile is available by installing the **AzureRM.Bootstrapper** module. In addition, to the AzureRM modules, you should also install the Azure Stack-specific PowerShell modules. The API version profile and Azure Stack PowerShell modules you require will depend on the version of Azure Stack your are running.

Installation has three steps:

1. Install Azure Stack PowerShell depending on your version of Azure Stack
2. Enable additional storage features
3. Confirm the installation of PowerShell

### Install Azure Stack PowerShell

Run the following PowerShell script to install these modules on your development workstation:

- Azure Stack 1901 or later:

    ```powershell
    # Install and import the API Version Profile required by Azure Stack into the current PowerShell session.
    Install-Module AzureRM -RequiredVersion 2.4.0
    Install-Module -Name AzureStack -RequiredVersion 1.7.0
    ```

    > [!Note]  
    > The Azure Stack module version 1.7.0 is a breaking change release. To migrate from Azure Stack 1.6.0 please refer to the [migration guide](https://aka.ms/azspshmigration170).
    > The AzureRm module version 2.4.0 comes with a breaking change for the cmdlet Remove-AzureRmStorageAccount. This cmdlet expects -Force prameter to be specified for removing the storage account without confirmation.
- Azure Stack 1811:

    ```powershell
    # Install the AzureRM.Bootstrapper module. Select Yes when prompted to install NuGet
    Install-Module -Name AzureRm.BootStrapper

    # Install and import the API Version Profile required by Azure Stack into the current PowerShell session.
    Use-AzureRmProfile -Profile 2018-03-01-hybrid -Force

    Install-Module -Name AzureStack -RequiredVersion 1.6.0
    ```

- Azure Stack 1810 or earlier:

    ```powershell
    # Install the AzureRM.Bootstrapper module. Select Yes when prompted to install NuGet
    Install-Module -Name AzureRm.BootStrapper

    # Install and import the API Version Profile required by Azure Stack into the current PowerShell session.
    Use-AzureRmProfile -Profile 2018-03-01-hybrid -Force

    Install-Module -Name AzureStack -RequiredVersion 1.5.0
    ```

> [!Note]  
> To upgrade Azure PowerShell from the **2017-03-09-profile** to **2018-03-01-hybrid**, please see the [Migration guide](https://github.com/azure/azure-powershell/blob/AzureRM/documentation/migration-guides/Stack/migration-guide.2.3.0.md).

### Enable additional storage features

To make use of the additional storage features (mentioned in the connected section), download and install the following packages as well.

```powershell
# Install the Azure.Storage module version 4.5.0
Install-Module -Name Azure.Storage -RequiredVersion 4.5.0 -Force -AllowClobber

# Install the AzureRm.Storage module version 5.0.4
Install-Module -Name AzureRM.Storage -RequiredVersion 5.0.4 -Force -AllowClobber

# Remove incompatible storage module installed by AzureRM.Storage
Uninstall-Module Azure.Storage -RequiredVersion 4.6.1 -Force

# Load the modules explicitly specifying the versions
Import-Module -Name Azure.Storage -RequiredVersion 4.5.0
Import-Module -Name AzureRM.Storage -RequiredVersion 5.0.4
```

### Confirm the installation of PowerShell

Confirm the installation by running the following command:

```powershell
Get-Module -Name "Azure*" -ListAvailable
Get-Module -Name "Azs*" -ListAvailable
```

If the installation is successful, the AzureRM and AzureStack modules are displayed in the output.

## 5. Disconnected: Install PowerShell without an Internet connection

In a disconnected scenario, you must first download the PowerShell modules to a machine that has Internet connectivity, and then transfer them to the Azure Stack Development Kit for installation.

Sign in to a computer with Internet connectivity and use the following scripts to download the Azure Resource Manager and AzureStack packages, depending on your version of Azure Stack.

Installation has four steps:

1. Install Azure Stack PowerShell to a connected machine
2. Enable additional storage features
3. Transport the PowerShell packages to your disconnected workstation
4. Confirm the installation of PowerShell


### Install Azure Stack PowerShell

- Azure Stack 1901 or later.

    ```powershell
    Import-Module -Name PowerShellGet -ErrorAction Stop
    Import-Module -Name PackageManagement -ErrorAction Stop

    $Path = "<Path that is used to save the packages>"
    Save-Package -ProviderName NuGet -Source https://www.powershellgallery.com/api/v2 -Name AzureRM -Path $Path -Force -RequiredVersion 2.4.0
    Save-Package -ProviderName NuGet -Source https://www.powershellgallery.com/api/v2 -Name AzureStack -Path $Path -Force -RequiredVersion 1.7.0
    ```

    > [!Note]  
    > The Azure Stack module version 1.7.0 is a breaking change. To migrate from AzureStack 1.6.0 please refer to the [migration guide](https://github.com/Azure/azure-powershell/tree/AzureRM/documentation/migration-guides/Stack).


  - Azure Stack 1811 or earlier.

    ```powershell
    Import-Module -Name PowerShellGet -ErrorAction Stop
    Import-Module -Name PackageManagement -ErrorAction Stop

    $Path = "<Path that is used to save the packages>"
    Save-Package -ProviderName NuGet -Source https://www.powershellgallery.com/api/v2 -Name AzureRM -Path $Path -Force -RequiredVersion 2.3.0
    Save-Package -ProviderName NuGet -Source https://www.powershellgallery.com/api/v2 -Name AzureStack -Path $Path -Force -RequiredVersion 1.6.0
    ```

  - Azure Stack 1809 or earlier.

    ```powershell
    Import-Module -Name PowerShellGet -ErrorAction Stop
    Import-Module -Name PackageManagement -ErrorAction Stop

    $Path = "<Path that is used to save the packages>"
    Save-Package -ProviderName NuGet -Source https://www.powershellgallery.com/api/v2 -Name AzureRM -Path $Path -Force -RequiredVersion 2.3.0
    Save-Package -ProviderName NuGet -Source https://www.powershellgallery.com/api/v2 -Name AzureStack -Path $Path -Force -RequiredVersion 1.5.0
    ```

<<<<<<< HEAD
    > [!NOTE]  
    >On machines without an Internet connection, we recommend executing the following cmdlet for disabling the telemetry data collection. You may experience a performance degradation of the cmldets without disabling the telemetry data collection. This is applicable only for the machines without internet connections
    ```powershell
    Disable-AzureRmDataCollection
    ```
=======
    > [!NOTE]
    > On machines without an Internet connection, we recommend executing the following cmdlet for disabling the telemetry data collection. You may experience a performance degradation of the cmldets without disabling the telemetry data collection. This is applicable only for the machines without internet connections
    > ```PowerShell
    > Disable-AzureRmDataCollection
    > ```
>>>>>>> 0104a899

### Enable additional storage features

To make use of the additional storage features (mentioned in the connected section), download and install the following packages as well.

```powershell
$Path = "<Path that is used to save the packages>"
Save-Package -ProviderName NuGet -Source https://www.powershellgallery.com/api/v2 -Name Azure.Storage -Path $Path -Force -RequiredVersion 4.5.0
Save-Package -ProviderName NuGet -Source https://www.powershellgallery.com/api/v2 -Name AzureRm.Storage -Path $Path -Force -RequiredVersion 5.0.4
```

### Add your packages to your workstation

1. Copy the downloaded packages to a USB device.

2. Sign in to the disconnected workstation and copy the packages from the USB device to a location on the workstation.

3. Now register this location as the default repository and install the AzureRM and AzureStack modules from this repository:

   ```powershell
   #requires -Version 5
   #requires -RunAsAdministrator
   #requires -Module PowerShellGet
   #requires -Module PackageManagement

   $SourceLocation = "<Location on the development kit that contains the PowerShell packages>"
   $RepoName = "MyNuGetSource"

   Register-PSRepository -Name $RepoName -SourceLocation $SourceLocation  -InstallationPolicy Trusted

   Install-Module -Name AzureRM -Repository $RepoName

   Install-Module -Name AzureStack -Repository $RepoName
   ```

### Confirm the installation of PowerShell

Confirm the installation by running the following command:

```powershell
Get-Module -Name "Azure*" -ListAvailable
Get-Module -Name "Azs*" -ListAvailable
```

## 6. Configure PowerShell to use a proxy server

In scenarios that require a proxy server to access the Internet, you must first configure PowerShell to use an existing proxy server:

1. Open an elevated PowerShell prompt.
2. Run the following commands:

   ```powershell
   #To use Windows credentials for proxy authentication
   [System.Net.WebRequest]::DefaultWebProxy.Credentials = [System.Net.CredentialCache]::DefaultCredentials

   #Alternatively, to prompt for separate credentials that can be used for #proxy authentication
   [System.Net.WebRequest]::DefaultWebProxy.Credentials = Get-Credential
   ```

## Next steps

 - [Download Azure Stack tools from GitHub](azure-stack-powershell-download.md)
 - [Configure the Azure Stack user's PowerShell environment](user/azure-stack-powershell-configure-user.md)
 - [Configure the Azure Stack operator's PowerShell environment](azure-stack-powershell-configure-admin.md)
 - [Manage API version profiles in Azure Stack](user/azure-stack-version-profiles.md)<|MERGE_RESOLUTION|>--- conflicted
+++ resolved
@@ -216,19 +216,11 @@
     Save-Package -ProviderName NuGet -Source https://www.powershellgallery.com/api/v2 -Name AzureStack -Path $Path -Force -RequiredVersion 1.5.0
     ```
 
-<<<<<<< HEAD
     > [!NOTE]  
-    >On machines without an Internet connection, we recommend executing the following cmdlet for disabling the telemetry data collection. You may experience a performance degradation of the cmldets without disabling the telemetry data collection. This is applicable only for the machines without internet connections
-    ```powershell
-    Disable-AzureRmDataCollection
-    ```
-=======
-    > [!NOTE]
     > On machines without an Internet connection, we recommend executing the following cmdlet for disabling the telemetry data collection. You may experience a performance degradation of the cmldets without disabling the telemetry data collection. This is applicable only for the machines without internet connections
-    > ```PowerShell
+    > ```powershell
     > Disable-AzureRmDataCollection
     > ```
->>>>>>> 0104a899
 
 ### Enable additional storage features
 
