---
title: Azure registration for Azure Stack integrated systems | Microsoft Docs
description: Describes the Azure registration process for multi-node Azure Stack Azure-connected deployments.
services: azure-stack
documentationcenter: ''
author: jeffgilb
manager: femila
editor: ''

ms.assetid:
ms.service: azure-stack
ms.workload: na
pms.tgt_pltfrm: na
ms.devlang: na
ms.topic: article
<<<<<<< HEAD
ms.date: 09/05/2018
=======
ms.date: 08/30/2018
>>>>>>> 56c69063
ms.author: jeffgilb
ms.reviewer: brbartle

---

# Register Azure Stack with Azure

Registering Azure Stack with Azure allows you to download marketplace items from Azure and to set up commerce data reporting back to Microsoft. After you register Azure Stack, usage is reported to Azure commerce and you can see it under the subscription used for registration.

> [!IMPORTANT]  
> Registration is required to support full Azure Stack functionality, including offering items in the marketplace. In addition, you will be in violation of Azure Stack licensing terms if you do not register when using the pay-as-you-use billing model. To learn more about Azure Stack licensing models, please see the [How to buy page](https://azure.microsoft.com/overview/azure-stack/how-to-buy/).

## Prerequisites

You will need the following in place before you register:

 - Verify your credentials
 - Set the PowerShell language mode
 - Install PowerShell for Azure Stack
 - Download the Azure Stack tools
 - Determine your registration scenario

### Verify your credentials

Before registering Azure Stack with Azure, you must have:

- The subscription ID for an Azure subscription. To get the ID, sign in to Azure, click **All services**. Then, under the **GENERAL** category, select **Subscriptions**, click the subscription you want to use, and under **Essentials** you can find the Subscription ID.

  > [!Note]  
  > Germany cloud subscriptions are not currently supported.

- The username and password for an account that is an owner for the subscription (MSA/2FA accounts are supported).

- The user account needs to be an Admin in the Azure AD tenant to which Azure Stack is registered, for example, `yourazurestacktenant.onmicrosoft.com`.

- Registered the Azure Stack resource provider (see the Register Azure Stack Resource Provider section below for details).

  If you don’t have an Azure subscription that meets these requirements, you can [create a free Azure account here](https://azure.microsoft.com/free/?b=17.06). Registering Azure Stack incurs no cost on your Azure subscription.

### PowerShell language mode

To successfully register Azure Stack, the PowerShell language mode must be set to **FullLanguageMode**.  To verify that the current language mode is set to full, open an elevated PowerShell window and run the following PowerShell cmdlets:

```PowerShell  
$ExecutionContext.SessionState.LanguageMode
```

Ensure the output returns **FullLanguageMode**. If any other language mode is returned, registration will need to be run on another machine or the language mode will need to be set to **FullLanguageMode** before continuing.

### Install PowerShell for Azure Stack

You need to use the latest PowerShell for Azure Stack to register with Azure.

If not the latest version is not already installed, see [install PowerShell for Azure Stack](https://docs.microsoft.com/azure/azure-stack/azure-stack-powershell-install).

### Download the Azure Stack tools

The Azure Stack tools GitHub repository contains PowerShell modules that support Azure Stack functionality; including registration functionality. During the registration process, you need to import and use the **RegisterWithAzure.psm1** PowerShell module, found in the Azure Stack tools repository, to register your Azure Stack instance with Azure.

To ensure you are using the latest version, you should delete any existing versions of the Azure Stack tools and [download the latest version from GitHub](azure-stack-powershell-download.md) before registering with Azure.

### Determine your registration scenario

Your Azure Stack deployment may be *connected* or *disconnected*.

 - **Connected**  
 Connected means you have deployed Azure Stack so that it can connect to the Internet and to Azure. You either have Azure Active Directory (Azure AD) or Active Directory Federation Services (AD FS) for your identity store. With a connected deployment, you can choose from two billing models: pay-as-you-use or capacity-based.
    - [Register a connected Azure Stack with Azure using the **pay-as-you-use** billing model](#register-connected-with-pay-as-you-go-billing)
    - [Register a connected Azure Stack with Azure using the **capacity** billing model](#register-connected-with-capacity-billing)

 - **Disconnected**  
 With the disconnected from Azure deployment option, you can deploy and use Azure Stack without a connection to the Internet. However, with a disconnected deployment, you are limited to an AD FS identity store and the capacity-based billing model.
    - [Register a disconnected Azure Stack using the **capacity** billing model
](#register-disconnected-with-capacity-billing)

## Register connected with pay-as-you-go billing

Use these steps to register Azure Stack with Azure using the pay-as-you-use billing model.

> [!Note]  
> All these steps must be run from a computer that has access to the privileged endpoint (PEP). For details about the PEP, see [Using the privileged endpoint in Azure Stack](azure-stack-privileged-endpoint.md).

Connected environments can access the internet and Azure. For these environments, you need to register the Azure Stack resource provider with Azure and then configure your billing model.

1. To register the Azure Stack resource provider with Azure, start PowerShell ISE as an administrator and use the following PowerShell cmdlets with the **EnvironmentName** parameter set to the appropriate Azure subscription type (see parameters below).

2. Add the Azure account that you use to register Azure Stack. To add the account, run the **Add-AzureRmAccount** cmdlet. You are prompted to enter your Azure global administrator account credentials and you may have to use 2-factor authentication based on your account’s configuration.

   ```PowerShell  
      Add-AzureRmAccount -EnvironmentName "<AzureCloud, AzureChinaCloud, or AzureUSGovernment>"
   ```

   | Parameter | Description |  
   |-----|-----|
   | EnvironmentName | The Azure cloud subscription environment name. Supported environment names are **AzureCloud**, **AzureUSGovernment**, or if using a China Azure Subscription, **AzureChinaCloud**.  |

3. If you have multiple subscriptions, run the following command to select the one you want to use:  

   ```PowerShell  
      Get-AzureRmSubscription -SubscriptionID '<Your Azure Subscription GUID>' | Select-AzureRmSubscription
   ```

4. Run the following command to register the Azure Stack resource provider in your Azure subscription:

   ```PowerShell  
   Register-AzureRmResourceProvider -ProviderNamespace Microsoft.AzureStack
   ```

5. Start PowerShell ISE as an administrator and navigate to the **Registration** folder in the **AzureStack-Tools-master** directory created when you [downloaded the Azure Stack tools](#bkmk_tools). Import the **RegisterWithAzure.psm1** module using PowerShell:

   ```PowerShell  
   Import-Module .\RegisterWithAzure.psm1
   ```

6. Next, in the same PowerShell session, ensure you are logged in to the correct Azure PowerShell Context. This is the azure account that was used to register the Azure Stack resource provider above. Powershell to run:

   ```PowerShell  
   Add-AzureRmAccount -Environment "<AzureCloud, AzureChinaCloud, or AzureUSGovernment>"
   ```

7. In the same PowerShell session, run the **Set-AzsRegistration** cmdlet. PowerShell to run:  

   ```PowerShell  
   $CloudAdminCred = Get-Credential -UserName <Privileged endpoint credentials> -Message "Enter the cloud domain credentials to access the privileged endpoint."
   $RegistrationName = "<unique-registration-name>"
   Set-AzsRegistration `
      -PrivilegedEndpointCredential $CloudAdminCred `
      -PrivilegedEndpoint <PrivilegedEndPoint computer name> `
      -BillingModel PayAsYouUse `
      -RegistrationName $RegistrationName
   ```
   For more information on the Set-AzsRegistration cmdlet, see [Registration reference](#registration-reference).

  The process will take between 10 and 15 minutes. When the command completes, you will see the message **"Your environment is now registered and activated using the provided parameters."**

## Register connected with capacity billing

Use these steps to register Azure Stack with Azure using the pay-as-you-use billing model.

> [!Note]  
> All these steps must be run from a computer that has access to the privileged endpoint (PEP). For details about the PEP, see [Using the privileged endpoint in Azure Stack](azure-stack-privileged-endpoint.md).

Connected environments can access the internet and Azure. For these environments, you need to register the Azure Stack resource provider with Azure and then configure your billing model.

1. To register the Azure Stack resource provider with Azure, start PowerShell ISE as an administrator and use the following PowerShell cmdlets with the **EnvironmentName** parameter set to the appropriate Azure subscription type (see parameters below).

2. Add the Azure account that you use to register Azure Stack. To add the account, run the **Add-AzureRmAccount** cmdlet. You are prompted to enter your Azure global administrator account credentials and you may have to use 2-factor authentication based on your account’s configuration.

   ```PowerShell  
      Add-AzureRmAccount -EnvironmentName "<AzureCloud, AzureChinaCloud, or AzureUSGovernment>"
   ```

   | Parameter | Description |  
   |-----|-----|
   | EnvironmentName | The Azure cloud subscription environment name. Supported environment names are **AzureCloud**, **AzureUSGovernment**, or if using a China Azure Subscription, **AzureChinaCloud**.  |

3. If you have multiple subscriptions, run the following command to select the one you want to use:  

   ```PowerShell  
      Get-AzureRmSubscription -SubscriptionID '<Your Azure Subscription GUID>' | Select-AzureRmSubscription
   ```

4. Run the following command to register the Azure Stack resource provider in your Azure subscription:

   ```PowerShell  
   Register-AzureRmResourceProvider -ProviderNamespace Microsoft.AzureStack
   ```

5. Start PowerShell ISE as an administrator and navigate to the **Registration** folder in the **AzureStack-Tools-master** directory created when you [downloaded the Azure Stack tools](#bkmk_tools). Import the **RegisterWithAzure.psm1** module using PowerShell:

  ```PowerShell  
  $CloudAdminCred = Get-Credential -UserName <Privileged endpoint credentials> -Message "Enter the cloud domain credentials to access the privileged endpoint."
  $RegistrationName = "<unique-registration-name>"
  Set-AzsRegistration `
      -PrivilegedEndpointCredential $CloudAdminCred `
      -PrivilegedEndpoint <PrivilegedEndPoint computer name> `
      -AgreementNumber <EA agreement number> `
      -BillingModel Capacity
      -RegistrationName $RegistrationName
  ```
   > [!Note]  
   > You can disable usage reporting with the UsageReportingEnabled parameter for the **Set-AzsRegistration** cmdlet. Set the parameter to false. For example: `UsageReportingEnabled
   
  For more information on the Set-AzsRegistration cmdlet, see [Registration reference](#registration-reference).

## Register disconnected with capacity billing

If you are registering Azure Stack in a disconnected environment (with no internet connectivity), you need to get a registration token from the Azure Stack environment and then use that token on a computer that can connect to Azure and has [PowerShell for Azure Stack installed](#bkmk_powershell).  

### Get a registration token from the Azure Stack environment

1. Start PowerShell ISE as an administrator and navigate to the **Registration** folder in the **AzureStack-Tools-master** directory created when you [downloaded the Azure Stack tools](#bkmk_tools). Import the **RegisterWithAzure.psm1** module:  

   ```PowerShell  
   Import-Module .\RegisterWithAzure.psm1
   ```

2. To get the registration token, run the following PowerShell cmdlets:  

   ```Powershell
   $FilePathForRegistrationToken = $env:SystemDrive\RegistrationToken.txt
   $RegistrationToken = Get-AzsRegistrationToken -PrivilegedEndpointCredential -UsageReportingEnabled:$False $YourCloudAdminCredential -PrivilegedEndpoint $YourPrivilegedEndpoint -BillingModel Capacity -AgreementNumber '<EA agreement number>' -TokenOutputFilePath $FilePathForRegistrationToken
   ```
   For more information on the Get-AzsRegistrationToken cmdlet, see [Registration reference](#registration-reference).

   > [!Tip]  
   > The registration token is saved in the file specified for *$FilePathForRegistrationToken*. You can change the filepath or filename at your discretion.

3. Save this registration token for use on the Azure connected machine. You can copy the file or the text from $FilePathForRegistrationToken.

### Connect to Azure and register

On the computer that is connected to the Internet, perform the same steps to import the RegisterWithAzure.psm1 module and sign in to the correct Azure Powershell context. Then call Register-AzsEnvironment. Specify the registration token to register with Azure. If you are registering more than one instance of Azure Stack using the same Azure Subscription ID, specify a unique registration name. Run the following cmdlet:

  ```PowerShell  
  $registrationToken = "<Your Registration Token>"
  $RegistrationName = "<unique-registration-name>"
  Register-AzsEnvironment -RegistrationToken $registrationToken  -RegistrationName $RegistrationName
  ```

Optionally, you can use the Get-Content cmdlet to point to a file that contains your registration token:

  ```PowerShell  
  $registrationToken = Get-Content -Path '<Path>\<Registration Token File>'
  Register-AzsEnvironment -RegistrationToken $registrationToken -RegistrationName $RegistrationName
  ```

  > [!Note]  
  > Save the registration resource name and the registration token for future reference.

### Retrieve an Activation Key from Azure Registration Resource

Next, you need to retrieve an activation key from the registration resource created in Azure during Register-AzsEnvironment.

To get the activation key, run the following PowerShell cmdlets:  

  ```Powershell
  $RegistrationResourceName = "AzureStack-<Cloud Id for the Environment to register>"
  $KeyOutputFilePath = "$env:SystemDrive\ActivationKey.txt"
  $ActivationKey = Get-AzsActivationKey -RegistrationName $RegistrationResourceName -KeyOutputFilePath $KeyOutputFilePath
  ```

  > [!Tip]  
  > The activation key is saved in the file specified for *$KeyOutputFilePath*. You can change the filepath or filename at your discretion.

### Create an Activation Resource in Azure Stack

Return to the Azure Stack environment with the file or text from the activation key created from Get-AzsActivationKey. Next you will create an activation resource in Azure Stack using that activation key. To create an activation resource, run the following PowerShell cmdlets:  

  ```Powershell
  $ActivationKey = "<activation key>"
  New-AzsActivationResource -PrivilegedEndpointCredential $YourCloudAdminCredential -PrivilegedEndpoint $YourPrivilegedEndpoint -ActivationKey $ActivationKey
  ```

Optionally, you can use the Get-Content cmdlet to point to a file that contains your registration token:

  ```Powershell
  $ActivationKey = Get-Content -Path '<Path>\<Activation Key File>'
  New-AzsActivationResource -PrivilegedEndpointCredential $YourCloudAdminCredential -PrivilegedEndpoint $YourPrivilegedEndpoint -ActivationKey $ActivationKey
  ```

## Verify Azure Stack registration

Use these steps to verify that Azure Stack is successfully registered with Azure.

1. Sign in to the Azure Stack [administrator portal](https://docs.microsoft.com/azure/azure-stack/azure-stack-manage-portals#access-the-administrator-portal): https&#58;//adminportal.*&lt;region>.&lt;fqdn>*.
2. Select **All Services**, and then under the **ADMINISTRATION** category, select **Marketplace management** > **Add from Azure**.

If you see a list of items available from Azure (such as WordPress), your activation was successful. However, in disconnected environments you will not see Azure marketplace items in the Azure Stack marketplace.

> [!Note]  
> After registration is complete, the active warning for not registering will no longer appear.

## Renew or change registration

### Renew or change registration in connected environments

You’ll need to update or renew your registration in the following circumstances:

- After you renew your capacity-based yearly subscription.
- When you change your billing model.
- When you scale changes (add/remove nodes) for capacity-based billing.

#### Change the subscription you use

If you would like to change the subscription you use, you must first run the **Remove-AzsRegistration** cmdlet, then ensure you are logged in to the correct Azure PowerShell context, and finally run **Set-AzsRegistration** with any changed parameters:

  ```PowerShell  
  Remove-AzsRegistration -PrivilegedEndpointCredential $YourCloudAdminCredential -PrivilegedEndpoint $YourPrivilegedEndpoint
  Set-AzureRmContext -SubscriptionId $NewSubscriptionId
  Set-AzsRegistration -PrivilegedEndpointCredential $YourCloudAdminCredential -PrivilegedEndpoint $YourPrivilegedEndpoint -BillingModel PayAsYouUse -RegistrationName $RegistrationName
  ```

#### Change the billing model or how to offer features

If you would like to change the billing model or how to offer features for your installation, you can call the registration function to set the new values. You do not need to first remove the current registration:

  ```PowerShell  
  Set-AzsRegistration -PrivilegedEndpointCredential $YourCloudAdminCredential -PrivilegedEndpoint $YourPrivilegedEndpoint -BillingModel PayAsYouUse -RegistrationName $RegistrationName
  ```

### Renew or change registration in disconnected environments

You’ll need to update or renew your registration in the following circumstances:

- After you renew your capacity-based yearly subscription.
- When you change your billing model.
- When you scale changes (add/remove nodes) for capacity-based billing.

#### Remove the activation resource from Azure Stack

You will first need to remove the activation resource from Azure Stack, and then the registration resource in Azure.  

To remove the activation resource in Azure Stack, run the following PowerShell cmdlets in your Azure Stack environment:  

  ```Powershell
  Remove-AzsActivationResource -PrivilegedEndpointCredential $YourCloudAdminCredential -PrivilegedEndpoint $YourPrivilegedEndpoint
  ```

Next, to remove the registration resource in Azure, ensure you are on an Azure connected computer, sign in to the correct Azure PowerShell context, and run the appropriate PowerShell cmdlets as described below.

You can use the registration token used to create the resource:  

  ```Powershell
  $registrationToken = "<registration token>"
  Unregister-AzsEnvironment -RegistrationToken $registrationToken
  ```

Or you can use the registration name:

  ```Powershell
  $registrationName = "AzureStack-<Cloud ID of Azure Stack Environment>"
  Unregister-AzsEnvironment -RegistrationName $registrationName
  ```

### Re-register using disconnected steps

You have now completely unregistered in a disconnected scenario and must repeat the steps for registering an Azure Stack environment in a disconnected scenario.

### Disable or enable usage reporting

For Azure Stack environments that use a capacity billing model, turn off usage reporting with the **UsageReportingEnabled** parameter using either the **Set-AzsRegistration** or the **Get-AzsRegistrationToken** cmdlets. Azure Stack reports usage metrics by default. Operators with capacity uses or supporting a disconnected environment will need to turn off usage reporting.

#### With a connected Azure Stack

   ```PowerShell  
   $CloudAdminCred = Get-Credential -UserName <Privileged endpoint credentials> -Message "Enter the cloud domain credentials to access the privileged endpoint."
   $RegistrationName = "<unique-registration-name>"
   Set-AzsRegistration `
      -PrivilegedEndpointCredential $CloudAdminCred `
      -PrivilegedEndpoint <PrivilegedEndPoint computer name> `
      -BillingModel Capacity
      -RegistrationName $RegistrationName
   ```

#### With a disconnected Azure Stack

1. To change the registration token, run the following PowerShell cmdlets:  

   ```Powershell
   $FilePathForRegistrationToken = $env:SystemDrive\RegistrationToken.txt
   $RegistrationToken = Get-AzsRegistrationToken -PrivilegedEndpointCredential -UsageReportingEnabled:$False
   $YourCloudAdminCredential -PrivilegedEndpoint $YourPrivilegedEndpoint -BillingModel Capacity -AgreementNumber '<EA agreement number>' -TokenOutputFilePath $FilePathForRegistrationToken
   ```

   > [!Tip]  
   > The registration token is saved in the file specified for *$FilePathForRegistrationToken*. You can change the filepath or filename at your discretion.

2. Save this registration token for use on the Azure connected machine. You can copy the file or the text from $FilePathForRegistrationToken.

## Move a registration resource
Moving a registration resource between resource groups under the same subscription **is** supported for all environments. However, moving a registration resource between subscriptions is only supported for CSPs when both subscriptions resolve to the same Partner ID. For more information about moving resources to a new resource group, see [Move resources to new resource group or subscription](https://docs.microsoft.com/azure/azure-resource-manager/resource-group-move-resources).

## Registration reference

### Set-AzsRegistration

You can use Set-AzsRegistration to register Azure Stack with Azure and enable or disable the offer of items in the marketplace and usage reporting.

To run the cmdlet, you need:
- A global Azure subscription of any type.
- You must also be logged in to Azure PowerShell with an account that is an owner or contributor to that subscription.

```PowerShell
    Set-AzsRegistration [-PrivilegedEndpointCredential] <PSCredential> [-PrivilegedEndpoint] <String> [[-AzureContext]
    <PSObject>] [[-ResourceGroupName] <String>] [[-ResourceGroupLocation] <String>] [[-BillingModel] <String>]
    [-MarketplaceSyndicationEnabled] [-UsageReportingEnabled] [[-AgreementNumber] <String>] [[-RegistrationName]
    <String>] [<CommonParameters>]
   ```

| Parameter | Type | Description |
|-------------------------------|--------------|-------------------------------------------------------------------------------------------------------------------------------------------------------------------------------------------------------------------------------------------------------------------------------------------------------------------------------------|
| PrivilegedEndpointCredential | PSCredential | The credentials used to [access the privileged endpoint](azure-stack-privileged-endpoint.md#access-the-privileged-endpoint). The username is in the format **AzureStackDomain\CloudAdmin**. |
| PrivilegedEndpoint | String | A pre-configured remote PowerShell console that provides you with capabilities like log collection and other post deployment tasks. To learn more, refer to the [using the privileged endpoint](azure-stack-privileged-endpoint.md#access-the-privileged-endpoint) article. |
| AzureContext | PSObject |  |
| ResourceGroupName | String |  |
| ResourceGroupLocation | String |  |
| BillingModel | String | The billing model that your subscription uses. Allowed values for this parameter are: Capacity, PayAsYouUse, and Development. |
| MarketplaceSyndicationEnabled |  |  |
| UsageReportingEnabled | True/False | Azure Stack reports usage metrics by default. Operators with capacity uses or supporting a disconnected environment will need to turn off usage reporting. Allowed values for this parameter are: True, False. |
| AgreementNumber | String |  |
| RegistrationName | String | Set a unique name for the registration if you are running the registration script on more than one instance of Azure Stack using the same Azure Subscription ID. The parameter has a default value of **AzureStackRegistration**. However, if you use the same name on more than one instance of Azure Stack, the script will fail. |

### Get-AzsRegistrationToken

Get-AzsRegistrationToken will generate a registration token from the input parameters.

```PowerShell  
    Get-AzsRegistrationToken [-PrivilegedEndpointCredential] <PSCredential> [-PrivilegedEndpoint] <String>
    [-BillingModel] <String> [[-TokenOutputFilePath] <String>] [-UsageReportingEnabled] [[-AgreementNumber] <String>]
    [<CommonParameters>]
```
| Parameter | Type | Description |
|-------------------------------|--------------|-------------|
| PrivilegedEndpointCredential | PSCredential | The credentials used to [access the privileged endpoint](azure-stack-privileged-endpoint.md#access-the-privileged-endpoint). The username is in the format **AzureStackDomain\CloudAdmin**. |
| PrivilegedEndpoint | String |  A pre-configured remote PowerShell console that provides you with capabilities like log collection and other post deployment tasks. To learn more, refer to the [using the privileged endpoint](azure-stack-privileged-endpoint.md#access-the-privileged-endpoint) article. |
| AzureContext | PSObject |  |
| ResourceGroupName | String |  |
| ResourceGroupLocation | String |  |
| BillingModel | String | The billing model that your subscription uses. Allowed values for this parameter are: Capacity, PayAsYouUse, and Development. |
| MarketplaceSyndicationEnabled | True/False |  |
| UsageReportingEnabled | True/False | Azure Stack reports usage metrics by default. Operators with capacity uses or supporting a disconnected environment will need to turn off usage reporting. Allowed values for this parameter are: True, False. |
| AgreementNumber | String |  |


## Next steps

[Download marketplace items from Azure](azure-stack-download-azure-marketplace-item.md)<|MERGE_RESOLUTION|>--- conflicted
+++ resolved
@@ -13,11 +13,7 @@
 pms.tgt_pltfrm: na
 ms.devlang: na
 ms.topic: article
-<<<<<<< HEAD
 ms.date: 09/05/2018
-=======
-ms.date: 08/30/2018
->>>>>>> 56c69063
 ms.author: jeffgilb
 ms.reviewer: brbartle
 
