---
title: Post deployment configurations for the Azure Stack Development Kit (ASDK) | Microsoft Docs
description: Describes the recommended configuration changes to make after installing the Azure Stack Development Kit (ASDK).
services: azure-stack
documentationcenter: ''
author: jeffgilb
manager: femila
editor: ''

ms.assetid: 
ms.service: azure-stack
ms.workload: na
pms.tgt_pltfrm: na
ms.devlang: na
ms.topic: article
<<<<<<< HEAD
ms.date: 06/04/2018
=======
ms.date: 06/05/2018
>>>>>>> d568a5b2
ms.author: jeffgilb
ms.reviewer: misainat
---

# Post ASDK installation configuration tasks

After [installing the Azure Stack Development Kit (ASDK)](asdk-install.md), you will need to make a some recommended post-installation configuration changes.

## Install Azure Stack PowerShell

Azure Stack compatible Azure PowerShell modules are required to work with Azure Stack.

PowerShell commands for Azure Stack are installed through the PowerShell Gallery. To register the PSGallery repository, open an elevated PowerShell session and run the following command:

``` Powershell
Set-PSRepository `
  -Name "PSGallery" `
  -InstallationPolicy Trusted
```

You can use API version profiles  to specify Azure Stack compatible AzureRM modules.  API version profiles provide a way to manage version differences between Azure and Azure Stack. An API version profile is a set of AzureRM PowerShell modules with specific API versions. The **AzureRM.Bootstrapper** module that is available through the PowerShell Gallery provides PowerShell cmdlets that are required to work with API version profiles.

You can install the latest Azure Stack PowerShell module with or without Internet connectivity to the ASDK host computer:

> [!IMPORTANT]
> Before installing the required version, make sure that you [uninstall any existing Azure PowerShell modules](.\.\azure-stack-powershell-install.md#uninstall-existing-versions-of-powershell).

- **With an internet connection** from the ASDK host computer. Run the following PowerShell script to install these modules on your development kit installation:

  ``` PowerShell
  # Install the AzureRM.Bootstrapper module. Select Yes when prompted to install NuGet. 
  Install-Module `
    -Name AzureRm.BootStrapper

  # Install and import the API Version Profile required by Azure Stack into the current PowerShell session.
  Use-AzureRmProfile `
    -Profile 2017-03-09-profile -Force

<<<<<<< HEAD
  # Install Module Version 1.3.0 if Azure Stack is running 1804 at a minimum 
  Install-Module -Name AzureStack -RequiredVersion 1.3.0 

  # Install Module Version 1.2.11 if Azure Stack is running a lower version than 1804 
  Install-Module -Name AzureStack -RequiredVersion 1.2.11 
=======
  # Install Azure Stack Module Version 1.3.0. If running a pre-1804 version of Azure Stack, change the -RequiredVersion value to 1.2.11.
  Install-Module -Name AzureStack -RequiredVersion 1.3.0 

>>>>>>> d568a5b2
  ```

  If the installation is successful, the AzureRM and AzureStack modules are displayed in the output.

- **Without an internet connection** from the ASDK host computer. In a disconnected scenario, you must first download the PowerShell modules to a machine that has internet connectivity using the following PowerShell commands:

  ```PowerShell
  $Path = "<Path that is used to save the packages>"

  Save-Package `
    -ProviderName NuGet `
    -Source https://www.powershellgallery.com/api/v2 `
    -Name AzureRM `
    -Path $Path `
    -Force `
    -RequiredVersion 1.2.11

  Save-Package `
    -ProviderName NuGet `
    -Source https://www.powershellgallery.com/api/v2 `
    -Name AzureStack `
    -Path $Path `
    -Force `
  # Install Azure Stack Module Version 1.3.0. If running a pre-1804 version of Azure Stack, change the -RequiredVersion value to 1.2.11.  
    -RequiredVersion 1.3.0
  ```

  Next, copy the downloaded packages to the ASDK computer and register the location as the default repository and install the AzureRM and AzureStack modules from this repository:

    ```PowerShell  
    $SourceLocation = "<Location on the development kit that contains the PowerShell packages>"
    $RepoName = "MyNuGetSource"

    Register-PSRepository `
      -Name $RepoName `
      -SourceLocation $SourceLocation `
      -InstallationPolicy Trusted

    Install-Module AzureRM `
      -Repository $RepoName

    Install-Module AzureStack `
      -Repository $RepoName
    ```

## Download the Azure Stack tools

[AzureStack-Tools](https://github.com/Azure/AzureStack-Tools) is a GitHub repository that hosts PowerShell modules for managing and deploying resources to Azure Stack. To obtain these tools, clone the GitHub repository or download the AzureStack-Tools folder by running the following script:

  ```PowerShell
  # Change directory to the root directory. 
  cd \

  # Enforce usage of TLSv1.2 to download the Azure Stack tools archive from GitHub
  [Net.ServicePointManager]::SecurityProtocol = [Net.SecurityProtocolType]::Tls12
  invoke-webrequest `
    https://github.com/Azure/AzureStack-Tools/archive/master.zip `
    -OutFile master.zip

  # Expand the downloaded files.
  expand-archive master.zip `
    -DestinationPath . `
    -Force

  # Change to the tools directory.
  cd AzureStack-Tools-master
  ```

## Validate the ASDK installation
To ensure that your ASDK deployment was successful, you can use the Test-AzureStack cmdlet by following these steps:

1. Log in as AzureStack\AzureStackAdmin on the ASDK host computer.
2. Open PowerShell as an administrator (not PowerShell ISE).
3. Run: `Enter-PSSession -ComputerName AzS-ERCS01 -ConfigurationName PrivilegedEndpoint`
4. Run: `Test-AzureStack`

The tests take a few minutes to complete. If the installation was successful, the output looks something like:

![test-azurestack](media/asdk-post-deploy/test-azurestack.png)

If there was a failure, follow the troubleshooting steps to get help.

## Activate the administrator and tenant portals
After deployments that use Azure AD, you must activate both the Azure Stack administrator and tenant portals. This activation consents to giving the Azure Stack portal and Azure Resource Manager the correct permissions (listed on the consent page) for all users of the directory.

- For the administrator portal, navigate to https://adminportal.local.azurestack.external/guest/signup, read the information, and then click **Accept**. After accepting, you can add service administrators who are not also directory tenant administrators.

- For the tenant portal, navigate to https://portal.local.azurestack.external/guest/signup, read the information, and then click **Accept**. After accepting, users in the directory can sign in to the tenant portal. 

> [!NOTE] 
> If the portals are not activated, only the directory administrator can sign in and use the portals. If another user signs in, they will see an error that tells them that the administrator has not granted permissions to other users. When the administrator does not natively belong to the directory Azure Stack is registered to, the Azure Stack directory must be appended to the activation URL. For example, if Azure Stack is registered to fabrikam.onmicrosoft.com and the admin user is admin@contoso.com, navigate to https://portal.local.azurestack.external/guest/signup/fabrikam.onmicrosoft.com to activate the portal. 

## Reset the password expiration policy 
To make sure that the password for the development kit host doesn't expire before your evaluation period ends, follow these steps after you deploy the ASDK.

### To change the password expiration policy from Powershell:
From an elevated Powershell console, run the command:

```powershell
Set-ADDefaultDomainPasswordPolicy -MaxPasswordAge 180.00:00:00 -Identity azurestack.local
```

### To change the password expiration policy manually:
1. On the development kit host, open **Group Policy Management** (GPMC.MMC) and navigate to **Group Policy Management** – **Forest: azurestack.local** – **Domains** – **azurestack.local**.
2. Right-click **Default Domain Policy** and click **Edit**.
3. In the Group Policy Management Editor, navigate to **Computer Configuration** – **Policies** – **Windows Settings** – **Security Settings** – **Account Policies** – **Password Policy**.
4. In the right pane, double-click **Maximum password age**.
5. In the **Maximum password age Properties** dialog box, change the **Password will expire in** value to **180**, and then click **OK**.

![Group policy management console](media/asdk-post-deploy/gpmc.png)


## Next steps
[Register the ASDK with Azure](asdk-register.md)<|MERGE_RESOLUTION|>--- conflicted
+++ resolved
@@ -13,11 +13,7 @@
 pms.tgt_pltfrm: na
 ms.devlang: na
 ms.topic: article
-<<<<<<< HEAD
-ms.date: 06/04/2018
-=======
 ms.date: 06/05/2018
->>>>>>> d568a5b2
 ms.author: jeffgilb
 ms.reviewer: misainat
 ---
@@ -56,17 +52,9 @@
   Use-AzureRmProfile `
     -Profile 2017-03-09-profile -Force
 
-<<<<<<< HEAD
-  # Install Module Version 1.3.0 if Azure Stack is running 1804 at a minimum 
-  Install-Module -Name AzureStack -RequiredVersion 1.3.0 
-
-  # Install Module Version 1.2.11 if Azure Stack is running a lower version than 1804 
-  Install-Module -Name AzureStack -RequiredVersion 1.2.11 
-=======
   # Install Azure Stack Module Version 1.3.0. If running a pre-1804 version of Azure Stack, change the -RequiredVersion value to 1.2.11.
   Install-Module -Name AzureStack -RequiredVersion 1.3.0 
 
->>>>>>> d568a5b2
   ```
 
   If the installation is successful, the AzureRM and AzureStack modules are displayed in the output.
