---
title: Microsoft Azure Stack Development Kit release notes | Microsoft Docs
description: Improvements, fixes, and known issues for Azure Stack Development Kit.
services: azure-stack
documentationcenter: ''
author: sethmanheim
manager: femila

ms.assetid:
ms.service: azure-stack
ms.workload: na
ms.tgt_pltfrm: na
ms.devlang: na
ms.topic: article
<<<<<<< HEAD
ms.date: 09/17/2018 
git ms.author: brenduns
=======
ms.date: 09/12/2018 
git ms.author: sethm
>>>>>>> 29327431
ms.reviewer: misainat

---

# Azure Stack Development Kit release notes  
This article provides information about improvements, fixes, and known issues in Azure Stack Development Kit. If you're not sure which version you're running, you can [use the portal to check](.\.\azure-stack-updates.md#determine-the-current-version).

> Stay up-to-date with what's new in the ASDK by subscribing to the [![RSS](./media/asdk-release-notes/feed-icon-14x14.png)](https://docs.microsoft.com/api/search/rss?search=Azure+Stack+Development+Kit+release+notes&locale=en-us#) [feed](https://docs.microsoft.com/api/search/rss?search=Azure+Stack+Development+Kit+release+notes&locale=en-us#).

## Build 1.1808.0.97

### New features
This build includes the following improvements and fixes for Azure Stack.  

- <!-- 2682594   | ASDK  -->   **All Azure Stack environments now use the Coordinated Universal Time (UTC) time zone format.**  All log data and related information now displays in UTC format. 

- <!-- 2437250  | IS  ASDK --> **Managed Disks are supported.** You can now use Managed Disks in Azure Stack virtual machines and virtual machine scale sets. For more information, see [Azure Stack Managed Disks: Differences and considerations](/azure/azure-stack/user/azure-stack-managed-disk-considerations).
 
- <!-- 2563799  | IS  ASDK -->  **Azure Monitor**. Like Azure Monitor on Azure, Azure Monitor on Azure Stack provides base-level infrastructure metrics and logs for most services. For more information, see [Azure Monitor on Azure Stack](/azure/azure-stack/user/azure-stack-metrics-azure-data).

- <!-- ASDK --> **Gallery items for Virtual Machine Scale Sets are now built-in**.  Virtual Machine Scale Set gallery items are now made available in the user and administrator portals without having to download them. 

- <!-- IS, ASDK --> **Virtual Machine Scale Set scaling**.  You can use the portal to [scale a Virtual Machine Scale Set](/azure/azure-stack/azure-stack-compute-add-scalesets.md#scale-a-virtual-machine-scale-set) (VMSS).   

- <!-- 2489570 | IS ASDK--> **Support for custom IPSec/IKE policy configurations** for [VPN gateways in Azure Stack](/azure/azure-stack/azure-stack-vpn-gateway-about-vpn-gateways).

- <!-- | IS ASDK--> **Kubernetes marketplace item**. You can now deploy Kubernetes clusters using the [Kubernetes Marketplace item](/azure/azure-stack/azure-stack-solution-template-kubernetes-cluster-add). Users can select the Kubernetes item and fill out a few parameters to deploy a Kubernetes cluster to Azure Stack. The purpose of the templates is to make it simple to users to setup dev/test Kubernetes deployments in a few steps.

- <!-- | IS ASDK--> **Blockchain templates**. You can now execute [Ethereum consortium deployments](/azure/azure-stack/azure-stack-ethereum) on Azure Stack. You can find three new templates in the [Azure Stack Quick Start Templates](https://github.com/Azure/AzureStack-QuickStart-Templates). They allow the user to deploy and configure a multi-member consortium Ethereum network with minimal Azure and Ethereum knowledge. The purpose of the templates is to make it simple to users to setup dev/test Blockchain deployments in a few steps.

- <!-- | IS ASDK--> **The API version profile 2017-03-09-profile has been updated to 2018-03-01-hybrid**. API profiles specify the Azure resource provider and the API version for Azure REST endpoints. For more information about profiles, see [Manage API version profiles in Azure Stack](/azure/azure-stack/user/azure-stack-version-profiles).


### Fixed issues
- <!-- IS ASDK--> We fixed the issue for creating an availability set in the portal which resulted in the set having a fault domain and update domain of 1.

- <!-- IS ASDK --> Settings to scale virtual machine scale sets are now available in the portal.  

- <!-- 2494144- IS, ASDK --> The issue that prevented some F-series virtual machine sizes from appearing when selecting a VM size for deployment is now resolved. 

- <!-- IS, ASDK --> Improvements for performance when creating virtual machines, and more optimized use of underlying storage.

- **Various fixes** for performance, stability, security, and the operating system that is used by Azure Stack


### Changes
- <!-- 1697698  | IS, ASDK --> *Quickstart tutorials* in the User portal dashboard now link to relevant articles in the on-line Azure Stack documentation.

- <!-- 2515955   | IS ,ASDK--> *All services* replaces *More services* in the Azure Stack admin and user portals. You can now use *All services* as an alternative to navigate in the Azure Stack portals the same way you do in the Azure portals.

- <!-- TBD | IS, ASDK --> *+ Create a resource* replaces *+ New* in the Azure Stack admin and user portals.  You can now use *+ Create a resource* as an alternative to navigate in the Azure Stack portals the same way you do in the Azure portals. 

- <!--  TBD – IS, ASDK --> *Basic A* virtual machine sizes are retired for [creating virtual machine scale sets](.\.\azure-stack-compute-add-scalesets.md) (VMSS) through the portal. To create a VMSS with this size, use PowerShell or a template. 

### Known issues

#### Portal  
- <!-- 2967387 – IS, ASDK --> The account you use to sign in to the Azure Stack admin or user portal displays as **Unidentified user**. This occurs when the account does not have either a *First* or *Last* name specified. To work around this issue, edit the user account to provide either the First or Last name. You must then sign out and then sign back in to the portal. 

-  <!--  2873083 - IS ASDK --> When you use the portal to create a virtual machine scale set (VMSS), the *instance size* dropdown doesn’t load correctly when you use Internet Explorer. To work around this problem, use another browser while using the portal to create a VMSS.  

- <!-- TBD  ASDK --> The default time zone for all Azure Stack deployments are now set to Coordinated Universal Time (UTC). You can select a time zone when installing Azure Stack, however it automatically reverts to UTC as the default during installation.

- <!-- 2931230 – IS  ASDK --> Plans that are added to a user subscription as an add-on plan cannot be deleted, even when you remove the plan from the user subscription. The plan will remain until the subscriptions that reference the add-on plan are also deleted. 

- <!--2760466 – IS  ASDK --> When you install a new Azure Stack environment that runs this version, the alert that indicates *Activation Required* might not display. [Activation](.\.\azure-stack-registration.md) is required before you can use marketplace syndication. 

- <!-- TBD - IS ASDK --> The two administrative subscription types that were [introduced with version 1804](.\.\azure-stack-update-1804.md#new-features) should not be used. The subscription types are **Metering subscription**, and **Consumption subscription**. These subscription types are **Metering subscription**, and **Consumption subscription**. These subscription types are visible in new Azure Stack environments beginning with version 1804 but are not yet ready for use. You should continue to use the **Default Provider subscription** type.

- <!-- TBD -  IS ASDK --> Deleting user subscriptions results in orphaned resources. As a workaround, first delete user resources or the entire resource group, and then delete user subscriptions.

- <!-- TBD -  IS ASDK --> You cannot view permissions to your subscription using the Azure Stack portals. As a workaround, use PowerShell to verify permissions.



#### Health and monitoring
- <!-- 1264761 - IS ASDK -->  You might see alerts for the *Health controller* component that have the following details:  

   Alert #1:
   - NAME:  Infrastructure role unhealthy
   - SEVERITY: Warning
   - COMPONENT: Health controller
   - DESCRIPTION: The health controller Heartbeat Scanner is unavailable. This may affect health reports and metrics.  

  Alert #2:
   - NAME:  Infrastructure role unhealthy
   - SEVERITY: Warning
   - COMPONENT: Health controller
   - DESCRIPTION: The health controller Fault Scanner is unavailable. This may affect health reports and metrics.

  Both alerts can be safely ignored and will close automatically over time.  

- <!-- 2368581 - IS. ASDK --> An Azure Stack operator, if you receive a low memory alert and tenant virtual machines fail to deploy with a *Fabric VM creation error*, it is possible that the Azure Stack stamp is out of available memory. Use the [Azure Stack Capacity Planner](https://gallery.technet.microsoft.com/Azure-Stack-Capacity-24ccd822) to best understand the capacity available for your workloads.


#### Compute  
- <!-- 2869209 – IS, ASDK --> When using the [**Add-AzsPlatformImage** cmdlet](https://docs.microsoft.com/powershell/module/azs.compute.admin/add-azsplatformimage?view=azurestackps-1.4.0), you must use the **-OsUri** parameter as the storage account URI where the disk is uploaded. If you use the local path of the disk, the cmdlet fails with the following error: *Long running operation failed with status ‘Failed’*. 

- <!--  2966665 – IS, ASDK --> Attaching SSD data disks to premium size managed disk virtual machines  (DS, DSv2, Fs, Fs_V2) fails with an error:  *Failed to update disks for the virtual machine ‘vmname’ Error: Requested operation cannot be performed because storage account type ‘Premium_LRS’ is not supported for VM size ‘Standard_DS/Ds_V2/FS/Fs_v2)*

   To work around this issue, use *Standard_LRS* data disks instead of *Premium_LRS disks*. Use of *Standard_LRS* data disks doesn't change IOPs or the billing cost.  

- <!--  2795678 – IS, ASDK --> When you use the portal to create virtual machines (VM) in a premium VM size (DS,Ds_v2,FS,FSv2), the VM is created in a standard storage account. Creation in a standard storage account does not affect functionally, IOPs, or billing. 

   You can safely ignore the warning that says: *You've chosen to use a standard disk on a size that supports premium disks. This could impact operating system performance and is not recommended. Consider using premium storage (SSD) instead.*

- <!-- 2967447 - IS, ASDK --> The virtual machine scale set (VMSS) create experience provides CentOS-based 7.2 as an option for deployment. Because that image is not available on Azure Stack, either select another OS for your deployment or use an ARM template specifying another CentOS image which has been downloaded prior to deployment from the marketplace by the operator.

- <!-- TBD -  IS ASDK --> Scaling settings for virtual machine scale sets are not available in the portal. As a workaround, you can use [Azure PowerShell](https://docs.microsoft.com/azure/virtual-machine-scale-sets/virtual-machine-scale-sets-manage-powershell#change-the-capacity-of-a-scale-set). Because of PowerShell version differences, you must use the `-Name` parameter instead of `-VMScaleSetName`.

- <!-- TBD -  IS ASDK --> When you create virtual machines on the Azure Stack user portal, the portal displays an incorrect number of data disks that can attach a D series VM. All supported D series VMs can accommodate as many data disks as the Azure configuration.

- <!-- TBD -  IS ASDK --> When a VM image fails to be created, a failed item that you cannot delete might be added to the VM images compute blade.

  As a workaround, create a new VM image with a dummy VHD that can be created through Hyper-V (New-VHD -Path C:\dummy.vhd -Fixed -SizeBytes 1 GB). This process should fix the problem that prevents deleting the failed item. Then, 15 minutes after creating the dummy image, you can successfully delete it.

  You can then retry the download of the VM image that previously failed.

- <!-- TBD -  IS ASDK --> If provisioning an extension on a VM deployment takes too long, users should let the provisioning time-out instead of trying to stop the process to deallocate or delete the VM.  

- <!-- 1662991 - IS ASDK --> Linux VM diagnostics is not supported in Azure Stack. When you deploy a Linux VM with VM diagnostics enabled, the deployment fails. The deployment also fails if you enable the Linux VM basic metrics through diagnostic settings.

- <!-- 2724961- IS ASDK --> When you register the **Microsoft.Insight** resource provider in Subscription settings, and create a Windows VM with Guest OS Diagnostic enabled, the CPU Percentage chart in the VM overview page will not be able to show metric data.
 
  To find the CPU Percentage chart for the VM, go to the **Metrics** blade and show all the supported Windows VM guest metrics.

 

#### Networking
- <!-- 1766332 - IS, ASDK --> Under **Networking**, if you click **Create VPN Gateway** to set up a VPN connection, **Policy Based** is listed as a VPN type. Do not select this option. Only the **Route Based** option is supported in Azure Stack.

- <!-- 1902460 -  IS ASDK --> Azure Stack supports a single *local network gateway* per IP address. This is true across all tenant subscriptions. After the creation of the first local network gateway connection, subsequent attempts to create a local network gateway resource with the same IP address are blocked.

- <!-- 16309153 -  IS ASDK --> On a Virtual Network that was created with a DNS Server setting of *Automatic*, changing to a custom DNS Server fails. The updated settings are not pushed to VMs in that Vnet.

- <!-- 2702741 -  IS ASDK --> Public IPs that are deployed by using the Dynamic allocation method are not guaranteed to be preserved after a Stop-Deallocate is issued.

- <!-- 2529607 - IS ASDK --> During Azure Stack *Secret Rotation*, there is a period in which Public IP Addresses are unreachable for two to five minutes.

-	<!-- 2664148 - IS ASDK --> In scenarios where the tenant is accessing their virtual machines by using a S2S VPN tunnel, they might encounter a scenario where connection attempts fail if the on-premise subnet was added to the Local Network Gateway after gateway was already created. 


<!--  #### SQL and MySQL  -->


#### App Service
- <!-- 2352906 - IS ASDK --> Users must register the storage resource provider before they create their first Azure Function in the subscription.

- <!-- TBD - IS ASDK --> In order to scale out infrastructure (workers, management, front-end roles), you must use PowerShell as described in the release notes for Compute.  


#### Usage  
- <!-- TBD -  IS ASDK --> Usage Public IP address usage meter data shows the same *EventDateTime* value for each record instead of the *TimeDate* stamp that shows when the record was created. Currently, you can’t use this data to perform accurate accounting of public IP address usage.

<!-- #### Identity -->




## Build 1.1807.0.76

### New features
This build includes the following improvements and fixes for Azure Stack.  

- <!-- 1658937 | ASDK, IS --> **Start backups on a pre-defined schedule** - As an appliance, Azure Stack can now automatically trigger infrastructure backups periodically to eliminate human intervention. Azure Stack will also automatically clean up the external share for backups that are older than the defined retention period. For more information, see [Enable Backup for Azure Stack with PowerShell](.\.\azure-stack-backup-enable-backup-powershell.md).

- <!-- 2496385 | ASDK, IS -->  **Added data transfer time into the total backup time.** For more information, see [Enable Backup for Azure Stack with PowerShell](.\.\azure-stack-backup-enable-backup-powershell.md).

-	<!-- 1702130 | ASDK, IS -->  **Backup external capacity now shows the correct capacity of the external share.** (Previously this was hard-code to 10 GB.) For more information, see [Enable Backup for Azure Stack with PowerShell](.\.\azure-stack-backup-enable-backup-powershell.md).
 
- <!-- 2753130 |  IS, ASDK   -->  **Azure Resource Manager templates now support the condition element** - You can now deploy a resource in an Azure Resource Manger template using a condition. You can design your template to deploy a resource based on a condition, such as evaluating if a parameter value is present. For information about using a template as a condition, see [Conditionally deploy a resource](https://docs.microsoft.com/azure/architecture/building-blocks/extending-templates/conditional-deploy) and [Variables section of Azure Resource Manager templates](https://docs.microsoft.com/azure/azure-resource-manager/resource-manager-templates-variables) in the Azure documentation. 

   You can also use templates to [deploy resources to more than one subscription or resource group](https://docs.microsoft.com/azure/azure-resource-manager/resource-manager-cross-resource-group-deployment).  

- <!--2753073 | IS, ASDK -->  **The Microsoft.Network API resource version support has been updated** to include support for API version 2017-10-01 from 2015-06-15 for Azure Stack network resources.  Support for resource versions between 2017-10-01 and 2015-06-15 is not included in this release but will be included in a future release.  Please refer to [Considerations for Azure Stack networking](.\.\user\azure-stack-network-differences.md) for functionality differences.

- <!-- 2272116 | IS, ASDK   -->  **Azure Stack has added support for reverse DNS lookups for externally facing Azure Stack infrastructure endpoints** (that is for portal, adminportal, management, and adminmanagement). This allows Azure Stack external endpoint names to be resolved from an IP address.

- <!-- 2780899 |  IS, ASDK   --> **Azure Stack now supports adding additional network interfaces to an existing VM.**  This functionality is available by using the portal, PowerShell, and CLI. For more information, see [Add or remove network interfaces](https://docs.microsoft.com/azure/virtual-network/virtual-network-network-interface-vm) in the Azure documentation. 

- <!-- 2222444 | IS, ASDK   -->  **Improvements in accuracy and resiliency have been made to networking usage meters**. Network usage meters are now more accurate and take into account suspended subscriptions, outage periods and race conditions.

- <!-- 2297790 | IS, ASDK -->  **Improvements to the Azure Stack syslog client (preview feature)**. This client allows the forwarding of audit and logs related to the Azure Stack infrastructure to a syslog server or security information and event management (SIEM) software external to Azure Stack. The syslog client now supports the TCP protocol with plain text or TLS 1.2 encryption, the latter being the default configuration. You can configure the TLS connection with either server-only or mutual authentication.

  To configure how the syslog client communicates (such as protocol, encryption, and authentication) with the syslog server, use the Set-SyslogServer cmdlet. This cmdlet is available from the privileged endpoint (PEP). 

  To add the client-side certificate for the syslog client TLS 1.2 mutual authentication, use the Set-SyslogClient cmdlet in the PEP.

  With this preview, you can see a much larger number of audits and alerts. 

  Because this feature is still in preview, you don't rely on it in production environments.

  For more information, see [Azure Stack syslog forwarding](.\.\azure-stack-integrate-security.md).

- <!-- ####### | IS, ASDK -->  **Azure Resource Manager includes the region name.** With this release, objects retrieved from the Azure Resource Manager will now include the region name attribute. If an existing PowerShell script directly passes the object to another cmdlet, the script may produce an error and fail. This is Azure Resource Manager compliant behavior, and requires the calling client to subtract the region attribute. For more information about the Azure Resource Manager see [Azure Resource Manager Documentation](https://docs.microsoft.com/azure/azure-resource-manager/).

- <!-- TBD | IS, ASDK -->  **Move subscriptions between Delegated Providers.** You can now move subscriptions between new or existing Delegated Provider subscriptions that belong to the same Directory tenant. Subscriptions belonging to the Default Provider Subscription can also be moved to the Delegated Provider Subscriptions in the same Directory-tenant. For more information see [Delegate offers in Azure Stack](.\.\azure-stack-delegated-provider.md).
 
- <!-- 2536808 IS ASDK --> **Improved VM creation time** for VMs that are created with images you download from the Azure marketplace.

### Fixed issues

- <!-- TBD | ASDK, IS --> Various improvements were made to the update process to make it more reliable. In addition, fixes have been made to underlying infrastructure, which improves node drain, thereby minimizing potential downtime for workloads during the update.

-	<!--2292271 | ASDK, IS --> We fixed an issue where a modified Quota limit did not apply to existing subscriptions.  Now, when you raise a Quota limit for a network resource that is part of an Offer and Plan associated with a user subscription, the new limit applies to the pre-existing subscriptions, as well as new subscriptions.

- <!-- 2448955 | IS ASDK --> You can now successfully query activity logs for systems that are deployed in a UTC+N time zone.    

- <!-- 2319627 |  ASDK, IS --> Pre-check for backup configuration parameters (Path/Username/Password/Encryption Key) no longer sets incorrect settings to the backup configuration. (Previously, incorrect settings were set into the backup and backup would then fail when triggered.)

- <!-- 2215948 |  ASDK, IS --> The backup list now refreshes when you manually delete the backup from the external share.

- <!-- 2360715 |  ASDK, IS -->  When you set up datacenter integration, you no longer access the AD FS metadata file from a share. For more information, see [Setting up AD FS integration by providing federation metadata file](.\.\azure-stack-integrate-identity.md#setting-up-ad-fs-integration-by-providing-federation-metadata-file). 

- <!-- 2388980 | ASDK, IS --> We fixed an issue that prevented users from assigned an existing Public IP Address that had been previously assigned to a Network Interface or Load Balancer to a new Network Interface or Load Balancer.  

- <!-- 2551834 - IS, ASDK --> When you select *Overview* for a storage account in either the admin or user portals, the *Essentials* pane now displays all the expected information correctly. 

- <!-- 2551834 - IS, ASDK --> When you select *Tags* for a storage account in either the admin or user portals, the information now displays correctly.

- <!-- TBD - IS ASDK --> This version of Azure Stack fixes the issue that prevented the application of driver updates from OEM Extension packages.

-	<!-- 2055809- IS ASDK --> We fixed an issue that prevented you from deleting VMs from the compute blade when the VM failed to be created.  

- <!--  2643962 IS ASDK -->  The alert for *Low memory capacity* no longer appears incorrectly.

- <!--  TBD ASDK --> The virtual machine that hosts the privilege endpoint (PEP) has been increased to 4GB. In the ASDK, this virtual machine is named AzS-ERCS01.

- **Various fixes** for performance, stability, security, and the operating system that is used by Azure Stack


<!-- ### Changes  -->
<!--   ### Additional releases timed with this update  -->


### Known issues

#### Portal  
- <!-- 2931230 – IS  ASDK --> Plans that are added to a user subscription as an add-on plan cannot be deleted, even when you remove the plan from the user subscription. The plan will remain until the subscriptions that reference the add-on plan are also deleted. 

- <!--2760466 – IS  ASDK --> When you install a new Azure Stack environment that runs this version, the alert that indicates *Activation Required* might not display. [Activation](.\.\azure-stack-registration.md) is required before you can use marketplace syndication. 

- <!-- TBD - IS ASDK --> The two administrative subscription types that were [introduced with version 1804](.\.\azure-stack-update-1804.md#new-features) should not be used. The subscription types are **Metering subscription**, and **Consumption subscription**. These subscription types are **Metering subscription**, and **Consumption subscription**. These subscription types are visible in new Azure Stack environments beginning with version 1804 but are not yet ready for use. You should continue to use the **Default Provider subscription** type.

- <!-- 2403291 - IS ASDK --> You might not have use of the horizontal scroll bar along the bottom of the admin and user portals. If you can’t access the horizontal scroll bar, use the breadcrumbs to navigate to a previous blade in the portal by selecting the name of the blade you want to view from the breadcrumb list found at the top left of the portal.
  ![Breadcrumb](media/asdk-release-notes/breadcrumb.png)

- <!-- TBD -  IS ASDK --> Deleting user subscriptions results in orphaned resources. As a workaround, first delete user resources or the entire resource group, and then delete user subscriptions.

- <!-- TBD -  IS ASDK --> You cannot view permissions to your subscription using the Azure Stack portals. As a workaround, use PowerShell to verify permissions.

- <!--  TBD | ASDK -->  The default time zone for your Azure Stack deployment will now get set to UTC. You can select a time zone when installing Azure Stack, however it will automatically revert to UTC as the default during installation.

#### Health and monitoring
- <!-- 1264761 - IS ASDK -->  You might see alerts for the *Health controller* component that have the following details:  

   Alert #1:
   - NAME:  Infrastructure role unhealthy
   - SEVERITY: Warning
   - COMPONENT: Health controller
   - DESCRIPTION: The health controller Heartbeat Scanner is unavailable. This may affect health reports and metrics.  

  Alert #2:
   - NAME:  Infrastructure role unhealthy
   - SEVERITY: Warning
   - COMPONENT: Health controller
   - DESCRIPTION: The health controller Fault Scanner is unavailable. This may affect health reports and metrics.

  Both alerts can be safely ignored and will close automatically over time.  

- <!-- 2368581 - IS. ASDK --> An Azure Stack operator, if you receive a low memory alert and tenant virtual machines fail to deploy with a *Fabric VM creation error*, it is possible that the Azure Stack stamp is out of available memory. Use the [Azure Stack Capacity Planner](https://gallery.technet.microsoft.com/Azure-Stack-Capacity-24ccd822) to best understand the capacity available for your workloads.

- <!-- TBD - IS. ASDK --> When running the Test-AzureStack cmdlet on the privilege endpoint (PEP), the test will generate a WARN/FAIL message for the ERCS VM. You can continue to use the ASDK.

#### Compute
- <!-- 2494144 - IS, ASDK --> When selecting a virtual machine size for a virtual machine deployment, some F-Series VM sizes are not visible as part of the size selector when you create a VM. The following VM sizes do not appear in the selector: *F8s_v2*, *F16s_v2*, *F32s_v2*, and *F64s_v2*.  
  As a workaround, use one of the following methods to deploy a VM. In each method, you need to specify the VM size you want to use.

  - **Azure Resource Manager template:** When you use a template, set the *vmSize* in the template to equal the VM size you want to use. For example, the following entry is used to deploy a VM that uses the *F32s_v2* size:  

    ```
        "properties": {
        "hardwareProfile": {
                "vmSize": "Standard_F32s_v2"
        },
    ```  
  - **Azure CLI:** You can use the [az vm create](https://docs.microsoft.com/cli/azure/vm?view=azure-cli-latest#az-vm-create) command and specify the VM size as a parameter, similar to `--size "Standard_F32s_v2"`.

  - **PowerShell:** With PowerShell you can use [New-AzureRMVMConfig](https://docs.microsoft.com/powershell/module/azurerm.compute/new-azurermvmconfig?view=azurermps-6.0.0) with the parameter that specifies the VM size, similar to `-VMSize "Standard_F32s_v2"`.


- <!-- TBD -  IS ASDK --> Scaling settings for virtual machine scale sets are not available in the portal. As a workaround, you can use [Azure PowerShell](https://docs.microsoft.com/azure/virtual-machine-scale-sets/virtual-machine-scale-sets-manage-powershell#change-the-capacity-of-a-scale-set). Because of PowerShell version differences, you must use the `-Name` parameter instead of `-VMScaleSetName`.

- <!-- TBD -  IS ASDK --> When you create virtual machines on the Azure Stack user portal, the portal displays an incorrect number of data disks that can attach a D series VM. All supported D series VMs can accommodate as many data disks as the Azure configuration.

- <!-- TBD -  IS ASDK --> When a VM image fails to be created, a failed item that you cannot delete might be added to the VM images compute blade.

  As a workaround, create a new VM image with a dummy VHD that can be created through Hyper-V (New-VHD -Path C:\dummy.vhd -Fixed -SizeBytes 1 GB). This process should fix the problem that prevents deleting the failed item. Then, 15 minutes after creating the dummy image, you can successfully delete it.

  You can then retry the download of the VM image that previously failed.

- <!-- TBD -  IS ASDK --> If provisioning an extension on a VM deployment takes too long, users should let the provisioning time-out instead of trying to stop the process to deallocate or delete the VM.  

- <!-- 1662991 - IS ASDK --> Linux VM diagnostics is not supported in Azure Stack. When you deploy a Linux VM with VM diagnostics enabled, the deployment fails. The deployment also fails if you enable the Linux VM basic metrics through diagnostic settings.

- <!-- 2724961- IS ASDK --> When you register the **Microsoft.Insight** resource provider in Subscription settings, and create a Windows VM with Guest OS Diagnostic enabled, the VM overview page doesn't show metrics data. 

   To find metrics data, like the CPU Percentage chart for the VM, go to the **Metrics** blade and show all the supported Windows VM guest metrics.

#### Networking
- <!-- 1766332 - IS, ASDK --> Under **Networking**, if you click **Create VPN Gateway** to set up a VPN connection, **Policy Based** is listed as a VPN type. Do not select this option. Only the **Route Based** option is supported in Azure Stack.

- <!-- 1902460 -  IS ASDK --> Azure Stack supports a single *local network gateway* per IP address. This is true across all tenant subscriptions. After the creation of the first local network gateway connection, subsequent attempts to create a local network gateway resource with the same IP address are blocked.

- <!-- 16309153 -  IS ASDK --> On a Virtual Network that was created with a DNS Server setting of *Automatic*, changing to a custom DNS Server fails. The updated settings are not pushed to VMs in that Vnet.

- <!-- 2702741 -  IS ASDK --> Public IPs that are deployed by using the Dynamic allocation method are not guaranteed to be preserved after a Stop-Deallocate is issued.

- <!-- 2529607 - IS ASDK --> During Azure Stack *Secret Rotation*, there is a period in which Public IP Addresses are unreachable for two to five minutes.

-	<!-- 2664148 - IS ASDK --> In scenarios where the tenant is accessing their virtual machines by using a S2S VPN tunnel, they might encounter a scenario where connection attempts fail if the on-premise subnet was added to the Local Network Gateway after gateway was already created. 


#### SQL and MySQL
- <!-- TBD - ASDK --> The database hosting servers must be dedicated for use by the resource provider and user workloads. You cannot use an instance that is being used by any other consumer, including App Services.

- <!-- IS, ASDK --> Special characters, including spaces and periods, are not supported in the **Family** name when you create a SKU for the SQL and MySQL resource providers.

#### App Service
- <!-- 2352906 - IS ASDK --> Users must register the storage resource provider before they create their first Azure Function in the subscription.

- <!-- TBD - IS ASDK --> In order to scale out infrastructure (workers, management, front-end roles), you must use PowerShell as described in the release notes for Compute.  

- <!-- TBD - IS ASDK --> App Service can only be deployed into the *Default Provider subscription* at this time. In a future update, App Service will deploy into the new *Metering subscription* that was introduced in Azure Stack 1804. When Metering is supported for use, all existing deployments will be migrated to this new subscription type.

#### Usage  
- <!-- TBD -  IS ASDK --> Usage Public IP address usage meter data shows the same *EventDateTime* value for each record instead of the *TimeDate* stamp that shows when the record was created. Currently, you can’t use this data to perform accurate accounting of public IP address usage.

<!-- #### Identity -->






## Build 1.1805.1.47

> [!TIP]  
> Based on customer feedback, there is an update to the version schema in use for Microsoft Azure Stack. Starting with this update, 1805, the new schema better represents the current cloud version.  
>
> The version schema is now *Version.YearYearMonthMonth.MinorVersion.BuildNumber* where the second and third sets indicate the version and release. For example, 1805.1 represents the *release to manufacturing* (RTM) version of 1805.  


### New features
This build includes the following improvements and fixes for Azure Stack.  

- <!-- 2297790 - IS, ASDK --> **Azure Stack now includes a *Syslog* client** as a *preview feature*. This client allows the forwarding of audit and security logs related to the Azure Stack infrastructure to a Syslog server or security information and event management (SIEM) software that is external to Azure Stack. Currently, the Syslog client only supports unauthenticated UDP connections over default port 514. The payload of each Syslog message is formatted in Common Event Format (CEF).

  To configure the Syslog client, use  the **Set-SyslogServer** cmdlet on the Privileged Endpoint.

  With this preview, you might see the following three alerts. When presented by Azure Stack, these alerts include *descriptions* and *remediation* guidance.
  - TITLE: Code Integrity Off  
  - TITLE: Code Integrity in Audit Mode
  - TITLE: User Account Created

  While this feature is in preview, it shouldn't be relied upon in production environments.   


### Fixed issues
- We fixed the issue that blocked [opening a new support request from the dropdown](.\.\azure-stack-manage-portals.md#quick-access-to-help-and-support) from within the admin portal. This option now works as intended.

- <!--  TBD ASDK --> The virtual machine that hosts the privilege endpoint (PEP) has been increased to 4GB. In the ASDK, this virtual machine is named AzS-ERCS01.

- **Various fixes** for performance, stability, security, and the operating system that is used by Azure Stack


<!-- ### Changes  -->


<!--   ### Additional releases timed with this update  -->


### Known issues

#### Portal
- <!-- 2931230 – IS  ASDK --> Plans that are added to a user subscription as an add-on plan cannot be deleted, even when you remove the plan from the user subscription. The plan will remain until the subscriptions that reference the add-on plan are also deleted. 

- <!-- 2551834 - IS, ASDK --> When you select **Overview** for a storage account in either the admin or user portals, the information from the *Essentials* pane does not display.  The Essentials pane displays information about the account like its *Resource group*, *Location*, and *Subscription ID*.  Other options for Overview  are accessible, like *Services* and *Monitoring*, as well as options to *Open in Explorer* or to *Delete storage account*.  

  To view the unavailable information, use the [Get-azureRMstorageaccount](https://docs.microsoft.com/powershell/module/azurerm.storage/get-azurermstorageaccount?view=azurermps-6.2.0) PowerShell cmdlet.

- <!-- 2551834 - IS, ASDK --> When you select **Tags** for a storage account in either the admin or user portals, the information fails to load and does not display.  

  To view the unavailable information, use the [Get-AzureRmTag](https://docs.microsoft.com/powershell/module/azurerm.tags/get-azurermtag?view=azurermps-6.2.0) PowerShell cmdlet.

- <!-- TBD - IS ASDK --> Do not use the new administrative subscription types of *Metering subscription*, and *Consumption subscription*. These new subscription types were introduced with version 1804 but are not yet ready for use. You should continue to use the *Default Provider* subscription type.  
- <!-- TBD - IS ASDK --> You cannot apply driver updates by using an OEM Extension package with this version of Azure Stack.  There is no workaround for this problem.
 
- <!-- TBD - IS ASDK --> The ability [to open a new support request from the dropdown](.\.\azure-stack-manage-portals.md#quick-access-to-help-and-support) from within the administrator portal isn’t available. Instead, use the following link:     
    - For Azure Stack Development Kit, use https://aka.ms/azurestackforum.    

- <!-- 2403291 - IS ASDK --> You might not have use of the horizontal scroll bar along the bottom of the admin and user portals. If you can’t access the horizontal scroll bar, use the breadcrumbs to navigate to a previous blade in the portal by selecting the name of the blade you want to view from the breadcrumb list found at the top left of the portal.
  ![Breadcrumb](media/asdk-release-notes/breadcrumb.png)

- <!-- TBD -  IS ASDK --> Deleting user subscriptions results in orphaned resources. As a workaround, first delete user resources or the entire resource group, and then delete user subscriptions.

- <!-- TBD -  IS ASDK --> You cannot view permissions to your subscription using the Azure Stack portals. As a workaround, use PowerShell to verify permissions.


#### Health and monitoring
- <!-- 1264761 - IS ASDK -->  You might see alerts for the *Health controller* component that have the following details:  

   Alert #1:
   - NAME:  Infrastructure role unhealthy
   - SEVERITY: Warning
   - COMPONENT: Health controller
   - DESCRIPTION: The health controller Heartbeat Scanner is unavailable. This may affect health reports and metrics.  

  Alert #2:
   - NAME:  Infrastructure role unhealthy
   - SEVERITY: Warning
   - COMPONENT: Health controller
   - DESCRIPTION: The health controller Fault Scanner is unavailable. This may affect health reports and metrics.

    Both alerts #1 and #2 can be safely ignored and they'll close automatically over time. 

  You might also see the following alert for *Capacity*. For this alert, the percentage of available memory identified in the description can vary:  

  Alert #3:
   - NAME:  Low memory capacity
   - SEVERITY: Critical
   - COMPONENT: Capacity
   - DESCRIPTION: The region has consumed more than 80.00% of available memory. Creating virtual machines with large amounts of memory may fail.  

  In this version of Azure Stack, this alert can fire incorrectly. If tenant virtual machines continue to deploy successfully, you can safely ignore this alert. 
  
  Alert #3 won't automatically close. If you close this alert Azure Stack will create the same alert within 15 minutes.  

- <!-- 2368581 - IS. ASDK --> An Azure Stack operator, if you receive a low memory alert and tenant virtual machines fail to deploy with a *Fabric VM creation error*, it is possible that the Azure Stack stamp is out of available memory. Use the [Azure Stack Capacity Planner](https://gallery.technet.microsoft.com/Azure-Stack-Capacity-24ccd822) to best understand the capacity available for your workloads.

- <!-- TBD - IS. ASDK --> When running the Test-AzureStack cmdlet on the privilege endpoint (PEP), will generate a WARN message for the ERCS VM. You can continue to use the ASDK. 


#### Compute
- <!-- TBD - IS, ASDK --> When selecting a virtual machine size for a virtual machine deployment, some F-Series VM sizes are not visible as part of the size selector when you create a VM. The following VM sizes do not appear in the selector: *F8s_v2*, *F16s_v2*, *F32s_v2*, and *F64s_v2*.  
  As a workaround, use one of the following methods to deploy a VM. In each method, you need to specify the VM size you want to use.

  - **Azure Resource Manager template:** When you use a template, set the *vmSize* in the template to equal the VM size you want to use. For example, the following entry is used to deploy a VM that uses the *F32s_v2* size:  

    ```
        "properties": {
        "hardwareProfile": {
                "vmSize": "Standard_F32s_v2"
        },
    ```  
  - **Azure CLI:** You can use the [az vm create](https://docs.microsoft.com/cli/azure/vm?view=azure-cli-latest#az-vm-create) command and specify the VM size as a parameter, similar to `--size "Standard_F32s_v2"`.

  - **PowerShell:** With PowerShell you can use [New-AzureRMVMConfig](https://docs.microsoft.com/powershell/module/azurerm.compute/new-azurermvmconfig?view=azurermps-6.0.0) with the parameter that specifies the VM size, similar to `-VMSize "Standard_F32s_v2"`.


- <!-- TBD -  IS ASDK --> Scaling settings for virtual machine scale sets are not available in the portal. As a workaround, you can use [Azure PowerShell](https://docs.microsoft.com/azure/virtual-machine-scale-sets/virtual-machine-scale-sets-manage-powershell#change-the-capacity-of-a-scale-set). Because of PowerShell version differences, you must use the `-Name` parameter instead of `-VMScaleSetName`.

- <!-- TBD -  IS ASDK --> When you create virtual machines on the Azure Stack user portal, the portal displays an incorrect number of data disks that can attach a D series VM. All supported D series VMs can accommodate as many data disks as the Azure configuration.

- <!-- TBD -  IS ASDK --> When a VM image fails to be created, a failed item that you cannot delete might be added to the VM images compute blade.

  As a workaround, create a new VM image with a dummy VHD that can be created through Hyper-V (New-VHD -Path C:\dummy.vhd -Fixed -SizeBytes 1 GB). This process should fix the problem that prevents deleting the failed item. Then, 15 minutes after creating the dummy image, you can successfully delete it.

  You can then retry the download of the VM image that previously failed.

- <!-- TBD -  IS ASDK --> If provisioning an extension on a VM deployment takes too long, users should let the provisioning time-out instead of trying to stop the process to deallocate or delete the VM.  

- <!-- 1662991 - IS ASDK --> Linux VM diagnostics is not supported in Azure Stack. When you deploy a Linux VM with VM diagnostics enabled, the deployment fails. The deployment also fails if you enable the Linux VM basic metrics through diagnostic settings.

#### Networking
- <!-- TBD - IS ASDK --> You cannot create user-defined routes in either the admin or user portal. As a workaround, use [Azure PowerShell](https://docs.microsoft.com/azure/virtual-network/tutorial-create-route-table-powershell).

- <!-- 1766332 - IS, ASDK --> Under **Networking**, if you click **Create VPN Gateway** to set up a VPN connection, **Policy Based** is listed as a VPN type. Do not select this option. Only the **Route Based** option is supported in Azure Stack.

- <!-- 2388980 -  IS ASDK --> After a VM is created and associated with a public IP address, you can't disassociate that VM from that IP address. Disassociation appears to work, but the previously assigned public IP address remains associated with the original VM.

  Currently, you must use only new public IP addresses for new VMs you create.

  This behavior occurs even if you reassign the IP address to a new VM (commonly referred to as a *VIP swap*). All future attempts to connect through this IP address result in a connection to the original VM, and not to the new one.

- <!-- 2292271 - IS ASDK --> If you raise a Quota limit for a Network resource that is part of an Offer and Plan that is associated with a tenant subscription, the new limit is not applied to that subscription. However, the new limit does apply to new subscriptions that are created after the quota is increased.

  To work around this problem, use an Add-On plan to increase a Network Quota when the plan is already associated with a subscription. For more information, see how to [make an add-on plan available](.\.\azure-stack-subscribe-plan-provision-vm.md#to-make-an-add-on-plan-available).

- <!-- 2304134 IS ASDK --> You cannot delete a subscription that has DNS Zone resources or Route Table resources associated with it. To successfully delete the subscription, you must first delete DNS Zone and Route Table resources from the tenant subscription.


- <!-- 1902460 -  IS ASDK --> Azure Stack supports a single *local network gateway* per IP address. This is true across all tenant subscriptions. After the creation of the first local network gateway connection, subsequent attempts to create a local network gateway resource with the same IP address are blocked.

- <!-- 16309153 -  IS ASDK --> On a Virtual Network that was created with a DNS Server setting of *Automatic*, changing to a custom DNS Server fails. The updated settings are not pushed to VMs in that Vnet.

- <!-- TBD -  IS ASDK --> Azure Stack does not support adding additional network interfaces to a VM instance after the VM is deployed. If the VM requires more than one network interface, they must be defined at deployment time.


#### SQL and MySQL
- <!-- TBD - ASDK --> The database hosting servers must be dedicated for use by the resource provider and user workloads. You cannot use an instance that is being used by any other consumer, including App Services.

- <!-- IS, ASDK --> Special characters, including spaces and periods, are not supported in the **Family** name when you create a SKU for the SQL and MySQL resource providers.

#### App Service
- <!-- 2352906 - IS ASDK --> Users must register the storage resource provider before they create their first Azure Function in the subscription.

- <!-- TBD - IS ASDK --> In order to scale out infrastructure (workers, management, front-end roles), you must use PowerShell as described in the release notes for Compute.  

- <!-- TBD - IS ASDK --> App Service can only be deployed into the *Default Provider subscription* at this time. <!-- In a future update, App Service will deploy into the new *Metering subscription* that was introduced in Azure Stack 1804. When Metering is supported for use, all existing deployments will be migrated to this new subscription type. -->

#### Usage  
- <!-- TBD -  IS ASDK --> Usage Public IP address usage meter data shows the same *EventDateTime* value for each record instead of the *TimeDate* stamp that shows when the record was created. Currently, you can’t use this data to perform accurate accounting of public IP address usage.

<!-- #### Identity -->
<|MERGE_RESOLUTION|>--- conflicted
+++ resolved
@@ -12,13 +12,8 @@
 ms.tgt_pltfrm: na
 ms.devlang: na
 ms.topic: article
-<<<<<<< HEAD
 ms.date: 09/17/2018 
-git ms.author: brenduns
-=======
-ms.date: 09/12/2018 
 git ms.author: sethm
->>>>>>> 29327431
 ms.reviewer: misainat
 
 ---
