--- conflicted
+++ resolved
@@ -26,33 +26,6 @@
 > Stay up-to-date with what's new in the ASDK by subscribing to the [![RSS](./media/asdk-release-notes/feed-icon-14x14.png)](https://docs.microsoft.com/api/search/rss?search=Azure+Stack+Development+Kit+release+notes&locale=en-us#) [feed](https://docs.microsoft.com/api/search/rss?search=Azure+Stack+Development+Kit+release+notes&locale=en-us#).
 
 
-<<<<<<< HEAD
-## Build 1.180x.x.xx
-
-### New features
-This build includes the following improvements and fixes for Azure Stack.  
-<!-- Check -->  
-- <!--	1751628  | ASDK  --> **Enable customer-driven validation of cloud recovery** - You can periodically test end-to-end recovery and validate multi-node backup data on-demand without interrupting your production Azure Stack environment.
-
-- <!-- 1658937 | ASDK, IS --> **Start backups on a pre-defined schedule** - As an appliance, Azure Stack can now automatically trigger infrastructure backups periodically to eliminate human intervention. Azure Stack will also automatically clean up the external share for backups that are older than the defined retention period. 
-
-- <!-- 2496385 | ASDK, IS --> **Added data transfer time into the total backup time.**
-
--	<!-- 1702130 | ASDK, IS --> **Backup external capacity now shows the correct capacity of the external share.** (Previously this was hard-code to 10 GB.)
- 
-- <!-- 2753130 |  IS, ASDK   -->  **Azure Resource Manager templates now support the condition element** - You can now deploy a resource in an Azure Resource Manger template using a condition. You can design your template to deploy a resource based on a condition, such as evaluating if a parameter value is present.
-
-- <!--2753073 | IS, ASDK -->  **The Microsoft.Network API resource version support has been updated** to include support for API version 2017-10-01 from 2015-06-15 for Azure Stack network resources.  Support for resource versions between 2017-10-01 and 2015-06-15 is not included in this release but will be included in a future release.  Please refer to [Considerations for Azure Stack networking](.\.\user\azure-stack-network-differences.md) for functionality differences.
-
-- <!-- 2272116 | IS, ASDK   -->  **Azure Stack has added support for reverse DNS lookups for externally facing Azure Stack infrastructure endpoints** (that is for portal, adminportal, management, adminmanagement). This allows Azure Stack external endpoint names to be resolved from an IP address.
-
-- <!-- 2222444 | IS, ASDK   -->  **Improvements in accuracy and resiliency have been made to networking usage meters**. Network usage meters are now more accurate and take into account suspended subscriptions, outage periods and race conditions.
-
-- <!-- 2297790 | IS, ASDK -->  **Improvements to the Azure Stack Syslog client (preview feature)**. This client allows the forwarding of audit and logs related to the Azure Stack infrastructure to a Syslog server or security information and event management (SIEM) software external to Azure Stack. The Syslog client now supports the TCP protocol with plain text or TLS 1.2 encryption, the latter being the default configuration. You can configure the TLS connection with either server-only or mutual authentication.
-
-  To configure how the Syslog client communicates (such as protocol, encryption, and authentication) with the Syslog server, use the Set-SyslogServer cmdlet. This cmdlet is available from the privileged endpoint (PEP). 
-
-=======
 ## Build 1.1807.0.65
 
 ### New features
@@ -78,7 +51,6 @@
 
   To configure how the Syslog client communicates (such as protocol, encryption, and authentication) with the Syslog server, use the Set-SyslogServer cmdlet. This cmdlet is available from the privileged endpoint (PEP). 
 
->>>>>>> 3bb5c513
   To add the client-side certificate for the Syslog client TLS 1.2 mutual authentication, use the Set-SyslogClient cmdlet in the PEP.
 
   With this preview, you can see a much larger number of audits and alerts. 
@@ -92,7 +64,6 @@
 - <!-- 2448955 | IS ASDK --> You can now successfully query activity logs for systems that are deployed in a UTC+N time zone.    
 
 - <!-- 2319627 |  ASDK, IS --> Pre-check for backup configuration parameters (Path/Username/Password/Encryption Key) no longer sets incorrect settings to the backup configuration. (Previously, incorrect settings were set into the backup and backup would would then fail when tirggered.)
-<<<<<<< HEAD
 
 - <!-- 2215948 |  ASDK, IS --> The backup list now refreshes when you manually delete the backup from the external share.
 
@@ -105,30 +76,10 @@
 - <!-- 2551834 - IS, ASDK --> When you select Tags for a storage account in either the admin or user portals, the information now displays correctly.
 
 - <!-- TBD - IS ASDK --> This version of Azure Stack fixes the issue that prevented the application of driver updates from OEM Extension packages.
- 
 
 - **Various fixes** for performance, stability, security, and the operating system that is used by Azure Stack
-=======
-
-- <!-- 2215948 |  ASDK, IS --> The backup list now refreshes when you manually delete the backup from the external share.
-
-- <!-- 2360715 |  ASDK, IS -->  When you set up datacenter integration, you no longer access the AD FS metadata file from a share. For more information, see [Setting up AD FS integration by providing federation metadata file](.\.\azure-stack-integrate-identity.md#setting-up-ad-fs-integration-by-providing-federation-metadata-file). 
->>>>>>> 3bb5c513
-
-- <!-- 2388980 | ASDK, IS --> We fixed an issue that prevented users from assigned an existing Public IP Address that had been previously assigned to a Network Interface or Load Balancer to a new Network Interface or Load Balancer.  
-
-- <!-- 2551834 - IS, ASDK --> When you select Overview for a storage account in either the admin or user portals, the Essentials pane now displays all the expected information correctly. 
-
-- <!-- 2551834 - IS, ASDK --> When you select Tags for a storage account in either the admin or user portals, the information now displays correctly.
-
-- <!-- TBD - IS ASDK --> This version of Azure Stack fixes the issue that prevented the application of driver updates from OEM Extension packages.
-
-- **Various fixes** for performance, stability, security, and the operating system that is used by Azure Stack
-
-<<<<<<< HEAD
-=======
-
->>>>>>> 3bb5c513
+
+
 <!-- ### Changes  -->
 <!--   ### Additional releases timed with this update  -->
 
@@ -136,11 +87,8 @@
 ### Known issues
 
 #### Portal  
-<<<<<<< HEAD
-=======
 - <!--2760466 – IS  ASDK --> When you install a new Azure Stack environment that runs this version, the alert that indicates Activation Required might not display. [Activation](.\.\azure-stack-registration.md) is required before you can use marketplace syndication. 
 
->>>>>>> 3bb5c513
 - <!-- TBD - IS ASDK --> Some administrative subscription types are not available. When you upgrade Azure Stack to this version, the two subscription types that were [introduced with version 1804](.\.\azure-stack-update-1804.md) are not visible in the console. This is expected. The unavailable subscription types are **Metering subscription**, and **Consumption subscription**. These subscription types are visible in new Azure Stack environments beginning with version 1804 but are not yet ready for use. You should continue to use the **Default Provider subscription** type.
 
 - <!-- 2403291 - IS ASDK --> You might not have use of the horizontal scroll bar along the bottom of the admin and user portals. If you can’t access the horizontal scroll bar, use the breadcrumbs to navigate to a previous blade in the portal by selecting the name of the blade you want to view from the breadcrumb list found at the top left of the portal.
@@ -202,18 +150,12 @@
 - <!-- TBD -  IS ASDK --> If provisioning an extension on a VM deployment takes too long, users should let the provisioning time-out instead of trying to stop the process to deallocate or delete the VM.  
 
 - <!-- 1662991 - IS ASDK --> Linux VM diagnostics is not supported in Azure Stack. When you deploy a Linux VM with VM diagnostics enabled, the deployment fails. The deployment also fails if you enable the Linux VM basic metrics through diagnostic settings.
-<<<<<<< HEAD
-=======
 
 - <!-- 2724961- IS ASDK --> When you register the **Microsoft.Insight** resource provider in Subscription settings, and create a Windows VM with Guest OS Diagnostic enabled, the CPU Percentage chart in the VM overview page will not be able to show metric data. To find the CPU Percentage chart for the VM, go to the **Metrics** blade and show all the supported Windows VM guest metrics.
->>>>>>> 3bb5c513
 
 #### Networking
 - <!-- 1766332 - IS, ASDK --> Under **Networking**, if you click **Create VPN Gateway** to set up a VPN connection, **Policy Based** is listed as a VPN type. Do not select this option. Only the **Route Based** option is supported in Azure Stack.
 
-<<<<<<< HEAD
-- <!-- 2304134 IS ASDK --> You cannot delete a subscription that has DNS Zone resources or Route Table resources associated with it. To successfully delete the subscription, you must first delete DNS Zone and Route Table resources from the tenant subscription.
-=======
 - <!-- 1902460 -  IS ASDK --> Azure Stack supports a single *local network gateway* per IP address. This is true across all tenant subscriptions. After the creation of the first local network gateway connection, subsequent attempts to create a local network gateway resource with the same IP address are blocked.
 
 - <!-- 16309153 -  IS ASDK --> On a Virtual Network that was created with a DNS Server setting of *Automatic*, changing to a custom DNS Server fails. The updated settings are not pushed to VMs in that Vnet.
@@ -223,17 +165,8 @@
 - <!-- 2529607 - IS ASDK --> During Azure Stack *Secret Rotation*, there is a period in which Public IP Addresses are unreachable for two to five minutes.
 
 -	<!-- 2664148 - IS ASDK --> In scenarios where the tenant is accessing their virtual machines by using a S2S VPN tunnel, they might encounter a scenario where connection attempts fail if the on-premise subnet was added to the Local Network Gateway after gateway was already created. 
->>>>>>> 3bb5c513
-
-
-<<<<<<< HEAD
-- <!-- 16309153 -  IS ASDK --> On a Virtual Network that was created with a DNS Server setting of *Automatic*, changing to a custom DNS Server fails. The updated settings are not pushed to VMs in that Vnet.
-
-- <!-- TBD -  IS ASDK --> Azure Stack does not support adding additional network interfaces to a VM instance after the VM is deployed. If the VM requires more than one network interface, they must be defined at deployment time.
-
-
-=======
->>>>>>> 3bb5c513
+
+
 #### SQL and MySQL
 - <!-- TBD - ASDK --> The database hosting servers must be dedicated for use by the resource provider and user workloads. You cannot use an instance that is being used by any other consumer, including App Services.
 
@@ -286,17 +219,10 @@
 
 
 <!-- ### Changes  -->
-<<<<<<< HEAD
 
 
 <!--   ### Additional releases timed with this update  -->
 
-=======
-
-
-<!--   ### Additional releases timed with this update  -->
-
->>>>>>> 3bb5c513
 
 ### Known issues
 
@@ -428,15 +354,9 @@
 - <!-- TBD -  IS ASDK --> Usage Public IP address usage meter data shows the same *EventDateTime* value for each record instead of the *TimeDate* stamp that shows when the record was created. Currently, you can’t use this data to perform accurate accounting of public IP address usage.
 
 <!-- #### Identity -->
-<<<<<<< HEAD
-
-
-
-=======
-
-
-
->>>>>>> 3bb5c513
+
+
+
 ## Build 20180513.1
 
 ### New features
