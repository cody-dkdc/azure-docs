---
title: Microsoft Azure Stack Development Kit release notes | Microsoft Docs
description: Improvements, fixes, and known issues for Azure Stack Development Kit.
services: azure-stack
documentationcenter: ''
author: brenduns
manager: femila

ms.assetid:
ms.service: azure-stack
ms.workload: na
ms.tgt_pltfrm: na
ms.devlang: na
ms.topic: article
<<<<<<< HEAD
ms.date: 07/24/2018
=======
ms.date: 08/02/2018
>>>>>>> f7bebe62
ms.author: brenduns
ms.reviewer: misainat

---



# Azure Stack Development Kit release notes  
These release notes provide information about improvements, fixes, and known issues in Azure Stack Development Kit. If you're not sure which version you're running, you can [use the portal to check](.\.\azure-stack-updates.md#determine-the-current-version).

> Stay up-to-date with what's new in the ASDK by subscribing to the [![RSS](./media/asdk-release-notes/feed-icon-14x14.png)](https://docs.microsoft.com/api/search/rss?search=Azure+Stack+Development+Kit+release+notes&locale=en-us#) [feed](https://docs.microsoft.com/api/search/rss?search=Azure+Stack+Development+Kit+release+notes&locale=en-us#).


## Build 1.180x.x.xx

### New features
This build includes the following improvements and fixes for Azure Stack.  

- <!--	1751628  | ASDK  --> **Enable customer-driven validation of cloud recovery** - You can periodically test end-to-end recovery and validate multi-node backup data on-demand without interrupting your production Azure Stack environment.

- <!-- 1658937 | ASDK, IS --> **Start backups on a pre-defined schedule** - As an appliance, Azure Stack can now automatically trigger infrastructure backups periodically to eliminate human intervention. Azure Stack will also automatically clean up the external share for backups that are older than the defined retention period. 
<<<<<<< HEAD
=======

- <!-- 2496385 | ASDK, IS --> **Added data transfer time into the total backup time.**

-	<!-- 1702130 | ASDK, IS --> **Backup external capacity now shows the correct capacity of the external share.** (Previously this was hard-code to 10 GB.)
 
- <!-- 2753130 |  IS, ASDK   -->  **Azure Resource Manager templates now support the condition element** - You can now deploy a resource in an Azure Resource Manger template using a condition. You can design your template to deploy a resource based on a condition, such as evaluating if a parameter value is present.

- <!--2753073 | IS, ASDK -->  **The Microsoft.Network API resource version support has been updated** to include support for API version 2017-10-01 from 2015-06-15 for Azure Stack network resources.  Support for resource versions between 2017-10-01 and 2015-06-15 is not included in this release but will be included in a future release.  Please refer to [Considerations for Azure Stack networking](.\.\user\azure-stack-network-differences.md) for functionality differences.

- <!-- 2272116 | IS, ASDK   -->  **Azure Stack has added support for reverse DNS lookups for externally facing Azure Stack infrastructure endpoints** (that is for portal, adminportal, management, adminmanagement). This allows Azure Stack external endpoint names to be resolved from an IP address.

- <!-- 2222444 | IS, ASDK   -->  **Improvements in accuracy and resiliency have been made to networking usage meters**. Network usage meters are now more accurate and take into account suspended subscriptions, outage periods and race conditions.

- <!-- 2297790 | IS, ASDK -->  **Improvements to the Azure Stack Syslog client (preview feature)**. This client allows the forwarding of audit and logs related to the Azure Stack infrastructure to a Syslog server or security information and event management (SIEM) software external to Azure Stack. The Syslog client now supports the TCP protocol with plain text or TLS 1.2 encryption, the latter being the default configuration. You can configure the TLS connection with either server-only or mutual authentication.

  To configure how the Syslog client communicates (such as protocol, encryption, and authentication) with the Syslog server, use the Set-SyslogServer cmdlet. This cmdlet is available from the privileged endpoint (PEP). 

  To add the client-side certificate for the Syslog client TLS 1.2 mutual authentication, use the Set-SyslogClient cmdlet in the PEP.

  With this preview, you can see a much larger number of audits and alerts. 

  Because this feature is still in preview, you don't rely on it in production environments.
>>>>>>> f7bebe62

- <!-- 2496385 | ASDK, IS --> **Added data transfer time into the total backup time.**

-	<!-- 1702130 | ASDK, IS --> **Backup external capacity now shows the correct capacity of the external share.** (Previously this was hard-code to 10 GB.)
 
### Fixed issues

<<<<<<< HEAD
=======
-	<!--2292271 | ASDK, IS --> We fixed an issue where a modified Quota limit did not apply to existing subscriptions.  Now, when you raise a Quota limit for a network resource that is part of an Offer and Plan associated with a tenant subscription, the new limit applies to the pre-existing subscriptions, as well as new subscriptions.

>>>>>>> f7bebe62
- <!-- 2448955 | IS ASDK --> You can now successfully query activity logs for systems that are deployed in a UTC+N time zone.    

- <!-- 2319627 |  ASDK, IS --> Pre-check for backup configuration parameters (Path/Username/Password/Encryption Key) no longer sets incorrect settings to the backup configuration. (Previously, incorrect settings were set into the backup and backup would would then fail when tirggered.)

- <!-- 2215948 |  ASDK, IS --> The backup list now refreshes when you manually delete the backup from the external share.

- <!-- 2360715 |  ASDK, IS -->  When you set up datacenter integration, you no longer access the AD FS metadata file from a share. For more information, see [Setting up AD FS integration by providing federation metadata file](.\.\azure-stack-integrate-identity.md#setting-up-ad-fs-integration-by-providing-federation-metadata-file). 

- <!-- 2388980 | ASDK, IS --> We fixed an issue that prevented users from assigned an existing Public IP Address that had been previously assigned to a Network Interface or Load Balancer to a new Network Interface or Load Balancer.  
<<<<<<< HEAD

-	<!--2292271 | ASDK, IS --> We fixed an issue where a modified Quota limit did not apply to existing subscriptions.  Now, when you raise a Quota limit for a network resource that is part of an Offer and Plan associated with a tenant subscription, the new limit applies to the pre-existing subscriptions, as well as new subscriptions.


=======

- <!-- 2551834 - IS, ASDK --> When you select Overview for a storage account in either the admin or user portals, the Essentials pane now displays all the expected information correctly. 

- <!-- 2551834 - IS, ASDK --> When you select Tags for a storage account in either the admin or user portals, the information now displays correctly.

>>>>>>> f7bebe62
- **Various fixes** for performance, stability, security, and the operating system that is used by Azure Stack


<!-- ### Changes  -->
<!--   ### Additional releases timed with this update  -->


### Known issues

<<<<<<< HEAD
#### Portal
- <!-- 2551834 - IS, ASDK --> When you select **Overview** for a storage account in either the admin or user portals, the information from the *Essentials* pane does not display.  The Essentials pane displays information about the account like its *Resource group*, *Location*, and *Subscription ID*.  Other options for Overview  are accessible, like *Services* and *Monitoring*, as well as options to *Open in Explorer* or to *Delete storage account*.  

  To view the unavailable information, use the [Get-azureRMstorageaccount](https://docs.microsoft.com/powershell/module/azurerm.storage/get-azurermstorageaccount?view=azurermps-6.2.0) PowerShell cmdlet.

- <!-- 2551834 - IS, ASDK --> When you select **Tags** for a storage account in either the admin or user portals, the information fails to load and does not display.  

  To view the unavailable information, use the [Get-AzureRmTag](https://docs.microsoft.com/powershell/module/azurerm.tags/get-azurermtag?view=azurermps-6.2.0) PowerShell cmdlet.

- <!-- TBD - IS ASDK --> Do not use the new administrative subscription types of *Metering subscription*, and *Consumption subscription*. These new subscription types were introduced with version 1804 but are not yet ready for use. You should continue to use the *Default Provider* subscription type.  
=======
#### Portal  
- <!-- TBD - IS ASDK --> Some administrative subscription types are not available. When you upgrade Azure Stack to this version, the two subscription types that were [introduced with version 1804](.\.\azure-stack-update-1804.md) are not visible in the console. This is expected. The unavailable subscription types are **Metering subscription**, and **Consumption subscription**. These subscription types are visible in new Azure Stack environments beginning with version 1804 but are not yet ready for use. You should continue to use the **Default Provider subscription** type.
>>>>>>> f7bebe62

- <!-- 2403291 - IS ASDK --> You might not have use of the horizontal scroll bar along the bottom of the admin and user portals. If you can’t access the horizontal scroll bar, use the breadcrumbs to navigate to a previous blade in the portal by selecting the name of the blade you want to view from the breadcrumb list found at the top left of the portal.
  ![Breadcrumb](media/asdk-release-notes/breadcrumb.png)

- <!-- TBD -  IS ASDK --> Deleting user subscriptions results in orphaned resources. As a workaround, first delete user resources or the entire resource group, and then delete user subscriptions.

- <!-- TBD -  IS ASDK --> You cannot view permissions to your subscription using the Azure Stack portals. As a workaround, use PowerShell to verify permissions.


#### Health and monitoring
- <!-- 1264761 - IS ASDK -->  You might see alerts for the *Health controller* component that have the following details:  

   Alert #1:
   - NAME:  Infrastructure role unhealthy
   - SEVERITY: Warning
   - COMPONENT: Health controller
   - DESCRIPTION: The health controller Heartbeat Scanner is unavailable. This may affect health reports and metrics.  

  Alert #2:
   - NAME:  Infrastructure role unhealthy
   - SEVERITY: Warning
   - COMPONENT: Health controller
   - DESCRIPTION: The health controller Fault Scanner is unavailable. This may affect health reports and metrics.

  Both alerts can be safely ignored and will close automatically over time.  


- <!-- 2368581 - IS. ASDK --> An Azure Stack operator, if you receive a low memory alert and tenant virtual machines fail to deploy with a *Fabric VM creation error*, it is possible that the Azure Stack stamp is out of available memory. Use the [Azure Stack Capacity Planner](https://gallery.technet.microsoft.com/Azure-Stack-Capacity-24ccd822) to best understand the capacity available for your workloads.


#### Compute
- <!-- 2494144 - IS, ASDK --> When selecting a virtual machine size for a virtual machine deployment, some F-Series VM sizes are not visible as part of the size selector when you create a VM. The following VM sizes do not appear in the selector: *F8s_v2*, *F16s_v2*, *F32s_v2*, and *F64s_v2*.  
  As a workaround, use one of the following methods to deploy a VM. In each method, you need to specify the VM size you want to use.

  - **Azure Resource Manager template:** When you use a template, set the *vmSize* in the template to equal the VM size you want to use. For example, the following entry is used to deploy a VM that uses the *F32s_v2* size:  

    ```
        "properties": {
        "hardwareProfile": {
                "vmSize": "Standard_F32s_v2"
        },
    ```  
  - **Azure CLI:** You can use the [az vm create](https://docs.microsoft.com/cli/azure/vm?view=azure-cli-latest#az-vm-create) command and specify the VM size as a parameter, similar to `--size "Standard_F32s_v2"`.

  - **PowerShell:** With PowerShell you can use [New-AzureRMVMConfig](https://docs.microsoft.com/powershell/module/azurerm.compute/new-azurermvmconfig?view=azurermps-6.0.0) with the parameter that specifies the VM size, similar to `-VMSize "Standard_F32s_v2"`.


- <!-- TBD -  IS ASDK --> Scaling settings for virtual machine scale sets are not available in the portal. As a workaround, you can use [Azure PowerShell](https://docs.microsoft.com/azure/virtual-machine-scale-sets/virtual-machine-scale-sets-manage-powershell#change-the-capacity-of-a-scale-set). Because of PowerShell version differences, you must use the `-Name` parameter instead of `-VMScaleSetName`.

- <!-- TBD -  IS ASDK --> When you create virtual machines on the Azure Stack user portal, the portal displays an incorrect number of data disks that can attach a D series VM. All supported D series VMs can accommodate as many data disks as the Azure configuration.

- <!-- TBD -  IS ASDK --> When a VM image fails to be created, a failed item that you cannot delete might be added to the VM images compute blade.

  As a workaround, create a new VM image with a dummy VHD that can be created through Hyper-V (New-VHD -Path C:\dummy.vhd -Fixed -SizeBytes 1 GB). This process should fix the problem that prevents deleting the failed item. Then, 15 minutes after creating the dummy image, you can successfully delete it.

  You can then retry the download of the VM image that previously failed.

- <!-- TBD -  IS ASDK --> If provisioning an extension on a VM deployment takes too long, users should let the provisioning time-out instead of trying to stop the process to deallocate or delete the VM.  

- <!-- 1662991 - IS ASDK --> Linux VM diagnostics is not supported in Azure Stack. When you deploy a Linux VM with VM diagnostics enabled, the deployment fails. The deployment also fails if you enable the Linux VM basic metrics through diagnostic settings.

#### Networking
- <!-- 1766332 - IS, ASDK --> Under **Networking**, if you click **Create VPN Gateway** to set up a VPN connection, **Policy Based** is listed as a VPN type. Do not select this option. Only the **Route Based** option is supported in Azure Stack.

- <!-- 2304134 IS ASDK --> You cannot delete a subscription that has DNS Zone resources or Route Table resources associated with it. To successfully delete the subscription, you must first delete DNS Zone and Route Table resources from the tenant subscription.

- <!-- 1902460 -  IS ASDK --> Azure Stack supports a single *local network gateway* per IP address. This is true across all tenant subscriptions. After the creation of the first local network gateway connection, subsequent attempts to create a local network gateway resource with the same IP address are blocked.

- <!-- 16309153 -  IS ASDK --> On a Virtual Network that was created with a DNS Server setting of *Automatic*, changing to a custom DNS Server fails. The updated settings are not pushed to VMs in that Vnet.

- <!-- TBD -  IS ASDK --> Azure Stack does not support adding additional network interfaces to a VM instance after the VM is deployed. If the VM requires more than one network interface, they must be defined at deployment time.


#### SQL and MySQL
- <!-- TBD - ASDK --> The database hosting servers must be dedicated for use by the resource provider and user workloads. You cannot use an instance that is being used by any other consumer, including App Services.

- <!-- IS, ASDK --> Special characters, including spaces and periods, are not supported in the **Family** name when you create a SKU for the SQL and MySQL resource providers.

#### App Service
- <!-- 2352906 - IS ASDK --> Users must register the storage resource provider before they create their first Azure Function in the subscription.

- <!-- TBD - IS ASDK --> In order to scale out infrastructure (workers, management, front-end roles), you must use PowerShell as described in the release notes for Compute.  

- <!-- TBD - IS ASDK --> App Service can only be deployed into the *Default Provider subscription* at this time. In a future update, App Service will deploy into the new *Metering subscription* that was introduced in Azure Stack 1804. When Metering is supported for use, all existing deployments will be migrated to this new subscription type.

#### Usage  
- <!-- TBD -  IS ASDK --> Usage Public IP address usage meter data shows the same *EventDateTime* value for each record instead of the *TimeDate* stamp that shows when the record was created. Currently, you can’t use this data to perform accurate accounting of public IP address usage.

<!-- #### Identity -->






## Build 1.1805.1.47

> [!TIP]  
> Based on customer feedback, there is an update to the version schema in use for Microsoft Azure Stack. Starting with this update, 1805, the new schema better represents the current cloud version.  
>
> The version schema is now *Version.YearYearMonthMonth.MinorVersion.BuildNumber* where the second and third sets indicate the version and release. For example, 1805.1 represents the *release to manufacturing* (RTM) version of 1805.  


### New features
This build includes the following improvements and fixes for Azure Stack.  

- <!-- 2297790 - IS, ASDK --> **Azure Stack now includes a *Syslog* client** as a *preview feature*. This client allows the forwarding of audit and security logs related to the Azure Stack infrastructure to a Syslog server or security information and event management (SIEM) software that is external to Azure Stack. Currently, the Syslog client only supports unauthenticated UDP connections over default port 514. The payload of each Syslog message is formatted in Common Event Format (CEF).

  To configure the Syslog client, use  the **Set-SyslogServer** cmdlet exposed in the Privileged Endpoint.

  With this preview, you might see the following three alerts. When presented by Azure Stack, these alerts include *descriptions* and *remediation* guidance.
  - TITLE: Code Integrity Off  
  - TITLE: Code Integrity in Audit Mode
  - TITLE: User Account Created

  While this feature is in preview, it should not be relied upon in production environments.   


### Fixed issues
- We fixed the issue that blocked [opening a new support request from the dropdown](.\.\azure-stack-manage-portals.md#quick-access-to-help-and-support) from within the admin portal. This option now works as intended.

- **Various fixes** for performance, stability, security, and the operating system that is used by Azure Stack


<!-- ### Changes  -->


<!--   ### Additional releases timed with this update  -->


### Known issues

#### Portal
- <!-- 2551834 - IS, ASDK --> When you select **Overview** for a storage account in either the admin or user portals, the information from the *Essentials* pane does not display.  The Essentials pane displays information about the account like its *Resource group*, *Location*, and *Subscription ID*.  Other options for Overview  are accessible, like *Services* and *Monitoring*, as well as options to *Open in Explorer* or to *Delete storage account*.  

  To view the unavailable information, use the [Get-azureRMstorageaccount](https://docs.microsoft.com/powershell/module/azurerm.storage/get-azurermstorageaccount?view=azurermps-6.2.0) PowerShell cmdlet.

- <!-- 2551834 - IS, ASDK --> When you select **Tags** for a storage account in either the admin or user portals, the information fails to load and does not display.  

  To view the unavailable information, use the [Get-AzureRmTag](https://docs.microsoft.com/powershell/module/azurerm.tags/get-azurermtag?view=azurermps-6.2.0) PowerShell cmdlet.

- <!-- TBD - IS ASDK --> Do not use the new administrative subscription types of *Metering subscription*, and *Consumption subscription*. These new subscription types were introduced with version 1804 but are not yet ready for use. You should continue to use the *Default Provider* subscription type.  

- <!-- 2403291 - IS ASDK --> You might not have use of the horizontal scroll bar along the bottom of the admin and user portals. If you can’t access the horizontal scroll bar, use the breadcrumbs to navigate to a previous blade in the portal by selecting the name of the blade you want to view from the breadcrumb list found at the top left of the portal.
  ![Breadcrumb](media/asdk-release-notes/breadcrumb.png)

- <!-- TBD -  IS ASDK --> Deleting user subscriptions results in orphaned resources. As a workaround, first delete user resources or the entire resource group, and then delete user subscriptions.

- <!-- TBD -  IS ASDK --> You cannot view permissions to your subscription using the Azure Stack portals. As a workaround, use PowerShell to verify permissions.


#### Health and monitoring
- <!-- 1264761 - IS ASDK -->  You might see alerts for the *Health controller* component that have the following details:  

   Alert #1:
   - NAME:  Infrastructure role unhealthy
   - SEVERITY: Warning
   - COMPONENT: Health controller
   - DESCRIPTION: The health controller Heartbeat Scanner is unavailable. This may affect health reports and metrics.  

  Alert #2:
   - NAME:  Infrastructure role unhealthy
   - SEVERITY: Warning
   - COMPONENT: Health controller
   - DESCRIPTION: The health controller Fault Scanner is unavailable. This may affect health reports and metrics.

    Both alerts #1 and #2 can be safely ignored and they'll close automatically over time. 

  You might also see the following alert for *Capacity*. For this alert, the percentage of available memory identified in the description can vary:  

  Alert #3:
   - NAME:  Low memory capacity
   - SEVERITY: Critical
   - COMPONENT: Capacity
   - DESCRIPTION: The region has consumed more than 80.00% of available memory. Creating virtual machines with large amounts of memory may fail.  

  In this version of Azure Stack, this alert can fire incorrectly. If tenant virtual machines continue to deploy successfully, you can safely ignore this alert. 
  
  Alert #3 does not automatically close. If you close this alert Azure Stack will create the same alert within 15 minutes.  

- <!-- 2368581 - IS. ASDK --> An Azure Stack operator, if you receive a low memory alert and tenant virtual machines fail to deploy with a *Fabric VM creation error*, it is possible that the Azure Stack stamp is out of available memory. Use the [Azure Stack Capacity Planner](https://gallery.technet.microsoft.com/Azure-Stack-Capacity-24ccd822) to best understand the capacity available for your workloads.


#### Compute
- <!-- TBD - IS, ASDK --> When selecting a virtual machine size for a virtual machine deployment, some F-Series VM sizes are not visible as part of the size selector when you create a VM. The following VM sizes do not appear in the selector: *F8s_v2*, *F16s_v2*, *F32s_v2*, and *F64s_v2*.  
  As a workaround, use one of the following methods to deploy a VM. In each method, you need to specify the VM size you want to use.

  - **Azure Resource Manager template:** When you use a template, set the *vmSize* in the template to equal the VM size you want to use. For example, the following entry is used to deploy a VM that uses the *F32s_v2* size:  

    ```
        "properties": {
        "hardwareProfile": {
                "vmSize": "Standard_F32s_v2"
        },
    ```  
  - **Azure CLI:** You can use the [az vm create](https://docs.microsoft.com/cli/azure/vm?view=azure-cli-latest#az-vm-create) command and specify the VM size as a parameter, similar to `--size "Standard_F32s_v2"`.

  - **PowerShell:** With PowerShell you can use [New-AzureRMVMConfig](https://docs.microsoft.com/powershell/module/azurerm.compute/new-azurermvmconfig?view=azurermps-6.0.0) with the parameter that specifies the VM size, similar to `-VMSize "Standard_F32s_v2"`.


- <!-- TBD -  IS ASDK --> Scaling settings for virtual machine scale sets are not available in the portal. As a workaround, you can use [Azure PowerShell](https://docs.microsoft.com/azure/virtual-machine-scale-sets/virtual-machine-scale-sets-manage-powershell#change-the-capacity-of-a-scale-set). Because of PowerShell version differences, you must use the `-Name` parameter instead of `-VMScaleSetName`.

- <!-- TBD -  IS ASDK --> When you create virtual machines on the Azure Stack user portal, the portal displays an incorrect number of data disks that can attach a D series VM. All supported D series VMs can accommodate as many data disks as the Azure configuration.

- <!-- TBD -  IS ASDK --> When a VM image fails to be created, a failed item that you cannot delete might be added to the VM images compute blade.

  As a workaround, create a new VM image with a dummy VHD that can be created through Hyper-V (New-VHD -Path C:\dummy.vhd -Fixed -SizeBytes 1 GB). This process should fix the problem that prevents deleting the failed item. Then, 15 minutes after creating the dummy image, you can successfully delete it.

  You can then retry the download of the VM image that previously failed.

- <!-- TBD -  IS ASDK --> If provisioning an extension on a VM deployment takes too long, users should let the provisioning time-out instead of trying to stop the process to deallocate or delete the VM.  

- <!-- 1662991 - IS ASDK --> Linux VM diagnostics is not supported in Azure Stack. When you deploy a Linux VM with VM diagnostics enabled, the deployment fails. The deployment also fails if you enable the Linux VM basic metrics through diagnostic settings.

#### Networking
- <!-- TBD - IS ASDK --> You cannot create user-defined routes in either the admin or user portal. As a workaround, use [Azure PowerShell](https://docs.microsoft.com/azure/virtual-network/tutorial-create-route-table-powershell).

- <!-- 1766332 - IS, ASDK --> Under **Networking**, if you click **Create VPN Gateway** to set up a VPN connection, **Policy Based** is listed as a VPN type. Do not select this option. Only the **Route Based** option is supported in Azure Stack.

- <!-- 2388980 -  IS ASDK --> After a VM is created and associated with a public IP address, you can't disassociate that VM from that IP address. Disassociation appears to work, but the previously assigned public IP address remains associated with the original VM.

  Currently, you must use only new public IP addresses for new VMs you create.

  This behavior occurs even if you reassign the IP address to a new VM (commonly referred to as a *VIP swap*). All future attempts to connect through this IP address result in a connection to the original VM, and not to the new one.


- <!-- 2292271 - IS ASDK --> If you raise a Quota limit for a Network resource that is part of an Offer and Plan that is associated with a tenant subscription, the new limit is not applied to that subscription. However, the new limit does apply to new subscriptions that are created after the quota is increased.

  To work around this problem, use an Add-On plan to increase a Network Quota when the plan is already associated with a subscription. For more information, see how to [make an add-on plan available](.\.\azure-stack-subscribe-plan-provision-vm.md#to-make-an-add-on-plan-available).

- <!-- 2304134 IS ASDK --> You cannot delete a subscription that has DNS Zone resources or Route Table resources associated with it. To successfully delete the subscription, you must first delete DNS Zone and Route Table resources from the tenant subscription.


- <!-- 1902460 -  IS ASDK --> Azure Stack supports a single *local network gateway* per IP address. This is true across all tenant subscriptions. After the creation of the first local network gateway connection, subsequent attempts to create a local network gateway resource with the same IP address are blocked.

- <!-- 16309153 -  IS ASDK --> On a Virtual Network that was created with a DNS Server setting of *Automatic*, changing to a custom DNS Server fails. The updated settings are not pushed to VMs in that Vnet.

- <!-- TBD -  IS ASDK --> Azure Stack does not support adding additional network interfaces to a VM instance after the VM is deployed. If the VM requires more than one network interface, they must be defined at deployment time.


#### SQL and MySQL
- <!-- TBD - ASDK --> The database hosting servers must be dedicated for use by the resource provider and user workloads. You cannot use an instance that is being used by any other consumer, including App Services.

- <!-- IS, ASDK --> Special characters, including spaces and periods, are not supported in the **Family** name when you create a SKU for the SQL and MySQL resource providers.

#### App Service
- <!-- 2352906 - IS ASDK --> Users must register the storage resource provider before they create their first Azure Function in the subscription.

- <!-- TBD - IS ASDK --> In order to scale out infrastructure (workers, management, front-end roles), you must use PowerShell as described in the release notes for Compute.  

- <!-- TBD - IS ASDK --> App Service can only be deployed into the *Default Provider subscription* at this time. <!-- In a future update, App Service will deploy into the new *Metering subscription* that was introduced in Azure Stack 1804. When Metering is supported for use, all existing deployments will be migrated to this new subscription type. -->

#### Usage  
- <!-- TBD -  IS ASDK --> Usage Public IP address usage meter data shows the same *EventDateTime* value for each record instead of the *TimeDate* stamp that shows when the record was created. Currently, you can’t use this data to perform accurate accounting of public IP address usage.

<!-- #### Identity -->



## Build 20180513.1

### New features
This build includes the following improvements and fixes for Azure Stack.  

- <!-- 1759172 - IS, ASDK --> **New administrative subscriptions**. With 1804 there are two new subscription types available in the portal. These new subscription types are in addition to the Default Provider subscription and visible with new Azure Stack installations beginning with version 1804. *Do not use these new subscription types with this version of Azure Stack*. <!-- We will announce the availability to use these subscription types in with a future update. -->

  These new subscription types are visible, but part of a larger change to secure the Default Provider subscription, and to make it easier to deploy shared resources, like SQL Hosting servers.

  The three subscription types now available are:  
  - Default Provider subscription:  Continue to use this subscription type.
  - Metering subscription: *Do not use this subscription type.*
  - Consumption subscription: *Do not use this subscription type*

### Fixed issues
- <!-- IS, ASDK -->  In the admin portal, you no longer have to refresh the Update tile before it displays information.

- <!-- 2050709 - IS, ASDK -->  You can now use the admin portal to edit storage metrics for Blob service, Table service, and Queue service.

- <!-- IS, ASDK --> Under **Networking**, when you click **Connection** to set up a VPN connection, **Site-to-site (IPsec)** is now the only available option.

- **Various fixes** for performance, stability, security, and the operating system that is used by Azure Stack

<!-- ### Changes  -->
### Additional releases timed with this update  
The following are now available, but don't require Azure Stack update 1804.
- **Update to the Microsoft Azure Stack System Center Operations Manager Monitoring Pack**. A new version (1.0.3.0) of the Microsoft System Center Operations Manager Monitoring Pack for Azure Stack is available for [download](https://www.microsoft.com/download/details.aspx?id=55184). With this version, you can use Service Principals when you add a connected Azure Stack deployment. This version also features an Update Management experience that allows you to take remediation action directly from within Operations Manager. There are also new dashboards that display resource providers, scale units, and scale unit nodes.

- **New Azure Stack Admin PowerShell Version 1.3.0**.  Azure Stack PowerShell 1.3.0 is now available for installation. This version provides commands for all Admin resource providers to manage Azure Stack.  With this release, some content will be deprecated from the Azure Stack Tools GitHub [repository](https://github.com/Azure/AzureStack-Tools).

   For installation details, follow the [instructions](.\.\azure-stack-powershell-install.md) or the [help](https://docs.microsoft.com/powershell/azure/azure-stack/overview?view=azurestackps-1.3.0) content for Azure Stack Module 1.3.0.

- **Initial release of Azure Stack API Rest Reference**. The [API reference for all Azure Stack Admin resource providers](https://docs.microsoft.com/rest/api/azure-stack/) is now published.

### Known issues

#### Portal
- <!-- TBD - IS ASDK --> The ability [to open a new support request from the dropdown](.\.\azure-stack-manage-portals.md#quick-access-to-help-and-support) from within the administrator portal isn’t available. Instead, use the following link:     
    - For Azure Stack Development Kit, use https://aka.ms/azurestackforum.    

- <!-- 2403291 - IS ASDK --> You might not have use of the horizontal scroll bar along the bottom of the admin and user portals. If you can’t access the horizontal scroll bar, use the breadcrumbs to navigate to a previous blade in the portal by selecting the name of the blade you want to view from the breadcrumb list found at the top left of the portal.
  ![Breadcrumb](media/asdk-release-notes/breadcrumb.png)

- <!-- TBD -  IS ASDK --> Deleting user subscriptions results in orphaned resources. As a workaround, first delete user resources or the entire resource group, and then delete user subscriptions.

- <!-- TBD -  IS ASDK --> You cannot view permissions to your subscription using the Azure Stack portals. As a workaround, use PowerShell to verify permissions.

-	<!-- TBD -  IS ASDK --> In the admin portal, you might see a critical alert for the Microsoft.Update.Admin component. The Alert name, description, and remediation all display as:  
    - *ERROR - Template for FaultType ResourceProviderTimeout is missing.*

    This alert can be safely ignored.

#### Health and monitoring
- <!-- 1264761 - IS ASDK -->  You might see alerts for the *Health controller* component that have the following details:  

   Alert #1:
   - NAME:  Infrastructure role unhealthy
   - SEVERITY: Warning
   - COMPONENT: Health controller
   - DESCRIPTION: The health controller Heartbeat Scanner is unavailable. This may affect health reports and metrics.  

  Alert #2:
   - NAME:  Infrastructure role unhealthy
   - SEVERITY: Warning
   - COMPONENT: Health controller
   - DESCRIPTION: The health controller Fault Scanner is unavailable. This may affect health reports and metrics.

  Both alerts can be safely ignored. They will close automatically over time.  

#### Marketplace
- Users can browse the full marketplace without a subscription, and can see administrative items like plans and offers. These items are non-functional to users.

#### Compute
- <!-- TBD -  IS ASDK --> Scaling settings for virtual machine scale sets are not available in the portal. As a workaround, you can use [Azure PowerShell](https://docs.microsoft.com/azure/virtual-machine-scale-sets/virtual-machine-scale-sets-manage-powershell#change-the-capacity-of-a-scale-set). Because of PowerShell version differences, you must use the `-Name` parameter instead of `-VMScaleSetName`.

- <!-- TBD -  IS ASDK --> When you create virtual machines on the Azure Stack user portal, the portal displays an incorrect number of data disks that can attach to a DS series VM. DS series VMs can accommodate as many data disks as the Azure configuration.

- <!-- TBD -  IS ASDK --> When a VM image fails to be created, a failed item that you cannot delete might be added to the VM images compute blade.

  As a workaround, create a new VM image with a dummy VHD that can be created through Hyper-V (New-VHD -Path C:\dummy.vhd -Fixed -SizeBytes 1 GB). This process should fix the problem that prevents deleting the failed item. Then, 15 minutes after creating the dummy image, you can successfully delete it.

  You can then retry the download of the VM image that previously failed.

- <!-- TBD -  IS ASDK --> If provisioning an extension on a VM deployment takes too long, users should let the provisioning time-out instead of trying to stop the process to deallocate or delete the VM.  

- <!-- 1662991 - IS ASDK --> Linux VM diagnostics is not supported in Azure Stack. When you deploy a Linux VM with VM diagnostics enabled, the deployment fails. The deployment also fails if you enable the Linux VM basic metrics through diagnostic settings.

#### Networking
- <!-- 1766332 - IS, ASDK --> Under **Networking**, if you click **Create VPN Gateway** to set up a VPN connection, **Policy Based** is listed as a VPN type. Do not select this option. Only the **Route Based** option is supported in Azure Stack.

- <!-- 2388980 -  IS ASDK --> After a VM is created and associated with a public IP address, you can't disassociate that VM from that IP address. Disassociation appears to work, but the previously assigned public IP address remains associated with the original VM.

  Currently, you must use only new public IP addresses for new VMs you create.

  This behavior occurs even if you reassign the IP address to a new VM (commonly referred to as a *VIP swap*). All future attempts to connect through this IP address result in a connection to the original VM, and not to the new one.

- <!-- 2292271 - IS ASDK --> If you raise a Quota limit for a Network resource that is part of an Offer and Plan that is associated with a tenant subscription, the new limit is not applied to that subscription. However, the new limit does apply to new subscriptions that are created after the quota is increased.

  To work around this problem, use an Add-On plan to increase a Network Quota when the plan is already associated with a subscription. For more information, see how to [make an add-on plan available](.\.\azure-stack-subscribe-plan-provision-vm.md#to-make-an-add-on-plan-available).

- <!-- 2304134 IS ASDK --> You cannot delete a subscription that has DNS Zone resources or Route Table resources associated with it. To successfully delete the subscription, you must first delete DNS Zone and Route Table resources from the tenant subscription.


- <!-- 1902460 -  IS ASDK --> Azure Stack supports a single *local network gateway* per IP address. This is true across all tenant subscriptions. After the creation of the first local network gateway connection, subsequent attempts to create a local network gateway resource with the same IP address are blocked.

- <!-- 16309153 -  IS ASDK --> On a Virtual Network that was created with a DNS Server setting of *Automatic*, changing to a custom DNS Server fails. The updated settings are not pushed to VMs in that Vnet.

- <!-- TBD -  IS ASDK --> Azure Stack does not support adding additional network interfaces to a VM instance after the VM is deployed. If the VM requires more than one network interface, they must be defined at deployment time.


#### SQL and MySQL
- <!-- TBD - ASDK --> The database hosting servers must be dedicated for use by the resource provider and user workloads. You cannot use an instance that is being used by any other consumer, including App Services.

- <!-- IS, ASDK --> Special characters, including spaces and periods, are not supported in the **Family** name when you create a SKU for the SQL and MySQL resource providers.

#### App Service
- <!-- TBD -  IS ASDK --> Users must register the storage resource provider before they create their first Azure Function in the subscription.

- <!-- TBD -  IS ASDK --> In order to scale out infrastructure (workers, management, front-end roles), you must use PowerShell as described in the release notes for Compute.

#### Usage  
- <!-- TBD -  IS ASDK --> Usage Public IP address usage meter data shows the same *EventDateTime* value for each record instead of the *TimeDate* stamp that shows when the record was created. Currently, you can’t use this data to perform accurate accounting of public IP address usage.

<!--
#### Identity
-->



#### Downloading Azure Stack Tools from GitHub
- When using the *invoke-webrequest* PowerShell cmdlet to download the Azure Stack tools from Github, you receive an error:     
    -  *invoke-webrequest : The request was aborted: Could not create SSL/TLS secure channel.*     

  This error occurs because of a recent GitHub support deprecation of the Tlsv1 and Tlsv1.1 cryptographic standards (the default for PowerShell). For more information, see [Weak cryptographic standards removal notice](https://githubengineering.com/crypto-removal-notice/).

<!-- #### Identity -->


<|MERGE_RESOLUTION|>--- conflicted
+++ resolved
@@ -12,11 +12,7 @@
 ms.tgt_pltfrm: na
 ms.devlang: na
 ms.topic: article
-<<<<<<< HEAD
-ms.date: 07/24/2018
-=======
 ms.date: 08/02/2018
->>>>>>> f7bebe62
 ms.author: brenduns
 ms.reviewer: misainat
 
@@ -38,8 +34,6 @@
 - <!--	1751628  | ASDK  --> **Enable customer-driven validation of cloud recovery** - You can periodically test end-to-end recovery and validate multi-node backup data on-demand without interrupting your production Azure Stack environment.
 
 - <!-- 1658937 | ASDK, IS --> **Start backups on a pre-defined schedule** - As an appliance, Azure Stack can now automatically trigger infrastructure backups periodically to eliminate human intervention. Azure Stack will also automatically clean up the external share for backups that are older than the defined retention period. 
-<<<<<<< HEAD
-=======
 
 - <!-- 2496385 | ASDK, IS --> **Added data transfer time into the total backup time.**
 
@@ -62,19 +56,11 @@
   With this preview, you can see a much larger number of audits and alerts. 
 
   Because this feature is still in preview, you don't rely on it in production environments.
->>>>>>> f7bebe62
-
-- <!-- 2496385 | ASDK, IS --> **Added data transfer time into the total backup time.**
-
--	<!-- 1702130 | ASDK, IS --> **Backup external capacity now shows the correct capacity of the external share.** (Previously this was hard-code to 10 GB.)
- 
+
 ### Fixed issues
 
-<<<<<<< HEAD
-=======
 -	<!--2292271 | ASDK, IS --> We fixed an issue where a modified Quota limit did not apply to existing subscriptions.  Now, when you raise a Quota limit for a network resource that is part of an Offer and Plan associated with a tenant subscription, the new limit applies to the pre-existing subscriptions, as well as new subscriptions.
 
->>>>>>> f7bebe62
 - <!-- 2448955 | IS ASDK --> You can now successfully query activity logs for systems that are deployed in a UTC+N time zone.    
 
 - <!-- 2319627 |  ASDK, IS --> Pre-check for backup configuration parameters (Path/Username/Password/Encryption Key) no longer sets incorrect settings to the backup configuration. (Previously, incorrect settings were set into the backup and backup would would then fail when tirggered.)
@@ -84,18 +70,11 @@
 - <!-- 2360715 |  ASDK, IS -->  When you set up datacenter integration, you no longer access the AD FS metadata file from a share. For more information, see [Setting up AD FS integration by providing federation metadata file](.\.\azure-stack-integrate-identity.md#setting-up-ad-fs-integration-by-providing-federation-metadata-file). 
 
 - <!-- 2388980 | ASDK, IS --> We fixed an issue that prevented users from assigned an existing Public IP Address that had been previously assigned to a Network Interface or Load Balancer to a new Network Interface or Load Balancer.  
-<<<<<<< HEAD
-
--	<!--2292271 | ASDK, IS --> We fixed an issue where a modified Quota limit did not apply to existing subscriptions.  Now, when you raise a Quota limit for a network resource that is part of an Offer and Plan associated with a tenant subscription, the new limit applies to the pre-existing subscriptions, as well as new subscriptions.
-
-
-=======
 
 - <!-- 2551834 - IS, ASDK --> When you select Overview for a storage account in either the admin or user portals, the Essentials pane now displays all the expected information correctly. 
 
 - <!-- 2551834 - IS, ASDK --> When you select Tags for a storage account in either the admin or user portals, the information now displays correctly.
 
->>>>>>> f7bebe62
 - **Various fixes** for performance, stability, security, and the operating system that is used by Azure Stack
 
 
@@ -105,21 +84,8 @@
 
 ### Known issues
 
-<<<<<<< HEAD
-#### Portal
-- <!-- 2551834 - IS, ASDK --> When you select **Overview** for a storage account in either the admin or user portals, the information from the *Essentials* pane does not display.  The Essentials pane displays information about the account like its *Resource group*, *Location*, and *Subscription ID*.  Other options for Overview  are accessible, like *Services* and *Monitoring*, as well as options to *Open in Explorer* or to *Delete storage account*.  
-
-  To view the unavailable information, use the [Get-azureRMstorageaccount](https://docs.microsoft.com/powershell/module/azurerm.storage/get-azurermstorageaccount?view=azurermps-6.2.0) PowerShell cmdlet.
-
-- <!-- 2551834 - IS, ASDK --> When you select **Tags** for a storage account in either the admin or user portals, the information fails to load and does not display.  
-
-  To view the unavailable information, use the [Get-AzureRmTag](https://docs.microsoft.com/powershell/module/azurerm.tags/get-azurermtag?view=azurermps-6.2.0) PowerShell cmdlet.
-
-- <!-- TBD - IS ASDK --> Do not use the new administrative subscription types of *Metering subscription*, and *Consumption subscription*. These new subscription types were introduced with version 1804 but are not yet ready for use. You should continue to use the *Default Provider* subscription type.  
-=======
 #### Portal  
 - <!-- TBD - IS ASDK --> Some administrative subscription types are not available. When you upgrade Azure Stack to this version, the two subscription types that were [introduced with version 1804](.\.\azure-stack-update-1804.md) are not visible in the console. This is expected. The unavailable subscription types are **Metering subscription**, and **Consumption subscription**. These subscription types are visible in new Azure Stack environments beginning with version 1804 but are not yet ready for use. You should continue to use the **Default Provider subscription** type.
->>>>>>> f7bebe62
 
 - <!-- 2403291 - IS ASDK --> You might not have use of the horizontal scroll bar along the bottom of the admin and user portals. If you can’t access the horizontal scroll bar, use the breadcrumbs to navigate to a previous blade in the portal by selecting the name of the blade you want to view from the breadcrumb list found at the top left of the portal.
   ![Breadcrumb](media/asdk-release-notes/breadcrumb.png)
