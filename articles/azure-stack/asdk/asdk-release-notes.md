--- conflicted
+++ resolved
@@ -259,11 +259,7 @@
 
 - <!-- 2368581 - IS. ASDK --> An Azure Stack operator, if you receive a low memory alert and tenant virtual machines fail to deploy with a *Fabric VM creation error*, it is possible that the Azure Stack stamp is out of available memory. Use the [Azure Stack Capacity Planner](https://gallery.technet.microsoft.com/Azure-Stack-Capacity-24ccd822) to best understand the capacity available for your workloads.
 
-<<<<<<< HEAD
-- <!-- TBD - IS. ASDK --> When running the **Test-AzureStack** cmdlet on the privilege endpoint (PEP), the **Azure Stack Infrastructure Role Instance Performance** test will generate a WARN message for the ERCS VM. You can safely ignore the WARN message and continue to use the ASDK.
-=======
 - <!-- TBD - IS. ASDK --> When running the **Test-AzureStack** cmdlet on the privileged endpoint (PEP), the **Azure Stack Infrastructure Role Instance Performance** test will generate a WARN message for the ERCS VM. You can safely ignore the WARN message and continue to use the ASDK.
->>>>>>> d629cb46
 
 #### Compute
 - <!-- 2494144 - IS, ASDK --> When selecting a virtual machine size for a virtual machine deployment, some F-Series VM sizes are not visible as part of the size selector when you create a VM. The following VM sizes do not appear in the selector: *F8s_v2*, *F16s_v2*, *F32s_v2*, and *F64s_v2*.  
