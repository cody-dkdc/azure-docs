--- conflicted
+++ resolved
@@ -12,13 +12,8 @@
 ms.tgt_pltfrm: na
 ms.devlang: na
 ms.topic: article
-<<<<<<< HEAD
-ms.date: 09/24/2018 
+ms.date: 10/01/2018 
 ms.author: sethm
-=======
-ms.date: 10/01/2018 
-git ms.author: sethm
->>>>>>> 923e4787
 ms.reviewer: misainat
 
 ---
