--- conflicted
+++ resolved
@@ -12,13 +12,8 @@
 ms.tgt_pltfrm: na
 ms.devlang: na
 ms.topic: article
-<<<<<<< HEAD
 ms.date: 08/28/2018
 git ms.author: brenduns
-=======
-ms.date: 08/27/2018
-ms.author: brenduns
->>>>>>> 5f3ec8c7
 ms.reviewer: misainat
 
 ---
