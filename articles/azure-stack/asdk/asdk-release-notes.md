---
title: Microsoft Azure Stack Development Kit release notes | Microsoft Docs
description: Improvements, fixes, and known issues for Azure Stack Development Kit.
services: azure-stack
documentationcenter: ''
author: sethmanheim
manager: femila

ms.assetid:
ms.service: azure-stack
ms.workload: na
ms.tgt_pltfrm: na
ms.devlang: na
ms.topic: article
<<<<<<< HEAD
ms.date: 02/14/2019
=======
ms.date: 02/27/2019
>>>>>>> 3e782ac6
ms.author: sethm
ms.reviewer: misainat
ms.lastreviewed: 02/09/2019

---

# ASDK release notes

This article provides information about changes, fixes, and known issues in the Azure Stack Development Kit (ASDK). If you're not sure which version you're running, you can [use the portal to check](../azure-stack-updates.md#determine-the-current-version).

Stay up-to-date with what's new in the ASDK by subscribing to the [![RSS](./media/asdk-release-notes/feed-icon-14x14.png)](https://docs.microsoft.com/api/search/rss?search=Azure+Stack+Development+Kit+release+notes&locale=en-us#) [feed](https://docs.microsoft.com/api/search/rss?search=Azure+Stack+Development+Kit+release+notes&locale=en-us#).

## Build 1.1902.x.xx

### Changes

This build includes the following improvements for Azure Stack:

### New features

- For a list of new features in this release, see [this section](../azure-stack-update-1902.md#new-features) of the Azure Stack release notes.

### Fixed and known issues

- For a list of issues fixed in this release, see [this section](../azure-stack-update-1902.md#fixed-issues) of the Azure Stack release notes. For a list of known issues, see [this section](../azure-stack-update-1902.md#known-issues-post-installation).
- Note that [available Azure Stack hotfixes](../azure-stack-update-1902.md#azure-stack-hotfixes) are not applicable to the Azure Stack ASDK.

## Build 1.1901.0.95

See the [important build information in the Azure Stack release notes](../azure-stack-update-1901.md#build-reference).

### Changes

This build includes the following improvements for Azure Stack:

- BGP and NAT components are now deployed on the physical host. This eliminates the need to have two public or corporate IP addresses for deploying the ASDK, and also simplifies deployment.
- Azure Stack integrated systems backups can now [be validated](asdk-validate-backup.md) using the **asdk-installer.ps1** PowerShell script.

### New features

- For a list of new features in this release, see [this section](../azure-stack-update-1901.md#new-features) of the Azure Stack release notes.

### Fixed and known issues

- For a list of issues fixed in this release, see [this section](../azure-stack-update-1901.md#fixed-issues) of the Azure Stack release notes. For a list of known issues, see [this section](../azure-stack-update-1901.md#known-issues-post-installation).
- Note that [available Azure Stack hotfixes](../azure-stack-update-1901.md#azure-stack-hotfixes) are not applicable to the Azure Stack ASDK.

## Build 1.1811.0.101

### Changes

This build includes the following improvements for Azure Stack:  

- There is a set of new minimum and recommended hardware and software requirements for the ASDK. These new recommended specs are documented in [Azure Stack deployment planning considerations](asdk-deploy-considerations.md). As the Azure Stack platform has evolved, more services are now available and more resources may be required. The increased specs reflect these revised recommendations.

### New features

For a list of new features in this release, see [this section](../azure-stack-update-1811.md#new-features) of the Azure Stack release notes.

### Fixed and known issues

For a list of issues fixed in this release, see [this section](../azure-stack-update-1811.md#fixed-issues) of the Azure Stack release notes. For a list of known issues, see [this section](../azure-stack-update-1811.md#known-issues-post-installation).<|MERGE_RESOLUTION|>--- conflicted
+++ resolved
@@ -12,11 +12,7 @@
 ms.tgt_pltfrm: na
 ms.devlang: na
 ms.topic: article
-<<<<<<< HEAD
-ms.date: 02/14/2019
-=======
 ms.date: 02/27/2019
->>>>>>> 3e782ac6
 ms.author: sethm
 ms.reviewer: misainat
 ms.lastreviewed: 02/09/2019
