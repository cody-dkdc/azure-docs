---
title: Microsoft Azure Stack Development Kit release notes | Microsoft Docs
description: Improvements, fixes, and known issues for Azure Stack Development Kit.
services: azure-stack
documentationcenter: ''
author: brenduns
manager: femila

ms.assetid: 
ms.service: azure-stack
ms.workload: na
ms.tgt_pltfrm: na
ms.devlang: na
ms.topic: article
<<<<<<< HEAD
ms.date: 05/28/2018
=======
ms.date: 05/24/2018
>>>>>>> eaf7bb36
ms.author: brenduns
ms.reviewer: misainat

---



# Azure Stack Development Kit release notes
These release notes provide information about improvements, fixes, and known issues in Azure Stack Development Kit. If you're not sure which version you're running, you can [use the portal to check](.\.\azure-stack-updates.md#determine-the-current-version).

> Stay up-to-date with what's new in the ASDK by subscribing to the [![RSS](./media/asdk-release-notes/feed-icon-14x14.png)](https://docs.microsoft.com/api/search/rss?search=Azure+Stack+Development+Kit+release+notes&locale=en-us#) [feed](https://docs.microsoft.com/api/search/rss?search=Azure+Stack+Development+Kit+release+notes&locale=en-us#).

## Build 201805xx.x

### New features 
This build includes the following improvements and fixes for Azure Stack.  

<<<<<<< HEAD
 
=======
- <!-- 1759172 - IS, ASDK --> **New administrative subscriptions**. With 1804 there are two new subscription types available in the portal. These new subscription types are in addition to the Default Provider subscription and visible with new Azure Stack installations beginning with version 1804. *Do not use these new subscription types with this version of Azure Stack*. We will announce the availability to use these subscription types in with a future update. 

  These new subscription types are visible, but part of a larger change to secure the Default Provider subscription, and to make it easier to deploy shared resources, like SQL Hosting servers. 

  The three subscription types now available are:  
  - Default Provider subscription:  Continue to use this subscription type. 
  - Metering subscription: *Do not use this subscription type.*
  - Consumption subscription: *Do not use this subscription type*


>>>>>>> eaf7bb36

### Fixed issues

- **Various fixes** for performance, stability, security, and the operating system that is used by Azure Stack


<!-- ### Changes  --> 


<!--   ### Additional releases timed with this update  -->


### Known issues
 
#### Portal
- <!-- TBD - IS ASDK --> Do not use the new administrative subscription types of *Metering subscription*, and *Consumption subscription*. These new subscription types are [introduced with version 1804](#new-features) but are not yet ready for use. You should continue to use the *Default Provider* subscription type.  

- <!-- TBD - IS ASDK --> The ability [to open a new support request from the dropdown](.\.\azure-stack-manage-portals.md#quick-access-to-help-and-support) from within the administrator portal isn’t available. Instead, use the following link:     
    - For Azure Stack Development Kit, use https://aka.ms/azurestackforum.    

- <!-- 2403291 - IS ASDK --> You might not have use of the horizontal scroll bar along the bottom of the admin and user portals. If you can’t access the horizontal scroll bar, use the breadcrumbs to navigate to a previous blade in the portal by selecting the name of the blade you want to view from the breadcrumb list found at the top left of the portal.
  ![Breadcrumb](media/asdk-release-notes/breadcrumb.png)

- <!-- TBD -  IS ASDK --> Deleting user subscriptions results in orphaned resources. As a workaround, first delete user resources or the entire resource group, and then delete user subscriptions.

- <!-- TBD -  IS ASDK --> You cannot view permissions to your subscription using the Azure Stack portals. As a workaround, use PowerShell to verify permissions.

-	<!-- TBD -  IS ASDK --> In the admin portal, you might see a critical alert for the Microsoft.Update.Admin component. The Alert name, description, and remediation all display as:  
    - *ERROR - Template for FaultType ResourceProviderTimeout is missing.*

    This alert can be safely ignored. 

<<<<<<< HEAD

=======
>>>>>>> eaf7bb36
#### Health and monitoring
- <!-- 1264761 - IS ASDK -->  You might see alerts for the *Health controller* component that have the following details:  

   Alert #1:
   - NAME:  Infrastructure role unhealthy
   - SEVERITY: Warning
   - COMPONENT: Health controller
   - DESCRIPTION: The health controller Heartbeat Scanner is unavailable. This may affect health reports and metrics.  

  Alert #2:
   - NAME:  Infrastructure role unhealthy
   - SEVERITY: Warning
   - COMPONENT: Health controller
   - DESCRIPTION: The health controller Fault Scanner is unavailable. This may affect health reports and metrics.

  Both alerts can be safely ignored. They will close automatically over time.  

<<<<<<< HEAD


=======
>>>>>>> eaf7bb36
#### Compute
- <!-- TBD -  IS ASDK --> Scaling settings for virtual machine scale sets are not available in the portal. As a workaround, you can use [Azure PowerShell](https://docs.microsoft.com/azure/virtual-machine-scale-sets/virtual-machine-scale-sets-manage-powershell#change-the-capacity-of-a-scale-set). Because of PowerShell version differences, you must use the `-Name` parameter instead of `-VMScaleSetName`.

- <!-- TBD -  IS ASDK --> When you create virtual machines on the Azure Stack user portal, the portal displays an incorrect number of data disks that can attach a D series VM. All supported D series VMs can accommodate as many data disks as the Azure configuration.

- <!-- TBD -  IS ASDK --> When a VM image fails to be created, a failed item that you cannot delete might be added to the VM images compute blade.

  As a workaround, create a new VM image with a dummy VHD that can be created through Hyper-V (New-VHD -Path C:\dummy.vhd -Fixed -SizeBytes 1 GB). This process should fix the problem that prevents deleting the failed item. Then, 15 minutes after creating the dummy image, you can successfully delete it.

  You can then try to redownload the VM image that previously failed.

- <!-- TBD -  IS ASDK --> If provisioning an extension on a VM deployment takes too long, users should let the provisioning time-out instead of trying to stop the process to deallocate or delete the VM.  

- <!-- 1662991 - IS ASDK --> Linux VM diagnostics is not supported in Azure Stack. When you deploy a Linux VM with VM diagnostics enabled, the deployment fails. The deployment also fails if you enable the Linux VM basic metrics through diagnostic settings. 

#### Networking
- <!-- 1766332 - IS, ASDK --> Under **Networking**, if you click **Create VPN Gateway** to set up a VPN connection, **Policy Based** is listed as a VPN type. Do not select this option. Only the **Route Based** option is supported in Azure Stack.

- <!-- 2388980 -  IS ASDK --> After a VM is created and associated with a public IP address, you can't disassociate that VM from that IP address. Disassociation appears to work, but the previously assigned public IP address remains associated with the original VM.

  Currently, you must use only new public IP addresses for new VMs you create.

  This behavior occurs even if you reassign the IP address to a new VM (commonly referred to as a *VIP swap*). All future attempts to connect through this IP address result in a connection to the originally associated VM, and not to the new one.

- <!-- 2292271 - IS ASDK --> If you raise a Quota limit for a Network resource that is part of an Offer and Plan that is associated with a tenant subscription, the new limit is not applied to that subscription. However, the new limit does apply to new subscriptions that are created after the quota is increased. 

  To work around this problem, use an Add-On plan to increase a Network Quota when the plan is already associated with a subscription. For more information, see how to [make an add-on plan available](.\.\azure-stack-subscribe-plan-provision-vm.md#to-make-an-add-on-plan-available).

- <!-- 2304134 IS ASDK --> You cannot delete a subscription that has DNS Zone resources or Route Table resources associated with it. To successfully delete the subscription, you must first delete DNS Zone and Route Table resources from the tenant subscription. 


- <!-- 1902460 -  IS ASDK --> Azure Stack supports a single *local network gateway* per IP address. This is true across all tenant subscriptions. After the creation of the first local network gateway connection, subsequent attempts to create a local network gateway resource with the same IP address are blocked.

- <!-- 16309153 -  IS ASDK --> On a Virtual Network that was created with a DNS Server setting of *Automatic*, changing to a custom DNS Server fails. The updated settings are not pushed to VMs in that Vnet.
 
- <!-- TBD -  IS ASDK --> Azure Stack does not support adding additional network interfaces to a VM instance after the VM is deployed. If the VM requires more than one network interface, they must be defined at deployment time.


#### SQL and MySQL 
- <!-- TBD - ASDK --> The database hosting servers must be dedicated for use by the resource provider and user workloads. You cannot use an instance that is being used by any other consumer, including App Services.

- <!-- IS, ASDK --> Special characters, including spaces and periods, are not supported in the **Family** name when you create a SKU for the SQL and MySQL resource providers. 

#### App Service
- <!-- 2352906 - IS ASDK --> Users must register the storage resource provider before they create their first Azure Function in the subscription.

- <!-- TBD - IS ASDK --> In order to scale out infrastructure (workers, management, front-end roles), you must use PowerShell as described in the release notes for Compute.  

- <!-- TBD - IS ASDK --> App Service can only be deployed into the *Default Provider subscription* at this time. In a future update, App Service will deploy into the new *Metering subscription* that was introduced in Azure Stack 1804. When Metering is supported for use, all existing deployments will be migrated to this new subscription type.

#### Usage  
- <!-- TBD -  IS ASDK --> Usage Public IP address usage meter data shows the same *EventDateTime* value for each record instead of the *TimeDate* stamp that shows when the record was created. Currently, you can’t use this data to perform accurate accounting of public IP address usage.

<!-- #### Identity -->



## Build 20180513.1

### New features 
This build includes the following improvements and fixes for Azure Stack.  

- <!-- 1759172 - IS, ASDK --> **More granular administrative subscriptions**. With version 1804 and later, the Default Provider subscription is now complemented with two additional subscriptions. The additions facilitate separating the management of core infrastructure, additional resource providers, and workloads. The following three subscriptions are available:
  - *Default Provider subscription*. Use this subscription for core infrastructure only. Do not deploy resources or resource providers on this subscription.
  - *Metering subscription*. Use this subscription for resource provider deployment. Resources deployed on this subscription are not charged.
  - *Consumption subscription*. Use this subscription for any other workload that you want to deploy. Resources deployed here are charged normal usage prices.


### Fixed issues
- <!-- IS, ASDK -->  In the admin portal, you no longer have to refresh the Update tile before it displays information. 

- <!-- 2050709 - IS, ASDK -->  You can now use the admin portal to edit storage metrics for Blob service, Table service, and Queue service.

- <!-- IS, ASDK --> Under **Networking**, when you click **Connection** to set up a VPN connection, **Site-to-site (IPsec)** is now the only available option. 

- **Various fixes** for performance, stability, security, and the operating system that is used by Azure Stack

<!-- ### Changes  --> 
### Additional releases timed with this update  
The following are now available, but don't require Azure Stack update 1804.
- **Update to the Microsoft Azure Stack System Center Operations Manager Monitoring Pack**. A new version (1.0.3.0) of the Microsoft System Center Operations Manager Monitoring Pack for Azure Stack is available for [download](https://www.microsoft.com/download/details.aspx?id=55184). With this version, you can use Service Principals when you add a connected Azure Stack deployment. This version also features an Update Management experience that allows you to take remediation action directly from within Operations Manager. There are also new dashboards that display resource providers, scale units, and scale unit nodes.

- **New Azure Stack Admin PowerShell Version 1.3.0**.  Azure Stack PowerShell 1.3.0 is now available for installation. This version provides commands for all Admin resource providers to manage Azure Stack.  With this release, some content will be deprecated from the Azure Stack Tools GitHub [repository](https://github.com/Azure/AzureStack-Tools). 

   For installation details, follow the [instructions](.\.\azure-stack-powershell-install.md) or the [help](https://docs.microsoft.com/powershell/azure/azure-stack/overview?view=azurestackps-1.3.0) content for Azure Stack Module 1.3.0. 

- **Initial release of Azure Stack API Rest Reference**. The [API reference for all Azure Stack Admin resource providers](https://docs.microsoft.com/rest/api/azure-stack/) is now published. 

### Known issues
 
#### Portal
- <!-- TBD - IS ASDK --> The ability [to open a new support request from the dropdown](.\.\azure-stack-manage-portals.md#quick-access-to-help-and-support) from within the administrator portal isn’t available. Instead, use the following link:     
    - For Azure Stack Development Kit, use https://aka.ms/azurestackforum.    

- <!-- 2403291 - IS ASDK --> You might not have use of the horizontal scroll bar along the bottom of the admin and user portals. If you can’t access the horizontal scroll bar, use the breadcrumbs to navigate to a previous blade in the portal by selecting the name of the blade you want to view from the breadcrumb list found at the top left of the portal.
  ![Breadcrumb](media/asdk-release-notes/breadcrumb.png)

- <!-- TBD -  IS ASDK --> Deleting user subscriptions results in orphaned resources. As a workaround, first delete user resources or the entire resource group, and then delete user subscriptions.

- <!-- TBD -  IS ASDK --> You cannot view permissions to your subscription using the Azure Stack portals. As a workaround, use PowerShell to verify permissions.

-	<!-- TBD -  IS ASDK --> In the admin portal, you might see a critical alert for the Microsoft.Update.Admin component. The Alert name, description, and remediation all display as:  
    - *ERROR - Template for FaultType ResourceProviderTimeout is missing.*

    This alert can be safely ignored. 

<<<<<<< HEAD
=======
#### Health and monitoring
- <!-- 1264761 - IS ASDK -->  You might see alerts for the *Health controller* component that have the following details:  

   Alert #1:
   - NAME:  Infrastructure role unhealthy
   - SEVERITY: Warning
   - COMPONENT: Health controller
   - DESCRIPTION: The health controller Heartbeat Scanner is unavailable. This may affect health reports and metrics.  

  Alert #2:
   - NAME:  Infrastructure role unhealthy
   - SEVERITY: Warning
   - COMPONENT: Health controller
   - DESCRIPTION: The health controller Fault Scanner is unavailable. This may affect health reports and metrics.

  Both alerts can be safely ignored. They will close automatically over time.  

#### Marketplace
- Users can browse the full marketplace without a subscription, and can see administrative items like plans and offers. These items are non-functional to users.
 
>>>>>>> eaf7bb36
#### Compute
- <!-- TBD -  IS ASDK --> Scaling settings for virtual machine scale sets are not available in the portal. As a workaround, you can use [Azure PowerShell](https://docs.microsoft.com/azure/virtual-machine-scale-sets/virtual-machine-scale-sets-manage-powershell#change-the-capacity-of-a-scale-set). Because of PowerShell version differences, you must use the `-Name` parameter instead of `-VMScaleSetName`.

- <!-- TBD -  IS ASDK --> When you create virtual machines on the Azure Stack user portal, the portal displays an incorrect number of data disks that can attach to a DS series VM. DS series VMs can accommodate as many data disks as the Azure configuration.

- <!-- TBD -  IS ASDK --> When a VM image fails to be created, a failed item that you cannot delete might be added to the VM images compute blade.

  As a workaround, create a new VM image with a dummy VHD that can be created through Hyper-V (New-VHD -Path C:\dummy.vhd -Fixed -SizeBytes 1 GB). This process should fix the problem that prevents deleting the failed item. Then, 15 minutes after creating the dummy image, you can successfully delete it.

  You can then try to redownload the VM image that previously failed.

- <!-- TBD -  IS ASDK --> If provisioning an extension on a VM deployment takes too long, users should let the provisioning time-out instead of trying to stop the process to deallocate or delete the VM.  

- <!-- 1662991 - IS ASDK --> Linux VM diagnostics is not supported in Azure Stack. When you deploy a Linux VM with VM diagnostics enabled, the deployment fails. The deployment also fails if you enable the Linux VM basic metrics through diagnostic settings. 

#### Networking
- <!-- 1766332 - IS, ASDK --> Under **Networking**, if you click **Create VPN Gateway** to set up a VPN connection, **Policy Based** is listed as a VPN type. Do not select this option. Only the **Route Based** option is supported in Azure Stack.

- <!-- 2388980 -  IS ASDK --> After a VM is created and associated with a public IP address, you can't disassociate that VM from that IP address. Disassociation appears to work, but the previously assigned public IP address remains associated with the original VM.

  Currently, you must use only new public IP addresses for new VMs you create.

  This behavior occurs even if you reassign the IP address to a new VM (commonly referred to as a *VIP swap*). All future attempts to connect through this IP address result in a connection to the originally associated VM, and not to the new one.

- <!-- 2292271 - IS ASDK --> If you raise a Quota limit for a Network resource that is part of an Offer and Plan that is associated with a tenant subscription, the new limit is not applied to that subscription. However, the new limit does apply to new subscriptions that are created after the quota is increased. 

  To work around this problem, use an Add-On plan to increase a Network Quota when the plan is already associated with a subscription. For more information, see how to [make an add-on plan available](.\.\azure-stack-subscribe-plan-provision-vm.md#to-make-an-add-on-plan-available).

- <!-- 2304134 IS ASDK --> You cannot delete a subscription that has DNS Zone resources or Route Table resources associated with it. To successfully delete the subscription, you must first delete DNS Zone and Route Table resources from the tenant subscription. 


- <!-- 1902460 -  IS ASDK --> Azure Stack supports a single *local network gateway* per IP address. This is true across all tenant subscriptions. After the creation of the first local network gateway connection, subsequent attempts to create a local network gateway resource with the same IP address are blocked.

- <!-- 16309153 -  IS ASDK --> On a Virtual Network that was created with a DNS Server setting of *Automatic*, changing to a custom DNS Server fails. The updated settings are not pushed to VMs in that Vnet.
 
- <!-- TBD -  IS ASDK --> Azure Stack does not support adding additional network interfaces to a VM instance after the VM is deployed. If the VM requires more than one network interface, they must be defined at deployment time.


#### SQL and MySQL 
- <!-- TBD - ASDK --> The database hosting servers must be dedicated for use by the resource provider and user workloads. You cannot use an instance that is being used by any other consumer, including App Services.

- <!-- IS, ASDK --> Special characters, including spaces and periods, are not supported in the **Family** name when you create a SKU for the SQL and MySQL resource providers. 

#### App Service
- <!-- TBD -  IS ASDK --> Users must register the storage resource provider before they create their first Azure Function in the subscription.

- <!-- TBD -  IS ASDK --> In order to scale out infrastructure (workers, management, front-end roles), you must use PowerShell as described in the release notes for Compute.
 
#### Usage  
<<<<<<< HEAD
- <!-- TBD -  IS ASDK --> Usage Public IP address usage meter data shows the same *EventDateTime* value for each record instead of the *TimeDate* stamp that shows when the record was created. Currently, you can’t use this data to perform accurate accounting of public IP address usage.
=======
- Usage Public IP address usage meter data shows the same *EventDateTime* value for each record instead of the *TimeDate* stamp that shows when the record was created. Currently, you can’t use this data to perform accurate accounting of public IP address usage.
<!--
#### Identity
-->



#### Downloading Azure Stack Tools from GitHub
- When using the *invoke-webrequest* PowerShell cmdlet to download the Azure Stack tools from Github, you receive an error:     
    -  *invoke-webrequest : The request was aborted: Could not create SSL/TLS secure channel.*     

  This error occurs because of a recent GitHub support deprecation of the Tlsv1 and Tlsv1.1 cryptographic standards (the default for PowerShell). For more information, see [Weak cryptographic standards removal notice](https://githubengineering.com/crypto-removal-notice/).
>>>>>>> eaf7bb36

<!-- #### Identity -->



<<<<<<< HEAD



## Build 20180329.1
=======
## Build 20180302.1
>>>>>>> eaf7bb36

### New features and fixes
The new features and fixes released for Azure Stack integrated systems version 1803 apply to the Azure Stack Development Kit. See the [new features](.\.\azure-stack-update-1803.md#new-features) and [fixed issues](.\.\azure-stack-update-1803.md#fixed-issues) sections of the Azure Stack 1803 update release notes for details.  
> [!IMPORTANT]    
> Some of the items listed in the **new features** and **fixed issues** sections are relevant only to Azure Stack integrated systems.

### Changes
- The way to change the state of a newly created offer from *private* to *public* or *decommissioned* has changed. For more information, see [Create an offer](.\.\azure-stack-create-offer.md). 


### Known issues
 
#### Portal
- The ability [to open a new support request from the dropdown](.\.\azure-stack-manage-portals.md#quick-access-to-help-and-support) from within the administrator portal isn’t available. Instead, use the following link:     
    - For Azure Stack Development Kit, use https://aka.ms/azurestackforum.    

- <!-- 2050709 --> In the admin portal, it is not possible to edit storage metrics for Blob service, Table service, or Queue service. When you go to Storage, and then select the blob, table, or queue service tile, a new blade opens that displays a metrics chart for that service. If you then select Edit from the top of the metrics chart tile, the Edit Chart blade opens but does not display options to edit metrics.  

- You see an **Activation Required** warning alert that advises you to register your Azure Stack Development Kit. This behavior is expected.

- Deleting user subscriptions results in orphaned resources. As a workaround, first delete user resources or the entire resource group, and then delete user subscriptions.

- You cannot view permissions to your subscription using the Azure Stack portals. As a workaround, use PowerShell to verify permissions.

- In the dashboard of the admin portal, the Update tile fails to display information about updates. To resolve this issue, click on the tile to refresh it.

-	In the admin portal, you might see a critical alert for the Microsoft.Update.Admin component. The Alert name, description, and remediation all display as:  
    - *ERROR - Template for FaultType ResourceProviderTimeout is missing.*

    This alert can be safely ignored. 

<<<<<<< HEAD
=======
- In both the admin portal and user portal, the Overview blade fails to load when you select the Overview blade for storage accounts that were created with an older API version (example: 2015-06-15). 

  As a workaround, use PowerShell to run the **Start-ResourceSynchronization.ps1** script to restore access to the storage account details. [The script is available from GitHub]( https://github.com/Azure/AzureStack-Tools/tree/master/Support/scripts), and must run with service administrator credentials on the development kit host if you use the ASDK.  

- The **Service Health** blade fails to load. When you open the Service Health blade in either the admin or user portal, Azure Stack displays an error and does not load information. This is expected behavior. Although you can select and open Service Health, this feature is not yet available but will be implemented in a future version of Azure Stack.

#### Health and monitoring
#### Health and monitoring
- <!-- 1264761 - IS ASDK -->  You might see alerts for the *Health controller* component that have the following details:  

   Alert #1:
   - NAME:  Infrastructure role unhealthy
   - SEVERITY: Warning
   - COMPONENT: Health controller
   - DESCRIPTION: The health controller Heartbeat Scanner is unavailable. This may affect health reports and metrics.  

  Alert #2:
   - NAME:  Infrastructure role unhealthy
   - SEVERITY: Warning
   - COMPONENT: Health controller
   - DESCRIPTION: The health controller Fault Scanner is unavailable. This may affect health reports and metrics.

  Both alerts can be safely ignored. They will close automatically over time.  

- In the Azure Stack admin portal, you might see a critical alert with the name **Pending external certificate expiration**.  This alert can be safely ignored and does affect operations of the Azure Stack Development Kit. 
>>>>>>> eaf7bb36


#### Marketplace
- Users can browse the full marketplace without a subscription, and can see administrative items like plans and offers. These items are non-functional to users.
 
#### Compute
- Scaling settings for virtual machine scale sets are not available in the portal. As a workaround, you can use [Azure PowerShell](https://docs.microsoft.com/azure/virtual-machine-scale-sets/virtual-machine-scale-sets-manage-powershell#change-the-capacity-of-a-scale-set). Because of PowerShell version differences, you must use the `-Name` parameter instead of `-VMScaleSetName`.

- When you create virtual machines on the Azure Stack user portal, the portal displays an incorrect number of data disks that can attach to a DS series VM. DS series VMs can accommodate as many data disks as the Azure configuration.

- When a VM image fails to be created, a failed item that you cannot delete might be added to the VM images compute blade.

  As a workaround, create a new VM image with a dummy VHD that can be created through Hyper-V (New-VHD -Path C:\dummy.vhd -Fixed -SizeBytes 1 GB). This process should fix the problem that prevents deleting the failed item. Then, 15 minutes after creating the dummy image, you can successfully delete it.

  You can then try to redownload the VM image that previously failed.

-  If provisioning an extension on a VM deployment takes too long, users should let the provisioning time-out instead of trying to stop the process to deallocate or delete the VM.  

- <!-- 1662991 --> Linux VM diagnostics is not supported in Azure Stack. When you deploy a Linux VM with VM diagnostics enabled, the deployment fails. The deployment also fails if you enable the Linux VM basic metrics through diagnostic settings. 


#### Networking
- Under **Networking**, if you click **Connection** to set up a VPN connection, **VNet-to-VNet** is listed as a possible connection type. Do not select this option. Currently, only the **Site-to-site (IPsec)** option is supported.

- After a VM is created and associated with a public IP address, you can't disassociate that VM from that IP address. Disassociation appears to work, but the previously assigned public IP address remains associated with the original VM.

  Currently, you must use only new public IP addresses for new VMs you create.

  This behavior occurs even if you reassign the IP address to a new VM (commonly referred to as a *VIP swap*). All future attempts to connect through this IP address result in a connection to the originally associated VM, and not to the new one.



- Azure Stack supports a single *local network gateway* per IP address. This is true across all tenant subscriptions. After the creation of the first local network gateway connection, subsequent attempts to create a local network gateway resource with the same IP address are blocked.

- On a Virtual Network that was created with a DNS Server setting of *Automatic*, changing to a custom DNS Server fails. The updated settings are not pushed to VMs in that Vnet.
 
- Azure Stack does not support adding additional network interfaces to a VM instance after the VM is deployed. If the VM requires more than one network interface, they must be defined at deployment time.



#### SQL and MySQL 
- It can take up to one hour before users can create databases in a new SQL or MySQL SKU.

- The database hosting servers must be dedicated for use by the resource provider and user workloads. You cannot use an instance that is being used by any other consumer, including App Services.

- <!-- IS, ASDK --> Special characters, including spaces and periods, are not supported in the **Family** or **Tier** names when you create a SKU for the SQL and MySQL resource providers.

#### App Service
- Users must register the storage resource provider before they create their first Azure Function in the subscription.

- In order to scale out infrastructure (workers, management, front-end roles), you must use PowerShell as described in the release notes for Compute.
 
#### Usage  
- Usage Public IP address usage meter data shows the same *EventDateTime* value for each record instead of the *TimeDate* stamp that shows when the record was created. Currently, you can’t use this data to perform accurate accounting of public IP address usage.
<!--
#### Identity
-->

#### Downloading Azure Stack Tools from GitHub
- When using the *invoke-webrequest* PowerShell cmdlet to download the Azure Stack tools from Github, you receive an error:     
    -  *invoke-webrequest : The request was aborted: Could not create SSL/TLS secure channel.*     

  This error occurs because of a recent GitHub support deprecation of the Tlsv1 and Tlsv1.1 cryptographic standards (the default for PowerShell). For more information, see [Weak cryptographic standards removal notice](https://githubengineering.com/crypto-removal-notice/).

  To resolve this issue, add `[Net.ServicePointManager]::SecurityProtocol = [Net.SecurityProtocolType]::Tls12` to the top of the script to force the PowerShell console to use TLSv1.2 when downloading from GitHub repositories.




<|MERGE_RESOLUTION|>--- conflicted
+++ resolved
@@ -12,11 +12,7 @@
 ms.tgt_pltfrm: na
 ms.devlang: na
 ms.topic: article
-<<<<<<< HEAD
-ms.date: 05/28/2018
-=======
 ms.date: 05/24/2018
->>>>>>> eaf7bb36
 ms.author: brenduns
 ms.reviewer: misainat
 
@@ -34,9 +30,6 @@
 ### New features 
 This build includes the following improvements and fixes for Azure Stack.  
 
-<<<<<<< HEAD
- 
-=======
 - <!-- 1759172 - IS, ASDK --> **New administrative subscriptions**. With 1804 there are two new subscription types available in the portal. These new subscription types are in addition to the Default Provider subscription and visible with new Azure Stack installations beginning with version 1804. *Do not use these new subscription types with this version of Azure Stack*. We will announce the availability to use these subscription types in with a future update. 
 
   These new subscription types are visible, but part of a larger change to secure the Default Provider subscription, and to make it easier to deploy shared resources, like SQL Hosting servers. 
@@ -47,7 +40,6 @@
   - Consumption subscription: *Do not use this subscription type*
 
 
->>>>>>> eaf7bb36
 
 ### Fixed issues
 
@@ -80,10 +72,6 @@
 
     This alert can be safely ignored. 
 
-<<<<<<< HEAD
-
-=======
->>>>>>> eaf7bb36
 #### Health and monitoring
 - <!-- 1264761 - IS ASDK -->  You might see alerts for the *Health controller* component that have the following details:  
 
@@ -101,11 +89,6 @@
 
   Both alerts can be safely ignored. They will close automatically over time.  
 
-<<<<<<< HEAD
-
-
-=======
->>>>>>> eaf7bb36
 #### Compute
 - <!-- TBD -  IS ASDK --> Scaling settings for virtual machine scale sets are not available in the portal. As a workaround, you can use [Azure PowerShell](https://docs.microsoft.com/azure/virtual-machine-scale-sets/virtual-machine-scale-sets-manage-powershell#change-the-capacity-of-a-scale-set). Because of PowerShell version differences, you must use the `-Name` parameter instead of `-VMScaleSetName`.
 
@@ -212,8 +195,6 @@
 
     This alert can be safely ignored. 
 
-<<<<<<< HEAD
-=======
 #### Health and monitoring
 - <!-- 1264761 - IS ASDK -->  You might see alerts for the *Health controller* component that have the following details:  
 
@@ -234,7 +215,6 @@
 #### Marketplace
 - Users can browse the full marketplace without a subscription, and can see administrative items like plans and offers. These items are non-functional to users.
  
->>>>>>> eaf7bb36
 #### Compute
 - <!-- TBD -  IS ASDK --> Scaling settings for virtual machine scale sets are not available in the portal. As a workaround, you can use [Azure PowerShell](https://docs.microsoft.com/azure/virtual-machine-scale-sets/virtual-machine-scale-sets-manage-powershell#change-the-capacity-of-a-scale-set). Because of PowerShell version differences, you must use the `-Name` parameter instead of `-VMScaleSetName`.
 
@@ -284,10 +264,8 @@
 - <!-- TBD -  IS ASDK --> In order to scale out infrastructure (workers, management, front-end roles), you must use PowerShell as described in the release notes for Compute.
  
 #### Usage  
-<<<<<<< HEAD
 - <!-- TBD -  IS ASDK --> Usage Public IP address usage meter data shows the same *EventDateTime* value for each record instead of the *TimeDate* stamp that shows when the record was created. Currently, you can’t use this data to perform accurate accounting of public IP address usage.
-=======
-- Usage Public IP address usage meter data shows the same *EventDateTime* value for each record instead of the *TimeDate* stamp that shows when the record was created. Currently, you can’t use this data to perform accurate accounting of public IP address usage.
+
 <!--
 #### Identity
 -->
@@ -299,20 +277,12 @@
     -  *invoke-webrequest : The request was aborted: Could not create SSL/TLS secure channel.*     
 
   This error occurs because of a recent GitHub support deprecation of the Tlsv1 and Tlsv1.1 cryptographic standards (the default for PowerShell). For more information, see [Weak cryptographic standards removal notice](https://githubengineering.com/crypto-removal-notice/).
->>>>>>> eaf7bb36
 
 <!-- #### Identity -->
 
 
 
-<<<<<<< HEAD
-
-
-
-## Build 20180329.1
-=======
 ## Build 20180302.1
->>>>>>> eaf7bb36
 
 ### New features and fixes
 The new features and fixes released for Azure Stack integrated systems version 1803 apply to the Azure Stack Development Kit. See the [new features](.\.\azure-stack-update-1803.md#new-features) and [fixed issues](.\.\azure-stack-update-1803.md#fixed-issues) sections of the Azure Stack 1803 update release notes for details.  
@@ -344,15 +314,13 @@
 
     This alert can be safely ignored. 
 
-<<<<<<< HEAD
-=======
 - In both the admin portal and user portal, the Overview blade fails to load when you select the Overview blade for storage accounts that were created with an older API version (example: 2015-06-15). 
 
   As a workaround, use PowerShell to run the **Start-ResourceSynchronization.ps1** script to restore access to the storage account details. [The script is available from GitHub]( https://github.com/Azure/AzureStack-Tools/tree/master/Support/scripts), and must run with service administrator credentials on the development kit host if you use the ASDK.  
 
 - The **Service Health** blade fails to load. When you open the Service Health blade in either the admin or user portal, Azure Stack displays an error and does not load information. This is expected behavior. Although you can select and open Service Health, this feature is not yet available but will be implemented in a future version of Azure Stack.
 
-#### Health and monitoring
+
 #### Health and monitoring
 - <!-- 1264761 - IS ASDK -->  You might see alerts for the *Health controller* component that have the following details:  
 
@@ -371,7 +339,6 @@
   Both alerts can be safely ignored. They will close automatically over time.  
 
 - In the Azure Stack admin portal, you might see a critical alert with the name **Pending external certificate expiration**.  This alert can be safely ignored and does affect operations of the Azure Stack Development Kit. 
->>>>>>> eaf7bb36
 
 
 #### Marketplace
