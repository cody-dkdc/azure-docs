﻿---
title: Register the ASDK with Azure | Microsoft Docs
description: Describes how to register Azure Stack with Azure to enable marketplace syndication and usage reporting.
services: azure-stack
documentationcenter: ''
author: jeffgilb
manager: femila

ms.assetid:
ms.service: azure-stack
ms.workload: na
pms.tgt_pltfrm: na
ms.devlang: na
ms.topic: article
ms.date: 08/01/2018
ms.author: jeffgilb
ms.reviewer: misainat
---

# Azure Stack registration
You can register your Azure Stack Development Kit (ASDK) installation with Azure to download marketplace items from Azure and to set up commerce data reporting back to Microsoft. Registration is required to support full Azure Stack functionality, including marketplace syndication. Registration is recommended because it enables you to test important Azure Stack functionality like marketplace syndication and usage reporting. After you register Azure Stack, usage is reported to Azure commerce. You can see it under the subscription you used for registration. However, ASDK users aren't charged for any usage they report.

If you do not register your ASDK, you might see an **Activation Required** warning alert that advises you to register your Azure Stack Development Kit. This behavior is expected.

## Prerequisites
Before using these instructions to register the ASDK with Azure, ensure that you have installed the Azure Stack PowerShell and downloaded the Azure Stack tools as described in the [post-deployment configuration](asdk-post-deploy.md) article.

In addition, the PowerShell language mode must be set to **FullLanguageMode** on the computer used to register the ASDK with Azure. To verify that the current language mode is set to full, open an elevated PowerShell window and run the following PowerShell commands:

```PowerShell  
$ExecutionContext.SessionState.LanguageMode
```

Ensure the output returns **FullLanguageMode**. If any other language mode is returned, registration will need to be run on another computer or the language mode will need to be set to **FullLanguageMode** before continuing.

## Register Azure Stack with Azure
Follow these steps to register the ASDK with Azure.

> [!NOTE]
> All these steps must be run from a computer that has access to the privileged endpoint. For the ASDK, that's the development kit host computer.

1. Open a PowerShell console as an administrator.  

2. Run the following PowerShell commands to register your ASDK installation with Azure. You will need to sign in to both your Azure subscription and the local ASDK installation. If you don’t have an Azure subscription yet, you can [create a free Azure account here](https://azure.microsoft.com/free/?b=17.06). Registering Azure Stack incurs no cost on your Azure subscription.  

If you are running the registration script on more than one instance of Azure Stack using the same Azure Subscription ID, set a unique name for the registration when you run the **Set-AzsRegistration** cmdlet. The **RegistrationName** parameter has a default value of **AzureStackRegistration**. However, if you use the same name on more than one instance of Azure Stack, the script will fail.

  ```PowerShell  
<<<<<<< HEAD
    # Add the Azure cloud subscription environment name. Supported environment names are AzureCloud or, if using a China Azure Subscription, AzureChinaCloud.
    Add-AzureRmAccount -EnvironmentName "AzureCloud"

    # Register the Azure Stack resource provider in your Azure subscription
    Register-AzureRmResourceProvider -ProviderNamespace Microsoft.AzureStack

    #Import the registration module that was downloaded with the GitHub tools
    Import-Module C:\AzureStack-Tools-master\Registration\RegisterWithAzure.psm1

    #Register Azure Stack
    $AzureContext = Get-AzureRmContext
    $CloudAdminCred = Get-Credential -UserName AZURESTACK\CloudAdmin -Message "Enter the credentials to access the privileged endpoint."
    Set-AzsRegistration `
    -PrivilegedEndpointCredential $CloudAdminCred `
    -PrivilegedEndpoint AzS-ERCS01 `
    -BillingModel Development `
    -RegistrationName "<Unique-name>   
=======
  # Add the Azure cloud subscription environment name. Supported environment names are AzureCloud or, if using a China Azure Subscription, AzureChinaCloud.
  Add-AzureRmAccount -EnvironmentName "AzureCloud"

  # Register the Azure Stack resource provider in your Azure subscription
  Register-AzureRmResourceProvider -ProviderNamespace Microsoft.AzureStack

  #Import the registration module that was downloaded with the GitHub tools
  Import-Module C:\AzureStack-Tools-master\Registration\RegisterWithAzure.psm1

  #Register Azure Stack
  $AzureContext = Get-AzureRmContext
  $CloudAdminCred = Get-Credential -UserName AZURESTACK\CloudAdmin -Message "Enter the credentials to access the privileged endpoint."
  $RegistrationName = "<unique-registration-name>"
  Set-AzsRegistration `
      -PrivilegedEndpointCredential $CloudAdminCred `
      -PrivilegedEndpoint AzS-ERCS01 `
      -BillingModel Development `
      -RegistrationName $RegistrationName
>>>>>>> 3bb5c513
  ```
3. When the script completes, you should see this message: **Your environment is now registered and activated using the provided parameters.**

    ![Your environment is now registered](media/asdk-register/1.PNG)

## Verify the registration was successful
Follow these steps to verify that the ASDK registration with Azure was successful.

1. Sign in to the [Azure Stack administration portal](https://adminportal.local.azurestack.external).

2. Click **Marketplace Management** > **Add from Azure**.

    ![](media/asdk-register/2.PNG)

3. If you see a list of items available from Azure, your activation was successful.

    ![](media/asdk-register/3.PNG)

## Next steps
[Add an Azure Stack marketplace item](.\.\azure-stack-marketplace.md)<|MERGE_RESOLUTION|>--- conflicted
+++ resolved
@@ -46,7 +46,6 @@
 If you are running the registration script on more than one instance of Azure Stack using the same Azure Subscription ID, set a unique name for the registration when you run the **Set-AzsRegistration** cmdlet. The **RegistrationName** parameter has a default value of **AzureStackRegistration**. However, if you use the same name on more than one instance of Azure Stack, the script will fail.
 
   ```PowerShell  
-<<<<<<< HEAD
     # Add the Azure cloud subscription environment name. Supported environment names are AzureCloud or, if using a China Azure Subscription, AzureChinaCloud.
     Add-AzureRmAccount -EnvironmentName "AzureCloud"
 
@@ -64,26 +63,6 @@
     -PrivilegedEndpoint AzS-ERCS01 `
     -BillingModel Development `
     -RegistrationName "<Unique-name>   
-=======
-  # Add the Azure cloud subscription environment name. Supported environment names are AzureCloud or, if using a China Azure Subscription, AzureChinaCloud.
-  Add-AzureRmAccount -EnvironmentName "AzureCloud"
-
-  # Register the Azure Stack resource provider in your Azure subscription
-  Register-AzureRmResourceProvider -ProviderNamespace Microsoft.AzureStack
-
-  #Import the registration module that was downloaded with the GitHub tools
-  Import-Module C:\AzureStack-Tools-master\Registration\RegisterWithAzure.psm1
-
-  #Register Azure Stack
-  $AzureContext = Get-AzureRmContext
-  $CloudAdminCred = Get-Credential -UserName AZURESTACK\CloudAdmin -Message "Enter the credentials to access the privileged endpoint."
-  $RegistrationName = "<unique-registration-name>"
-  Set-AzsRegistration `
-      -PrivilegedEndpointCredential $CloudAdminCred `
-      -PrivilegedEndpoint AzS-ERCS01 `
-      -BillingModel Development `
-      -RegistrationName $RegistrationName
->>>>>>> 3bb5c513
   ```
 3. When the script completes, you should see this message: **Your environment is now registered and activated using the provided parameters.**
 
