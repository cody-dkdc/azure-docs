---
title: Install Visual Studio and connect to Azure Stack | Microsoft Docs
description: Learn the steps required to install Visual Studio and connect to Azure Stack
services: azure-stack
documentationcenter: ''
author: heathl17
manager: byronr
editor: ''

ms.assetid: 2022dbe5-47fd-457d-9af3-6c01688171d7
ms.service: azure-stack
ms.workload: na
ms.tgt_pltfrm: na
ms.devlang: na
ms.topic: article
ms.date: 03/27/2016
ms.author: sngun

---

# Install Visual Studio and connect to Azure Stack

Use Visual Studio to author and deploy Azure Resource Manager [templates](azure-stack-arm-templates.md) in Azure Stack. You can use the steps described in this article to install Visual Studio either on [MAS-CON01](azure-stack-connect-azure-stack.md#connect-with-remote-desktop) computer, Azure Stack host computer or on a Windows-based external client if you are connected through [VPN](azure-stack-connect-azure-stack.md#connect-with-vpn). These steps perform a new installation of Visual Studio 2015 Community Edition. Read more about [coexistence](https://msdn.microsoft.com/library/ms246609.aspx) between other Visual Studio versions.

## Install Visual Studio
1. Download and run the [Web Platform Installer](https://www.microsoft.com/web/downloads/platform.aspx).             
2. Search for **Visual Studio Community 2015 with Microsoft Azure SDK - 2.9.6**, click **Add**, and **Install**.

    ![Screenshot of WebPI install steps](./media/azure-stack-install-visual-studio/image1.png) 

3. Uninstall the **Microsoft Azure PowerShell** that is installed as part of the Azure SDK.

    ![Screenshot of add/remove programs interface for Azure PowerShell](./media/azure-stack-install-visual-studio/image2.png) 

4. [Install PowerShell for Azure Stack](azure-stack-powershell-install.md)

5. Restart the operating system after the installation completes.

## Connect to Azure Stack

1. Launch Visual Studio.

<<<<<<< HEAD
2. From the **Edit** menu, select **Cloud Explorer**.

3. In the new pane, select **Add Account** and sign in with your Active Directory credentials.  
=======
2. From the **View** menu, select **Cloud Explorer**.

3. In the new pane, select **Add Account** and sign in with your Azure Active Directory credentials.  
>>>>>>> a42dbad0
    ![Screenshot of Cloud Explorer once logged in and connected to Azure Stack](./media/azure-stack-install-visual-studio/image6.png)

Once logged in, you can [deploy templates](azure-stack-deploy-template-visual-studio.md) or browse available resource types and resource groups to create your own templates.  

## Next Steps

 - [Develop templates for Azure Stack](azure-stack-develop-templates.md)<|MERGE_RESOLUTION|>--- conflicted
+++ resolved
@@ -40,15 +40,9 @@
 
 1. Launch Visual Studio.
 
-<<<<<<< HEAD
-2. From the **Edit** menu, select **Cloud Explorer**.
-
-3. In the new pane, select **Add Account** and sign in with your Active Directory credentials.  
-=======
 2. From the **View** menu, select **Cloud Explorer**.
 
 3. In the new pane, select **Add Account** and sign in with your Azure Active Directory credentials.  
->>>>>>> a42dbad0
     ![Screenshot of Cloud Explorer once logged in and connected to Azure Stack](./media/azure-stack-install-visual-studio/image6.png)
 
 Once logged in, you can [deploy templates](azure-stack-deploy-template-visual-studio.md) or browse available resource types and resource groups to create your own templates.  
