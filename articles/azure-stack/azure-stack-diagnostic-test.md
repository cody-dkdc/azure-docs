--- conflicted
+++ resolved
@@ -15,11 +15,7 @@
 ms.topic: article
 ms.date: 07/19/2018
 ms.author: mabrigg
-<<<<<<< HEAD
-ms.reviewer: Peter.
-=======
 ms.reviewer: hectorl
->>>>>>> eb40cc42
 ---
 # Run a validation test for Azure Stack
 
