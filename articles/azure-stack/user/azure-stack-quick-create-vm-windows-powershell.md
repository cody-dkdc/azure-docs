--- conflicted
+++ resolved
@@ -12,11 +12,7 @@
 pms.tgt_pltfrm: na
 ms.devlang: na
 ms.topic: quickstart
-<<<<<<< HEAD
-ms.date: 09/07/2018
-=======
 ms.date: 09/10/2018
->>>>>>> 692e4ee8
 ms.author: mabrigg
 ms.custom: mvc
 
