---
title: Connect Storage Explorer to an Azure Stack subscription  or a storage account | Microsoft Docs
description: Learn how to connect Storage Explorer to an  Azure Stack subscription
services: azure-stack
documentationcenter: ''
author: mattbriggs
manager: femila

ms.service: azure-stack
ms.workload: na
ms.tgt_pltfrm: na
ms.devlang: na
ms.topic: get-started-article
ms.date: 05/14/2018
ms.author: mattbriggs
ms.reviewer: xiaofmao

---
# Connect Storage Explorer to an Azure Stack subscription or a storage account

*Applies to: Azure Stack integrated systems and Azure Stack Development Kit*

In this article, you'll learn how to connect to your Azure Stack subscriptions and storage accounts using Storage Explorer. Azure Storage Explorer is a standalone app that enables you to easily work with Azure Stack Storage data on Windows, macOS, and Linux.

<<<<<<< HEAD
>[!NOTE] There are several tools available to move data to and from Azure Stack Storage. For more information, see [Data transfer tools for Azure Stack storage](azure-stack-storage-transfer.md).
=======
>[!NOTE]
>There are several tools available to move data to and from Azure Stack Storage. For more information, see [Data transfer tools for Azure Stack storage](azure-stack-storage-transfer.md).
>>>>>>> a8608846

If you haven't installed Storage Explorer yet, [download Storage Explorer](http://www.storageexplorer.com/) and install it.

After you connect to an Azure Stack subscription or a storage account, you can use the [Azure Storage Explorer articles](../../vs-azure-tools-storage-manage-with-storage-explorer.md) to work with your Azure Stack data. 

## Prepare for connecting to Azure Stack

You need direct access to the Azure Stack or a VPN connection for Storage Explorer to access the Azure Stack subscription. To learn how to set up a VPN connection to Azure Stack, see [Connect to Azure Stack with VPN](azure-stack-connect-azure-stack.md#connect-to-azure-stack-with-vpn).

For the Azure Stack Development Kit, you need to export the Azure Stack authority root certificate.

### Export and then import the Azure Stack certificate

1. Open `mmc.exe` on an Azure Stack host machine, or a local machine with a VPN connection to Azure Stack. 

2. In **File**, select **Add/Remove Snap-in**, and then add **Certificates** to manage **My user account**.

3. Under **Console Root\Certificated (Local Computer)\Trusted Root Certification Authorities\Certificates** find **AzureStackSelfSignedRootCert**.

    ![Load the Azure Stack root certificate through mmc.exe](./media/azure-stack-storage-connect-se/add-certificate-azure-stack.png)

4. Right-click the certificate, select **All Tasks** > **Export**, and then follow the instructions to export the certificate with **Base-64 encoded X.509 (.CER)**.

    The exported certificate will be used in the next step.

5. Start Storage Explorer, and if you see the **Connect to Azure Storage** dialog box, cancel it.

6. On the **Edit** menu, point to **SSL Certificates**, and then select **Import Certificates**. Use the file picker dialog box to find and open the certificate that you exported in the previous step.

    After importing the certificate, you're prompted to restart Storage Explorer.

    ![Import the certificate into Storage Explorer](./media/azure-stack-storage-connect-se/import-azure-stack-cert-storage-explorer.png)

7. After Storage Explorer restarts, select the **Edit** menu, and check to see if **Target Azure Stack** is selected. If it isn't,select **Target Azure Stack**, and then restart Storage Explorer for the change to take effect. This configuration is required for compatibility with your Azure Stack environment.

    ![Ensure Target Azure Stack is selected](./media/azure-stack-storage-connect-se/target-azure-stack.png)

## Connect to an Azure Stack subscription

Use the following steps to connect Storage Explorer to an Azure Stack subscription.

1. In the left pane of Storage Explorer, select **Manage Accounts**. 
    All the Microsoft subscription that you signed in are displayed.

2. To connect to the Azure Stack subscription, select **Add an account**.

    ![Add an Azure Stack account](./media/azure-stack-storage-connect-se/add-azure-stack-account.png)

3. In the Connect to Azure Storage dialog box, under **Azure environment**, select **Azure** or **Azure China**, depending on the Azure Stack account that you're using. Select  **Sign in** to sign in to the Azure Stack account that's associated with at least one active Azure Stack subscription.

    ![Connect to Azure Storage](./media/azure-stack-storage-connect-se/azure-stack-connect-to-storage.png)

4. After you successfully sign in with an Azure Stack account, the left pane is populated with the Azure Stack subscriptions associated with that account. Select the Azure Stack subscriptions that you want to work with, and then select **Apply**. (Selecting or clearing the **All subscriptions** check box toggles selecting all or none of the listed Azure Stack subscriptions.)

    ![Select the Azure Stack subscriptions after filling out the Custom Cloud Environment dialog box](./media/azure-stack-storage-connect-se/select-accounts-azure-stack.png)

    The left pane displays the storage accounts associated with the selected Azure Stack subscriptions.

    ![List of storage accounts including Azure Stack subscription accounts](./media/azure-stack-storage-connect-se/azure-stack-storage-account-list.png)

## Connect to an Azure Stack storage account

You can also connect to an Azure Stack storage account using storage account name and key pair.

1. In the left pane of Storage Explorer, select Manage Accounts. All the Microsoft accounts that you signed in are displayed.

    ![Add an account](./media/azure-stack-storage-connect-se/azure-stack-sub-add-an-account.png)

2. To connect to the Azure Stack subscription, select **Add an account**.

    ![Add an account](./media/azure-stack-storage-connect-se/azure-stack-use-a-storage-and-key.png)

3. In the Connect to Azure Storage dialog box, select **Use a storage account name and key**.

4. Input your account name in the **Account name**, paste account key into the **Account key** text box, select **Other (enter below)** in **Storage endpoints domain** and input the Azure Stack endpoint.

    An Azure Stack endpoint includes two parts: the name of a region and the Azure Stack domain. In the Azure Stack Development Kit, the default endpoint is **local.azurestack.external**. Contact your cloud administrator if you’re not sure about your endpoint.

    ![Attach name and key](./media/azure-stack-storage-connect-se/azure-stack-attach-name-and-key.png)

5. Select **Connect**.
6. After the storage account is successfully attached, the storage account is displayed with (**External, Other**) appended to its name.

    ![VMWINDISK](./media/azure-stack-storage-connect-se/azure-stack-vmwindisk.png)

## Next steps

* [Get started with Storage Explorer](../../vs-azure-tools-storage-manage-with-storage-explorer.md)
* [Azure Stack Storage: differences and considerations](azure-stack-acs-differences.md)
* To learn more about Azure Storage, see [Introduction to Microsoft Azure Storage](../../storage/common/storage-introduction.md)<|MERGE_RESOLUTION|>--- conflicted
+++ resolved
@@ -22,12 +22,8 @@
 
 In this article, you'll learn how to connect to your Azure Stack subscriptions and storage accounts using Storage Explorer. Azure Storage Explorer is a standalone app that enables you to easily work with Azure Stack Storage data on Windows, macOS, and Linux.
 
-<<<<<<< HEAD
->[!NOTE] There are several tools available to move data to and from Azure Stack Storage. For more information, see [Data transfer tools for Azure Stack storage](azure-stack-storage-transfer.md).
-=======
 >[!NOTE]
 >There are several tools available to move data to and from Azure Stack Storage. For more information, see [Data transfer tools for Azure Stack storage](azure-stack-storage-transfer.md).
->>>>>>> a8608846
 
 If you haven't installed Storage Explorer yet, [download Storage Explorer](http://www.storageexplorer.com/) and install it.
 
