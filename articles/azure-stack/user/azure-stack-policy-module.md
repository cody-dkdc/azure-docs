---
title: Use the Azure Stack Policy Module| Microsoft Docs
description: Learn how to constrain an Azure subscription to behave like an Azure Stack subscription
services: azure-stack
documentationcenter: ''
author: sethmanheim
manager: femila
editor: ''

ms.assetid: 937ef34f-14d4-4ea9-960b-362ba986f000
ms.service: azure-stack
ms.workload: na
ms.tgt_pltfrm: na
ms.devlang: na
ms.topic: article
ms.date: 03/26/2019
ms.author: sethm
ms.lastreviewed: 03/26/2019

---

# Manage Azure policy using the Azure Stack Policy Module

*Applies to: Azure Stack integrated systems and Azure Stack Development Kit*

The Azure Stack Policy module enables you to configure an Azure subscription with the same versioning and service availability as Azure Stack. The module uses the [New-AzureRmPolicyDefinition](/powershell/module/azurerm.resources/new-azurermpolicydefinition) PowerShell cmdlet to create an Azure policy, which limits the resource types and services available in a subscription. You then create a policy assignment within the appropriate scope by using the [New-AzureRmPolicyAssignment](/powershell/module/azurerm.resources/new-azurermpolicyassignment) cmdlet. After configuring the policy, you can use your Azure subscription to develop apps targeted for Azure Stack.

## Install the module

1. Install the required version of the AzureRM PowerShell module, as described in Step 1 of [Install PowerShell for Azure Stack](azure-stack-powershell-install.md).
2. [Download the Azure Stack tools from GitHub](azure-stack-powershell-download.md).
3. [Configure PowerShell for use with Azure Stack](azure-stack-powershell-configure-user.md).
4. Import the AzureStack.Policy.psm1 module:

<<<<<<< HEAD
    ```powershell
    Import-Module .\Policy\AzureStack.Policy.psm1
    ```
=======
   ```PowerShell
   Import-Module .\Policy\AzureStack.Policy.psm1
   ```
>>>>>>> 0e82d758

## Apply policy to Azure subscription

You can use the following command to apply a default Azure Stack policy against your Azure subscription. Before running this command, replace `Azure subscription name` with the name of your Azure subscription:

```powershell
Add-AzureRmAccount
$s = Select-AzureRmSubscription -SubscriptionName "Azure subscription name"
$policy = New-AzureRmPolicyDefinition -Name AzureStackPolicyDefinition -Policy (Get-AzsPolicy)
$subscriptionID = $s.Subscription.SubscriptionId
New-AzureRmPolicyAssignment -Name AzureStack -PolicyDefinition $policy -Scope /subscriptions/$subscriptionID
```

## Apply policy to a resource group

You might want to apply policies that are more granular. As an example, you might have other resources running in the same subscription. You can scope the policy application to a specific resource group, which enables you to test your apps for Azure Stack using Azure resources. Before running the following command, replace `Azure subscription name` with the name of your Azure subscription:

```powershell
Add-AzureRmAccount
$rgName = 'myRG01'
$s = Select-AzureRmSubscription -SubscriptionName "Azure subscription name"
$policy = New-AzureRmPolicyDefinition -Name AzureStackPolicyDefinition -Policy (Get-AzsPolicy)
$subscriptionID = $s.Subscription.SubscriptionId
New-AzureRmPolicyAssignment -Name AzureStack -PolicyDefinition $policy -Scope /subscriptions/$subscriptionID/resourceGroups/$rgName
```

## Policy in action

Once you've deployed the Azure policy, you receive an error when you try to deploy a resource that is prohibited by policy:

![Result of resource deployment failure because of policy constraint](./media/azure-stack-policy-module/image1.png)

## Next steps

* [Deploy templates with PowerShell](azure-stack-deploy-template-powershell.md)
* [Deploy templates with Azure CLI](azure-stack-deploy-template-command-line.md)
* [Deploy Templates with Visual Studio](azure-stack-deploy-template-visual-studio.md)<|MERGE_RESOLUTION|>--- conflicted
+++ resolved
@@ -32,15 +32,10 @@
 3. [Configure PowerShell for use with Azure Stack](azure-stack-powershell-configure-user.md).
 4. Import the AzureStack.Policy.psm1 module:
 
-<<<<<<< HEAD
-    ```powershell
-    Import-Module .\Policy\AzureStack.Policy.psm1
-    ```
-=======
-   ```PowerShell
+
+   ```powershell
    Import-Module .\Policy\AzureStack.Policy.psm1
    ```
->>>>>>> 0e82d758
 
 ## Apply policy to Azure subscription
 
