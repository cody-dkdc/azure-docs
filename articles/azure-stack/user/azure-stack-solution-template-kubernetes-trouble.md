--- conflicted
+++ resolved
@@ -25,11 +25,7 @@
 > [!Note]  
 > Kubernetes on Azure Stack is in preview.
 
-<<<<<<< HEAD
 The following article looks at troubleshooting your Kubernetes cluster. You can review the deployment alert and review the status of your deployment by the elements required for the deployment. You might need to collect the deployment logs from Azure Stack or the Linux VMs that host Kubernetes. You might also need to work with your Azure Stack administrator to retrieve logs from an administrative endpoint.
-=======
-The following article looks at troubleshooting your Kubernetes cluster. You can review the deployment alert and review the status of your deployment by looking at the elements required for the deployment. You may need to collect the deployment logs from your Azure Stack or the Linux VMs that host Kubernetes. In addition, you may need to work with your Azure Stack administrator to retrieve logs from an administrative endpoint.
->>>>>>> e8af69c2
 
 ## Overview of deployment
 
@@ -45,19 +41,11 @@
 
 1. Collect input parameters from the marketplace item.
 
-<<<<<<< HEAD
     Enter the values you need to set up the Kubernetes cluster, including:
     -  **User name**: The user name for the Linux virtual machines that are part of the Kubernetes cluster and DVM.
     -  **SSH public key**: The key that's used for the authorization of all Linux machines that were created as part of the Kubernetes cluster and DVM.
     -  **Service principle**: The ID that's used by the Kubernetes Azure cloud provider. The client ID identified as the application ID when you created your service principal. 
     -  **Client secret**: They key you created when you created your service principal.
-=======
-    Enter the values you need to set up the Kubernetes cluster including:
-    -  **User name** User name for the Linux Virtual Machines that are part of the Kubernetes cluster and DVM.
-    -  **SSH Public Key** The key used for authorization to all Linux machines created as part of the Kubernetes cluster and DVM
-    -  **Service principle** The ID used by the Kubernetes Azure cloud provider. The Client ID was identified as the Application ID when you are created your service principal. 
-    -  **Client secret** They key you created when creating your service principal.
->>>>>>> e8af69c2
 
 2. Create the deployment VM and custom script extension.
     -  Create the deployment Linux VM by using the marketplace Linux image **Ubuntu Server 16.04-LTS**.
