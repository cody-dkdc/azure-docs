- name: Azure Stack User Documentation
  href: index.yml
- name: Overview
  items:
  - name: Key considerations
    href: azure-stack-considerations.md
- name: Quickstarts
  expanded: true
  items:
  - name: Create Windows VM - Portal
    href: azure-stack-quick-windows-portal.md
  - name: Create Windows VM - PowerShell
    href: azure-stack-quick-create-vm-windows-powershell.md
  - name: Create Windows VM - CLI
    href: azure-stack-quick-create-vm-windows-cli.md
  - name: Create Linux VM - Portal
    href: azure-stack-quick-linux-portal.md
  - name: Create Linux VM - PowerShell
    href: azure-stack-quick-create-vm-linux-powershell.md
  - name: Create Linux VM - CLI
    href: azure-stack-quick-create-vm-linux-cli.md
- name: Tutorials
  items:
  - name: Deploy apps to Azure and Azure Stack
    href: azure-stack-solution-pipeline.md
  - name: Configure hybrid cloud identity
    href: azure-stack-solution-hybrid-identity.md
  - name: Configure hybrid cloud connectivity
    href: azure-stack-solution-hybrid-connectivity.md
- name: How-to guides
  items:
  - name: Use the Azure Stack Portal
    href: azure-stack-use-portal.md
  - name: Use the Azure Stack API
    href: azure-stack-rest-api-use.md
  - name: Security & compliance
    items:
    - name: Manage RBAC
      href: azure-stack-manage-permissions.md
    - name: Create service principals
      href: Azure-stack-create-service-principals.md
  - name: Use services
    items:
    - name: Key considerations
      href: azure-stack-considerations.md
    - name: Compute
      items:
      - name: Overview
        href: azure-stack-compute-overview.md
      - name: VM considerations
        href: azure-stack-vm-considerations.md
      - name: VM sizes
        href: azure-stack-vm-sizes.md
      - name: Manage VM disks
        href: azure-stack-manage-vm-disks.md
      - name: Protect VMs
        href: azure-stack-manage-vm-protect.md
    - name: Storage
      items:
      - name: Overview
        href: azure-stack-storage-overview.md
      - name: Storage considerations
        href: azure-stack-acs-differences.md
      - name: Storage development tools
        href: azure-stack-storage-dev.md
      - name: Data transfer tools
        href: azure-stack-storage-transfer.md
      - name: Connect Storage Explorer
        href: azure-stack-storage-connect-se.md
    - name: Network
      items:
      - name: Overview
        href: azure-stack-network-overview.md
      - name: Networking considerations
        href: azure-stack-network-differences.md
      - name: iDNS for Azure Stack
        href: azure-stack-understanding-dns.md
      - name: DNS in Azure Stack
        href: azure-stack-dns.md
    - name: Key Vault
      items:
      - name: Overview
        href: azure-stack-kv-intro.md
      - name: Manage with the Portal
        href: azure-stack-kv-manage-portal.md
      - name: Manage with PowerShell
        href: azure-stack-kv-manage-powershell.md
      - name: Create a VM with a secret
        href: azure-stack-kv-deploy-vm-with-secret.md
      - name: Create a VM with a certificate
        href: azure-stack-kv-push-secret-into-vm.md
      - name: KeyVault sample app
        href: azure-stack-kv-sample-app.md
<<<<<<< HEAD
    - name: Solution templates
      items:
      - name: Deploy a Kubernetes cluster to Azure Stack
        href: azure-stack-solution-template-kubernetes-deploy.md
=======
      - name: Solution templates
        items:
        - name: Deploy a Service Fabric cluster
          href: azure-stack-solution-template-service-fabric-cluster.md
>>>>>>> f0230cdb
  - name: Build apps
    items:
    - name: Develop for Azure Stack
      href: azure-stack-developer.md
    - name: Set up development environment
      items:
      - name: Install Azure Stack PowerShell
        href: azure-stack-powershell-install.md
      - name: Download tools
        href: azure-stack-powershell-download.md
      - name: Configure PowerShell - User
        href: azure-stack-powershell-configure-user.md
      - name: Install Visual Studio
        href: azure-stack-install-visual-studio.md
      - name: Using API version profiles
        href: azure-stack-version-profiles.md
        items:
        - name: PowerShell
          href: azure-stack-version-profiles-powershell.md
        - name: Azure CLI 2.0
          href: azure-stack-version-profiles-azurecli2.md
        - name: GO
          href: azure-stack-version-profiles-go.md
        - name: Ruby
          href: azure-stack-version-profiles-ruby.md
        - name: Python
          href: azure-stack-version-profiles-python.md
        - name: Resource provider APIs supported by profiles
          href: azure-stack-profiles-azure-resource-manager-versions.md
    - name: Use policy module
      href: azure-stack-policy-module.md
    - name: Use templates
      items:
      - name: Template overview
        href: azure-stack-arm-templates.md
      - name: Develop templates
        href: azure-stack-develop-templates.md
      - name: Check templates
        href: azure-stack-validate-templates.md
      - name: Deploy with the Portal
        href: azure-stack-deploy-template-portal.md
      - name: Deploy with PowerShell
        href: azure-stack-deploy-template-powershell.md
      - name: Deploy with Visual Studio
        href: azure-stack-deploy-template-visual-studio.md
  - name: Enable a Cloud Service Provider
    href: azure-stack-csp-enable-billing-usage-tracking.md
- name: Reference
  items:
  - name: Azure Stack PowerShell
    href: /powershell/azure/azure-stack/overview?view=azurestackps-1.2.10
  - name: Azure Stack CLI
    href: /cli/azure/reference-index?view=azure-cli-2017-03-09-profile
- name: Related
  items:
  - name: Azure Stack Operator Documentation
    href: /azure/azure-stack/
  - name: ASDK Documentation
    href: /azure/azure-stack/asdk/
- name: Resources
  items:
  - name: Azure Stack roadmap
    href: https://azure.microsoft.com/roadmap/?tag=azure-stack
  - name: Azure Stack MSDN forum
    href: https://social.msdn.microsoft.com/Forums/en-US/home?forum=AzureStack
  - name: Azure Stack Documentation feedback
    href: https://feedback.azure.com/forums/344565-azure-stack?category_id=160275
  - name: Pricing information
    href: https://azure.microsoft.com/overview/azure-stack/how-to-buy/
  - name: Stack Overflow
    href: http://stackoverflow.com/questions/tagged/azure-stack
  - name: Training and certification
    href: https://docs.microsoft.com/azure/azure-stack/azure-stack-train-and-cert<|MERGE_RESOLUTION|>--- conflicted
+++ resolved
@@ -91,17 +91,14 @@
         href: azure-stack-kv-push-secret-into-vm.md
       - name: KeyVault sample app
         href: azure-stack-kv-sample-app.md
-<<<<<<< HEAD
     - name: Solution templates
       items:
-      - name: Deploy a Kubernetes cluster to Azure Stack
-        href: azure-stack-solution-template-kubernetes-deploy.md
-=======
       - name: Solution templates
         items:
         - name: Deploy a Service Fabric cluster
           href: azure-stack-solution-template-service-fabric-cluster.md
->>>>>>> f0230cdb
+        - name: Deploy a Kubernetes cluster
+          href: azure-stack-solution-template-kubernetes-deploy.md
   - name: Build apps
     items:
     - name: Develop for Azure Stack
