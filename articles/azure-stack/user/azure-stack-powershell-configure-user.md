﻿---
title: Configure the Azure Stack user's PowerShell environment | Microsoft Docs
description: Configure the Azure Stack user's PowerShell environment
services: azure-stack
documentationcenter: ''
author: mattbriggs
manager: femila
editor: ''

ms.assetid: F4ED2238-AAF2-4930-AA7F-7C140311E10F
ms.service: azure-stack
ms.workload: na
pms.tgt_pltfrm: na
ms.devlang: na
ms.topic: article
ms.date: 5/15/2018
ms.author: mabrigg
ms.reviewer: Balsu.G

---

# Configure the Azure Stack user's PowerShell environment

*Applies to: Azure Stack integrated systems and Azure Stack Development Kit*

Use the instructions in this article to configure the PowerShell environment for an Azure Stack user.
After you configure the environment, you can use PowerShell to manage Azure Stack resources. For example, you can use PowerShell to subscribe to offers, create virtual machines, and deploy Azure Resource Manager templates.

>[!NOTE]
>This article is scoped for Azure Stack user environments. If you want to set up PowerShell for the cloud operator environment, refer to the [Configure the Azure Stack operator's PowerShell environment](../azure-stack-powershell-configure-admin.md) article.

## Prerequisites

You can configure these prerequisites from the [development kit](azure-stack-connect-azure-stack.md#connect-to-azure-stack-with-remote-desktop), or from a Windows-based external client if you are [connected through VPN](azure-stack-connect-azure-stack.md#connect-to-azure-stack-with-vpn):

* Install [Azure Stack-compatible Azure PowerShell modules](azure-stack-powershell-install.md).
* Download the [tools required to work with Azure Stack](azure-stack-powershell-download.md).

## Configure the user environment and sign in to Azure Stack

Based on the type of your Azure Stack deployment (Azure AD or AD FS), run one of the following scripts to configure PowerShell for Azure Stack.

<<<<<<< HEAD
Replace the following script variables with values from your Azure Stack configuration:
=======
Make sure you replace the following script variables with values from your Azure Stack configuration:
>>>>>>> f552af40

* AAD tenantName
* GraphAudience endpoint
* ArmEndpoint

### Azure Active Directory (AAD) based deployments

  ```powershell
  # Navigate to the downloaded folder and import the **Connect** PowerShell module
  Set-ExecutionPolicy RemoteSigned
  Import-Module .\Connect\AzureStack.Connect.psm1

  # For Azure Stack development kit, this value is set to https://management.local.azurestack.external. To get this value for Azure Stack integrated systems, contact your service provider.
  $ArmEndpoint = "<Resource Manager endpoint for your environment>"

  # For Azure Stack development kit, this value is set to https://graph.windows.net/. To get this value for Azure Stack integrated systems, contact your service provider.
  $GraphAudience = "<GraphAudience endpoint for your environment>"

  # Register an AzureRM environment that targets your Azure Stack instance
  Add-AzureRMEnvironment `
    -Name "AzureStackUser" `
    -ArmEndpoint $ArmEndpoint

  # Set the GraphEndpointResourceId value
  Set-AzureRmEnvironment `
    -Name "AzureStackUser" `
    -GraphAudience $GraphAudience

  # Get the Active Directory tenantId that is used to deploy Azure Stack
  $TenantID = Get-AzsDirectoryTenantId `
    -AADTenantName "<myDirectoryTenantName>.onmicrosoft.com" `
    -EnvironmentName "AzureStackUser"

  # Sign in to your environment
  Login-AzureRmAccount `
    -EnvironmentName "AzureStackUser" `
    -TenantId $TenantID
   ```

### Active Directory Federation Services (AD FS) based deployments

  ```powershell
  # Navigate to the downloaded folder and import the **Connect** PowerShell module
  Set-ExecutionPolicy RemoteSigned
  Import-Module .\Connect\AzureStack.Connect.psm1

  # For Azure Stack development kit, this value is set to https://management.local.azurestack.external. To get this value for Azure Stack integrated systems, contact your service provider.
  $ArmEndpoint = "<Resource Manager endpoint for your environment>"

  # For Azure Stack development kit, this value is set to https://graph.local.azurestack.external/. To get this value for Azure Stack integrated systems, contact your service provider.
  $GraphAudience = "<GraphAudience endpoint for your environment>"

  # Register an AzureRM environment that targets your Azure Stack instance
  Add-AzureRMEnvironment `
    -Name "AzureStackUser" `
    -ArmEndpoint $ArmEndpoint

  # Set the GraphEndpointResourceId value
  Set-AzureRmEnvironment `
    -Name "AzureStackUser" `
    -GraphAudience $GraphAudience `
    -EnableAdfsAuthentication:$true

  # Get the Active Directory tenantId that is used to deploy Azure Stack
  $TenantID = Get-AzsDirectoryTenantId `
    -ADFS `
    -EnvironmentName "AzureStackUser"

  # Sign in to your environment
  Login-AzureRmAccount `
    -EnvironmentName "AzureStackUser" `
    -TenantId $TenantID
  ```

## Register resource providers

Resource providers aren’t automatically registered for new user subscriptions that don’t have any resources deployed through the portal. You can explicitly register a resource provider by running the following script:

```powershell
foreach($s in (Get-AzureRmSubscription)) {
        Select-AzureRmSubscription -SubscriptionId $s.SubscriptionId | Out-Null
        Write-Progress $($s.SubscriptionId + " : " + $s.SubscriptionName)
Get-AzureRmResourceProvider -ListAvailable | Register-AzureRmResourceProvider -Force
    }
```

## Test the connectivity

When you've got everything set up, test connectivity by using PowerShell to create resources in Azure Stack. As a test, create a resource group for an application and add a virtual machine. Run the following command to create a resource group named "MyResourceGroup":

```powershell
New-AzureRmResourceGroup -Name "MyResourceGroup" -Location "Local"
```

## Next steps

* [Develop templates for Azure Stack](azure-stack-develop-templates.md)
* [Deploy templates with PowerShell](azure-stack-deploy-template-powershell.md)<|MERGE_RESOLUTION|>--- conflicted
+++ resolved
@@ -1,4 +1,4 @@
-﻿---
+---
 title: Configure the Azure Stack user's PowerShell environment | Microsoft Docs
 description: Configure the Azure Stack user's PowerShell environment
 services: azure-stack
@@ -40,11 +40,7 @@
 
 Based on the type of your Azure Stack deployment (Azure AD or AD FS), run one of the following scripts to configure PowerShell for Azure Stack.
 
-<<<<<<< HEAD
-Replace the following script variables with values from your Azure Stack configuration:
-=======
 Make sure you replace the following script variables with values from your Azure Stack configuration:
->>>>>>> f552af40
 
 * AAD tenantName
 * GraphAudience endpoint
