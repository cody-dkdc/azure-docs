﻿---
title: Configure the Azure Stack user's PowerShell environment | Microsoft Docs
description: Configure the Azure Stack user's PowerShell environment
services: azure-stack
documentationcenter: ''
author: mattbriggs
manager: femila
editor: ''

ms.assetid: F4ED2238-AAF2-4930-AA7F-7C140311E10F
ms.service: azure-stack
ms.workload: na
pms.tgt_pltfrm: na
ms.devlang: na
ms.topic: article
ms.date: 5/15/2018
ms.author: mabrigg
ms.reviewer: Balsu.G

---

# Configure the Azure Stack user's PowerShell environment

*Applies to: Azure Stack integrated systems and Azure Stack Development Kit*

Use the instructions in this article to configure the PowerShell environment for an Azure Stack user.
After you configure the environment, you can use PowerShell to manage Azure Stack resources. For example, you can use PowerShell to subscribe to offers, create virtual machines, and deploy Azure Resource Manager templates.

>[!NOTE]
>This article is scoped for Azure Stack user environments. If you want to set up PowerShell for the cloud operator environment, refer to the [Configure the Azure Stack operator's PowerShell environment](../azure-stack-powershell-configure-admin.md) article.

## Prerequisites

You can configure these prerequisites from the [development kit](azure-stack-connect-azure-stack.md#connect-to-azure-stack-with-remote-desktop), or from a Windows-based external client if you are [connected through VPN](azure-stack-connect-azure-stack.md#connect-to-azure-stack-with-vpn):

* Install [Azure Stack-compatible Azure PowerShell modules](azure-stack-powershell-install.md).
* Download the [tools required to work with Azure Stack](azure-stack-powershell-download.md).

## Configure the user environment and sign in to Azure Stack

Based on the type of your Azure Stack deployment (Azure AD or AD FS), run one of the following scripts to configure PowerShell for Azure Stack.

<<<<<<< HEAD
Replace the following script variables with values from your Azure Stack configuration:
=======
Make sure you replace the following script variables with values from your Azure Stack configuration:
>>>>>>> 4fd99f4d

* AAD tenantName
* GraphAudience endpoint
* ArmEndpoint

### Azure Active Directory (AAD) based deployments

  ```powershell
  # Navigate to the downloaded folder and import the **Connect** PowerShell module
  Set-ExecutionPolicy RemoteSigned
  Import-Module .\Connect\AzureStack.Connect.psm1

  # For Azure Stack development kit, this value is set to https://management.local.azurestack.external. To get this value for Azure Stack integrated systems, contact your service provider.
  $ArmEndpoint = "<Resource Manager endpoint for your environment>"

  # For Azure Stack development kit, this value is set to https://graph.windows.net/. To get this value for Azure Stack integrated systems, contact your service provider.
  $GraphAudience = "<GraphAudience endpoint for your environment>"

  # Register an AzureRM environment that targets your Azure Stack instance
  Add-AzureRMEnvironment `
    -Name "AzureStackUser" `
    -ArmEndpoint $ArmEndpoint

  # Set the GraphEndpointResourceId value
  Set-AzureRmEnvironment `
    -Name "AzureStackUser" `
    -GraphAudience $GraphAudience

  # Get the Active Directory tenantId that is used to deploy Azure Stack
  $TenantID = Get-AzsDirectoryTenantId `
    -AADTenantName "<myDirectoryTenantName>.onmicrosoft.com" `
    -EnvironmentName "AzureStackUser"

  # Sign in to your environment
  Login-AzureRmAccount `
    -EnvironmentName "AzureStackUser" `
    -TenantId $TenantID
   ```

### Active Directory Federation Services (AD FS) based deployments

  ```powershell
  # Navigate to the downloaded folder and import the **Connect** PowerShell module
  Set-ExecutionPolicy RemoteSigned
  Import-Module .\Connect\AzureStack.Connect.psm1

  # For Azure Stack development kit, this value is set to https://management.local.azurestack.external. To get this value for Azure Stack integrated systems, contact your service provider.
  $ArmEndpoint = "<Resource Manager endpoint for your environment>"

  # For Azure Stack development kit, this value is set to https://graph.local.azurestack.external/. To get this value for Azure Stack integrated systems, contact your service provider.
  $GraphAudience = "<GraphAudience endpoint for your environment>"

  # Register an AzureRM environment that targets your Azure Stack instance
  Add-AzureRMEnvironment `
    -Name "AzureStackUser" `
    -ArmEndpoint $ArmEndpoint

  # Set the GraphEndpointResourceId value
  Set-AzureRmEnvironment `
    -Name "AzureStackUser" `
    -GraphAudience $GraphAudience `
    -EnableAdfsAuthentication:$true

  # Get the Active Directory tenantId that is used to deploy Azure Stack
  $TenantID = Get-AzsDirectoryTenantId `
    -ADFS `
    -EnvironmentName "AzureStackUser"

  # Sign in to your environment
  Login-AzureRmAccount `
    -EnvironmentName "AzureStackUser" `
    -TenantId $TenantID
  ```

## Register resource providers

Resource providers aren’t automatically registered for new user subscriptions that don’t have any resources deployed through the portal. You can explicitly register a resource provider by running the following script:

```powershell
foreach($s in (Get-AzureRmSubscription)) {
        Select-AzureRmSubscription -SubscriptionId $s.SubscriptionId | Out-Null
        Write-Progress $($s.SubscriptionId + " : " + $s.SubscriptionName)
Get-AzureRmResourceProvider -ListAvailable | Register-AzureRmResourceProvider -Force
    }
```

## Test the connectivity

When you've got everything set up, test connectivity by using PowerShell to create resources in Azure Stack. As a test, create a resource group for an application and add a virtual machine. Run the following command to create a resource group named "MyResourceGroup":

```powershell
New-AzureRmResourceGroup -Name "MyResourceGroup" -Location "Local"
```

## Next steps

* [Develop templates for Azure Stack](azure-stack-develop-templates.md)
* [Deploy templates with PowerShell](azure-stack-deploy-template-powershell.md)<|MERGE_RESOLUTION|>--- conflicted
+++ resolved
@@ -40,11 +40,7 @@
 
 Based on the type of your Azure Stack deployment (Azure AD or AD FS), run one of the following scripts to configure PowerShell for Azure Stack.
 
-<<<<<<< HEAD
-Replace the following script variables with values from your Azure Stack configuration:
-=======
 Make sure you replace the following script variables with values from your Azure Stack configuration:
->>>>>>> 4fd99f4d
 
 * AAD tenantName
 * GraphAudience endpoint
