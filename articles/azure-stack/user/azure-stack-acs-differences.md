--- conflicted
+++ resolved
@@ -84,22 +84,9 @@
 
 Azure Storage services management APIs:
 
-<<<<<<< HEAD
-1811 update or newer versions:
-
- - [2017-10-01](https://docs.microsoft.com/rest/api/storagerp/?redirectedfrom=MSDN)
- - [2017-06-01](https://docs.microsoft.com/rest/api/storagerp/?redirectedfrom=MSDN)
- - [2016-12-01](https://docs.microsoft.com/rest/api/storagerp/?redirectedfrom=MSDN)
- - [2016-05-01](https://docs.microsoft.com/rest/api/storagerp/?redirectedfrom=MSDN)
- - [2016-01-01](https://docs.microsoft.com/rest/api/storagerp/?redirectedfrom=MSDN)
- - [2015-06-15](https://docs.microsoft.com/rest/api/storagerp/?redirectedfrom=MSDN)
- - [2015-05-01-preview](https://docs.microsoft.com/rest/api/storagerp/?redirectedfrom=MSDN)
- 
-=======
 - [2015-05-01-preview](https://docs.microsoft.com/rest/api/storagerp/?redirectedfrom=MSDN)
 - [2015-06-15](https://docs.microsoft.com/rest/api/storagerp/?redirectedfrom=MSDN)
 - [2016-01-01](https://docs.microsoft.com/rest/api/storagerp/?redirectedfrom=MSDN)
->>>>>>> 190f6215
 
 Previous versions:
 
@@ -109,9 +96,6 @@
  
 ## SDK versions
 
-<<<<<<< HEAD
-For more information about Azure Stack supported storage client libraries, see [Get started with Azure Stack storage development tools](azure-stack-storage-dev.md).
-=======
 Azure Stack storage supports the following client libraries:
 
 | Client library | Azure Stack supported version | Link                                                                                                                                                                                                                                                                                                                                     | Endpoint specification       |
@@ -123,7 +107,6 @@
 | PHP            | From 0.15.0 to 1.0.0          | GitHub release:<br>https://github.com/Azure/azure-storage-php/releases<br> <br>Install via Composer (see details below)                                                                                                                                                                                                                  | Connection string setup      |
 | Python         | From 0.30.0 to 1.0.0          | GitHub release:<br>https://github.com/Azure/azure-storage-python/releases                                                                                                                                                                                                                                                                | Service instance declaration |
 | Ruby           | From 0.12.1 to 1.0.1          | RubyGems package:<br>Common:<br>https://rubygems.org/gems/azure-storage-common/<br>Blob: https://rubygems.org/gems/azure-storage-blob/<br>Queue: https://rubygems.org/gems/azure-storage-queue/<br>Table: https://rubygems.org/gems/azure-storage-table/<br> <br>GitHub release:<br>https://github.com/Azure/azure-storage-ruby/releases | Connection string setup      |
->>>>>>> 190f6215
 
 ## Next steps
 
