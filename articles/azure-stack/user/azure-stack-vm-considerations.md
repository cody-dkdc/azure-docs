--- conflicted
+++ resolved
@@ -1,120 +1,115 @@
----
-title: Differences and considerations for virtual machines in Azure Stack | Microsoft Docs
-description: Learn about differences and considerations when working with virtual machines in Azure Stack.
-services: azure-stack
-documentationcenter: ''
-author: mattbriggs
-manager: femila
-editor: ''
-
-ms.service: azure-stack
-ms.workload: na
-pms.tgt_pltfrm: na
-ms.devlang: na
-ms.topic: article
-ms.date: 01/18/2019
-ms.author: mabrigg
-ms.reviewer: kivenkat
-ms.lastreviewed: 12/19/2018
-
----
-
-# Considerations for using virtual machines in Azure Stack
-
-*Applies to: Azure Stack integrated systems and Azure Stack Development Kit*
-
-Azure Stack virtual machines provide on-demand, scalable computing resources. Before you deploy virtual machines (VMs), you must understand the differences between the virtual machine features available in Azure Stack and Microsoft Azure. This article describes these differences and identifies key considerations for planning virtual machine deployments. To learn about high-level differences between Azure Stack and Azure, see the [Key considerations](azure-stack-considerations.md) article.
-
-## Cheat sheet: Virtual machine differences
-
-| Feature | Azure (global) | Azure Stack |
-| --- | --- | --- |
-| Virtual machine images | The Azure Marketplace contains images that you can use to create a virtual machine. See the [Azure Marketplace](https://azuremarketplace.microsoft.com/en-us/marketplace/apps/category/compute?subcategories=virtual-machine-images&page=1) page to view the list of images that are available in the Azure Marketplace. | By default, there aren’t any images available in the Azure Stack marketplace. The Azure Stack cloud administrator should publish or download images to the Azure Stack marketplace before users can use them. |
-| Virtual machine sizes | Azure supports a wide variety of sizes for virtual machines. To learn about the available sizes and options, refer to the [Windows virtual machines sizes](../../virtual-machines/virtual-machines-windows-sizes.md) and [Linux virtual machine sizes](../../virtual-machines/linux/sizes.md) topics. | Azure Stack supports a subset of Virtual Machine sizes that are available in Azure. To view the list of supported sizes, refer to the [virtual machine sizes](#virtual-machine-sizes) section of this article. |
-| Virtual machine quotas | [Quota limits](../../azure-subscription-service-limits.md#service-specific-limits) are set by Microsoft | The Azure Stack cloud administrator must assign quotas before they offer virtual machines to their users. |
-| Virtual machine extensions |Azure supports a wide variety of virtual machine extensions. To learn about the available extensions, refer to the [virtual machine extensions and features](../../virtual-machines/windows/extensions-features.md) article.| Azure Stack supports a subset of extensions that are available in Azure and each of the extension have specific versions. The Azure Stack cloud administrator can choose which extensions to be made available to for their users. To view the list of supported extensions, refer to the [virtual machine extensions](#virtual-machine-extensions) section of this article. |
-| Virtual machine network | Public IP addresses assigned to tenant virtual machine are accessible over the Internet.<br><br><br>Azure Virtual Machines has a fixed DNS name | Public IP addresses assigned to a tenant virtual machine are accessible within the Azure Stack Development Kit environment only. A user must have access to the Azure Stack Development Kit via [RDP](azure-stack-connect-azure-stack.md#connect-to-azure-stack-with-remote-desktop) or [VPN](azure-stack-connect-azure-stack.md#connect-to-azure-stack-with-vpn) to connect to a virtual machine that is created in Azure Stack.<br><br>Virtual machines created within a specific Azure Stack instance have a DNS name based on the value that is configured by the cloud administrator. |
-| Virtual machine storage | Supports [managed disks.](../../virtual-machines/windows/managed-disks-overview.md) | Managed disks are supported in Azure Stack with version 1808 and later. |
-| Virtual machine disks performance | Depends on disk type and size. | Depends on VM size of VM which the disks are attached to, refer to the [Virtual machine sizes supported in Azure Stack](azure-stack-vm-sizes.md) article.
-| API versions | Azure always has the latest API versions for all the virtual machine features. | Azure Stack supports specific Azure services and specific API versions for these services. To view the list of supported API versions, refer to the [API versions](#api-versions) section of this article. |
-| Azure Instance Metadata service | The Azure Instance Metadata Service provides information about running virtual machine instances that can be used to manage and configure your virtual machines.  | The Instance metadata service is not supported on Azure Stack. |
-<<<<<<< HEAD
-|Virtual machine availability sets|Multiple fault domains (2 or 3 per region)<br>Multiple update domains<br>Managed disk support|Multiple fault domains (2 or 3 per region)<br>Multiple update domains (up to 20)<br>No managed disk support|
-|Virtual machine scale sets|Autoscale supported|Autoscale not supported.<br>Add more instances to a scale set using the portal, Resource Manager templates, or PowerShell. |
-| Virtual machine diagnostics | Linux VM diagnostics | Linux VM diagnostics are not supported in Azure Stack. When you deploy a Linux VM with VM diagnostics enabled, the deployment fails. The deployment also fails if you enable the Linux VM basic metrics through diagnostic settings.
-=======
-|Virtual machine availability sets|Multiple fault domains (2 or 3 per region)<br>Multiple update domains|Multiple fault domains (2 or 3 per region)<br>Multiple update domains (up to 20)|
-|Virtual machine scale sets|Autoscale supported|Autoscale not supported.<br>Add more instances to a scale set using the portal, Resource Manager templates, or PowerShell.
->>>>>>> 665dc353
-
-## Virtual machine sizes
-
-Azure Stack imposes resource limits to avoid over consumption of resources (server local and service-level.) These limits improve the tenant experience by reducing the impact of resource consumption by other tenants.
-
-- For networking egress from the VM, there are bandwidth caps in place. Caps in Azure Stack are the same as the caps in Azure.
-- For storage resources, Azure Stack implements storage IOPS limits to avoid basic overconsumption of resources by tenants for storage access.
-- For VMs with multiple attached data disks, the maximum throughput of each data disk is 500 IOPS for HDDs, and 2300 IOPS for SSDs.
-
-The following table lists the VMs that are supported on Azure Stack along with their configuration:
-
-| Type           | Size          | Range of supported sizes |
-| ---------------| ------------- | ------------------------ |
-|General purpose |Basic A        |[A0 - A4](azure-stack-vm-sizes.md#basic-a)                   |
-|General purpose |Standard A     |[A0 - A7](azure-stack-vm-sizes.md#standard-a)              |
-|General purpose |D-series       |[D1 - D4](azure-stack-vm-sizes.md#d-series)              |
-|General purpose |Dv2-series     |[D1_v2 - D5_v2](azure-stack-vm-sizes.md#ds-series)        |
-|General purpose |DS-series      |[DS1 - DS4](azure-stack-vm-sizes.md#dv2-series)            |
-|General purpose |DSv2-series    |[DS1_v2 - DS5_v2](azure-stack-vm-sizes.md#dsv2-series)      |
-|Memory optimized|D-series       |[D11 - D14](azure-stack-vm-sizes.md#mo-d)            |
-|Memory optimized|DS-series      |[DS11 - DS14](azure-stack-vm-sizes.md#mo-ds)|
-|Memory optimized|Dv2-series     |[D11_v2 - DS14_v2](azure-stack-vm-sizes.md#mo-dv2)     |
-|Memory optimized|DSv2-series -  |[DS11_v2 - DS14_v2](azure-stack-vm-sizes.md#mo-dsv2)    |
-
-Virtual machine sizes and their associated resource quantities are consistent between Azure Stack and Azure. This includes the amount of memory, the number of cores, and the number/size of data disks that can be created. However, performance of VMs with the same size depends on the underlying characteristics of a particular Azure Stack environment.
-
-## Virtual machine extensions
-
-Azure Stack includes a small set of extensions. Updates and additional extensions are available through Marketplace syndication.
-
-Use the following PowerShell script to get the list of virtual machine extensions that are available in your Azure Stack environment:
-
-```powershell
-Get-AzureRmVmImagePublisher -Location local | `
-  Get-AzureRmVMExtensionImageType | `
-  Get-AzureRmVMExtensionImage | `
-  Select Type, Version | `
-  Format-Table -Property * -AutoSize
-```
-
-If provisioning an extension on a VM deployment takes too long, let the provisioning timeout instead of trying to stop the process to deallocate or delete the VM.
-
-## API versions
-
-Virtual machine features in Azure Stack support the following API versions:
-
-![VM resource types](media/azure-stack-vm-considerations/vm-resoource-types.png)
-
-You can use the following PowerShell script to get the API versions for the virtual machine features that are available in your Azure Stack environment:
-
-```powershell
-Get-AzureRmResourceProvider | `
-  Select ProviderNamespace -Expand ResourceTypes | `
-  Select * -Expand ApiVersions | `
-  Select ProviderNamespace, ResourceTypeName, @{Name="ApiVersion"; Expression={$_}} | `
-  where-Object {$_.ProviderNamespace -like “Microsoft.compute”}
-```
-
-The list of supported resource types and API versions may vary if the cloud operator updates your Azure Stack environment to a newer version.
-
-## Windows activation
-
-Windows products must be used in accordance with Product Use Rights and Microsoft license terms. Azure Stack uses [Automatic VM Activation](https://docs.microsoft.com/previous-versions/windows/it-pro/windows-server-2012-R2-and-2012/dn303421(v%3dws.11)) (AVMA) to activate Windows Server virtual machines (VMs).
-
-- Azure Stack host activates Windows with AVMA keys for Windows Server 2016. All VMs that run Windows Server 2012 R2 or later are automatically activated.
-- VMs that run Windows Server 2012 or earlier are not automatically activated and must be activated by using [MAK activation](https://technet.microsoft.com/library/ff793438.aspx). To use MAK activation, you must provide your own product key.
-
-Microsoft Azure uses KMS activation to activate Windows VMs. If you move a VM from Azure Stack to Azure and encounter activate problems, see [Troubleshoot Azure Windows virtual machine activation problems](https://docs.microsoft.com/azure/virtual-machines/windows/troubleshoot-activation-problems). Additional information can be found at the [Troubleshooting Windows activation failures on Azure VMs](https://blogs.msdn.microsoft.com/mast/2017/06/14/troubleshooting-windows-activation-failures-on-azure-vms/) Azure Support Team Blog post.
-
-## Next steps
-
-[Create a Windows virtual machine with PowerShell in Azure Stack](azure-stack-quick-create-vm-windows-powershell.md)
+---
+title: Differences and considerations for virtual machines in Azure Stack | Microsoft Docs
+description: Learn about differences and considerations when working with virtual machines in Azure Stack.
+services: azure-stack
+documentationcenter: ''
+author: mattbriggs
+manager: femila
+editor: ''
+
+ms.service: azure-stack
+ms.workload: na
+pms.tgt_pltfrm: na
+ms.devlang: na
+ms.topic: article
+ms.date: 01/18/2019
+ms.author: mabrigg
+ms.reviewer: kivenkat
+ms.lastreviewed: 12/19/2018
+
+---
+
+# Considerations for using virtual machines in Azure Stack
+
+*Applies to: Azure Stack integrated systems and Azure Stack Development Kit*
+
+Azure Stack virtual machines provide on-demand, scalable computing resources. Before you deploy virtual machines (VMs), you must understand the differences between the virtual machine features available in Azure Stack and Microsoft Azure. This article describes these differences and identifies key considerations for planning virtual machine deployments. To learn about high-level differences between Azure Stack and Azure, see the [Key considerations](azure-stack-considerations.md) article.
+
+## Cheat sheet: Virtual machine differences
+
+| Feature | Azure (global) | Azure Stack |
+| --- | --- | --- |
+| Virtual machine images | The Azure Marketplace contains images that you can use to create a virtual machine. See the [Azure Marketplace](https://azuremarketplace.microsoft.com/en-us/marketplace/apps/category/compute?subcategories=virtual-machine-images&page=1) page to view the list of images that are available in the Azure Marketplace. | By default, there aren’t any images available in the Azure Stack marketplace. The Azure Stack cloud administrator should publish or download images to the Azure Stack marketplace before users can use them. |
+| Virtual machine sizes | Azure supports a wide variety of sizes for virtual machines. To learn about the available sizes and options, refer to the [Windows virtual machines sizes](../../virtual-machines/virtual-machines-windows-sizes.md) and [Linux virtual machine sizes](../../virtual-machines/linux/sizes.md) topics. | Azure Stack supports a subset of Virtual Machine sizes that are available in Azure. To view the list of supported sizes, refer to the [virtual machine sizes](#virtual-machine-sizes) section of this article. |
+| Virtual machine quotas | [Quota limits](../../azure-subscription-service-limits.md#service-specific-limits) are set by Microsoft | The Azure Stack cloud administrator must assign quotas before they offer virtual machines to their users. |
+| Virtual machine extensions |Azure supports a wide variety of virtual machine extensions. To learn about the available extensions, refer to the [virtual machine extensions and features](../../virtual-machines/windows/extensions-features.md) article.| Azure Stack supports a subset of extensions that are available in Azure and each of the extension have specific versions. The Azure Stack cloud administrator can choose which extensions to be made available to for their users. To view the list of supported extensions, refer to the [virtual machine extensions](#virtual-machine-extensions) section of this article. |
+| Virtual machine network | Public IP addresses assigned to tenant virtual machine are accessible over the Internet.<br><br><br>Azure Virtual Machines has a fixed DNS name | Public IP addresses assigned to a tenant virtual machine are accessible within the Azure Stack Development Kit environment only. A user must have access to the Azure Stack Development Kit via [RDP](azure-stack-connect-azure-stack.md#connect-to-azure-stack-with-remote-desktop) or [VPN](azure-stack-connect-azure-stack.md#connect-to-azure-stack-with-vpn) to connect to a virtual machine that is created in Azure Stack.<br><br>Virtual machines created within a specific Azure Stack instance have a DNS name based on the value that is configured by the cloud administrator. |
+| Virtual machine storage | Supports [managed disks.](../../virtual-machines/windows/managed-disks-overview.md) | Managed disks are supported in Azure Stack with version 1808 and later. |
+| Virtual machine disks performance | Depends on disk type and size. | Depends on VM size of VM which the disks are attached to, refer to the [Virtual machine sizes supported in Azure Stack](azure-stack-vm-sizes.md) article.
+| API versions | Azure always has the latest API versions for all the virtual machine features. | Azure Stack supports specific Azure services and specific API versions for these services. To view the list of supported API versions, refer to the [API versions](#api-versions) section of this article. |
+| Azure Instance Metadata service | The Azure Instance Metadata Service provides information about running virtual machine instances that can be used to manage and configure your virtual machines.  | The Instance metadata service is not supported on Azure Stack. |
+| Virtual machine availability sets|Multiple fault domains (2 or 3 per region)<br>Multiple update domains|Multiple fault domains (2 or 3 per region)<br>Multiple update domains (up to 20)|
+| Virtual machine scale sets|Autoscale supported|Autoscale not supported.<br>Add more instances to a scale set using the portal, Resource Manager templates, or PowerShell. |
+| Virtual machine diagnostics | Linux VM diagnostics | Linux VM diagnostics are not supported in Azure Stack. When you deploy a Linux VM with VM diagnostics enabled, the deployment fails. The deployment also fails if you enable the Linux VM basic metrics through diagnostic settings.
+
+## Virtual machine sizes
+
+Azure Stack imposes resource limits to avoid over consumption of resources (server local and service-level.) These limits improve the tenant experience by reducing the impact of resource consumption by other tenants.
+
+- For networking egress from the VM, there are bandwidth caps in place. Caps in Azure Stack are the same as the caps in Azure.
+- For storage resources, Azure Stack implements storage IOPS limits to avoid basic overconsumption of resources by tenants for storage access.
+- For VMs with multiple attached data disks, the maximum throughput of each data disk is 500 IOPS for HDDs, and 2300 IOPS for SSDs.
+
+The following table lists the VMs that are supported on Azure Stack along with their configuration:
+
+| Type           | Size          | Range of supported sizes |
+| ---------------| ------------- | ------------------------ |
+|General purpose |Basic A        |[A0 - A4](azure-stack-vm-sizes.md#basic-a)                   |
+|General purpose |Standard A     |[A0 - A7](azure-stack-vm-sizes.md#standard-a)              |
+|General purpose |D-series       |[D1 - D4](azure-stack-vm-sizes.md#d-series)              |
+|General purpose |Dv2-series     |[D1_v2 - D5_v2](azure-stack-vm-sizes.md#ds-series)        |
+|General purpose |DS-series      |[DS1 - DS4](azure-stack-vm-sizes.md#dv2-series)            |
+|General purpose |DSv2-series    |[DS1_v2 - DS5_v2](azure-stack-vm-sizes.md#dsv2-series)      |
+|Memory optimized|D-series       |[D11 - D14](azure-stack-vm-sizes.md#mo-d)            |
+|Memory optimized|DS-series      |[DS11 - DS14](azure-stack-vm-sizes.md#mo-ds)|
+|Memory optimized|Dv2-series     |[D11_v2 - DS14_v2](azure-stack-vm-sizes.md#mo-dv2)     |
+|Memory optimized|DSv2-series -  |[DS11_v2 - DS14_v2](azure-stack-vm-sizes.md#mo-dsv2)    |
+
+Virtual machine sizes and their associated resource quantities are consistent between Azure Stack and Azure. This includes the amount of memory, the number of cores, and the number/size of data disks that can be created. However, performance of VMs with the same size depends on the underlying characteristics of a particular Azure Stack environment.
+
+## Virtual machine extensions
+
+Azure Stack includes a small set of extensions. Updates and additional extensions are available through Marketplace syndication.
+
+Use the following PowerShell script to get the list of virtual machine extensions that are available in your Azure Stack environment:
+
+```powershell
+Get-AzureRmVmImagePublisher -Location local | `
+  Get-AzureRmVMExtensionImageType | `
+  Get-AzureRmVMExtensionImage | `
+  Select Type, Version | `
+  Format-Table -Property * -AutoSize
+```
+
+If provisioning an extension on a VM deployment takes too long, let the provisioning timeout instead of trying to stop the process to deallocate or delete the VM.
+
+## API versions
+
+Virtual machine features in Azure Stack support the following API versions:
+
+![VM resource types](media/azure-stack-vm-considerations/vm-resoource-types.png)
+
+You can use the following PowerShell script to get the API versions for the virtual machine features that are available in your Azure Stack environment:
+
+```powershell
+Get-AzureRmResourceProvider | `
+  Select ProviderNamespace -Expand ResourceTypes | `
+  Select * -Expand ApiVersions | `
+  Select ProviderNamespace, ResourceTypeName, @{Name="ApiVersion"; Expression={$_}} | `
+  where-Object {$_.ProviderNamespace -like “Microsoft.compute”}
+```
+
+The list of supported resource types and API versions may vary if the cloud operator updates your Azure Stack environment to a newer version.
+
+## Windows activation
+
+Windows products must be used in accordance with Product Use Rights and Microsoft license terms. Azure Stack uses [Automatic VM Activation](https://docs.microsoft.com/previous-versions/windows/it-pro/windows-server-2012-R2-and-2012/dn303421(v%3dws.11)) (AVMA) to activate Windows Server virtual machines (VMs).
+
+- Azure Stack host activates Windows with AVMA keys for Windows Server 2016. All VMs that run Windows Server 2012 R2 or later are automatically activated.
+- VMs that run Windows Server 2012 or earlier are not automatically activated and must be activated by using [MAK activation](https://technet.microsoft.com/library/ff793438.aspx). To use MAK activation, you must provide your own product key.
+
+Microsoft Azure uses KMS activation to activate Windows VMs. If you move a VM from Azure Stack to Azure and encounter activate problems, see [Troubleshoot Azure Windows virtual machine activation problems](https://docs.microsoft.com/azure/virtual-machines/windows/troubleshoot-activation-problems). Additional information can be found at the [Troubleshooting Windows activation failures on Azure VMs](https://blogs.msdn.microsoft.com/mast/2017/06/14/troubleshooting-windows-activation-failures-on-azure-vms/) Azure Support Team Blog post.
+
+## Next steps
+
+[Create a Windows virtual machine with PowerShell in Azure Stack](azure-stack-quick-create-vm-windows-powershell.md)