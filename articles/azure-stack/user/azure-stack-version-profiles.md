---
title: Manage API version profiles in Azure Stack | Microsoft Docs
description: Learn about API version profiles in Azure Stack.
services: azure-stack
documentationcenter: ''
author: mattbriggs
manager: femila

ms.service: azure-stack
ms.workload: na
pms.tgt_pltfrm: na
ms.devlang: na
ms.topic: article
<<<<<<< HEAD
ms.date: 04/23/2018
=======
ms.date: 04/02/2018
>>>>>>> d7433fd9
ms.author: mabrigg
ms.reviewer: sijuman

---

# Manage API version profiles in Azure Stack

*Applies to: Azure Stack integrated systems and Azure Stack Development Kit*

API profiles specify the Azure resource provider and the API version for Azure REST endpoints. You can create custom clients in different languages using API profiles. Each client uses an API profile to contact the right resource provider and API version for Azure Stack. 

You can create an app to work with Azure resource providers without having to sort out exactly which version of each resource provider API is compatible with Azure Stack. Just align your application to a profile; the SDK reverts to the right API-versions.


This topic helps you:
 - Understand API profiles for Azure Stack.
 - How you can use API profiles to develop your solutions.
 - Where to look for code-specific guidance.

## Summary of API profiles

- API Profiles are used to represent a set of Azure resource providers and their API versions.
- API Profiles were created for developers to create templates across multiple Azure Clouds. They are designed to meet your need for a compatible and stable interface.
- Profiles are released four times a year.
- Three profile naming conventions are:
    - **latest**  
        Most recent API versions released in Azure.
    - **yyyy-mm-dd-hybrid**  
    Released at a biannual cadence, this release focused on consistency and stability across multiple clouds. This profile targets optimal Azure Stack compatibility. 
    - **yyyy-mm-dd-profile**  
    Sits between optimal stability and the latest features.

### API profiles and Azure Stack compatibility

The newest API profiles are not compatible with Azure Stack. The naming conventions will help you identify the profiles to use in your Azure Stack solutions.

**Latest**  
This profile is the most up-to-date API versions found in global Azure, which will not work in Azure Stack. This profile has the largest number of breaking changes. The profile puts aside stability and compatibility with other clouds. If a you are trying to use the most up-to-date API versions, this is the profile you should use.

**Yyyy-mm-dd-hybrid**  
This profile is released on March and September every year. This profile has optimal stability and compatibility with the various clouds. This profile is designed to target both global Azure and Azure Stack. The Azure API versions listed in this profile will be the same as the ones that are listed on Azure Stack. You can use this profile to develop code for hybrid cloud solutions.

**yyyy-mm-dd-profile**  
This profile is released for global Azure in June and December. This profile will not work against Azure Stack; there will be many breaking changes. While it sits behind optimal stability and latest features, the difference between Latest and this profile is that Latest will always consist of the newest API versions regardless of when the API was released. If a new API version is created for the Compute API tomorrow, that API version will be listed in the Latest profile, but not in the yyyy-mm-dd-profile profile as this profile is established beforehand. It covers the most up-to-date versions released before June or December.

## Azure Resource Manager API profiles

Azure Stack does not use the latest version of the API versions found in global Azure. In creating your own solution, you need to find the API version for each resource provider in Azure that is compatible with Azure Stack.

Rather than research each resource provider and the specific version supported by Azure Stack, you can use an API profile. The profile specifies a set of resource providers and API versions. The SDK, or a tool built with the SDK, will revert to the target api-version specified in the profile. With API profiles, you can specify a profile version that applies to an entire template and, at runtime, the Azure Resource Manager selects the right version of the resource.

API profiles work with tools that use Azure Resource Manager, such as PowerShell, Azure CLI, code provided in the SDK, and Microsoft Visual Studio. Tools and SDKs can use profiles to read which version of the modules and libraries to include when building an application.

For example, if use PowerShell to create a storage account using the **Microsoft.Storage** resource provider, which supports api-version 2016-03-30 and a VM using the Microsoft.Compute resource provider with api-version 2015-12-01, you would need to look up  which PowerShell Module supports 2016-03-30 for Storage and which Module supports 2015-02-01 for Compute and install them. Instead, you can use a profile. Use the cmdlet **Install-Profile *profilename***, and PowerShell loads the right version of the modules.

Similarly, when using the Python SDK to build a Python-based application, you can specify the profile. The SDK loads the right modules for the resource providers that you have specified in your script.

As a developer, you can focus on writing your solution. Rather than researching which api-versions, resource provider, and which cloud works together, you use a profile and know that your code will work across all clouds that support that profile.

## API profile code samples

You can find code samples to help you integrate your solution with your preferred language with Azure Stack by using profiles. Currently, you can find guidance and samples for the following languages:

- **PowerShell**  
You can use the  **AzureRM.Bootstrapper** module available through the PowerShell Gallery to get the PowerShell cmdlets required to work with API version profiles. For information, see [Use API version profiles for PowerShell](azure-stack-version-profiles-powershell.md).
- **Azure CLI 2.0**  
You can update your environment configuration to use the Azure Stack specific API version profile. For information see [Use API version profiles for Azure CLI 2.0](azure-stack-version-profiles-azurecli2.md).
- **GO**  
In the GO SDK, a profile is a combination of different resource types with different versions from different services. profiles are available under the profiles/ path, with their version in the **YYYY-MM-DD** format. For information, see [Use API version profiles for GO](azure-stack-version-profiles-go.md).
- **Ruby**  
The Ruby SDK for the Azure Stack Resource Manager provides tools to help you build and manage your infrastructure. Resource providers in the SDK include compute, virtual networks, and storage with the Ruby language. For information, see [Use API version profiles with Ruby](azure-stack-version-profiles-ruby.md)

## Next steps
* [Install PowerShell for Azure Stack](azure-stack-powershell-install.md)
* [Configure the Azure Stack user's PowerShell environment](azure-stack-powershell-configure-user.md)
* [Review details about resource provider API versions supported by the profiles](azure-stack-profiles-azure-resource-manager-versions.md).<|MERGE_RESOLUTION|>--- conflicted
+++ resolved
@@ -11,11 +11,7 @@
 pms.tgt_pltfrm: na
 ms.devlang: na
 ms.topic: article
-<<<<<<< HEAD
 ms.date: 04/23/2018
-=======
-ms.date: 04/02/2018
->>>>>>> d7433fd9
 ms.author: mabrigg
 ms.reviewer: sijuman
 
