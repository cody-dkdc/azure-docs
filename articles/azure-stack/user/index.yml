### YamlMime:YamlDocument
documentType: LandingData
title: Azure Stack User Documentation
metadata:
  document_id: cbf798da-6f1a-7d4d-7707-5d5e02589e22
  title: Azure Stack Documentation - Tutorials, API Reference
  description: Learn how to use Azure Stack services and how to build apps for Azure Stack.
  services: azure-stack
  author: jeffgilb
  manager: femila
  ms.service: azure-stack
  ms.tgt_pltfrm: na
  ms.devlang: na
  ms.topic: landing-page
  ms.date: 04/13/2018
  ms.author: jeffgilb
abstract:
  description: Azure Stack is a hybrid cloud platform that lets you use Azure services from your company's or service provider's datacenter. As a developer, you can build apps on Azure Stack. You can then deploy them to Azure Stack, to Azure, or you can build truly hybrid apps that leverage the connectivity between an Azure Stack cloud and Azure. Learn how to create resources and deploy apps with our quickstarts and tutorials.<br/><br/>If you're an Azure Stack operator who manages the infrastructure and offers services, see our <a href="/azure/azure-stack/">operator documentation</a>.<br/><br/>If you are an Azure Stack operator interested in the Azure Stack Development Kit (ASDK), a single-node deployment of Azure Stack that you can download and use for free, see our <a href="/azure/azure-stack/asdk">ASDK documentation</a>.
sections:
- title: 5-Minute Quickstarts
  items:
  - type: paragraph
    text: 'Learn how to deploy a Windows virtual machine on Azure Stack:'
  - type: list
    style: icon48
    items: 
    - image: 
        src: https://docs.microsoft.com/media/common/i_portal.svg
      text: Portal
      href: azure-stack-quick-windows-portal.md 
    - image: 
        src: https://docs.microsoft.com/media/logos/logo_powershell.svg
      text: PowerShell
      href: azure-stack-quick-create-vm-windows-powershell.md 
    - image: 
        src: https://docs.microsoft.com/azure/virtual-machines/linux/media/index/cli.svg
      text: CLI
      href: azure-stack-quick-create-vm-windows-cli.md
  - type: paragraph
    text: 'Learn how to deploy a Linux virtual machine on Azure Stack:'
  - type: list
    style: icon48
    items: 
    - image: 
        src: https://docs.microsoft.com/media/common/i_portal.svg
      text: Portal
      href: azure-stack-quick-linux-portal.md 
    - image: 
        src: https://docs.microsoft.com/media/logos/logo_powershell.svg
      text: PowerShell
      href: azure-stack-quick-create-vm-linux-powershell.md 
    - image: 
        src: https://docs.microsoft.com/azure/virtual-machines/linux/media/index/cli.svg
      text: CLI
      href: azure-stack-quick-create-vm-linux-cli.md
- title: Step-by-Step Tutorials
  items:
  - type: paragraph
    text: 'Deploy applications across both Azure and Azure Stack.'
  - type: list
    style: ordered
    items:
    - html: <a href="/azure/azure-stack/user/azure-stack-solution-pipeline">Deploy apps to Azure Stack and Azure</a>
<<<<<<< HEAD
    - html: <a href="/azure/azure-stack/user/azure-stack-solution-hybrid-identity">Configure hybrid cloud identity with Azure and Azure Stack applications</a>
=======
    - html: <a href="/azure/azure-stack/user/azure-stack-solution-hybrid-connectivity">Configure hybrid cloud connectivity with Azure and Azure Stack</a>
>>>>>>> 4a3fee56
- title: Reference
  items:
  - type: list
    style: cards
    className: cardsD
    items:
    - title: Command-Line
      html: <p><a href="/powershell/azure/azure-stack/overview?view=azurestackps-1.2.10">Azure Stack PowerShell</a></p><p><a href="/cli/azure/reference-index?view=azure-cli-2017-03-09-profile">Azure Stack CLI</a></p><|MERGE_RESOLUTION|>--- conflicted
+++ resolved
@@ -61,11 +61,8 @@
     style: ordered
     items:
     - html: <a href="/azure/azure-stack/user/azure-stack-solution-pipeline">Deploy apps to Azure Stack and Azure</a>
-<<<<<<< HEAD
     - html: <a href="/azure/azure-stack/user/azure-stack-solution-hybrid-identity">Configure hybrid cloud identity with Azure and Azure Stack applications</a>
-=======
     - html: <a href="/azure/azure-stack/user/azure-stack-solution-hybrid-connectivity">Configure hybrid cloud connectivity with Azure and Azure Stack</a>
->>>>>>> 4a3fee56
 - title: Reference
   items:
   - type: list
