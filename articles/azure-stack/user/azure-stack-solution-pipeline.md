---
title: Deploy your app to Azure and Azure Stack | Microsoft Docs
description: Learn how to deploy apps to Azure and Azure Stack with a hybrid CI/CD pipeline.
services: azure-stack
documentationcenter: ''
author: mattbriggs
manager: femila
editor: ''

ms.service: azure-stack
ms.workload: na
ms.tgt_pltfrm: na
ms.devlang: na
ms.topic: tutorial
ms.date: 09/04/2018
ms.author: mabrigg
ms.reviewer: Anjay.Ajodha
---

# Tutorial: deploy apps to Azure and Azure Stack

*Applies to: Azure Stack integrated systems and Azure Stack Development Kit*

Learn how to deploy an application to Azure and Azure Stack using a hybrid continuous integration/continuous delivery (CI/CD) pipeline.

In this tutorial, you'll create a sample environment to:

> [!div class="checklist"]
> * Initiate a new build based on code commits to your Azure DevOps Services repository.
> * Automatically deploy your app to global Azure for user acceptance testing.
> * When your code passes testing, automatically deploy the app to Azure Stack.

## Benefits of the hybrid delivery build pipe

Continuity, security, and reliability are key elements of application deployment. These elements are essential to your organization and critical to your development team. A hybrid CI/CD pipeline enables you to consolidate your build pipes across your on-premises environment and the public cloud. A hybrid delivery model also lets you change deployment locations without changing your application.

Other benefits to using the hybrid approach are:

* You can maintain a consistent set of development tools across your on-premises Azure Stack environment and the Azure public cloud.  A common tool set makes it easier to implement CI/CD patterns and practices.
* Apps and services deployed in Azure or Azure Stack are interchangeable and the same code can run in either location. You can take advantage of on-premises and public cloud features and capabilities.

To learn more about CI and CD:

* [What is Continuous Integration?](https://www.visualstudio.com/learn/what-is-continuous-integration/)
* [What is Continuous Delivery?](https://www.visualstudio.com/learn/what-is-continuous-delivery/)

## Prerequisites

You need to have components in place to build a hybrid CI/CD pipeline. The following components will take time to prepare:

* An Azure OEM/hardware partner can deploy a production Azure Stack. All users can deploy the Azure Stack Development Kit (ASDK).
* An Azure Stack Operator must also: deploy the App Service, create plans and offers, create a tenant subscription, and add the Windows Server 2016 image.

>[!NOTE]
>If you already have some of these components deployed, make sure they meet the all the requirements before you start this tutorial.

This tutorial assumes that you have some basic knowledge of Azure and Azure Stack. To learn more before starting the tutorial, read the following articles:

* [Introduction to Azure](https://azure.microsoft.com/overview/what-is-azure/)
* [Azure Stack Key Concepts](https://docs.microsoft.com/azure/azure-stack/azure-stack-key-features)

### Azure requirements

* If you don't have an Azure subscription, create a [free account](https://azure.microsoft.com/free/?WT.mc_id=A261C142F) before you begin.
* Create a [Web App](https://docs.microsoft.com/azure/app-service/app-service-web-overview) in Azure. Make note of the Web App URL, you need to use it in the tutorial.

### Azure Stack requirements

* Use an Azure Stack integrated system or deploy the Azure Stack Development Kit (ASDK). To deploy the ASDK:
    * The [Tutorial: deploy the ASDK using the installer](https://docs.microsoft.com/azure/azure-stack/asdk/asdk-deploy) gives detailed deployment instructions.
    * Use the [ConfigASDK.ps1](https://github.com/mattmcspirit/azurestack/blob/master/deployment/ConfigASDK.ps1 ) PowerShell script to automate ASDK post-deployment steps.

    > [!Note]
    > The ASDK installation takes approximately seven hours to complete, so plan accordingly.

 * Deploy [App Service](https://docs.microsoft.com/azure/azure-stack/azure-stack-app-service-deploy) PaaS services to Azure Stack.
 * Create [Plan/Offers](https://docs.microsoft.com/azure/azure-stack/azure-stack-plan-offer-quota-overview) in Azure Stack.
 * Create a [tenant subscription](https://docs.microsoft.com/azure/azure-stack/azure-stack-subscribe-plan-provision-vm) in Azure Stack.
 * Create a Web App in the tenant subscription. Make note of the new Web App URL for later use.
 * Deploy Azure DevOps Services Virtual Machine in the tenant subscription.
* Provide a Windows Server 2016 image with .NET 3.5 for a virtual machine (VM). This VM will be built on your Azure Stack as a private build agent.

### Developer tool requirements

<<<<<<< HEAD
* Create an [Azure DevOps Services workspace](https://docs.microsoft.com/vsts/repos/tfvc/create-work-workspaces). The sign-up process creates a project named **MyFirstProject**.
=======
* Create an [Azure DevOps Services workspace](https://docs.microsoft.com/azure/devops/repos/tfvc/create-work-workspaces). The sign-up process creates a project named **MyFirstProject**.
>>>>>>> f5909a51
* [Install Visual Studio 2017](https://docs.microsoft.com/visualstudio/install/install-visual-studio) and [sign-in to Azure DevOps Services](https://www.visualstudio.com/docs/setup-admin/team-services/connect-to-visual-studio-team-services).
* Connect to your project and [clone it locally](https://www.visualstudio.com/docs/git/gitquickstart).

 > [!Note]
 > Your Azure Stack environment needs the correct images syndicated to run Windows Server and SQL Server. It must also have App Service deployed.

## Prepare the private Azure Pipelines agent for Azure DevOps Services integration

### Prerequisites

Azure DevOps Services authenticates against Azure Resource Manager using a Service Principal. Azure DevOps Services must have the **Contributor** role to provision resources in an Azure Stack subscription.

The following steps describe what's required to configure authentication:

1. Create a Service Principal, or use an existing Service Principal.
2. Create Authentication keys for the Service Principal.
3. Validate the Azure Stack Subscription via Role-Based Access Control to allow the Service Principal Name (SPN) to be part of the Contributor’s role.
4. Create a new Service Definition in Azure DevOps Services using the Azure Stack endpoints and SPN information.

### Create a Service Principal

Refer to the [Service Principal Creation](https://docs.microsoft.com/azure/active-directory/develop/active-directory-integrating-applications) instructions to create a service principal. Choose **Web App/API** for the Application Type or [use the PowerShell script](https://github.com/Microsoft/vsts-rm-extensions/blob/master/TaskModules/powershell/Azure/SPNCreation.ps1#L5) as explained in the article [Create an Azure Resource Manager service connection with an existing service principal
](https://docs.microsoft.com/vsts/pipelines/library/connect-to-azure?view=vsts#create-an-azure-resource-manager-service-connection-with-an-existing-service-principal).

 > [!Note]  
 > If you use the script to create an Azure Stack Azure Resource Manager endpoint, you need to pass the **-azureStackManagementURL** parameter and **-environmentName** parameter. For example:  
> `-azureStackManagementURL https://management.local.azurestack.external -environmentName AzureStack`

### Create an access key

A Service Principal requires a key for authentication. Use the following steps to generate a key.

1. From **App registrations** in Azure Active Directory, select your application.

    ![Select the application](media\azure-stack-solution-hybrid-pipeline\000_01.png)

2. Make note of the value of **Application ID**. You will use that value when configuring the service endpoint in Azure DevOps Services.

    ![Application ID](media\azure-stack-solution-hybrid-pipeline\000_02.png)

3. To generate an authentication key, select **Settings**.

    ![Edit app settings](media\azure-stack-solution-hybrid-pipeline\000_03.png)

4. To generate an authentication key, select **Keys**.

    ![Configure key settings](media\azure-stack-solution-hybrid-pipeline\000_04.png)

5. Provide a description for the key, and set the duration of the key. When done, select **Save**.

    ![Key description and duration](media\azure-stack-solution-hybrid-pipeline\000_05.png)

    After you save the key, the key **VALUE** is displayed. Copy this value because you can't get this value later. You provide the **key value** with the application ID to sign in as the application. Store the key value where your application can retrieve it.

    ![Key VALUE](media\azure-stack-solution-hybrid-pipeline\000_06.png)

### Get the tenant ID

As part of the service endpoint configuration, Azure DevOps Services requires the **Tenant ID** that corresponds to the AAD Directory that your Azure Stack stamp is deployed to. Use the following steps to get the Tenant ID.

1. Select **Azure Active Directory**.

    ![Azure Active Directory for tenant](media\azure-stack-solution-hybrid-pipeline\000_07.png)

2. To get the tenant ID, select **Properties** for your Azure AD tenant.

    ![View tenant properties](media\azure-stack-solution-hybrid-pipeline\000_08.png)

3. Copy the **Directory ID**. This value is your tenant ID.

    ![Directory ID](media\azure-stack-solution-hybrid-pipeline\000_09.png)

### Grant the service principal rights to deploy resources in the Azure Stack subscription

To access resources in your subscription, you must assign the application to a role. Decide which role represents the best permissions for the application. To learn about the available roles, see [RBAC: Built in Roles](https://docs.microsoft.com/azure/role-based-access-control/built-in-roles).

You can set the scope at the level of the subscription, resource group, or resource. Permissions are inherited to lower levels of scope. For example, adding an application to the Reader role for a resource group means it can read the resource group and any of its resources.

1. Navigate to the level of scope you wish to assign the application to. For example, to assign a role at the subscription scope, select **Subscriptions**.

    ![Select Subscriptions](media\azure-stack-solution-hybrid-pipeline\000_10.png)

2. In **Subscription**, select Visual Studio Enterprise.

    ![Visual Studio Enterprise](media\azure-stack-solution-hybrid-pipeline\000_11.png)

3. In Visual Studio Enterprise, select **Access Control (IAM)**.

    ![Access Control (IAM)](media\azure-stack-solution-hybrid-pipeline\000_12.png)

4. Select **Add**.

    ![Add](media\azure-stack-solution-hybrid-pipeline\000_13.png)

5. In **Add permissions**, select the role you that you want to assign to the application. In this example, the **Owner** role.

    ![Owner role](media\azure-stack-solution-hybrid-pipeline\000_14.png)

6. By default, Azure Active Directory applications aren't displayed in the available options. To find your application, you must provide its name in the **Select** field to search for it. Select the app.

    ![App search result](media\azure-stack-solution-hybrid-pipeline\000_16.png)

7. Select **Save** to finish assigning the role. You see your application in the list of users assigned to a role for that scope.

### Role-Based Access Control

‎Azure Role-Based Access Control (RBAC) provides fine-grained access management for Azure. By using RBAC, you can control the level of access that users need to do their jobs. For more information about Role-Based Access Control, see [Manage Access to Azure Subscription Resources](https://docs.microsoft.com/azure/role-based-access-control/role-assignments-portal?toc=%252fazure%252factive-directory%252ftoc.json).

### Azure DevOps Services Agent Pools

<<<<<<< HEAD
Instead of managing each agent separately, you can organize agents into agent pools. An agent pool defines the sharing boundary for all agents in that pool. In Azure DevOps Services, agent pools are scoped to the Azure DevOps Services organization, which means that you can share an agent pool across projects. To learn more about agent pools, see [Create Agent Pools and Queues](https://docs.microsoft.com/vsts/build-release/concepts/agents/pools-queues?view=vsts).
=======
Instead of managing each agent separately, you can organize agents into agent pools. An agent pool defines the sharing boundary for all agents in that pool. In Azure DevOps Services, agent pools are scoped to the Azure DevOps Services organization, which means that you can share an agent pool across projects. To learn more about agent pools, see [Create Agent Pools and Queues](https://docs.microsoft.com/azure/devops/pipelines/agents/pools-queues?view=vsts).
>>>>>>> f5909a51

### Add a Personal Access Token (PAT) for Azure Stack

Create a Personal Access Token to access Azure DevOps Services.

1. Sign in to your Azure DevOps Services organization and select your organization profile name.

2. Select **Manage Security** to access token creation page.

    ![User sign-in](media\azure-stack-solution-hybrid-pipeline\000_17.png)

    ![Select a project](media\azure-stack-solution-hybrid-pipeline\000_18.png)

    ![Add Personal access token](media\azure-stack-solution-hybrid-pipeline\000_18a.png)

    ![Create token](media\azure-stack-solution-hybrid-pipeline\000_18b.png)

3. Copy the token.

    > [!Note]
    > Save the token information. This information isn't stored and won't be shown again when you leave the web page.

    ![Personal access token](media\azure-stack-solution-hybrid-pipeline\000_19.png)

### Install the Azure DevOps Services build agent on the Azure Stack hosted Build Server

1. Connect to your Build Server that you deployed on the Azure Stack host.
2. Download and Deploy the build agent as a service using your personal access token (PAT) and run as the VM Admin account.

    ![Download build agent](media\azure-stack-solution-hybrid-pipeline\010_downloadagent.png)

3. Navigate to the folder for the extracted build agent. Run the **config.cmd** file from an elevated command prompt.

    ![Extracted build agent](media\azure-stack-solution-hybrid-pipeline\000_20.png)

    ![Register build agent](media\azure-stack-solution-hybrid-pipeline\000_21.png)

4. When the config.cmd finishes, the build agent folder is updated with additional files. The folder with the extracted contents should look like the following:

    ![Build agent folder update](media\azure-stack-solution-hybrid-pipeline\009_token_file.png)

    You can see the agent in Azure DevOps Services folder.

## Endpoint creation permissions

By creating endpoints, a Visual Studio Online (VSTO) build can deploy Azure Service apps to Azure Stack. Azure DevOps Services connects to the build agent, which connects to Azure Stack.

![NorthwindCloud sample app in VSTO](media\azure-stack-solution-hybrid-pipeline\012_securityendpoints.png)

1. Sign in to VSTO and navigate to the app settings page.
2. On **Settings**, select **Security**.
3. In **Azure DevOps Services Groups**, select **Endpoint Creators**.

    ![NorthwindCloud Endpoint Creators](media\azure-stack-solution-hybrid-pipeline\013_endpoint_creators.png)

4. On the **Members** tab, select **Add**.

    ![Add a member](media\azure-stack-solution-hybrid-pipeline\014_members_tab.png)

5. In **Add users and groups**, enter a user name and select that user from the list of users.
6. Select **Save changes**.
7. In the **Azure DevOps Services Groups** list, select **Endpoint Administrators**.

    ![NorthwindCloud Endpoint Administrators](media\azure-stack-solution-hybrid-pipeline\015_save_endpoint.png)

8. On the **Members** tab, select **Add**.
9. In **Add users and groups**, enter a user name and select that user from the list of users.
10. Select **Save changes**.

Now that the endpoint information exists, the Azure DevOps Services to Azure Stack connection is ready to use. The build agent in Azure Stack gets instructions from Azure DevOps Services, and then the agent conveys endpoint information for communication with Azure Stack.
## Create an Azure Stack endpoint

You can follow the instructions in [Create an Azure Resource Manager service connection with an existing service principal
](https://docs.microsoft.com/vsts/pipelines/library/connect-to-azure?view=vsts#create-an-azure-resource-manager-service-connection-with-an-existing-service-principal) article to create a service connection with an existing service principal and use the following mapping:

- Environment: AzureStack
- Environment URL: Something like `https://management.local.azurestack.external`
- Subscription ID: User subscription ID from Azure Stack
- Subscription name: User subscription name from Azure Stack
- Service Principal client ID: The principal ID from [this](https://docs.microsoft.com/azure/azure-stack/user/azure-stack-solution-pipeline#create-a-service-principal) section in this article.
- Service Principal key: The key from the same article (or the password if you used the script).
- Tenant ID: The tenant ID you retrieve following the instruction at [Get the tenant ID](https://docs.microsoft.com/azure/azure-stack/user/azure-stack-solution-pipeline#get-the-tenant-id).

Now that the endpoint is created, the VSTS to Azure Stack connection is ready to use. The build agent in Azure Stack gets instructions from VSTS, and then the agent conveys endpoint information for communication with Azure Stack.

![Build agent](media\azure-stack-solution-hybrid-pipeline\016_save_changes.png)

## Develop your application build

In this part of the tutorial you'll:

* Add code to an Azure DevOps Services project.
* Create self-contained web app deployment.
* Configure the continuous deployment process

> [!Note]
 > Your Azure Stack environment needs the correct images syndicated to run Windows Server and SQL Server. It must also have App Service deployed. Review the App Service documentation "Prerequisites" section for Azure Stack Operator Requirements.

Hybrid CI/CD can apply to both application code and infrastructure code. Use [Azure Resource Manager templates like web ](https://azure.microsoft.com/resources/templates/) app code from Azure DevOps Services to deploy to both clouds.

### Add code to an Azure DevOps Services project

1. Sign in to Azure DevOps Services with an organization that has project creation rights on Azure Stack. The next screen capture shows how to connect to the HybridCICD project.

    ![Connect to a Project](media\azure-stack-solution-hybrid-pipeline\017_connect_to_project.png)

2. **Clone the repository** by creating and opening the default web app.

    ![Clone repository](media\azure-stack-solution-hybrid-pipeline\018_link_arm.png)

### Create self-contained web app deployment for App Services in both clouds

1. Edit the **WebApplication.csproj** file: Select **Runtimeidentifier** and then add `win10-x64.` For more information, see [Self-contained deployment](https://docs.microsoft.com/dotnet/core/deploying/#self-contained-deployments-scd) documentation.

    ![Configure Runtimeidentifier](media\azure-stack-solution-hybrid-pipeline\019_runtimeidentifer.png)

2. Use Team Explorer to check the code into Azure DevOps Services.

3. Confirm that the application code was checked into Azure DevOps Services.

### Create the build pipeline

1. Sign in to Azure DevOps Services with an organization that can create a build pipeline.

<<<<<<< HEAD
2. Navigate to the **Build Web Applicaiton** page for the project.
=======
<<<<<<< HEAD
2. Navigate to the **Build Web Applicaiton** page for the project.
=======
1. Sign in to VSTS with an account that can create a build definition.
2. Navigate to the **Build Web Application** page for the project.
>>>>>>> d9b219de7aa8fa4fa247d2ed0505510a2d7c7fef
>>>>>>> f5909a51

3. In **Arguments**, add **-r win10-x64** code. This is required to trigger a self-contained deployment with .Net Core.

    ![Add argument build pipeline](media\azure-stack-solution-hybrid-pipeline\020_publish_additions.png)

4. Run the build. The [self-contained deployment build](https://docs.microsoft.com/dotnet/core/deploying/#self-contained-deployments-scd) process will publish artifacts that can run on Azure and Azure Stack.

### Use an Azure hosted build agent

Using a hosted build agent in Azure DevOps Services is a convenient option for building and deploying web apps. Agent maintenance and upgrades are automatically performed by Microsoft Azure, which enables a continuous and uninterrupted development cycle.

### Configure the continuous deployment (CD) process

Azure DevOps Services and Team Foundation Server (TFS) provide a highly configurable and manageable pipeline for releases to multiple environments such as development, staging, quality assurance (QA), and production. This process can include requiring approvals at specific stages of the application life cycle.

### Create release pipeline

Creating a release pipeline is the final step in your application build process. This release pipeline is used to create a release and deploy a build.

1. Sign in to Azure DevOps Services and navigate to **Azure Pipelines** for your project.
2. On the **Releases** tab, select **\[ + ]**  and then pick **Create release definition**.

   ![Create release pipeline](media\azure-stack-solution-hybrid-pipeline\021a_releasedef.png)

3. On **Select a Template**, choose **Azure App Service Deployment**, and then select **Apply**.

    ![Apply template](media\azure-stack-solution-hybrid-pipeline\102.png)

4. On **Add artifact**, from the **Source (Build definition)** pull-down menu, select the Azure Cloud build app.

    ![Add artifact](media\azure-stack-solution-hybrid-pipeline\103.png)

5. On the **Pipeline** tab, select the **1 Phase**, **1 Task** link to **View environment tasks**.

    ![Pipeline view tasks](media\azure-stack-solution-hybrid-pipeline\104.png)

6. On the **Tasks** tab, enter Azure as the **Environment name** and select the AzureCloud Traders-Web EP from the **Azure subscription** drop-down list.

    ![Set environment variables](media\azure-stack-solution-hybrid-pipeline\105.png)

7. Enter the **Azure app service name**, which is "northwindtraders" in the next screen capture.

    ![App service name](media\azure-stack-solution-hybrid-pipeline\106.png)

8. For the Agent phase, select **Hosted VS2017** from the **Agent queue** drop-down list.

    ![Hosted agent](media\azure-stack-solution-hybrid-pipeline\107.png)

9. In **Deploy Azure App Service**, select the valid **Package or folder** for the environment.

    ![Select package or folder](media\azure-stack-solution-hybrid-pipeline\108.png)

10. In **Select File or Folder**, select **OK** to **Location**.

    ![Alt Text](media\azure-stack-solution-hybrid-pipeline\109.png)

11. Save all changes and go back to **Pipeline**.

    ![Alt Text](media\azure-stack-solution-hybrid-pipeline\110.png)

12. On the **Pipeline** tab, select **Add artifact**, and choose the **NorthwindCloud Traders-Vessel** from the **Source (Build Definition)** drop-down list.

    ![Add new artifact](media\azure-stack-solution-hybrid-pipeline\111.png)

13. On **Select a Template**, add another environment. Pick **Azure App Service Deployment** and then select **Apply**.

    ![Select template](media\azure-stack-solution-hybrid-pipeline\112.png)

14. Enter "Azure Stack" as the **Environment name**.

    ![Environment name](media\azure-stack-solution-hybrid-pipeline\113.png)

15. On the **Tasks** tab, find and select Azure Stack.

    ![Azure Stack environment](media\azure-stack-solution-hybrid-pipeline\114.png)

16. From the **Azure subscription** drop-down list, select  "AzureStack Traders-Vessel EP" for the Azure Stack endpoint.

    ![Alt Text](media\azure-stack-solution-hybrid-pipeline\115.png)

17. Enter the Azure Stack web app name as the **App service name**.

    ![App service name](media\azure-stack-solution-hybrid-pipeline\116.png)

18. Under **Agent selection**, pick "AzureStack -bDouglas Fir" from the **Agent queue** drop-down list.

    ![Pick agent](media\azure-stack-solution-hybrid-pipeline\117.png)

19. For **Deploy Azure App Service**, select the valid **Package or folder** for the environment. On **Select File Or Folder**, select **OK** for the folder **Location**.

    ![Pick package or folder](media\azure-stack-solution-hybrid-pipeline\118.png)

    ![Approve location](media\azure-stack-solution-hybrid-pipeline\119.png)

20. On the **Variable** tab, find the variable named **VSTS_ARM_REST_IGNORE_SSL_ERRORS**. Set the variable value to **true**, and set its scope to **Azure Stack**.

    ![Configure variable](media\azure-stack-solution-hybrid-pipeline\120.png)

21. On the **Pipeline** tab, select the **Continuous deployment trigger** icon for the NorthwindCloud Traders-Web artifact and set the **Continuous deployment trigger** to **Enabled**.  Do the same thing for the "NorthwindCloud Traders-Vessel" artifact.

    ![Set continuous deployment trigger](media\azure-stack-solution-hybrid-pipeline\121.png)

22. For the Azure Stack environment, select the **Pre-deployment conditions** icon set the trigger to **After release**.

    ![Set pre-deployment conditions trigger](media\azure-stack-solution-hybrid-pipeline\122.png)

23. Save all your changes.

> [!Note]
<<<<<<< HEAD
> Some settings for release tasks may have been automatically defined as [environment variables](https://docs.microsoft.com/vsts/build-release/concepts/definitions/release/variables?view=vsts#custom-variables) when you created a release pipeline from a template. These settings can't be modified in the task settings. However, you can edit these settings in the parent environment items.
=======
> Some settings for release tasks may have been automatically defined as [environment variables](https://docs.microsoft.com/azure/devops/pipelines/release/variables?view=vsts#custom-variables) when you created a release pipeline from a template. These settings can't be modified in the task settings. However, you can edit these settings in the parent environment items.
>>>>>>> f5909a51

## Create a release

Now that you have completed the modifications to the release pipeline, it's time to start the deployment. To do this, you create a release from the release pipeline. A release may be created automatically; for example, the continuous deployment trigger is set in the release pipeline. This means that modifying the source code will start a new build and, from that, a new release. However, in this section you will create a new release manually.

1. On the **Pipeline** tab, open the **Release** drop-down list and choose **Create release**.

    ![Create a release](media\azure-stack-solution-hybrid-pipeline\200.png)

2. Enter a description for the release, check to see that the correct artifacts are selected, and then choose **Create**. After a few moments, a banner appears indicating that the new release was created, and the release name is displayed as a link. Choose the link to see the release summary page.

    ![Release creation banner](media\azure-stack-solution-hybrid-pipeline\201.png)

3. The release summary page for shows details about the release. In the following screen capture for "Release-2", the **Environments** section shows the **Deployment status** for the Azure as "IN PROGRESS", and the status for Azure Stack is "SUCCEEDED". When the deployment status for the Azure environment changes to "SUCCEEDED", a banner appears indicating that the release is ready for approval. When a deployment is pending or has failed, a blue **(i)** information icon is shown. Hover over the icon to see a pop-up that contains the reason for delay or failure.

    ![Release summary page](media\azure-stack-solution-hybrid-pipeline\202.png)

Other views, such as the list of releases, will also display an icon that indicates approval is pending. The pop-up for this icon shows the environment name and more details related to the deployment. It's easy for an administrator see the overall progress of releases and see which releases are waiting for approval.

### Monitor and track deployments

This section shows how you can monitor and track all your deployments. The release for deploying the two Azure App Services websites provides a good example.

1. On the "Release-2" summary page, select **Logs**. During a deployment, this page shows the live log from the agent. The left pane shows the status of each operation in the deployment for each environment.

    You can choose a person icon in the **Action** column for a Pre-deployment or Post-deployment approval to see who approved (or rejected) the deployment, and the message they provided.

2. After the deployment finishes, the entire log file is displayed in the right pane. You can select any **Step** in the left pane to see the log file for a single step, such as "Initialize Job". The ability to see individual logs makes it easier to trace and debug  parts of the overall deployment. You can also **Save** the log file for a step, or **Download all logs as zip**.

    ![Release logs](media\azure-stack-solution-hybrid-pipeline\203.png)

3. Open the **Summary** tab to see general information about the release. This view shows details about the build, the environments it was deployed to, deployment status, and other information about the release.

4. Select an environment link (**Azure** or **Azure Stack**) to see information about existing and pending deployments to a specific environment. You can use these views as a quick way to verify that the same build was deployed to both environments.

5. Open the **deployed production app** in your browser. For example, for the Azure App Services website, open the URL `http://[your-app-name].azurewebsites.net`.

## Next steps

* To learn more about Azure Cloud Patterns, see [Cloud Design Patterns](https://docs.microsoft.com/azure/architecture/patterns).<|MERGE_RESOLUTION|>--- conflicted
+++ resolved
@@ -82,11 +82,7 @@
 
 ### Developer tool requirements
 
-<<<<<<< HEAD
-* Create an [Azure DevOps Services workspace](https://docs.microsoft.com/vsts/repos/tfvc/create-work-workspaces). The sign-up process creates a project named **MyFirstProject**.
-=======
 * Create an [Azure DevOps Services workspace](https://docs.microsoft.com/azure/devops/repos/tfvc/create-work-workspaces). The sign-up process creates a project named **MyFirstProject**.
->>>>>>> f5909a51
 * [Install Visual Studio 2017](https://docs.microsoft.com/visualstudio/install/install-visual-studio) and [sign-in to Azure DevOps Services](https://www.visualstudio.com/docs/setup-admin/team-services/connect-to-visual-studio-team-services).
 * Connect to your project and [clone it locally](https://www.visualstudio.com/docs/git/gitquickstart).
 
@@ -197,11 +193,7 @@
 
 ### Azure DevOps Services Agent Pools
 
-<<<<<<< HEAD
-Instead of managing each agent separately, you can organize agents into agent pools. An agent pool defines the sharing boundary for all agents in that pool. In Azure DevOps Services, agent pools are scoped to the Azure DevOps Services organization, which means that you can share an agent pool across projects. To learn more about agent pools, see [Create Agent Pools and Queues](https://docs.microsoft.com/vsts/build-release/concepts/agents/pools-queues?view=vsts).
-=======
 Instead of managing each agent separately, you can organize agents into agent pools. An agent pool defines the sharing boundary for all agents in that pool. In Azure DevOps Services, agent pools are scoped to the Azure DevOps Services organization, which means that you can share an agent pool across projects. To learn more about agent pools, see [Create Agent Pools and Queues](https://docs.microsoft.com/azure/devops/pipelines/agents/pools-queues?view=vsts).
->>>>>>> f5909a51
 
 ### Add a Personal Access Token (PAT) for Azure Stack
 
@@ -326,16 +318,7 @@
 
 1. Sign in to Azure DevOps Services with an organization that can create a build pipeline.
 
-<<<<<<< HEAD
 2. Navigate to the **Build Web Applicaiton** page for the project.
-=======
-<<<<<<< HEAD
-2. Navigate to the **Build Web Applicaiton** page for the project.
-=======
-1. Sign in to VSTS with an account that can create a build definition.
-2. Navigate to the **Build Web Application** page for the project.
->>>>>>> d9b219de7aa8fa4fa247d2ed0505510a2d7c7fef
->>>>>>> f5909a51
 
 3. In **Arguments**, add **-r win10-x64** code. This is required to trigger a self-contained deployment with .Net Core.
 
@@ -445,11 +428,7 @@
 23. Save all your changes.
 
 > [!Note]
-<<<<<<< HEAD
-> Some settings for release tasks may have been automatically defined as [environment variables](https://docs.microsoft.com/vsts/build-release/concepts/definitions/release/variables?view=vsts#custom-variables) when you created a release pipeline from a template. These settings can't be modified in the task settings. However, you can edit these settings in the parent environment items.
-=======
 > Some settings for release tasks may have been automatically defined as [environment variables](https://docs.microsoft.com/azure/devops/pipelines/release/variables?view=vsts#custom-variables) when you created a release pipeline from a template. These settings can't be modified in the task settings. However, you can edit these settings in the parent environment items.
->>>>>>> f5909a51
 
 ## Create a release
 
