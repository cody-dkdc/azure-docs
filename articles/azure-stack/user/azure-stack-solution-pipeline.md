--- conflicted
+++ resolved
@@ -3,29 +3,21 @@
 description: Learn how to deploy apps to Azure and Azure Stack with a hybrid CI/CD pipeline.
 services: azure-stack
 documentationcenter: ''
-<<<<<<< HEAD
 author: jeffgilb
-=======
-author: brenduns
->>>>>>> b7af794e43981fa9da0231343c2733d28ba8d113
 manager: femila
 editor: ''
-
 
 ms.service: azure-stack
 ms.workload: na
 ms.tgt_pltfrm: na
 ms.devlang: na
 ms.topic: tutorial
-<<<<<<< HEAD
 ms.date: 02/21/2018
 ms.author: jeffgilb
 ms.reviewer: unknown
-=======
-ms.date: 09/25/2017
-ms.author: brenduns
-ms.reviewer:
->>>>>>> b7af794e43981fa9da0231343c2733d28ba8d113
+ms.date: 02/21/2018
+ms.author: jeffgilb
+ms.reviewer: unknown
 ms.custom: mvc
 ---
 
