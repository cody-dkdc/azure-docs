---
title: Deploy your app to Azure and Azure Stack | Microsoft Docs
description: Learn how to deploy apps to Azure and Azure Stack with a hybrid CI/CD pipeline.
services: azure-stack
documentationcenter: ''
author: mattbriggs
manager: femila
editor: ''

ms.service: azure-stack
ms.workload: na
ms.tgt_pltfrm: na
ms.devlang: na
ms.topic: tutorial
<<<<<<< HEAD
ms.date: 09/24/2018
=======
ms.date: 09/12/2018
>>>>>>> 87a06619
ms.author: mabrigg
ms.reviewer: Anjay.Ajodha
---

# Tutorial: Deploy apps to Azure and Azure Stack

*Applies to: Azure Stack integrated systems and Azure Stack Development Kit*

Learn how to deploy an application to Azure and Azure Stack using a hybrid continuous integration/continuous delivery (CI/CD) pipeline.

In this tutorial, you'll create a sample environment to:

> [!div class="checklist"]
> * Initiate a new build based on code commits to your Azure DevOps Services repository.
> * Automatically deploy your app to global Azure for user acceptance testing.
> * When your code passes testing, automatically deploy the app to Azure Stack.

## Benefits of the hybrid delivery build pipe

Continuity, security, and reliability are key elements of application deployment. These elements are essential to your organization and critical to your development team. A hybrid CI/CD pipeline enables you to consolidate your build pipes across your on-premises environment and the public cloud. A hybrid delivery model also lets you change deployment locations without changing your application.

Other benefits to using the hybrid approach are:

* You can maintain a consistent set of development tools across your on-premises Azure Stack environment and the Azure public cloud.  A common tool set makes it easier to implement CI/CD patterns and practices.
* Apps and services deployed in Azure or Azure Stack are interchangeable and the same code can run in either location. You can take advantage of on-premises and public cloud features and capabilities.

To learn more about CI and CD:

* [What is Continuous Integration?](https://www.visualstudio.com/learn/what-is-continuous-integration/)
* [What is Continuous Delivery?](https://www.visualstudio.com/learn/what-is-continuous-delivery/)

> [!Tip]  
> ![hybrid-pillars.png](./media/azure-stack-solution-cloud-burst/hybrid-pillars.png)  
> Microsoft Azure Stack is an extension of Azure. Azure Stack brings the agility and innovation of cloud computing to your on-premises environment and enabling the only hybrid cloud that allows you to build and deploy hybrid apps anywhere.  
> 
> The whitepaper [Design Considerations for Hybrid Applications](https://aka.ms/hybrid-cloud-applications-pillars) reviews pillars of software quality (placement, scalability, availability, resiliency, manageability and security) for designing, deploying and operating hybrid applications. The design considerations assist in optimizing hybrid application design, minimizing challenges in production environments.

## Prerequisites

You need to have components in place to build a hybrid CI/CD pipeline. The following components will take time to prepare:

* An Azure OEM/hardware partner can deploy a production Azure Stack. All users can deploy the Azure Stack Development Kit (ASDK).
* An Azure Stack Operator must also: deploy the App Service, create plans and offers, create a tenant subscription, and add the Windows Server 2016 image.

>[!NOTE]
>If you already have some of these components deployed, make sure they meet the all the requirements before you start this tutorial.

This tutorial assumes that you have some basic knowledge of Azure and Azure Stack. To learn more before starting the tutorial, read the following articles:

* [Introduction to Azure](https://azure.microsoft.com/overview/what-is-azure/)
* [Azure Stack Key Concepts](https://docs.microsoft.com/azure/azure-stack/azure-stack-key-features)

### Azure requirements

* If you don't have an Azure subscription, create a [free account](https://azure.microsoft.com/free/?WT.mc_id=A261C142F) before you begin.
* Create a [Web App](https://docs.microsoft.com/azure/app-service/app-service-web-overview) in Azure. Make note of the Web App URL, you need to use it in the tutorial.

### Azure Stack requirements

* Use an Azure Stack integrated system or deploy the Azure Stack Development Kit (ASDK). To deploy the ASDK:
    * The [Tutorial: deploy the ASDK using the installer](https://docs.microsoft.com/azure/azure-stack/asdk/asdk-deploy) gives detailed deployment instructions.
    * Use the [ConfigASDK.ps1](https://github.com/mattmcspirit/azurestack/blob/master/deployment/ConfigASDK.ps1 ) PowerShell script to automate ASDK post-deployment steps.

    > [!Note]
    > The ASDK installation takes approximately seven hours to complete, so plan accordingly.

 * Deploy [App Service](https://docs.microsoft.com/azure/azure-stack/azure-stack-app-service-deploy) PaaS services to Azure Stack.
 * Create [Plan/Offers](https://docs.microsoft.com/azure/azure-stack/azure-stack-plan-offer-quota-overview) in Azure Stack.
 * Create a [tenant subscription](https://docs.microsoft.com/azure/azure-stack/azure-stack-subscribe-plan-provision-vm) in Azure Stack.
 * Create a Web App in the tenant subscription. Make note of the new Web App URL for later use.
 * Deploy a Windows Server 2012 Virtual Machine in the tenant subscription. You will use this server as your build server and to run Azure DevOps Services.
* Provide a Windows Server 2016 image with .NET 3.5 for a virtual machine (VM). This VM will be built on your Azure Stack as a private build agent.

### Developer tool requirements

* Create an [Azure DevOps Services workspace](https://docs.microsoft.com/azure/devops/repos/tfvc/create-work-workspaces). The sign-up process creates a project named **MyFirstProject**.
* [Install Visual Studio 2017](https://docs.microsoft.com/visualstudio/install/install-visual-studio) and [sign-in to Azure DevOps Services](https://www.visualstudio.com/docs/setup-admin/team-services/connect-to-visual-studio-team-services).
* Connect to your project and [clone it locally](https://www.visualstudio.com/docs/git/gitquickstart).

 > [!Note]
 > Your Azure Stack environment needs the correct images syndicated to run Windows Server and SQL Server. It must also have App Service deployed.

## Prepare the private Azure Pipelines agent for Azure DevOps Services integration

### Prerequisites

Azure DevOps Services authenticates against Azure Resource Manager using a Service Principal. Azure DevOps Services must have the **Contributor** role to provision resources in an Azure Stack subscription.

The following steps describe what's required to configure authentication:

1. Create a Service Principal, or use an existing Service Principal.
2. Create Authentication keys for the Service Principal.
3. Validate the Azure Stack Subscription via Role-Based Access Control to allow the Service Principal Name (SPN) to be part of the Contributor’s role.
4. Create a new Service Definition in Azure DevOps Services using the Azure Stack endpoints and SPN information.

### Create a Service Principal

Refer to the [Service Principal Creation](https://docs.microsoft.com/azure/active-directory/develop/active-directory-integrating-applications) instructions to create a service principal. Choose **Web App/API** for the Application Type or [use the PowerShell script](https://github.com/Microsoft/vsts-rm-extensions/blob/master/TaskModules/powershell/Azure/SPNCreation.ps1#L5) as explained in the article [Create an Azure Resource Manager service connection with an existing service principal
](https://docs.microsoft.com/vsts/pipelines/library/connect-to-azure?view=vsts#create-an-azure-resource-manager-service-connection-with-an-existing-service-principal).

 > [!Note]  
 > If you use the script to create an Azure Stack Azure Resource Manager endpoint, you need to pass the **-azureStackManagementURL** parameter and **-environmentName** parameter. For example:  
> `-azureStackManagementURL https://management.local.azurestack.external -environmentName AzureStack`

### Create an access key

A Service Principal requires a key for authentication. Use the following steps to generate a key.

1. From **App registrations** in Azure Active Directory, select your application.

    ![Select the application](media\azure-stack-solution-hybrid-pipeline\000_01.png)

2. Make note of the value of **Application ID**. You will use that value when configuring the service endpoint in Azure DevOps Services.

    ![Application ID](media\azure-stack-solution-hybrid-pipeline\000_02.png)

3. To generate an authentication key, select **Settings**.

    ![Edit app settings](media\azure-stack-solution-hybrid-pipeline\000_03.png)

4. To generate an authentication key, select **Keys**.

    ![Configure key settings](media\azure-stack-solution-hybrid-pipeline\000_04.png)

5. Provide a description for the key, and set the duration of the key. When done, select **Save**.

    ![Key description and duration](media\azure-stack-solution-hybrid-pipeline\000_05.png)

    After you save the key, the key **VALUE** is displayed. Copy this value because you can't get this value later. You provide the **key value** with the application ID to sign in as the application. Store the key value where your application can retrieve it.

    ![Key VALUE](media\azure-stack-solution-hybrid-pipeline\000_06.png)

### Get the tenant ID

As part of the service endpoint configuration, Azure DevOps Services requires the **Tenant ID** that corresponds to the AAD Directory that your Azure Stack stamp is deployed to. Use the following steps to get the Tenant ID.

1. Select **Azure Active Directory**.

    ![Azure Active Directory for tenant](media\azure-stack-solution-hybrid-pipeline\000_07.png)

2. To get the tenant ID, select **Properties** for your Azure AD tenant.

    ![View tenant properties](media\azure-stack-solution-hybrid-pipeline\000_08.png)

3. Copy the **Directory ID**. This value is your tenant ID.

    ![Directory ID](media\azure-stack-solution-hybrid-pipeline\000_09.png)

### Grant the service principal rights to deploy resources in the Azure Stack subscription

To access resources in your subscription, you must assign the application to a role. Decide which role represents the best permissions for the application. To learn about the available roles, see [RBAC: Built in Roles](https://docs.microsoft.com/azure/role-based-access-control/built-in-roles).

You can set the scope at the level of the subscription, resource group, or resource. Permissions are inherited to lower levels of scope. For example, adding an application to the Reader role for a resource group means it can read the resource group and any of its resources.

1. Navigate to the level of scope you wish to assign the application to. For example, to assign a role at the subscription scope, select **Subscriptions**.

    ![Select Subscriptions](media\azure-stack-solution-hybrid-pipeline\000_10.png)

2. In **Subscription**, select Visual Studio Enterprise.

    ![Visual Studio Enterprise](media\azure-stack-solution-hybrid-pipeline\000_11.png)

3. In Visual Studio Enterprise, select **Access Control (IAM)**.

    ![Access Control (IAM)](media\azure-stack-solution-hybrid-pipeline\000_12.png)

4. Select **Add**.

    ![Add](media\azure-stack-solution-hybrid-pipeline\000_13.png)

5. In **Add permissions**, select the role you that you want to assign to the application. In this example, the **Owner** role.

    ![Owner role](media\azure-stack-solution-hybrid-pipeline\000_14.png)

6. By default, Azure Active Directory applications aren't displayed in the available options. To find your application, you must provide its name in the **Select** field to search for it. Select the app.

    ![App search result](media\azure-stack-solution-hybrid-pipeline\000_16.png)

7. Select **Save** to finish assigning the role. You see your application in the list of users assigned to a role for that scope.

### Role-Based Access Control

‎Azure Role-Based Access Control (RBAC) provides fine-grained access management for Azure. By using RBAC, you can control the level of access that users need to do their jobs. For more information about Role-Based Access Control, see [Manage Access to Azure Subscription Resources](https://docs.microsoft.com/azure/role-based-access-control/role-assignments-portal?toc=%252fazure%252factive-directory%252ftoc.json).

### Azure DevOps Services Agent Pools

Instead of managing each agent separately, you can organize agents into agent pools. An agent pool defines the sharing boundary for all agents in that pool. In Azure DevOps Services, agent pools are scoped to the Azure DevOps Services organization, which means that you can share an agent pool across projects. To learn more about agent pools, see [Create Agent Pools and Queues](https://docs.microsoft.com/azure/devops/pipelines/agents/pools-queues?view=vsts).

### Add a Personal Access Token (PAT) for Azure Stack

Create a Personal Access Token to access Azure DevOps Services.

1. Sign in to your Azure DevOps Services organization and select your organization profile name.

2. Select **Manage Security** to access token creation page.

    ![User sign-in](media\azure-stack-solution-hybrid-pipeline\000_17.png)

    ![Select a project](media\azure-stack-solution-hybrid-pipeline\000_18.png)

    ![Add Personal access token](media\azure-stack-solution-hybrid-pipeline\000_18a.png)

    ![Create token](media\azure-stack-solution-hybrid-pipeline\000_18b.png)

3. Copy the token.

    > [!Note]
    > Save the token information. This information isn't stored and won't be shown again when you leave the web page.

    ![Personal access token](media\azure-stack-solution-hybrid-pipeline\000_19.png)

### Install the Azure DevOps Services build agent on the Azure Stack hosted Build Server

1. Connect to your Build Server that you deployed on the Azure Stack host.
2. Download and Deploy the build agent as a service using your personal access token (PAT) and run as the VM Admin account.

    ![Download build agent](media\azure-stack-solution-hybrid-pipeline\010_downloadagent.png)

3. Navigate to the folder for the extracted build agent. Run the **config.cmd** file from an elevated command prompt.

    ![Extracted build agent](media\azure-stack-solution-hybrid-pipeline\000_20.png)

    ![Register build agent](media\azure-stack-solution-hybrid-pipeline\000_21.png)

4. When the config.cmd finishes, the build agent folder is updated with additional files. The folder with the extracted contents should look like the following:

    ![Build agent folder update](media\azure-stack-solution-hybrid-pipeline\009_token_file.png)

    You can see the agent in Azure DevOps Services folder.

## Endpoint creation permissions

By creating endpoints, a Visual Studio Online (VSTO) build can deploy Azure Service apps to Azure Stack. Azure DevOps Services connects to the build agent, which connects to Azure Stack.

![NorthwindCloud sample app in VSTO](media\azure-stack-solution-hybrid-pipeline\012_securityendpoints.png)

1. Sign in to VSTO and navigate to the app settings page.
2. On **Settings**, select **Security**.
3. In **Azure DevOps Services Groups**, select **Endpoint Creators**.

    ![NorthwindCloud Endpoint Creators](media\azure-stack-solution-hybrid-pipeline\013_endpoint_creators.png)

4. On the **Members** tab, select **Add**.

    ![Add a member](media\azure-stack-solution-hybrid-pipeline\014_members_tab.png)

5. In **Add users and groups**, enter a user name and select that user from the list of users.
6. Select **Save changes**.
7. In the **Azure DevOps Services Groups** list, select **Endpoint Administrators**.

    ![NorthwindCloud Endpoint Administrators](media\azure-stack-solution-hybrid-pipeline\015_save_endpoint.png)

8. On the **Members** tab, select **Add**.
9. In **Add users and groups**, enter a user name and select that user from the list of users.
10. Select **Save changes**.

Now that the endpoint information exists, the Azure DevOps Services to Azure Stack connection is ready to use. The build agent in Azure Stack gets instructions from Azure DevOps Services, and then the agent conveys endpoint information for communication with Azure Stack.
## Create an Azure Stack endpoint

You can follow the instructions in [Create an Azure Resource Manager service connection with an existing service principal
](https://docs.microsoft.com/vsts/pipelines/library/connect-to-azure?view=vsts#create-an-azure-resource-manager-service-connection-with-an-existing-service-principal) article to create a service connection with an existing service principal and use the following mapping:

- Environment: AzureStack
- Environment URL: Something like `https://management.local.azurestack.external`
- Subscription ID: User subscription ID from Azure Stack
- Subscription name: User subscription name from Azure Stack
- Service Principal client ID: The principal ID from [this](https://docs.microsoft.com/azure/azure-stack/user/azure-stack-solution-pipeline#create-a-service-principal) section in this article.
- Service Principal key: The key from the same article (or the password if you used the script).
- Tenant ID: The tenant ID you retrieve following the instruction at [Get the tenant ID](https://docs.microsoft.com/azure/azure-stack/user/azure-stack-solution-pipeline#get-the-tenant-id).

Now that the endpoint is created, the VSTS to Azure Stack connection is ready to use. The build agent in Azure Stack gets instructions from VSTS, and then the agent conveys endpoint information for communication with Azure Stack.

![Build agent](media\azure-stack-solution-hybrid-pipeline\016_save_changes.png)

## Develop your application build

In this part of the tutorial you'll:

* Add code to an Azure DevOps Services project.
* Create self-contained web app deployment.
* Configure the continuous deployment process

> [!Note]
 > Your Azure Stack environment needs the correct images syndicated to run Windows Server and SQL Server. It must also have App Service deployed. Review the App Service documentation "Prerequisites" section for Azure Stack Operator Requirements.

Hybrid CI/CD can apply to both application code and infrastructure code. Use [Azure Resource Manager templates like web ](https://azure.microsoft.com/resources/templates/) app code from Azure DevOps Services to deploy to both clouds.

### Add code to an Azure DevOps Services project

1. Sign in to Azure DevOps Services with an organization that has project creation rights on Azure Stack. The next screen capture shows how to connect to the HybridCICD project.

    ![Connect to a Project](media\azure-stack-solution-hybrid-pipeline\017_connect_to_project.png)

2. **Clone the repository** by creating and opening the default web app.

    ![Clone repository](media\azure-stack-solution-hybrid-pipeline\018_link_arm.png)

### Create self-contained web app deployment for App Services in both clouds

1. Edit the **WebApplication.csproj** file: Select **Runtimeidentifier** and then add `win10-x64.` For more information, see [Self-contained deployment](https://docs.microsoft.com/dotnet/core/deploying/#self-contained-deployments-scd) documentation.

    ![Configure Runtimeidentifier](media\azure-stack-solution-hybrid-pipeline\019_runtimeidentifer.png)

2. Use Team Explorer to check the code into Azure DevOps Services.

3. Confirm that the application code was checked into Azure DevOps Services.

### Create the build pipeline

1. Sign in to Azure DevOps Services with an organization that can create a build pipeline.

2. Navigate to the **Build Web Applicaiton** page for the project.

3. In **Arguments**, add **-r win10-x64** code. This is required to trigger a self-contained deployment with .Net Core.

    ![Add argument build pipeline](media\azure-stack-solution-hybrid-pipeline\020_publish_additions.png)

4. Run the build. The [self-contained deployment build](https://docs.microsoft.com/dotnet/core/deploying/#self-contained-deployments-scd) process will publish artifacts that can run on Azure and Azure Stack.

### Use an Azure hosted build agent

Using a hosted build agent in Azure DevOps Services is a convenient option for building and deploying web apps. Agent maintenance and upgrades are automatically performed by Microsoft Azure, which enables a continuous and uninterrupted development cycle.

### Configure the continuous deployment (CD) process

Azure DevOps Services and Team Foundation Server (TFS) provide a highly configurable and manageable pipeline for releases to multiple environments such as development, staging, quality assurance (QA), and production. This process can include requiring approvals at specific stages of the application life cycle.

### Create release pipeline

Creating a release pipeline is the final step in your application build process. This release pipeline is used to create a release and deploy a build.

1. Sign in to Azure DevOps Services and navigate to **Azure Pipelines** for your project.
2. On the **Releases** tab, select **\[ + ]**  and then pick **Create release definition**.

   ![Create release pipeline](media\azure-stack-solution-hybrid-pipeline\021a_releasedef.png)

3. On **Select a Template**, choose **Azure App Service Deployment**, and then select **Apply**.

    ![Apply template](media\azure-stack-solution-hybrid-pipeline\102.png)

4. On **Add artifact**, from the **Source (Build definition)** pull-down menu, select the Azure Cloud build app.

    ![Add artifact](media\azure-stack-solution-hybrid-pipeline\103.png)

5. On the **Pipeline** tab, select the **1 Phase**, **1 Task** link to **View environment tasks**.

    ![Pipeline view tasks](media\azure-stack-solution-hybrid-pipeline\104.png)

6. On the **Tasks** tab, enter Azure as the **Environment name** and select the AzureCloud Traders-Web EP from the **Azure subscription** drop-down list.

    ![Set environment variables](media\azure-stack-solution-hybrid-pipeline\105.png)

7. Enter the **Azure app service name**, which is "northwindtraders" in the next screen capture.

    ![App service name](media\azure-stack-solution-hybrid-pipeline\106.png)

8. For the Agent phase, select **Hosted VS2017** from the **Agent queue** drop-down list.

    ![Hosted agent](media\azure-stack-solution-hybrid-pipeline\107.png)

9. In **Deploy Azure App Service**, select the valid **Package or folder** for the environment.

    ![Select package or folder](media\azure-stack-solution-hybrid-pipeline\108.png)

10. In **Select File or Folder**, select **OK** to **Location**.

    ![Alt Text](media\azure-stack-solution-hybrid-pipeline\109.png)

11. Save all changes and go back to **Pipeline**.

    ![Alt Text](media\azure-stack-solution-hybrid-pipeline\110.png)

12. On the **Pipeline** tab, select **Add artifact**, and choose the **NorthwindCloud Traders-Vessel** from the **Source (Build Definition)** drop-down list.

    ![Add new artifact](media\azure-stack-solution-hybrid-pipeline\111.png)

13. On **Select a Template**, add another environment. Pick **Azure App Service Deployment** and then select **Apply**.

    ![Select template](media\azure-stack-solution-hybrid-pipeline\112.png)

14. Enter "Azure Stack" as the **Environment name**.

    ![Environment name](media\azure-stack-solution-hybrid-pipeline\113.png)

15. On the **Tasks** tab, find and select Azure Stack.

    ![Azure Stack environment](media\azure-stack-solution-hybrid-pipeline\114.png)

16. From the **Azure subscription** drop-down list, select  "AzureStack Traders-Vessel EP" for the Azure Stack endpoint.

    ![Alt Text](media\azure-stack-solution-hybrid-pipeline\115.png)

17. Enter the Azure Stack web app name as the **App service name**.

    ![App service name](media\azure-stack-solution-hybrid-pipeline\116.png)

18. Under **Agent selection**, pick "AzureStack -bDouglas Fir" from the **Agent queue** drop-down list.

    ![Pick agent](media\azure-stack-solution-hybrid-pipeline\117.png)

19. For **Deploy Azure App Service**, select the valid **Package or folder** for the environment. On **Select File Or Folder**, select **OK** for the folder **Location**.

    ![Pick package or folder](media\azure-stack-solution-hybrid-pipeline\118.png)

    ![Approve location](media\azure-stack-solution-hybrid-pipeline\119.png)

20. On the **Variable** tab, find the variable named **VSTS_ARM_REST_IGNORE_SSL_ERRORS**. Set the variable value to **true**, and set its scope to **Azure Stack**.

    ![Configure variable](media\azure-stack-solution-hybrid-pipeline\120.png)

21. On the **Pipeline** tab, select the **Continuous deployment trigger** icon for the NorthwindCloud Traders-Web artifact and set the **Continuous deployment trigger** to **Enabled**.  Do the same thing for the "NorthwindCloud Traders-Vessel" artifact.

    ![Set continuous deployment trigger](media\azure-stack-solution-hybrid-pipeline\121.png)

22. For the Azure Stack environment, select the **Pre-deployment conditions** icon set the trigger to **After release**.

    ![Set pre-deployment conditions trigger](media\azure-stack-solution-hybrid-pipeline\122.png)

23. Save all your changes.

> [!Note]
> Some settings for release tasks may have been automatically defined as [environment variables](https://docs.microsoft.com/azure/devops/pipelines/release/variables?view=vsts#custom-variables) when you created a release pipeline from a template. These settings can't be modified in the task settings. However, you can edit these settings in the parent environment items.

## Create a release

Now that you have completed the modifications to the release pipeline, it's time to start the deployment. To do this, you create a release from the release pipeline. A release may be created automatically; for example, the continuous deployment trigger is set in the release pipeline. This means that modifying the source code will start a new build and, from that, a new release. However, in this section you will create a new release manually.

1. On the **Pipeline** tab, open the **Release** drop-down list and choose **Create release**.

    ![Create a release](media\azure-stack-solution-hybrid-pipeline\200.png)

2. Enter a description for the release, check to see that the correct artifacts are selected, and then choose **Create**. After a few moments, a banner appears indicating that the new release was created, and the release name is displayed as a link. Choose the link to see the release summary page.

    ![Release creation banner](media\azure-stack-solution-hybrid-pipeline\201.png)

3. The release summary page for shows details about the release. In the following screen capture for "Release-2", the **Environments** section shows the **Deployment status** for the Azure as "IN PROGRESS", and the status for Azure Stack is "SUCCEEDED". When the deployment status for the Azure environment changes to "SUCCEEDED", a banner appears indicating that the release is ready for approval. When a deployment is pending or has failed, a blue **(i)** information icon is shown. Hover over the icon to see a pop-up that contains the reason for delay or failure.

    ![Release summary page](media\azure-stack-solution-hybrid-pipeline\202.png)

Other views, such as the list of releases, will also display an icon that indicates approval is pending. The pop-up for this icon shows the environment name and more details related to the deployment. It's easy for an administrator see the overall progress of releases and see which releases are waiting for approval.

### Monitor and track deployments

This section shows how you can monitor and track all your deployments. The release for deploying the two Azure App Services websites provides a good example.

1. On the "Release-2" summary page, select **Logs**. During a deployment, this page shows the live log from the agent. The left pane shows the status of each operation in the deployment for each environment.

    You can choose a person icon in the **Action** column for a Pre-deployment or Post-deployment approval to see who approved (or rejected) the deployment, and the message they provided.

2. After the deployment finishes, the entire log file is displayed in the right pane. You can select any **Step** in the left pane to see the log file for a single step, such as "Initialize Job". The ability to see individual logs makes it easier to trace and debug  parts of the overall deployment. You can also **Save** the log file for a step, or **Download all logs as zip**.

    ![Release logs](media\azure-stack-solution-hybrid-pipeline\203.png)

3. Open the **Summary** tab to see general information about the release. This view shows details about the build, the environments it was deployed to, deployment status, and other information about the release.

4. Select an environment link (**Azure** or **Azure Stack**) to see information about existing and pending deployments to a specific environment. You can use these views as a quick way to verify that the same build was deployed to both environments.

5. Open the **deployed production app** in your browser. For example, for the Azure App Services website, open the URL `http://[your-app-name].azurewebsites.net`.

## Next steps

* To learn more about Azure Cloud Patterns, see [Cloud Design Patterns](https://docs.microsoft.com/azure/architecture/patterns).<|MERGE_RESOLUTION|>--- conflicted
+++ resolved
@@ -12,11 +12,7 @@
 ms.tgt_pltfrm: na
 ms.devlang: na
 ms.topic: tutorial
-<<<<<<< HEAD
 ms.date: 09/24/2018
-=======
-ms.date: 09/12/2018
->>>>>>> 87a06619
 ms.author: mabrigg
 ms.reviewer: Anjay.Ajodha
 ---
