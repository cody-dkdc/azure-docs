---
title: Deploy your app to Azure and Azure Stack | Microsoft Docs
description: Learn how to deploy apps to Azure and Azure Stack with a hybrid CI/CD pipeline.
services: azure-stack
documentationcenter: ''
author: mattbriggs
manager: femila
editor: ''

ms.service: azure-stack
ms.workload: na
ms.tgt_pltfrm: na
ms.devlang: na
ms.topic: tutorial
ms.date: 06/08/2018
ms.author: mabrigg
ms.reviewer: Anjay.Ajodha
---

# Tutorial: deploy apps to Azure and Azure Stack

*Applies to: Azure Stack integrated systems and Azure Stack Development Kit*

Learn how to deploy an application to Azure and Azure Stack using a hybrid continuous integration/continuous delivery (CI/CD) pipeline.

In this tutorial, you'll create a sample environment to:

> [!div class="checklist"]
> * Initiate a new build based on code commits to your Azure DevOps repository.
> * Automatically deploy your app to global Azure for user acceptance testing.
> * When your code passes testing, automatically deploy the app to Azure Stack.

## Benefits of the hybrid delivery build pipe

Continuity, security, and reliability are key elements of application deployment. These elements are essential to your organization and critical to your development team. A hybrid CI/CD pipeline enables you to consolidate your build pipes across your on-premises environment and the public cloud. A hybrid delivery model also lets you change deployment locations without changing your application.

Other benefits to using the hybrid approach are:

* You can maintain a consistent set of development tools across your on-premises Azure Stack environment and the Azure public cloud.  A common tool set makes it easier to implement CI/CD patterns and practices.
* Apps and services deployed in Azure or Azure Stack are interchangeable and the same code can run in either location. You can take advantage of on-premises and public cloud features and capabilities.

To learn more about CI and CD:

* [What is Continuous Integration?](https://www.visualstudio.com/learn/what-is-continuous-integration/)
* [What is Continuous Delivery?](https://www.visualstudio.com/learn/what-is-continuous-delivery/)

## Prerequisites

You need to have components in place to build a hybrid CI/CD pipeline. The following components will take time to prepare:

* An Azure OEM/hardware partner can deploy a production Azure Stack. All users can deploy the Azure Stack Development Kit (ASDK).
* An Azure Stack Operator must also: deploy the App Service, create plans and offers, create a tenant subscription, and add the Windows Server 2016 image.

>[!NOTE]
>If you already have some of these components deployed, make sure they meet the all the requirements before you start this tutorial.

This tutorial assumes that you have some basic knowledge of Azure and Azure Stack. To learn more before starting the tutorial, read the following articles:

* [Introduction to Azure](https://azure.microsoft.com/overview/what-is-azure/)
* [Azure Stack Key Concepts](https://docs.microsoft.com/azure/azure-stack/azure-stack-key-features)

### Azure requirements

* If you don't have an Azure subscription, create a [free account](https://azure.microsoft.com/free/?WT.mc_id=A261C142F) before you begin.
* Create a [Web App](https://docs.microsoft.com/azure/app-service/app-service-web-overview) in Azure. Make note of the Web App URL, you need to use it in the tutorial.

### Azure Stack requirements

* Use an Azure Stack integrated system or deploy the Azure Stack Development Kit (ASDK). To deploy the ASDK:
    * The [Tutorial: deploy the ASDK using the installer](https://docs.microsoft.com/azure/azure-stack/asdk/asdk-deploy) gives detailed deployment instructions.
    * Use the [ConfigASDK.ps1](https://github.com/mattmcspirit/azurestack/blob/master/deployment/ConfigASDK.ps1 ) PowerShell script to automate ASDK post-deployment steps.

    > [!Note]
    > The ASDK installation takes approximately seven hours to complete, so plan accordingly.

 * Deploy [App Service](https://docs.microsoft.com/azure/azure-stack/azure-stack-app-service-deploy) PaaS services to Azure Stack.
 * Create [Plan/Offers](https://docs.microsoft.com/azure/azure-stack/azure-stack-plan-offer-quota-overview) in Azure Stack.
 * Create a [tenant subscription](https://docs.microsoft.com/azure/azure-stack/azure-stack-subscribe-plan-provision-vm) in Azure Stack.
 * Create a Web App in the tenant subscription. Make note of the new Web App URL for later use.
 * Deploy Azure DevOps Virtual Machine in the tenant subscription.
* Provide a Windows Server 2016 image with .NET 3.5 for a virtual machine (VM). This VM will be built on your Azure Stack as a private build agent.

### Developer tool requirements

<<<<<<< HEAD
* Create an [Azure DevOps workspace](https://docs.microsoft.com/vsts/repos/tfvc/create-work-workspaces). The sign-up process creates a project named **MyFirstProject**.
=======
* Create a [Azure DevOps workspace](https://docs.microsoft.com/vsts/repos/tfvc/create-work-workspaces). The sign-up process creates a project named **MyFirstProject**.
>>>>>>> aa46b015
* [Install Visual Studio 2017](https://docs.microsoft.com/visualstudio/install/install-visual-studio) and [sign-in to Azure DevOps](https://www.visualstudio.com/docs/setup-admin/team-services/connect-to-visual-studio-team-services).
* Connect to your project and [clone it locally](https://www.visualstudio.com/docs/git/gitquickstart).

 > [!Note]
 > Your Azure Stack environment needs the correct images syndicated to run Windows Server and SQL Server. It must also have App Service deployed.

## Prepare the private build and release agent for Azure DevOps integration

### Prerequisites

Azure DevOps authenticates against Azure Resource Manager using a Service Principal. Azure DevOps must have the **Contributor** role to provision resources in an Azure Stack subscription.

The following steps describe what's required to configure authentication:

1. Create a Service Principal, or use an existing Service Principal.
2. Create Authentication keys for the Service Principal.
3. Validate the Azure Stack Subscription via Role-Based Access Control to allow the Service Principal Name (SPN) to be part of the Contributor’s role.
4. Create a new Service Definition in Azure DevOps using the Azure Stack endpoints and SPN information.

### Create a Service Principal

Refer to the [Service Principal Creation](https://docs.microsoft.com/azure/active-directory/develop/active-directory-integrating-applications) instructions to create a service principal, and then choose **Web App/API** for the Application Type.

### Create an access key

A Service Principal requires a key for authentication. Use the following steps to generate a key.

1. From **App registrations** in Azure Active Directory, select your application.

    ![Select the application](media\azure-stack-solution-hybrid-pipeline\000_01.png)

2. Make note of the value of **Application ID**. You will use that value when configuring the service endpoint in Azure DevOps.

    ![Application ID](media\azure-stack-solution-hybrid-pipeline\000_02.png)

3. To generate an authentication key, select **Settings**.

    ![Edit app settings](media\azure-stack-solution-hybrid-pipeline\000_03.png)

4. To generate an authentication key, select **Keys**.

    ![Configure key settings](media\azure-stack-solution-hybrid-pipeline\000_04.png)

5. Provide a description for the key, and set the duration of the key. When done, select **Save**.

    ![Key description and duration](media\azure-stack-solution-hybrid-pipeline\000_05.png)

    After you save the key, the key **VALUE** is displayed. Copy this value because you can't get this value later. You provide the **key value** with the application ID to sign in as the application. Store the key value where your application can retrieve it.

    ![Key VALUE](media\azure-stack-solution-hybrid-pipeline\000_06.png)

### Get the tenant ID

As part of the service endpoint configuration, Azure DevOps requires the **Tenant ID** that corresponds to the AAD Directory that your Azure Stack stamp is deployed to. Use the following steps to get the Tenant ID.

1. Select **Azure Active Directory**.

    ![Azure Active Directory for tenant](media\azure-stack-solution-hybrid-pipeline\000_07.png)

2. To get the tenant ID, select **Properties** for your Azure AD tenant.

    ![View tenant properties](media\azure-stack-solution-hybrid-pipeline\000_08.png)

3. Copy the **Directory ID**. This value is your tenant ID.

    ![Directory ID](media\azure-stack-solution-hybrid-pipeline\000_09.png)

### Grant the service principal rights to deploy resources in the Azure Stack subscription

To access resources in your subscription, you must assign the application to a role. Decide which role represents the best permissions for the application. To learn about the available roles, see [RBAC: Built in Roles](https://docs.microsoft.com/azure/role-based-access-control/built-in-roles).

You can set the scope at the level of the subscription, resource group, or resource. Permissions are inherited to lower levels of scope. For example, adding an application to the Reader role for a resource group means it can read the resource group and any of its resources.

1. Navigate to the level of scope you wish to assign the application to. For example, to assign a role at the subscription scope, select **Subscriptions**.

    ![Select Subscriptions](media\azure-stack-solution-hybrid-pipeline\000_10.png)

2. In **Subscription**, select Visual Studio Enterprise.

    ![Visual Studio Enterprise](media\azure-stack-solution-hybrid-pipeline\000_11.png)

3. In Visual Studio Enterprise, select **Access Control (IAM)**.

    ![Access Control (IAM)](media\azure-stack-solution-hybrid-pipeline\000_12.png)

4. Select **Add**.

    ![Add](media\azure-stack-solution-hybrid-pipeline\000_13.png)

5. In **Add permissions**, select the role you that you want to assign to the application. In this example, the **Owner** role.

    ![Owner role](media\azure-stack-solution-hybrid-pipeline\000_14.png)

6. By default, Azure Active Directory applications aren't displayed in the available options. To find your application, you must provide its name in the **Select** field to search for it. Select the app.

    ![App search result](media\azure-stack-solution-hybrid-pipeline\000_16.png)

7. Select **Save** to finish assigning the role. You see your application in the list of users assigned to a role for that scope.

### Role-Based Access Control

‎Azure Role-Based Access Control (RBAC) provides fine-grained access management for Azure. By using RBAC, you can control the level of access that users need to do their jobs. For more information about Role-Based Access Control, see [Manage Access to Azure Subscription Resources](https://docs.microsoft.com/azure/role-based-access-control/role-assignments-portal?toc=%252fazure%252factive-directory%252ftoc.json).

### Azure DevOps Agent Pools

Instead of managing each agent separately, you can organize agents into agent pools. An agent pool defines the sharing boundary for all agents in that pool. In Azure DevOps, agent pools are scoped to the Azure DevOps organization, which means that you can share an agent pool across team projects. To learn more about agent pools, see [Create Agent Pools and Queues](https://docs.microsoft.com/vsts/build-release/concepts/agents/pools-queues?view=vsts).

### Add a Personal Access Token (PAT) for Azure Stack

Create a Personal Access Token to access Azure DevOps.

<<<<<<< HEAD
1. Sign in to your Azure DevOps organization and select your account profile name.
=======
1. Sign in to your Azure DevOps organization and select your organization profile name.
>>>>>>> aa46b015
2. Select **Manage Security** to access token creation page.

    ![User sign in](media\azure-stack-solution-hybrid-pipeline\000_17.png)

    ![Select team project](media\azure-stack-solution-hybrid-pipeline\000_18.png)

    ![Add Personal access token](media\azure-stack-solution-hybrid-pipeline\000_18a.png)

    ![Create token](media\azure-stack-solution-hybrid-pipeline\000_18b.png)

3. Copy the token.

    > [!Note]
    > Save the token information. This information isn't stored and won't be shown again when you leave the web page.

    ![Personal access token](media\azure-stack-solution-hybrid-pipeline\000_19.png)

### Install the Azure DevOps build agent on the Azure Stack hosted Build Server

1. Connect to your Build Server that you deployed on the Azure Stack host.
2. Download and Deploy the build agent as a service using your personal access token (PAT) and run as the VM Admin account.

    ![Download build agent](media\azure-stack-solution-hybrid-pipeline\010_downloadagent.png)

3. Navigate to the folder for the extracted build agent. Run the **config.cmd** file from an elevated command prompt.

    ![Extracted build agent](media\azure-stack-solution-hybrid-pipeline\000_20.png)

    ![Register build agent](media\azure-stack-solution-hybrid-pipeline\000_21.png)

4. When the config.cmd finishes, the build agent folder is updated with additional files. The folder with the extracted contents should look like the following:

    ![Build agent folder update](media\azure-stack-solution-hybrid-pipeline\009_token_file.png)

    You can see the agent in Azure DevOps folder.

## Endpoint creation permissions

By creating endpoints, a Visual Studio Online (VSTO) build can deploy Azure Service apps to Azure Stack. Azure DevOps connects to the build agent, which connects to Azure Stack.

![NorthwindCloud sample app in VSTO](media\azure-stack-solution-hybrid-pipeline\012_securityendpoints.png)

1. Sign in to VSTO and navigate to the app settings page.
2. On **Settings**, select **Security**.
3. In **Azure DevOps Groups**, select **Endpoint Creators**.

    ![NorthwindCloud Endpoint Creators](media\azure-stack-solution-hybrid-pipeline\013_endpoint_creators.png)

4. On the **Members** tab, select **Add**.

    ![Add a member](media\azure-stack-solution-hybrid-pipeline\014_members_tab.png)

5. In **Add users and groups**, enter a user name and select that user from the list of users.
6. Select **Save changes**.
7. In the **Azure DevOps Groups** list, select **Endpoint Administrators**.

    ![NorthwindCloud Endpoint Administrators](media\azure-stack-solution-hybrid-pipeline\015_save_endpoint.png)

8. On the **Members** tab, select **Add**.
9. In **Add users and groups**, enter a user name and select that user from the list of users.
10. Select **Save changes**.

Now that the endpoint information exists, the Azure DevOps to Azure Stack connection is ready to use. The build agent in Azure Stack gets instructions from Azure DevOps, and then the agent conveys endpoint information for communication with Azure Stack.

![Build agent](media\azure-stack-solution-hybrid-pipeline\016_save_changes.png)

## Develop your application build

In this part of the tutorial you'll:

<<<<<<< HEAD
* Add code to an Azure DevOps project.
=======
* Add code to a Azure DevOps project.
>>>>>>> aa46b015
* Create self-contained web app deployment.
* Configure the continuous deployment process

> [!Note]
 > Your Azure Stack environment needs the correct images syndicated to run Windows Server and SQL Server. It must also have App Service deployed. Review the App Service documentation "Prerequisites" section for Azure Stack Operator Requirements.

Hybrid CI/CD can apply to both application code and infrastructure code. Use [Azure Resource Manager templates like web ](https://azure.microsoft.com/resources/templates/) app code from Azure DevOps to deploy to both clouds.

<<<<<<< HEAD
### Add code to an Azure DevOps project

1. Sign in to Azure DevOps with an account that has project creation rights on Azure Stack. The next screen capture shows how to connect to the HybridCICD project.
=======
### Add code to a Azure DevOps project

1. Sign in to Azure DevOps with an organization that has project creation rights on Azure Stack. The next screen capture shows how to connect to the HybridCICD project.
>>>>>>> aa46b015

    ![Connect to a Project](media\azure-stack-solution-hybrid-pipeline\017_connect_to_project.png)

2. **Clone the repository** by creating and opening the default web app.

    ![Clone repository](media\azure-stack-solution-hybrid-pipeline\018_link_arm.png)

### Create self-contained web app deployment for App Services in both clouds

1. Edit the **WebApplication.csproj** file: Select **Runtimeidentifier** and then add `win10-x64.` For more information, see [Self-contained deployment](https://docs.microsoft.com/dotnet/core/deploying/#self-contained-deployments-scd) documentation.

    ![Configure Runtimeidentifier](media\azure-stack-solution-hybrid-pipeline\019_runtimeidentifer.png)

2. Use Team Explorer to check the code into Azure DevOps.

3. Confirm that the application code was checked into Azure DevOps.

### Create the build definition

1. Sign in to Azure DevOps with an organization that can create a build definition.
2. Navigate to the **Build Web Applicaiton** page for the project.

3. In **Arguments**, add **-r win10-x64** code. This is required to trigger a self-contained deployment with .Net Core.

    ![Add argument build definition](media\azure-stack-solution-hybrid-pipeline\020_publish_additions.png)

4. Run the build. The [self-contained deployment build](https://docs.microsoft.com/dotnet/core/deploying/#self-contained-deployments-scd) process will publish artifacts that can run on Azure and Azure Stack.

### Use an Azure hosted build agent

Using a hosted build agent in Azure DevOps is a convenient option for building and deploying web apps. Agent maintenance and upgrades are automatically performed by Microsoft Azure, which enables a continuous and uninterrupted development cycle.

### Configure the continuous deployment (CD) process

<<<<<<< HEAD
Azure DevOps Services and Team Foundation Server (TFS) provide a highly configurable and manageable pipeline for releases to multiple environments such as development, staging, quality assurance (QA), and production. This process can include requiring approvals at specific stages of the application life cycle.
=======
Azure DevOps Services and Azure DevOps Server provide a highly configurable and manageable pipeline for releases to multiple environments such as development, staging, quality assurance (QA), and production. This process can include requiring approvals at specific stages of the application life cycle.
>>>>>>> aa46b015

### Create release definition

Creating a release definition is the final step in your application build process. This release definition is used to create a release and deploy a build.

1. Sign in to Azure DevOps and navigate to **Build and Release** for your project.
2. On the **Releases** tab, select **\[ + ]**  and then pick **Create release definition**.

   ![Create release definition](media\azure-stack-solution-hybrid-pipeline\021a_releasedef.png)

3. On **Select a Template**, choose **Azure App Service Deployment**, and then select **Apply**.

    ![Apply template](media\azure-stack-solution-hybrid-pipeline\102.png)

4. On **Add artifact**, from the **Source (Build definition)** pull-down menu, select the Azure Cloud build app.

    ![Add artifact](media\azure-stack-solution-hybrid-pipeline\103.png)

5. On the **Pipeline** tab, select the **1 Phase**, **1 Task** link to **View environment tasks**.

    ![Pipeline view tasks](media\azure-stack-solution-hybrid-pipeline\104.png)

6. On the **Tasks** tab, enter Azure as the **Environment name** and select the AzureCloud Traders-Web EP from the **Azure subscription** drop-down list.

    ![Set environment variables](media\azure-stack-solution-hybrid-pipeline\105.png)

7. Enter the **Azure app service name**, which is "northwindtraders" in the next screen capture.

    ![App service name](media\azure-stack-solution-hybrid-pipeline\106.png)

8. For the Agent phase, select **Hosted VS2017** from the **Agent queue** drop-down list.

    ![Hosted agent](media\azure-stack-solution-hybrid-pipeline\107.png)

9. In **Deploy Azure App Service**, select the valid **Package or folder** for the environment.

    ![Select package or folder](media\azure-stack-solution-hybrid-pipeline\108.png)

10. In **Select File or Folder**, select **OK** to **Location**.

    ![Alt Text](media\azure-stack-solution-hybrid-pipeline\109.png)

11. Save all changes and go back to **Pipeline**.

    ![Alt Text](media\azure-stack-solution-hybrid-pipeline\110.png)

12. On the **Pipeline** tab, select **Add artifact**, and choose the **NorthwindCloud Traders-Vessel** from the **Source (Build Definition)** drop-down list.

    ![Add new artifact](media\azure-stack-solution-hybrid-pipeline\111.png)

13. On **Select a Template**, add another environment. Pick **Azure App Service Deployment** and then select **Apply**.

    ![Select template](media\azure-stack-solution-hybrid-pipeline\112.png)

14. Enter "Azure Stack" as the **Environment name**.

    ![Environment name](media\azure-stack-solution-hybrid-pipeline\113.png)

15. On the **Tasks** tab, find and select Azure Stack.

    ![Azure Stack environment](media\azure-stack-solution-hybrid-pipeline\114.png)

16. From the **Azure subscription** drop-down list, select  "AzureStack Traders-Vessel EP" for the Azure Stack endpoint.

    ![Alt Text](media\azure-stack-solution-hybrid-pipeline\115.png)

17. Enter the Azure Stack web app name as the **App service name**.

    ![App service name](media\azure-stack-solution-hybrid-pipeline\116.png)

18. Under **Agent selection**, pick "AzureStack -bDouglas Fir" from the **Agent queue** drop-down list.

    ![Pick agent](media\azure-stack-solution-hybrid-pipeline\117.png)

19. For **Deploy Azure App Service**, select the valid **Package or folder** for the environment. On **Select File Or Folder**, select **OK** for the folder **Location**.

    ![Pick package or folder](media\azure-stack-solution-hybrid-pipeline\118.png)

    ![Approve location](media\azure-stack-solution-hybrid-pipeline\119.png)

20. On the **Variable** tab, find the variable named **VSTS_ARM_REST_IGNORE_SSL_ERRORS**. Set the variable value to **true**, and set its scope to **Azure Stack**.

    ![Configure variable](media\azure-stack-solution-hybrid-pipeline\120.png)

21. On the **Pipeline** tab, select the **Continuous deployment trigger** icon for the NorthwindCloud Traders-Web artifact and set the **Continuous deployment trigger** to **Enabled**.  Do the same thing for the "NorthwindCloud Traders-Vessel" artifact.

    ![Set continuous deployment trigger](media\azure-stack-solution-hybrid-pipeline\121.png)

22. For the Azure Stack environment, select the **Pre-deployment conditions** icon set the trigger to **After release**.

    ![Set pre-deployment conditions trigger](media\azure-stack-solution-hybrid-pipeline\122.png)

23. Save all your changes.

> [!Note]
> Some settings for release tasks may have been automatically defined as [environment variables](https://docs.microsoft.com/vsts/build-release/concepts/definitions/release/variables?view=vsts#custom-variables) when you created a release definition from a template. These settings can't be modified in the task settings. However, you can edit these settings in the parent environment items.

## Create a release

Now that you have completed the modifications to the release definition, it's time to start the deployment. To do this, you create a release from the release definition. A release may be created automatically; for example, the continuous deployment trigger is set in the release definition. This means that modifying the source code will start a new build and, from that, a new release. However, in this section you will create a new release manually.

1. On the **Pipeline** tab, open the **Release** drop-down list and choose **Create release**.

    ![Create a release](media\azure-stack-solution-hybrid-pipeline\200.png)

2. Enter a description for the release, check to see that the correct artifacts are selected, and then choose **Create**. After a few moments, a banner appears indicating that the new release was created, and the release name is displayed as a link. Choose the link to see the release summary page.

    ![Release creation banner](media\azure-stack-solution-hybrid-pipeline\201.png)

3. The release summary page for shows details about the release. In the following screen capture for "Release-2", the **Environments** section shows the **Deployment status** for the Azure as "IN PROGRESS", and the status for Azure Stack is "SUCCEEDED". When the deployment status for the Azure environment changes to "SUCCEEDED", a banner appears indicating that the release is ready for approval. When a deployment is pending or has failed, a blue **(i)** information icon is shown. Hover over the icon to see a pop-up that contains the reason for delay or failure.

    ![Release summary page](media\azure-stack-solution-hybrid-pipeline\202.png)

Other views, such as the list of releases, will also display an icon that indicates approval is pending. The pop-up for this icon shows the environment name and more details related to the deployment. It's easy for an administrator see the overall progress of releases and see which releases are waiting for approval.

### Monitor and track deployments

This section shows how you can monitor and track all your deployments. The release for deploying the two Azure App Services websites provides a good example.

1. On the "Release-2" summary page, select **Logs**. During a deployment, this page shows the live log from the agent. The left pane shows the status of each operation in the deployment for each environment.

    You can choose a person icon in the **Action** column for a Pre-deployment or Post-deployment approval to see who approved (or rejected) the deployment, and the message they provided.

2. After the deployment finishes, the entire log file is displayed in the right pane. You can select any **Step** in the left pane to see the log file for an single step, such as "Initialize Job". The ability to see individual logs makes it easier to trace and debug  parts of the overall deployment. You can also **Save** the log file for a step, or **Download all logs as zip**.

    ![Release logs](media\azure-stack-solution-hybrid-pipeline\203.png)

3. Open the **Summary** tab to see general information about the release. This view shows details about the build, the environments it was deployed to, deployment status, and other information about the release.

4. Select an environment link (**Azure** or **Azure Stack**) to see information about existing and pending deployments to a specific environment. You can use these views as a quick way to verify that the same build was deployed to both environments.

5. Open the **deployed production app** in your browser. For example, for the Azure App Services website, open the URL `http://[your-app-name].azurewebsites.net`.

## Next steps

* To learn more about Azure Cloud Patterns, see [Cloud Design Patterns](https://docs.microsoft.com/azure/architecture/patterns).<|MERGE_RESOLUTION|>--- conflicted
+++ resolved
@@ -82,11 +82,7 @@
 
 ### Developer tool requirements
 
-<<<<<<< HEAD
 * Create an [Azure DevOps workspace](https://docs.microsoft.com/vsts/repos/tfvc/create-work-workspaces). The sign-up process creates a project named **MyFirstProject**.
-=======
-* Create a [Azure DevOps workspace](https://docs.microsoft.com/vsts/repos/tfvc/create-work-workspaces). The sign-up process creates a project named **MyFirstProject**.
->>>>>>> aa46b015
 * [Install Visual Studio 2017](https://docs.microsoft.com/visualstudio/install/install-visual-studio) and [sign-in to Azure DevOps](https://www.visualstudio.com/docs/setup-admin/team-services/connect-to-visual-studio-team-services).
 * Connect to your project and [clone it locally](https://www.visualstudio.com/docs/git/gitquickstart).
 
@@ -198,11 +194,8 @@
 
 Create a Personal Access Token to access Azure DevOps.
 
-<<<<<<< HEAD
-1. Sign in to your Azure DevOps organization and select your account profile name.
-=======
 1. Sign in to your Azure DevOps organization and select your organization profile name.
->>>>>>> aa46b015
+
 2. Select **Manage Security** to access token creation page.
 
     ![User sign in](media\azure-stack-solution-hybrid-pipeline\000_17.png)
@@ -273,11 +266,7 @@
 
 In this part of the tutorial you'll:
 
-<<<<<<< HEAD
 * Add code to an Azure DevOps project.
-=======
-* Add code to a Azure DevOps project.
->>>>>>> aa46b015
 * Create self-contained web app deployment.
 * Configure the continuous deployment process
 
@@ -286,15 +275,9 @@
 
 Hybrid CI/CD can apply to both application code and infrastructure code. Use [Azure Resource Manager templates like web ](https://azure.microsoft.com/resources/templates/) app code from Azure DevOps to deploy to both clouds.
 
-<<<<<<< HEAD
 ### Add code to an Azure DevOps project
 
-1. Sign in to Azure DevOps with an account that has project creation rights on Azure Stack. The next screen capture shows how to connect to the HybridCICD project.
-=======
-### Add code to a Azure DevOps project
-
 1. Sign in to Azure DevOps with an organization that has project creation rights on Azure Stack. The next screen capture shows how to connect to the HybridCICD project.
->>>>>>> aa46b015
 
     ![Connect to a Project](media\azure-stack-solution-hybrid-pipeline\017_connect_to_project.png)
 
@@ -329,11 +312,7 @@
 
 ### Configure the continuous deployment (CD) process
 
-<<<<<<< HEAD
 Azure DevOps Services and Team Foundation Server (TFS) provide a highly configurable and manageable pipeline for releases to multiple environments such as development, staging, quality assurance (QA), and production. This process can include requiring approvals at specific stages of the application life cycle.
-=======
-Azure DevOps Services and Azure DevOps Server provide a highly configurable and manageable pipeline for releases to multiple environments such as development, staging, quality assurance (QA), and production. This process can include requiring approvals at specific stages of the application life cycle.
->>>>>>> aa46b015
 
 ### Create release definition
 
