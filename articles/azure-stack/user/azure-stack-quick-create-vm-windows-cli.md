---
title: Create a Windows virtual machine on Azure Stack using Azure CLI | Microsoft Docs
description: Learn how to create a Windows VM on Azure Stack using Azure CLI
services: azure-stack
documentationcenter: ''
author: mattbriggs
manager: femila
editor: ''

ms.assetid: E26B246E-811D-44C9-9BA6-2B3CE5B62E83
ms.service: azure-stack
ms.workload: na
pms.tgt_pltfrm: na
ms.devlang: na
ms.topic: quickstart
ms.date: 04/23/2018
ms.author: mabrigg
ms.custom: mvc
---

<<<<<<< HEAD
# Quickstart: create a Windows server virtual machine by using Azure CLI in Azure Stack
=======
# Quickstart: create a Windows Server virtual machine by using Azure CLI in Azure Stack
>>>>>>> c2f969d7

‎*Applies to: Azure Stack integrated systems and Azure Stack Development Kit*

You can create a Windows Server 2016 virtual machine by using the Azure CLI. Follow the steps in this article to create and use a virtual machine. This article also gives you the following steps:

* Connect to the virtual machine with a remote client.
* Install the IIS web server and view the default home page.
* Clean up your resources.

## Prerequisites

* Make sure that your Azure Stack operator added the **Windows Server 2016** image to the Azure Stack marketplace.

* Azure Stack requires a specific version of Azure CLI to create and manage the resources. If you don't have Azure CLI configured for Azure Stack, follow the steps to [install and configure Azure CLI](azure-stack-version-profiles-azurecli2.md).

## Create a resource group

A resource group is a logical container where you can deploy and manage Azure Stack resources. From your Azure Stack environment, run the [az group create](/cli/azure/group#az_group_create) command to create a resource group.

>[!NOTE]
 Values are assigned for all the variables in the code examples. However, you can assign new values if you want to.

The following example creates a resource group named myResourceGroup in the local location.

```cli
az group create --name myResourceGroup --location local
```

## Create a virtual machine

Create a virtual machine (VM) by using the [az vm create](/cli/azure/vm#az_vm_create) command. The following example creates a VM named myVM. This example uses Demouser for an administrative user name and Demouser@123 as the user password. Change these values to something that is appropriate for your environment.

```cli
az vm create \
  --resource-group "myResourceGroup" \
  --name "myVM" \
  --image "Win2016Datacenter" \
  --admin-username "Demouser" \
  --admin-password "Demouser@123" \
  --use-unmanaged-disk \
  --location local
```

When the VM is created, the **PublicIPAddress** parameter in the output contains the public IP address for the virtual machine. Write down this address because you need it to access the virtual machine.

## Open port 80 for web traffic

Because this VM is going to run the IIS web server, you need to open port 80 to Internet traffic.

Use the [az vm open-port](/cli/azure/vm#open-port) command to open port 80.

```cli
az vm open-port --port 80 --resource-group myResourceGroup --name myVM
```

## Connect to the virtual machine

Use the next command to create a Remote Desktop connection to your virtual machine. Replace "Public IP Address" with the IP address of your virtual machine. When prompted, enter the username and password that you used for the virtual machine.

```
mstsc /v <Public IP Address>
```

## Install IIS using PowerShell

Now that you've logged in to the virtual machine, you can use PowerShell to install IIS. Start PowerShell on the virtual machine and run the following command:

```powershell
Install-WindowsFeature -name Web-Server -IncludeManagementTools
```

## View the IIS welcome page

You can use a web browser of your choice to view the default IIS welcome page. Use the public IP address documented in the previous section to visit the default page.

![IIS default site](./media/azure-stack-quick-create-vm-windows-cli/default-iis-website.png)

## Clean up resources

Clean up the resources that you don't need any longer. Use the [az group delete](/cli/azure/group#az_group_delete) command to remove the resource group, the virtual machine, and all related resources.

```cli
az group delete --name myResourceGroup
```

## Next steps

<<<<<<< HEAD
In this quickstart, you deployed a basic Windows server virtual machine. To learn more about Azure Stack virtual machines, continue to [Considerations for Virtual Machines in Azure Stack](azure-stack-vm-considerations.md).
=======
In this quickstart, you deployed a basic Windows Server virtual machine. To learn more about Azure Stack virtual machines, continue to [Considerations for Virtual Machines in Azure Stack](azure-stack-vm-considerations.md).
>>>>>>> c2f969d7
<|MERGE_RESOLUTION|>--- conflicted
+++ resolved
@@ -18,11 +18,7 @@
 ms.custom: mvc
 ---
 
-<<<<<<< HEAD
-# Quickstart: create a Windows server virtual machine by using Azure CLI in Azure Stack
-=======
 # Quickstart: create a Windows Server virtual machine by using Azure CLI in Azure Stack
->>>>>>> c2f969d7
 
 ‎*Applies to: Azure Stack integrated systems and Azure Stack Development Kit*
 
@@ -110,8 +106,4 @@
 
 ## Next steps
 
-<<<<<<< HEAD
-In this quickstart, you deployed a basic Windows server virtual machine. To learn more about Azure Stack virtual machines, continue to [Considerations for Virtual Machines in Azure Stack](azure-stack-vm-considerations.md).
-=======
-In this quickstart, you deployed a basic Windows Server virtual machine. To learn more about Azure Stack virtual machines, continue to [Considerations for Virtual Machines in Azure Stack](azure-stack-vm-considerations.md).
->>>>>>> c2f969d7
+In this quickstart, you deployed a basic Windows Server virtual machine. To learn more about Azure Stack virtual machines, continue to [Considerations for Virtual Machines in Azure Stack](azure-stack-vm-considerations.md).