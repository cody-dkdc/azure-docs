--- conflicted
+++ resolved
@@ -13,11 +13,7 @@
 ms.tgt_pltfrm: na
 ms.devlang: na
 ms.topic: article
-<<<<<<< HEAD
-ms.date: 05/02/2018
-=======
 ms.date: 05/10/2018
->>>>>>> 19782278
 ms.author: brenduns
 ms.reviewer: 
 
@@ -50,13 +46,8 @@
 
 Access that you grant at a parent scope is inherited at child scopes. For example:
 
-<<<<<<< HEAD
-* You assign the Reader role to an Azure AD group at the subscription scope. The members of that group can view every resource group and resource in the subscription.
-* You assign the Contributor role to an application at the resource group scope. The application can manage resources of all types in that resource group, but not other resource groups in the subscription.
-=======
 * You assign the **Reader** role to an Azure AD group at the subscription scope. The members of that group can view every resource group and resource in the subscription.
 * You assign the **Contributor** role to an application at the resource group scope. The application can manage resources of all types in that resource group, but not other resource groups in the subscription.
->>>>>>> 19782278
 
 ### Assigning roles
 
@@ -73,11 +64,7 @@
 
 1. Sign in with an account that has owner permissions to the resource you want to manage.
 2. In the left navigation pane, choose **Resource groups**.
-<<<<<<< HEAD
-3. Choose the name of the resource group that you want to set permissions for.
-=======
 3. Choose the name of the resource group that you want to set permissions on.
->>>>>>> 19782278
 4. In the resource group navigation pane, choose **Access control (IAM)**. The **Access control** view lists the Items that have access to the resource group. You can filter these results, and use a menu bar to Add or Remove permissions.
 5. On the **Access control** menu bar, choose **+ Add**.
 6. On **Add permissions**:
