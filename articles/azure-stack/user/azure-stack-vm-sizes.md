---
title: Virtual Machine sizes supported in Azure Stack | Microsoft Docs
description: Reference for the supported VM sizes in Azure Stack.
services: azure-stack
documentationcenter: ''
author: mattbriggs
manager: femila

ms.service: azure-stack
ms.workload: na
pms.tgt_pltfrm: na
ms.devlang: na
ms.topic: article
ms.date: 01/11/2019
ms.author: mabrigg
ms.reviewer: kivenkat
ms.lastreviewed: 01/11/2019

---

# Virtual machine sizes supported in Azure Stack

*Applies to: Azure Stack integrated systems and Azure Stack Development Kit*

This article lists the virtual machine (VM) sizes that are available in Azure Stack.

Disk IOPS (Input/Output Operations Per Second) on Azure Stack is a function of VM size instead of the disk type. This means that for a Standard_Fs series VM, regardless of whether you choose SSD or HDD for the disk type, the IOPS limit for a single additional data disk is 2300 IOPS. The IOPS limits imposed is a cap (maximum possible) to prevent noisy neighbors. It is not an assurance of IOPS that you will get on a specific VM size.

## General purpose

General-purpose VM sizes provide a balanced CPU-to-memory ratio. They are used for testing and development, small to medium databases, and low to medium traffic web servers. Each data disk is 2300 IOPS for the premium VM sizes, except for the Basic A series. For Basic A, the data disk size is 500 IOPS.

### Basic A

> [!NOTE]
> *Basic A* virtual machine sizes are retired for [creating virtual machine scale sets](../azure-stack-compute-add-scalesets.md) (VMSS) through the portal. To create a VMSS with this size, use PowerShell or a template.

|Size - Size\Name |vCPU     |Memory | Max temporary disk size | Max OS disk throughput: (IOPS) | Max temp storage throughput (IOPS) | Max data disk throughput (IOPS) | Max NICs |    
|-----------------|-----|---------|---------|-----|------|-----------|----|
|**A0\Basic_A0**  |1    |768 MB   | 20 GB   |300  | 300  |1 / 1x300  |1   |
|**A1\Basic_A1**  |1    |1.75 GB  | 40 GB   |300  | 300  |2 / 2x300  |1   |
|**A2\Basic_A2**  |2    |3.5 GB   | 60 GB   |300  | 300  |4 / 4x300  |1   |
|**A3\Basic_A3**  |4    |7 GB     | 120 GB  |300  | 300  |8 / 8x300  |1   |
|**A4\Basic_A4**  |8    |14 GB    | 240 GB  |300  | 300  |16 / 16X300 |1   |

### Standard A 
|Size     |vCPU     |Memory (GiB) | Temp storage (GiB)  | Max OS disk throughput (IOPS) | Max temp storage throughput (IOPS) | Max data disks / throughput (IOPS) | Max NICs |    
|----------------|--|------|----|----|----|-------|---------|
|**Standard_A0** |1 |0.768 |20  |500 |500 |1x500  |1 |
|**Standard_A1** |1 |1.75  |70  |500 |500 |2x500  |1 |
|**Standard_A2** |2 |3.5   |135 |500 |500 |4x500  |1 |
|**Standard_A3** |4 |7     |285 |500 |500 |8x500  |2 |
|**Standard_A4** |8 |14    |605 |500 |500 |16x500 |4 |
|**Standard_A5** |2 |14    |135 |500 |500 |4x500  |2 |
|**Standard_A6** |4 |28    |285 |500 |500 |8x500  |2 |
|**Standard_A7** |8 |56    |605 |500 |500 |16x500 |4 |

### Av2-series
*Requires Azure Stack version 1804 or later*

|Size     |vCPU     |Memory (GiB) | Temp storage (GiB)  | Max OS disk throughput (IOPS) | Max temp storage throughput (IOPS) | Max data disks / throughput (IOPS) | Max NICs |
|-----------------|----|----|-----|-----|------|--------------|---------|
|**Standard_A1_v2**  |1   |2   |10   |500 |1000  |2 / 2x500   |2 |
|**Standard_A2_v2**  |2   |4   |20   |500 |2000  |4 / 4x500   |2 |
|**Standard_A4v2**   |4   |8   |40   |500 |4000  |8 / 8x500   |4 |
|**Standard_A8_v2**  |8   |16  |80   |500 |8000  |16 / 16x500 |8 |
|**Standard_A2m_v2** |2   |16  |20   |500 |2000  |4 / 4x500   |2 |
|**Standard_A4m_v2** |4   |32  |40   |500 |4000  |8 / 8x500   |4 |
|**Standard_A8m_v2** |8   |64  |80   |500 |8000  |16 / 16x500 |8 |

### D-series
|Size     |vCPU     |Memory (GiB) | Temp storage (GiB)  | Max OS disk throughput (IOPS) | Max temp storage throughput (IOPS) | Max data disks / throughput (IOPS) | Max NICs |
|----------------|----|----|-----|----|------|------------|---------|
|**Standard_D1** |1   |3.5 |50   |500 |3000  |4 / 4x500   |1 |
|**Standard_D2** |2   |7   |100  |500 |6000  |8 / 8x500   |2 |
|**Standard_D3** |4   |14  |200  |500 |12000 |16 / 16x500 |4 |
|**Standard_D4** |8   |28  |400  |500 |24000 |32 / 32x500 |8 |


### DS-series
|Size     |vCPU     |Memory (GiB) | Temp storage (GiB)  | Max OS disk throughput (IOPS) | Max temp storage throughput (IOPS) | Max data disks / throughput (IOPS) | Max NICs |
|-----------------|----|----|-----|-----|------|-------------|---------|
|**Standard_DS1** |1   |3.5 |7    |1000 |4000  |4 / 4x2300   |1 |
|**Standard_DS2** |2   |7   |14   |1000 |8000  |8 / 8x2300   |2 |
|**Standard_DS3** |4   |14  |28   |1000 |16000 |16 / 16x2300 |4 |
|**Standard_DS4** |8   |28  |56   |1000 |32000 |32 / 32x2300 |8 |

### Dv2-series
|Size     |vCPU     |Memory (GiB) | Temp storage (GiB)  | Max OS disk throughput (IOPS) | Max temp storage throughput (IOPS) | Max data disks / throughput (IOPS) | Max NICs |
|-------------------|----|----|-----|----|------|------------|---------|
|**Standard_D1_v2** |1   |3.5 |50   |500 |3000  |4 / 4x500   |1 |
|**Standard_D2_v2** |2   |7   |100  |500 |6000  |8 / 8x500   |2 |
|**Standard_D3_v2** |4   |14  |200  |500 |12000 |16 / 16x500 |4 |
|**Standard_D4_v2** |8   |28  |400  |500 |24000 |32 / 32x500 |8 |
|**Standard_D5_v2** |16  |56  |800  |500 |48000 |64 / 64x500 |8 |

### DSv2-series
|Size     |vCPU     |Memory (GiB) | Temp storage (GiB)  | Max OS disk throughput (IOPS) | Max temp storage throughput (IOPS) | Max data disks / throughput (IOPS) | Max NICs |
|--------------------|----|----|----|-----|------|-------------|---------|
|**Standard_DS1_v2** |1   |3.5 |7   |1000 |4000  |4 / 4x2300   |1 |
|**Standard_DS2_v2** |2   |7   |14  |1000 |8000  |8 / 8x2300   |2 |
|**Standard_DS3_v2** |4   |14  |28  |1000 |16000 |16 / 16x2300 |4 |
|**Standard_DS4_v2** |8   |28  |56  |1000 |32000 |32 / 32x2300 |8 |
|**Standard_DS5_v2** |16  |56  |112 |1000 |64000 |64 / 64x2300 |8 |


## Compute optimized
### F-series
*Requires Azure Stack version 1804 or later*

|Size     |vCPU     |Memory (GiB) | Temp storage (GiB)  | Max OS disk throughput (IOPS) | Max temp storage throughput (IOPS) | Max data disks / throughput (IOPS) | Max NICs |
|-----------------|----|----|-----|----|------|------------|---------|
|**Standard_F1**  |1   |2   |16   |500 |3000  |4 / 4x500   |2 |
|**Standard_F2**  |2   |4   |32   |500 |6000  |8 / 8x500   |2 |
|**Standard_F4**  |4   |8   |64   |500 |12000 |16 / 16x500 |4 |
|**Standard_F8**  |8   |16  |128  |500 |24000 |32 / 32x500 |8 |
|**Standard_F16** |16  |32  |256  |500 |48000 |64 / 64x500 |8 |


### Fs-series
*Requires Azure Stack version 1804 or later*  

|Size     |vCPU     |Memory (GiB) | Temp storage (GiB)  | Max OS disk throughput (IOPS) | Max temp storage throughput (IOPS) | Max data disks / throughput (IOPS) | Max NICs |
|------------------|----|----|----|-----|------|-------------|---------|
|**Standard_F1s**  |1   |2   |4   |1000 |4000  |4 / 4x2300   |2 |
|**Standard_F2s**  |2   |4   |8   |1000 |8000  |8 / 8x2300   |2 |
|**Standard_F4s**  |4   |8   |16  |1000 |16000 |16 / 16x2300 |4 |
|**Standard_F8s**  |8   |16  |32  |1000 |32000 |32 / 32x2300 |8 |
|**Standard_F16s** |16  |32  |64  |1000 |64000 |64 / 64x2300 |8 |


### Fsv2-series
*Requires Azure Stack version 1804 or later* 

|Size     |vCPU     |Memory (GiB) | Temp storage (GiB)  | Max OS disk throughput (IOPS) | Max temp storage throughput (IOPS) | Max data disks / throughput (IOPS) |
|---------------------|----|----|-----|-----|-------|--------------|
|**Standard_F2s_v2**  |2   |4   |16   |1000 |4000   |4 / 4x2300    |
|**Standard_F4s_v2**  |4   |8   |32   |1000 |8000   |8 / 8x2300    |
|**Standard_F8s_v2**  |8   |16  |64   |1000 |16000  |16 / 16x2300  |
|**Standard_F16s_v2** |16  |32  |128  |1000 |32000  |32 / 32x2300  |
|**Standard_F32s_v2** |32  |64  |256  |1000 |64000  |32 / 32x2300  |
|**Standard_F64s_v2** |64  |128 |512  |1000 |128000 |32 / 32x2300  |


## Memory optimized

Memory optimized VM sizes provide a high memory-to-CPU ratio that is designed for relational database servers, medium to large caches, and in-memory analytics.

### <a name="mo-d"></a>D-series
|Size     |vCPU     |Memory (GiB) | Temp storage (GiB)  | Max OS disk throughput (IOPS) | Max temp storage throughput (IOPS) | Max data disks / throughput (IOPS) | Max NICs |
|------------------|---|----|----|--------|------|------------|---------|
|**Standard_D11**  |2  |14  |100 |500     |6000  |8 / 8x500   |2 |
|**Standard_D12**  |4  |28  |200 |500     |12000 |16 / 16x500 |4 |
|**Standard_D13**  |8  |56  |400 |500     |24000 |32 / 32x500 |8 |
|**Standard_D14**  |16 |112 |800 |500     |48000 |64 / 64x500 |8 |

### <a name="mo-ds"></a>DS-series
|Size     |vCPU     |Memory (GiB) | Temp storage (GiB)  | Max OS disk throughput (IOPS) | Max temp storage throughput (IOPS) | Max data disks / throughput (IOPS) | Max NICs |
|-------------------|---|----|----|--------|------|-------------|---------|
|**Standard_DS11**  |2  |14  |28  |1000    |8000  |8 / 8x2300   |2 |
|**Standard_DS12**  |4  |28  |56  |1000    |12000 |16 / 16x2300 |4 |
|**Standard_DS13**  |8  |56  |112 |1000    |32000 |32 / 32x2300 |8 |
|**Standard_DS14**  |16 |112 |224 |1000    |64000 |64 / 64x2300 |8 |

### <a name="mo-dv2"></a>Dv2-series
|Size     |vCPU     |Memory (GiB) | Temp storage (GiB)  | Max OS disk throughput (IOPS) | Max temp storage throughput (IOPS) | Max data disks / throughput (IOPS) | Max NICs |
|--------------------|----|----|-----|----|-------|-------------|---------|
|**Standard_D11_v2** |2   |14  |100  |500 |6000   |8 / 8x500    |2 |
|**Standard_D12_v2** |4   |28  |200  |500 |12000  |16 / 16x500  |4 |
|**Standard_D13_v2** |8   |56  |400  |500 |24000  |32 / 32x500  |8 |
|**Standard_D14_v2** |16  |112 |800  |500 |48000  |64 / 64x500  |8 |


### <a name="mo-dsv2"></a>DSv2-series
|Size     |vCPU     |Memory (GiB) | Temp storage (GiB)  | Max OS disk throughput (IOPS) | Max temp storage throughput (IOPS) | Max data disks / throughput (IOPS) | Max NICs |
|---------------------|----|----|-----|-----|-------|--------------|---------|
|**Standard_DS11_v2** |2   |14  |28   |1000 |8000   |4 / 4x2300    |2 |
<<<<<<< HEAD
|**Standard_DS12_v2** |4   |28  |56   |1000 |16000  |8 / 8x2300  |4 |
=======
|**Standard_DS12_v2** |4   |28  |56   |1000 |16000  |8 / 8x2300    |4 |
>>>>>>> 9159a55f
|**Standard_DS13_v2** |8   |56  |112  |1000 |32000  |16 / 16x2300  |8 |
|**Standard_DS14_v2** |16  |112 |224  |1000 |64000  |32 / 32x2300  |8 |


## Next steps

[Considerations for Virtual Machines in Azure Stack](azure-stack-vm-considerations.md)<|MERGE_RESOLUTION|>--- conflicted
+++ resolved
@@ -175,11 +175,7 @@
 |Size     |vCPU     |Memory (GiB) | Temp storage (GiB)  | Max OS disk throughput (IOPS) | Max temp storage throughput (IOPS) | Max data disks / throughput (IOPS) | Max NICs |
 |---------------------|----|----|-----|-----|-------|--------------|---------|
 |**Standard_DS11_v2** |2   |14  |28   |1000 |8000   |4 / 4x2300    |2 |
-<<<<<<< HEAD
-|**Standard_DS12_v2** |4   |28  |56   |1000 |16000  |8 / 8x2300  |4 |
-=======
 |**Standard_DS12_v2** |4   |28  |56   |1000 |16000  |8 / 8x2300    |4 |
->>>>>>> 9159a55f
 |**Standard_DS13_v2** |8   |56  |112  |1000 |32000  |16 / 16x2300  |8 |
 |**Standard_DS14_v2** |16  |112 |224  |1000 |64000  |32 / 32x2300  |8 |
 
