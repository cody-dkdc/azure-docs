﻿---
title: Protect VMs deployed on Azure Stack | Microsoft Docs
description:  Guidelines on how to protect virtual machines deployed on Azure Stack.
services: azure-stack
documentationcenter: ''
author: jeffgilb
manager: femila
editor: ''

ms.assetid: 4e5833cf-4790-4146-82d6-737975fb06ba
ms.service: azure-stack
ms.workload: na
ms.tgt_pltfrm: na
ms.devlang: na
ms.topic: get-started-article
ms.date: 05/14/2018
ms.author: jeffgilb
ms.reviewer: hector.linares
---

# Protect virtual machines deployed on Azure Stack

Use this article as a guide to developing a plan for protecting virtual machines (VMs) that your users deploy on Azure Stack.

To protect against data loss and unplanned downtime, you need to implement a backup-recovery or disaster-recovery plan for user applications and their data. This plan might be unique for each application but follows a framework established by your organization's comprehensive business continuity and disaster recovery (BC/DR) strategy. A good starting point is [Designing resilient applications for Azure](https://docs.microsoft.com/azure/architecture/resiliency), which provides general patterns and practices for application availability and resiliency.

>[!IMPORTANT]
> Test your backup-recovery and disaster-recovery plans on an ongoing basis. You must to this to ensure that:
> * The plans work
> * The plans still meet the needs they were designed for.

## Azure Stack infrastructure recovery

Users are responsible for protecting their VMs separately from Azure Stack's infrastructure services.

The recovery plan for Azure Stack infrastructure services **does not** include recovery of user VMs, storage accounts, or databases. As the application owner, you are responsible for implementing a recovery plan for your applications and data.

If the Azure Stack cloud is offline for an extended time or permanently unrecoverable, you need to have a recovery plan in place that:

* Ensures minimal downtime
* Keeps critical VMs, such as database servers, running
* Enables applications to keep servicing user requests

The operator of the Azure Stack cloud is responsible for creating a recovery plan for the underlying Azure Stack infrastructure and services. To learn more, read the article [Recover from catastrophic data loss](https://docs.microsoft.com/azure/azure-stack/azure-stack-backup-recover-data).

## Source/target combinations

Each Azure Stack cloud is deployed to one datacenter. A separate environment is required so you can recover your applications. The recovery environment can be another Azure Stack cloud in a different datacenter or the Azure public cloud. Your data sovereignty and data privacy requirements will determine the recovery environment for your application. As you enable protection for each application, you have the flexibility to choose a specific recovery option for each one. You can have applications in one subscription backing up data to another datacenter. In another subscription, you can replicate data to the Azure public cloud.

<<<<<<< HEAD
Plan your backup-recovery and disaster-recovery strategy for each application to determine the target for each application. A recovery plan will help your organization properly size the storage capacity required on-premise and project consumption in the public cloud.
=======
Plan your backup-recovery and disaster-recovery strategy for each application to determine the target for each application. A recovery plan will help your organization properly size the storage capacity required on-premises and project consumption in the public cloud.
>>>>>>> 1a7e8957

|  | Global Azure | Azure Stack deployed into CSP datacenter and operated by CSP | Azure Stack deployed into customer datacenter and operated by customer |
|------------------------------------------------------------------------|---------------------------------------------------------------------------------------------------------------------------------|----------------------------------------------------------------------------------------------------------------------------------------------------------------------------|--------------------------------------------------------------------------------------------------------|
| **Azure Stack deployed into CSP datacenter and operated by CSP** | User VMs are deployed to the CSP operated Azure Stack. User VMs are restored from backup or failed over directly to Azure. | CSP operates the primary and secondary instances of Azure Stack in their own datacenters. User VMs are restored or failed over between the two Azure Stack instances. | CSP operates Azure Stack in the primary site. Customer’s datacenter is the restore or failover target. |
| **Azure Stack deployed into customer datacenter and operated by customer** | User VMs are deployed to the customer operated Azure Stack. User VMs are restored from backup or failed over directly to Azure. | Customer operates the primary and secondary instances of Azure Stack in their own datacenters. User VMs are restored or failed over between the two Azure Stack instances. | Customer operates Azure Stack in the primary site. CSP’s datacenter is the restore or failover target. |

![Source-target combinations](media\azure-stack-manage-vm-backup\vm_backupdataflow_01.png)

## Application recovery objectives

You will need to determine the amount of downtime and data loss your organization can tolerate for each application. By quantifying downtime and data loss you can create a recovery plan that minimizes the impact of a disaster on your organization. For each application, consider:

 - **Recovery time objective (RTO)**  
RTO is the maximum acceptable time that an application can be unavailable after an incident. For example, an RTO of 90 minutes means that you must be able to restore the application to a running state within 90 minutes from the start of a disaster. If you have a low RTO, you might keep a second deployment continually running on standby to protect against a regional outage.
 - **Recovery point objective (RPO)**  
RPO is the maximum duration of data loss that is acceptable during a disaster. For example, if you store data in a single database, with no replication to other databases, and perform hourly backups, you could lose up to an hour of data.

RTO and RPO are business requirements. Conduct a risk assessment to  define the application's RTO and RPO.

Another metric is **Mean Time to Recover** (MTTR), which is the average time that it takes to restore the application after a failure. MTTR is an empirical value for a system. If MTTR exceeds the RTO, then a failure in the system will cause an unacceptable business disruption, because it won't be possible to restore the system within the defined RTO.

### Backup-restore

The most common protection scheme for VM-based applications is to use backup software. Backing up a VM typically includes the operating system, operating system configuration, application binaries, and application data. The backups are created by taking a snapshot of the volumes, disks, or the entire VM. With Azure Stack, you have the flexibility of backing up from within the context of the guest OS or from the Azure Stack storage and compute APIs. Azure Stack does not support taking backups at the hypervisor level.
 
![Backup-restor](media\azure-stack-manage-vm-backup\vm_backupdataflow_03.png)

Recovering the application requires restoring one or more VMs to the same cloud or to a new cloud. You can target a cloud in your datacenter or the public cloud. The cloud you choose is completely within your control and is based on your data privacy and sovereignty requirements.
 
 - RTO: Downtime measured in hours
 - RPO: Variable data loss (depending on backup frequency)
 - Deployment topology: Active/passive

#### Planning your backup strategy

Planning your backup strategy and defining scale requirements starts with quantifying the number of VM instances that need to be protected. Backing up all VMs across all servers in an environment is a common strategy. However, with Azure Stack, there are some VMs that do need to be backed up. For example, VMs in a scale-set are considered ephemeral resources that can come and go, sometimes without notice. Any durable data that needs to be protected is stored in a separate repository such as a database or object store.

Important considerations for backing up VMs on Azure Stack:

 - **Categorization**
    - Consider a model where users opt in to VM backup.
    - Define a recovery service level agreement (SLA) based on the priority of the applications or the impact to the business.
 - **Scale**
    - Consider staggered backups when on-boarding a large number of new VMs (if backup is required).
    - Evaluate backup products that can efficiently capture and transmit backup data to minimize resource content on the solution.
    - Evaluate backup products that efficiently store backup data using incremental or differential backups to minimize the need for full backups across all VMs in the environment.
 - **Restore**
    - Backup products can restore virtual disks, application data within an existing VM, or the entire VM resource and associated virtual disks. The restore scheme you need depends on how you plan to restore the application and it will impact your application time to recovery. For example, it may be easier to redeploy SQL server from a template and then restore the databases instead of restoring the entire VM or set of VMs.

### Replication/manual failover

An alternate approach to supporting high availability is to replicate your application VMs to another cloud and rely on a manual failover. The replication of the operating system, application binaries, and application data can be performed at the VM level or guest OS level. The failover is managed using additional software that is not part of the application.

With this approach, the application is deployed in one cloud and its VM is replicated to the other cloud. If a failover is triggered, the secondary VMs need to be powered on in the second cloud. In some scenarios, the failover creates the VMs and attaches disks to them. This process can take a long time to complete, especially with a multi-tiered application that requires a specific start-up sequence. There may also be steps that must be run before the application is ready to start servicing requests.

![Replication-manual failover](media\azure-stack-manage-vm-backup\vm_backupdataflow_02.png)

 - RTO: Downtime measured in minutes
 - RPO: Variable data loss (depending on replication frequency)
 - Deployment topology: Active/Passive stand-by
 
### High availability/automatic failover

For applications where your business can tolerate a few seconds or minutes of downtime and minimal data loss, you will need to consider a high-availability configuration. High-availability applications are designed to quickly and automatically recover from faults. For local hardware faults, Azure Stack infrastructure implements high availability in the physical network using two top of rack switches. For compute level faults, Azure Stack uses multiple nodes in a scale unit. At the VM level, you can use scale sets in combination with fault domains to ensure node failures do not take down your application.

In combination with scale sets, your application will need to support high availability natively or support the use of clustering software. For example, Microsoft SQL Server supports high availability natively for databases using synchronous-commit mode. However, if you can only support asynchronous replication, then there will be some data loss. Applications can also be deployed into a failover cluster where the clustering software handles the automatic failover of the application.

Using this approach, the application is only active in one cloud, but the software is deployed to multiple clouds. The other clouds are in stand-by mode ready to start the application when the failover is triggered.

 - RTO: Downtime measured in seconds
 - RPO: Minimal data loss
 - Deployment topology: Active/Active stand-by

### Fault tolerance

Azure Stack physical redundancy and infrastructure service availability only protect against hardware level faults/failures such  a disk, power supply, network port, or node. However, if your application must always be available and can never lose any data, you will need to implement fault tolerance natively in your application or use additional software to enable fault tolerance.

First, you need to ensure the application VMs are deployed using scale sets to protect against node-level failures. To protect against the cloud going offline, the same application must already be deployed to a different cloud, so it can continue servicing requests without interruption. This model is typically referred to an active-active deployment.

Keep in mind that each Azure Stack cloud is independent of each other, so the clouds are always considered active from an infrastructure perspective. In this case, multiple active instances of the application are deployed to one or more active clouds.

 - RTO: No downtime
 - RPO: No data loss
 - Deployment topology: Active/Active

### No recovery

Some applications in your environment may not need protection against unplanned downtime or data loss. For example, VMs used for development and testing typically do not need to be recovered. It is your decision to do without protection for an application or a specific VM. Azure Stack does not offer backup or replication of VMs from the underlying infrastructure. Similar to Azure, you will need to opt-in to protection for each VM in each of your subscriptions.

 - RTO: Unrecoverable
 - RPO: Complete data loss

## Recommended topologies

Important considerations for your Azure Stack deployment:

|     | Recommendation | Comments |
|-------------------------------------------------------------------------------------------------|-----------------|----------------------------------------------------------------------------------------------------------------------------------------------------------------------------------------------------------------------------------------------------------------------------------------------------------------------------------------------------------|
| Backup/restore VMs to an external backup target already deployed in your datacenter | Recommended | Take advantage of existing backup infrastructure and operational skills. Make sure to size the backup infrastructure so it is ready to protect the additional VM instances. Make sure backup infrastructure is not in close proximity to your source. You can restore VMs to the source Azure Stack, to a secondary Azure Stack instance, or Azure. |
| Backup/restore VMs to an external backup target dedicated to Azure Stack | Recommended | You can purchase new backup infrastructure or provision dedicated backup infrastructure for Azure Stack. Make sure backup infrastructure is not in close proximity to your source. You can restore VMs to the source Azure Stack, to a secondary Azure Stack instance, or Azure. |
| Backup/restore VMs directly to global Azure or a trusted service provider | Recommended | As long as you can meet your data privacy and regulatory requirements, you can store your backups in global Azure or a trusted service provider. Ideally the service provider is also running Azure Stack so you get consistency in operational experience when you restore. |
| Replicate/failover VMs to a separate Azure Stack instance | Recommended | In the failover case, you will need to have a second Azure Stack cloud fully operational so you can avoid extended application downtime. |
| Replicate/failover VMs directly to Azure or a trusted service provider | Recommended | As long as you can meet your data privacy and regulatory requirements, you can replicate your data to global Azure or a trusted service provider. Ideally the service provider is also running Azure Stack so you get consistency in operational experience after failover. |
| Deploy backup target on the same Azure Stack cloud with your application data | Not recommended | Avoid storing backups within the same Azure Stack cloud. Unplanned downtime of the cloud can keep you from your primary data and backup data. If you choose to deploy a backup target as a virtual appliance (for the purposes of optimization for backup and restore), you must ensure all data is continuously copied to an external backup location. |
| Deploy physical backup appliance into the same rack where the Azure Stack solution is installed | Not supported | At this point in time, you cannot connect any other devices to the top of rack switches that are not part of the original solution. |

## Next steps

This article provided general guidelines for protecting user VMs deployed on Azure Stack. For information about using Azure services to protect user VMs, refer to:

 - [Use Azure Backup to back up files and applications on Azure Stack](https://docs.microsoft.com/azure/backup/backup-mabs-files-applications-azure-stack)
 - [Azure Backup Server support for Azure Stack](https://docs.microsoft.com/azure/backup/ ) 
 - [Azure Site Recovery support for Azure Stack](https://docs.microsoft.com/azure/site-recovery/)  

To learn more about the partner products that offer VM protection on Azure Stack, refer to "[Protecting applications and data on Azure Stack](https://azure.microsoft.com/blog/protecting-applications-and-data-on-azure-stack/)."<|MERGE_RESOLUTION|>--- conflicted
+++ resolved
@@ -47,11 +47,7 @@
 
 Each Azure Stack cloud is deployed to one datacenter. A separate environment is required so you can recover your applications. The recovery environment can be another Azure Stack cloud in a different datacenter or the Azure public cloud. Your data sovereignty and data privacy requirements will determine the recovery environment for your application. As you enable protection for each application, you have the flexibility to choose a specific recovery option for each one. You can have applications in one subscription backing up data to another datacenter. In another subscription, you can replicate data to the Azure public cloud.
 
-<<<<<<< HEAD
-Plan your backup-recovery and disaster-recovery strategy for each application to determine the target for each application. A recovery plan will help your organization properly size the storage capacity required on-premise and project consumption in the public cloud.
-=======
 Plan your backup-recovery and disaster-recovery strategy for each application to determine the target for each application. A recovery plan will help your organization properly size the storage capacity required on-premises and project consumption in the public cloud.
->>>>>>> 1a7e8957
 
 |  | Global Azure | Azure Stack deployed into CSP datacenter and operated by CSP | Azure Stack deployed into customer datacenter and operated by customer |
 |------------------------------------------------------------------------|---------------------------------------------------------------------------------------------------------------------------------|----------------------------------------------------------------------------------------------------------------------------------------------------------------------------|--------------------------------------------------------------------------------------------------------|
