--- conflicted
+++ resolved
@@ -30,11 +30,7 @@
 
 ## How to get the tools
 
-<<<<<<< HEAD
-To obtain these tools, clone the AzureStack-Tools GitHub repository or download the AzureStack-Tools folder by running the following script:
-=======
 To get these tools, clone the AzureStack-Tools GitHub repository or download the AzureStack-Tools folder by running the following script:
->>>>>>> ad7756cc
 
 ```PowerShell
 # Change directory to the root directory
