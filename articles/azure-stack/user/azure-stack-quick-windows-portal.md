--- conflicted
+++ resolved
@@ -7,11 +7,7 @@
 
 ms.service: azure-stack
 ms.topic: quickstart
-<<<<<<< HEAD
-ms.date: 04/20/2018
-=======
 ms.date: 04/23/2018
->>>>>>> c4e48ab7
 ms.author: brenduns
 ms.reviewer: 
 ms.custom: mvc
@@ -19,11 +15,8 @@
 
 # Quickstart: create a Windows server virtual machine with the Azure Stack portal
 
-<<<<<<< HEAD
-=======
 *Applies to: Azure Stack integrated systems and Azure Stack Development Kit*
 
->>>>>>> c4e48ab7
 You can create a Windows Server 2016 virtual machine by using the Azure Stack portal. Follow the steps in this article to create and use a virtual machine.
 
 ## Sign in to the Azure Stack portal
@@ -55,4 +48,4 @@
 
 ## Next steps
 
-In this quick start, you deployed a Windows virtual machine. To learn more about Azure Stack virtual machines, continue to [Considerations for Virtual Machines in Azure Stack](azure-stack-vm-considerations.md).+In this quick start, you deployed a basic Windows server virtual machine. To learn more about Azure Stack virtual machines, continue to [Considerations for Virtual Machines in Azure Stack](azure-stack-vm-considerations.md).