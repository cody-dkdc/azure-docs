---
title: Generate Azure Stack Public Key Infrastructure certificates for Azure Stack integrated systems deployment | Microsoft Docs
description: Describes the Azure Stack PKI certificate deployment process for Azure Stack integrated systems.
services: azure-stack
documentationcenter: ''
author: mattbriggs
manager: femila
editor: ''

ms.assetid: 
ms.service: azure-stack
ms.workload: na
pms.tgt_pltfrm: na
ms.devlang: na
ms.topic: article
ms.date: 04/26/2018
ms.author: mabrigg
ms.reviewer: ppacent
---

# Azure Stack certificates signing request generation

The Azure Stack Readiness Checker tool described in this article is available [from the PowerShell Gallery](https://aka.ms/AzsReadinessChecker). The tool creates Certificate Signing Requests (CSRs) suitable for an Azure Stack deployment. Certificates should be requested, generated, and validated with enough time to test before deployment.

The Azure Stack Readiness Checker tool (AzsReadinessChecker) performs the following certificate requests:

 - **Standard Certificate Requests**  
    Request according to [Generate PKI Certificates for Azure Stack Deployment](azure-stack-get-pki-certs.md).
 - **Request Type**  
    Specifies whether or not the Certificate Signing Request will be a single request, or multiple requests.
 - **Platform-as-a-Service**  
    Optionally request platform-as-a-service (PaaS) names to certificates as specified in [Azure Stack Public Key Infrastructure certificate requirements - Optional PaaS Certificates](azure-stack-pki-certs.md#optional-paas-certificates).

## Prerequisites

Your system should meet the following prerequisites before generating the CSR(s) for PKI certificates for an Azure Stack deployment:

 - Microsoft Azure Stack Readiness Checker
 - Certificate attributes:
    - Region name
    - External fully qualified domain name (FQDN)
    - Subject
 - Windows 10 or Windows Server 2016
 
  > [!NOTE]
  > When you receive your certificates back from your certificate authority the steps in [Prepare Azure Stack PKI certificates](azure-stack-prepare-pki-certs.md) will need to be completed on the same system!

## Generate certificate signing request(s)

Use these steps to prepare and validate the Azure Stack PKI certificates: 

1.  Install AzsReadinessChecker from a PowerShell prompt (5.1 or above), by running the following cmdlet:

    ````PowerShell  
        Install-Module Microsoft.AzureStack.ReadinessChecker
    ````

2.  Declare the **subject** as an ordered dictionary. For example: 

    ````PowerShell  
    $subjectHash = [ordered]@{"OU"="AzureStack";"O"="Microsoft";"L"="Redmond";"ST"="Washington";"C"="US"} 
    ````
    > [!note]  
    > If a common name (CN) is supplied this will be overwritten by the first DNS name of the certificate request.

3.  Declare an output directory that already exists:

    ````PowerShell  
    $outputDirectory = "$ENV:USERNAME\Documents\AzureStackCSR" 
    ````
4.  Declare identify system

    Azure Active Directory

    ```PowerShell
    $IdentitySystem = "AAD"
    ````

    Active Directory Federation Services

    ```PowerShell
    $IdentitySystem = "ADFS"
    ````

5. Declare **region name** and an **external FQDN** intended for the Azure Stack deployment.

    ```PowerShell
    $regionName = 'east'
    $externalFQDN = 'azurestack.contoso.com'
    ````

    > [!note]  
    > `<regionName>.<externalFQDN>` forms the basis on which all external DNS names in Azure Stack are created, in this example, the portal would be `portal.east.azurestack.contoso.com`.

6. To generate a single certificate request with multiple Subject Alternative Names:

    ```PowerShell  
<<<<<<< HEAD
    Start-AzsReadinessChecker -RegionName $regionName -FQDN $externalFQDN -subject $subjectHash -RequestType SingleCSR -OutputRequestPath $OutputDirectory -IdentitySystem $IdentitySystem
=======
    Start-AzsReadinessChecker -RegionName $regionName -FQDN $externalFQDN -subject $subjectHash -RequestType SingleCSR -OutputRequestPath $OutputDirectory -IncludePaaS
>>>>>>> 349984ae
    ````

    To include PaaS Services specify the switch ```-IncludePaaS```

7. To generate individual certificate signing requests for each DNS name:

    ```PowerShell  
<<<<<<< HEAD
    Start-AzsReadinessChecker -RegionName $regionName -FQDN $externalFQDN -subject $subjectHash -RequestType MultipleCSR -OutputRequestPath $OutputDirectory -IdentitySystem $IdentitySystem
=======
    Start-AzsReadinessChecker -RegionName $regionName -FQDN $externalFQDN -subject $subjectHash -RequestType MultipleCSR -OutputRequestPath $OutputDirectory
>>>>>>> 349984ae
    ````

    To include PaaS Services specify the switch ```-IncludePaaS```

8. Review the output:

    ````PowerShell  
    AzsReadinessChecker v1.1803.405.3 started
    Starting Certificate Request Generation

    CSR generating for following SAN(s): dns=*.east.azurestack.contoso.com&dns=*.blob.east.azurestack.contoso.com&dns=*.queue.east.azurestack.contoso.com&dns=*.table.east.azurestack.cont
    oso.com&dns=*.vault.east.azurestack.contoso.com&dns=*.adminvault.east.azurestack.contoso.com&dns=portal.east.azurestack.contoso.com&dns=adminportal.east.azurestack.contoso.com&dns=ma
    nagement.east.azurestack.contoso.com&dns=adminmanagement.east.azurestack.contoso.com
    Present this CSR to your Certificate Authority for Certificate Generation: C:\Users\username\Documents\AzureStackCSR\wildcard_east_azurestack_contoso_com_CertRequest_20180405233530.req
    Certreq.exe output: CertReq: Request Created

    Finished Certificate Request Generation

    AzsReadinessChecker Log location: C:\Program Files\WindowsPowerShell\Modules\Microsoft.AzureStack.ReadinessChecker\1.1803.405.3\AzsReadinessChecker.log
    AzsReadinessChecker Completed
    ````

9.  Submit the **.REQ** file generated to your CA (either internal or public).  The output directory of **Start-AzsReadinessChecker** contains the CSR(s) necessary to submit to a Certificate Authority.  It also contains a child directory containing the INF file(s) used during certificate request generation, as a reference. Be sure that your CA generates certificates using your generated request that meet the [Azure Stack PKI Requirements](azure-stack-pki-certs.md).

## Next steps

[Prepare Azure Stack PKI certificates](azure-stack-prepare-pki-certs.md)<|MERGE_RESOLUTION|>--- conflicted
+++ resolved
@@ -95,11 +95,7 @@
 6. To generate a single certificate request with multiple Subject Alternative Names:
 
     ```PowerShell  
-<<<<<<< HEAD
     Start-AzsReadinessChecker -RegionName $regionName -FQDN $externalFQDN -subject $subjectHash -RequestType SingleCSR -OutputRequestPath $OutputDirectory -IdentitySystem $IdentitySystem
-=======
-    Start-AzsReadinessChecker -RegionName $regionName -FQDN $externalFQDN -subject $subjectHash -RequestType SingleCSR -OutputRequestPath $OutputDirectory -IncludePaaS
->>>>>>> 349984ae
     ````
 
     To include PaaS Services specify the switch ```-IncludePaaS```
@@ -107,11 +103,7 @@
 7. To generate individual certificate signing requests for each DNS name:
 
     ```PowerShell  
-<<<<<<< HEAD
     Start-AzsReadinessChecker -RegionName $regionName -FQDN $externalFQDN -subject $subjectHash -RequestType MultipleCSR -OutputRequestPath $OutputDirectory -IdentitySystem $IdentitySystem
-=======
-    Start-AzsReadinessChecker -RegionName $regionName -FQDN $externalFQDN -subject $subjectHash -RequestType MultipleCSR -OutputRequestPath $OutputDirectory
->>>>>>> 349984ae
     ````
 
     To include PaaS Services specify the switch ```-IncludePaaS```
