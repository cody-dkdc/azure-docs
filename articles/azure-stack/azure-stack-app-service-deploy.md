--- conflicted
+++ resolved
@@ -13,15 +13,10 @@
 ms.tgt_pltfrm: na
 ms.devlang: na
 ms.topic: article
-<<<<<<< HEAD
 ms.date: 02/27/2019
 ms.author: anwestg
-=======
-ms.date: 02/22/2019
-ms.author: jeffgilb
 ms.reviewer: anwestg
 ms.lastreviewed: 01/11/2019
->>>>>>> c7983fa3
 
 ---
 # Add an App Service resource provider to Azure Stack
