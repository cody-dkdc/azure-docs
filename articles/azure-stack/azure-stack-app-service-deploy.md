---
title: Deploy App Services - Azure Stack | Microsoft Docs
description: Detailed guidance for deploying App Service in Azure Stack
services: azure-stack
documentationcenter: ''
author: apwestgarth
manager: stefsch
editor: ''

ms.assetid: 
ms.service: azure-stack
ms.workload: app-service
ms.tgt_pltfrm: na
ms.devlang: na
ms.topic: article
ms.date: 4/6/2017
ms.author: anwestg

---
# Add an App Service resource provider to Azure Stack

If you want to give your tenants the ability to create Web, Mobile, and API applications with their Azure Stack subscription, you must add an [App Service Resource Provider](azure-stack-app-service-overview.md) to your Azure Stack deployment. To do so, follow these steps:

1. Download required components.
2. Create certificates to be used by App Service on Azure Stack.
3. Use the installer to download, stage and, install App Service.
4. Validate App Service Installation.
5. Configure Single Sign On for Kudu and the Azure Functions Portal.
6. Test Drive the App Service Resource Provider.

## Download the required components

1. Download the [App Service on Azure Stack preview installer](http://aka.ms/appsvconmastp3installer).
2. Download the [App Service on Azure Stack deployment helper scripts](http://aka.ms/appsvconmastp3helper).
3. Extract the files from the helper scripts zip file.  Once extracted the following files and folder structure
   - Create-AppServiceCerts.ps1
   - Create-IdentityApp.ps1
   - Modules
      - GraphAPI.psm1

## Create certificates required by App Service on Azure Stack

This first script works with the Azure Stack certificate authority to create three certificates that are needed by App Service. Run the script on the ClientVM ensuring you are running PowerShell as azurestack\administrator:

1. In a PowerShell session running as **azurestack\azurestackadmin**, execute the **Create-AppServiceCerts.ps1** script from the folder that you extracted the helper scripts into.  The script creates three certificates, in the same folder as the create certificates script, that are needed by App Service.
2. Enter a password to secure the pfx files and make a note of it as you need to enter it in the App Service on Azure Stack Installer.

### Create-AppServiceCerts.ps1 Parameters

| Parameter | Required/Optional | Default Value | Description |
| --- | --- | --- | --- |
| pfxPassword | Required | null | Password used to protect the certificate private key |
| DomainName | Required | local.azurestack.external | Azure Stack Region and Domain Suffix |
| CertificateAuthority | Required | MAS-CA01.azurestack.local | Certificate Authority Endpoint |

## Use the installer to download and install App Service on Azure Stack

The appservice.exe installer will:

1. Prompt you to accept the Microsoft and third-party EULAs.
2. Collect Azure Stack deployment information.
3. Create a blob container in the Azure Stack storage account specified.
4. Download the files needed to install the App Service resource provider.
5. Prepare the install to deploy the App Service resource provider in the Azure Stack environment.
6. Upload the files to the App Service storage account.
7. Deploy the App Service Resource Provider.
8. Create DNS Zone and Entries for App Service.
9. Register the App Service Resource Provider.
10. Register the App Service Gallery Items.

The following steps guide you through the installation stages:

> [!NOTE]
> You MUST use an elevated account (local or domain administrator) to execute the installer. If you sign in as azurestack\azurestackuser, you will be prompted for elevated credentials.

1. Run appservice.exe as **azurestack\administrator**.
2. Click **Deploy App Service on your Azure Stack cloud**.
![App Service on Azure Stack Technical Preview 3 Installer][1]
3. Review and accept the Microsoft Software Pre-Release License Terms, and then click **Next**.
4. Review and accept the third-party license terms, and then click **Next**.
5. Review the App Cloud Service configuration information and click **Next**.
![App Service on Azure Stack Technical Preview 3 App Service Cloud Configuration][2]
> [!NOTE]
<<<<<<< HEAD
> The App Service on Azure Stack Installer provides the default values for a One Node Azure Stack Installation.  If you have customized any of the options when you deployed Azure Stack, for example domain suffix, you need to edit the values in this window accordingly.  For example, if you are using the domain suffix mycloud.com your Admin Azure Resource Manager endpoint would need to change to adminmanagement.[region].mycloud.com

=======
> The App Service on Azure Stack Installer provides the default values for a One Node Azure Stack Installation.  If you have customized any of the options when you deployed Azure Stack, for example domain suffix, you need to edit the values in this window accordingly.  For example, if you are using the domain suffix mycloud.com your Admin ARM endpoint would need to change to adminmanagement.[region].mycloud.com
>>>>>>> 0a9f129b
6. Click **Connect** (Next to the Azure Stack Subscriptions box).
   - If you are using AAD, then you must provide your **Azure Active Directory Service Admin account** and **password**, and then Click **Sign In**.  You **must** enter the Azure Active Directory account that you provided when you deployed Azure Stack.
   - If you are using ADFS, then you must provide your **Admin Account (for example azurestackadmin@azurestack.local)** and **password** and then Click **Sign In**.
7. Click the **Down Arrow** on the right side of the box next to **Azure Stack Subscriptions** and then select your subscription.
<<<<<<< HEAD
8. Click the **Down Arrow** on the right side of the box next to **Azure Stack Locations**.
   - Select the location corresponding to the region you are deploying, for example, **Local**
   - Click **Next** 
![App Service on Azure Stack Technical Preview 3 Subscription Selection][3]
9. Enter the **Resource Group Name** for your App Service deployment, by default this value is set to **APPSERVICE-LOCAL**.
10. Enter the **Storage Account Name** you would like App Service to create as part of the installation.  By default this value is set to **appsvclocalstor**.
=======
8. Click the **Down Arrow** on the right side of the box next to **Azure Stack Locations**, select the location corresponding to the region you are deploying (for example, **Local**), and then click **Next**. 
    ![App Service on Azure Stack Technical Preview 3 Subscription Selection][3]
9. Enter the **Resource Group Name** for your App Service deployment, by default thisv is set to **APPSERVICE-LOCAL**.
10. Enter the **Storage Account Name** you would like App Service to create as part of the installation.  By default this is set to **appsvclocalstor**.
>>>>>>> 0a9f129b
11. Review the **SQL Server details** and make changes if necessary.  By default the SQL Server name, is populated with the default SQL RP information, but you can change the location of the SQL Server for App Service to suit your needs.  Click **Next** and the installer will validate the SQL connection properties and move to the next step.
![App Service on Azure Stack Technical Preview 3 Resource Group, Storage, and SQL Server information][4]
12. Click **Browse** next to the **App Service Default SSL Certificate File** and navigate to the **.appservice.local.AzureStack.external** certificate [created earlier](#Create-Certificates-To-Be-Used-By-Azure-Stack-Web-Apps).  If you specified a different location and domain suffix when creating certificates then select the corresponding certificate.
13. Enter the **certificate password** that you set when you created the certificates.
14. Click **Browse** next to the **Resource Provider SSL Certificate File** and navigate to the **api.appservice.local.AzureStack.external** certificate [created earlier](#Create-Certificates-To-Be-Used-By-Azure-Stack-Web-Apps).  If you specified a different location and domain suffix when creating certificates then select the corresponding certificate.
15. Enter the **certificate password** that you set when you created the certificates.
16. Click **Browse** next to the **Resource Provider Root Certificate File** and navigate to the **AzureStackCertificationAuthority** certificate [created earlier](#Create-Certificates-To-Be-Used-By-Azure-Stack-Web-Apps).
17. Click **Next** the installer verifies the certificate password provided.
![App Service on Azure Stack Technical Preview 3 Certificate Details][5]
18. Review the **App Service Role Configuration**.  The defaults are populated with the minimum recommended instance SKUs for each role.  A summary of core and memory requirements is provided to help plan your deployment.  Once you have made your selections, click **Next** to advance.
<<<<<<< HEAD
  - **Controller** - By default 1 Standard A1 instance is selected.  This is the minimum we recommend.  The Controller role is responsible for managing and maintaining the health of the App Service cloud.
  - **Management** - By default 1 Standard A2 instance is selected.  To provide failover we recommend two instances.  The Management role is responsible for the App Service Azure Resource Manager and API endpoints, Portal Extensions (Admin, Tenant, Functions Portal), and the Data Service
  - **Publisher** - By default 1 Standard A1 instance is selected.  This is the minimum we recommend.  The Publisher role is responsible for publishing content via FTP and Web Deploy.
  - **FrontEnd** - By default 1 Standard A1 instance is selected.  This is the minimum we recommend.  The Frontend role is responsible for routing requests to App Service Applications
  - **Shared Worker** - By default 1 Standard A1 instance is selected but you may wish to add more.  You as an administrator can define your offering and as such can choose any tier of SKU but they must have a minimum of one core.  The Shared Worker is responsible for hosting Web/Mobile/API applications and Azure Function Apps.
![App Service on Azure Stack Technical Preview 3 Role Configuration][6]
> [!NOTE]
> In the technical previews the App Service RP installer also deploys a Standard A1 instance to operate as a simple File Server to support the fAzure Resource Manager.  This will remain for single node PoC but for Production workloads at GA the App Service installer will enable the use of a HA File Server.

19. Choose your chosen deployment **Windows Server 2016** VM Image, from those available in the Compute Resource Provider, for the App Service Cloud and click **Next**.
![App Service on Azure Stack Technical Preview 3 VM Image Selection][7]
20. Provide the **Username and Password** you would like to configure for the **Worker Roles** within the App Service Cloud, and then provide the **Username and Password** you would like to configure for all other **App Service** roles and click **Next** 
![App Service on Azure Stack Technical Preview 3 Credential Entry][8]
21. The summary listing displays the result of all of the selections you have made for verification.  If you wish to make any changes navigate back through the screens and amend the selections.  If the configuration is as desired **check the checkbox** and click **Next**. 
![App Service on Azure Stack Technical Preview 3 Selection Summary][9]
=======
  - **Controller**: By default 1 Standard A1 instance is selected.  This is the minimum we recommend.  The Controller role is responsible for managing and maintaining the health of the App Service cloud.
  - **Management**: By default 1 Standard A2 instance is selected.  To provide failover we recommend two instances.  The Management role is responsible for the App Service ARM and API endpoints, Portal Extensions (Admin, Tenant, Functions Portal), and the Data Service.
  - **Publisher**: By default 1 Standard A1 instance is selected.  This is the minimum we recommend.  The Publisher role is responsible for publishing content via FTP and Web Deploy.
  - **FrontEnd**: By default 1 Standard A1 instance is selected.  This is the minimum we recommend.  The Frontend role is responsible for routing requests to App Service Applications.
  - **Shared Worker**: By default 1 Standard A1 instance is selected but you may wish to add more.  You as an administrator can define your offering and as such can choose any tier of SKU but they must have a minimum of one core.  The Shared Worker is responsible for hosting Web/Mobile/API applications and Azure Function Apps.
![App Service on Azure Stack Technical Preview 3 Role Configuration][6]

    > [!NOTE]
    > In the technical previews the App Service RP installer also deploys a Standard A1 instance to operate as a simple File Server to support the farm.  This will remain for single node PoC but for Production workloads at GA the App Service installer will enable the use of a HA File Server.

19. Choose your chosen deployment **Windows Server 2016** VM Image, from those available in the Compute Resource Provider, for the App Service Cloud and click **Next**.
   ![App Service on Azure Stack Technical Preview 3 VM Image Selection][7]
20. Provide the **Username and Password** you would like to configure for the **Worker Roles** within the App Service Cloud, and then provide the **Username and Password** you would like to configure for all other **App Service** roles and click **Next**.
   ![App Service on Azure Stack Technical Preview 3 Credential Entry][8]
21. The summary listing displays the result of all of the selections you have made for verification.   If you wish to make any changes navigate back through the screens and amend the selections.  If the configuration is as desired **check the checkbox** and click **Next**. 
   ![App Service on Azure Stack Technical Preview 3 Selection Summary][9]
>>>>>>> 0a9f129b
22. The installer begins the deployment of App Service on Azure Stack.
23. The final step of deploying App Service on Azure Stack will take about 45-60 minutes to complete based on the default selections.
   ![App Service on Azure Stack Technical Preview 3 Installation Progress][10]
24. After the installer successfully completes, click **Exit**.

## Validate App Service on Azure Stack Installation

1. In the Azure Stack Admin portal, browse to the Resource Group created by the installer, by default this is **APPSERVICE-LOCAL**.
2. Locate the **CN0-VM** and **connect** to the VM by clicking connect in the Virtual Machine blade.
3. On the desktop of this VM, double-click the **Web Cloud Management Console**.
4. Navigate to **Managed Servers**.
5. When all the machines except one or more Workers are **Ready**, proceed to the next step.
6. Close the remote desktop machine and return to the machine you executed the App Service installer from.
> [!NOTE]
> You do not need to wait for one or more Workers to be marked as Ready to complete the installation of App Service on Azure Stack, however you need a minimum of one worker ready to deploy a Web/Mobile/API App or Azure Function.
![App Service on Azure Stack Technical Preview 3 Managed Servers Status][11]

## Configure Single-Sign-On (SSO) for the Azure Functions Portal and Advanced Developer Tools

>[!NOTE]
> These steps are only applicable to AAD secured Azure Stack Environments.  It is not possible to enable SSO or the Azure Functions Portal in ADFS-based environments at present.

To enable the advanced developer tools within App Service - Kudu - and to enable the use of the Azure Functions Portal experience, administrators need to configure SSO.

1. Open a PowerShell instance as **azurestack\administrator**.
2. Navigate to the location of the scripts downloaded and extracted in the [prerequisite step](#Download-Required-Components).
3. Run the **CreateIdentityApp.ps1** script.  When prompted for your AAD Tenant ID - enter the AAD Tenant ID you are using for your Azure Stack deployment, for example myazurestack.onmicrosoft.com.
4. In the Credential window provide your **Azure Active Directory Service Admin account** and **password**, and then Click **Ok**.
5. Provide the **certificate file path** and **certificate password** for the [certificate created earlier](# Create certificates to be used by App Service on Azure Stack).  The certificate created for this step by default is **sso.appservice.local.azurestack.external.pfx**
6. The script creates a new application in the Tenant Azure Active Directory and generate a new PowerShell Script.
7. Copy the identity app certificate file and the generated script to the **CN0-VM** (use a remote desktop session).
8. On the CN0-VM machine, open an **Administrator PowerShell window** and browse to the directory where the script file and certificate were copied to.
9. Now run the script file.  This script file enters the properties in the App Service on Azure Stack configuration and initiates a repair operation on all Front-End and Management roles.
10. Open a new browser window and login to the **Azure portal (portal.azure.com)** as the **Azure Active Directory Service Admin**.
11. Open the **Azure Active Directory resource provider**.
12. Click **App Registrations**.
13. Search for the **Application ID** returned as part of step 6. An App Service application is listed.
14. Click the **Application** in the list and open the **Keys** blade
15. Add a new key with **Description - FunctionsPortal** and set the **Expiration Date to NeverExpires**
16. Click Save and then copy the key generated.
>[!NOTE]
> Before sure to note or copy the key when generated.  Once saved it can't be viewed again and you need to regenerate a new key.
![App Service on Azure Stack Technical Preview 3 Application Keys][12]
17. Return to **CN0-VM** and open the **Web Cloud Management Console** once more.
18. Select the **Settings** node on the left-hand pane and look for the **ApplicationClientSecret** Setting.
19. **Right click and select Edit**.  **Paste the key** generated in step 15 and click **OK**.
20. Select the **Managed Servers** node under **Web Cloud**.
21. In the **Actions** pane, on the right-hand side, click **Repair all servers in role..**
22. In the dropdownlist, select **Management** and click **OK**.  This applies the setting to all Management Roles.
23. To complete the registration return to the entry for the application in the **Azure Active Directory Service Admin** in the **Azure portal** and open the **Required Permissions** blade.
24. Click **Grant Permissions** and click **Yes**.

| Parameter | Required/Optional | Default Value | Description |
| --- | --- | --- | --- |
| AadTenantId | Mandatory | null | Azure Active Directory Tenant Id, provide the GUID or string, for example, myazureaaddirectory.onmicrosoft.com |
| TenantAzure Resource ManagerEndpoint | Mandatory | management.local.azurestack.external | The Tenant Azure Resource Manager Endpoint |
| AzureStackCredential | Mandatory | api.appservice.local.azurestack.external | AAD Administrator |
| CertificateFilePath | Mandatory | null | Path to the identity application certificate file generated earlier |
| CertificatePassword | Mandatory | null | Password used to protect the certificate private key |
| $DomainName | Required | local.azurestack.external | Azure Stack Region and Domain Suffix |

## Test Drive App Service on Azure Stack

Now that you have deployed and registered the App Service resource provider, you can test it to make sure that tenants can deploy Web, Mobile, and API apps.

> [!NOTE]
> You need to create an offer that has the Microsoft.Web namespace within the plan and then you need to have a tenant subscription that has subscribed to this offer.  For more information, see the following articles - [Create Offer](azure-stack-create-offer.md) and [Create Plan](azure-stack-create-plan.md)

1. In the Azure Stack Tenant portal, click New, click Web + Mobile, and click Web App.
2. In the Web App blade, type a name in the Web app box.
3. Under Resource Group, click New, and then type a name in the Resource Group box.
4. Click App Service plan/Location and click Create New.
5. In the App Service plan blade, type a name in the App Service plan box.
6. Click Pricing tier, click Free-Shared or Shared-Shared, click Select, click OK, and then click Create.
7. In under a minute, a tile for the new web app appears on the Dashboard. Click the tile.
8. In the web app blade, click Browse to view the default website for this app.

## Deploy a WordPress, DNN, or Django website (optional)**

> [!NOTE]
> You must have a Tenant Subscription to create application using App Service on Azure Stack.  In TP3 only App Service Resource Provider Administration operations are supported within the Admin portal.

1. In the **Azure Stack tenant portal**, click “+”, go to the Azure Marketplace, deploy a Django website, and wait for successful completion. The Django web platform uses a file system-based database and doesn’t require any additional resource providers like SQL or MySQL.
2. If you also deployed a MySQL resource provider, you can deploy a WordPress website from the Marketplace. When you're prompted for database parameters, input the user name as *User1@Server1* (with the user name and server name of your choice).
3. If you also deployed a SQL Server resource provider, you can deploy a DNN website from the Marketplace. When you're prompted for database parameters, pick a database in the computer running SQL Server that is connected to your resource provider.

## Next steps

You can also try out other [platform as a service (PaaS) services](azure-stack-tools-paas-services.md)

- [SQL Server resource provider](azure-stack-sql-resource-provider-deploy.md)
- [MySQL resource provider](azure-stack-mysql-resource-provider-deploy.md)

<!--Image references-->
[1]: ./media/azure-stack-app-service-deploy/app-service-exe-start.png
[2]: ./media/azure-stack-app-service-deploy/app-service-exe-default-entries-step-cloud-configuration.png
[3]: ./media/azure-stack-app-service-deploy/app-service-exe-default-entries-step-subscription-location-populated.png
[4]: ./media/azure-stack-app-service-deploy/app-service-exe-default-entries-step-resource-group-sql.png
[5]: ./media/azure-stack-app-service-deploy/app-service-exe-default-entries-step-certificates.png
[6]: ./media/azure-stack-app-service-deploy/app-service-exe-default-entries-step-role-configuration.png
[7]: ./media/azure-stack-app-service-deploy/app-service-exe-default-entries-step-vm-image-selection.png
[8]: ./media/azure-stack-app-service-deploy/app-service-exe-default-entries-step-role-credentials.png
[9]: ./media/azure-stack-app-service-deploy/app-service-exe-selection-summary.png
[10]: ./media/azure-stack-app-service-deploy/app-service-exe-installation-progress.png
[11]: ./media/azure-stack-app-service-deploy/managed-servers.png
[12]: ./media/azure-stack-app-service-deploy/app-service-sso-keys.png

<!--Links-->
[Azure_Stack_App_Service_preview_installer]: http://go.microsoft.com/fwlink/?LinkID=717531
[App_Service_Deployment]: http://go.microsoft.com/fwlink/?LinkId=723982
[AppServiceHelperScripts]: http://go.microsoft.com/fwlink/?LinkId=733525<|MERGE_RESOLUTION|>--- conflicted
+++ resolved
@@ -81,29 +81,18 @@
 5. Review the App Cloud Service configuration information and click **Next**.
 ![App Service on Azure Stack Technical Preview 3 App Service Cloud Configuration][2]
 > [!NOTE]
-<<<<<<< HEAD
 > The App Service on Azure Stack Installer provides the default values for a One Node Azure Stack Installation.  If you have customized any of the options when you deployed Azure Stack, for example domain suffix, you need to edit the values in this window accordingly.  For example, if you are using the domain suffix mycloud.com your Admin Azure Resource Manager endpoint would need to change to adminmanagement.[region].mycloud.com
 
-=======
-> The App Service on Azure Stack Installer provides the default values for a One Node Azure Stack Installation.  If you have customized any of the options when you deployed Azure Stack, for example domain suffix, you need to edit the values in this window accordingly.  For example, if you are using the domain suffix mycloud.com your Admin ARM endpoint would need to change to adminmanagement.[region].mycloud.com
->>>>>>> 0a9f129b
 6. Click **Connect** (Next to the Azure Stack Subscriptions box).
    - If you are using AAD, then you must provide your **Azure Active Directory Service Admin account** and **password**, and then Click **Sign In**.  You **must** enter the Azure Active Directory account that you provided when you deployed Azure Stack.
    - If you are using ADFS, then you must provide your **Admin Account (for example azurestackadmin@azurestack.local)** and **password** and then Click **Sign In**.
 7. Click the **Down Arrow** on the right side of the box next to **Azure Stack Subscriptions** and then select your subscription.
-<<<<<<< HEAD
 8. Click the **Down Arrow** on the right side of the box next to **Azure Stack Locations**.
    - Select the location corresponding to the region you are deploying, for example, **Local**
    - Click **Next** 
 ![App Service on Azure Stack Technical Preview 3 Subscription Selection][3]
 9. Enter the **Resource Group Name** for your App Service deployment, by default this value is set to **APPSERVICE-LOCAL**.
 10. Enter the **Storage Account Name** you would like App Service to create as part of the installation.  By default this value is set to **appsvclocalstor**.
-=======
-8. Click the **Down Arrow** on the right side of the box next to **Azure Stack Locations**, select the location corresponding to the region you are deploying (for example, **Local**), and then click **Next**. 
-    ![App Service on Azure Stack Technical Preview 3 Subscription Selection][3]
-9. Enter the **Resource Group Name** for your App Service deployment, by default thisv is set to **APPSERVICE-LOCAL**.
-10. Enter the **Storage Account Name** you would like App Service to create as part of the installation.  By default this is set to **appsvclocalstor**.
->>>>>>> 0a9f129b
 11. Review the **SQL Server details** and make changes if necessary.  By default the SQL Server name, is populated with the default SQL RP information, but you can change the location of the SQL Server for App Service to suit your needs.  Click **Next** and the installer will validate the SQL connection properties and move to the next step.
 ![App Service on Azure Stack Technical Preview 3 Resource Group, Storage, and SQL Server information][4]
 12. Click **Browse** next to the **App Service Default SSL Certificate File** and navigate to the **.appservice.local.AzureStack.external** certificate [created earlier](#Create-Certificates-To-Be-Used-By-Azure-Stack-Web-Apps).  If you specified a different location and domain suffix when creating certificates then select the corresponding certificate.
@@ -114,7 +103,6 @@
 17. Click **Next** the installer verifies the certificate password provided.
 ![App Service on Azure Stack Technical Preview 3 Certificate Details][5]
 18. Review the **App Service Role Configuration**.  The defaults are populated with the minimum recommended instance SKUs for each role.  A summary of core and memory requirements is provided to help plan your deployment.  Once you have made your selections, click **Next** to advance.
-<<<<<<< HEAD
   - **Controller** - By default 1 Standard A1 instance is selected.  This is the minimum we recommend.  The Controller role is responsible for managing and maintaining the health of the App Service cloud.
   - **Management** - By default 1 Standard A2 instance is selected.  To provide failover we recommend two instances.  The Management role is responsible for the App Service Azure Resource Manager and API endpoints, Portal Extensions (Admin, Tenant, Functions Portal), and the Data Service
   - **Publisher** - By default 1 Standard A1 instance is selected.  This is the minimum we recommend.  The Publisher role is responsible for publishing content via FTP and Web Deploy.
@@ -130,24 +118,6 @@
 ![App Service on Azure Stack Technical Preview 3 Credential Entry][8]
 21. The summary listing displays the result of all of the selections you have made for verification.  If you wish to make any changes navigate back through the screens and amend the selections.  If the configuration is as desired **check the checkbox** and click **Next**. 
 ![App Service on Azure Stack Technical Preview 3 Selection Summary][9]
-=======
-  - **Controller**: By default 1 Standard A1 instance is selected.  This is the minimum we recommend.  The Controller role is responsible for managing and maintaining the health of the App Service cloud.
-  - **Management**: By default 1 Standard A2 instance is selected.  To provide failover we recommend two instances.  The Management role is responsible for the App Service ARM and API endpoints, Portal Extensions (Admin, Tenant, Functions Portal), and the Data Service.
-  - **Publisher**: By default 1 Standard A1 instance is selected.  This is the minimum we recommend.  The Publisher role is responsible for publishing content via FTP and Web Deploy.
-  - **FrontEnd**: By default 1 Standard A1 instance is selected.  This is the minimum we recommend.  The Frontend role is responsible for routing requests to App Service Applications.
-  - **Shared Worker**: By default 1 Standard A1 instance is selected but you may wish to add more.  You as an administrator can define your offering and as such can choose any tier of SKU but they must have a minimum of one core.  The Shared Worker is responsible for hosting Web/Mobile/API applications and Azure Function Apps.
-![App Service on Azure Stack Technical Preview 3 Role Configuration][6]
-
-    > [!NOTE]
-    > In the technical previews the App Service RP installer also deploys a Standard A1 instance to operate as a simple File Server to support the farm.  This will remain for single node PoC but for Production workloads at GA the App Service installer will enable the use of a HA File Server.
-
-19. Choose your chosen deployment **Windows Server 2016** VM Image, from those available in the Compute Resource Provider, for the App Service Cloud and click **Next**.
-   ![App Service on Azure Stack Technical Preview 3 VM Image Selection][7]
-20. Provide the **Username and Password** you would like to configure for the **Worker Roles** within the App Service Cloud, and then provide the **Username and Password** you would like to configure for all other **App Service** roles and click **Next**.
-   ![App Service on Azure Stack Technical Preview 3 Credential Entry][8]
-21. The summary listing displays the result of all of the selections you have made for verification.   If you wish to make any changes navigate back through the screens and amend the selections.  If the configuration is as desired **check the checkbox** and click **Next**. 
-   ![App Service on Azure Stack Technical Preview 3 Selection Summary][9]
->>>>>>> 0a9f129b
 22. The installer begins the deployment of App Service on Azure Stack.
 23. The final step of deploying App Service on Azure Stack will take about 45-60 minutes to complete based on the default selections.
    ![App Service on Azure Stack Technical Preview 3 Installation Progress][10]
