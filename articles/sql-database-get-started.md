<<<<<<< HEAD
<properties 
	pageTitle="Getting started with SQL Database - Azure" 
	description="Get started creating and managing SQL Databases in Azure." 
	services="sql-database" 
	documentationCenter="" 
	authors="jeffgoll" 
	writer="" 
	manager="jeffreyg" 
	editor="monicar"/>

<tags 
	ms.service="sql-database" 
	ms.workload="data-management" 
	ms.tgt_pltfrm="na" 
	ms.devlang="na" 
	ms.topic="article" 
	ms.date="12/04/2014" 
	ms.author="jeffreyg"/>
=======
<properties
	pageTitle="Get started with SQL Database"
	description="Create your first cloud database in minutes with Azure SQL Database, Microsoft's relational database management service (RDBMS) in the cloud, using the Azure Portal and the AdventureWorks sample database."
	services="sql-database"
	documentationCenter=""
	authors="MightyPen"
	manager="jeffreyg"
	editor=""/>

>>>>>>> 8f5664f7

<tags
	ms.service="sql-database"
	ms.workload="data-management" 
	ms.tgt_pltfrm="na"
	ms.devlang="na"
	ms.topic="article"
	ms.date="04/14/2015"
	ms.author="genemi"/>


# Create your first Azure SQL Database


This article shows you how to create a sample Azure SQL Database in under five minutes. You learn how to:


- Provision a logical server by using the [Azure portal](http://portal.azure.com/).
- Create a database populated with sample data.
- Set a firewall rule for the database to configure which IP addresses can access your database.


This tutorial assumes that you have an Azure Subscription. If you do not, you can sign up for a [free trial](http://azure.microsoft.com/pricing/free-trial/).


## Step 1: Sign in


1. Sign in to the [Azure portal](http://portal.azure.com/).
2. Click **New** > **Data + Storage** > **SQL Database**.


![New SQL Database][1]


## Step 2: Create your logical server



1. In the SQL Database blade, choose a **Name** for your database, in this example **AdventureWorks**.
2. To create the logical server for your database, click **Server**, then **Create a new server**.


## Step 3: Configure your server


1. In the **Server** blade, enter the **Server Name** as a unique name that is easy for you to remember.
2. Enter the **Server Admin Login** as **AdventureAdmin**.
3. Enter the correct value for **Password** and **Confirm Password**.
4. Select the preferred geographic **Location**. Typically the location should be close to where your application runs.
5. Click **OK**.


![Create server][2]


## Step 4: Create your database


1. In the SQL Database blade, specify the source of the database by clicking **Select Source**.
 - If you skip this step, an empty database is created.
2. Select **Sample**.
 - This creates a database that is a copy of the standard sample database named **AdventureWorks**.
 - On Azure SQL Database the *light schema* edition of AdventureWorks is used.
3. Click **Create** at the bottom of the blade.


## Step 5: Configure the firewall


The following steps demonstrate how to specify which IP address ranges are allowed to access your database.


![Browse server][3]


1. In the ribbon on the left-hand side of the screen, click **Browse** and then **SQL Servers**.
2. From the available options, click the SQL server that you created earlier.
3. Click **Settings**, then **Firewall**.
4. Click this link to get your current IP address from [Bing](http://www.bing.com/search?q=my%20ip%20address).
5. In the Firewall Settings, enter a **Rule Name**, and paste your public IP address from the previous step into the **Start IP** and **End IP** fields.
6. When complete, click **Save** at the top of the page.


![Firewall][4]


<<<<<<< HEAD
To configure the firewall so that connections are allowed through, you'll enter information on the server page.

**Note:** The SQL Database service is only available with TCP port 1433 used by the TDS protocol, so make sure that the firewall on your network and local computer allows outgoing TCP communication on port 1433. For more information, see [SQL Database Firewall](http://social.technet.microsoft.com/wiki/contents/articles/2677.sql-azure-firewall-en-us.aspx).


1. In the navigation pane on the left, click **SQL Databases**.

2. Click **Servers** at the top of the page. Next, click on the server you just created to open the server page.

3. On the server page, click **Configure** to open the **Allowed IP Addresses** settings, and then click **Add to the allowed IP Addresses** link. This will create a new firewall rule to allow connection requests from the router or proxy server your device is listening on.

4. You can create additional firewall rules by specifying a rule name and the start and end IP range values.

5. To enable interactions between this server and other Azure services, click **Yes** to the **Microsoft Azure Services** option. 

7. To save your changes, click **SAVE** at the bottom of the page.

6. After you save the rule, your page will look similar to the following screenshot.

	![Navigation pane][Image7]

You now have a SQL Database server on Azure, a firewall rule that enables access to the server, a database object, and an administrator login. But you still don't have a working database that you can query. To do that, your database must have a schema and actual data.

Because this tutorial uses just the tools at hand, you'll use the query window in the Management Portal for SQL Database to run Transact-SQL script that builds a predefined database.

As your skills increase, you will want to explore additional ways of creating a database, including programmatic approaches or the design surface in SQL Server Data Tools. If you already have an existing SQL Server database that runs on a local server, you can easily migrate that database to the Azure server that you just set up. Use the links at the end of this tutorial to find out how. 



## Step 4: Add data and a schema using Transact-SQL script

In this step, you run two scripts. The first one creates a schema that defines tables, columns, and relationships. The second script adds the data. Each step is performed independently on a separate connection. If you've built databases in SQL Server before, one of the differences you'll notice in SQL Database is that CREATE and INSERT commands must run in separate batches. SQL Database imposes this requirement to minimize attacks against the data while it is in transit. 

1. Go to the home page. In the [Management Portal](http://manage.windowsazure.com), the **School** database appears in the list of **All** items on the home page.

	![Navigation pane][Image8]

2. Find the listing for your database **School**, and then click in the **Name** column. This opens the dashboard for the database.

3. Click **Manage** at the bottom of the dashboard page to open the SQL Database management portal, which you can use to run Transact-SQL commands and queries. Enter the administrator login name and password to login to the **School** database. This is the administrator login that you used when set up when you created the server earlier.

4. In the SQL Database management portal, click **New Query** in the ribbon. An empty query window opens in the workspace. In the next step, you use this window to copy in a series of predefined scripts that add structure and data to your empty database.



## Step 5: Create the schema

In this step, you create the schema using the following Transact-SQL script. The script first checks for an existing table of the same name to ensure there won't be a name collision, and creates the table using the [CREATE TABLE](http://msdn.microsoft.com/library/windowsazure/ee336258.aspx) statement. Further on, this script uses the [ALTER TABLE](http://msdn.microsoft.com/library/windowsazure/ee336286.aspx) statement to specify the primary key and table relationships.

Copy the script and paste it into the query window. Then click **Run** at the top of the window to execute the script.

<div style="width:auto; height:600px; overflow:auto"><pre>
	-- Create the Department table.
	IF NOT EXISTS (SELECT * FROM sys.objects 
		WHERE object_id = OBJECT_ID(N'[dbo].[Department]') 
		AND type in (N'U'))
   	BEGIN
  	CREATE TABLE [dbo].[Department](
		[DepartmentID] [int] NOT NULL,
		[Name] [nvarchar](50) NOT NULL,
		[Budget] [money] NOT NULL,
		[StartDate] [datetime] NOT NULL,
		[Administrator] [int] NULL,
     CONSTRAINT [PK_Department] PRIMARY KEY CLUSTERED 
    (
	[DepartmentID] ASC
    )WITH (IGNORE_DUP_KEY = OFF)
    )
    END;
	GO

	-- Create the Person table.
	IF NOT EXISTS (SELECT * FROM sys.objects 
		WHERE object_id = OBJECT_ID(N'[dbo].[Person]') 
		AND type in (N'U'))
	BEGIN
	CREATE TABLE [dbo].[Person](
		[PersonID] [int] IDENTITY(1,1) NOT NULL,
		[LastName] [nvarchar](50) NOT NULL,
		[FirstName] [nvarchar](50) NOT NULL,
		[HireDate] [datetime] NULL,
		[EnrollmentDate] [datetime] NULL,
 	 CONSTRAINT [PK_School.Student] PRIMARY KEY CLUSTERED 	
	(
	[PersonID] ASC
	)WITH (IGNORE_DUP_KEY = OFF)
	) 
	END;
	GO

	-- Create the OnsiteCourse table.
	IF NOT EXISTS (SELECT * FROM sys.objects 
		WHERE object_id = OBJECT_ID(N'[dbo].[OnsiteCourse]') 
		AND type in (N'U'))
	BEGIN
	CREATE TABLE [dbo].[OnsiteCourse](
		[CourseID] [int] NOT NULL,
		[Location] [nvarchar](50) NOT NULL,
		[Days] [nvarchar](50) NOT NULL,
		[Time] [smalldatetime] NOT NULL,
 	 CONSTRAINT [PK_OnsiteCourse] PRIMARY KEY CLUSTERED 
	(
		[CourseID] ASC
	)WITH (IGNORE_DUP_KEY = OFF)
	) 
	END;
	GO

	-- Create the OnlineCourse table.
	IF NOT EXISTS (SELECT * FROM sys.objects 
		WHERE object_id = OBJECT_ID(N'[dbo].[OnlineCourse]') 
		AND type in (N'U'))
	BEGIN
	CREATE TABLE [dbo].[OnlineCourse](
		[CourseID] [int] NOT NULL,
		[URL] [nvarchar](100) NOT NULL,
 	 CONSTRAINT [PK_OnlineCourse] PRIMARY KEY CLUSTERED 
	(
		[CourseID] ASC
	)WITH (IGNORE_DUP_KEY = OFF)
	) 
	END;
	GO

	--Create the StudentGrade table.
	IF NOT EXISTS (SELECT * FROM sys.objects 
		WHERE object_id = OBJECT_ID(N'[dbo].[StudentGrade]') 
		AND type in (N'U'))
	BEGIN
	CREATE TABLE [dbo].[StudentGrade](
		[EnrollmentID] [int] IDENTITY(1,1) NOT NULL,
		[CourseID] [int] NOT NULL,
		[StudentID] [int] NOT NULL,
		[Grade] [decimal](3, 2) NULL,
	 CONSTRAINT [PK_StudentGrade] PRIMARY KEY CLUSTERED 
	(
		[EnrollmentID] ASC
	)WITH (IGNORE_DUP_KEY = OFF)
	) 
	END;
	GO

	-- Create the CourseInstructor table.
	IF NOT EXISTS (SELECT * FROM sys.objects 
		WHERE object_id = OBJECT_ID(N'[dbo].[CourseInstructor]') 
		AND type in (N'U'))
	BEGIN
	CREATE TABLE [dbo].[CourseInstructor](
		[CourseID] [int] NOT NULL,
		[PersonID] [int] NOT NULL,
	 CONSTRAINT [PK_CourseInstructor] PRIMARY KEY CLUSTERED 
	(
		[CourseID] ASC,
		[PersonID] ASC
	)WITH (IGNORE_DUP_KEY = OFF)
	) 
	END;
	GO

	-- Create the Course table.
	IF NOT EXISTS (SELECT * FROM sys.objects 
		WHERE object_id = OBJECT_ID(N'[dbo].[Course]') 
		AND type in (N'U'))
	BEGIN
	CREATE TABLE [dbo].[Course](
		[CourseID] [int] NOT NULL,
		[Title] [nvarchar](100) NOT NULL,
		[Credits] [int] NOT NULL,
		[DepartmentID] [int] NOT NULL,
 	 CONSTRAINT [PK_School.Course] PRIMARY KEY CLUSTERED 
	(
		[CourseID] ASC
	)WITH (IGNORE_DUP_KEY = OFF)
	)
	END;
	GO

	-- Create the OfficeAssignment table.
	IF NOT EXISTS (SELECT * FROM sys.objects 
		WHERE object_id = OBJECT_ID(N'[dbo].[OfficeAssignment]')
		AND type in (N'U'))
	BEGIN
	CREATE TABLE [dbo].[OfficeAssignment](
		[InstructorID] [int] NOT NULL,
		[Location] [nvarchar](50) NOT NULL,
		[Timestamp] [timestamp] NOT NULL,
 	 CONSTRAINT [PK_OfficeAssignment] PRIMARY KEY CLUSTERED 
	(
		[InstructorID] ASC
	)WITH (IGNORE_DUP_KEY = OFF)
	)
	END;
	GO

	-- Define the relationship between OnsiteCourse and Course.
	IF NOT EXISTS (SELECT * FROM sys.foreign_keys 
       WHERE object_id = OBJECT_ID(N'[dbo].[FK_OnsiteCourse_Course]')
       AND parent_object_id = OBJECT_ID(N'[dbo].[OnsiteCourse]'))
	ALTER TABLE [dbo].[OnsiteCourse]  WITH CHECK ADD  
       CONSTRAINT [FK_OnsiteCourse_Course] FOREIGN KEY([CourseID])
	REFERENCES [dbo].[Course] ([CourseID]);
	GO
	ALTER TABLE [dbo].[OnsiteCourse] CHECK 
       CONSTRAINT [FK_OnsiteCourse_Course];
	GO

	-- Define the relationship between OnlineCourse and Course.
	IF NOT EXISTS (SELECT * FROM sys.foreign_keys 
       WHERE object_id = OBJECT_ID(N'[dbo].[FK_OnlineCourse_Course]')
       AND parent_object_id = OBJECT_ID(N'[dbo].[OnlineCourse]'))
	ALTER TABLE [dbo].[OnlineCourse]  WITH CHECK ADD  
       CONSTRAINT [FK_OnlineCourse_Course] FOREIGN KEY([CourseID])
	REFERENCES [dbo].[Course] ([CourseID]);
	GO
	ALTER TABLE [dbo].[OnlineCourse] CHECK 
       CONSTRAINT [FK_OnlineCourse_Course];
	GO
	-- Define the relationship between StudentGrade and Course.
	IF NOT EXISTS (SELECT * FROM sys.foreign_keys 
       WHERE object_id = OBJECT_ID(N'[dbo].[FK_StudentGrade_Course]')
       AND parent_object_id = OBJECT_ID(N'[dbo].[StudentGrade]'))
	ALTER TABLE [dbo].[StudentGrade]  WITH CHECK ADD  
       CONSTRAINT [FK_StudentGrade_Course] FOREIGN KEY([CourseID])
	REFERENCES [dbo].[Course] ([CourseID]);
	GO
	ALTER TABLE [dbo].[StudentGrade] CHECK 
       CONSTRAINT [FK_StudentGrade_Course];
	GO

	--Define the relationship between StudentGrade and Student.
	IF NOT EXISTS (SELECT * FROM sys.foreign_keys 
       WHERE object_id = OBJECT_ID(N'[dbo].[FK_StudentGrade_Student]')
       AND parent_object_id = OBJECT_ID(N'[dbo].[StudentGrade]'))	
	ALTER TABLE [dbo].[StudentGrade]  WITH CHECK ADD  
       CONSTRAINT [FK_StudentGrade_Student] FOREIGN KEY([StudentID])
	REFERENCES [dbo].[Person] ([PersonID]);
	GO
	ALTER TABLE [dbo].[StudentGrade] CHECK 
       CONSTRAINT [FK_StudentGrade_Student];
	GO

	-- Define the relationship between CourseInstructor and Course.
	IF NOT EXISTS (SELECT * FROM sys.foreign_keys 
  	 WHERE object_id = OBJECT_ID(N'[dbo].[FK_CourseInstructor_Course]')
  	 AND parent_object_id = OBJECT_ID(N'[dbo].[CourseInstructor]'))
	ALTER TABLE [dbo].[CourseInstructor]  WITH CHECK ADD  
  	 CONSTRAINT [FK_CourseInstructor_Course] FOREIGN KEY([CourseID])
	REFERENCES [dbo].[Course] ([CourseID]);
	GO
	ALTER TABLE [dbo].[CourseInstructor] CHECK 
 	  CONSTRAINT [FK_CourseInstructor_Course];
	GO

	-- Define the relationship between CourseInstructor and Person.
	IF NOT EXISTS (SELECT * FROM sys.foreign_keys 
 	  WHERE object_id = OBJECT_ID(N'[dbo].[FK_CourseInstructor_Person]')
	   AND parent_object_id = OBJECT_ID(N'[dbo].[CourseInstructor]'))
	ALTER TABLE [dbo].[CourseInstructor]  WITH CHECK ADD  
 	  CONSTRAINT [FK_CourseInstructor_Person] FOREIGN KEY([PersonID])
	REFERENCES [dbo].[Person] ([PersonID]);
	GO
	ALTER TABLE [dbo].[CourseInstructor] CHECK 
  	 CONSTRAINT [FK_CourseInstructor_Person];
	GO

	-- Define the relationship between Course and Department.
	IF NOT EXISTS (SELECT * FROM sys.foreign_keys 
       WHERE object_id = OBJECT_ID(N'[dbo].[FK_Course_Department]')
       AND parent_object_id = OBJECT_ID(N'[dbo].[Course]'))
	ALTER TABLE [dbo].[Course]  WITH CHECK ADD  
       CONSTRAINT [FK_Course_Department] FOREIGN KEY([DepartmentID])
	REFERENCES [dbo].[Department] ([DepartmentID]);
	GO
	ALTER TABLE [dbo].[Course] CHECK CONSTRAINT [FK_Course_Department];
	GO

	--Define the relationship between OfficeAssignment and Person.
	IF NOT EXISTS (SELECT * FROM sys.foreign_keys 
	  WHERE object_id = OBJECT_ID(N'[dbo].[FK_OfficeAssignment_Person]')
 	  AND parent_object_id = OBJECT_ID(N'[dbo].[OfficeAssignment]'))
	ALTER TABLE [dbo].[OfficeAssignment]  WITH CHECK ADD  
 	  CONSTRAINT [FK_OfficeAssignment_Person] FOREIGN KEY([InstructorID])
	REFERENCES [dbo].[Person] ([PersonID]);
	GO
	ALTER TABLE [dbo].[OfficeAssignment] CHECK 
   	 CONSTRAINT [FK_OfficeAssignment_Person];
	GO
</pre></div>



## Step 6: Insert data

Open a new query window and then paste in the following script. Run the script to insert data. This script uses the [INSERT](http://msdn.microsoft.com/library/windowsazure/ee336284.aspx) statement to add values to each column.

<div style="width:auto; height:600px; overflow:auto"><pre>
	-- Insert data into the Person table.
	SET IDENTITY_INSERT dbo.Person ON;
	GO
	INSERT INTO dbo.Person (PersonID, LastName, FirstName, HireDate, EnrollmentDate)
	VALUES (1, 'Abercrombie', 'Kim', '1995-03-11', null);
	INSERT INTO dbo.Person (PersonID, LastName, FirstName, HireDate, EnrollmentDate)
	VALUES (2, 'Barzdukas', 'Gytis', null, '2005-09-01');
	INSERT INTO dbo.Person (PersonID, LastName, FirstName, HireDate, EnrollmentDate)
	VALUES (3, 'Justice', 'Peggy', null, '2001-09-01');
	INSERT INTO dbo.Person (PersonID, LastName, FirstName, HireDate, EnrollmentDate)
	VALUES (4, 'Fakhouri', 'Fadi', '2002-08-06', null);
	INSERT INTO dbo.Person (PersonID, LastName, FirstName, HireDate, EnrollmentDate)
	VALUES (5, 'Harui', 'Roger', '1998-07-01', null);
	INSERT INTO dbo.Person (PersonID, LastName, FirstName, HireDate, EnrollmentDate)
	VALUES (6, 'Li', 'Yan', null, '2002-09-01');
	INSERT INTO dbo.Person (PersonID, LastName, FirstName, HireDate, EnrollmentDate)
	VALUES (7, 'Norman', 'Laura', null, '2003-09-01');
	INSERT INTO dbo.Person (PersonID, LastName, FirstName, HireDate, EnrollmentDate)
	VALUES (8, 'Olivotto', 'Nino', null, '2005-09-01');
	INSERT INTO dbo.Person (PersonID, LastName, FirstName, HireDate, EnrollmentDate)
	VALUES (9, 'Tang', 'Wayne', null, '2005-09-01');
	INSERT INTO dbo.Person (PersonID, LastName, FirstName, HireDate, EnrollmentDate)
	VALUES (10, 'Alonso', 'Meredith', null, '2002-09-01');
	INSERT INTO dbo.Person (PersonID, LastName, FirstName, HireDate, EnrollmentDate)
	VALUES (11, 'Lopez', 'Sophia', null, '2004-09-01');
	INSERT INTO dbo.Person (PersonID, LastName, FirstName, HireDate, EnrollmentDate)
	VALUES (12, 'Browning', 'Meredith', null, '2000-09-01');
	INSERT INTO dbo.Person (PersonID, LastName, FirstName, HireDate, EnrollmentDate)
	VALUES (13, 'Anand', 'Arturo', null, '2003-09-01');
	INSERT INTO dbo.Person (PersonID, LastName, FirstName, HireDate, EnrollmentDate)
	VALUES (14, 'Walker', 'Alexandra', null, '2000-09-01');
	INSERT INTO dbo.Person (PersonID, LastName, FirstName, HireDate, EnrollmentDate)
	VALUES (15, 'Powell', 'Carson', null, '2004-09-01');
	INSERT INTO dbo.Person (PersonID, LastName, FirstName, HireDate, EnrollmentDate)
	VALUES (16, 'Jai', 'Damien', null, '2001-09-01');
	INSERT INTO dbo.Person (PersonID, LastName, FirstName, HireDate, EnrollmentDate)
	VALUES (17, 'Carlson', 'Robyn', null, '2005-09-01');
	INSERT INTO dbo.Person (PersonID, LastName, FirstName, HireDate, EnrollmentDate)
	VALUES (18, 'Zheng', 'Roger', '2004-02-12', null);
	INSERT INTO dbo.Person (PersonID, LastName, FirstName, HireDate, EnrollmentDate)
	VALUES (19, 'Bryant', 'Carson', null, '2001-09-01');
	INSERT INTO dbo.Person (PersonID, LastName, FirstName, HireDate, EnrollmentDate)
	VALUES (20, 'Suarez', 'Robyn', null, '2004-09-01');
	INSERT INTO dbo.Person (PersonID, LastName, FirstName, HireDate, EnrollmentDate)
	VALUES (21, 'Holt', 'Roger', null, '2004-09-01');
	INSERT INTO dbo.Person (PersonID, LastName, FirstName, HireDate, EnrollmentDate)
	VALUES (22, 'Alexander', 'Carson', null, '2005-09-01');
	INSERT INTO dbo.Person (PersonID, LastName, FirstName, HireDate, EnrollmentDate)
	VALUES (23, 'Morgan', 'Isaiah', null, '2001-09-01');
	INSERT INTO dbo.Person (PersonID, LastName, FirstName, HireDate, EnrollmentDate)
	VALUES (24, 'Martin', 'Randall', null, '2005-09-01');
	INSERT INTO dbo.Person (PersonID, LastName, FirstName, HireDate, EnrollmentDate)
	VALUES (25, 'Kapoor', 'Candace', '2001-01-15', null);
	INSERT INTO dbo.Person (PersonID, LastName, FirstName, HireDate, EnrollmentDate)
	VALUES (26, 'Rogers', 'Cody', null, '2002-09-01');
	INSERT INTO dbo.Person (PersonID, LastName, FirstName, HireDate, EnrollmentDate)
	VALUES (27, 'Serrano', 'Stacy', '1999-06-01', null);
	INSERT INTO dbo.Person (PersonID, LastName, FirstName, HireDate, EnrollmentDate)
	VALUES (28, 'White', 'Anthony', null, '2001-09-01');
	INSERT INTO dbo.Person (PersonID, LastName, FirstName, HireDate, EnrollmentDate)
	VALUES (29, 'Griffin', 'Rachel', null, '2004-09-01');
	INSERT INTO dbo.Person (PersonID, LastName, FirstName, HireDate, EnrollmentDate)
	VALUES (30, 'Shan', 'Alicia', null, '2003-09-01');
	INSERT INTO dbo.Person (PersonID, LastName, FirstName, HireDate, EnrollmentDate)
	VALUES (31, 'Stewart', 'Jasmine', '1997-10-12', null);
	INSERT INTO dbo.Person (PersonID, LastName, FirstName, HireDate, EnrollmentDate)
	VALUES (32, 'Xu', 'Kristen', '2001-7-23', null);
	INSERT INTO dbo.Person (PersonID, LastName, FirstName, HireDate, EnrollmentDate)
	VALUES (33, 'Gao', 'Erica', null, '2003-01-30');
	INSERT INTO dbo.Person (PersonID, LastName, FirstName, HireDate, EnrollmentDate)
	VALUES (34, 'Van Houten', 'Roger', '2000-12-07', null);
	GO
	SET IDENTITY_INSERT dbo.Person OFF;
	GO
	
</pre></div>


## Step 7: Query sample and system data in the Management Portal for SQL Database

To check your work, run a query that returns the data you just entered. You can also run built-in stored procedures and data management views that provide information about the databases running on your SQL Database server.

<h4 id="QueryDB">Query sample data</h4>

In a new query window, copy and run the following Transact-SQL script to retrieve some of the data you just added.


<div style="width:auto; height:auto; overflow:auto"><pre>
	SELECT * From Person
</pre></div>

You should see a result set with 34 rows from the person table, including PersonID, LastName, FirstName, HireDate, and EnrollmentDate.


<h4 id="QuerySys">Query system data</h4>

You can also use system views and built-in stored procedures to get information from the server. For the purposes of this tutorial, you will try out just a few commands.

Run the following command to find out which databases are available on the server. 

	SELECT * FROM sys.databases  

Run this command to return a list of users currently connected to the server.

	SELECT user_name(),suser_sname()

Run this stored procedure to return a list of all of the objects in the **School** database.

	EXEC SP_help

Do not close the portal connection to the **School** database. You will need it again in a few minutes.



## Step 8: Create a database login and assign permissions

In SQL Database, you can create logins and grant permissions using Transact-SQL. In this lesson, using Transact-SQL, you will do three things:


1. Create a SQL Server authentication login
2. Create  a database user, and
3. Grant permissions via role membership.

A SQL Server authentication login is used for server connections. All users who access a database on a SQL Database server do so by providing a SQL Server authentication login name and password. 

To create a login, you must first connect to the **master** database.

<h4 id="CreateLogin">Create a SQL Server authentication login</h4>

1. In the [Management Portal](http://manage.windowsazure.com), select **SQL Databases**, click **Servers**, choose the server and then click the white arrow to open the server page.

2. On the Quick Start page, click **Manage Server** to open a new connection to the Management Portal for SQL Database. 

3. Specify **master** for the database to connect to, then login with your username and password. This is the administrator login that you specified when you created the server.

4. The SQL Database management portal opens in a new browser window and you will be connected to **master**.

5. If you see an error on the page similar to the following, ignore it. Click **New Query** to open a query window that lets you execute Transact-SQL commands on the **master** database.

	![Navigation pane][Image15]

6. Copy and paste the following command into the query window.

        CREATE LOGIN SQLDBLogin WITH password='Password1';

7. Run the command to create a new SQL Server login named 'SQLDBLogin'.


<h4 id="CreateDBuser">Create a database user and assign permissions</h4>

After you create a SQL Server authentication login, the next step is to assign the database and permission levels associated with the login. You do this by creating a **database user** on each database.

1. Go back to the SQL Database management portal page that connects to the **School** database. If you closed the browser window, start a new connection to **School** database using the steps from the previous lesson, "Add data and a schema using Transact-SQL script". 

	On the SQL Database management portal page, the **School** database name is visible in the top left corner.

	![Navigation pane][Image12]

2. Click **New Query** to open a new query window and copy in the following statement. 

	    CREATE USER SQLDBUser FROM LOGIN SQLDBLogin;

3. Run the script. This script creates a new database user based on the login.

   Next, you'll assign permissions using the db_datareader role. Database users assigned to this role can read all data from all user tables in the database. 

4. Open a new query window and then enter and run the next statement. This statement runs a built-in stored procedure that assigns the db_datareader role to the new user you just created. 

        EXEC sp_addrolemember 'db_datareader', 'SQLDBUser';

You now have a new SQL Server authentication login that has read-only permission to the **School** database. Using these steps, you can create other SQL Server authentication logins to allow different levels of access to your data.


## Step 9: Connect from an application

You can use ADO.NET to connect to Microsoft Azure SQL Database. Unlike an on-premises connection, you need to account for throttling or other service faults that could terminate a connection or temporarily block new connections. This condition is called a transient fault. To manage transient faults, you implement a retry strategy. When connecting to Azure SQL Database, the [Transient Fault Handling Application Block](http://go.microsoft.com/fwlink/?LinkId=519356), part of Enterprise Library 6 – April 2013, has detection strategies that identify a transient fault condition.

<h4>Sample C# Console Application</h4>


	static void Main(string[] args)
    {
        //NOTE: Use appropriate exception handling in a production application.

        //Replace
        //  builder["Server"]: {servername} = Your Azure SQL Database server name
        //  builder["User ID"]: {username}@{servername} = Your Azure SQL Database user name and server name
        //  builder["Password"]: {password} = Your Azure SQL Database password

        System.Data.SqlClient.SqlConnectionStringBuilder builder = new System.Data.SqlClient.SqlConnectionStringBuilder();
        builder["Server"] = "{servername}";
        builder["User ID"] = "{username}@{servername}";
        builder["Password"] = "{password}";

        builder["Database"] = "AdventureWorks2012";
        builder["Trusted_Connection"] = false;
        builder["Integrated Security"] = false;
        builder["Encrypt"] = true;

        //1. Define an Exponential Backoff retry strategy for Azure SQL Database throttling (ExponentialBackoff Class). An exponential back-off strategy will gracefully back off the load on the service.
        int retryCount = 4;
        int minBackoffDelayMilliseconds = 2000;
        int maxBackoffDelayMilliseconds = 8000;
        int deltaBackoffMilliseconds = 2000;

        ExponentialBackoff exponentialBackoffStrategy = 
          new ExponentialBackoff("exponentialBackoffStrategy",
              retryCount,
              TimeSpan.FromMilliseconds(minBackoffDelayMilliseconds), 
              TimeSpan.FromMilliseconds(maxBackoffDelayMilliseconds),
              TimeSpan.FromMilliseconds(deltaBackoffMilliseconds));

        //2. Set a default strategy to Exponential Backoff.
        RetryManager manager = new RetryManager(new List<RetryStrategy>
        {  
            exponentialBackoffStrategy 
        }, "exponentialBackoffStrategy");

        //3. Set a default Retry Manager. A RetryManager provides retry functionality, or if you are using declarative configuration, you can invoke the RetryPolicyFactory.CreateDefault
            RetryManager.SetDefault(manager);

        //4. Define a default SQL Connection retry policy and SQL Command retry policy. A policy provides a retry mechanism for unreliable actions and transient conditions.
        RetryPolicy retryConnectionPolicy = manager.GetDefaultSqlConnectionRetryPolicy();
        RetryPolicy retryCommandPolicy = manager.GetDefaultSqlCommandRetryPolicy();

        //5. Create a function that will retry the connection using a ReliableSqlConnection.
        retryConnectionPolicy.ExecuteAction(() =>
        {
            using (ReliableSqlConnection connection = new ReliableSqlConnection(builder.ConnectionString))
            {
                connection.Open();

                IDbCommand command = connection.CreateCommand();
                command.CommandText = "SELECT Name FROM Production.Product";

                //6. Create a function that will retry the command calling ExecuteCommand() from the ReliableSqlConnection
                retryCommandPolicy.ExecuteAction(() =>
                {
                    using (IDataReader reader = connection.ExecuteCommand<IDataReader>(command))
                    {
                        while (reader.Read())
                        {
                            string name = reader.GetString(0);
=======
## Next steps
>>>>>>> 8f5664f7


You are now ready to write a small client program that can connect to your database. For a quick start code sample, click one of the following links:


- [Connect to and query your SQL Database with C#](sql-database-connect-query.md)
- *Coming soon:* Client development and quick start samples to SQL Database


<!-- Media references. -->
[1]: ./media/sql-database-get-started/GettingStarted_NewDB.PNG
[2]: ./media/sql-database-get-started/GettingStarted_CreateServer.png
[3]: ./media/sql-database-get-started/GettingStarted_BrowseServer.png
[4]: ./media/sql-database-get-started/GettingStarted_FireWall.png
<|MERGE_RESOLUTION|>--- conflicted
+++ resolved
@@ -1,674 +1,111 @@
-<<<<<<< HEAD
-<properties 
-	pageTitle="Getting started with SQL Database - Azure" 
-	description="Get started creating and managing SQL Databases in Azure." 
-	services="sql-database" 
-	documentationCenter="" 
-	authors="jeffgoll" 
-	writer="" 
-	manager="jeffreyg" 
-	editor="monicar"/>
-
-<tags 
-	ms.service="sql-database" 
-	ms.workload="data-management" 
-	ms.tgt_pltfrm="na" 
-	ms.devlang="na" 
-	ms.topic="article" 
-	ms.date="12/04/2014" 
-	ms.author="jeffreyg"/>
-=======
-<properties
-	pageTitle="Get started with SQL Database"
-	description="Create your first cloud database in minutes with Azure SQL Database, Microsoft's relational database management service (RDBMS) in the cloud, using the Azure Portal and the AdventureWorks sample database."
-	services="sql-database"
-	documentationCenter=""
-	authors="MightyPen"
-	manager="jeffreyg"
-	editor=""/>
-
->>>>>>> 8f5664f7
-
-<tags
-	ms.service="sql-database"
-	ms.workload="data-management" 
-	ms.tgt_pltfrm="na"
-	ms.devlang="na"
-	ms.topic="article"
-	ms.date="04/14/2015"
-	ms.author="genemi"/>
-
-
-# Create your first Azure SQL Database
-
-
-This article shows you how to create a sample Azure SQL Database in under five minutes. You learn how to:
-
-
-- Provision a logical server by using the [Azure portal](http://portal.azure.com/).
-- Create a database populated with sample data.
-- Set a firewall rule for the database to configure which IP addresses can access your database.
-
-
-This tutorial assumes that you have an Azure Subscription. If you do not, you can sign up for a [free trial](http://azure.microsoft.com/pricing/free-trial/).
-
-
-## Step 1: Sign in
-
-
-1. Sign in to the [Azure portal](http://portal.azure.com/).
-2. Click **New** > **Data + Storage** > **SQL Database**.
-
-
-![New SQL Database][1]
-
-
-## Step 2: Create your logical server
-
-
-
-1. In the SQL Database blade, choose a **Name** for your database, in this example **AdventureWorks**.
-2. To create the logical server for your database, click **Server**, then **Create a new server**.
-
-
-## Step 3: Configure your server
-
-
-1. In the **Server** blade, enter the **Server Name** as a unique name that is easy for you to remember.
-2. Enter the **Server Admin Login** as **AdventureAdmin**.
-3. Enter the correct value for **Password** and **Confirm Password**.
-4. Select the preferred geographic **Location**. Typically the location should be close to where your application runs.
-5. Click **OK**.
-
-
-![Create server][2]
-
-
-## Step 4: Create your database
-
-
-1. In the SQL Database blade, specify the source of the database by clicking **Select Source**.
- - If you skip this step, an empty database is created.
-2. Select **Sample**.
- - This creates a database that is a copy of the standard sample database named **AdventureWorks**.
- - On Azure SQL Database the *light schema* edition of AdventureWorks is used.
-3. Click **Create** at the bottom of the blade.
-
-
-## Step 5: Configure the firewall
-
-
-The following steps demonstrate how to specify which IP address ranges are allowed to access your database.
-
-
-![Browse server][3]
-
-
-1. In the ribbon on the left-hand side of the screen, click **Browse** and then **SQL Servers**.
-2. From the available options, click the SQL server that you created earlier.
-3. Click **Settings**, then **Firewall**.
-4. Click this link to get your current IP address from [Bing](http://www.bing.com/search?q=my%20ip%20address).
-5. In the Firewall Settings, enter a **Rule Name**, and paste your public IP address from the previous step into the **Start IP** and **End IP** fields.
-6. When complete, click **Save** at the top of the page.
-
-
-![Firewall][4]
-
-
-<<<<<<< HEAD
-To configure the firewall so that connections are allowed through, you'll enter information on the server page.
-
-**Note:** The SQL Database service is only available with TCP port 1433 used by the TDS protocol, so make sure that the firewall on your network and local computer allows outgoing TCP communication on port 1433. For more information, see [SQL Database Firewall](http://social.technet.microsoft.com/wiki/contents/articles/2677.sql-azure-firewall-en-us.aspx).
-
-
-1. In the navigation pane on the left, click **SQL Databases**.
-
-2. Click **Servers** at the top of the page. Next, click on the server you just created to open the server page.
-
-3. On the server page, click **Configure** to open the **Allowed IP Addresses** settings, and then click **Add to the allowed IP Addresses** link. This will create a new firewall rule to allow connection requests from the router or proxy server your device is listening on.
-
-4. You can create additional firewall rules by specifying a rule name and the start and end IP range values.
-
-5. To enable interactions between this server and other Azure services, click **Yes** to the **Microsoft Azure Services** option. 
-
-7. To save your changes, click **SAVE** at the bottom of the page.
-
-6. After you save the rule, your page will look similar to the following screenshot.
-
-	![Navigation pane][Image7]
-
-You now have a SQL Database server on Azure, a firewall rule that enables access to the server, a database object, and an administrator login. But you still don't have a working database that you can query. To do that, your database must have a schema and actual data.
-
-Because this tutorial uses just the tools at hand, you'll use the query window in the Management Portal for SQL Database to run Transact-SQL script that builds a predefined database.
-
-As your skills increase, you will want to explore additional ways of creating a database, including programmatic approaches or the design surface in SQL Server Data Tools. If you already have an existing SQL Server database that runs on a local server, you can easily migrate that database to the Azure server that you just set up. Use the links at the end of this tutorial to find out how. 
-
-
-
-## Step 4: Add data and a schema using Transact-SQL script
-
-In this step, you run two scripts. The first one creates a schema that defines tables, columns, and relationships. The second script adds the data. Each step is performed independently on a separate connection. If you've built databases in SQL Server before, one of the differences you'll notice in SQL Database is that CREATE and INSERT commands must run in separate batches. SQL Database imposes this requirement to minimize attacks against the data while it is in transit. 
-
-1. Go to the home page. In the [Management Portal](http://manage.windowsazure.com), the **School** database appears in the list of **All** items on the home page.
-
-	![Navigation pane][Image8]
-
-2. Find the listing for your database **School**, and then click in the **Name** column. This opens the dashboard for the database.
-
-3. Click **Manage** at the bottom of the dashboard page to open the SQL Database management portal, which you can use to run Transact-SQL commands and queries. Enter the administrator login name and password to login to the **School** database. This is the administrator login that you used when set up when you created the server earlier.
-
-4. In the SQL Database management portal, click **New Query** in the ribbon. An empty query window opens in the workspace. In the next step, you use this window to copy in a series of predefined scripts that add structure and data to your empty database.
-
-
-
-## Step 5: Create the schema
-
-In this step, you create the schema using the following Transact-SQL script. The script first checks for an existing table of the same name to ensure there won't be a name collision, and creates the table using the [CREATE TABLE](http://msdn.microsoft.com/library/windowsazure/ee336258.aspx) statement. Further on, this script uses the [ALTER TABLE](http://msdn.microsoft.com/library/windowsazure/ee336286.aspx) statement to specify the primary key and table relationships.
-
-Copy the script and paste it into the query window. Then click **Run** at the top of the window to execute the script.
-
-<div style="width:auto; height:600px; overflow:auto"><pre>
-	-- Create the Department table.
-	IF NOT EXISTS (SELECT * FROM sys.objects 
-		WHERE object_id = OBJECT_ID(N'[dbo].[Department]') 
-		AND type in (N'U'))
-   	BEGIN
-  	CREATE TABLE [dbo].[Department](
-		[DepartmentID] [int] NOT NULL,
-		[Name] [nvarchar](50) NOT NULL,
-		[Budget] [money] NOT NULL,
-		[StartDate] [datetime] NOT NULL,
-		[Administrator] [int] NULL,
-     CONSTRAINT [PK_Department] PRIMARY KEY CLUSTERED 
-    (
-	[DepartmentID] ASC
-    )WITH (IGNORE_DUP_KEY = OFF)
-    )
-    END;
-	GO
-
-	-- Create the Person table.
-	IF NOT EXISTS (SELECT * FROM sys.objects 
-		WHERE object_id = OBJECT_ID(N'[dbo].[Person]') 
-		AND type in (N'U'))
-	BEGIN
-	CREATE TABLE [dbo].[Person](
-		[PersonID] [int] IDENTITY(1,1) NOT NULL,
-		[LastName] [nvarchar](50) NOT NULL,
-		[FirstName] [nvarchar](50) NOT NULL,
-		[HireDate] [datetime] NULL,
-		[EnrollmentDate] [datetime] NULL,
- 	 CONSTRAINT [PK_School.Student] PRIMARY KEY CLUSTERED 	
-	(
-	[PersonID] ASC
-	)WITH (IGNORE_DUP_KEY = OFF)
-	) 
-	END;
-	GO
-
-	-- Create the OnsiteCourse table.
-	IF NOT EXISTS (SELECT * FROM sys.objects 
-		WHERE object_id = OBJECT_ID(N'[dbo].[OnsiteCourse]') 
-		AND type in (N'U'))
-	BEGIN
-	CREATE TABLE [dbo].[OnsiteCourse](
-		[CourseID] [int] NOT NULL,
-		[Location] [nvarchar](50) NOT NULL,
-		[Days] [nvarchar](50) NOT NULL,
-		[Time] [smalldatetime] NOT NULL,
- 	 CONSTRAINT [PK_OnsiteCourse] PRIMARY KEY CLUSTERED 
-	(
-		[CourseID] ASC
-	)WITH (IGNORE_DUP_KEY = OFF)
-	) 
-	END;
-	GO
-
-	-- Create the OnlineCourse table.
-	IF NOT EXISTS (SELECT * FROM sys.objects 
-		WHERE object_id = OBJECT_ID(N'[dbo].[OnlineCourse]') 
-		AND type in (N'U'))
-	BEGIN
-	CREATE TABLE [dbo].[OnlineCourse](
-		[CourseID] [int] NOT NULL,
-		[URL] [nvarchar](100) NOT NULL,
- 	 CONSTRAINT [PK_OnlineCourse] PRIMARY KEY CLUSTERED 
-	(
-		[CourseID] ASC
-	)WITH (IGNORE_DUP_KEY = OFF)
-	) 
-	END;
-	GO
-
-	--Create the StudentGrade table.
-	IF NOT EXISTS (SELECT * FROM sys.objects 
-		WHERE object_id = OBJECT_ID(N'[dbo].[StudentGrade]') 
-		AND type in (N'U'))
-	BEGIN
-	CREATE TABLE [dbo].[StudentGrade](
-		[EnrollmentID] [int] IDENTITY(1,1) NOT NULL,
-		[CourseID] [int] NOT NULL,
-		[StudentID] [int] NOT NULL,
-		[Grade] [decimal](3, 2) NULL,
-	 CONSTRAINT [PK_StudentGrade] PRIMARY KEY CLUSTERED 
-	(
-		[EnrollmentID] ASC
-	)WITH (IGNORE_DUP_KEY = OFF)
-	) 
-	END;
-	GO
-
-	-- Create the CourseInstructor table.
-	IF NOT EXISTS (SELECT * FROM sys.objects 
-		WHERE object_id = OBJECT_ID(N'[dbo].[CourseInstructor]') 
-		AND type in (N'U'))
-	BEGIN
-	CREATE TABLE [dbo].[CourseInstructor](
-		[CourseID] [int] NOT NULL,
-		[PersonID] [int] NOT NULL,
-	 CONSTRAINT [PK_CourseInstructor] PRIMARY KEY CLUSTERED 
-	(
-		[CourseID] ASC,
-		[PersonID] ASC
-	)WITH (IGNORE_DUP_KEY = OFF)
-	) 
-	END;
-	GO
-
-	-- Create the Course table.
-	IF NOT EXISTS (SELECT * FROM sys.objects 
-		WHERE object_id = OBJECT_ID(N'[dbo].[Course]') 
-		AND type in (N'U'))
-	BEGIN
-	CREATE TABLE [dbo].[Course](
-		[CourseID] [int] NOT NULL,
-		[Title] [nvarchar](100) NOT NULL,
-		[Credits] [int] NOT NULL,
-		[DepartmentID] [int] NOT NULL,
- 	 CONSTRAINT [PK_School.Course] PRIMARY KEY CLUSTERED 
-	(
-		[CourseID] ASC
-	)WITH (IGNORE_DUP_KEY = OFF)
-	)
-	END;
-	GO
-
-	-- Create the OfficeAssignment table.
-	IF NOT EXISTS (SELECT * FROM sys.objects 
-		WHERE object_id = OBJECT_ID(N'[dbo].[OfficeAssignment]')
-		AND type in (N'U'))
-	BEGIN
-	CREATE TABLE [dbo].[OfficeAssignment](
-		[InstructorID] [int] NOT NULL,
-		[Location] [nvarchar](50) NOT NULL,
-		[Timestamp] [timestamp] NOT NULL,
- 	 CONSTRAINT [PK_OfficeAssignment] PRIMARY KEY CLUSTERED 
-	(
-		[InstructorID] ASC
-	)WITH (IGNORE_DUP_KEY = OFF)
-	)
-	END;
-	GO
-
-	-- Define the relationship between OnsiteCourse and Course.
-	IF NOT EXISTS (SELECT * FROM sys.foreign_keys 
-       WHERE object_id = OBJECT_ID(N'[dbo].[FK_OnsiteCourse_Course]')
-       AND parent_object_id = OBJECT_ID(N'[dbo].[OnsiteCourse]'))
-	ALTER TABLE [dbo].[OnsiteCourse]  WITH CHECK ADD  
-       CONSTRAINT [FK_OnsiteCourse_Course] FOREIGN KEY([CourseID])
-	REFERENCES [dbo].[Course] ([CourseID]);
-	GO
-	ALTER TABLE [dbo].[OnsiteCourse] CHECK 
-       CONSTRAINT [FK_OnsiteCourse_Course];
-	GO
-
-	-- Define the relationship between OnlineCourse and Course.
-	IF NOT EXISTS (SELECT * FROM sys.foreign_keys 
-       WHERE object_id = OBJECT_ID(N'[dbo].[FK_OnlineCourse_Course]')
-       AND parent_object_id = OBJECT_ID(N'[dbo].[OnlineCourse]'))
-	ALTER TABLE [dbo].[OnlineCourse]  WITH CHECK ADD  
-       CONSTRAINT [FK_OnlineCourse_Course] FOREIGN KEY([CourseID])
-	REFERENCES [dbo].[Course] ([CourseID]);
-	GO
-	ALTER TABLE [dbo].[OnlineCourse] CHECK 
-       CONSTRAINT [FK_OnlineCourse_Course];
-	GO
-	-- Define the relationship between StudentGrade and Course.
-	IF NOT EXISTS (SELECT * FROM sys.foreign_keys 
-       WHERE object_id = OBJECT_ID(N'[dbo].[FK_StudentGrade_Course]')
-       AND parent_object_id = OBJECT_ID(N'[dbo].[StudentGrade]'))
-	ALTER TABLE [dbo].[StudentGrade]  WITH CHECK ADD  
-       CONSTRAINT [FK_StudentGrade_Course] FOREIGN KEY([CourseID])
-	REFERENCES [dbo].[Course] ([CourseID]);
-	GO
-	ALTER TABLE [dbo].[StudentGrade] CHECK 
-       CONSTRAINT [FK_StudentGrade_Course];
-	GO
-
-	--Define the relationship between StudentGrade and Student.
-	IF NOT EXISTS (SELECT * FROM sys.foreign_keys 
-       WHERE object_id = OBJECT_ID(N'[dbo].[FK_StudentGrade_Student]')
-       AND parent_object_id = OBJECT_ID(N'[dbo].[StudentGrade]'))	
-	ALTER TABLE [dbo].[StudentGrade]  WITH CHECK ADD  
-       CONSTRAINT [FK_StudentGrade_Student] FOREIGN KEY([StudentID])
-	REFERENCES [dbo].[Person] ([PersonID]);
-	GO
-	ALTER TABLE [dbo].[StudentGrade] CHECK 
-       CONSTRAINT [FK_StudentGrade_Student];
-	GO
-
-	-- Define the relationship between CourseInstructor and Course.
-	IF NOT EXISTS (SELECT * FROM sys.foreign_keys 
-  	 WHERE object_id = OBJECT_ID(N'[dbo].[FK_CourseInstructor_Course]')
-  	 AND parent_object_id = OBJECT_ID(N'[dbo].[CourseInstructor]'))
-	ALTER TABLE [dbo].[CourseInstructor]  WITH CHECK ADD  
-  	 CONSTRAINT [FK_CourseInstructor_Course] FOREIGN KEY([CourseID])
-	REFERENCES [dbo].[Course] ([CourseID]);
-	GO
-	ALTER TABLE [dbo].[CourseInstructor] CHECK 
- 	  CONSTRAINT [FK_CourseInstructor_Course];
-	GO
-
-	-- Define the relationship between CourseInstructor and Person.
-	IF NOT EXISTS (SELECT * FROM sys.foreign_keys 
- 	  WHERE object_id = OBJECT_ID(N'[dbo].[FK_CourseInstructor_Person]')
-	   AND parent_object_id = OBJECT_ID(N'[dbo].[CourseInstructor]'))
-	ALTER TABLE [dbo].[CourseInstructor]  WITH CHECK ADD  
- 	  CONSTRAINT [FK_CourseInstructor_Person] FOREIGN KEY([PersonID])
-	REFERENCES [dbo].[Person] ([PersonID]);
-	GO
-	ALTER TABLE [dbo].[CourseInstructor] CHECK 
-  	 CONSTRAINT [FK_CourseInstructor_Person];
-	GO
-
-	-- Define the relationship between Course and Department.
-	IF NOT EXISTS (SELECT * FROM sys.foreign_keys 
-       WHERE object_id = OBJECT_ID(N'[dbo].[FK_Course_Department]')
-       AND parent_object_id = OBJECT_ID(N'[dbo].[Course]'))
-	ALTER TABLE [dbo].[Course]  WITH CHECK ADD  
-       CONSTRAINT [FK_Course_Department] FOREIGN KEY([DepartmentID])
-	REFERENCES [dbo].[Department] ([DepartmentID]);
-	GO
-	ALTER TABLE [dbo].[Course] CHECK CONSTRAINT [FK_Course_Department];
-	GO
-
-	--Define the relationship between OfficeAssignment and Person.
-	IF NOT EXISTS (SELECT * FROM sys.foreign_keys 
-	  WHERE object_id = OBJECT_ID(N'[dbo].[FK_OfficeAssignment_Person]')
- 	  AND parent_object_id = OBJECT_ID(N'[dbo].[OfficeAssignment]'))
-	ALTER TABLE [dbo].[OfficeAssignment]  WITH CHECK ADD  
- 	  CONSTRAINT [FK_OfficeAssignment_Person] FOREIGN KEY([InstructorID])
-	REFERENCES [dbo].[Person] ([PersonID]);
-	GO
-	ALTER TABLE [dbo].[OfficeAssignment] CHECK 
-   	 CONSTRAINT [FK_OfficeAssignment_Person];
-	GO
-</pre></div>
-
-
-
-## Step 6: Insert data
-
-Open a new query window and then paste in the following script. Run the script to insert data. This script uses the [INSERT](http://msdn.microsoft.com/library/windowsazure/ee336284.aspx) statement to add values to each column.
-
-<div style="width:auto; height:600px; overflow:auto"><pre>
-	-- Insert data into the Person table.
-	SET IDENTITY_INSERT dbo.Person ON;
-	GO
-	INSERT INTO dbo.Person (PersonID, LastName, FirstName, HireDate, EnrollmentDate)
-	VALUES (1, 'Abercrombie', 'Kim', '1995-03-11', null);
-	INSERT INTO dbo.Person (PersonID, LastName, FirstName, HireDate, EnrollmentDate)
-	VALUES (2, 'Barzdukas', 'Gytis', null, '2005-09-01');
-	INSERT INTO dbo.Person (PersonID, LastName, FirstName, HireDate, EnrollmentDate)
-	VALUES (3, 'Justice', 'Peggy', null, '2001-09-01');
-	INSERT INTO dbo.Person (PersonID, LastName, FirstName, HireDate, EnrollmentDate)
-	VALUES (4, 'Fakhouri', 'Fadi', '2002-08-06', null);
-	INSERT INTO dbo.Person (PersonID, LastName, FirstName, HireDate, EnrollmentDate)
-	VALUES (5, 'Harui', 'Roger', '1998-07-01', null);
-	INSERT INTO dbo.Person (PersonID, LastName, FirstName, HireDate, EnrollmentDate)
-	VALUES (6, 'Li', 'Yan', null, '2002-09-01');
-	INSERT INTO dbo.Person (PersonID, LastName, FirstName, HireDate, EnrollmentDate)
-	VALUES (7, 'Norman', 'Laura', null, '2003-09-01');
-	INSERT INTO dbo.Person (PersonID, LastName, FirstName, HireDate, EnrollmentDate)
-	VALUES (8, 'Olivotto', 'Nino', null, '2005-09-01');
-	INSERT INTO dbo.Person (PersonID, LastName, FirstName, HireDate, EnrollmentDate)
-	VALUES (9, 'Tang', 'Wayne', null, '2005-09-01');
-	INSERT INTO dbo.Person (PersonID, LastName, FirstName, HireDate, EnrollmentDate)
-	VALUES (10, 'Alonso', 'Meredith', null, '2002-09-01');
-	INSERT INTO dbo.Person (PersonID, LastName, FirstName, HireDate, EnrollmentDate)
-	VALUES (11, 'Lopez', 'Sophia', null, '2004-09-01');
-	INSERT INTO dbo.Person (PersonID, LastName, FirstName, HireDate, EnrollmentDate)
-	VALUES (12, 'Browning', 'Meredith', null, '2000-09-01');
-	INSERT INTO dbo.Person (PersonID, LastName, FirstName, HireDate, EnrollmentDate)
-	VALUES (13, 'Anand', 'Arturo', null, '2003-09-01');
-	INSERT INTO dbo.Person (PersonID, LastName, FirstName, HireDate, EnrollmentDate)
-	VALUES (14, 'Walker', 'Alexandra', null, '2000-09-01');
-	INSERT INTO dbo.Person (PersonID, LastName, FirstName, HireDate, EnrollmentDate)
-	VALUES (15, 'Powell', 'Carson', null, '2004-09-01');
-	INSERT INTO dbo.Person (PersonID, LastName, FirstName, HireDate, EnrollmentDate)
-	VALUES (16, 'Jai', 'Damien', null, '2001-09-01');
-	INSERT INTO dbo.Person (PersonID, LastName, FirstName, HireDate, EnrollmentDate)
-	VALUES (17, 'Carlson', 'Robyn', null, '2005-09-01');
-	INSERT INTO dbo.Person (PersonID, LastName, FirstName, HireDate, EnrollmentDate)
-	VALUES (18, 'Zheng', 'Roger', '2004-02-12', null);
-	INSERT INTO dbo.Person (PersonID, LastName, FirstName, HireDate, EnrollmentDate)
-	VALUES (19, 'Bryant', 'Carson', null, '2001-09-01');
-	INSERT INTO dbo.Person (PersonID, LastName, FirstName, HireDate, EnrollmentDate)
-	VALUES (20, 'Suarez', 'Robyn', null, '2004-09-01');
-	INSERT INTO dbo.Person (PersonID, LastName, FirstName, HireDate, EnrollmentDate)
-	VALUES (21, 'Holt', 'Roger', null, '2004-09-01');
-	INSERT INTO dbo.Person (PersonID, LastName, FirstName, HireDate, EnrollmentDate)
-	VALUES (22, 'Alexander', 'Carson', null, '2005-09-01');
-	INSERT INTO dbo.Person (PersonID, LastName, FirstName, HireDate, EnrollmentDate)
-	VALUES (23, 'Morgan', 'Isaiah', null, '2001-09-01');
-	INSERT INTO dbo.Person (PersonID, LastName, FirstName, HireDate, EnrollmentDate)
-	VALUES (24, 'Martin', 'Randall', null, '2005-09-01');
-	INSERT INTO dbo.Person (PersonID, LastName, FirstName, HireDate, EnrollmentDate)
-	VALUES (25, 'Kapoor', 'Candace', '2001-01-15', null);
-	INSERT INTO dbo.Person (PersonID, LastName, FirstName, HireDate, EnrollmentDate)
-	VALUES (26, 'Rogers', 'Cody', null, '2002-09-01');
-	INSERT INTO dbo.Person (PersonID, LastName, FirstName, HireDate, EnrollmentDate)
-	VALUES (27, 'Serrano', 'Stacy', '1999-06-01', null);
-	INSERT INTO dbo.Person (PersonID, LastName, FirstName, HireDate, EnrollmentDate)
-	VALUES (28, 'White', 'Anthony', null, '2001-09-01');
-	INSERT INTO dbo.Person (PersonID, LastName, FirstName, HireDate, EnrollmentDate)
-	VALUES (29, 'Griffin', 'Rachel', null, '2004-09-01');
-	INSERT INTO dbo.Person (PersonID, LastName, FirstName, HireDate, EnrollmentDate)
-	VALUES (30, 'Shan', 'Alicia', null, '2003-09-01');
-	INSERT INTO dbo.Person (PersonID, LastName, FirstName, HireDate, EnrollmentDate)
-	VALUES (31, 'Stewart', 'Jasmine', '1997-10-12', null);
-	INSERT INTO dbo.Person (PersonID, LastName, FirstName, HireDate, EnrollmentDate)
-	VALUES (32, 'Xu', 'Kristen', '2001-7-23', null);
-	INSERT INTO dbo.Person (PersonID, LastName, FirstName, HireDate, EnrollmentDate)
-	VALUES (33, 'Gao', 'Erica', null, '2003-01-30');
-	INSERT INTO dbo.Person (PersonID, LastName, FirstName, HireDate, EnrollmentDate)
-	VALUES (34, 'Van Houten', 'Roger', '2000-12-07', null);
-	GO
-	SET IDENTITY_INSERT dbo.Person OFF;
-	GO
-	
-</pre></div>
-
-
-## Step 7: Query sample and system data in the Management Portal for SQL Database
-
-To check your work, run a query that returns the data you just entered. You can also run built-in stored procedures and data management views that provide information about the databases running on your SQL Database server.
-
-<h4 id="QueryDB">Query sample data</h4>
-
-In a new query window, copy and run the following Transact-SQL script to retrieve some of the data you just added.
-
-
-<div style="width:auto; height:auto; overflow:auto"><pre>
-	SELECT * From Person
-</pre></div>
-
-You should see a result set with 34 rows from the person table, including PersonID, LastName, FirstName, HireDate, and EnrollmentDate.
-
-
-<h4 id="QuerySys">Query system data</h4>
-
-You can also use system views and built-in stored procedures to get information from the server. For the purposes of this tutorial, you will try out just a few commands.
-
-Run the following command to find out which databases are available on the server. 
-
-	SELECT * FROM sys.databases  
-
-Run this command to return a list of users currently connected to the server.
-
-	SELECT user_name(),suser_sname()
-
-Run this stored procedure to return a list of all of the objects in the **School** database.
-
-	EXEC SP_help
-
-Do not close the portal connection to the **School** database. You will need it again in a few minutes.
-
-
-
-## Step 8: Create a database login and assign permissions
-
-In SQL Database, you can create logins and grant permissions using Transact-SQL. In this lesson, using Transact-SQL, you will do three things:
-
-
-1. Create a SQL Server authentication login
-2. Create  a database user, and
-3. Grant permissions via role membership.
-
-A SQL Server authentication login is used for server connections. All users who access a database on a SQL Database server do so by providing a SQL Server authentication login name and password. 
-
-To create a login, you must first connect to the **master** database.
-
-<h4 id="CreateLogin">Create a SQL Server authentication login</h4>
-
-1. In the [Management Portal](http://manage.windowsazure.com), select **SQL Databases**, click **Servers**, choose the server and then click the white arrow to open the server page.
-
-2. On the Quick Start page, click **Manage Server** to open a new connection to the Management Portal for SQL Database. 
-
-3. Specify **master** for the database to connect to, then login with your username and password. This is the administrator login that you specified when you created the server.
-
-4. The SQL Database management portal opens in a new browser window and you will be connected to **master**.
-
-5. If you see an error on the page similar to the following, ignore it. Click **New Query** to open a query window that lets you execute Transact-SQL commands on the **master** database.
-
-	![Navigation pane][Image15]
-
-6. Copy and paste the following command into the query window.
-
-        CREATE LOGIN SQLDBLogin WITH password='Password1';
-
-7. Run the command to create a new SQL Server login named 'SQLDBLogin'.
-
-
-<h4 id="CreateDBuser">Create a database user and assign permissions</h4>
-
-After you create a SQL Server authentication login, the next step is to assign the database and permission levels associated with the login. You do this by creating a **database user** on each database.
-
-1. Go back to the SQL Database management portal page that connects to the **School** database. If you closed the browser window, start a new connection to **School** database using the steps from the previous lesson, "Add data and a schema using Transact-SQL script". 
-
-	On the SQL Database management portal page, the **School** database name is visible in the top left corner.
-
-	![Navigation pane][Image12]
-
-2. Click **New Query** to open a new query window and copy in the following statement. 
-
-	    CREATE USER SQLDBUser FROM LOGIN SQLDBLogin;
-
-3. Run the script. This script creates a new database user based on the login.
-
-   Next, you'll assign permissions using the db_datareader role. Database users assigned to this role can read all data from all user tables in the database. 
-
-4. Open a new query window and then enter and run the next statement. This statement runs a built-in stored procedure that assigns the db_datareader role to the new user you just created. 
-
-        EXEC sp_addrolemember 'db_datareader', 'SQLDBUser';
-
-You now have a new SQL Server authentication login that has read-only permission to the **School** database. Using these steps, you can create other SQL Server authentication logins to allow different levels of access to your data.
-
-
-## Step 9: Connect from an application
-
-You can use ADO.NET to connect to Microsoft Azure SQL Database. Unlike an on-premises connection, you need to account for throttling or other service faults that could terminate a connection or temporarily block new connections. This condition is called a transient fault. To manage transient faults, you implement a retry strategy. When connecting to Azure SQL Database, the [Transient Fault Handling Application Block](http://go.microsoft.com/fwlink/?LinkId=519356), part of Enterprise Library 6 – April 2013, has detection strategies that identify a transient fault condition.
-
-<h4>Sample C# Console Application</h4>
-
-
-	static void Main(string[] args)
-    {
-        //NOTE: Use appropriate exception handling in a production application.
-
-        //Replace
-        //  builder["Server"]: {servername} = Your Azure SQL Database server name
-        //  builder["User ID"]: {username}@{servername} = Your Azure SQL Database user name and server name
-        //  builder["Password"]: {password} = Your Azure SQL Database password
-
-        System.Data.SqlClient.SqlConnectionStringBuilder builder = new System.Data.SqlClient.SqlConnectionStringBuilder();
-        builder["Server"] = "{servername}";
-        builder["User ID"] = "{username}@{servername}";
-        builder["Password"] = "{password}";
-
-        builder["Database"] = "AdventureWorks2012";
-        builder["Trusted_Connection"] = false;
-        builder["Integrated Security"] = false;
-        builder["Encrypt"] = true;
-
-        //1. Define an Exponential Backoff retry strategy for Azure SQL Database throttling (ExponentialBackoff Class). An exponential back-off strategy will gracefully back off the load on the service.
-        int retryCount = 4;
-        int minBackoffDelayMilliseconds = 2000;
-        int maxBackoffDelayMilliseconds = 8000;
-        int deltaBackoffMilliseconds = 2000;
-
-        ExponentialBackoff exponentialBackoffStrategy = 
-          new ExponentialBackoff("exponentialBackoffStrategy",
-              retryCount,
-              TimeSpan.FromMilliseconds(minBackoffDelayMilliseconds), 
-              TimeSpan.FromMilliseconds(maxBackoffDelayMilliseconds),
-              TimeSpan.FromMilliseconds(deltaBackoffMilliseconds));
-
-        //2. Set a default strategy to Exponential Backoff.
-        RetryManager manager = new RetryManager(new List<RetryStrategy>
-        {  
-            exponentialBackoffStrategy 
-        }, "exponentialBackoffStrategy");
-
-        //3. Set a default Retry Manager. A RetryManager provides retry functionality, or if you are using declarative configuration, you can invoke the RetryPolicyFactory.CreateDefault
-            RetryManager.SetDefault(manager);
-
-        //4. Define a default SQL Connection retry policy and SQL Command retry policy. A policy provides a retry mechanism for unreliable actions and transient conditions.
-        RetryPolicy retryConnectionPolicy = manager.GetDefaultSqlConnectionRetryPolicy();
-        RetryPolicy retryCommandPolicy = manager.GetDefaultSqlCommandRetryPolicy();
-
-        //5. Create a function that will retry the connection using a ReliableSqlConnection.
-        retryConnectionPolicy.ExecuteAction(() =>
-        {
-            using (ReliableSqlConnection connection = new ReliableSqlConnection(builder.ConnectionString))
-            {
-                connection.Open();
-
-                IDbCommand command = connection.CreateCommand();
-                command.CommandText = "SELECT Name FROM Production.Product";
-
-                //6. Create a function that will retry the command calling ExecuteCommand() from the ReliableSqlConnection
-                retryCommandPolicy.ExecuteAction(() =>
-                {
-                    using (IDataReader reader = connection.ExecuteCommand<IDataReader>(command))
-                    {
-                        while (reader.Read())
-                        {
-                            string name = reader.GetString(0);
-=======
-## Next steps
->>>>>>> 8f5664f7
-
-
-You are now ready to write a small client program that can connect to your database. For a quick start code sample, click one of the following links:
-
-
-- [Connect to and query your SQL Database with C#](sql-database-connect-query.md)
-- *Coming soon:* Client development and quick start samples to SQL Database
-
-
-<!-- Media references. -->
-[1]: ./media/sql-database-get-started/GettingStarted_NewDB.PNG
-[2]: ./media/sql-database-get-started/GettingStarted_CreateServer.png
-[3]: ./media/sql-database-get-started/GettingStarted_BrowseServer.png
-[4]: ./media/sql-database-get-started/GettingStarted_FireWall.png
+<properties
+	pageTitle="Get started with SQL Database"
+	description="Create your first cloud database in minutes with Azure SQL Database, Microsoft's relational database management service (RDBMS) in the cloud, using the Azure Portal and the AdventureWorks sample database."
+	services="sql-database"
+	documentationCenter=""
+	authors="MightyPen"
+	manager="jeffreyg"
+	editor=""/>
+
+
+<tags
+	ms.service="sql-database"
+	ms.workload="data-management" 
+	ms.tgt_pltfrm="na"
+	ms.devlang="na"
+	ms.topic="article"
+	ms.date="04/14/2015"
+	ms.author="genemi"/>
+
+
+# Create your first Azure SQL Database
+
+
+This article shows you how to create a sample Azure SQL Database in under five minutes. You learn how to:
+
+
+- Provision a logical server by using the [Azure portal](http://portal.azure.com/).
+- Create a database populated with sample data.
+- Set a firewall rule for the database to configure which IP addresses can access your database.
+
+
+This tutorial assumes that you have an Azure Subscription. If you do not, you can sign up for a [free trial](http://azure.microsoft.com/pricing/free-trial/).
+
+
+## Step 1: Sign in
+
+
+1. Sign in to the [Azure portal](http://portal.azure.com/).
+2. Click **New** > **Data + Storage** > **SQL Database**.
+
+
+![New SQL Database][1]
+
+
+## Step 2: Create your logical server
+
+
+
+1. In the SQL Database blade, choose a **Name** for your database, in this example **AdventureWorks**.
+2. To create the logical server for your database, click **Server**, then **Create a new server**.
+
+
+## Step 3: Configure your server
+
+
+1. In the **Server** blade, enter the **Server Name** as a unique name that is easy for you to remember.
+2. Enter the **Server Admin Login** as **AdventureAdmin**.
+3. Enter the correct value for **Password** and **Confirm Password**.
+4. Select the preferred geographic **Location**. Typically the location should be close to where your application runs.
+5. Click **OK**.
+
+
+![Create server][2]
+
+
+## Step 4: Create your database
+
+
+1. In the SQL Database blade, specify the source of the database by clicking **Select Source**.
+ - If you skip this step, an empty database is created.
+2. Select **Sample**.
+ - This creates a database that is a copy of the standard sample database named **AdventureWorks**.
+ - On Azure SQL Database the *light schema* edition of AdventureWorks is used.
+3. Click **Create** at the bottom of the blade.
+
+
+## Step 5: Configure the firewall
+
+
+The following steps demonstrate how to specify which IP address ranges are allowed to access your database.
+
+
+![Browse server][3]
+
+
+1. In the ribbon on the left-hand side of the screen, click **Browse** and then **SQL Servers**.
+2. From the available options, click the SQL server that you created earlier.
+3. Click **Settings**, then **Firewall**.
+4. Click this link to get your current IP address from [Bing](http://www.bing.com/search?q=my%20ip%20address).
+5. In the Firewall Settings, enter a **Rule Name**, and paste your public IP address from the previous step into the **Start IP** and **End IP** fields.
+6. When complete, click **Save** at the top of the page.
+
+
+![Firewall][4]
+
+
+## Next steps
+
+
+You are now ready to write a small client program that can connect to your database. For a quick start code sample, click one of the following links:
+
+
+- [Connect to and query your SQL Database with C#](sql-database-connect-query.md)
+- *Coming soon:* Client development and quick start samples to SQL Database
+
+
+<!-- Media references. -->
+[1]: ./media/sql-database-get-started/GettingStarted_NewDB.PNG
+[2]: ./media/sql-database-get-started/GettingStarted_CreateServer.png
+[3]: ./media/sql-database-get-started/GettingStarted_BrowseServer.png
+[4]: ./media/sql-database-get-started/GettingStarted_FireWall.png