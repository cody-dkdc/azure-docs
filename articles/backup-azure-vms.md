<<<<<<< HEAD
<properties 
	pageTitle="Back up Azure virtual machines with Azure Backup" 
	description="Use this walkthrough to deploy Azure Backup to back up Azure virtual machines." 
	services="backup" 
	documentationCenter="" 
	authors="raynew" 
	manager="jwhit" 
	editor="tysonn"/>

<tags 
	ms.service="backup" 
	ms.workload="storage-backup-recovery" 
	ms.tgt_pltfrm="na" 
	ms.devlang="na" 
	ms.topic="article" 
	ms.date="03/26/2015" 
	ms.author="raynew"/>
# Back up Azure virtual machines with Azure Backup

Use the Azure Backup service to protect data on your on-premises servers and Azure virtual machines from loss. This walkthrough describes how to backup your Azure virtual machines with Azure Backup.

## Overview

Using Azure Backup to backup data from your Azure virtual machines provides a number of business benefits:

- Azure Backup automates backup and recovery for your virtual machines
- It takes application consistent backups to ensure that recovered data starts from a consistent state.
- There's no downtime involved during virtual machine backup.
- You can back up Azure virtual machines that are running Windows or Linux
- Recovery points are available for easy restore in the Azure Backup vault.


## Before you start

You'll need an Azure account. If you don't have one start the with a [free trial](http://aka.ms/try-azure). You can also read about read about [Azure Backup pricing](hhttp://azure.microsoft.com/pricing/details/backup).
> [AZURE.NOTE] For the registration of your VMs to work they must be running before you attempt to register them.


## Create a vault

1. Sign in to the [Management Portal](https://portal.azure.com).
2. Click **Recovery Services** > **New** > **Data Services** > **Recovery Services** > **Backup Vault** > **Quick Create**. If have multiple subscriptions associated with your organizational account, choose the correct subscription to associate with the backup vault.
3. In **Name**, enter a friendly name to identify the vault.
4. In **Region**, select the geographic region for the vault. Note that the vault be in the same region as the virtual machines you want to protect. If you have virtual machines in different regions create a vault in each one.

	![Create vault](./media/backup-azure-vms/Backup_VaultCreate.png)

3. Click **Create Vault**.

 	It can take a while for the backup vault to be created. Monitor status notifications at the bottom of the portal. A message confirms that the vault has been successfully created and it will be listed in the Recovery Services page as **Active**. 

	![Vault list](./media/backup-azure-vms/Backup_VaultsList.png)

## Register virtual machines

1. In the main Recovery Services page double-click the vault to open it.
2. On the Quick Start page click **Protect Azure Virtual Machine** > **Discover virtual machines** If you want more information about creating Azure virtual machines see:
	- [Create a virtual machine running Windows](virtual-machines-windows-tutorial.md)
	- [Create a virtual machine running Linux](virtual-machines-linux-tutorial.md)

	![Register virtual machines](./media/backup-azure-vms/Backup_QuickStart.png)

3. Click **Registered Items** > **Register** >**Register Items**. Select the virtual machines and click the check mark to register them. The registration process deploys the Recovery Services extension on the virtual machine and enables backup. This extension enables Backup to take an  application-consistent backup with the Volume Shadow Copy Service (VSS), without needing to shut down the virtual machine. After registration finishes the virtual machine will appear on the page with a Registered status.

	![Register virtual machines](./media/backup-azure-vms/Backup_RegisteredVM.png)

## Protect the virtual machine

1. On **Registered Items** tab select the virtual machine > **Protect** to open the **Protect Items** wizard.
2. On the **Select items to protect** page check the virtual machines for which you want to enable protection. 

	![Select virtual machines](./media/backup-azure-vms/Backup_ProtectWizard1.png)	
 
3. On the **Configure protection** page you'll select a protection policy to apply to the virtual machine. A policy defines the backup schedule and how long the backup is retained in Azure Backup. If you define a new policy specify a name, how often the virtual machine should be backed up and how long the backed up virtual machine data should be retained in Azure Backup. You can retain a virtual machine for up to 30 days.

	![Configure protection](./media/backup-azure-vms/Backup_ProtectWizard2.png)

4. After protection is configured the virtual machine will appear on the **Protected Items** tab. It will appear with the Protected (initial backup pending) status until the initial backup finishes and then with a Protected status.

	![Protection status](./media/backup-azure-vms/Backup_ProtectionPending.png)
 
## Run a backup

After initial replication completes the virtual machine will be backed up in accordance with the policy schedule, or you can click **Backup Now** to run a manual backup.
Note that **Backup Now** uses the retention policy that's applied to the virtual machine Backup and creates a recovery point.
 
 
 
## Run a restore

1. To restore a virtual machine from the backup on the **Protected Items** page click **Restore** to open the **Restore an Item** wizard.
2. On the **Select a recovery point** page you can restore from the newest recovery point, or from a previous point in time. Available recovery points are highlighted on the calendar.

	![Select recovery point](./media/backup-azure-vms/Backup_Recovery1.png)

3.  On the **Select restore instance** page specify where you want to restore the virtual machine. You need to restore to an alternate location. Specify the alternate virtual machine name, and existing or new cloud service. Specify the target network and subnet as required. 

	![Restore virtual machine](./media/backup-azure-vms/Backup_Recovery2.png)

After restore you'll need to reconfigure the extensions and recreate the endpoints for the virtual machine in the Azure portal. 
 
## Manage protected virtual machines

1. To view and manage backup settings for a virtual machine click it **Protected Items** page.

	- The **Backup Details** tab shows you information about the last backup.

		![Virtual machine backup](./media/backup-azure-vms/Backup_VMDetails.png)	

	- The **Backup Policy** tab shows you the existing policy. You can modify as needed. If you need to create a new policy click Create on the **Policies** page. Note that if you want to remove a policy it shouldn't have any virtual machines associated with it.

		![Virtual machine policy](./media/backup-azure-vms/Backup_VMPolicy.png)

2. Get more information about actions or status for a virtual machine on the **Jobs** page. Click a job in the list to get more details, or filter jobs for a specific virtual machine.

	![Jobs](./media/backup-azure-vms/Backup_Jobs.png)

3. If at any point you want to stop protecting a virtual machine select it and click **Stop Protection** on the **Protected Items** page. You can specify whether you want to delete the backup for the virtual machine that's currently in Azure Backup, and optionally specify a reason for auditing purposes. The virtual machine will appear with the **Protection Stopped** status.

	![Disable protection](./media/backup-azure-vms/Backup_DisableProtection.png)

 Note that if you didn't select to delete the backup when you stopped backup for the virtual machine you can select the virtual machine in the Protected Items page and click **Delete**. If you want to remove the virtual machine from the backup vault, stop it and then click **Unregister** to remove it completely. 

###Dashboard

On the Dashboard page you can review information about Azure virtual machines, their storage, and jobs associated with them in the last 24 hours. You can view backup status and any associated backup errors. 



=======
<properties
	pageTitle="Azure virtual machine backup - Backup"
	description="Learn how to backup an Azure virtual machine after registration"
	services="backup"
	documentationCenter=""
	authors="aashishr"
	manager="shreeshd"
	editor=""/>

<tags
	ms.service="backup"
	ms.workload="storage-backup-recovery"
	ms.tgt_pltfrm="na"
	ms.devlang="na"
	ms.topic="article"
	ms.date="05/14/2015"
	ms.author="aashishr"/>


# Back up Azure virtual machines

This article is the essential guide to backing up Azure virtual machines. Before you proceed, ensure that all the [prerequisites](backup-azure-vms-introduction.md#prerequisites) have been met.

Backing up Azure virtual machines involves three key steps:

![Three steps to backup an Azure virtual machine](./media/backup-azure-vms/3-steps-for-backup.png)

## Discover Azure virtual machines
The discovery process queries Azure for the list of virtual machines in the subscription, along with additional information like the Cloud Service name, and the Region.

> [AZURE.NOTE] The discovery process should always be run as the first step. This is to ensure that any new virtual machines added to the subscription are identified.

To trigger the discovery process, do the following steps:

1. Navigate to the backup vault, which can be found under **Recovery Services** in the Azure portal, and click on the **Registered Items** tab.

2. Choose the type of workload in the dropdown menu as **Azure Virtual Machine**, and click on the **Select** button.
	![select workload](./media/backup-azure-vms/discovery-select-workload.png)

3. Click on the **DISCOVER** button at the bottom of the page.
	![discover button](./media/backup-azure-vms/discover-button.png)

4. The discovery process can run for a few minutes while the virtual machines are being tabulated. A toast notification at the bottom of the screen appears while the discovery process is running.
	![discover vms](./media/backup-azure-vms/discovering-vms.png)

5. Once the discovery process is complete, a toast notification appears.
	![discover-done](./media/backup-azure-vms/discovery-complete.png)


## Register Azure virtual machines
Before a virtual machine can be protected, it needs to be registered with the Azure Backup service. The Registration process has two primary goals:

1. To have the backup extension plugged-in to the VM agent in the virtual machine

2. To associate the virtual machine with the Azure Backup service.

Registration is typically a one-time activity. The Azure Backup service seamlessly handles the upgrade and patching of the backup extension without requiring any cumbersome user intervention. This relieves the user of the “agent management overhead” that is typically associated with backup products.

### To register virtual machines

1. Navigate to the backup vault which can be found under **Recovery Services** in the Azure portal, and click on the **Registered Items** tab

2. Choose the type of workload in the dropdown menu as **Azure Virtual Machine**, and click on the select button.
	![select workload](./media/backup-azure-vms/discovery-select-workload.png)

3. Click on the **REGISTER** button at the bottom of the page.
	![register button](./media/backup-azure-vms/register-button.png)

4. In the **Register Items** pop-up, choose the virtual machines that you would like to register. If there are two or more virtual machines with the same name, use the cloud service to distinguish between the virtual machines.

	The **Register** operation can be done at scale, which means that multiple virtual machines can be selected at one time to be registered. This greatly reduces the one-time effort spent in preparing the virtual machine for backup.

	> [AZURE.NOTE] Only the virtual machines that are not registered and are in the same region as the backup vault, will show up here.

	![List of VMs to be registered](./media/backup-azure-vms/register-popup.png)

5. A job is created for each virtual machine that should be registered. The toast notification shows the status of this activity. Click on **View Job** to go to the **Jobs** page.
	![register job](./media/backup-azure-vms/register-create-job.png)

6. The virtual machine also appears in the list of registered items and the status of the registration operation is shown
	![Registering status 1](./media/backup-azure-vms/register-status01.png)

7. Once the operation is completed, the status in the portal will change to reflect the registered state.
	![Registration status 2](./media/backup-azure-vms/register-status02.png)


## Back up Azure virtual machines
This step involves setting up a backup and retention policy for the virtual machine. To protect a virtual machine, do the following steps:

1. Navigate to the backup vault which can be found under **Recovery Services** in the Azure portal, and click on the **Registered Items** tab.

2. Choose the type of workload in the dropdown menu as **Azure Virtual Machine**, and click on the select button.
	![Select workload in portal](./media/backup-azure-vms/select-workload.png)

3. Click on the **PROTECT** button at the bottom of the page.

4. This will bring up a **Protect Items** wizard where the virtual machines to be protected can be selected. If there are two or more virtual machines with the same name, use the cloud service to distinguish between the virtual machines.

	The **Protect** operation can be done at scale, which means that multiple virtual machines can be selected at one time to be registered. This greatly reduces the effort spent in protecting the virtual machine.

	> [AZURE.NOTE] Only the virtual machines that have been registered correctly with the Azure Backup service, and are in the same region as the backup vault, will show up here.

	![Select items to protect](./media/backup-azure-vms/protect-wizard1.png)

5. In the second screen of the **Protect Items** wizard, choose a backup and retention policy to back up the selected virtual machines. Pick from an existing set of policies or define a new one.

	> [AZURE.NOTE] For preview, up to 30 days of retention and a maximum of once-a-day backup is supported.

	![Select protection policy](./media/backup-azure-vms/protect-wizard2.png)

	In each backup vault, you can have multiple backup policies. The policies reflect the details about how the backup should be scheduled and retained. For example, one backup policy could be for daily backup at 10:00PM, while another backup policy could be for weekly backup at 6:00AM. Multiple backup policies allow flexibility in scheduling backups for your virtual machine infrastructure.

	Each backup policy can have multiple virtual machines that are associated with the policy. The virtual machine can be associated with only one policy at any given point in time.

6. A job is created for each virtual machine to configure the protection policy and to associate the virtual machines to the policy. Click on the **Jobs** tab and choose the right filter to view the list of **Configure Protection** jobs.
	![Configure protection job](./media/backup-azure-vms/protect-configureprotection.png)

7. Once completed, the virtual machines are protected with a policy and must wait until the scheduled backup time for the initial backup to be completed. The virtual machine will now appear under the **Protected Items** tab and will have a Protected Status of *Protected* (pending initial backup).
	> [AZURE.NOTE] Starting the initial backup immediately after configuring protection is not available as an option today.

8. At the scheduled time, the Azure Backup service creates a backup job for each virtual machine that needs to be backed up. Click on the **Jobs** tab to view the list of **Backup** jobs. As a part of the backup operation, the Azure Backup service issues a command to the backup extension in each virtual machines to flush all writes and take a consistent snapshot.
	![Backup in progress](./media/backup-azure-vms/protect-inprogress.png)

9. Once completed, the Protection Status of the virtual machine in the **Protected Items** tab will show as *Protected*.
	![Virtual machine is backed up with recovery point](./media/backup-azure-vms/protect-backedupvm.png)


## Viewing backup status and details
Once protected, the virtual machine count also increases in the **Dashboard** page summary. In addition, the Dashboard page shows the number of jobs from the last 24 hours that were successful, have failed, and are still in progress. Clicking on any one category will drill down into that category in the **Jobs** page.
	![Status of backup in Dashboard page](./media/backup-azure-vms/dashboard-protectedvms.png)


## Troubleshooting errors
You can troubleshoot discovery and registration issues by using the following information.

| Backup operation | Error details | Workaround |
| -------- | -------- | -------|
| Discovery | Failed to discover new items - Microsoft Azure Backup encountered and internal error. Wait for a few minutes and then try the operation again. | Retry the discovery process after 15 minutes.
| Discovery | Failed to discover new items – Another Discovery operation is already in progress. Please wait until the current Discovery operation has completed. | Wait for existing Discovery operation to finish. |
| Register | Azure VM role is not in a state to install extension – Please check if the VM is in the Running state. Azure Recovery Services extension requires the VM to be Running. | Start the virtual machine and when it is in the Running state, retry the register operation.|


## Consistency of recovery points
When dealing with backup data, customers worry about the behavior of the VM after it has been restored. The typical questions that customers ask are:

+ Will the virtual machine boot up?

+ Will the data be available on the disk (or) is there any data loss?

+ Will the application be able to read the data (or) is the data corrupted?

+ Will the data make sense to the application (or) is the data self-consistent when read by the application?

The table below explains the types of consistency that are encountered during Azure VM backup and restore:

| Consistency | VSS based | Explanation and Details |
|-------------|-----------|---------|
| Application consistency | Yes | This is the ideal place to be for Microsoft workloads as it ensures:<ol><li> that the VM *boots up* <li>there is *no corruption*, <li>there is no *data loss*, and<li> the data is consistent to the application that uses the data, by involving the application at the time of backup -  using VSS.</ol> The Volume Snapshot Service (VSS) ensures that data is written correctly to the storage. Most Microsoft workloads have VSS writers that do workload-specific actions related to data consistency. For example, Microsoft SQL Server has a VSS writer that ensures the writes to the transaction log file and the database are done correctly.<br><br> For Azure VM backup, getting an application consistent recovery point means that the backup extension was able to invoke the VSS workflow and complete *correctly* before the VM snapshot was taken. Naturally, this means that the VSS writers of all the applications in the Azure VM have been invoked as well.<br><br>Learn the [basics of VSS](http://blogs.technet.com/b/josebda/archive/2007/10/10/the-basics-of-the-volume-shadow-copy-service-vss.aspx) dive deep into the details of [how it works](https://technet.microsoft.com/library/cc785914%28v=ws.10%29.aspx). |
| File system consistency | Yes - for Windows machines | There are two scenarios where the recovery point can be file-system consistent:<ul><li>Backup of Linux VMs in Azure, since Linux does not have an equivalent platform to VSS.<li>VSS failure during backup for Windows VMs in Azure.</li></ul> In both these cases, the best that can be done is to ensure that: <ol><li> that the VM *boots up* <li>there is *no corruption*, and <li>there is no *data loss*.</ol> Applications need to implement their own "fix-up" mechanism on the restored data.|
| Crash consistency | No | This situation is equivalent to a machine experiencing a "crash" (through either a soft or hard reset). There is no guarantee around the consistency of the data on the storage medium. Only data that already exists on the disk at the time of backup is what gets captured and backed up. <ol><li>While there are no guarantees, in most cases the OS will boot.<li>This is typically followed by a disk checking procedure like chkdsk to fix any corruption errors.<li> Any in-memory data or writes that have not been completely flushed to the disk will be lost.<li> The application typically follows with its own verification mechanism in case data rollback needs to be done. </ol>For Azure VM backup, getting a crash consistent recovery point means that Azure Backup gives no guarantees around the consistency of the data on the storage - either from the OS perspective or the application's perspective. This typically happens when the Azure VM is shutdown at the time of backup.<br><br>As an example, if the transaction log has entries that are not present in the database then the database software does a rollback till the data is consistent. When dealing with data spread across multiple virtual disks (like spanned volumes), a crash-consistent recovery point provides no guarantees for the correctness of the data.|



## Next steps
To learn more about getting started with Azure Backup, see:

- [Restore virtual machines](backup-azure-restore-vms.md)


>>>>>>> 692c0fec
<|MERGE_RESOLUTION|>--- conflicted
+++ resolved
@@ -1,141 +1,10 @@
-<<<<<<< HEAD
-<properties 
-	pageTitle="Back up Azure virtual machines with Azure Backup" 
-	description="Use this walkthrough to deploy Azure Backup to back up Azure virtual machines." 
-	services="backup" 
-	documentationCenter="" 
-	authors="raynew" 
-	manager="jwhit" 
-	editor="tysonn"/>
-
-<tags 
-	ms.service="backup" 
-	ms.workload="storage-backup-recovery" 
-	ms.tgt_pltfrm="na" 
-	ms.devlang="na" 
-	ms.topic="article" 
-	ms.date="03/26/2015" 
-	ms.author="raynew"/>
-# Back up Azure virtual machines with Azure Backup
-
-Use the Azure Backup service to protect data on your on-premises servers and Azure virtual machines from loss. This walkthrough describes how to backup your Azure virtual machines with Azure Backup.
-
-## Overview
-
-Using Azure Backup to backup data from your Azure virtual machines provides a number of business benefits:
-
-- Azure Backup automates backup and recovery for your virtual machines
-- It takes application consistent backups to ensure that recovered data starts from a consistent state.
-- There's no downtime involved during virtual machine backup.
-- You can back up Azure virtual machines that are running Windows or Linux
-- Recovery points are available for easy restore in the Azure Backup vault.
-
-
-## Before you start
-
-You'll need an Azure account. If you don't have one start the with a [free trial](http://aka.ms/try-azure). You can also read about read about [Azure Backup pricing](hhttp://azure.microsoft.com/pricing/details/backup).
-> [AZURE.NOTE] For the registration of your VMs to work they must be running before you attempt to register them.
-
-
-## Create a vault
-
-1. Sign in to the [Management Portal](https://portal.azure.com).
-2. Click **Recovery Services** > **New** > **Data Services** > **Recovery Services** > **Backup Vault** > **Quick Create**. If have multiple subscriptions associated with your organizational account, choose the correct subscription to associate with the backup vault.
-3. In **Name**, enter a friendly name to identify the vault.
-4. In **Region**, select the geographic region for the vault. Note that the vault be in the same region as the virtual machines you want to protect. If you have virtual machines in different regions create a vault in each one.
-
-	![Create vault](./media/backup-azure-vms/Backup_VaultCreate.png)
-
-3. Click **Create Vault**.
-
- 	It can take a while for the backup vault to be created. Monitor status notifications at the bottom of the portal. A message confirms that the vault has been successfully created and it will be listed in the Recovery Services page as **Active**. 
-
-	![Vault list](./media/backup-azure-vms/Backup_VaultsList.png)
-
-## Register virtual machines
-
-1. In the main Recovery Services page double-click the vault to open it.
-2. On the Quick Start page click **Protect Azure Virtual Machine** > **Discover virtual machines** If you want more information about creating Azure virtual machines see:
-	- [Create a virtual machine running Windows](virtual-machines-windows-tutorial.md)
-	- [Create a virtual machine running Linux](virtual-machines-linux-tutorial.md)
-
-	![Register virtual machines](./media/backup-azure-vms/Backup_QuickStart.png)
-
-3. Click **Registered Items** > **Register** >**Register Items**. Select the virtual machines and click the check mark to register them. The registration process deploys the Recovery Services extension on the virtual machine and enables backup. This extension enables Backup to take an  application-consistent backup with the Volume Shadow Copy Service (VSS), without needing to shut down the virtual machine. After registration finishes the virtual machine will appear on the page with a Registered status.
-
-	![Register virtual machines](./media/backup-azure-vms/Backup_RegisteredVM.png)
-
-## Protect the virtual machine
-
-1. On **Registered Items** tab select the virtual machine > **Protect** to open the **Protect Items** wizard.
-2. On the **Select items to protect** page check the virtual machines for which you want to enable protection. 
-
-	![Select virtual machines](./media/backup-azure-vms/Backup_ProtectWizard1.png)	
- 
-3. On the **Configure protection** page you'll select a protection policy to apply to the virtual machine. A policy defines the backup schedule and how long the backup is retained in Azure Backup. If you define a new policy specify a name, how often the virtual machine should be backed up and how long the backed up virtual machine data should be retained in Azure Backup. You can retain a virtual machine for up to 30 days.
-
-	![Configure protection](./media/backup-azure-vms/Backup_ProtectWizard2.png)
-
-4. After protection is configured the virtual machine will appear on the **Protected Items** tab. It will appear with the Protected (initial backup pending) status until the initial backup finishes and then with a Protected status.
-
-	![Protection status](./media/backup-azure-vms/Backup_ProtectionPending.png)
- 
-## Run a backup
-
-After initial replication completes the virtual machine will be backed up in accordance with the policy schedule, or you can click **Backup Now** to run a manual backup.
-Note that **Backup Now** uses the retention policy that's applied to the virtual machine Backup and creates a recovery point.
- 
- 
- 
-## Run a restore
-
-1. To restore a virtual machine from the backup on the **Protected Items** page click **Restore** to open the **Restore an Item** wizard.
-2. On the **Select a recovery point** page you can restore from the newest recovery point, or from a previous point in time. Available recovery points are highlighted on the calendar.
-
-	![Select recovery point](./media/backup-azure-vms/Backup_Recovery1.png)
-
-3.  On the **Select restore instance** page specify where you want to restore the virtual machine. You need to restore to an alternate location. Specify the alternate virtual machine name, and existing or new cloud service. Specify the target network and subnet as required. 
-
-	![Restore virtual machine](./media/backup-azure-vms/Backup_Recovery2.png)
-
-After restore you'll need to reconfigure the extensions and recreate the endpoints for the virtual machine in the Azure portal. 
- 
-## Manage protected virtual machines
-
-1. To view and manage backup settings for a virtual machine click it **Protected Items** page.
-
-	- The **Backup Details** tab shows you information about the last backup.
-
-		![Virtual machine backup](./media/backup-azure-vms/Backup_VMDetails.png)	
-
-	- The **Backup Policy** tab shows you the existing policy. You can modify as needed. If you need to create a new policy click Create on the **Policies** page. Note that if you want to remove a policy it shouldn't have any virtual machines associated with it.
-
-		![Virtual machine policy](./media/backup-azure-vms/Backup_VMPolicy.png)
-
-2. Get more information about actions or status for a virtual machine on the **Jobs** page. Click a job in the list to get more details, or filter jobs for a specific virtual machine.
-
-	![Jobs](./media/backup-azure-vms/Backup_Jobs.png)
-
-3. If at any point you want to stop protecting a virtual machine select it and click **Stop Protection** on the **Protected Items** page. You can specify whether you want to delete the backup for the virtual machine that's currently in Azure Backup, and optionally specify a reason for auditing purposes. The virtual machine will appear with the **Protection Stopped** status.
-
-	![Disable protection](./media/backup-azure-vms/Backup_DisableProtection.png)
-
- Note that if you didn't select to delete the backup when you stopped backup for the virtual machine you can select the virtual machine in the Protected Items page and click **Delete**. If you want to remove the virtual machine from the backup vault, stop it and then click **Unregister** to remove it completely. 
-
-###Dashboard
-
-On the Dashboard page you can review information about Azure virtual machines, their storage, and jobs associated with them in the last 24 hours. You can view backup status and any associated backup errors. 
-
-
-
-=======
 <properties
-	pageTitle="Azure virtual machine backup - Backup"
-	description="Learn how to backup an Azure virtual machine after registration"
-	services="backup"
-	documentationCenter=""
-	authors="aashishr"
-	manager="shreeshd"
+	pageTitle="Azure virtual machine backup - Backup"
+	description="Learn how to backup an Azure virtual machine after registration"
+	services="backup"
+	documentationCenter=""
+	authors="aashishr"
+	manager="shreeshd"
 	editor=""/>
 
 <tags
@@ -148,154 +17,153 @@
 	ms.author="aashishr"/>
 
 
-# Back up Azure virtual machines
-
-This article is the essential guide to backing up Azure virtual machines. Before you proceed, ensure that all the [prerequisites](backup-azure-vms-introduction.md#prerequisites) have been met.
-
-Backing up Azure virtual machines involves three key steps:
-
-![Three steps to backup an Azure virtual machine](./media/backup-azure-vms/3-steps-for-backup.png)
-
-## Discover Azure virtual machines
-The discovery process queries Azure for the list of virtual machines in the subscription, along with additional information like the Cloud Service name, and the Region.
-
-> [AZURE.NOTE] The discovery process should always be run as the first step. This is to ensure that any new virtual machines added to the subscription are identified.
-
-To trigger the discovery process, do the following steps:
-
-1. Navigate to the backup vault, which can be found under **Recovery Services** in the Azure portal, and click on the **Registered Items** tab.
-
-2. Choose the type of workload in the dropdown menu as **Azure Virtual Machine**, and click on the **Select** button.
-	![select workload](./media/backup-azure-vms/discovery-select-workload.png)
-
-3. Click on the **DISCOVER** button at the bottom of the page.
-	![discover button](./media/backup-azure-vms/discover-button.png)
-
-4. The discovery process can run for a few minutes while the virtual machines are being tabulated. A toast notification at the bottom of the screen appears while the discovery process is running.
-	![discover vms](./media/backup-azure-vms/discovering-vms.png)
-
-5. Once the discovery process is complete, a toast notification appears.
-	![discover-done](./media/backup-azure-vms/discovery-complete.png)
-
-
-## Register Azure virtual machines
-Before a virtual machine can be protected, it needs to be registered with the Azure Backup service. The Registration process has two primary goals:
-
-1. To have the backup extension plugged-in to the VM agent in the virtual machine
-
-2. To associate the virtual machine with the Azure Backup service.
-
-Registration is typically a one-time activity. The Azure Backup service seamlessly handles the upgrade and patching of the backup extension without requiring any cumbersome user intervention. This relieves the user of the “agent management overhead” that is typically associated with backup products.
-
-### To register virtual machines
-
-1. Navigate to the backup vault which can be found under **Recovery Services** in the Azure portal, and click on the **Registered Items** tab
-
-2. Choose the type of workload in the dropdown menu as **Azure Virtual Machine**, and click on the select button.
-	![select workload](./media/backup-azure-vms/discovery-select-workload.png)
-
-3. Click on the **REGISTER** button at the bottom of the page.
-	![register button](./media/backup-azure-vms/register-button.png)
-
-4. In the **Register Items** pop-up, choose the virtual machines that you would like to register. If there are two or more virtual machines with the same name, use the cloud service to distinguish between the virtual machines.
-
-	The **Register** operation can be done at scale, which means that multiple virtual machines can be selected at one time to be registered. This greatly reduces the one-time effort spent in preparing the virtual machine for backup.
-
-	> [AZURE.NOTE] Only the virtual machines that are not registered and are in the same region as the backup vault, will show up here.
-
-	![List of VMs to be registered](./media/backup-azure-vms/register-popup.png)
-
-5. A job is created for each virtual machine that should be registered. The toast notification shows the status of this activity. Click on **View Job** to go to the **Jobs** page.
-	![register job](./media/backup-azure-vms/register-create-job.png)
-
-6. The virtual machine also appears in the list of registered items and the status of the registration operation is shown
-	![Registering status 1](./media/backup-azure-vms/register-status01.png)
-
-7. Once the operation is completed, the status in the portal will change to reflect the registered state.
-	![Registration status 2](./media/backup-azure-vms/register-status02.png)
-
-
-## Back up Azure virtual machines
-This step involves setting up a backup and retention policy for the virtual machine. To protect a virtual machine, do the following steps:
-
-1. Navigate to the backup vault which can be found under **Recovery Services** in the Azure portal, and click on the **Registered Items** tab.
-
-2. Choose the type of workload in the dropdown menu as **Azure Virtual Machine**, and click on the select button.
-	![Select workload in portal](./media/backup-azure-vms/select-workload.png)
-
-3. Click on the **PROTECT** button at the bottom of the page.
-
-4. This will bring up a **Protect Items** wizard where the virtual machines to be protected can be selected. If there are two or more virtual machines with the same name, use the cloud service to distinguish between the virtual machines.
-
-	The **Protect** operation can be done at scale, which means that multiple virtual machines can be selected at one time to be registered. This greatly reduces the effort spent in protecting the virtual machine.
-
-	> [AZURE.NOTE] Only the virtual machines that have been registered correctly with the Azure Backup service, and are in the same region as the backup vault, will show up here.
-
-	![Select items to protect](./media/backup-azure-vms/protect-wizard1.png)
-
-5. In the second screen of the **Protect Items** wizard, choose a backup and retention policy to back up the selected virtual machines. Pick from an existing set of policies or define a new one.
-
-	> [AZURE.NOTE] For preview, up to 30 days of retention and a maximum of once-a-day backup is supported.
-
-	![Select protection policy](./media/backup-azure-vms/protect-wizard2.png)
-
-	In each backup vault, you can have multiple backup policies. The policies reflect the details about how the backup should be scheduled and retained. For example, one backup policy could be for daily backup at 10:00PM, while another backup policy could be for weekly backup at 6:00AM. Multiple backup policies allow flexibility in scheduling backups for your virtual machine infrastructure.
-
-	Each backup policy can have multiple virtual machines that are associated with the policy. The virtual machine can be associated with only one policy at any given point in time.
-
-6. A job is created for each virtual machine to configure the protection policy and to associate the virtual machines to the policy. Click on the **Jobs** tab and choose the right filter to view the list of **Configure Protection** jobs.
-	![Configure protection job](./media/backup-azure-vms/protect-configureprotection.png)
-
-7. Once completed, the virtual machines are protected with a policy and must wait until the scheduled backup time for the initial backup to be completed. The virtual machine will now appear under the **Protected Items** tab and will have a Protected Status of *Protected* (pending initial backup).
-	> [AZURE.NOTE] Starting the initial backup immediately after configuring protection is not available as an option today.
-
-8. At the scheduled time, the Azure Backup service creates a backup job for each virtual machine that needs to be backed up. Click on the **Jobs** tab to view the list of **Backup** jobs. As a part of the backup operation, the Azure Backup service issues a command to the backup extension in each virtual machines to flush all writes and take a consistent snapshot.
-	![Backup in progress](./media/backup-azure-vms/protect-inprogress.png)
-
-9. Once completed, the Protection Status of the virtual machine in the **Protected Items** tab will show as *Protected*.
-	![Virtual machine is backed up with recovery point](./media/backup-azure-vms/protect-backedupvm.png)
-
-
-## Viewing backup status and details
-Once protected, the virtual machine count also increases in the **Dashboard** page summary. In addition, the Dashboard page shows the number of jobs from the last 24 hours that were successful, have failed, and are still in progress. Clicking on any one category will drill down into that category in the **Jobs** page.
-	![Status of backup in Dashboard page](./media/backup-azure-vms/dashboard-protectedvms.png)
-
-
-## Troubleshooting errors
-You can troubleshoot discovery and registration issues by using the following information.
-
-| Backup operation | Error details | Workaround |
-| -------- | -------- | -------|
-| Discovery | Failed to discover new items - Microsoft Azure Backup encountered and internal error. Wait for a few minutes and then try the operation again. | Retry the discovery process after 15 minutes.
-| Discovery | Failed to discover new items – Another Discovery operation is already in progress. Please wait until the current Discovery operation has completed. | Wait for existing Discovery operation to finish. |
-| Register | Azure VM role is not in a state to install extension – Please check if the VM is in the Running state. Azure Recovery Services extension requires the VM to be Running. | Start the virtual machine and when it is in the Running state, retry the register operation.|
-
-
-## Consistency of recovery points
-When dealing with backup data, customers worry about the behavior of the VM after it has been restored. The typical questions that customers ask are:
-
-+ Will the virtual machine boot up?
-
-+ Will the data be available on the disk (or) is there any data loss?
-
-+ Will the application be able to read the data (or) is the data corrupted?
-
-+ Will the data make sense to the application (or) is the data self-consistent when read by the application?
-
-The table below explains the types of consistency that are encountered during Azure VM backup and restore:
-
-| Consistency | VSS based | Explanation and Details |
-|-------------|-----------|---------|
-| Application consistency | Yes | This is the ideal place to be for Microsoft workloads as it ensures:<ol><li> that the VM *boots up* <li>there is *no corruption*, <li>there is no *data loss*, and<li> the data is consistent to the application that uses the data, by involving the application at the time of backup -  using VSS.</ol> The Volume Snapshot Service (VSS) ensures that data is written correctly to the storage. Most Microsoft workloads have VSS writers that do workload-specific actions related to data consistency. For example, Microsoft SQL Server has a VSS writer that ensures the writes to the transaction log file and the database are done correctly.<br><br> For Azure VM backup, getting an application consistent recovery point means that the backup extension was able to invoke the VSS workflow and complete *correctly* before the VM snapshot was taken. Naturally, this means that the VSS writers of all the applications in the Azure VM have been invoked as well.<br><br>Learn the [basics of VSS](http://blogs.technet.com/b/josebda/archive/2007/10/10/the-basics-of-the-volume-shadow-copy-service-vss.aspx) dive deep into the details of [how it works](https://technet.microsoft.com/library/cc785914%28v=ws.10%29.aspx). |
-| File system consistency | Yes - for Windows machines | There are two scenarios where the recovery point can be file-system consistent:<ul><li>Backup of Linux VMs in Azure, since Linux does not have an equivalent platform to VSS.<li>VSS failure during backup for Windows VMs in Azure.</li></ul> In both these cases, the best that can be done is to ensure that: <ol><li> that the VM *boots up* <li>there is *no corruption*, and <li>there is no *data loss*.</ol> Applications need to implement their own "fix-up" mechanism on the restored data.|
-| Crash consistency | No | This situation is equivalent to a machine experiencing a "crash" (through either a soft or hard reset). There is no guarantee around the consistency of the data on the storage medium. Only data that already exists on the disk at the time of backup is what gets captured and backed up. <ol><li>While there are no guarantees, in most cases the OS will boot.<li>This is typically followed by a disk checking procedure like chkdsk to fix any corruption errors.<li> Any in-memory data or writes that have not been completely flushed to the disk will be lost.<li> The application typically follows with its own verification mechanism in case data rollback needs to be done. </ol>For Azure VM backup, getting a crash consistent recovery point means that Azure Backup gives no guarantees around the consistency of the data on the storage - either from the OS perspective or the application's perspective. This typically happens when the Azure VM is shutdown at the time of backup.<br><br>As an example, if the transaction log has entries that are not present in the database then the database software does a rollback till the data is consistent. When dealing with data spread across multiple virtual disks (like spanned volumes), a crash-consistent recovery point provides no guarantees for the correctness of the data.|
-
-
-
-## Next steps
-To learn more about getting started with Azure Backup, see:
-
-- [Restore virtual machines](backup-azure-restore-vms.md)
-
-
->>>>>>> 692c0fec
+# Back up Azure virtual machines
+
+This article is the essential guide to backing up Azure virtual machines. Before you proceed, ensure that all the [prerequisites](backup-azure-vms-introduction.md#prerequisites) have been met.
+
+Backing up Azure virtual machines involves three key steps:
+
+![Three steps to backup an Azure virtual machine](./media/backup-azure-vms/3-steps-for-backup.png)
+
+## Discover Azure virtual machines
+The discovery process queries Azure for the list of virtual machines in the subscription, along with additional information like the Cloud Service name, and the Region.
+
+> [AZURE.NOTE] The discovery process should always be run as the first step. This is to ensure that any new virtual machines added to the subscription are identified.
+
+To trigger the discovery process, do the following steps:
+
+1. Navigate to the backup vault, which can be found under **Recovery Services** in the Azure portal, and click on the **Registered Items** tab.
+
+2. Choose the type of workload in the dropdown menu as **Azure Virtual Machine**, and click on the **Select** button.
+	![select workload](./media/backup-azure-vms/discovery-select-workload.png)
+
+3. Click on the **DISCOVER** button at the bottom of the page.
+	![discover button](./media/backup-azure-vms/discover-button.png)
+
+4. The discovery process can run for a few minutes while the virtual machines are being tabulated. A toast notification at the bottom of the screen appears while the discovery process is running.
+	![discover vms](./media/backup-azure-vms/discovering-vms.png)
+
+5. Once the discovery process is complete, a toast notification appears.
+	![discover-done](./media/backup-azure-vms/discovery-complete.png)
+
+
+## Register Azure virtual machines
+Before a virtual machine can be protected, it needs to be registered with the Azure Backup service. The Registration process has two primary goals:
+
+1. To have the backup extension plugged-in to the VM agent in the virtual machine
+
+2. To associate the virtual machine with the Azure Backup service.
+
+Registration is typically a one-time activity. The Azure Backup service seamlessly handles the upgrade and patching of the backup extension without requiring any cumbersome user intervention. This relieves the user of the “agent management overhead” that is typically associated with backup products.
+
+### To register virtual machines
+
+1. Navigate to the backup vault which can be found under **Recovery Services** in the Azure portal, and click on the **Registered Items** tab
+
+2. Choose the type of workload in the dropdown menu as **Azure Virtual Machine**, and click on the select button.
+	![select workload](./media/backup-azure-vms/discovery-select-workload.png)
+
+3. Click on the **REGISTER** button at the bottom of the page.
+	![register button](./media/backup-azure-vms/register-button.png)
+
+4. In the **Register Items** pop-up, choose the virtual machines that you would like to register. If there are two or more virtual machines with the same name, use the cloud service to distinguish between the virtual machines.
+
+	The **Register** operation can be done at scale, which means that multiple virtual machines can be selected at one time to be registered. This greatly reduces the one-time effort spent in preparing the virtual machine for backup.
+
+	> [AZURE.NOTE] Only the virtual machines that are not registered and are in the same region as the backup vault, will show up here.
+
+	![List of VMs to be registered](./media/backup-azure-vms/register-popup.png)
+
+5. A job is created for each virtual machine that should be registered. The toast notification shows the status of this activity. Click on **View Job** to go to the **Jobs** page.
+	![register job](./media/backup-azure-vms/register-create-job.png)
+
+6. The virtual machine also appears in the list of registered items and the status of the registration operation is shown
+	![Registering status 1](./media/backup-azure-vms/register-status01.png)
+
+7. Once the operation is completed, the status in the portal will change to reflect the registered state.
+	![Registration status 2](./media/backup-azure-vms/register-status02.png)
+
+
+## Back up Azure virtual machines
+This step involves setting up a backup and retention policy for the virtual machine. To protect a virtual machine, do the following steps:
+
+1. Navigate to the backup vault which can be found under **Recovery Services** in the Azure portal, and click on the **Registered Items** tab.
+
+2. Choose the type of workload in the dropdown menu as **Azure Virtual Machine**, and click on the select button.
+	![Select workload in portal](./media/backup-azure-vms/select-workload.png)
+
+3. Click on the **PROTECT** button at the bottom of the page.
+
+4. This will bring up a **Protect Items** wizard where the virtual machines to be protected can be selected. If there are two or more virtual machines with the same name, use the cloud service to distinguish between the virtual machines.
+
+	The **Protect** operation can be done at scale, which means that multiple virtual machines can be selected at one time to be registered. This greatly reduces the effort spent in protecting the virtual machine.
+
+	> [AZURE.NOTE] Only the virtual machines that have been registered correctly with the Azure Backup service, and are in the same region as the backup vault, will show up here.
+
+	![Select items to protect](./media/backup-azure-vms/protect-wizard1.png)
+
+5. In the second screen of the **Protect Items** wizard, choose a backup and retention policy to back up the selected virtual machines. Pick from an existing set of policies or define a new one.
+
+	> [AZURE.NOTE] For preview, up to 30 days of retention and a maximum of once-a-day backup is supported.
+
+	![Select protection policy](./media/backup-azure-vms/protect-wizard2.png)
+
+	In each backup vault, you can have multiple backup policies. The policies reflect the details about how the backup should be scheduled and retained. For example, one backup policy could be for daily backup at 10:00PM, while another backup policy could be for weekly backup at 6:00AM. Multiple backup policies allow flexibility in scheduling backups for your virtual machine infrastructure.
+
+	Each backup policy can have multiple virtual machines that are associated with the policy. The virtual machine can be associated with only one policy at any given point in time.
+
+6. A job is created for each virtual machine to configure the protection policy and to associate the virtual machines to the policy. Click on the **Jobs** tab and choose the right filter to view the list of **Configure Protection** jobs.
+	![Configure protection job](./media/backup-azure-vms/protect-configureprotection.png)
+
+7. Once completed, the virtual machines are protected with a policy and must wait until the scheduled backup time for the initial backup to be completed. The virtual machine will now appear under the **Protected Items** tab and will have a Protected Status of *Protected* (pending initial backup).
+	> [AZURE.NOTE] Starting the initial backup immediately after configuring protection is not available as an option today.
+
+8. At the scheduled time, the Azure Backup service creates a backup job for each virtual machine that needs to be backed up. Click on the **Jobs** tab to view the list of **Backup** jobs. As a part of the backup operation, the Azure Backup service issues a command to the backup extension in each virtual machines to flush all writes and take a consistent snapshot.
+	![Backup in progress](./media/backup-azure-vms/protect-inprogress.png)
+
+9. Once completed, the Protection Status of the virtual machine in the **Protected Items** tab will show as *Protected*.
+	![Virtual machine is backed up with recovery point](./media/backup-azure-vms/protect-backedupvm.png)
+
+
+## Viewing backup status and details
+Once protected, the virtual machine count also increases in the **Dashboard** page summary. In addition, the Dashboard page shows the number of jobs from the last 24 hours that were successful, have failed, and are still in progress. Clicking on any one category will drill down into that category in the **Jobs** page.
+	![Status of backup in Dashboard page](./media/backup-azure-vms/dashboard-protectedvms.png)
+
+
+## Troubleshooting errors
+You can troubleshoot discovery and registration issues by using the following information.
+
+| Backup operation | Error details | Workaround |
+| -------- | -------- | -------|
+| Discovery | Failed to discover new items - Microsoft Azure Backup encountered and internal error. Wait for a few minutes and then try the operation again. | Retry the discovery process after 15 minutes.
+| Discovery | Failed to discover new items – Another Discovery operation is already in progress. Please wait until the current Discovery operation has completed. | Wait for existing Discovery operation to finish. |
+| Register | Azure VM role is not in a state to install extension – Please check if the VM is in the Running state. Azure Recovery Services extension requires the VM to be Running. | Start the virtual machine and when it is in the Running state, retry the register operation.|
+
+
+## Consistency of recovery points
+When dealing with backup data, customers worry about the behavior of the VM after it has been restored. The typical questions that customers ask are:
+
++ Will the virtual machine boot up?
+
++ Will the data be available on the disk (or) is there any data loss?
+
++ Will the application be able to read the data (or) is the data corrupted?
+
++ Will the data make sense to the application (or) is the data self-consistent when read by the application?
+
+The table below explains the types of consistency that are encountered during Azure VM backup and restore:
+
+| Consistency | VSS based | Explanation and Details |
+|-------------|-----------|---------|
+| Application consistency | Yes | This is the ideal place to be for Microsoft workloads as it ensures:<ol><li> that the VM *boots up* <li>there is *no corruption*, <li>there is no *data loss*, and<li> the data is consistent to the application that uses the data, by involving the application at the time of backup -  using VSS.</ol> The Volume Snapshot Service (VSS) ensures that data is written correctly to the storage. Most Microsoft workloads have VSS writers that do workload-specific actions related to data consistency. For example, Microsoft SQL Server has a VSS writer that ensures the writes to the transaction log file and the database are done correctly.<br><br> For Azure VM backup, getting an application consistent recovery point means that the backup extension was able to invoke the VSS workflow and complete *correctly* before the VM snapshot was taken. Naturally, this means that the VSS writers of all the applications in the Azure VM have been invoked as well.<br><br>Learn the [basics of VSS](http://blogs.technet.com/b/josebda/archive/2007/10/10/the-basics-of-the-volume-shadow-copy-service-vss.aspx) dive deep into the details of [how it works](https://technet.microsoft.com/library/cc785914%28v=ws.10%29.aspx). |
+| File system consistency | Yes - for Windows machines | There are two scenarios where the recovery point can be file-system consistent:<ul><li>Backup of Linux VMs in Azure, since Linux does not have an equivalent platform to VSS.<li>VSS failure during backup for Windows VMs in Azure.</li></ul> In both these cases, the best that can be done is to ensure that: <ol><li> that the VM *boots up* <li>there is *no corruption*, and <li>there is no *data loss*.</ol> Applications need to implement their own "fix-up" mechanism on the restored data.|
+| Crash consistency | No | This situation is equivalent to a machine experiencing a "crash" (through either a soft or hard reset). There is no guarantee around the consistency of the data on the storage medium. Only data that already exists on the disk at the time of backup is what gets captured and backed up. <ol><li>While there are no guarantees, in most cases the OS will boot.<li>This is typically followed by a disk checking procedure like chkdsk to fix any corruption errors.<li> Any in-memory data or writes that have not been completely flushed to the disk will be lost.<li> The application typically follows with its own verification mechanism in case data rollback needs to be done. </ol>For Azure VM backup, getting a crash consistent recovery point means that Azure Backup gives no guarantees around the consistency of the data on the storage - either from the OS perspective or the application's perspective. This typically happens when the Azure VM is shutdown at the time of backup.<br><br>As an example, if the transaction log has entries that are not present in the database then the database software does a rollback till the data is consistent. When dealing with data spread across multiple virtual disks (like spanned volumes), a crash-consistent recovery point provides no guarantees for the correctness of the data.|
+
+
+
+## Next steps
+To learn more about getting started with Azure Backup, see:
+
+- [Restore virtual machines](backup-azure-restore-vms.md)
+
+