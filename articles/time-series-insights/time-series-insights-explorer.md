--- conflicted
+++ resolved
@@ -89,51 +89,25 @@
 
 1. The **Perspective View** tool provides a simultaneous view of up to four unique queries. You can find the perspective view button in the upper right corner of the chart.  
 
-<<<<<<< HEAD
-    - Select/click, which enables a selection of a specific timespan or of a single data series.  
-    - Within a time span selection, you can zoom or explore events.  
-    - Within a data series, you can split the series by another column, add the series as a new term, show only the selected series, exclude the selected series, ping that series, or explore events from the selected series.
-    - In the filter area to the left of the chart, you can see all displayed data series and reorder by value or name, view all data series or specifically pinned or unpinned series.  You can also select a single data series and split the series by another column, add the series as a new term, show only the selected series, exclude the selected series, pin that series, or explore events from the selected series.
-    - When viewing multiple terms simultaneously, you can stack, unstack, see additional data about a data series, and use the same Y-axis across all terms with the buttons in the top right-hand corner of the chart.
- 
-    ![Chart tool](media/time-series-insights-explorer/explorer5.png) 
-=======
    [![Perspective view](media/time-series-insights-explorer/explorer4.png)](media/time-series-insights-explorer/explorer4.png#lightbox)
->>>>>>> 6a383dfd
 
 1. The **Chart** lets you visually explore your data. Chart tools include:
 
-<<<<<<< HEAD
-    ![Heatmap](media/time-series-insights-explorer/explorer6.png)
-=======
     - **Select/click**, which enables a selection of a specific timespan or of a single data series.  
     - Within a time span selection, you can zoom or explore events.  
     - Within a data series, you can split the series by another column, add the series as a new term, show only the selected series, exclude the selected series, ping that series, or explore events from the selected series.
     - In the filter area to the left of the chart, you can see all displayed data series and reorder by value or name, view all data series, or any pinned or unpinned series.  You can also select a single data series and split the series by another column, add the series as a new term, show only the selected series, exclude the selected series, pin that series, or explore events from the selected series.
     - When viewing multiple terms simultaneously, you can stack, unstack, see additional data about a data series, and use the same Y-axis across all terms with the buttons in the top right-hand corner of the chart.
->>>>>>> 6a383dfd
 
     [![Chart tool](media/time-series-insights-explorer/explorer5.png)](media/time-series-insights-explorer/explorer5.png#lightbox)
 
-<<<<<<< HEAD
-    ![Events](media/time-series-insights-explorer/explorer7.png)
-=======
 1. The **heatmap** can be used to quickly spot unique or anomalous data series in a given query. Only one search term can be visualized as a heatmap.
->>>>>>> 6a383dfd
 
     [![Heatmap](media/time-series-insights-explorer/explorer6.png)](media/time-series-insights-explorer/explorer6.png#lightbox)
 
-<<<<<<< HEAD
-    - **Patterns**: this feature proactively surfaces the most statistically significant patterns in a selected data region. This relieves you from having to look at thousands of events to understand what patterns most warrant time and energy. Further, Time Series Insights enables you to jump directly into these statistically significant patterns to continue conducting an analysis. This feature is also helpful for post-mortem investigations into historical data. 
-
-    - **Column Stats**:  Column stats provide charting and tables that break down data from each column of the selected data series over the selected time span.  
- 
-      ![STATS](media/time-series-insights-explorer/explorer8.png) 
-=======
 1. **Events**:  When you choose explore events when selecting or right-clicking above, the events panel is made available.  Here, you can see all of your raw events and export your events as JSON or CSV files. Time Series Insights stores all raw data.
 
     [![Events](media/time-series-insights-explorer/explorer7.png)](media/time-series-insights-explorer/explorer7.png#lightbox)
->>>>>>> 6a383dfd
 
 1. Click the **STATS** tab after exploring events to expose patterns and column stats.  
 
