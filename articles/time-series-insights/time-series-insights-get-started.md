--- conflicted
+++ resolved
@@ -40,11 +40,7 @@
    Environment name | A unique name | This name represents the environment in [time series explorer](https://insights.timeseries.azure.com)
    Subscription | Your subscription | If you have multiple subscriptions, choose the subscription that contains your event source preferably. Time Series Insights can auto-detect Azure IoT Hub and Event Hub resources existing in the same subscription.
    Resource group | Create a new or use existing | A resource group is a collection of Azure resources used together. You can choose an existing resource group, for example the one that contains your Event Hub or IoT Hub. Or you can make a new one if this resource is not related to the other resources.
-<<<<<<< HEAD
-   Location | Nearest your event source | Preferably choose the same data center location that contains your event source data, in effort to avoid added cross-region and cross-zone bandwidth costs and added latency when moving data out of the region.
-=======
    Location | Nearest your event source | Preferably, choose the same data center location that contains your event source data, in effort to avoid added cross-region and cross-zone bandwidth costs and added latency when moving data out of the region.
->>>>>>> c9f4f18c
    Pricing tier | S1 | Choose the throughput needed. For lowest costs and starter capacity, select S1.
    Capacity | 1 | Capacity is the multiplier applies to the ingress rate, storage capacity, and cost associated with the selected SKU.  You can change capacity of an environment after creation. For lowest costs, select a capacity of 1. 
   
@@ -58,11 +54,7 @@
 
    ![Watch the notifications](media/time-series-insights-get-started/4-notifications.png)
 
-<<<<<<< HEAD
-   When the deployment succeeds, you can select **Go to resource**. Then configure other properties, set security with data access policies, add event sources, add reference data sets, and other actions.
-=======
 When the deployment succeeds, you can select **Go to resource** to configure other properties, set security with data access policies, add event sources, and other actions.
->>>>>>> c9f4f18c
 
 ## Next steps
 * [Define data access policies](time-series-insights-data-access.md) to secure your environment.
