﻿---
title: 'Plan your Azure Time Series Insights Preview environment | Microsoft Docs'
description: Plan your Azure Time Series Insights Preview environment.
author: ashannon7
ms.author: anshan
ms.workload: big-data
manager: cshankar
ms.service: time-series-insights
services: time-series-insights
ms.topic: conceptual
ms.date: 04/30/2019
ms.custom: seodec18
---

# Plan your Azure Time Series Insights Preview environment

This article describes best practices to plan and get started quickly using the Azure Time Series Insights Preview.

> [!NOTE]
> See [Plan your Azure Time Series Insights GA environment](time-series-insights-environment-planning.md), for best practices to plan a general availability TSI instance.

## Best practices for planning and preparation

To get started with Time Series Insights, it’s best if you understand:

* What you get when you [provision a Time Series Insights Preview environment](#the-preview-environment).
* What your [Time Series IDs and Timestamp properties are](#configure-time-series-ids-and-timestamp-properties).
* What the new [Time Series Model is](#understand-the-time-series-model), and how to build your own.
* How to [send events efficiently in JSON](#shape-your-events).
* Time Series Insights [business disaster recovery options](#business-disaster-recovery).

Azure Time Series Insights employs a pay-as-you-go business model. For more information about charges and capacity, see [Time Series Insights pricing](https://azure.microsoft.com/pricing/details/time-series-insights/).

## The Preview environment

When you provision a Time Series Insights Preview environment, you create two Azure resources:

* An Azure Time Series Insights Preview environment
* An Azure Storage general-purpose V1 account

To start, you need three additional items:

* A [Time Series Model](./time-series-insights-update-tsm.md).
* An [event source connected to Time Series Insights](./time-series-insights-how-to-add-an-event-source-iothub.md).
* [Events flowing into the event source](./time-series-insights-send-events.md) that are both mapped to the model and are in valid JSON format.

## Configure Time Series IDs and Timestamp properties

To create a new Time Series Insights environment, select a **Time Series ID**. Doing so acts as a logical partition for your data. As noted, make sure to have your Time Series IDs ready.

> [!IMPORTANT]
> Time Series IDs are *immutable* and *can't be changed later*. Verify each one before final selection and first use.

You can select up to three (3) keys to uniquely differentiate your resources. For more information, read [Best practices for choosing a Time Series ID](./time-series-insights-update-how-to-id.md) and [Storage and ingress](./time-series-insights-update-storage-ingress.md).

The Timestamp property is also important. You can designate this property when you add event sources. Each event source has an optional Timestamp property that's used to track event sources over time. Timestamp values are case sensitive and must be formatted to the individual specification of each event source.

> [!TIP]
> Verify the formatting and parsing requirements for your event sources.

When left blank, the Event Enqueue Time of an event source is used as the event Timestamp. If you send historical data or batched events, customizing the Timestamp property is more helpful than the default Event Enqueue Time. For more information, read about [How to add event sources in IoT Hub](./time-series-insights-how-to-add-an-event-source-iothub.md).

## Understand the Time Series Model

You can now configure your Time Series Insights environment’s Time Series Model. The new model makes it easy to find and analyze IoT data. It enables the curation, maintenance, and enrichment of time series data and helps to prepare consumer-ready data sets. The model uses **Time Series IDs**, which map to an instance that associates the unique resource with variables, known as types, and hierarchies. Read about the new [Time Series Model](./time-series-insights-update-tsm.md).

The model is dynamic, so it can be built at any time. To get started quickly, build and upload it prior to pushing data into Time Series Insights. To build your model, see [Use the Time Series Model](./time-series-insights-update-how-to-tsm.md).

For many customers, the Time Series Model maps to an existing asset model or ERP system already in place. If you don't have an existing model, a prebuilt user experience is [provided](https://github.com/Microsoft/tsiclient) to get up and running quickly. To envision how a model might help you, view the [sample demo environment](https://insights.timeseries.azure.com/preview/demo).

## Shape your events

You can verify the way that you send events to Time Series Insights. Ideally, your events are denormalized well and efficiently.

A good rule of thumb:

* Store metadata in your Time Series Model
* Time Series Mode, instance fields, and events include only necessary information, such as a **Time Series ID** or **Timestamp**.

For more information, see [Shape events](./time-series-insights-send-events.md#json).

<<<<<<< HEAD
## Business disaster recovery

Time Series Insights is a high-availability service that uses redundancies at the Azure region level. Configuration isn't required to use these inherent functionalities. The Microsoft Azure platform also includes features to help you build solutions with disaster recovery capabilities or cross-region availability. To provide global, cross-region high availability for devices or users, take advantage of these Azure disaster recovery features. 

For information on built-in features in Azure for business continuity and disaster recovery (BCDR), see [Azure business continuity technical guidance](https://docs.microsoft.com/azure/resiliency/resiliency-technical-guidance). For architecture guidance on strategies for Azure applications to achieve high availability and disaster recovery, see the paper on [Disaster recovery and high availability for Azure applications](https://docs.microsoft.com/azure/architecture/resiliency/index).

> [!NOTE]
> 
>  Time Series Insights doesn't have built-in BCDR.
> By default, Azure Storage, Azure IoT Hub, and Azure Event Hubs have recovery built in.

To learn more, read about:

* [Azure Storage redundancy](https://docs.microsoft.com/azure/storage/common/storage-redundancy)
* [IoT Hub high-availability disaster recovery](https://docs.microsoft.com/azure/iot-hub/iot-hub-ha-dr)
* [Event Hub policies](https://docs.microsoft.com/azure/event-hubs/event-hubs-geo-dr)

If you require BCDR, you can still implement a recovery strategy. Create a second Time Series Insights environment in a backup Azure region. Send events to this secondary environment from your primary event source. Use a second dedicated consumer group and that event source's BCDR guidelines.

Follow these steps to create and use a secondary Time Series Insights environment.

1. Create an environment in a second region. For more information, see [Time Series Insights environments](./time-series-insights-get-started.md).
1. Create a second dedicated consumer group for your event source. Connect that event source to the new environment. Be sure to designate the second dedicated consumer group. To learn more, see the [IoT Hub documentation](./time-series-insights-how-to-add-an-event-source-iothub.md) or the [Event Hub documentation](./time-series-insights-data-access.md).
1. If your primary region is affected during a disaster incident, reroute operations to the backup Time Series Insights environment.

> [!IMPORTANT]
> * Note that a delay might be experienced in the event of a failover.
> * Failover also might cause a momentary spike in message processing as operations are rerouted.
> * For more information, see [Mitigate latency in Time Series Insights](./time-series-insights-environment-mitigate-latency.md).
=======
[!INCLUDE [business-disaster-recover](../../includes/time-series-insights-business-recovery.md)]
>>>>>>> 6a383dfd

## Next steps

- Read more about [storage and ingress](./time-series-insights-update-storage-ingress.md) in the Time Series Insights Preview.

- Learn about [data modeling](./time-series-insights-update-tsm.md) in the Time Series Insights Preview.<|MERGE_RESOLUTION|>--- conflicted
+++ resolved
@@ -79,39 +79,7 @@
 
 For more information, see [Shape events](./time-series-insights-send-events.md#json).
 
-<<<<<<< HEAD
-## Business disaster recovery
-
-Time Series Insights is a high-availability service that uses redundancies at the Azure region level. Configuration isn't required to use these inherent functionalities. The Microsoft Azure platform also includes features to help you build solutions with disaster recovery capabilities or cross-region availability. To provide global, cross-region high availability for devices or users, take advantage of these Azure disaster recovery features. 
-
-For information on built-in features in Azure for business continuity and disaster recovery (BCDR), see [Azure business continuity technical guidance](https://docs.microsoft.com/azure/resiliency/resiliency-technical-guidance). For architecture guidance on strategies for Azure applications to achieve high availability and disaster recovery, see the paper on [Disaster recovery and high availability for Azure applications](https://docs.microsoft.com/azure/architecture/resiliency/index).
-
-> [!NOTE]
-> 
->  Time Series Insights doesn't have built-in BCDR.
-> By default, Azure Storage, Azure IoT Hub, and Azure Event Hubs have recovery built in.
-
-To learn more, read about:
-
-* [Azure Storage redundancy](https://docs.microsoft.com/azure/storage/common/storage-redundancy)
-* [IoT Hub high-availability disaster recovery](https://docs.microsoft.com/azure/iot-hub/iot-hub-ha-dr)
-* [Event Hub policies](https://docs.microsoft.com/azure/event-hubs/event-hubs-geo-dr)
-
-If you require BCDR, you can still implement a recovery strategy. Create a second Time Series Insights environment in a backup Azure region. Send events to this secondary environment from your primary event source. Use a second dedicated consumer group and that event source's BCDR guidelines.
-
-Follow these steps to create and use a secondary Time Series Insights environment.
-
-1. Create an environment in a second region. For more information, see [Time Series Insights environments](./time-series-insights-get-started.md).
-1. Create a second dedicated consumer group for your event source. Connect that event source to the new environment. Be sure to designate the second dedicated consumer group. To learn more, see the [IoT Hub documentation](./time-series-insights-how-to-add-an-event-source-iothub.md) or the [Event Hub documentation](./time-series-insights-data-access.md).
-1. If your primary region is affected during a disaster incident, reroute operations to the backup Time Series Insights environment.
-
-> [!IMPORTANT]
-> * Note that a delay might be experienced in the event of a failover.
-> * Failover also might cause a momentary spike in message processing as operations are rerouted.
-> * For more information, see [Mitigate latency in Time Series Insights](./time-series-insights-environment-mitigate-latency.md).
-=======
 [!INCLUDE [business-disaster-recover](../../includes/time-series-insights-business-recovery.md)]
->>>>>>> 6a383dfd
 
 ## Next steps
 
