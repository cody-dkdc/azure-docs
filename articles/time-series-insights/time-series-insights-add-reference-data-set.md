--- conflicted
+++ resolved
@@ -77,24 +77,10 @@
 
 1. Type a value in the **Filter the rows...** field to review specific rows as needed. The filter is useful for reviewing data, but is not applied when uploading the data.
 
-<<<<<<< HEAD
-    ![Name the data set.](media/add-reference-data-set/name_reference_dataset.png)
-=======
 1. Name the data set, by filling in the **Data set name** field above the data grid.
->>>>>>> 6a383dfd
 
     [![Name the data set.](media/add-reference-data-set/name_reference_dataset.png)](media/add-reference-data-set/name_reference_dataset.png#lightbox)
 
-<<<<<<< HEAD
-    ![Select the key column(s).](media/add-reference-data-set/set_primary_key.png)
-
-    Optionally, select the **+** button to add a secondary key column, as a composite primary key. If you need to undo the selection, choose the empty value from the drop-down to remove the secondary key.
-
-15. To upload the data, select the **Upload rows** button.
-
-    ![Upload](media/add-reference-data-set/upload_rows.png)
-
-=======
 1. Provide the **Primary Key** column in the data set, by selecting the drop-down above the data grid.
 
     [![Select the key column(s).](media/add-reference-data-set/set_primary_key.png)](media/add-reference-data-set/set_primary_key.png#lightbox)
@@ -105,7 +91,6 @@
 
     [![Upload](media/add-reference-data-set/upload_rows.png)](media/add-reference-data-set/upload_rows.png#lightbox)
 
->>>>>>> 6a383dfd
     The page confirms the completed upload and display the message **Successfully uploaded dataset**.
 
 ## Next steps
