---
title: 'Tutorial: Explore the Azure Time Series Insights JavaScript client library | Microsoft Docs'
description: Learn about the Azure Time Series Insights JavaScript client library and the related programming model.
author: ashannon7
manager: cshankar
ms.service: time-series-insights
services: time-series-insights
ms.topic: tutorial
ms.date: 05/06/2019
ms.author: anshan
ms.custom: seodec18
# Customer intent: As a developer, I want to learn about the TSI JavaScript client library, so I can use the APIs in my own applications.
---

# Tutorial: Explore the Azure Time Series Insights JavaScript client library

To help web developers query and visualize data stored in Time Series Insights (TSI), the JavaScript D3-based TSI Client library was developed. This tutorial will guide you through the TSI Client library and programming model using a hosted sample app.

The tutorial details how to work with the library, how to access TSI data, and use chart controls to render and visualize data. You'll also learn how to experiment with different kinds of graphs to visualize data. At the conclusion of the tutorial, you'll be able to use the client library to incorporate TSI features into your own web app.

Specifically, you'll learn about:

> [!div class="checklist"]
> * The TSI sample application.
> * The TSI JavaScript client library.
> * How the sample application uses the library to visualize TSI data.

> [!NOTE]
<<<<<<< HEAD
> The Time Series Insights sample application source files can be found in the provided [GitHub sample repository](https://github.com/Microsoft/tsiclient/tree/tutorial/pages/tutorial).

## Video: 
=======
> * The Tutorial uses a free, hosted, [Time Series Insights web demo](https://insights.timeseries.azure.com/clientsample).
> * The Time Series Insights sample app source files are provided in the [GitHub sample repository](https://github.com/Microsoft/tsiclient/tree/tutorial/pages/tutorial).
> * Read the [TSI client reference documentation](https://github.com/microsoft/tsiclient/blob/master/docs/API.md).

## Video
>>>>>>> 6a383dfd

### In this video, we introduce the open source Time Series Insights JavaScript SDK.</br>

> [!VIDEO https://www.youtube.com/embed/X8sSm7Pl9aA]

## Prerequisites

This tutorial uses your browser's **Developer Tools** feature. Modern web browsers ([Microsoft Edge](/microsoft-edge/devtools-guide), [Chrome](https://developers.google.com/web/tools/chrome-devtools/), [FireFox](https://developer.mozilla.org/en-US/docs/Learn/Common_questions/What_are_browser_developer_tools), [Safari](https://developer.apple.com/safari/tools/), and others)
typically provide access to the **Web Inspector View** through the `F12` hotkey. Otherwise, it can be accessed by right-clicking on a webpage and selecting **Inspect Element**.

## Time Series Insights sample application

Throughout this tutorial, a free, hosted, Time Series Insights sample app is used to explore the source code behind the application and the TSI JavaScript client library. Through it, you'll learn how to interact with TSI in JavaScript and visualize data through charts and graphs.

1. Navigate to the [Time Series Insights sample application](https://insights.timeseries.azure.com/clientsample). The following sign in prompt will appear:

   [![TSI Client sample sign-in prompt](media/tutorial-explore-js-client-lib/tcs-sign-in.png)](media/tutorial-explore-js-client-lib/tcs-sign-in.png#lightbox)

1. Select **Log in** to enter or select your credentials. Use either an enterprise organization account (Azure Active Directory) or a personal account (Microsoft Account or MSA).

   [![TSI Client sample credentials prompt](media/tutorial-explore-js-client-lib/tcs-sign-in-enter-account.png)](media/tutorial-explore-js-client-lib/tcs-sign-in-enter-account.png#lightbox)

1. After signing-in, you'll see a page with several kinds of charts populated with TSI data. Your user account and the **Log out** option are visible in the upper right corner:

   [![TSI Client sample main page after sign-in](media/tutorial-explore-js-client-lib/tcs-main-after-signin.png)](media/tutorial-explore-js-client-lib/tcs-main-after-signin.png#lightbox)

### Page source and structure

<<<<<<< HEAD
First, let's view the [HTML and JavaScript source code](https://github.com/Microsoft/tsiclient/blob/tutorial/pages/tutorial/index.html) that's behind the page that's rendered in your browser. We don't walk through all of the elements, but you learn about the major sections and you get a sense of how the page works:
=======
First, let's view the [HTML and JavaScript source code](https://github.com/Microsoft/tsiclient/blob/tutorial/pages/tutorial/index.html) of the rendered web paged:
>>>>>>> 6a383dfd

1. Open **Developer Tools** in your browser. Inspect the HTML elements that make up the current page (also known as the HTML or DOM tree).

1. Expand the `<head>` and `<body>` elements and observe the following sections:

   * Under the `<head>` element, you'll find page meta-data and dependencies that enable the app to run:
     * A `<script>` element that's used for referencing the Azure Active Directory Authentication Library **adal.min.js** (also known as ADAL). ADAL is a JavaScript library that provides OAuth 2.0 authentication (sign-in) and token acquisition for accessing APIs.
     * Multiple `<link>` elements for style sheets (also known as CSS) like **sampleStyles.css** and **tsiclient.css**. The style sheets are used to control visual page styling details, such as colors, fonts, spacing, and so on.
     * A `<script>` element that's used for referencing the TSI Client JavaScript library **tsiclient.js**. The library is used by the page to call TSI service APIs and render chart controls on the page.

     >[!NOTE]
     > * The source code for the ADAL JavaScript library is available from the [azure-activedirectory-library-for-js repository](https://github.com/AzureAD/azure-activedirectory-library-for-js).
     > * The source code for the TSI Client JavaScript library is available from the [tsiclient repository](https://github.com/Microsoft/tsiclient/tree/tutorial/pages/tutorial).

   * Under the `<body>` element, you'll find `<div>` elements, which help define the layout of items on the page, and another `<script>` element:
     * The first `<div>` element specifies the **Log in** dialog (`id="loginModal"`).
     * The second `<div>` element acts as a parent for:
       * A header `<div>` element that's used for status messages and sign-in information near the top of the page (`class="header"`).
       * A `<div>` element for the remainder of the page body elements, including all of the charts (`class="chartsWrapper"`).
       * A `<script>` section that contains all of the JavaScript that's used to control the page.

   [![TSI Client sample with Developer Tools](media/tutorial-explore-js-client-lib/tcs-devtools-callouts-head-body.png)](media/tutorial-explore-js-client-lib/tcs-devtools-callouts-head-body.png#lightbox)

1. Expand the `<div class="chartsWrapper">` element and you'll find more child `<div>` elements. These elements are used to position each chart control example. Notice that there are several pairs of `<div>` elements, one for each chart example:

   * The first (`class="rowOfCardsTitle"`) element contains a descriptive title to summarize what the chart(s) illustrate. For example: `Static Line Charts With Full-Size Legends.`
   * The second (`class="rowOfCards"`) element is a parent that contains additional child `<div>` elements that position the actual chart control(s) within a row.

   [![Body div elements](media/tutorial-explore-js-client-lib/tcs-devtools-callouts-body-divs.png)](media/tutorial-explore-js-client-lib/tcs-devtools-callouts-body-divs.png#lightbox)

1. Now, expand the `<script type="text/javascript">` element that's directly below the `<div class="chartsWrapper">` element. Notice the beginning of the page-level JavaScript section that's used to handle all of the page logic (authentication, calling TSI service APIs, rendering the chart controls, and more):

   [![Body script](media/tutorial-explore-js-client-lib/tcs-devtools-callouts-body-script.png)](media/tutorial-explore-js-client-lib/tcs-devtools-callouts-body-script.png#lightbox)

## TSI JavaScript client library concepts

The TSI Client library (**tsclient.js**) provides abstractions for two important JavaScript functionalities:

* **Wrapper methods for calling the TSI Query APIs**: REST APIs that allow you to query for TSI data by using aggregate expressions. The methods are organized under the `TsiClient.Server` namespace of the library.

* **Methods for creating and populating several types of charting controls**: Methods that are used for rendering the TSI aggregate data in a web page. The methods are organized under the `TsiClient.UX` namespace of the library.

Through these simplifications, developers can build UI graph and chart components that are powered with TSI data more easily.

### Authentication

The [Time Series Insights sample application](https://insights.timeseries.azure.com/clientsample) is a single-page app with ADAL OAuth 2.0 user authentication support:

1. When using ADAL for authentication, the client app must be registered in Azure Active Directory. In fact, the single-page app is registered to use the [OAuth 2.0 implicit grant flow](https://docs.microsoft.com/azure/active-directory/develop/v1-oauth2-implicit-grant-flow).
1. As such, the application must specify some of the registration properties at runtime. These include the client GUID (`clientId`) and redirect URI (`postLogoutRedirectUri`).
1. Later, the app requests an **access token** from Azure Active Directory. The access token is issued for a finite set of permissions for a specific service/API identifier (`https://api.timeseries.azure.com`). The token permissions are issued on behalf of the signed-in user. The identifier for the service/API is another property that's contained in the app's Azure Active Directory registration.
1. After ADAL returns the access token to the app, it's passed as a **bearer token** when accessing the TSI service APIs.

   [!code-javascript[head-sample](~/samples-javascript/pages/tutorial/index.html?range=147-204&highlight=3-7,34-37)]

<<<<<<< HEAD
   [!code-javascript[head-sample](~/samples-javascript/pages/tutorial/index.html?range=147-204&highlight=4-9,36-39)]
=======
> [!TIP]
> To learn more about Microsoft-supported ADAL libraries, see the [ADAL reference documentation](https://docs.microsoft.com/azure/active-directory/develop/active-directory-authentication-libraries#microsoft-supported-client-libraries).
>>>>>>> 6a383dfd

### Control identification

In the provided example, `<div>` elements are arranged in the parent `<body>` element to provide a sensible layout for all of the chart controls rendered on the page.

Each `<div>` element specifies properties for the placement and visual attributes of chart controls. HTML element `id` properties serve as unique identifiers to bind to specific controls for rendering and updating visualized data.

### Aggregate expressions

The TSI Client library APIs use aggregate expressions:

* An aggregate expression provides the ability to construct one or more **search terms**.

* The Client APIs are designed to provide similar functionality to another provide demo app (the [Time Series Insights explorer](https://insights.timeseries.azure.com/demo)), which uses search span, where predicate, measures, and split-by value.

* Most of the Client library APIs take an array of aggregate expressions that are used by the service to build a TSI data query.

### Call pattern

Populating and rendering chart controls follows a general pattern. This general pattern can be observed throughout the sample app and will assist you when using the Client library:

1. Declare an `array` to hold one or more TSI aggregate expressions:

   ```javascript
   var aes =  [];
   ```

1. Build *1* to *n* aggregate expression objects. Then, add them to the aggregate expression array:

   ```javascript
   var ae = new tsiClient.ux.aggregateExpression(predicateObject, measureObject, measureTypes, searchSpan, splitByObject, color, alias, contextMenuActions);
   aes.push(ae);
   ```

   **aggregateExpression parameters**

   | Parameter | Description | Example |
   | --------- | ----------- | ------- |
   | `predicateObject` | The data filtering expression. |`{predicateString: "Factory = 'Factory3'"}` |
   | `measureObject`   | The property name of the measure that's used. | `{property: 'Temperature', type: "Double"}` |
   | `measureTypes`    | The desired aggregations of the measure property. | `['avg', 'min']` |
   | `searchSpan`      | The duration and interval size of the aggregate expression. | `{from: startDate, to: endDate, bucketSize: '2m'}` |
   | `splitByObject`   | The string property that you wish to split by (optional – can be null). | `{property: 'Station', type: 'String'}` |
   | `color`         | The color of the objects that you wish to render. | `'pink'` |
   | `alias`           | A friendly name for the aggregate expression. | `'Factory3Temperature'` |
<<<<<<< HEAD
   | `contextMenuActions` | An array of actions to be bound to the time series objects in a visualization (optional). | For more information, see Pop-up context menus in the Advanced features section. |
=======
   | `contextMenuActions` | An array of actions to be bound to the time series objects in a visualization (optional). | For more information, see the section [Pop-up context menus](#pop-up-context-menus) |
>>>>>>> 6a383dfd

1. Call a TSI query by using the `TsiClient.Server` APIs to request the aggregate data:

   ```javascript
   tsiClient.server.getAggregates(token, envFQDN, aeTsxArray);
   ```

   **getAggregates parameters**

   | Parameter | Description | Example |
   | --------- | ----------- | ------- |
   | `token`     | The access token for the TSI API. |	`authContext.getTsiToken()` For more information, see [authentication section.](#authentication) |
   | `envFQDN`	 | The fully qualified domain name (FQDN) for the TSI environment. | From the Azure portal, for example: `10000000-0000-0000-0000-100000000108.env.timeseries.azure.com`. |
   | `aeTsxArray` | An array of TSI query expressions. | Use the `aes` variable as described previously: `aes.map(function(ae){return ae.toTsx()}`. |

1. Transform the compressed result that's returned from the TSI query into JSON for visualization:

   ```javascript
   var transformedResult = tsiClient.ux.transformAggregatesForVisualization(result, aes);
   ```

1. Create a chart control by using the `TsiClient.UX` APIs, and bind it to one of the `<div>` elements on the page:

   ```javascript
   var barChart = new tsiClient.ux.BarChart(document.getElementById('chart3'));
   ```

1. Populate the chart control with the transformed JSON data object(s) and render the control on the page:

   ```javascript
   barChart.render(transformedResult, {grid: true, legend: 'compact', theme: 'light'}, aes);
   ```

## Rendering controls

The TSI Client library provides eight unique, out-of-the-box, analytics controls:

* **line chart**
* **pie chart**
* **bar chart**
* **heatmap**
* **hierarchy controls**
* **accessible grid**
* **discrete event timelines**
* **state transition timelines**

### Line, bar, pie chart examples

Look at the demo code used to render some of the standard chart control. Notice the programming model and patterns for creating those controls. Specifically, examine the section of HTML under the `// Example 3/4/5` comment, which renders controls with the HTML `id` values `chart3`, `chart4`, and `chart5`.

Recall from **step 3** of the [Page source and structure section](#page-source-and-structure) that chart controls are arranged in rows on the page each of which has a descriptive title row. In this example, the three charts are populated under the title `"Multiple Chart Types From the Same Data"` `<div>` element, and are bound to the three `<div>` elements that are beneath the title:

[!code-html[code-sample1-line-bar-pie](~/samples-javascript/pages/tutorial/index.html?range=59-73&highlight=1,5,9,13)]

The following section of JavaScript code uses patterns that were outlined earlier: build TSI aggregate expressions, use them to query for TSI data, and render the three charts. Notice the three types that are used from the `tsiClient.ux` namespace: `LineChart`, `BarChart`, and `PieChart`, to create and render the respective charts. Also note that all three charts are able to use the same aggregate expression data `transformedResult`:

[!code-javascript[code-sample2-line-bar-pie](~/samples-javascript/pages/tutorial/index.html?range=241-262&highlight=13-14,16-17,19-20)]

The three charts appear as follows when rendered:

[![Multiple chart types from the same data](media/tutorial-explore-js-client-lib/tcs-multiple-chart-types-from-the-same-data.png)](media/tutorial-explore-js-client-lib/tcs-multiple-chart-types-from-the-same-data.png#lightbox)

## Advanced features

The TSI Client library has several additional features you can use to implement data visualizations creatively.

### States and events

One advanced functionality is the ability to add state transitions and discrete events to charts. This feature is useful for highlighting incidents, alerting, and creating state switches (on/off switches for example).

Look at the code surrounding the `// Example 10` comment. The code renders a line control under the title `"Line Charts with Multiple Series Types"`, and binds it to the `<div>` element with the HTML `id` value `chart10`.

1. First, a structure named `events4` is defined to hold the state-change elements to track. The structure contains:

   * A string key named `Component States`.
   * An array of value objects that represent the states. Each object includes:
     * A string key that contains a JavaScript ISO timestamp.
     * An array that contains the characteristics of the state: a color and a description.

2. Next, the `events5` structure is defined for `Incidents`, which holds an array of the event elements to track. The array structure is the same shape as the structure that's outlined for `events4`.

3. Finally, the line chart is rendered, passing in the two structures with the chart options parameters: `events:` and `states:`. Notice the other option parameters for specifying a `tooltip:`, `theme:`, or `grid:`.

[!code-javascript[code-sample-states-events](~/samples-javascript/pages/tutorial/index.html?range=337-389&highlight=5,26,51)]

Visually, the diamond markers/pop-up windows that are used to indicate incidents, and the colored bars/pop-up windows along the time scale, indicate state changes:

[![Line Charts with Multiple Series Types](media/tutorial-explore-js-client-lib/tcs-line-charts-with-multiple-series-types.png)](media/tutorial-explore-js-client-lib/tcs-line-charts-with-multiple-series-types.png#lightbox)

### Pop-up context menus

Another advanced functionality is the ability to create custom context menus (right-click pop-up menus). Custom context menus are useful for enabling actions and logical next steps within the scope of your application.

Look code around the `// Example 13/14/15` comment. This code initially renders a line chart under the title `"Line Chart with Context Menu to Create Pie/Bar Chart"` and the chart is bound to the `<div>` element with the HTML `id` value `chart13`.

By using context menus, the line chart provides the capability to dynamically create a pie and bar chart that are bound to `<div>` elements with the IDs `chart14` and `chart15`. In addition, both the pie and bar charts also use context menus to enable their own features: the ability to copy data from the pie to bar chart, and print the bar chart data to the browser console window, respectively.

1. First a series of custom actions are defined. Each action contains an array with one or more elements. Each element defines a single context menu item:

   * `barChartActions`: This action defines the context menu for the pie chart, which contains one element to define a single item:
     * `name`: The text that's used for the menu item: "Print parameters to console."
     * `action`: The action that's associated with the menu item. The action is always an anonymous function that takes three arguments that are based on the aggregate expression that's used to create the chart. In this case, the arguments are written to the browser console window:
       * `ae`: The aggregate expression array.
       * `splitBy`: The `splitBy` value.
       * `timestamp`: The timestamp.

   * `pieChartActions`: This action defines the context menu for the bar chart, which contains one element to define a single item. The shape and schema is the same as the previous `barChartActions` element, but notice that the `action` function is dramatically different: it instantiates and renders the bar chart. Also note that the `ae` argument is used to specify the aggregate expression array that's passed at runtime when the menu item opens. The function also sets the `ae.contextMenu` property with the `barChartActions` context menu.
   * `contextMenuActions`: This action defines the context menu for the line chart, which contains three elements to define three menu items. The shape and schema for each element is the same as the previous elements that were described. Just like the `barChartActions` element, the first item writes the three function arguments to the browser console window. Similar to the `pieChartActions` element, the second two items instantiate and render the pie and bar charts, respectively. The second two items also set their `ae.contextMenu` properties with the `pieChartActions` and `barChartActions` context menus, respectively.

2. Next, two aggregate expressions are pushed onto the `aes` aggregate expression array and specify the `contextMenuActions` array for each item. These expressions are used with the line chart control.

3. Finally, only the line chart is initially rendered, from which both the pie and bar chart can be rendered at runtime.

[!code-javascript[code-sample-context-menus](~/samples-javascript/pages/tutorial/index.html?range=461-540&highlight=7,16,29,61-64,78)]

The screenshot shows the charts with their respective pop-up context menus. The pie and bar charts were created dynamically by using the line chart context menu options.

[![Line Chart with Context Menu to Create Pie/Bar Chart](media/tutorial-explore-js-client-lib/tcs-line-chart-with-context-menu-to-create-pie-bar-chart.png)](media/tutorial-explore-js-client-lib/tcs-line-chart-with-context-menu-to-create-pie-bar-chart.png#lightbox)

### Brushes

Brushes are used to scope a time range to define actions like zoom and explore.

The code that's used to illustrate brushes is shown in the previous "Line Chart with Context Menu to Create Pie/Bar Chart" example that describes Pop-up context menus.

1. Brush actions are similar to a context menu in that they define a series of custom actions for the brush. Each action contains an array with one or more elements. Each element defines a single context menu item:
   * `name`: The text that's used for the menu item: "Print parameters to console."
   * `action`: The action that's associated with the menu item, which is always an anonymous function that takes two arguments. In this case, the arguments are written to the browser console window:
      * `fromTime`: The `from` timestamp of the brush selection.
      * `toTime`: The `to` timestamp of the brush selection.

2. Brush actions are added as another chart option property. Notice the `brushContextMenuActions: brushActions` property that's passed to the `linechart.Render` call.

[!code-javascript[code-sample-brushes](~/samples-javascript/pages/tutorial/index.html?range=526-540&highlight=1,13)]

[![Line chart with context menu to create pie/bar chart with brushes](media/tutorial-explore-js-client-lib/tcs-line-chart-with-context-menu-to-create-pie-bar-chart-brushes.png)](media/tutorial-explore-js-client-lib/tcs-line-chart-with-context-menu-to-create-pie-bar-chart-brushes.png#lightbox)

## Next steps

In this tutorial, you learned how to:

> [!div class="checklist"]
> * Sign in and explore the TSI sample application and its source.
> * Use APIs in the TSI JavaScript client library.
> * Use JavaScript to create and populate chart controls with TSI data.

As seen, the TSI sample application uses a demo data set. To learn how you can create your own TSI environment and data set, advance to the following article:

> [!div class="nextstepaction"]
> [Tutorial: Create an Azure Time Series Insights environment](tutorial-create-populate-tsi-environment.md)

Or view the TSI sample application source files:

> [!div class="nextstepaction"]
<<<<<<< HEAD
> [TSI sample app repository](https://github.com/Microsoft/tsiclient/tree/tutorial/pages/tutorial)
=======
> [TSI sample app repository](https://github.com/Microsoft/tsiclient/tree/tutorial/pages/tutorial)

Read the TSI client API reference documentation:

> [!div class="nextstepaction"]
> [TSI API reference documentation](https://github.com/microsoft/tsiclient/blob/master/docs/API.md)
>>>>>>> 6a383dfd
<|MERGE_RESOLUTION|>--- conflicted
+++ resolved
@@ -26,17 +26,11 @@
 > * How the sample application uses the library to visualize TSI data.
 
 > [!NOTE]
-<<<<<<< HEAD
-> The Time Series Insights sample application source files can be found in the provided [GitHub sample repository](https://github.com/Microsoft/tsiclient/tree/tutorial/pages/tutorial).
-
-## Video: 
-=======
 > * The Tutorial uses a free, hosted, [Time Series Insights web demo](https://insights.timeseries.azure.com/clientsample).
 > * The Time Series Insights sample app source files are provided in the [GitHub sample repository](https://github.com/Microsoft/tsiclient/tree/tutorial/pages/tutorial).
 > * Read the [TSI client reference documentation](https://github.com/microsoft/tsiclient/blob/master/docs/API.md).
 
 ## Video
->>>>>>> 6a383dfd
 
 ### In this video, we introduce the open source Time Series Insights JavaScript SDK.</br>
 
@@ -65,11 +59,7 @@
 
 ### Page source and structure
 
-<<<<<<< HEAD
-First, let's view the [HTML and JavaScript source code](https://github.com/Microsoft/tsiclient/blob/tutorial/pages/tutorial/index.html) that's behind the page that's rendered in your browser. We don't walk through all of the elements, but you learn about the major sections and you get a sense of how the page works:
-=======
 First, let's view the [HTML and JavaScript source code](https://github.com/Microsoft/tsiclient/blob/tutorial/pages/tutorial/index.html) of the rendered web paged:
->>>>>>> 6a383dfd
 
 1. Open **Developer Tools** in your browser. Inspect the HTML elements that make up the current page (also known as the HTML or DOM tree).
 
@@ -125,12 +115,8 @@
 
    [!code-javascript[head-sample](~/samples-javascript/pages/tutorial/index.html?range=147-204&highlight=3-7,34-37)]
 
-<<<<<<< HEAD
-   [!code-javascript[head-sample](~/samples-javascript/pages/tutorial/index.html?range=147-204&highlight=4-9,36-39)]
-=======
 > [!TIP]
 > To learn more about Microsoft-supported ADAL libraries, see the [ADAL reference documentation](https://docs.microsoft.com/azure/active-directory/develop/active-directory-authentication-libraries#microsoft-supported-client-libraries).
->>>>>>> 6a383dfd
 
 ### Control identification
 
@@ -176,11 +162,7 @@
    | `splitByObject`   | The string property that you wish to split by (optional – can be null). | `{property: 'Station', type: 'String'}` |
    | `color`         | The color of the objects that you wish to render. | `'pink'` |
    | `alias`           | A friendly name for the aggregate expression. | `'Factory3Temperature'` |
-<<<<<<< HEAD
-   | `contextMenuActions` | An array of actions to be bound to the time series objects in a visualization (optional). | For more information, see Pop-up context menus in the Advanced features section. |
-=======
    | `contextMenuActions` | An array of actions to be bound to the time series objects in a visualization (optional). | For more information, see the section [Pop-up context menus](#pop-up-context-menus) |
->>>>>>> 6a383dfd
 
 1. Call a TSI query by using the `TsiClient.Server` APIs to request the aggregate data:
 
@@ -335,13 +317,9 @@
 Or view the TSI sample application source files:
 
 > [!div class="nextstepaction"]
-<<<<<<< HEAD
 > [TSI sample app repository](https://github.com/Microsoft/tsiclient/tree/tutorial/pages/tutorial)
-=======
-> [TSI sample app repository](https://github.com/Microsoft/tsiclient/tree/tutorial/pages/tutorial)
 
 Read the TSI client API reference documentation:
 
 > [!div class="nextstepaction"]
-> [TSI API reference documentation](https://github.com/microsoft/tsiclient/blob/master/docs/API.md)
->>>>>>> 6a383dfd
+> [TSI API reference documentation](https://github.com/microsoft/tsiclient/blob/master/docs/API.md)