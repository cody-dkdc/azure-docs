--- conflicted
+++ resolved
@@ -1,13 +1,8 @@
 ﻿---
-<<<<<<< HEAD
-title: Explore the Azure Time Series Insights JavaScript Client library
-description: Learn about the Azure Time Series Insights JavaScript Client library and the related programming model.
+
+title: Explore the Azure Time Series Insights JavaScript client library
+description: Learn about the Azure Time Series Insights JavaScript client library and the related programming model.
 documentationcenter: ''
-services: time-series-insights
-=======
-title: Explore the Time Series Insights JavaScript client library
-description: Learn about the Time Series Insights JavaScript client library and related programming model.
->>>>>>> 629e93ab
 author: BryanLa
 manager: timlt
 ms.service: time-series-insights
