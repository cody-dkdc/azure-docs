﻿---
title: Explore the Azure Time Series Insights JavaScript client library
description: Learn about the Azure Time Series Insights JavaScript client library and the related programming model.
author: BryanLa
manager: timlt
ms.service: time-series-insights
services: time-series-insights
ms.topic: tutorial
ms.date: 06/05/2018
ms.author: bryanla
# Customer intent: As a developer, I want to learn about the TSI JavaScript client library, so I can use the APIs in my own applications.
---

# Tutorial: Explore the Azure Time Series Insights JavaScript client library

<<<<<<< HEAD
To help web developers query and visualize data stored in Time Series Insights (TSI), the JavaScript D3-based TSI Client library was developed.  Using a sample web application, this tutorial will guide you through an exploration of the TSI Client library, and the related programming model.
=======
To help developers query and visualize data that's stored in Azure Time Series Insights (TSI), we developed a JavaScript D3-based control library that makes this work easy. This tutorial uses a sample web application to guide you through an exploration of the TSI JavaScript client library and the related programming model.
>>>>>>> 70c1b7f1

The topics in this tutorial provide you with opportunities to experiment with the library, to gain an understanding of how to access TSI data and use chart controls to render and visualize data. The goal is to provide you with enough details, so that you can use the library in your own web application.

In this tutorial, you learn about:

> [!div class="checklist"]
> * The TSI sample application.
> * The TSI JavaScript client library.
> * How the sample application uses the library to visualize TSI data.

## Prerequisites

This tutorial uses the "Developer Tools" feature (also known as DevTools or F12) that's found in most modern web browsers, including [Edge](/microsoft-edge/devtools-guide), [Chrome](https://developers.google.com/web/tools/chrome-devtools/), [FireFox](https://developer.mozilla.org/en-US/docs/Learn/Common_questions/What_are_browser_developer_tools), [Safari](https://developer.apple.com/safari/tools/), and others. If you're not already familiar with this feature, you might want to explore it in your browser before continuing.

## Time Series Insights sample application

Throughout this tutorial, the Time Series Insights sample application is used to explore the source code behind the application, including the usage of the TSI JavaScript client library. The sample is a single-page web application (SPA) that demonstrates how to use the library. The sample shows how to query and visualize data from a sample TSI environment.

1. Browse to the [Time Series Insights sample application](https://insights.timeseries.azure.com/clientsample). You see a page similar to the following image with a prompt to sign in:

   ![TSI Client sample sign-in prompt](media/tutorial-explore-js-client-lib/tcs-sign-in.png)

2. Select **Log in** and enter or select your credentials. Use either an enterprise or organization account (Azure Active Directory) or a personal account (Microsoft Account or MSA).

   ![TSI Client sample credentials prompt](media/tutorial-explore-js-client-lib/tcs-sign-in-enter-account.png)

3. After successful sign-in, you see a page similar to the following image. The page shows several styles of example charts that are populated with TSI data. Your user account and the **Log out** option are visible in the upper right corner:

   ![TSI Client sample main page after sign-in](media/tutorial-explore-js-client-lib/tcs-main-after-signin.png)

### Page source and structure

First, let's view the HTML and JavaScript source code that's behind the page that's rendered in your browser. We don't walk through all of the elements, but you learn about the major sections and you get a sense of how the page works:

1. Open **Developer Tools** in your browser. Inspect the HTML elements that make up the current page (also known as the HTML or DOM tree).

2. Expand the `<head>` and `<body>` elements and notice the following sections:

   - Under the `<head>` element, you find elements that pull in additional files to assist in the functioning of the page:
     - A `<script>` element that's used for referencing the Azure Active Directory Authentication Library **adal.min.js** (also known as ADAL). ADAL is a JavaScript library that provides OAuth 2.0 authentication (sign-in) and token acquisition for accessing APIs.
     - Multiple `<link>` elements for style sheets (also known as CSS) like **sampleStyles.css** and **tsiclient.css**. The style sheets are used to control visual page styling details, such as colors, fonts, spacing, and so on.
     - A `<script>` element that's used for referencing the TSI Client JavaScript library **tsiclient.js**. The library is used by the page to call TSI service APIs and render chart controls on the page.

     >[!NOTE]
     > The source code for the ADAL JavaScript library is available from the [azure-activedirectory-library-for-js repository](https://github.com/AzureAD/azure-activedirectory-library-for-js).
     > The source code for the TSI Client JavaScript library is available from the [tsiclient repository](https://github.com/Microsoft/tsiclient).

   - Under the `<body>` element, you find `<div>` elements, which act as containers to define the layout of items on the page, and another `<script>` element:
     - The first `<div>` element specifies the **Log in** dialog (`id="loginModal"`).
     - The second `<div>` element acts as a parent for:
       - A header `<div>` element that's used for status messages and sign-in information near the top of the page (`class="header"`).
       - A `<div>` element for the remainder of the page body elements, including all of the charts (`class="chartsWrapper"`).
       - A `<script>` section that contains all of the JavaScript that's used to control the page.

   [![TSI Client sample with Developer Tools](media/tutorial-explore-js-client-lib/tcs-devtools-callouts-head-body.png)](media/tutorial-explore-js-client-lib/tcs-devtools-callouts-head-body.png#lightbox)

3. Expand the `<div class="chartsWrapper">` element and you find more child `<div>` elements. These elements are used to position each chart control example. Notice that there are several pairs of `<div>` elements, one for each chart example:

   - The first (`class="rowOfCardsTitle"`) element contains a descriptive title to summarize what the chart(s) illustrate. For example: "Static Line Charts With Full-Size Legends."
   - The second (`class="rowOfCards"`) element is a parent that contains additional child `<div>` elements that position the actual chart control(s) within a row.

   ![Body div elements](media/tutorial-explore-js-client-lib/tcs-devtools-callouts-body-divs.png)

4. Now, expand the `<script type="text/javascript">` element that's directly below the `<div class="chartsWrapper">` element. Notice the beginning of the page-level JavaScript section that's used to handle all of the page logic: authentication, calling TSI service APIs, rendering the chart controls, and more:

   ![Body script](media/tutorial-explore-js-client-lib/tcs-devtools-callouts-body-script.png)

## TSI JavaScript client library concepts

Although we don't review it in detail, fundamentally, the TSI Client library **tsclient.js** provides an abstraction for two important categories:

- **Wrapper methods for calling the TSI Query APIs**: REST APIs that allow you to query for TSI data by using aggregate expressions. The methods are organized under the `TsiClient.Server` namespace of the library.
- **Methods for creating and populating several types of charting controls**: Methods that are used for rendering the TSI aggregate data in a web page. The methods are organized under the `TsiClient.UX` namespace of the library.

The following concepts are universal and applicable to the TSI Client library APIs in general.

### Authentication

As mentioned earlier, this sample is an SPA that uses the OAuth 2.0 support in ADAL for user authentication. Here are some points of interest in this section of the script:

1. When using ADAL for authentication, the client application must register itself in the Azure Active Directory (Azure AD) application registry. As an SPA, this application is registered to use the "implicit" OAuth 2.0 authorization grant flow. Correspondingly, the application specifies some of the registration properties at runtime, such as the client ID GUID (`clientId`) and redirect URI (`postLogoutRedirectUri`), to participate in the flow.

2. Later, the application requests an "access token" from Azure AD. The access token is issued for a finite set of permissions for a specific service/API identifier https://api.timeseries.azure.com. The service/API identifier is also known as the token "audience." The token permissions are issued on behalf of the signed-in user. The identifier for the service/API is yet another property that's contained in the application's Azure AD registration. After ADAL returns the access token to the application, it's passed as a "bearer token" when accessing the TSI service APIs.

   [!code-javascript[head-sample](~/samples-javascript/pages/tutorial/index.html?range=145-204&highlight=4-9,36-39)]

### Control identification

As discussed earlier, the `<div>` elements within the `<body>` element provide the layout for all of the chart controls that are demonstrated on the page. Each `<div>` element specifies properties for the placement and visual attributes of the chart control, including an `id` property. The `id` property provides a unique identifier that's used in the JavaScript code to identify and bind to each control for rendering and updating.

### Aggregate expressions

The TSI Client library APIs make heavy use of aggregate expressions. An aggregate expression provides the ability to construct one or more "search terms." The APIs are designed similar to the way the [Time Series Insights explorer](https://insights.timeseries.azure.com/demo), which uses search span, where predicate, measures, and split-by value. Most library APIs take an array of aggregate expressions that are used by the service to build a TSI data query.

### Call pattern

The populating and rendering of chart controls follows a general pattern. You find this pattern used throughout the page JavaScript that instantiates and loads the TSI sample application controls:

1. Declare an `array` to hold one or more TSI aggregate expressions:

   ```javascript
   var aes =  [];
   ```

2. Build 1 to n aggregate expression objects, and add them to the aggregate expression array:

   ```javascript
   var ae = new tsiClient.ux.aggregateExpression(predicateObject, measureObject, measureTypes, searchSpan, splitByObject, color, alias, contextMenuActions);
   aes.push(ae);
   ```

   **aggregateExpression parameters**

   | Parameter | Description | Example |
   | --------- | ----------- | ------- |
   | `predicateObject` | The data Filtering expression. |`{predicateString: "Factory = 'Factory3'"}` |
   | `measureObject`   | The property name of the measure that's used. | `{property: 'Temperature', type: "Double"}` |
   | `measureTypes`    | The desired aggregations of the measure property. | `['avg', 'min']` |
   | `searchSpan`      | The duration and interval size of the aggregate expression. | `{from: startDate, to: endDate, bucketSize: '2m'}` |
   | `splitByObject`   | The string property that you wish to split by (optional – can be null). | `{property: 'Station', type: 'String'}` |
   | `color`         | The color of the objects that you wish to render. | `'pink'` |
   | `alias`           | A friendly name for the aggregate expression. | `'Factory3Temperature'` |
   | `contextMenuActions` | An array of actions to be bound to the time series objects in a visualization (optional). | For more information, see [Pop-up context menus in the Advanced features section.](#popup-context-menus) |

3. Call a TSI query by using the `TsiClient.Server` APIs to request the aggregate data:

   ```javascript
   tsiClient.server.getAggregates(token, envFQDN, aeTsxArray);
   ```

   **getAggregates parameters**

   | Parameter | Description | Example |
   | --------- | ----------- | ------- |
   | `token`     | The access token for the TSI API. |	`authContext.getTsiToken()` For more information, see [authentication section.](#authentication) |
   | `envFQDN`	 | The fully qualified domain name (FQDN) for the TSI environment. | From the Azure portal, for example: `10000000-0000-0000-0000-100000000108.env.timeseries.azure.com`. |
   | `aeTsxArray` | An array of TSI query expressions. | Use the `aes` variable as described previously: `aes.map(function(ae){return ae.toTsx()}`. |

4. Transform the compressed result that's returned from the TSI query into JSON for visualization:

   ```javascript
   var transformedResult = tsiClient.ux.transformAggregatesForVisualization(result, aes);
   ```

5. Create a chart control by using the `TsiClient.UX` APIs, and bind it to one of the `<div>` elements on the page:

   ```javascript
   var lineChart = new tsiClient.ux.BarChart(document.getElementById('chart3'));
   ```

6. Populate the chart control with the transformed JSON data object(s) and render the control on the page:

   ```javascript
   lineChart.render(transformedResult, {grid: true, legend: 'compact', theme: 'light'}, aes);
   ```

## Rendering controls

The TSI Client library currently exposes eight unique analytics controls: line chart, pie chart, bar chart, heatmap, hierarchy controls, accessible grid, discrete event timelines, and state transition timelines.

### Line, bar, pie chart examples

Look at the code that's behind some of the standard chart controls that are demonstrated in the application and the programming model/patterns for creating the controls. Specifically, examine the section of HTML under the `// Example 3/4/5` comment, which renders controls with the ID values `chart3`, `chart4`, and `chart5`.

Recall from step #3 in the [Page source and structure section](#page-source-and-structure) that chart controls are arranged in rows on the page, each of which has a descriptive title row. In this example, the three charts are populated under the "Multiple Chart Types From the Same Data" title `<div>` element, and are bound to the three `<div>` elements that are beneath the title:

[!code-javascript[code-sample1-line-bar-pie](~/samples-javascript/pages/tutorial/index.html?range=59-73&highlight=1,5,9,13)]

The following section of JavaScript code uses patterns that were outlined earlier: build TSI aggregate expressions, use them to query for TSI data, and render the three charts. Notice the three types that are used from the `tsiClient.ux` namespace: `LineChart`, `BarChart`, and `PieChart`, to create and render the respective charts. Also note that all three charts are able to use the same aggregate expression data `transformedResult`:

[!code-javascript[code-sample2-line-bar-pie](~/samples-javascript/pages/tutorial/index.html?range=241-262&highlight=13-14,16-17,19-20)]

The three charts appear as follows when rendered:

[![Multiple chart types from the same data](media/tutorial-explore-js-client-lib/tcs-multiple-chart-types-from-the-same-data.png)](media/tutorial-explore-js-client-lib/tcs-multiple-chart-types-from-the-same-data.png#lightbox)

## Advanced features

The TSI Client library also exposes some optional advanced features that you might want to take advantage of.

### States and events

One example of the advanced functionality that's provided is the ability to add state transitions and discrete events to charts. This feature is useful for highlighting incidents, alerting, and state switches like on/off.

Look at the code that's behind the section of HTML that's under the `// Example 10` comment. The code renders a line control under the "Line Charts with Multiple Series Types" title, and binds it to the `<div>` element with the ID value `chart10`.

1. First, a structure named `events4` is defined, to hold the state-change elements to track. The structure contains:

   - A string key named `Component States`.
   - An array of value objects that represent the states. Each object includes:
     - A string key that contains a JavaScript ISO timestamp.
     - An array that contains the characteristics of the state: a color and a description.

2. Next, the `events5` structure is defined for "Incidents," which holds an array of the event elements to track. The array structure is the same shape as the structure that's outlined for `events4`.

3. Finally, the line chart is rendered, passing in the two structures with the chart options parameters: `events:` and `states:`. Notice the other option parameters for specifying a `tooltip:`, `theme:`, or `grid:`.

[!code-javascript[code-sample-states-events](~/samples-javascript/pages/tutorial/index.html?range=337-389&highlight=5,26,51)]

Visually, the diamond markers/pop-up windows that are used to indicate incidents, and the colored bars/pop-up windows along the time scale, indicate state changes:

[![Line Charts with Multiple Series Types](media/tutorial-explore-js-client-lib/tcs-line-charts-with-multiple-series-types.png)](media/tutorial-explore-js-client-lib/tcs-line-charts-with-multiple-series-types.png#lightbox)

### Pop-up context menus

Another example of advanced functionality is custom context menus (right-click pop-up menus). Custom context menus are useful for enabling actions and logical next steps within the scope of your application.

Look at the code that's behind the section of HTML that's under the `// Example 13/14/15` comment. This code initially renders a line chart under the "Line Chart with Context Menu to Create Pie/Bar Chart" title, and the chart is bound to the `<div>` element with the ID value `chart13`. By using context menus, the line chart provides the capability to dynamically create a pie and bar chart that are bound to `<div>` elements with the IDs `chart14` and `chart15`. In addition, both the pie and bar charts also use context menus to enable their own features: the ability to copy data from the pie to bar chart, and print the bar chart data to the browser console window, respectively.

1. First a series of custom actions are defined. Each action contains an array with one or more elements. Each element defines a single context menu item:

   - `barChartActions`: This action defines the context menu for the pie chart, which contains one element to define a single item:
     - `name`: The text that's used for the menu item: "Print parameters to console."
     - `action`: The action that's associated with the menu item. The action is always an anonymous function that takes three arguments that are based on the aggregate expression that's used to create the chart. In this case, the arguments are written to the browser console window:
       - `ae`: The aggregate expression array.
       - `splitBy`: The splitBy value.
       - `timestamp`: The timestamp.

   - `pieChartActions`: This action defines the context menu for the bar chart, which contains one element to define a single item. The shape and schema is the same as the previous `barChartActions` element, but notice that the `action` function is dramatically different: it instantiates and renders the bar chart. Also note that the `ae` argument is used to specify the aggregate expression array that's passed at runtime when the menu item opens. The function also sets the `ae.contextMenu` property with the `barChartActions` context menu.
   - `contextMenuActions`: This action defines the context menu for the line chart, which contains three elements to define three menu items. The shape and schema for each element is the same as the previous elements that were described. Just like the `barChartActions` element, the first item writes the three function arguments to the browser console window. Similar to the `pieChartActions` element, the second two items instantiate and render the pie and bar charts, respectively. The second two items also set their `ae.contextMenu` properties with the `pieChartActions` and `barChartActions` context menus, respectively.

2. Next, two aggregate expressions are pushed onto the `aes` aggregate expression array and specify the `contextMenuActions` array for each item. These expressions are used with the line chart control.

3. Finally, only the line chart is initially rendered, from which both the pie and bar chart can be rendered at runtime.

[!code-javascript[code-sample-context-menus](~/samples-javascript/pages/tutorial/index.html?range=461-540&highlight=7,16,29,61-64,78)]

The screenshot shows the charts with their respective pop-up context menus. The pie and bar charts were created dynamically by using the line chart context menu options.

[![Line Chart with Context Menu to Create Pie/Bar Chart](media/tutorial-explore-js-client-lib/tcs-line-chart-with-context-menu-to-create-pie-bar-chart.png)](media/tutorial-explore-js-client-lib/tcs-line-chart-with-context-menu-to-create-pie-bar-chart.png#lightbox)

### Brushes

Brushes are used to scope a time range to define actions like zoom and explore.

The code that's used to illustrate brushes is shown in the previous "Line Chart with Context Menu to Create Pie/Bar Chart" example that describes [Pop-up context menus](#popup-context-menus-section).

1. Brush actions are similar to a context menu in that they define a series of custom actions for the brush. Each action contains an array with one or more elements. Each element defines a single context menu item:
   - `name`: The text that's used for the menu item: "Print parameters to console."
   - `action`: The action that's associated with the menu item, which is always an anonymous function that takes two arguments. In this case, the arguments are written to the browser console window:
      - `fromTime`: The "from" timestamp of the brush selection.
      - `toTime`: The "to" timestamp of the brush selection.

2. Brush actions are added as another chart option property. Notice the `brushContextMenuActions: brushActions` property that's passed to the `linechart.Render` call.

[!code-javascript[code-sample-brushes](~/samples-javascript/pages/tutorial/index.html?range=526-540&highlight=1,13)]

![Line chart with context menu to create pie/bar chart with brushes](media/tutorial-explore-js-client-lib/tcs-line-chart-with-context-menu-to-create-pie-bar-chart-brushes.png)

## Next steps

In this tutorial, you learned how to:

> [!div class="checklist"]
> * Sign in and explore the TSI sample application and its source.
> * Use APIs in the TSI JavaScript client library.
> * Use JavaScript to create and populate chart controls with TSI data.

<<<<<<< HEAD
As discussed, the TSI Sample application uses a demo data set. To learn how you can create your own TSI environment and data set, advance to the following article:

> [!div class="nextstepaction"]
> [Tutorial: Create an Azure Time Series Insights environment](tutorial-create-populate-tsi-environment.md)
=======
As discussed, the TSI sample application uses a demo data set. To learn more about how you can create your own TSI environment and data set, advance to the following article:

> [!div class="nextstepaction"]
> [Plan your Azure Time Series Insights environment](time-series-insights-environment-planning.md).
>>>>>>> 70c1b7f1

<|MERGE_RESOLUTION|>--- conflicted
+++ resolved
@@ -13,11 +13,7 @@
 
 # Tutorial: Explore the Azure Time Series Insights JavaScript client library
 
-<<<<<<< HEAD
 To help web developers query and visualize data stored in Time Series Insights (TSI), the JavaScript D3-based TSI Client library was developed.  Using a sample web application, this tutorial will guide you through an exploration of the TSI Client library, and the related programming model.
-=======
-To help developers query and visualize data that's stored in Azure Time Series Insights (TSI), we developed a JavaScript D3-based control library that makes this work easy. This tutorial uses a sample web application to guide you through an exploration of the TSI JavaScript client library and the related programming model.
->>>>>>> 70c1b7f1
 
 The topics in this tutorial provide you with opportunities to experiment with the library, to gain an understanding of how to access TSI data and use chart controls to render and visualize data. The goal is to provide you with enough details, so that you can use the library in your own web application.
 
@@ -276,15 +272,8 @@
 > * Use APIs in the TSI JavaScript client library.
 > * Use JavaScript to create and populate chart controls with TSI data.
 
-<<<<<<< HEAD
 As discussed, the TSI Sample application uses a demo data set. To learn how you can create your own TSI environment and data set, advance to the following article:
 
 > [!div class="nextstepaction"]
 > [Tutorial: Create an Azure Time Series Insights environment](tutorial-create-populate-tsi-environment.md)
-=======
-As discussed, the TSI sample application uses a demo data set. To learn more about how you can create your own TSI environment and data set, advance to the following article:
-
-> [!div class="nextstepaction"]
-> [Plan your Azure Time Series Insights environment](time-series-insights-environment-planning.md).
->>>>>>> 70c1b7f1
-
+
