--- conflicted
+++ resolved
@@ -1,11 +1,6 @@
 ---
-<<<<<<< HEAD
-title: Azure Time Series Insights data modeling - How to model data in Azure Time Series Insights. | Microsoft Docs
-description: Understanding data modeling in Azure Time Series Insights
-=======
-title: Data modeling in Azure Time Series Insights Preview | Microsoft Docs
+title: Azure Time Series Insights data modeling - Data modeling in Azure Time Series Insights Preview. | Microsoft Docs
 description: Understand data modeling in Azure Time Series Insights Preview
->>>>>>> aae2d0cc
 author: ashannon7
 ms.author: anshan
 ms.workload: big-data
@@ -17,15 +12,9 @@
 ms.custom: seodec18
 ---
 
-<<<<<<< HEAD
-# How to model data in Azure Time Series Insights
-
-This document describes how to work with Time Series Models following the Azure Time Series Insights (Preview). It details several common data scenarios.
-=======
 # Data modeling in Azure Time Series Insights Preview
 
 This document describes how to work with Time Series Models following the Azure Time Series Insights Preview. It details several common data scenarios.
->>>>>>> aae2d0cc
 
 To learn more about how to use the update, read [Azure Time Series Insights Preview explorer](./time-series-insights-update-explorer.md).
 
@@ -33,11 +22,7 @@
 
 ### Create a single type
 
-<<<<<<< HEAD
-1. Start by heading to the TSM model selector panel and select **Types** from the menu. Then, collapse the panel to focus on Time Series Model types:
-=======
 1. Go to the Time Series Models selector panel, and select **Types** from the menu. Collapse the panel to focus on the Time Series Models types.
->>>>>>> aae2d0cc
 
     ![Portal_one][1]
 
@@ -48,15 +33,9 @@
 
 ### Bulk upload one or more types
 
-<<<<<<< HEAD
-1. Click on **Upload JSON**.
-1. Choose that file that contains the type payload.
-1. Click on **Upload**
-=======
 1. Select **Upload JSON**.
 1. Select the file that contains the type payload.
 1. Select **Upload**.
->>>>>>> aae2d0cc
 
     ![Portal_three][3]
 
@@ -76,11 +55,7 @@
 
 ### Create a single hierarchy
 
-<<<<<<< HEAD
-1. Start by heading to the TSM model selector panel and select **Hierarchies** from the menu. Then, collapse the panel to focus on TSM types:
-=======
 1. Go to the Time Series Models selector panel, and select **Hierarchies** from the menu. Collapse the panel to focus on the Time Series Models hierarchies.
->>>>>>> aae2d0cc
 
     ![Portal_six][6]
 
@@ -120,11 +95,7 @@
 
 ### Create a single instance
 
-<<<<<<< HEAD
-1. Start by heading to the TSM model selector panel and select **Instances** from the menu. Then, collapse the panel to focus on TSM types:
-=======
 1. Go to the Time Series Models selector panel, and select **Instances** from the menu. Collapse the panel to focus on the Time Series Models instances.
->>>>>>> aae2d0cc
 
     ![Portal_thirteen][13]
 
