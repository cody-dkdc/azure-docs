--- conflicted
+++ resolved
@@ -1,11 +1,6 @@
 ﻿---
-<<<<<<< HEAD
 title: Set up an Azure Time Series Insights Preview environment tutorial | Microsoft Docs
 description: Learn how to set up your environment in Azure Time Series Insights Preview.
-=======
-title: Azure Time Series Insights (Preview) tutorial | Microsoft Docs
-description: Learn about Azure Time Series Insights (Preview)
->>>>>>> 5f458b80
 author: ashannon7
 ms.author: anshan
 ms.workload: big-data
@@ -20,15 +15,9 @@
 
 This tutorial guides you through the process of creating an Azure Time Series Insights Preview environment that's populated with data from simulated devices. In this tutorial, you learn how to:
 
-<<<<<<< HEAD
 * Create a Time Series Insights Preview environment.
 * Connect the Time Series Insights Preview environment to an event hub in Azure Event Hubs.
 * Run a wind farm simulation to stream data into the Time Series Insights Preview environment.
-=======
-* Create a TSI (Preview) environment.
-* Connect the TSI (Preview) environment to an Event Hub.
-* Run a wind farm simulation to stream data into the TSI Preview environment.
->>>>>>> 5f458b80
 * Perform basic analysis on the data.
 * Define a Time Series Model type and hierarchy and associate it with your instances.
 
@@ -37,46 +26,28 @@
 This section describes how to create a Time Series Insights Preview environment by using the [Azure portal](https://portal.azure.com/).
 
 1. Sign in to the Azure portal by using your subscription account.
+
 1. Select **Create a resource**.
+
 1. Select the **Internet of Things** category, and then select **Time Series Insights**.
 
-<<<<<<< HEAD
   ![Select Create a resource, then select Internet of Things, and then select Time Series Insights][1]
-=======
-   ![tutorial-one][1]
->>>>>>> 5f458b80
 
 1. On the **Basics** tab, enter the required parameters, and then select **Next: Event Source**
 
-<<<<<<< HEAD
   ![The Time Series Insights environment Basics tab and the Next: Event Source button][2]
-=======
-   ![tutorial-two][2]
->>>>>>> 5f458b80
 
 1. On the **Event Source** tab, enter the required parameters, and then select **Review + Create**.
 
-<<<<<<< HEAD
   ![The Event Source tab and the Review + Create button][3]
-=======
-   ![tutorial-three][3]
->>>>>>> 5f458b80
 
 1. On the **Summary** tab, review all the details, and then select **Create** to start provisioning your environment.
 
-<<<<<<< HEAD
   ![The Summary tab and the Create button][4]
-=======
-   ![tutorial-four][4]
->>>>>>> 5f458b80
 
 1. When deployment is successful, a notification appears.
 
-<<<<<<< HEAD
   ![Deployment succeeded notification][5]
-=======
-   ![tutorial-five][5]
->>>>>>> 5f458b80
 
 ## Send events to your Time Series Insights environment
 
@@ -96,13 +67,9 @@
 
   1. Select **Click to start** to push events to your event hub. A file named *instances.json* is downloaded to your computer. Save this file to use later.
 
-<<<<<<< HEAD
   1. Go back to your event hub in the Azure portal. On the event hub **Overview** page, new events that are being received by the event hub are shown.
 
      ![An event hub Overview page that shows metrics for the event hub][8]
-=======
-      ![tutorial-eight][8]
->>>>>>> 5f458b80
 
 ## Analyze data in your environment
 
@@ -114,69 +81,37 @@
 
   1. In the explorer, under **Physical Hierarchy**, select the **Unparented Instances** nodes to see all the time series instances in the environment.
 
-<<<<<<< HEAD
      ![List of unparented instances in the Physical Hierarchy pane][10]
-=======
-      ![tutorial-ten][10]
->>>>>>> 5f458b80
 
   1. In this tutorial, we analyze data that was sent over the past day. Select **Quick Times**, and then select **Last 24 Hours**.
 
-<<<<<<< HEAD
      ![In the Quick Times drop-down box, select Last 24 Hours][11]
-=======
-      ![tutorial-eleven][11]
->>>>>>> 5f458b80
 
   1. Select **Sensor_0**, and then select **Show Avg Value** to visualize data being sent from this Time Series Insights instance.
 
-<<<<<<< HEAD
      ![Select Show Avg Value for Sensor_0][12]
-=======
-      ![tutorial-twelve][12]
->>>>>>> 5f458b80
 
   1. Similarly, you can plot data that comes from other Time Series Insights instances to perform basic analytics.
 
-<<<<<<< HEAD
      ![A Time Series Insights data plot][13]
 
 ## Define a type and hierarchy 
-=======
-      ![tutorial-thirteen][13]
-
-## Define a Type and Hierarchy
->>>>>>> 5f458b80
 
 In this section, you author a type and hierarchy, and then associate the type and hierarchy with your Time Series Insights instances. You can read more about [Time Series Models](./time-series-insights-update-tsm.md).
 
   1. In the explorer, select the **Model** tab.
 
-<<<<<<< HEAD
      ![The Model tab in the explorer menu][14]
-=======
-      ![tutorial-fourteen][14]
->>>>>>> 5f458b80
 
   1. In the **Types** section, select **Add** to create a new Time Series Model type.
 
-<<<<<<< HEAD
      ![The Add button on the Types page][15]
-=======
-      ![tutorial-fifteen][15]
->>>>>>> 5f458b80
 
   1. In the type editor, enter values for **Name** and **Description**. Create variables for **Average**, **Min**, and **Max** values as shown in the following figures. Select **Create** to save the type.
 
-<<<<<<< HEAD
      ![The Add a Type pane and the Create button][16]
 
      ![The Windmill sample types][17]
-=======
-      ![tutorial-sixteen][16]
-
-      ![tutorial-seventeen][17]
->>>>>>> 5f458b80
 
   1. In the **Hierarchies** section, select **Add** to create a new Time Series Model hierarchy.
 
