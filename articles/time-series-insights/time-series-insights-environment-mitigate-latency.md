---
<<<<<<< HEAD
title: Monitor and reduce throttling in Azure Time Series Insights | Microsoft Docs
=======
title: How to monitor and reduce throttling in Azure Time Series Insights | Microsoft Docs
>>>>>>> 0b1b4fcc
description: This article describes how to monitor, diagnose, and mitigate performance issues that cause latency and throttling in Azure Time Series Insights.
services: time-series-insights
ms.service: time-series-insights
author: jasonwhowell
ms.author: jasonh
manager: jhubbard
editor: MicrosoftDocs/tsidocs
ms.reviewer: v-mamcge, jasonh, kfile, anshan
ms.devlang: csharp
ms.workload: big-data
ms.topic: troubleshooting
ms.date: 11/27/2017
---

# Monitor and mitigate throttling to reduce latency in Azure Time Series Insights
When the amount of incoming data exceeds your environment's configuration, you may experience latency or throttling in Azure Time Series Insights.

You can avoid latency and throttling by properly configuring your environment for the amount of data you want to analyze.

You are most likely to experience latency and throttling when you:

- Add an event source that contains old data that may exceed your allotted ingress rate (Time Series Insights will need to catch up).
- Add more event sources to an environment, resulting in a spike from additional events (which could exceed your environment’s capacity).
- Push large amounts of historical events to an event source, resulting in a lag (Time Series Insights will need to catch up).
- Join reference data with telemetry, resulting in larger event size.  From a throttling perspective, an ingressed data packet with a packet size of 32 KB is treated as 32 events, each sized 1 KB. The maximum allowed event size is 32 KB; data packets larger than 32 KB are truncated.


## Monitor latency and throttling with alerts

Alerts can help you to help diagnose and mitigate latency issues caused by your environment. 

1. In the Azure portal, click **Metrics**. 

   ![Metrics](media/environment-mitigate-latency/add-metrics.png)

2. Click **Add metric alert**.  

    ![Add metric alert](media/environment-mitigate-latency/add-metric-alert.png)

From there, you can configure alerts using the following metrics:

|Metric  |Description  |
|---------|---------|
|**Ingress Received Bytes**     | Count of raw bytes read from event sources. Raw count usually includes the property name and value.  |  
|**Ingress Received Invalid Messages**     | Count of invalid messages read from all Azure Event Hubs or Azure IoT Hub event sources.      |
|**Ingress Received Messages**   | Count of messages read from all Event Hubs or IoT Hubs event sources.        |
|**Ingress Stored Bytes**     | Total size of events stored and available for query. Size is computed only on the property value.        |
|**Ingress Stored Events**     |   Count of flattened events stored and available for query.      |

![Latency](media/environment-mitigate-latency/latency.png)

One technique is to set an **Ingress Stored Events** alert >= a threshold slightly below your total environment capacity for a period of 2 hours.  This alert can help you understand if you are constantly at capacity, which indicates a high likelihood of latency.  

For example, if you have three S1 units provisioned (or 2100 events per minute ingress capacity), you can set an **Ingress Stored Events** alert for >= 1900 events for 2 hours. If you are constantly exceeding this threshold, and therefore, triggering your alert, you are likely under-provisioned.  

Also, if you suspect you are being throttled, you can compare your **Ingress Received Messages** with your event source’s egressed messages.  If ingress into your Event Hub is greater than your **Ingress Received Messages**, your Time Series Insights are likely being throttled.

## Improving performance 
To reduce throttling or experiencing latency, the best way to correct it is to increase your environment's capacity. 

You can avoid latency and throttling by properly configuring your environment for the amount of data you want to analyze. For more information about how to add capacity to your environment, see [Scale your environment](time-series-insights-how-to-scale-your-environment.md).

## Next steps
- For additional troubleshooting steps, [Diagnose and solve problems in your Time Series Insights environment](time-series-insights-diagnose-and-solve-problems.md).
- For additional assistance, start a conversation on the [MSDN forum](https://social.msdn.microsoft.com/Forums/home?forum=AzureTimeSeriesInsights) or [Stack Overflow](https://stackoverflow.com/questions/tagged/azure-timeseries-insights). You can also contact [Azure support](https://azure.microsoft.com/support/options/) for assisted support options.<|MERGE_RESOLUTION|>--- conflicted
+++ resolved
@@ -1,9 +1,5 @@
 ---
-<<<<<<< HEAD
-title: Monitor and reduce throttling in Azure Time Series Insights | Microsoft Docs
-=======
 title: How to monitor and reduce throttling in Azure Time Series Insights | Microsoft Docs
->>>>>>> 0b1b4fcc
 description: This article describes how to monitor, diagnose, and mitigate performance issues that cause latency and throttling in Azure Time Series Insights.
 services: time-series-insights
 ms.service: time-series-insights
