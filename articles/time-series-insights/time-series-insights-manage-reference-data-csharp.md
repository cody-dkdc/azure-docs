--- conflicted
+++ resolved
@@ -19,10 +19,7 @@
 This article describes an example C# project you can compile to manage reference data for an Azure Time Series Insights environment.
 
 ## Prerequisites
-<<<<<<< HEAD
-=======
-
->>>>>>> 6a383dfd
+
 Complete the following steps before you compile and run the sample code:
 
 1. [Create a reference data set](time-series-insights-add-reference-data-set.md).
