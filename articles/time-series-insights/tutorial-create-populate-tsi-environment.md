--- conflicted
+++ resolved
@@ -25,11 +25,7 @@
 
 ## Video
 
-<<<<<<< HEAD
-### In this video, we show you how to use an Azure IoT Solution Accelerator to generate data that can be used to get started with Time Series Insights. </br>
-=======
 ### Learn how to use an Azure IoT Solution Accelerator to generate data and get started with Time Series Insights. </br>
->>>>>>> 6a383dfd
 
 > [!VIDEO https://www.youtube.com/embed/6ehNf6AJkFo]
 
