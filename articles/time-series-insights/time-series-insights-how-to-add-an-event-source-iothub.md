---
<<<<<<< HEAD
title: Add an IoT hub event source to Azure Time Series Insights | Microsoft Docs
description: This article describes how to add an event source that's connected to an IoT hub to your Time Series Insights environment.
=======
title: Azure Time Series Insights add an IoT hub - How to add an IoT hub event source to Azure Time Series Insights | Microsoft Docs
description: This article describes how to add an event source that is connected to an IoT Hub to your Time Series Insights environment.
>>>>>>> 3af5c799
ms.service: time-series-insights
services: time-series-insights
author: ashannon7
ms.author: anshan
manager: cshankar
ms.reviewer: v-mamcge, jasonh, kfile, anshan
ms.workload: big-data
ms.topic: conceptual 
ms.date: 11/30/2018
ms.custom: seodec18
---

# Add an IoT hub event source to your Time Series Insights environment

This article describes how to use the Azure portal to add an event source that reads data from Azure IoT Hub to your Azure Time Series Insights environment.

> [!NOTE]
> The instructions in this article apply both to Azure Time Series Insights GA and to Time Series Insights Preview environments.

## Prerequisites

* Create an [Azure Time Series Insights environment](time-series-insights-update-create-environment.md).
* Create an [IoT hub by using the Azure portal](../iot-hub/iot-hub-create-through-portal.md).
* The IoT hub must have active message events being sent in.
* Create a dedicated consumer group in the IoT hub for the Time Series Insights environment to consume from. Each Time Series Insights event source must have its own dedicated consumer group that isn't shared with any other consumer. If multiple readers consume events from the same consumer group, all readers are likely to see failures. For details, see the [Azure IoT Hub developer guide](../iot-hub/iot-hub-devguide.md).

### Add a consumer group to your IoT hub

Applications use consumer groups to pull data from Azure IoT Hub. Provide a dedicated consumer group that's used only by this Time Series Insights environment to reliably read data from your IoT hub.

To add a new consumer group to your IoT hub:

1. In the Azure portal, find and open your IoT hub.

1. In the menu, under **Settings**, select **Built-in Endpoints**, and then select the **Events** endpoint.

   ![On the Build-in Endpoints page, select the Events button][1]

1. Under **Consumer groups**, enter a unique name for the consumer group. Use this same name in your Time Series Insights environment when you create a new event source.

1. Select **Save**.

## Add a new event source

1. Sign in to the [Azure portal](https://portal.azure.com).

1. In the left menu, select **All resources**. Select your Time Series Insights environment.

1. Under **Environment Topology**, select **Event Sources**, and then select **Add**.

   ![Select Event Sources, and then select the Add button][2]

1. In the **New event source** pane, for **Event source name**, enter a name that's unique to this Time Series Insights environment. For example, enter **event-stream**.

1. For **Source**, select **IoT Hub**.

1. Select a value for **Import option**:

   * If you already have an IoT hub in one of your subscriptions, select **Use IoT Hub from available subscriptions**. This option is the easiest approach.
   * If the IoT hub is external to your subscriptions, or if you want to choose advanced options, select **Provide IoT Hub settings manually**.

   ![Select options in the New event source pane][3]

1. The following table describes the properties that are required for the **Use IoT Hub from available subscriptions** option:

   ![New event source pane - Properties to set in the Use IoT Hub from available subscriptions option][4]

   | Property | Description |
   | --- | --- |
   | Subscription ID | Select the subscription in which the IoT hub was created.
   | IoT hub name | Select the name of the IoT hub.
   | IoT hub policy name | Select the shared access policy. You can find the shared access policy on the IoT hub settings tab. Each shared access policy has a name, permissions that you set, and access keys. The shared access policy for your event source *must* have **service connect** permissions.
   | IoT hub policy key | The key is prepopulated.
   | IoT hub consumer group | The consumer group that reads events from the IoT hub. We highly recommend that you use a dedicated consumer group for your event source.
   | Event serialization format | Currently, JSON is the only available serialization format. The event messages must be in this format or no data can be read. |
   | Timestamp property name | To determine this value, you need to understand the message format of the message data that's sent to the IoT hub. This value is the **name** of the specific event property in the message data that you want to use as the event timestamp. The value is case-sensitive. If left blank, the **event enqueue time** in the event source is used as the event timestamp. |

1. The following table describes the required properties for the **Provide IoT Hub settings manually**:

   | Property | Description |
   | --- | --- |
   | Subscription ID | The subscription in which the IoT hub was created.
   | Resource group | The resource group name in which the IoT hub was created.
   | IoT hub name | The name of your IoT hub. When you created your IoT hub, you entered a name for the IoT hub.
   | IoT hub policy name | The shared access policy. You can create the shared access policy on the IoT hub settings tab. Each shared access policy has a name, permissions that you set, and access keys. The shared access policy for your event source *must* have **service connect** permissions.
   | IoT hub policy key | The shared access key that's used to authenticate access to the Azure Service Bus namespace. Enter the primary or secondary key here.
   | IoT hub consumer group | The consumer group that reads events from the IoT hub. We highly recommend that you use a dedicated consumer group for your event source.
   | Event serialization format | Currently, JSON is the only available serialization format. The event messages must be in this format or no data can be read. |
   | Timestamp property name | To determine this value, you need to understand the message format of the message data that's sent to the IoT hub. This value is the **name** of the specific event property in the message data that you want to use as the event timestamp. The value is case-sensitive. If left blank, the **event enqueue time** in the event source is used as the event timestamp. |

1. Add the dedicated Time Series Insights consumer group name that you added to your IoT hub.

1. Select **Create**.

   ![The Create button][5]

1. After you create the event source, Time Series Insights automatically starts streaming data to your environment.

## Next steps

* [Define data access policies](time-series-insights-data-access.md) to secure the data.
* [Send events](time-series-insights-send-events.md) to the event source.
* Access your environment in the [Time Series Insights explorer](https://insights.timeseries.azure.com).

<!-- Images -->
[1]: media/time-series-insights-how-to-add-an-event-source-iothub/iothub_one.png
[2]: media/time-series-insights-how-to-add-an-event-source-iothub/iothub_two.png
[3]: media/time-series-insights-how-to-add-an-event-source-iothub/iothub_three.png
[4]: media/time-series-insights-how-to-add-an-event-source-iothub/iothub_four.png
[5]: media/time-series-insights-how-to-add-an-event-source-iothub/iothub_five.png<|MERGE_RESOLUTION|>--- conflicted
+++ resolved
@@ -1,11 +1,6 @@
 ---
-<<<<<<< HEAD
-title: Add an IoT hub event source to Azure Time Series Insights | Microsoft Docs
-description: This article describes how to add an event source that's connected to an IoT hub to your Time Series Insights environment.
-=======
 title: Azure Time Series Insights add an IoT hub - How to add an IoT hub event source to Azure Time Series Insights | Microsoft Docs
 description: This article describes how to add an event source that is connected to an IoT Hub to your Time Series Insights environment.
->>>>>>> 3af5c799
 ms.service: time-series-insights
 services: time-series-insights
 author: ashannon7
