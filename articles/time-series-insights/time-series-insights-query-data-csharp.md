--- conflicted
+++ resolved
@@ -16,187 +16,7 @@
 
 # Query data from the Azure Time Series Insights GA environment using C#
 
-<<<<<<< HEAD
-This C# example demonstrates how to query data from the Azure Time Series Insights environment.
-The sample shows several basic examples of Query API usage:
-1. As a preparation step, acquire the access token through the Azure Active Directory API. Pass this token in the `Authorization` header of every Query API request. For setting up non-interactive applications, see [Authentication and authorization](time-series-insights-authentication-and-authorization.md). Also, ensure all the constants defined at the beginning of the sample are correctly set.
-2. The list of environments that the user has access to is obtained. One of the environments is picked up as the environment of interest, and further data is queried for this environment.
-3. As an example of HTTPS request, availability data is requested for the environment of interest.
-4. As an example of web socket request, event aggregates data is requested for the environment of interest. Data is requested for the whole availability time range.
-
-This example code is also available at [https://github.com/Azure-Samples/Azure-Time-Series-Insights](https://github.com/Azure-Samples/Azure-Time-Series-Insights)
-
-## Project References
-Add NuGet packages `Microsoft.IdentityModel.Clients.ActiveDirectory` and `Newtonsoft.Json` for this example. 
-
-## C# example
-
-```csharp
-using System;
-using System.Collections.Generic;
-using System.Diagnostics;
-using System.IO;
-using System.Linq;
-using System.Net;
-using System.Net.WebSockets;
-using System.Text;
-using System.Threading;
-using System.Threading.Tasks;
-using Microsoft.IdentityModel.Clients.ActiveDirectory;
-using Newtonsoft.Json;
-using Newtonsoft.Json.Linq;
-
-namespace TimeSeriesInsightsQuerySample
-{
-    class Program
-    {
-        // For automated execution under application identity,
-        // use application created in Active Directory.
-        // To create the application in AAD, follow the steps provided here:
-        // https://docs.microsoft.com/azure/time-series-insights/time-series-insights-authentication-and-authorization
-
-        // SET the application ID of application registered in your Azure Active Directory
-        private static string ApplicationClientId = "#DUMMY#";
-
-        // SET the application key of the application registered in your Azure Active Directory
-        private static string ApplicationClientSecret = "#DUMMY#";
-
-        // SET the Azure Active Directory tenant.
-        private static string Tenant = "#DUMMY#.onmicrosoft.com";
-
-        public static async Task SampleAsync()
-        {
-            // Acquire an access token.
-            string accessToken = await AcquireAccessTokenAsync();
-
-            // Obtain list of environments and get environment FQDN for the environment of interest.
-            string environmentFqdn;
-            {
-                HttpWebRequest request = CreateHttpsWebRequest("api.timeseries.azure.com", "GET", "environments", accessToken);
-                JToken responseContent = await GetResponseAsync(request);
-
-                JArray environmentsList = (JArray)responseContent["environments"];
-                if (environmentsList.Count == 0)
-                {
-                    // List of user environments is empty, fallback to sample environment.
-                    environmentFqdn = "10000000-0000-0000-0000-100000000108.env.timeseries.azure.com";
-                }
-                else
-                {
-                    // Assume the first environment is the environment of interest.
-                    JObject firstEnvironment = (JObject)environmentsList[0];
-                    environmentFqdn = firstEnvironment["environmentFqdn"].Value<string>();
-                }
-            }
-            Console.WriteLine("Using environment FQDN '{0}'", environmentFqdn);
-            Console.WriteLine();
-
-            // Obtain availability data for the environment and get availability range.
-            DateTime fromAvailabilityTimestamp;
-            DateTime toAvailabilityTimestamp;
-            {
-                HttpWebRequest request = CreateHttpsWebRequest(environmentFqdn, "GET", "availability", accessToken);
-                JToken responseContent = await GetResponseAsync(request);
-
-                JObject range = (JObject)responseContent["range"];
-                fromAvailabilityTimestamp = range["from"].Value<DateTime>();
-                toAvailabilityTimestamp = range["to"].Value<DateTime>();
-            }
-            Console.WriteLine(
-                "Obtained availability range [{0}, {1}]",
-                fromAvailabilityTimestamp,
-                toAvailabilityTimestamp);
-            Console.WriteLine();
-
-            // Assume data for the whole availability range is requested.
-            DateTime from = fromAvailabilityTimestamp;
-            DateTime to = toAvailabilityTimestamp;
-
-            // Obtain metadata for the environment.
-            {
-                JObject inputPayload = new JObject(
-                    new JProperty("searchSpan", new JObject(
-                        new JProperty("from", from),
-                        new JProperty("to", to))));
-
-                HttpWebRequest request = CreateHttpsWebRequest(environmentFqdn, "POST", "metadata", accessToken);
-                await WriteRequestStreamAsync(request, inputPayload);
-                JToken responseContent = await GetResponseAsync(request);
-
-                DumpMetadata(responseContent);
-                Console.WriteLine();
-            }
-
-            // Get events for the environment.
-            {
-                int requestedEventCount = 10;
-
-                JObject contentInputPayload = new JObject(
-                    new JProperty("take", requestedEventCount),
-                    new JProperty("searchSpan", new JObject(
-                        new JProperty("from", from),
-                        new JProperty("to", to))));
-
-                // Use HTTP request.
-                HttpWebRequest request = CreateHttpsWebRequest(environmentFqdn, "POST", "events", accessToken, new[] { "timeout=PT20S" });
-                await WriteRequestStreamAsync(request, contentInputPayload);
-                JToken responseContent = await GetResponseAsync(request);
-
-                Console.WriteLine("Requested {0} events via HTTP request.", requestedEventCount);
-                DumpEvents(responseContent);
-                Console.WriteLine();
-
-                // Use WebSocket request.
-                JObject inputPayload = new JObject(
-                    // Send HTTP headers as a part of the message since .NET WebSocket does not support
-                    // sending custom headers on HTTP GET upgrade request to WebSocket protocol request.
-                    new JProperty("headers", new JObject(
-                        new JProperty("x-ms-client-application-name", "TimeSeriesInsightsQuerySample"),
-                        new JProperty("Authorization", "Bearer " + accessToken))),
-                    new JProperty("content", contentInputPayload));
-                IReadOnlyList<JToken> responseMessagesContent = await ReadWebSocketResponseAsync(environmentFqdn, "events", inputPayload);
-
-                Console.WriteLine("Requested {0} events via WebSocket request.", requestedEventCount);
-                DumpEventsStreamed(responseMessagesContent);
-                Console.WriteLine();
-            }
-
-            // Get aggregates for the environment: group by Event Source Name and calculate number of events in each group.
-            {
-                JObject contentInputPayload = new JObject(
-                    new JProperty("aggregates", new JArray(new JObject(
-                        new JProperty("dimension", new JObject(
-                            new JProperty("uniqueValues", new JObject(
-                                new JProperty("input", new JObject(
-                                    new JProperty("builtInProperty", "$esn"))),
-                                new JProperty("take", 1000))))),
-                        new JProperty("measures", new JArray(new JObject(
-                            new JProperty("count", new JObject()))))))),
-                    new JProperty("searchSpan", new JObject(
-                        new JProperty("from", from),
-                        new JProperty("to", to))));
-
-                // Use HTTP request.
-                HttpWebRequest request = CreateHttpsWebRequest(environmentFqdn, "POST", "aggregates", accessToken, new[] { "timeout=PT20S" });
-                await WriteRequestStreamAsync(request, contentInputPayload);
-                JToken responseContent = await GetResponseAsync(request);
-
-                Console.WriteLine("Group by Event Source Name via HTTP request.");
-                DumpAggregates(responseContent);
-                Console.WriteLine();
-
-                // Use WebSocket request.
-                JObject inputPayload = new JObject(
-                    // Send HTTP headers as a part of the message since .NET WebSocket does not support
-                    // sending custom headers on HTTP GET upgrade request to WebSocket protocol request.
-                    new JProperty("headers", new JObject(
-                        new JProperty("x-ms-client-application-name", "TimeSeriesInsightsQuerySample"),
-                        new JProperty("Authorization", "Bearer " + accessToken))),
-                    new JProperty("content", contentInputPayload));
-                IReadOnlyList<JToken> responseMessagesContent = await ReadWebSocketResponseAsync(environmentFqdn, "aggregates", inputPayload);
-=======
 This C# example demonstrates how to query data from the Azure Time Series Insights GA environment. 
->>>>>>> 6a383dfd
 
 The sample shows several basic examples of Query API usage:
 
