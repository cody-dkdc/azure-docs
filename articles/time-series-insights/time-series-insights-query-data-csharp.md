--- conflicted
+++ resolved
@@ -21,11 +21,7 @@
 
 This C# example demonstrates how to query data from the Azure Time Series Insights environment.
 The sample shows several basic examples of Query API usage:
-<<<<<<< HEAD
-1. As a preparation step, acquire the access token through the Azure Active Directory API. Pass this token in the `Authorization` header of every Query API request. For setting up non-interactive applications, see [Authentication and authorization](time-series-insights-authentication-and-authorization.md).
-=======
 1. As a preparation step, acquire the access token through the Azure Active Directory API. Pass this token in the `Authorization` header of every Query API request. For setting up non-interactive applications, see [Authentication and authorization](time-series-insights-authentication-and-authorization.md). Also, ensure all the constants defined at the beginning of the sample are correctly set.
->>>>>>> 60c1ab78
 2. The list of environments that the user has access to is obtained. One of the environments is picked up as the environment of interest, and further data is queried for this environment.
 3. As an example of HTTPS request, availability data is requested for the environment of interest.
 4. As an example of web socket request, event aggregates data is requested for the environment of interest. Data is requested for the whole availability time range.
