﻿---
title: How to send events to an Azure Time Series Insights environment | Microsoft Docs
description: This tutorial explains how to create and configure event hub and run a sample application to push events to be shown in Azure Time Series Insights.
services: time-series-insights
ms.service: time-series-insights
author: venkatgct
ms.author: venkatja
manager: jhubbard
editor: MarkMcGeeAtAquent
ms.reviewer: v-mamcge, jasonh, kfile, anshan
ms.devlang: csharp
ms.workload: big-data
ms.topic: article
ms.date: 04/09/2018
---
# Send events to a Time Series Insights environment using event hub
This article explains how to create and configure event hub and run a sample application to push events. If you have an existing event hub with events in JSON format, skip this tutorial and view your environment in [Time Series Insights](https://insights.timeseries.azure.com).

## Configure an event hub
1. To create an event hub, follow instructions from the Event Hub [documentation](../event-hubs/event-hubs-create.md).

2. Search for **event hub** in the search bar. Click **Event Hubs** in the returned list.

3. Select your event hub by clicking on its name.

4. Under **Entities** in the middle configuration window, click **Event Hubs** again.

5. Select the name of the event hub to configure it.

  ![Select event hub consumer group](media/send-events/consumer-group.png)

6. Under **Entities**, select **Consumer groups**.
 
7. Make sure you create a consumer group that is used exclusively by your Time Series Insights event source.

   > [!IMPORTANT]
   > Make sure this consumer group is not used by any other service (such as Stream Analytics job or another Time Series Insights environment). If the consumer group is used by other services, read operation is negatively affected for this environment and the other services. If you are using “$Default” as the consumer group, it could lead to potential reuse by other readers.

8. Under the **Settings** heading, select **Share access policies**.

9. On the event hub, create **MySendPolicy** that is used to send events in the csharp sample.

  ![Select Shared access policies and click Add button](media/send-events/shared-access-policy.png)  

  ![Add new shared access policy](media/send-events/shared-access-policy-2.png)  

## Add Time Series Insights reference data set 
Using reference data in TSI contextualizes your telemetry data.  That context adds meaning to your data and makes it easier to filter and aggregate.  TSI joins reference data at ingress time and cannot retroactively join this data.  Therefore, it is critical to add reference data prior to adding an event source with data.  Data like location or sensor type are useful dimensions that you might want to join to a device/tag/sensor ID to make it easier to slice and filter.  

> [!IMPORTANT]
> Having a reference data set configured is critical when you upload historical data.

Ensure that you have reference data in place when you bulk upload historical data to TSI.  Keep in mind, TSI will immediately start reading from a joined event source if that event source has data.  It's useful to wait to join an event source to TSI until you have your reference data in place, especially if that event source has data in it. Alternatively, you can wait to push data to that event source until the reference data set is in place.

To manage reference data, there is the web-based user interface in the TSI Explorer, and there is a programmatic C# API. TSI Explorer has a visual user experience to upload files or paste-in existing reference data sets as JSON or CSV format. With the API, you can build a custom app when needed.

For more information on managing reference data in Time Series Insights, see the [reference data article](https://docs.microsoft.com/azure/time-series-insights/time-series-insights-add-reference-data-set).

## Create Time Series Insights event source
1. If you haven't created an event source, follow [these instructions](time-series-insights-how-to-add-an-event-source-eventhub.md) to create an event source.

2. Specify **deviceTimestamp** as the timestamp property name – this property is used as the actual timestamp in the C# sample. The timestamp property name is case-sensitive and values must follow the format __yyyy-MM-ddTHH:mm:ss.FFFFFFFK__ when sent as JSON to event hub. If the property does not exist in the event, then the event hub enqueued time is used.

  ![Create event source](media/send-events/event-source-1.png)

## Sample code to push events
1. Go to the event hub policy named **MySendPolicy**. Copy the **connection string** with the policy key.

  ![Copy MySendPolicy connection string](media/send-events/sample-code-connection-string.png)

2. Run the following code that to send 600 events per each of the three devices. Update `eventHubConnectionString` with your connection string.

```csharp
using System;
using System.Collections.Generic;
using System.Globalization;
using System.IO;
using Microsoft.ServiceBus.Messaging;

namespace Microsoft.Rdx.DataGenerator
{
    internal class Program
    {
        private static void Main(string[] args)
        {
            var from = new DateTime(2017, 4, 20, 15, 0, 0, DateTimeKind.Utc);
            Random r = new Random();
            const int numberOfEvents = 600;

            var deviceIds = new[] { "device1", "device2", "device3" };

            var events = new List<string>();
            for (int i = 0; i < numberOfEvents; ++i)
            {
                for (int device = 0; device < deviceIds.Length; ++device)
                {
                    // Generate event and serialize as JSON object:
                    // { "deviceTimestamp": "utc timestamp", "deviceId": "guid", "value": 123.456 }
                    events.Add(
                        String.Format(
                            CultureInfo.InvariantCulture,
                            @"{{ ""deviceTimestamp"": ""{0}"", ""deviceId"": ""{1}"", ""value"": {2} }}",
                            (from + TimeSpan.FromSeconds(i * 30)).ToString("o"),
                            deviceIds[device],
                            r.NextDouble()));
                }
            }

            // Create event hub connection.
            var eventHubConnectionString = @"Endpoint=sb://...";
            var eventHubClient = EventHubClient.CreateFromConnectionString(eventHubConnectionString);

            using (var ms = new MemoryStream())
            using (var sw = new StreamWriter(ms))
            {
                // Wrap events into JSON array:
                sw.Write("[");
                for (int i = 0; i < events.Count; ++i)
                {
                    if (i > 0)
                    {
                        sw.Write(',');
                    }
                    sw.Write(events[i]);
                }
                sw.Write("]");

                sw.Flush();
                ms.Position = 0;

                // Send JSON to event hub.
                EventData eventData = new EventData(ms);
                eventHubClient.Send(eventData);
            }
        }
    }
}

```
## Supported JSON shapes
### Sample 1

#### Input

A simple JSON object.

```json
{
    "id":"device1",
    "timestamp":"2016-01-08T01:08:00Z"
}
```
#### Output - one event

|id|timestamp|
|--------|---------------|
|device1|2016-01-08T01:08:00Z|

### Sample 2

#### Input
A JSON array with two JSON objects. Each JSON object will be converted to an event.
```json
[
    {
        "id":"device1",
        "timestamp":"2016-01-08T01:08:00Z"
    },
    {
        "id":"device2",
        "timestamp":"2016-01-17T01:17:00Z"
    }
]
```
#### Output - two events

|id|timestamp|
|--------|---------------|
|device1|2016-01-08T01:08:00Z|
|device2|2016-01-08T01:17:00Z|

### Sample 3

#### Input

A JSON object with a nested JSON array that contains two JSON objects:
```json
{
    "location":"WestUs",
    "events":[
        {
            "id":"device1",
            "timestamp":"2016-01-08T01:08:00Z"
        },
        {
            "id":"device2",
            "timestamp":"2016-01-17T01:17:00Z"
        }
    ]
}

```
#### Output - two events
Notice the property "location" is copied over to each of the event.

|location|events.id|events.timestamp|
|--------|---------------|----------------------|
|WestUs|device1|2016-01-08T01:08:00Z|
|WestUs|device2|2016-01-08T01:17:00Z|

### Sample 4

#### Input

A JSON object with a nested JSON array containing two JSON objects. This input demonstrates that the global properties may be represented by the complex JSON object.

```json
{
    "location":"WestUs",
    "manufacturer":{
        "name":"manufacturer1",
        "location":"EastUs"
    },
    "events":[
        {
            "id":"device1",
            "timestamp":"2016-01-08T01:08:00Z",
            "data":{
                "type":"pressure",
                "units":"psi",
                "value":108.09
            }
        },
        {
            "id":"device2",
            "timestamp":"2016-01-17T01:17:00Z",
            "data":{
                "type":"vibration",
                "units":"abs G",
                "value":217.09
            }
        }
    ]
}
```
#### Output - two events

|location|manufacturer.name|manufacturer.location|events.id|events.timestamp|events.data.type|events.data.units|events.data.value|
|---|---|---|---|---|---|---|---|
|WestUs|manufacturer1|EastUs|device1|2016-01-08T01:08:00Z|pressure|psi|108.09|
|WestUs|manufacturer1|EastUs|device2|2016-01-08T01:17:00Z|vibration|abs G|217.09|


<<<<<<< HEAD
=======
#### Payload 1:
```json
[{
            "messageId": "LINE_DATA",
            "deviceId": "FXXX",
            "timestamp": 1522355650620,
            "series": [{
                        "chId": 3,
                        "value": -3750.0
                  }, {
                        "chId": 13,
                        "value": 0.58015072345733643
                  }, {
                        "chId": 11,
                        "value": 800.0
                  }, {
                        "chId": 21,
                        "value": 0.0
                  }, {
                        "chId": 14,
                        "value": -999.0
                  }, {
                        "chId": 37,
                        "value": 2.445906400680542
                  }, {
                        "chId": 39,
                        "value": 0.0
                  }, {
                        "chId": 40,
                        "value": 1.0
                  }, {
                        "chId": 1,
                        "value": 1.0172575712203979
                  }
            ],
            "EventProcessedUtcTime": "2018-03-29T20:36:21.3245900Z",
            "PartitionId": 2,
            "EventEnqueuedUtcTime": "2018-03-29T20:34:11.0830000Z",
            "IoTHub": {
                  "MessageId": "<17xxx2xx-36x0-4875-9x1x-x428x41x1x68>",
                  "CorrelationId": "<x253x5xx-7xxx-4xx3-91x4-xxx3bx2xx0x3>",
                  "ConnectionDeviceId": "AAAA-ZZ-001",
                  "ConnectionDeviceGenerationId": "<123456789012345678>",
                  "EnqueuedTime": "2018-03-29T20:34:10.7990000Z",
                  "StreamId": null
            }
      }
]
 ```

If you push this array of events as a payload to TSI, it will be stored as one event per each measure value. Doing so can create an excess of events, which may not be ideal. Notice that you can use reference data in TSI to add meaningful names as properties.  For example, you can create reference data set with Key Property = chId:  

chId  Measure               Unit
24    Engine Oil Pressure   PSI
25    CALC Pump Rate        bbl/min

For more information on managing reference data in Time Series Insights, see the [reference data article](https://docs.microsoft.com/azure/time-series-insights/time-series-insights-add-reference-data-set).

Another problem with the first payload is that timestamp is in milliseconds. TSI accepts only ISO formatted timestamps. One solution is to leave the default timestamp behavior in TSI, which is to use enqueued timestamp.

As an alternative to the payload above, let's look at another example.  

#### Payload 2:
```json
{
      "line": "Line01",
      "station": "Station 11",
      "gatewayid": "AAAA-ZZ-001",
      "deviceid": "F12XX",
      "timestamp": "2018-03-29T20:34:15.0000000Z",
      "STATE Engine State": 1,
      "unit": "NONE"
}, {
      "line": "Line01",
      "station": "Station 11",
      "gatewayid": "AAAA-ZZ-001",
      "deviceid": "MPC_AAAA-ZZ-001",
      "timestamp": "2018-03-29T20:34:15.0000000Z",
      "Well Head Px 1": -494162.8515625,
      "unit": "psi"
}, {
      "line": "Line01",
      "station": "Station 11",
      "gatewayid": "AAAA-ZZ-001",
      "deviceid": "F12XX",
      "timestamp": "2018-03-29T20:34:15.0000000Z",
      "CALC Pump Rate": 0,
      "unit": "bbl/min"
}, {
      "line": "Line01",
      "station": "Station 11",
      "gatewayid": "AAAA-ZZ-001",
      "deviceid": "F12XX",
      "timestamp": "2018-03-29T20:34:15.0000000Z",
      "Engine Fuel Pressure": 0,
      "unit": "psi"
}, {
      "line": "Line01",
      "station": "Station 11",
      "gatewayid": "AAAA-ZZ-001",
      "deviceid": "F12XX",
      "timestamp": "2018-03-29T20:34:15.0000000Z",
      "Engine Oil Pressure": 0.58015072345733643,
      "unit": "psi"
}
```

Like Payload 1, TSI will store each every measured value as a unique event.  The notable difference is that TSI will read the *timestamp* as correctly here, as ISO.  

If you need to reduce the number of events sent, then you could send the information as the following.  

#### Payload 3:
```json
{
      "line": "Line01",
      "station": "Station 11",
      "gatewayid": "AAAA-ZZ-001",
      "deviceid": "F12XX",
      "timestamp": "2018-03-29T20:34:15.0000000Z",
      "CALC Pump Rate": 0,
      "CALC Pump Rate.unit": "bbl/min"
      "Engine Oil Pressure": 0.58015072345733643,
      "Engine Oil Pressure.unit": "psi"
      "Engine Fuel Pressure": 0,
      "Engine Fuel Pressure.unit": "psi"
}
```
One final suggestion is below.

#### Payload 4:
```json
{
              "line": "Line01",
              "station": "Station 11",
              "gatewayid": "AAAA-ZZ-001",
              "deviceid": "F12XX",
              "timestamp": "2018-03-29T20:34:15.0000000Z",
              "CALC Pump Rate": {
                           "value": 0,
                           "unit": "bbl/min"
              },
              "Engine Oil Pressure": {
                           "value": 0.58015072345733643,
                           "unit": "psi"
              },
              "Engine Fuel Pressure": {
                           "value": 0,
                           "unit": "psi"
              }
}
```

This example shows the output after flattening the JSON:

```json
{
      "line": "Line01",
      "station": "Station 11",,
      "gatewayid": "AAAA-ZZ-001",
      "deviceid": "F12XX",
      "timestamp": "2018-03-29T20:34:15.0000000Z",
      "CALC Pump Rate.value": 0,
      "CALC Pump Rate.unit": "bbl/min"
      "Engine Oil Pressure.value": 0.58015072345733643,
      "Engine Oil Pressure.unit": "psi"
      "Engine Fuel Pressure.value": 0,
      "Engine Fuel Pressure.unit": "psi"
}
```

You have the freedom to define different properties for each of the channels inside its own json object, while still keeping the event count low. This flattened approach does occupy more space, which is important to consider. TSI capacity is based on both events and size, whichever comes first.
>>>>>>> f0f4c6a6

## Next steps
> [!div class="nextstepaction"]
> [View your environment in Time Series Insights explorer](https://insights.timeseries.azure.com).<|MERGE_RESOLUTION|>--- conflicted
+++ resolved
@@ -251,180 +251,6 @@
 |WestUs|manufacturer1|EastUs|device2|2016-01-08T01:17:00Z|vibration|abs G|217.09|
 
 
-<<<<<<< HEAD
-=======
-#### Payload 1:
-```json
-[{
-            "messageId": "LINE_DATA",
-            "deviceId": "FXXX",
-            "timestamp": 1522355650620,
-            "series": [{
-                        "chId": 3,
-                        "value": -3750.0
-                  }, {
-                        "chId": 13,
-                        "value": 0.58015072345733643
-                  }, {
-                        "chId": 11,
-                        "value": 800.0
-                  }, {
-                        "chId": 21,
-                        "value": 0.0
-                  }, {
-                        "chId": 14,
-                        "value": -999.0
-                  }, {
-                        "chId": 37,
-                        "value": 2.445906400680542
-                  }, {
-                        "chId": 39,
-                        "value": 0.0
-                  }, {
-                        "chId": 40,
-                        "value": 1.0
-                  }, {
-                        "chId": 1,
-                        "value": 1.0172575712203979
-                  }
-            ],
-            "EventProcessedUtcTime": "2018-03-29T20:36:21.3245900Z",
-            "PartitionId": 2,
-            "EventEnqueuedUtcTime": "2018-03-29T20:34:11.0830000Z",
-            "IoTHub": {
-                  "MessageId": "<17xxx2xx-36x0-4875-9x1x-x428x41x1x68>",
-                  "CorrelationId": "<x253x5xx-7xxx-4xx3-91x4-xxx3bx2xx0x3>",
-                  "ConnectionDeviceId": "AAAA-ZZ-001",
-                  "ConnectionDeviceGenerationId": "<123456789012345678>",
-                  "EnqueuedTime": "2018-03-29T20:34:10.7990000Z",
-                  "StreamId": null
-            }
-      }
-]
- ```
-
-If you push this array of events as a payload to TSI, it will be stored as one event per each measure value. Doing so can create an excess of events, which may not be ideal. Notice that you can use reference data in TSI to add meaningful names as properties.  For example, you can create reference data set with Key Property = chId:  
-
-chId  Measure               Unit
-24    Engine Oil Pressure   PSI
-25    CALC Pump Rate        bbl/min
-
-For more information on managing reference data in Time Series Insights, see the [reference data article](https://docs.microsoft.com/azure/time-series-insights/time-series-insights-add-reference-data-set).
-
-Another problem with the first payload is that timestamp is in milliseconds. TSI accepts only ISO formatted timestamps. One solution is to leave the default timestamp behavior in TSI, which is to use enqueued timestamp.
-
-As an alternative to the payload above, let's look at another example.  
-
-#### Payload 2:
-```json
-{
-      "line": "Line01",
-      "station": "Station 11",
-      "gatewayid": "AAAA-ZZ-001",
-      "deviceid": "F12XX",
-      "timestamp": "2018-03-29T20:34:15.0000000Z",
-      "STATE Engine State": 1,
-      "unit": "NONE"
-}, {
-      "line": "Line01",
-      "station": "Station 11",
-      "gatewayid": "AAAA-ZZ-001",
-      "deviceid": "MPC_AAAA-ZZ-001",
-      "timestamp": "2018-03-29T20:34:15.0000000Z",
-      "Well Head Px 1": -494162.8515625,
-      "unit": "psi"
-}, {
-      "line": "Line01",
-      "station": "Station 11",
-      "gatewayid": "AAAA-ZZ-001",
-      "deviceid": "F12XX",
-      "timestamp": "2018-03-29T20:34:15.0000000Z",
-      "CALC Pump Rate": 0,
-      "unit": "bbl/min"
-}, {
-      "line": "Line01",
-      "station": "Station 11",
-      "gatewayid": "AAAA-ZZ-001",
-      "deviceid": "F12XX",
-      "timestamp": "2018-03-29T20:34:15.0000000Z",
-      "Engine Fuel Pressure": 0,
-      "unit": "psi"
-}, {
-      "line": "Line01",
-      "station": "Station 11",
-      "gatewayid": "AAAA-ZZ-001",
-      "deviceid": "F12XX",
-      "timestamp": "2018-03-29T20:34:15.0000000Z",
-      "Engine Oil Pressure": 0.58015072345733643,
-      "unit": "psi"
-}
-```
-
-Like Payload 1, TSI will store each every measured value as a unique event.  The notable difference is that TSI will read the *timestamp* as correctly here, as ISO.  
-
-If you need to reduce the number of events sent, then you could send the information as the following.  
-
-#### Payload 3:
-```json
-{
-      "line": "Line01",
-      "station": "Station 11",
-      "gatewayid": "AAAA-ZZ-001",
-      "deviceid": "F12XX",
-      "timestamp": "2018-03-29T20:34:15.0000000Z",
-      "CALC Pump Rate": 0,
-      "CALC Pump Rate.unit": "bbl/min"
-      "Engine Oil Pressure": 0.58015072345733643,
-      "Engine Oil Pressure.unit": "psi"
-      "Engine Fuel Pressure": 0,
-      "Engine Fuel Pressure.unit": "psi"
-}
-```
-One final suggestion is below.
-
-#### Payload 4:
-```json
-{
-              "line": "Line01",
-              "station": "Station 11",
-              "gatewayid": "AAAA-ZZ-001",
-              "deviceid": "F12XX",
-              "timestamp": "2018-03-29T20:34:15.0000000Z",
-              "CALC Pump Rate": {
-                           "value": 0,
-                           "unit": "bbl/min"
-              },
-              "Engine Oil Pressure": {
-                           "value": 0.58015072345733643,
-                           "unit": "psi"
-              },
-              "Engine Fuel Pressure": {
-                           "value": 0,
-                           "unit": "psi"
-              }
-}
-```
-
-This example shows the output after flattening the JSON:
-
-```json
-{
-      "line": "Line01",
-      "station": "Station 11",,
-      "gatewayid": "AAAA-ZZ-001",
-      "deviceid": "F12XX",
-      "timestamp": "2018-03-29T20:34:15.0000000Z",
-      "CALC Pump Rate.value": 0,
-      "CALC Pump Rate.unit": "bbl/min"
-      "Engine Oil Pressure.value": 0.58015072345733643,
-      "Engine Oil Pressure.unit": "psi"
-      "Engine Fuel Pressure.value": 0,
-      "Engine Fuel Pressure.unit": "psi"
-}
-```
-
-You have the freedom to define different properties for each of the channels inside its own json object, while still keeping the event count low. This flattened approach does occupy more space, which is important to consider. TSI capacity is based on both events and size, whichever comes first.
->>>>>>> f0f4c6a6
 
 ## Next steps
 > [!div class="nextstepaction"]
