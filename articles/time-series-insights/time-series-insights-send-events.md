---
<<<<<<< HEAD
title: Send events to Azure Time Series Insights environment | Microsoft Docs
description: This tutorial covers the steps to push events to your Time Series Insights environment
services: time-series-insights
ms.service: time-series-insights
=======
title: How to send events to an Azure Time Series Insights environment | Microsoft Docs
description: This tutorial explains how to create and configure event hub and run a sample application to push events to be shown in Azure Time Series Insights.
services: time-series-insights
ms.service: time-series-insights
ms.topic: article
>>>>>>> 1e4479d4
author: venkatgct
ms.author: venkatja
manager: jhubbard
editor: MarkMcGeeAtAquent, jasonwhowell, kfile, MicrosoftDocs/tsidocs
ms.reviewer: v-mamcge, jasonh, kfile, anshan
ms.devlang: csharp
ms.workload: big-data
<<<<<<< HEAD
ms.topic: article | overview | quickstart | sample | tutorial | troubleshooting
ms.date: 11/15/2017
=======
ms.date: 11/09/2017
>>>>>>> 1e4479d4
---
# Send events to a Time Series Insights environment using event hub
This article explains how to create and configure event hub and run a sample application to push events. If you have an existing event hub with events in JSON format, skip this tutorial and view your environment in [time series insights](https://insights.timeseries.azure.com).

## Configure an event hub
1. To create an event hub, follow instructions from the Event Hub [documentation](../event-hubs/event-hubs-create.md).

2. Search for **event hub** in the search bar. Click **Event Hubs** in the returned list.

3. Select your event hub by clicking on its name.

4. Under Entities in the middle configuration window, click **Event Hubs** again.

5. Select the name of the event hub to configure it.

  ![Select event hub consumer group](media/send-events/consumer-group.png)

6. Under **Entities**, select **Consumer groups**.
 
7. Make sure you create a consumer group that is used exclusively by your Time Series Insights event source.

   > [!IMPORTANT]
   > Make sure this consumer group is not used by any other service (such as Stream Analytics job or another Time Series Insights environment). If consumer group is used by other services, read operation is negatively affected for this environment and the other services. If you are using “$Default” as the consumer group, it could lead to potential reuse by other readers.

8. Under the **Settings** heading, select **Share access policies**.

9. On the event hub, create **MySendPolicy** that is used to send events in the csharp sample.

  ![Select Shared access policies and click Add button](media/send-events/shared-access-policy.png)  

  ![Add new shared access policy](media/send-events/shared-access-policy-2.png)  

## Create Time Series Insights event source
1. If you haven't created an event source, follow [these instructions](time-series-insights-add-event-source.md) to create an event source.

2. Specify **deviceTimestamp** as the timestamp property name – this property is used as the actual timestamp in the C# sample. The timestamp property name is case-sensitive and values must follow the format __yyyy-MM-ddTHH:mm:ss.FFFFFFFK__ when sent as JSON to event hub. If the property does not exist in the event, then the event hub enqueued time is used.

  ![Create event source](media/send-events/event-source-1.png)

## Sample code to push events
1. Go to the event hub policy named **MySendPolicy**. Copy the **connection string** with the policy key.

  ![Copy MySendPolicy connection string](media/send-events/sample-code-connection-string.png)

2. Run the following code that to send 600 events per each of the three devices. Update `eventHubConnectionString` with your connection string.

```csharp
using System;
using System.Collections.Generic;
using System.Globalization;
using System.IO;
using Microsoft.ServiceBus.Messaging;

namespace Microsoft.Rdx.DataGenerator
{
    internal class Program
    {
        private static void Main(string[] args)
        {
            var from = new DateTime(2017, 4, 20, 15, 0, 0, DateTimeKind.Utc);
            Random r = new Random();
            const int numberOfEvents = 600;

            var deviceIds = new[] { "device1", "device2", "device3" };

            var events = new List<string>();
            for (int i = 0; i < numberOfEvents; ++i)
            {
                for (int device = 0; device < deviceIds.Length; ++device)
                {
                    // Generate event and serialize as JSON object:
                    // { "deviceTimestamp": "utc timestamp", "deviceId": "guid", "value": 123.456 }
                    events.Add(
                        String.Format(
                            CultureInfo.InvariantCulture,
                            @"{{ ""deviceTimestamp"": ""{0}"", ""deviceId"": ""{1}"", ""value"": {2} }}",
                            (from + TimeSpan.FromSeconds(i * 30)).ToString("o"),
                            deviceIds[device],
                            r.NextDouble()));
                }
            }

            // Create event hub connection.
            var eventHubConnectionString = @"Endpoint=sb://...";
            var eventHubClient = EventHubClient.CreateFromConnectionString(eventHubConnectionString);

            using (var ms = new MemoryStream())
            using (var sw = new StreamWriter(ms))
            {
                // Wrap events into JSON array:
                sw.Write("[");
                for (int i = 0; i < events.Count; ++i)
                {
                    if (i > 0)
                    {
                        sw.Write(',');
                    }
                    sw.Write(events[i]);
                }
                sw.Write("]");

                sw.Flush();
                ms.Position = 0;

                // Send JSON to event hub.
                EventData eventData = new EventData(ms);
                eventHubClient.Send(eventData);
            }
        }
    }
}

```
## Supported JSON shapes
### Sample 1

#### Input

A simple JSON object.

```json
{
    "id":"device1",
    "timestamp":"2016-01-08T01:08:00Z"
}
```
#### Output - 1 event

|id|timestamp|
|--------|---------------|
|device1|2016-01-08T01:08:00Z|

### Sample 2

#### Input
A JSON array with two JSON objects. Each JSON object will be converted to an event.
```json
[
    {
        "id":"device1",
        "timestamp":"2016-01-08T01:08:00Z"
    },
    {
        "id":"device2",
        "timestamp":"2016-01-17T01:17:00Z"
    }
]
```
#### Output - 2 Events

|id|timestamp|
|--------|---------------|
|device1|2016-01-08T01:08:00Z|
|device2|2016-01-08T01:17:00Z|

### Sample 3

#### Input

A JSON object with a nested JSON array containing two JSON objects.
```json
{
    "location":"WestUs",
    "events":[
        {
            "id":"device1",
            "timestamp":"2016-01-08T01:08:00Z"
        },
        {
            "id":"device2",
            "timestamp":"2016-01-17T01:17:00Z"
        }
    ]
}

```
#### Output - 2 Events
Note that the property "location" is copied over to each of the event.

|location|events.id|events.timestamp|
|--------|---------------|----------------------|
|WestUs|device1|2016-01-08T01:08:00Z|
|WestUs|device2|2016-01-08T01:17:00Z|

### Sample 4

#### Input

A JSON object with a nested JSON array containing two JSON objects. This input demonstrates that the global properties may be represented by the complex JSON object.

```json
{
    "location":"WestUs",
    "manufacturer":{
        "name":"manufacturer1",
        "location":"EastUs"
    },
    "events":[
        {
            "id":"device1",
            "timestamp":"2016-01-08T01:08:00Z",
            "data":{
                "type":"pressure",
                "units":"psi",
                "value":108.09
            }
        },
        {
            "id":"device2",
            "timestamp":"2016-01-17T01:17:00Z",
            "data":{
                "type":"vibration",
                "units":"abs G",
                "value":217.09
            }
        }
    ]
}
```
#### Output - 2 Events

|location|manufacturer.name|manufacturer.location|events.id|events.timestamp|events.data.type|events.data.units|events.data.value|
|---|---|---|---|---|---|---|---|
|WestUs|manufacturer1|EastUs|device1|2016-01-08T01:08:00Z|pressure|psi|108.09|
|WestUs|manufacturer1|EastUs|device2|2016-01-08T01:17:00Z|vibration|abs G|217.09|

## Next steps
View your environment in [Time Series Insights explorer](https://insights.timeseries.azure.com).<|MERGE_RESOLUTION|>--- conflicted
+++ resolved
@@ -1,29 +1,17 @@
 ---
-<<<<<<< HEAD
-title: Send events to Azure Time Series Insights environment | Microsoft Docs
-description: This tutorial covers the steps to push events to your Time Series Insights environment
-services: time-series-insights
-ms.service: time-series-insights
-=======
 title: How to send events to an Azure Time Series Insights environment | Microsoft Docs
 description: This tutorial explains how to create and configure event hub and run a sample application to push events to be shown in Azure Time Series Insights.
 services: time-series-insights
 ms.service: time-series-insights
-ms.topic: article
->>>>>>> 1e4479d4
 author: venkatgct
 ms.author: venkatja
 manager: jhubbard
-editor: MarkMcGeeAtAquent, jasonwhowell, kfile, MicrosoftDocs/tsidocs
+editor: MicrosoftDocs/tsidocs
 ms.reviewer: v-mamcge, jasonh, kfile, anshan
 ms.devlang: csharp
 ms.workload: big-data
-<<<<<<< HEAD
-ms.topic: article | overview | quickstart | sample | tutorial | troubleshooting
+ms.topic: article
 ms.date: 11/15/2017
-=======
-ms.date: 11/09/2017
->>>>>>> 1e4479d4
 ---
 # Send events to a Time Series Insights environment using event hub
 This article explains how to create and configure event hub and run a sample application to push events. If you have an existing event hub with events in JSON format, skip this tutorial and view your environment in [time series insights](https://insights.timeseries.azure.com).
