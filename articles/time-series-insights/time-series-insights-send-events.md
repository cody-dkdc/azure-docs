﻿---
title: How to send events to an Azure Time Series Insights environment | Microsoft Docs
description: This tutorial explains how to create and configure event hub and run a sample application to push events to be shown in Azure Time Series Insights.
ms.service: time-series-insights
services: time-series-insights
author: ashannon7
ms.author: anshan
manager: cshankar
ms.reviewer: v-mamcge, jasonh, kfile
ms.devlang: csharp
ms.workload: big-data
ms.topic: conceptual
ms.date: 11/26/2018
---

<<<<<<< HEAD
5. Select the name of the event hub to configure it.

   ![Select event hub consumer group](media/send-events/consumer-group.png)

6. Under **Entities**, select **Consumer groups**.
 
7. Make sure you create a consumer group that is used exclusively by your Time Series Insights event source.

   > [!IMPORTANT]
   > Make sure this consumer group is not used by any other service (such as Stream Analytics job or another Time Series Insights environment). If the consumer group is used by other services, read operation is negatively affected for this environment and the other services. If you are using “$Default” as the consumer group, it could lead to potential reuse by other readers.
=======
# Send events to a Time Series Insights environment using event hub
>>>>>>> f398fb03

This article explains how to create and configure event hub and run a sample application to push events. If you have an existing event hub with events in JSON format, skip this tutorial and view your environment in [Azure Time Series Insights](./time-series-insights-update-create-environment.md).

## Configure an Event Hub

<<<<<<< HEAD
   ![Select Shared access policies and click Add button](media/send-events/shared-access-policy.png)  

   ![Add new shared access policy](media/send-events/shared-access-policy-2.png)  
=======
1. To create an Event Hub, follow instructions from the Event Hub [documentation](https://docs.microsoft.com/azure/event-hubs/).
1. Search for Event Hub in the search bar. Click **Event Hubs** in the returned list.
1. Select your Event Hub by clicking on its name.
1. Under **Entities** in the middle configuration window, click **Event Hubs** again.
1. Select the name of the Event Hub to configure it.

    ![consumer-group][1]
>>>>>>> f398fb03

1. Under **Entities**, select **Consumer groups**.
1. Make sure you create a consumer group that is used exclusively by your TSI event source.

> [!IMPORTANT]
<<<<<<< HEAD
> Having a reference data set configured is critical when you upload historical data.

Ensure that you have reference data in place when you bulk upload historical data to TSI.  Keep in mind, TSI will immediately start reading from a joined event source if that event source has data.  It's useful to wait to join an event source to TSI until you have your reference data in place, especially if that event source has data in it. Alternatively, you can wait to push data to that event source until the reference data set is in place.

To manage reference data, there is the web-based user interface in the TSI Explorer, and there is a programmatic C# API. TSI Explorer has a visual user experience to upload files or paste-in existing reference data sets as JSON or CSV format. With the API, you can build a custom app when needed.

For more information on managing reference data in Time Series Insights, see the [reference data article](https://docs.microsoft.com/azure/time-series-insights/time-series-insights-add-reference-data-set).

## Create Time Series Insights event source
1. If you haven't created an event source, follow [these instructions](time-series-insights-how-to-add-an-event-source-eventhub.md) to create an event source.

2. Specify **deviceTimestamp** as the timestamp property name – this property is used as the actual timestamp in the C# sample. The timestamp property name is case-sensitive and values must follow the format __yyyy-MM-ddTHH:mm:ss.FFFFFFFK__ when sent as JSON to event hub. If the property does not exist in the event, then the event hub enqueued time is used.

   ![Create event source](media/send-events/event-source-1.png)

## Sample code to push events
1. Go to the event hub policy named **MySendPolicy**. Copy the **connection string** with the policy key.

  ![Copy MySendPolicy connection string](media/send-events/sample-code-connection-string.png)

2. Run the following code that to send 600 events per each of the three devices. Update `eventHubConnectionString` with your connection string.
=======
> Make sure this consumer group is not used by any other service (such as Stream Analytics job or another TSI environment). If the consumer group is used by other services, read operation is negatively affected for this environment and the other services. If you are using `$Default` as the consumer group, it could lead to potential reuse by other readers.
>>>>>>> f398fb03

1. Under the **Settings** heading, select **Share access policies**.
1. On the event hub, create **MySendPolicy** that is used to send events in the C# sample.

    ![shared=access-one][2]

    ![shared-access-two][3]

## Add Time Series Insights instances

The TSI update uses instances to add contextual data to incoming telemetry data. The data is joined at query time using a **Time Series ID**. The **Time Series ID** for the sample windmills project is `Id`. To learn more about Time Series Instances and **Time Series IDs**, read [Time Series Models](./time-series-insights-update-tsm.md).

### Create Time Series Insights event source

1. If you haven't created an event source, follow these instructions to create an event source.
1. Specify the `timeSeriesId` – refer to [Time Series Models](./time-series-insights-update-tsm.md) to learn more about **Time Series IDs**.

### Push events (sample windmills)

1. Search for event hub in the search bar. Click **Event Hubs** in the returned list.
1. Select your event hub by clicking on its name.
1. Go to **Shared Access Policies** and then **RootManageSharedAccessKey**. Copy the **Connection sting-primary key**

   ![connection-string][4]

1. Go to https://tsiclientsample.azurewebsites.net/windFarmGen.html. This runs simulated windmill devices.
1. Paste the connection string copied from step three in the **Event Hub Connection String**
1. Click on **Click to Start**
1. Go back to your Event Hub. You should see the new events being received by the hub:

   ![telemetry][5]

## Next steps

> [!div class="nextstepaction"]
> [View your environment in Time Series Insights Explorer](https://insights.timeseries.azure.com).

<!-- Images -->
[1]: media/send-events/consumer-group.png
[2]: media/send-events/shared-access-policy.png
[3]: media/send-events/shared-access-policy-2.png
[4]: media/send-events/sample-code-connection-string.png
[5]: media/send-events/telemetry.png<|MERGE_RESOLUTION|>--- conflicted
+++ resolved
@@ -13,30 +13,12 @@
 ms.date: 11/26/2018
 ---
 
-<<<<<<< HEAD
-5. Select the name of the event hub to configure it.
-
-   ![Select event hub consumer group](media/send-events/consumer-group.png)
-
-6. Under **Entities**, select **Consumer groups**.
- 
-7. Make sure you create a consumer group that is used exclusively by your Time Series Insights event source.
-
-   > [!IMPORTANT]
-   > Make sure this consumer group is not used by any other service (such as Stream Analytics job or another Time Series Insights environment). If the consumer group is used by other services, read operation is negatively affected for this environment and the other services. If you are using “$Default” as the consumer group, it could lead to potential reuse by other readers.
-=======
 # Send events to a Time Series Insights environment using event hub
->>>>>>> f398fb03
 
 This article explains how to create and configure event hub and run a sample application to push events. If you have an existing event hub with events in JSON format, skip this tutorial and view your environment in [Azure Time Series Insights](./time-series-insights-update-create-environment.md).
 
 ## Configure an Event Hub
 
-<<<<<<< HEAD
-   ![Select Shared access policies and click Add button](media/send-events/shared-access-policy.png)  
-
-   ![Add new shared access policy](media/send-events/shared-access-policy-2.png)  
-=======
 1. To create an Event Hub, follow instructions from the Event Hub [documentation](https://docs.microsoft.com/azure/event-hubs/).
 1. Search for Event Hub in the search bar. Click **Event Hubs** in the returned list.
 1. Select your Event Hub by clicking on its name.
@@ -44,37 +26,12 @@
 1. Select the name of the Event Hub to configure it.
 
     ![consumer-group][1]
->>>>>>> f398fb03
 
 1. Under **Entities**, select **Consumer groups**.
 1. Make sure you create a consumer group that is used exclusively by your TSI event source.
 
 > [!IMPORTANT]
-<<<<<<< HEAD
-> Having a reference data set configured is critical when you upload historical data.
-
-Ensure that you have reference data in place when you bulk upload historical data to TSI.  Keep in mind, TSI will immediately start reading from a joined event source if that event source has data.  It's useful to wait to join an event source to TSI until you have your reference data in place, especially if that event source has data in it. Alternatively, you can wait to push data to that event source until the reference data set is in place.
-
-To manage reference data, there is the web-based user interface in the TSI Explorer, and there is a programmatic C# API. TSI Explorer has a visual user experience to upload files or paste-in existing reference data sets as JSON or CSV format. With the API, you can build a custom app when needed.
-
-For more information on managing reference data in Time Series Insights, see the [reference data article](https://docs.microsoft.com/azure/time-series-insights/time-series-insights-add-reference-data-set).
-
-## Create Time Series Insights event source
-1. If you haven't created an event source, follow [these instructions](time-series-insights-how-to-add-an-event-source-eventhub.md) to create an event source.
-
-2. Specify **deviceTimestamp** as the timestamp property name – this property is used as the actual timestamp in the C# sample. The timestamp property name is case-sensitive and values must follow the format __yyyy-MM-ddTHH:mm:ss.FFFFFFFK__ when sent as JSON to event hub. If the property does not exist in the event, then the event hub enqueued time is used.
-
-   ![Create event source](media/send-events/event-source-1.png)
-
-## Sample code to push events
-1. Go to the event hub policy named **MySendPolicy**. Copy the **connection string** with the policy key.
-
-  ![Copy MySendPolicy connection string](media/send-events/sample-code-connection-string.png)
-
-2. Run the following code that to send 600 events per each of the three devices. Update `eventHubConnectionString` with your connection string.
-=======
 > Make sure this consumer group is not used by any other service (such as Stream Analytics job or another TSI environment). If the consumer group is used by other services, read operation is negatively affected for this environment and the other services. If you are using `$Default` as the consumer group, it could lead to potential reuse by other readers.
->>>>>>> f398fb03
 
 1. Under the **Settings** heading, select **Share access policies**.
 1. On the event hub, create **MySendPolicy** that is used to send events in the C# sample.
