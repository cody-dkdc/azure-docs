--- conflicted
+++ resolved
@@ -14,22 +14,13 @@
 ms.topic: get-started-article
 ms.tgt_pltfrm: na
 ms.workload: big-data
-<<<<<<< HEAD
-ms.date: 10/23/2017
-ms.author: kfile
-=======
 ms.date: 11/03/2017
 ms.author: omravi
->>>>>>> 0807ba11
 ---
 
 # What is Azure Time Series Insights
 
-<<<<<<< HEAD
-Azure Time Series Insights is a managed cloud service with storage, analytics, and visualization components that make it easy to ingest, store, explore and analyze billions of events simultaneously. Time Series Insights gives you a global view of your data, letting you quickly validate your IoT Solutions, and avoid costly device downtime, by helping you discover hidden trends and anomalies, and conduct root-cause analyses in near real-time. Time Series Insights ingests time-series data from event-brokers (e.g. IoT Hubs or Event Hubs), indexes the data, and retires data based on a configurable retention policy. Users consume the data either through the Time Series Insights explorer or REST Query APIs.
-=======
 Azure Time Series Insights is a fully managed analytics, storage, and visualization service that makes it simple to explore and analyze billions of IoT events simultaneously.  It gives you a global view of your data, letting you quickly validate your IoT solution and avoid costly downtime to mission-critical devices by helping you discover hidden trends, spot anomalies, and conduct root-cause analyses in near real-time.  If you are building an application that needs to store or query time series data, you can develop using Time Series Insights using Time Series Insights’s REST APIs.
->>>>>>> 0807ba11
 
 Time Series Insights allows you to get started visualizing and querying data flowing into Azure IoT Hubs and Event Hubs in minutes, enabling you to query extremely large volumes of time series data in seconds.  It was designed for the internet-of-things (IoT) scale and can handle terabytes of data.  Additionally:
 
@@ -70,16 +61,10 @@
 - **Build custom solutions:** Embed Azure Time Series Insights data into your existing applications, or create new custom solutions with Time Series Insights REST APIs. Creating and sharing personalized views you can share for others to explore your discoveries.
 - **Scalability:** Time Series Insights is designed to support IoT at scale. In Preview, it can ingress from 1 million to 100 million events per day, with a default retention span of 31 days. You can visualize and analyze live data streams in near real-time, alongside vast amounts of historical data. Moving forward, ingress and retention rates will increase to accommodate an ever evolving enterprise scale.
 
-<<<<<<< HEAD
-* **Build custom solutions**: Embed Azure Time Series Insights data into your existing applications, or create new custom solutions with Time Series Insights REST APIs. Creating and sharing personalized views you can share for others to explore your discoveries. Create and share personalized views for others to explore your discoveries.
-
-* **Scalability**: Time Series Insights is designed to support IoT at scale. It can ingress from 1 million to 100 million events per day, with a default retention span of 31 days. You can visualize and analyze live data streams in near real-time, alongside vast amounts of historical data. 
-=======
 ## Time Series Insights architecture
 
 Getting started takes less than 5 minutes. 
 Below is an example of basic architecture to get started using Time Series Insights.
->>>>>>> 0807ba11
 
 1.	To get started, provision a Time Series Insights environment in the Azure portal. 
 2.	Connect an event source like an Azure IoT Hub or Event Hub.  
