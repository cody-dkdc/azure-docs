---
title: 'Data storage and ingress in Azure Time Series Insights Preview | Microsoft Docs'
description: Understanding data storage and ingress in Azure Time Series Insights Preview.
author: ashannon7
ms.author: anshan
ms.workload: big-data
manager: cshankar
ms.service: time-series-insights
services: time-series-insights
ms.topic: conceptual
ms.date: 05/20/2019
ms.custom: seodec18
---

# Data storage and ingress in Azure Time Series Insights Preview

This article describes changes to data storage and ingress from Azure Time Series Insights Preview. It covers the underlying storage structure, file format, and Time Series ID property. The article also discusses the underlying ingress process, throughput, and limitations.

## Data storage

When you create a Time Series Insights Preview pay-as-you-go SKU environment, you're creating two resources:

* A Time Series Insights environment.
* An Azure Storage general-purpose V1 account where the data will be stored.

The Time Series Insights Preview uses Azure Blob storage with the Parquet file type. Time Series Insights manages all the data operations including creating blobs, indexing, and partitioning the data in the Azure storage account. You create these blobs by using an Azure storage account.

Like other Azure Storage blobs, Time Series Insights-created blobs let you read and write to them to support various integration scenarios.

> [!TIP]
> Time Series Insights performance can be adversely affected if you read or write to your blobs too frequently.

For an overview of Azure Blob storage, see [Storage blobs introduction](https://docs.microsoft.com/azure/storage/blobs/storage-blobs-introduction).

For more about the Parquet file type, see [Supported file types in Azure Storage](https://docs.microsoft.com/azure/data-factory/supported-file-formats-and-compression-codecs#Parquet-format).

## Parquet file format

Parquet is a column-oriented, data file format that was designed for:

* Interoperability
* Space efficiency
* Query efficiency

Time Series Insights chose Parquet because it provides efficient data compression and encoding schemes, with enhanced performance that can handle complex data in bulk.

For a better understanding of the Parquet file format, see [Parquet documentation](https://parquet.apache.org/documentation/latest/).

### Event structure in Parquet

Time Series Insights creates and stores copies of blobs in the following two formats:

1. The first, initial copy is partitioned by arrival time:

    * `V=1/PT=Time/Y=<YYYY>/M=<MM>/<YYYYMMDDHHMMSSfff>_<TSI_INTERNAL_SUFFIX>.parquet`
    * Blob creation time for blobs partitioned by arrival time.

1. The second, repartitioned copy is partitioned by a dynamic grouping of Time Series ID:

    * `V=1/PT=TsId/Y=<YYYY>/M=<MM>/<YYYYMMDDHHMMSSfff>_<TSI_INTERNAL_SUFFIX>.parquet`
    * Minimum event timestamp in a blob for blobs partitioned by Time Series ID.

> [!NOTE]
> * `<YYYY>` maps to a 4-digit year representation.
> * `<MM>` maps to a 2-digit month representation.
> * `<YYYYMMDDHHMMSSfff>` maps to a timestamp representation with 4-digit year (`YYYY`), 2-digit month (`MM`), 2-digit day (`DD`), 2-digit hour (`HH`), 2-digit minute (`MM`), 2-digit second (`SS`), and 3-digit millisecond (`fff`).

Time Series Insights events are mapped to Parquet file contents as follows:

* Each event maps to a single row.
* Built-in **Timestamp** column with an event timestamp. The Timestamp property is never null. It defaults to **Event Source Enqueued Time** if the Timestamp property isn't specified in the event source. The Timestamp is in UTC. 
* All other properties that are mapped to columns end with `_string` (string), `_bool` (Boolean), `_datetime` (datetime), and `_double` (double), depending on property type.
* That's the mapping scheme for the first version of the file format, which we refer to as **V=1**. As this feature evolves, the name will be incremented to **V=2**, **V=3**, and so on.

## Partitions

Each Time Series Insights Preview environment must have a **Time Series ID** property and a **Timestamp** property that uniquely identify it. Your Time Series ID acts as a logical partition for your data and gives the Time Series Insights Preview environment a natural boundary for distributing data across physical partitions. Physical partition management is managed by Time Series Insights Preview in an Azure storage account.

Time Series Insights uses dynamic partitioning to optimize storage and query performance by dropping and re-creating partitions. The Time Series Insights Preview dynamic partitioning algorithm tries to prevent a single physical partition from having data for multiple, distinct, logical partitions. In other words, the partitioning algorithm keeps all data specific to a single Time Series ID exclusively present in Parquet files without being interleaved with other Time Series IDs. The dynamic partitioning algorithm also tries to preserve the original order of events within a single Time Series ID.

Initially, at ingress time, data is partitioned by the Timestamp so that a single, logical partition within a given time range can be spread across multiple physical partitions. A single physical partition might also contain many or all logical partitions. Because of blob size limitations, even with optimal partitioning, a single logical partition can occupy multiple physical partitions.

> [!NOTE]
> By default, the Timestamp value is the message *Enqueued Time* in your configured event source.

If you're uploading historical data or batch messages, assign the value you want to store with your data to the Timestamp property that maps to the appropriate Timestamp. The Timestamp property is case-sensitive. For more information, see [Time Series Model](./time-series-insights-update-tsm.md).

### Physical partitions

A physical partition is a block blob that's stored in your storage account. The actual size of the blobs can vary because the size depends on the push rate. However, we expect blobs to be approximately 20 MB to 50 MB in size. This expectation led the Time Series Insights team to select 20 MB as the size to optimize query performance. This size could change over time, depending on file size and the velocity of data ingress.

> [!NOTE]
> * Blobs are sized at 20 MB.
> * Azure blobs are occasionally repartitioned for better performance by being dropped and re-created.
> * Also, the same Time Series Insights data can be present in two or more blobs.

### Logical partitions

A logical partition is a partition within a physical partition that stores all the data associated with a single partition key value. The Time Series Insights Preview logically partitions each blob based on two properties:

* **Time Series ID**: The partition key for all Time Series Insights data within the event stream and the model.
* **Timestamp**: The time based on the initial ingress.

The Time Series Insights Preview provides performant queries that are based on these two properties. These two properties also provide the most effective method for delivering Time Series Insights data quickly.

It's important to select an appropriate Time Series ID, because it's an immutable property. For more information, see [Choose Time Series IDs](./time-series-insights-update-how-to-id.md).

## Azure storage

### Your Storage account

When you create a Time Series Insights pay-as-you-go environment, you create two resources: a Time Series Insights environment and an Azure Storage general-purpose V1 account where the data will be stored. We chose to make Azure Storage general-purpose V1 the default resource because of its interoperability, price, and performance. 

Time Series Insights publishes up to two copies of each event in your Azure storage account. The initial copy is always preserved so that you can quickly query it by using other services. You can easily use Spark, Hadoop, and other familiar tools across Time Series IDs over raw Parquet files, because these engines support basic file-name filtering. Grouping blobs by year and month is a useful way to list blobs within a specific time range for a custom job. 

Additionally, Time Series Insights repartitions the Parquet files to optimize for the Time Series Insights APIs. The most recently repartitioned file is also saved.

During public preview, data is stored indefinitely in your Azure storage account.

### Writing and editing Time Series Insights blobs

To ensure query performance and data availability, don't edit or delete any blobs that are created by Time Series Insights.

### Accessing and exporting data from Time Series Insights Preview

You might want to access data stored in the Time Series Insights Preview explorer to use in conjunction with other services. For example, you might want to use your data to report in Power BI, to perform machine learning using Azure Machine Learning Studio, or to use in a notebook application with Jupyter Notebooks.

You can access your data in three general ways:

* From the Time Series Insights Preview explorer: you can export data as a CSV file from the Time Series Insights Preview explorer. For more information, see [Time Series Insights Preview explorer](./time-series-insights-update-explorer.md).
* From the Time Series Insights Preview APIs: the API endpoint can be reached at `/getRecorded`. To learn more about this API, see [Time Series Query](./time-series-insights-update-tsq.md).
* Directly from an Azure storage account (below).

#### From an Azure storage account

* You need read access to whatever account you're using to access your Time Series Insights data. For more information, see [Manage access to your storage account resources](https://docs.microsoft.com/azure/storage/blobs/storage-manage-access-to-resources).
* For more information about direct ways to read data from Azure Blob storage, see [Moving data to and from your storage account](https://docs.microsoft.com/azure/storage/common/storage-moving-data?toc=%2fazure%2fstorage%2fblobs%2ftoc.json).
* To export data from an Azure storage account:
    * First make sure that your account meets the necessary requirements for exporting data. For more information, see [Storage import and export requirements](https://docs.microsoft.com/azure/storage/common/storage-import-export-requirements).
    * To learn about other ways to export data from your Azure storage account, see [Import and export data from blobs](https://docs.microsoft.com/azure/storage/common/storage-import-export-data-from-blobs).

### Data deletion

Don't delete blobs. Not only are they useful for auditing and maintaining a record of your data, the Time Series Insights Preview maintains blob metadata within each blob.

## Time Series Insights data ingress

### Ingress policies

The Time Series Insights Preview supports the same event sources and file types that Time Series Insights currently supports.

Supported event sources include:

- Azure IoT Hub
- Azure Event Hubs
  
  > [!NOTE]
  > Azure Event Hub instances support Kafka.

Supported file types include:

* JSON: For more information about the supported JSON shapes we can handle, see [How to shape JSON](./time-series-insights-send-events.md#json).

### Data availability

The Time Series Insights Preview indexes data by using a blob-size optimization strategy. Data becomes available to query after it’s indexed, which is based on how much data is coming in and at what velocity.

> [!IMPORTANT]
> * The Time Series Insights general availability (GA) release will make data available within 60 seconds of hitting an event source. 
> * During the preview, expect a longer period before the data is made available.
> * If you experience any significant latency, be sure to contact us.

### Scale

<<<<<<< HEAD
Time Series Insights Preview supports an initial ingress scale of up to 6 Mega Bytes per second (Mbps) per environment. Enhanced scaling support is ongoing. We plan to update our documentation to reflect those improvements
=======
The Time Series Insights Preview supports an initial ingress scale of up to 1 Mega Byte per Second (Mbps) per environment. Enhanced scaling support is ongoing. We plan to update our documentation to reflect those improvements.
>>>>>>> 6a383dfd

## Next steps

- Read the [Azure Time Series Insights Preview Storage and Ingress](./time-series-insights-update-storage-ingress.md).

- Read about the new [Data modeling](./time-series-insights-update-tsm.md).

<!-- Images -->
[1]: media/v2-update-storage-ingress/storage-architecture.png
[2]: media/v2-update-storage-ingress/parquet-files.png
[3]: media/v2-update-storage-ingress/blob-storage.png<|MERGE_RESOLUTION|>--- conflicted
+++ resolved
@@ -172,11 +172,7 @@
 
 ### Scale
 
-<<<<<<< HEAD
-Time Series Insights Preview supports an initial ingress scale of up to 6 Mega Bytes per second (Mbps) per environment. Enhanced scaling support is ongoing. We plan to update our documentation to reflect those improvements
-=======
 The Time Series Insights Preview supports an initial ingress scale of up to 1 Mega Byte per Second (Mbps) per environment. Enhanced scaling support is ongoing. We plan to update our documentation to reflect those improvements.
->>>>>>> 6a383dfd
 
 ## Next steps
 
