﻿---
title: 'Azure Time Series Insights Preview use cases | Microsoft Docs'
description: Understand Azure Time Series Insights Preview use cases.
author: ashannon7
ms.author: anshan
ms.workload: big-data
manager: cshankar
ms.service: time-series-insights
services: time-series-insights
ms.topic: conceptual
ms.date: 04/30/2019
ms.custom: seodec18
---

# Azure Time Series Insights Preview use cases

This article summarizes several common use cases for the Azure Time Series Insights Preview. The recommendations in this article serve as a starting point to develop your applications and solutions with Time Series Insights.

Specifically, this article answers the following questions:

* What are the common use cases for Time Series Insights?
* What are the benefits of using Time Series Insights for [data exploration and visual anomaly detection](#data-exploration-and-visual-anomaly-detection)?
* What are the benefits of using Time Series Insights for [operational analysis and process efficiency](#operational-analysis-and-driving-process-efficiency)?
* What are the benefits of using Time Series Insights for [advanced analytics](#advanced-analytics)?

An overview of these use scenarios is described below.

## Introduction

<<<<<<< HEAD
Time Series Insights is an end-to-end platform-as-a-service offering. It's used to ingest, process, store, and query highly contextualized, time-series-optimized IoT-scale data. Time Series Insights is ideal for ad hoc data exploration and operational analysis. Time Series Insights is a uniquely extensible, customized, service offering that meets the broad needs of industrial IoT deployments.
=======
Azure Time Series Insights is an end-to-end platform-as-a-service offering. It's used to collect, process, store, analyze, and query highly contextualized, time-series-optimized IoT-scale data. Time Series Insights is ideal for ad hoc data exploration and operational analysis. Time Series Insights is a uniquely extensible, customized, service offering that meets the broad needs of industrial IoT deployments.
>>>>>>> 6a383dfd

## Data exploration and visual anomaly detection

Instantly explore and analyze billions of events to spot anomalies and discover hidden trends in your data. Time Series Insights delivers near real-time performance for your IoT and DevOps analysis workloads.

[![Data explorer](media/v2-update-use-cases/data-explorer.svg)](media/v2-update-use-cases/data-explorer.svg#lightbox)

Most customers agree that the time to insight is among the strongest assets of Time Series Insights. Time Series Insights requires no upfront data preparation. It works fast to connect you to billions of events in your Azure IoT Hub or Azure Event Hubs in minutes. Once connected, you can visualize and analyze billions of events to spot anomalies and discover hidden trends in your data.

Time Series Insights is intuitive and simple to use. You can interact with your data without writing a single line of code. There’s also no new language to learn. Time Series Insights provides granular text-based querying for advanced users who are familiar with SQL. It also provides select-and-click exploration for novices.

Customers take advantage of the speed to diagnose asset-related issues quickly. They can perform DevOps to get to the root cause of a bug in an IoT solution. They also can identify areas to investigate for data science initiatives.  

There are three primary ways to interact with data stored in Time Series Insights:

- The first and easiest way to get started is with the Time Series Insights Preview explorer. You can use it to quickly visualize all of your IoT data in one place. It provides tools like the heatmap to help you spot anomalies in your data. It also provides a perspective view. Use it to compare up to four views from one or more Time Series Insights environments in a single dashboard. The dashboard gives you a view of your time-series data across all your locations. Learn more about the [Time Series Insights Preview explorer](./time-series-insights-update-explorer.md). To plan out your Time Series Insights environment, read [Time Series Insights planning](./time-series-insights-update-plan.md).

- The second way to start is to use the JavaScript SDK to quickly embed powerful charts and graphs in your  web application. With just a few lines of code, you can author powerful queries. Use them to populate line charts, pie charts, bar charts, heatmaps, data grids, and more. All of these elements exist out-of-the-box by using the SDK. The SDK also abstracts Time Series Insights query APIs. You can use them to author SQL-like predicates to query the data you want to show on a dashboard. For hybrid presentation-layer solutions, Time Series Insights offers parameterized URLs. They provide seamless connection points with the Time Series Insights Preview explorer for deep dives into data.

    * Read the [Time Series Insights JS client library](tutorial-explore-js-client-lib.md) and the [Time Series Insights client](https://github.com/Microsoft/tsiclient) documentation to learn more about the JavaScript SDK.

    * Learn more about sharing URLs and the new UI by reviewing [Visualize data in the explorer Preview](time-series-insights-update-explorer.md).

- The third way to start is to use the powerful APIs to query data stored in Time Series Insights. Time Series Insights has temporal operators such as `from`, `to`, `first`, and `last`. It has aggregations and transformations such as `average`, `min`, `max`, `split by`, `order by`, and `DateHistogram`. It also has filtering operators such as `has`, `in`, `and`, `or`, `greater than`, and `REGEX`. All these operators enable downstream applications to quickly find interesting trends and patterns in your data. Use them to populate home-grown visualizations to spot anomalies.

## Operational analysis and driving process efficiency

Use Time Series Insights to monitor the health, usage, and performance of equipment at scale. Time Series Insights provides an easy way to measure operational efficiency. Time Series Insights helps manage diverse and unpredictable IoT workloads without sacrificing ingestion or query performance.

[![Overview](media/v2-update-use-cases/overview.svg)](media/v2-update-use-cases/overview.svg#lightbox)

Streaming and continuous processing of data coming from operational processes can successfully transform any business if it's combined with the right technology or solution. Often these solutions are a combination of multiple systems. They enable exploration and analysis of data that changes constantly, especially in the IoT realm, and shares a common pattern.

These patterns often start with IoT-enabled platforms that ingest billions of events from devices and sensors that span various locales. These systems process and analyze streaming data to derive real-time insights and actions. Data is typically archived to warm and cold storage for near real-time and batch analytics.

Data that's collected goes through a series of processing to cleanse and contextualize it for downstream querying and analytics scenarios. Azure offers rich services that can be applied to IoT scenarios such as asset maintenance and manufacturing. These services include Time Series Insights, IoT Hub, Event Hubs, Azure Stream Analytics, Azure Functions, Azure Logic Apps, Azure Databricks, Azure Machine Learning, and Power BI.

Solution architecture can be achieved in the following manner:

- Ingest data via IoT Hub or Event Hubs for best-in-class security, throughput, and latency.
- Perform data processing and computations. Funnel ingested data through services such as Stream Analytics, Logic Apps, and Azure Functions. The service you use depends on the specific data-processing needs.
- Computed signals from the processing pipeline are pushed to Time Series Insights for storing and analytics.

Time Series Insights offers near real-time data exploration and asset-based insights over historical data. Depending on your business needs, MapReduce and Hive jobs can run on data stored in Time Series Insights by connecting Time Series Insights to Azure HDInsight. Data stored in Time Series Insights is available to Power BI and other customer applications via the Time Series Insights public surface query APIs. This data can be used for deep business and operational intelligence scenarios.

## Advanced analytics

Integrate with advanced analytics services such as Machine Learning and Azure Databricks. Time Series Insights ingresses raw data from millions of devices. It adds contextual data that can be consumed seamlessly by a suite of Azure analytics services.

[![Analytics](media/v2-update-use-cases/advanced-analytics.svg)](media/v2-update-use-cases/advanced-analytics.svg#lightbox)

Advanced analytics and machine learning consume and process large volumes of data. This data is used to make data-driven decisions and perform predictive analysis. In IoT use cases, advanced analytics algorithms learn from the data collected from millions of devices. These devices transmit data multiple times every second. The data collected from IoT devices is raw. It lacks contextual information such as the location of the device and the unit of the sensor reading. As a result, raw data is difficult to consume directly for advanced analytics.

Time Series Insights bridges the gap between IoT data and advanced analytics in two simple and cost-effective ways:

- First, Time Series Insights collects raw telemetry data from millions of devices by using IoT Hub. It enriches data with contextual information and transforms data into a parquet format. This format can easily integrate with other advanced analytics services, such as Machine Learning, Azure Databricks, and third-party applications.

    Time Series Insights can serve as the source of truth for all data across an organization. It creates a central repository for downstream analytics workloads to consume. Because Time Series Insights is a near real-time storage service, advanced analytics models can learn continuously from incoming IoT telemetry data. As a result, the models can make more accurate predictions.

- Second, Time Series Insights can be fed the output of machine learning and prediction models to visualize and store their results. This procedure helps organizations to optimize and tweak their models. Time Series Insights makes it simple to visualize streaming telemetry data on the same plane as the trained model outputs. In this way, it helps data science teams spot anomalies and identify patterns.  

## Next steps

- Learn more about the [Time Series Insights Preview explorer](./time-series-insights-update-explorer.md).

- To plan out your environment, read [Time Series Insights Preview planning](./time-series-insights-update-plan.md).

- Read the [Time Series Insights client](https://github.com/Microsoft/tsiclient) documentation.<|MERGE_RESOLUTION|>--- conflicted
+++ resolved
@@ -27,11 +27,7 @@
 
 ## Introduction
 
-<<<<<<< HEAD
-Time Series Insights is an end-to-end platform-as-a-service offering. It's used to ingest, process, store, and query highly contextualized, time-series-optimized IoT-scale data. Time Series Insights is ideal for ad hoc data exploration and operational analysis. Time Series Insights is a uniquely extensible, customized, service offering that meets the broad needs of industrial IoT deployments.
-=======
 Azure Time Series Insights is an end-to-end platform-as-a-service offering. It's used to collect, process, store, analyze, and query highly contextualized, time-series-optimized IoT-scale data. Time Series Insights is ideal for ad hoc data exploration and operational analysis. Time Series Insights is a uniquely extensible, customized, service offering that meets the broad needs of industrial IoT deployments.
->>>>>>> 6a383dfd
 
 ## Data exploration and visual anomaly detection
 
