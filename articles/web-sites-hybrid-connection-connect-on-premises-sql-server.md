--- conflicted
+++ resolved
@@ -1,4 +1,3 @@
-<<<<<<< HEAD
 <properties 
 	pageTitle="Hybrid Connections Step-by-Step: Connect to on-premises SQL Server from an Azure website" 
 	description="Create a a website on Microsoft Azure and connect it to an on-premises SQL Server database" 
@@ -17,7 +16,7 @@
 	ms.date="02/12/2015" 
 	ms.author="cephalin"/>
 
-#Connect to an on-premises SQL Server from an Azure website using Hybrid Connections
+# Connect to an on-premises SQL Server from an Azure website using Hybrid Connections
 
 Hybrid Connections can connect Microsoft Azure websites to on-premises resources that use a static TCP port. Supported resources include Microsoft SQL Server, MySQL, HTTP Web APIs, Mobile Services, and most custom Web Services. 
 
@@ -25,10 +24,10 @@
 
 > [AZURE.NOTE] The Websites portion of the Hybrid Connections feature is available only in the [Azure Preview portal](https://portal.azure.com). To create a connection in BizTalk Services, see [Hybrid Connections](http://go.microsoft.com/fwlink/p/?LinkID=397274).  
 
-##Prerequisites##
+## Prerequisites ##
 To complete this tutorial, you'll need the following products. All are available in free versions, so you can start developing for Azure entirely for free.
 
-- **Azure subscription** - For a free subscription, see [Azure Free Trial](http://azure.microsoft.com/en-us/pricing/free-trial/). 
+- **Azure subscription** - For a free subscription, see [Azure Free Trial](http://azure.microsoft.com/pricing/free-trial/). 
 
 - **Visual Studio 2013** - To download a free trial version of Visual Studio 2013, see [Visual Studio Downloads](http://www.visualstudio.com/downloads/download-visual-studio-vs). Install this before continuing.
 
@@ -77,7 +76,7 @@
 
 This section shows you how to install SQL Server Express, enable TCP/IP, and create a database so that your web application will work with the Azure Preview environment.
 
-###Install SQL Server Express###
+### Install SQL Server Express ###
 
 1. To install SQL Server Express, run the **SQLEXPRWT_x64_ENU.exe** or **SQLEXPR_x86_ENU.exe** file that you downloaded. The SQL Server Installation Center wizard appears.
 	
@@ -101,11 +100,11 @@
 	
 6. Step through the rest of the wizard to complete the installation.
 
-###Enable TCP/IP###
-To enable TCP/IP, you will use SQL Server Configuration Manager, which was installed when you installed SQL Server Express. Follow the steps in [Enable TCP/IP Network Protocol for SQL Server](http://technet.microsoft.com/en-us/library/hh231672%28v=sql.110%29.aspx) before continuing.
+### Enable TCP/IP ###
+To enable TCP/IP, you will use SQL Server Configuration Manager, which was installed when you installed SQL Server Express. Follow the steps in [Enable TCP/IP Network Protocol for SQL Server](http://technet.microsoft.com/library/hh231672%28v=sql.110%29.aspx) before continuing.
 
 <a name="CreateSQLDB"></a>
-###Create a SQL Server database on-premises###
+### Create a SQL Server database on-premises ###
 
 Your Visual Studio web application requires a membership database that can be accessed by Azure. This requires a SQL Server or SQL Server Express database (not the LocalDB database that the MVC template uses by default), so you'll create the membership database next. 
 
@@ -245,7 +244,7 @@
 <a name="CreateASPNET"></a>
 ## E. Create a basic ASP.NET web project, edit the database connection string, and run the project locally ##
 
-###Create a basic ASP.NET project###
+### Create a basic ASP.NET project ###
 1. In Visual Studio, on the **File** menu, create a new Project:
 	
 	![New Visual Studio project][HCVSNewProject]
@@ -262,7 +261,7 @@
 	
 	![Readme page][HCVSReadmePage]
 
-###Edit the database connection string for the application###
+### Edit the database connection string for the application ###
 
 In this step, you edit the connection string that tells your application where to find your local SQL Server Express database. The connection string is in the application's Web.config file, which contains configuration information for the application. 
 
@@ -286,7 +285,7 @@
 	
 3. Click **Save** in Visual Studio to save the Web.config file.
 
-###Run the project locally and register a new user ###
+### Run the project locally and register a new user ###
 
 1. Now, run your new web project locally by clicking the browse button under Debug. This example uses Internet Explorer.
 	
@@ -311,7 +310,7 @@
 
 Now, you'll publish your application to your website on Azure and then test it to see how the hybrid connection you configured earlier is being used to connect your website application to the database on your local machine. 
 
-###Publish the web application###
+### Publish the web application ###
 
 1. You can download your publishing profile for the website in the Azure portal. On the blade for your website, choose **Download publish profile**, and then save the file to your computer.
 	
@@ -343,7 +342,7 @@
 
 Next, you will use your live web application to see its Hybrid Connection in action.
 
-###Test the completed web application on Azure ###
+### Test the completed web application on Azure ###
 1. On the top right of your web page on Azure, choose **Log in**.
 	
 	![Test log in][HCTestLogIn]
@@ -366,18 +365,18 @@
 	
 You have now created and deployed an ASP.NET web application that uses a hybrid connection between a website in the Azure cloud and an on-premises SQL Server database. Congratulations!
 
-##See Also##
+## See Also ##
 [Hybrid Connections overview](http://go.microsoft.com/fwlink/p/?LinkID=397274)
 
 [Josh Twist introduces hybrid connections (Channel 9 video)](http://channel9.msdn.com/Shows/Azure-Friday/Josh-Twist-introduces-hybrid-connections)
 
-[Hybrid Connections web site](http://azure.microsoft.com/en-us/services/biztalk-services/)
-
-[BizTalk Services: Dashboard, Monitor, Scale, Configure, and Hybrid Connection tabs](http://azure.microsoft.com/en-us/documentation/articles/biztalk-dashboard-monitor-scale-tabs/)
+[Hybrid Connections web site](http://azure.microsoft.com/services/biztalk-services/)
+
+[BizTalk Services: Dashboard, Monitor, Scale, Configure, and Hybrid Connection tabs](../biztalk-dashboard-monitor-scale-tabs/)
 
 [Building a Real-World Hybrid Cloud with Seamless Application Portability (Channel 9 video)](http://channel9.msdn.com/events/TechEd/NorthAmerica/2014/DCIM-B323#fbid=)
 
-[Connect to an on-premises SQL Server from an Azure mobile service using Hybrid Connections](http://azure.microsoft.com/en-us/documentation/articles/mobile-services-dotnet-backend-hybrid-connections-get-started/)
+[Connect to an on-premises SQL Server from an Azure mobile service using Hybrid Connections](../mobile-services-dotnet-backend-hybrid-connections-get-started/)
 
 [Connect to an on-premises SQL Server from Azure Mobile Services using Hybrid Connections (Channel 9 video)](http://channel9.msdn.com/Series/Windows-Azure-Mobile-Services/Connect-to-an-on-premises-SQL-Server-from-Azure-Mobile-Services-using-Hybrid-Connections)
 
@@ -433,454 +432,4 @@
 [HCTestHelloContoso]:./media/web-sites-hybrid-connection-connect-on-premises-sql-server/F08HCTestHelloContoso.png
 [HCTestRegisterRelecloud]:./media/web-sites-hybrid-connection-connect-on-premises-sql-server/F09HCTestRegisterRelecloud.png
 [HCTestSSMSTree]:./media/web-sites-hybrid-connection-connect-on-premises-sql-server/F10HCTestSSMSTree.png
-[HCTestShowMemberDb]:./media/web-sites-hybrid-connection-connect-on-premises-sql-server/F11HCTestShowMemberDb.png
-=======
-<properties 
-	pageTitle="Hybrid Connections Step-by-Step: Connect to on-premises SQL Server from an Azure website" 
-	description="Create a a website on Microsoft Azure and connect it to an on-premises SQL Server database" 
-	services="web-sites" 
-	documentationCenter="" 
-	authors="cephalin" 
-	manager="wpickett" 
-	editor="mollybos"/>
-
-<tags 
-	ms.service="web-sites" 
-	ms.workload="web" 
-	ms.tgt_pltfrm="na" 
-	ms.devlang="na" 
-	ms.topic="article" 
-	ms.date="02/12/2015" 
-	ms.author="cephalin"/>
-
-# Connect to an on-premises SQL Server from an Azure website using Hybrid Connections
-
-Hybrid Connections can connect Microsoft Azure websites to on-premises resources that use a static TCP port. Supported resources include Microsoft SQL Server, MySQL, HTTP Web APIs, Mobile Services, and most custom Web Services. 
-
-In this tutorial, you will learn how to create a website in the Azure Preview Portal, connect the website to your local on-premises SQL Server database using the new Hybrid Connection feature, create a simple ASP.NET web application that will use the hybrid connection, and deploy the application to the Azure Website. The completed website on Azure stores user credentials in a membership database that is on-premises. The tutorial assumes no prior experience using Azure or ASP.NET.
-
-> [AZURE.NOTE] The Websites portion of the Hybrid Connections feature is available only in the [Azure Preview portal](https://portal.azure.com). To create a connection in BizTalk Services, see [Hybrid Connections](http://go.microsoft.com/fwlink/p/?LinkID=397274).  
-
-## Prerequisites ##
-To complete this tutorial, you'll need the following products. All are available in free versions, so you can start developing for Azure entirely for free.
-
-- **Azure subscription** - For a free subscription, see [Azure Free Trial](http://azure.microsoft.com/pricing/free-trial/). 
-
-- **Visual Studio 2013** - To download a free trial version of Visual Studio 2013, see [Visual Studio Downloads](http://www.visualstudio.com/downloads/download-visual-studio-vs). Install this before continuing.
-
-- **Microsoft .NET Framework 3.5 Service Pack 1** - If your operating system is Windows 8.1, Windows Server 2012 R2, Windows 8, Windows Server 2012, Windows 7, or Windows Server 2008 R2, you can enable this in Control Panel > Programs and Features > Turn Windows features on or off. Otherwise, you can download it from the [Microsoft Download Center](http://www.microsoft.com/download/en/details.aspx?displaylang=en&id=22).
-
-- **SQL Server 2014 Express with Tools** - download Microsoft SQL Server Express for free at the [Microsoft Web Platform Database page](http://www.microsoft.com/web/platform/database.aspx). Choose the **Express** (not LocalDB) version. The **Express with Tools** version includes SQL Server Management Studio, which you will use in this tutorial.
-
-- **SQL Server Management Studio Express** - This is included with the SQL Server 2014 Express with Tools download mentioned above, but if you need to install it separately, you can download and install it from the [SQL Server Express download page](http://www.microsoft.com/web/platform/database.aspx).
-
-The tutorial assumes that you have an Azure subscription, that you have installed Visual Studio 2013, and that you have installed or enabled .NET Framework 3.5. The tutorial shows you how to install SQL Server 2014 Express in a configuration that works well with the Azure Hybrid Connections feature (a default instance with a static TCP port). Before starting the tutorial, download SQL Server 2014 Express with Tools from the location mentioned above if you do not have SQL Server installed.
-
-### Notes ###
-To use an on-premises SQL Server or SQL Server Express database with a hybrid connection, TCP/IP needs to be enabled on a static port. Default instances on SQL Server use static port 1433, whereas named instances do not. 
-
-The computer on which you install the on-premises Hybrid Connection Manager agent:
-
-- Must have outbound connectivity to Azure over:
-
-> <table border="1">
-    <tr>
-       <th><strong>Port</strong></th>
-        <th>Why</th>
-    </tr>
-    <tr>
-        <td>80</td>
-        <td><strong>Required</strong> for HTTP port for certificate validation and optionally for data connectivity.</td>
-    </tr>
-    <tr>
-        <td>443</td>
-        <td><strong>Optional</strong> for data connectivity. If outbound connectivity to 443 is unavailable, TCP port 80 is used.</td>
-    </tr>
-	<tr>
-        <td>5671 and 9352</td>
-        <td><strong>Recommended</strong> but Optional for data connectivity. Note this mode usually yields higher throughput. If outbound connectivity to these ports is unavailable, TCP port 443 is used.</td>
-	</tr>
-</table>
-
-- Must be able to reach the *hostname*:*portnumber* of your on-premises resource. 
-
-The steps in this article assume that you are using the browser from the computer that will host the on-premises hybrid connection agent.
-
-If you already have SQL Server installed in a configuration and in an environment that meets the conditions described above, you can skip ahead and start with [Create a SQL Server database on-premises](#CreateSQLDB).
-
-##In This Article##
-[A. Install SQL Server Express, enable TCP/IP, and create a SQL Server database on-premises](#InstallSQL)
-
-[B. Create a Website in the Azure Preview Portal](#CreateSite)
-
-[C. Create a Hybrid Connection and a BizTalk Service](#CreateHC)
-
-[D. Install the on-premises Hybrid Connection Manager to complete the connection](#InstallHCM)
-
-[E. Create a basic ASP.NET web project, edit the database connection string, and run the project locally](#CreateASPNET)
-
-[F. Publish the web application to Azure and test it](#PubNTest)
-
-<a name="InstallSQL"></a>
-## A. Install SQL Server Express, enable TCP/IP, and create a SQL Server database on-premises ##
-
-This section shows you how to install SQL Server Express, enable TCP/IP, and create a database so that your web application will work with the Azure Preview environment.
-
-### Install SQL Server Express ###
-
-1. To install SQL Server Express, run the **SQLEXPRWT_x64_ENU.exe** or **SQLEXPR_x86_ENU.exe** file that you downloaded. The SQL Server Installation Center wizard appears.
-	
-	![SQL Server Install][SQLServerInstall]
-	
-2. Choose **New SQL Server stand-alone installation or add features to an existing installation**. Follow the instructions, accepting the default choices and settings, until you get to the **Instance Configuration** page.
-	
-3. On the **Instance Configuration** page, choose **Default instance**.
-	
-	![Choose Default Instance][ChooseDefaultInstance]
-	
-	By default, the default instance of SQL Server listens for requests from SQL Server clients on static port 1433, which is what the Hybrid Connections feature requires. Named instances use dynamic ports and UDP, which are not supported by Hybrid Connections.
-	
-4. Accept the defaults on the **Server Configuration** page.
-	
-5. On the **Database Engine Configuration** page, under **Authentication Mode**, choose **Mixed Mode (SQL Server authentication and Windows authentication)**, and provide a password.
-	
-	![Choose Mixed Mode][ChooseMixedMode]
-	
-	In this tutorial, you will be using SQL Server authentication. Be sure to remember the password that you provide, because you will need it later.
-	
-6. Step through the rest of the wizard to complete the installation.
-
-### Enable TCP/IP ###
-To enable TCP/IP, you will use SQL Server Configuration Manager, which was installed when you installed SQL Server Express. Follow the steps in [Enable TCP/IP Network Protocol for SQL Server](http://technet.microsoft.com/library/hh231672%28v=sql.110%29.aspx) before continuing.
-
-<a name="CreateSQLDB"></a>
-### Create a SQL Server database on-premises ###
-
-Your Visual Studio web application requires a membership database that can be accessed by Azure. This requires a SQL Server or SQL Server Express database (not the LocalDB database that the MVC template uses by default), so you'll create the membership database next. 
-
-1. In SQL Server Management Studio, connect to the SQL Server you just installed. (If the **Connect to Server** dialog does not appear automatically, navigate to **Object Explorer** in the left pane, click **Connect**, and then click **Database Engine**.) 	
-	![Connect to Server][SSMSConnectToServer]
-	
-	For **Server type**, choose **Database Engine**. For **Server name**, you can use **localhost** or the name of the computer that you are using. Choose **SQL Server authentication**, and then log in with the sa user name and the password that you created earlier. 
-	
-2. To create a new database by using SQL Server Management Studio, right-click **Databases** in Object Explorer, and then click **New Database**.
-	
-	![Create new database][SSMScreateNewDB]
-	
-3. In the **New Database** dialog, enter MembershipDB for the database name, and then click **OK**. 
-	
-	![Provide database name][SSMSprovideDBname]
-	
-	Note that you do not make any changes to the database at this point. The membership information will be added automatically later by your web application when you run it.
-	
-4. In Object Explorer, if you expand **Databases**, you will see that the membership database has been created.
-	
-	![MembershipDB created][SSMSMembershipDBCreated]
-	
-<a name="CreateSite"></a>
-## B. Create a Website in the Azure Preview Portal ##
-
-> [AZURE.NOTE] If you have already created a website in the Azure Preview Portal that you want to use for this tutorial, you can skip ahead to [Create a Hybrid Connection and a BizTalk Service](#CreateHC) and continue from there.
-
-1. In the lower left corner of the [Azure Preview Portal](https://portal.azure.com), click **New**, and then choose **Website**.
-	
-	![New button][New]
-	
-	![New website][NewWebsite]
-	
-2. On the **Website** blade, provide a name for your website, and then click **Create**. 
-	
-	![Website name][WebsiteCreationBlade]
-	
-3. After a few moments, the website is created and its website blade appears. The blade is a vertically scrollable dashboard that lets you manage your site.
-	
-	![Website running][WebSiteRunningBlade]
-	
-4. To verify the site is live, you can click the **Browse** icon to display the default page.
-	
-	![Click browse to see your website][Browse]
-	
-	![Default website page][DefaultWebSitePage]
-	
-Next, you will create a hybrid connection and a BizTalk service for the website.
-
-<a name="CreateHC"></a>
-## C. Create a Hybrid Connection and a BizTalk Service ##
-
-1. Back in the Preview Portal, scroll down the blade for your website and choose **Hybrid connections**.
-	
-	![Hybrid connections][CreateHCHCIcon]
-	
-2. On the Hybrid connections blade, click **Add**.
-	
-	![Add a hybrid connnection][CreateHCAddHC]
-	
-3. The **Add a hybrid connection** blade opens.  Since this is your first hybrid connection, the **New hybrid connection** option is preselected, and the **Create hybrid connection** blade opens for you.
-	
-	![Create a hybrid connection][TwinCreateHCBlades]
-	
-	On the **Create hybrid connection blade**:
-	- For **Name**, provide a name for the connection.
-	- For **Hostname**, enter the computer name of your SQL Server host computer.
-	- For **Port**, enter 1433 (the default port for SQL Server).
-	- Click **Biz Talk Service**
-
-
-4. The **Create Biz Talk Service** blade opens. Enter a name for the BizTalk service, and then click **OK**.
-	
-	![Create BizTalk service][CreateHCCreateBTS]
-	
-	The **Create Biz Talk Service** blade closes and you are returned to the **Create hybrid connection** blade.
-	
-5. On the Create hybrid connection blade, click **OK**. 
-	
-	![Click OK][CreateBTScomplete]
-	
-6. When the process completes, the Notifications area in the portal informs you that the connection has been successfully created.
-	
-	![Success notification][CreateHCSuccessNotification]
-	
-7. On the website blade, the **Hybrid connections** icon now shows that 1 hybrid connection has been created.
-	
-	![One hybrid connection created][CreateHCOneConnectionCreated]
-	
-At this point, you have completed an important part of the cloud hybrid connection infrastructure. Next, you will create a corresponding on-premises piece.
-
-<a name="InstallHCM"></a>
-## D. Install the on-premises Hybrid Connection Manager to complete the connection ##
-
-1. On the website blade, click the Hybrid connections icon. 
-	
-	![Hybrid connections icon][HCIcon]
-	
-2. On the **Hybrid connections** blade, the **Status** column for the recently added endpoint shows **Not connected**. Click the connection to configure it.
-	
-	![Not connected][NotConnected]
-	
-	The Hybrid connection blade opens.
-	
-	![NotConnectedBlade][NotConnectedBlade]
-	
-3. On the blade, click **Listener Setup**.
-	
-	![Click Listener Setup][ClickListenerSetup]
-	
-4. The **Hybrid connection properties** blade opens. Under **On-premises Hybrid Connection Manager**, choose **Click here to install**.
-	
-	![Click here to install][ClickToInstallHCM]
-	
-5. In the Application Run security warning dialog, choose **Run** to continue.
-	
-	![Choose Run to continue][ApplicationRunWarning]
-	
-6.	In the **User Account Control** dialog, choose **Yes**.
-	
-	![Choose Yes][UAC]
-	
-7. The Hybrid Connection Manager is downloaded and installed for you. 
-	
-	![Installing][HCMInstalling]
-	
-8. When the install completes, click **Close**.
-	
-	![Click Close][HCMInstallComplete]
-	
-	On the **Hybrid connections** blade, the **Status** column now shows **Connected**. 
-	
-	![Connected Status][HCStatusConnected]
-
-Now that the hybrid connection infrastructure is complete, you will create a web application that uses it.
-
-<a name="CreateASPNET"></a>
-## E. Create a basic ASP.NET web project, edit the database connection string, and run the project locally ##
-
-### Create a basic ASP.NET project ###
-1. In Visual Studio, on the **File** menu, create a new Project:
-	
-	![New Visual Studio project][HCVSNewProject]
-	
-2. In the **Templates** section of the **New Project** dialog, select **Web** and choose **ASP.NET Web Application**, and then click **OK**.
-	
-	![Choose ASP.NET Web Application][HCVSChooseASPNET]
-	
-3. In the **New ASP.NET Project** dialog, choose **MVC**, and then click **OK**.
-	
-	![Choose MVC][HCVSChooseMVC]
-	
-4. When the project has been created, the application readme page appears. Do not run the web project yet.
-	
-	![Readme page][HCVSReadmePage]
-
-### Edit the database connection string for the application ###
-
-In this step, you edit the connection string that tells your application where to find your local SQL Server Express database. The connection string is in the application's Web.config file, which contains configuration information for the application. 
-
-> [AZURE.NOTE] To ensure that your application uses the database that you created in SQL Server Express, and not the one in Visual Studio's default LocalDB, it is important that you complete this step before running your project.
-
-1. In Solution Explorer, double-click the Web.config file.
-	
-	![Web.config][HCVSChooseWebConfig]
-	
-2. Edit the **connectionStrings** section to point to the SQL Server database on your local machine, following the syntax in the following example: 
-	
-	![Connection string][HCVSConnectionString]
-	
-	When composing the connection string, keep in mind the following:
-	
-	- If you are connecting to a named instance instead of a default instance (for example, YourServer\SQLEXPRESS), you must configure your SQL Server to use static ports. For information on configuring static ports, see [How to configure SQL Server to listen on a specific port](http://support.microsoft.com/kb/823938). By default, named instances use UDP and dynamic ports, which are not supported by Hybrid Connections. 
-	
-	- It is recommended that you specify the port (1433 by default, as shown in the example) n the connection string so that you can be sure that your local SQL Server has TCP enabled and is using the correct port. 
-	
-	- Remember to use SQL Server Authentication to connect, specifying the user ID and password in your connection string.
-	
-3. Click **Save** in Visual Studio to save the Web.config file.
-
-### Run the project locally and register a new user ###
-
-1. Now, run your new web project locally by clicking the browse button under Debug. This example uses Internet Explorer.
-	
-	![Run project][HCVSRunProject]
-	
-2. On the upper right of the default web page, choose **Register** to register a new account:
-	
-	![Register a new account][HCVSRegisterLocally]
-	
-3. Enter a user name and password:
-	
-	![Enter user name and password][HCVSCreateNewAccount]
-	
-	This automatically creates a database on your local SQL Server that holds the membership information for your application. One of the tables (**dbo.AspNetUsers**) holds website user credentials like the ones that you just entered. You will see this table later in the tutorial.
-	
-4. Close the browser window of the default web page. This stops the application in Visual Studio.
-
-You are now ready for the next step, which is to publish the application to Azure and test it.
-
-<a name="PubNTest"></a>
-## F. Publish the web application to Azure and test it ##
-
-Now, you'll publish your application to your website on Azure and then test it to see how the hybrid connection you configured earlier is being used to connect your website application to the database on your local machine. 
-
-### Publish the web application ###
-
-1. You can download your publishing profile for the website in the Azure portal. On the blade for your website, choose **Download publish profile**, and then save the file to your computer.
-	
-	![Download publish profile][PortalDownloadPublishProfile]
-	
-	![Publish profile in downloads folder][HCVSPublishProfileInDownloadsFolder]
-	
-	Next, you will import this file into your Visual Studio web application. 
-	
-2. In Visual Studio, right-click the project name in Solution Explorer and select **Publish**.
-	
-	![Select publish][HCVSRightClickProjectSelectPublish]
-	
-3. In the **Publish Web** dialog, on the **Profile** tab, choose **Import**.
-	
-	![Import][HCVSPublishWebDialogImport]
-	
-4. Browse to your downloaded publishing profile, select it, and then click **OK**.
-	
-	![Browse to profile][HCVSBrowseToImportPubProfile]
-	
-5. Your publishing information is imported and displays on the **Connection** tab of the dialog. 
-	
-	![Click Publish][HCVSClickPublish]
-	
-	Click **Publish**.
-	
-	When publishing completes, your browser will launch and show your now familiar website -- except that now it is live in the Azure cloud!
-
-Next, you will use your live web application to see its Hybrid Connection in action.
-
-### Test the completed web application on Azure ###
-1. On the top right of your web page on Azure, choose **Log in**.
-	
-	![Test log in][HCTestLogIn]
-	
-2. Your Azure website is now connected to your web application's membership database on your local machine. To verify this, log in with the same credentials that you entered in the local database earlier.
-	
-	![Hello greeting][HCTestHelloContoso]
-	
-3. To further test your new hybrid connection, log off of your Azure web application and register as another user. Provide a new user name and password, and then click **Register**.
-	
-	![Test register another user][HCTestRegisterRelecloud]
-	
-4. To verify that the new user's credentials have been stored in your local database through your hybrid connection, open SQL Management Studio on your local computer. In Object Explorer, expand the **MembershipDB** database, and then expand **Tables**. Right-click the **dbo.AspNetUsers** membership table and choose **Select Top 1000 Rows** to view the results.
-	
-	![View the results][HCTestSSMSTree]
-	
-5. Your local membership table now shows both accounts - the one that you created locally, and the one that you created in the Azure cloud. The one that you created in the cloud has been saved to your on-premises database through Azure's Hybrid Connection feature.
-	
-	![Registered users in on-premises database][HCTestShowMemberDb]
-	
-You have now created and deployed an ASP.NET web application that uses a hybrid connection between a website in the Azure cloud and an on-premises SQL Server database. Congratulations!
-
-## See Also ##
-[Hybrid Connections overview](http://go.microsoft.com/fwlink/p/?LinkID=397274)
-
-[Josh Twist introduces hybrid connections (Channel 9 video)](http://channel9.msdn.com/Shows/Azure-Friday/Josh-Twist-introduces-hybrid-connections)
-
-[Hybrid Connections web site](http://azure.microsoft.com/services/biztalk-services/)
-
-[BizTalk Services: Dashboard, Monitor, Scale, Configure, and Hybrid Connection tabs](../biztalk-dashboard-monitor-scale-tabs/)
-
-[Building a Real-World Hybrid Cloud with Seamless Application Portability (Channel 9 video)](http://channel9.msdn.com/events/TechEd/NorthAmerica/2014/DCIM-B323#fbid=)
-
-[Connect to an on-premises SQL Server from an Azure mobile service using Hybrid Connections](../mobile-services-dotnet-backend-hybrid-connections-get-started/)
-
-[Connect to an on-premises SQL Server from Azure Mobile Services using Hybrid Connections (Channel 9 video)](http://channel9.msdn.com/Series/Windows-Azure-Mobile-Services/Connect-to-an-on-premises-SQL-Server-from-Azure-Mobile-Services-using-Hybrid-Connections)
-
-[ASP.NET Identity Overview](http://www.asp.net/identity)
-
-<!-- IMAGES -->
-[SQLServerInstall]:./media/web-sites-hybrid-connection-connect-on-premises-sql-server/A01SQLServerInstall.png
-[ChooseDefaultInstance]:./media/web-sites-hybrid-connection-connect-on-premises-sql-server/A02ChooseDefaultInstance.png
-[ChooseMixedMode]:./media/web-sites-hybrid-connection-connect-on-premises-sql-server/A03ChooseMixedMode.png
-[SSMSConnectToServer]:./media/web-sites-hybrid-connection-connect-on-premises-sql-server/A04SSMSConnectToServer.png
-[SSMScreateNewDB]:./media/web-sites-hybrid-connection-connect-on-premises-sql-server/A05SSMScreateNewDBlh.png
-[SSMSprovideDBname]:./media/web-sites-hybrid-connection-connect-on-premises-sql-server/A06SSMSprovideDBname.png
-[SSMSMembershipDBCreated]:./media/web-sites-hybrid-connection-connect-on-premises-sql-server/A07SSMSMembershipDBCreated.png
-[New]:./media/web-sites-hybrid-connection-connect-on-premises-sql-server/B01New.png
-[NewWebsite]:./media/web-sites-hybrid-connection-connect-on-premises-sql-server/B02NewWebsite.png
-[WebsiteCreationBlade]:./media/web-sites-hybrid-connection-connect-on-premises-sql-server/B03WebsiteCreationBlade.png
-[WebSiteRunningBlade]:./media/web-sites-hybrid-connection-connect-on-premises-sql-server/B04WebSiteRunningBlade.png
-[Browse]:./media/web-sites-hybrid-connection-connect-on-premises-sql-server/B05Browse.png
-[DefaultWebSitePage]:./media/web-sites-hybrid-connection-connect-on-premises-sql-server/B06DefaultWebSitePage.png
-[CreateHCHCIcon]:./media/web-sites-hybrid-connection-connect-on-premises-sql-server/C01CreateHCHCIcon.png
-[CreateHCAddHC]:./media/web-sites-hybrid-connection-connect-on-premises-sql-server/C02CreateHCAddHC.png
-[TwinCreateHCBlades]:./media/web-sites-hybrid-connection-connect-on-premises-sql-server/C03TwinCreateHCBlades.png
-[CreateHCCreateBTS]:./media/web-sites-hybrid-connection-connect-on-premises-sql-server/C04CreateHCCreateBTS.png
-[CreateBTScomplete]:./media/web-sites-hybrid-connection-connect-on-premises-sql-server/C05CreateBTScomplete.png
-[CreateHCSuccessNotification]:./media/web-sites-hybrid-connection-connect-on-premises-sql-server/C06CreateHCSuccessNotification.png
-[CreateHCOneConnectionCreated]:./media/web-sites-hybrid-connection-connect-on-premises-sql-server/C07CreateHCOneConnectionCreated.png
-[HCIcon]:./media/web-sites-hybrid-connection-connect-on-premises-sql-server/D01HCIcon.png
-[NotConnected]:./media/web-sites-hybrid-connection-connect-on-premises-sql-server/D02NotConnected.png
-[NotConnectedBlade]:./media/web-sites-hybrid-connection-connect-on-premises-sql-server/D03NotConnectedBlade.png
-[ClickListenerSetup]:./media/web-sites-hybrid-connection-connect-on-premises-sql-server/D04ClickListenerSetup.png
-[ClickToInstallHCM]:./media/web-sites-hybrid-connection-connect-on-premises-sql-server/D05ClickToInstallHCM.png
-[ApplicationRunWarning]:./media/web-sites-hybrid-connection-connect-on-premises-sql-server/D06ApplicationRunWarning.png
-[UAC]:./media/web-sites-hybrid-connection-connect-on-premises-sql-server/D07UAC.png
-[HCMInstalling]:./media/web-sites-hybrid-connection-connect-on-premises-sql-server/D08HCMInstalling.png
-[HCMInstallComplete]:./media/web-sites-hybrid-connection-connect-on-premises-sql-server/D09HCMInstallComplete.png
-[HCStatusConnected]:./media/web-sites-hybrid-connection-connect-on-premises-sql-server/D10HCStatusConnected.png
-[HCVSNewProject]:./media/web-sites-hybrid-connection-connect-on-premises-sql-server/E01HCVSNewProject.png
-[HCVSChooseASPNET]:./media/web-sites-hybrid-connection-connect-on-premises-sql-server/E02HCVSChooseASPNET.png
-[HCVSChooseMVC]:./media/web-sites-hybrid-connection-connect-on-premises-sql-server/E03HCVSChooseMVC.png
-[HCVSReadmePage]:./media/web-sites-hybrid-connection-connect-on-premises-sql-server/E04HCVSReadmePage.png
-[HCVSChooseWebConfig]:./media/web-sites-hybrid-connection-connect-on-premises-sql-server/E05HCVSChooseWebConfig.png
-[HCVSConnectionString]:./media/web-sites-hybrid-connection-connect-on-premises-sql-server/E06HCVSConnectionString.png
-[HCVSRunProject]:./media/web-sites-hybrid-connection-connect-on-premises-sql-server/E06HCVSRunProject.png
-[HCVSRegisterLocally]:./media/web-sites-hybrid-connection-connect-on-premises-sql-server/E07HCVSRegisterLocally.png
-[HCVSCreateNewAccount]:./media/web-sites-hybrid-connection-connect-on-premises-sql-server/E08HCVSCreateNewAccount.png
-[PortalDownloadPublishProfile]:./media/web-sites-hybrid-connection-connect-on-premises-sql-server/F01PortalDownloadPublishProfile.png
-[HCVSPublishProfileInDownloadsFolder]:./media/web-sites-hybrid-connection-connect-on-premises-sql-server/F02HCVSPublishProfileInDownloadsFolder.png
-[HCVSRightClickProjectSelectPublish]:./media/web-sites-hybrid-connection-connect-on-premises-sql-server/F03HCVSRightClickProjectSelectPublish.png
-[HCVSPublishWebDialogImport]:./media/web-sites-hybrid-connection-connect-on-premises-sql-server/F04HCVSPublishWebDialogImport.png
-[HCVSBrowseToImportPubProfile]:./media/web-sites-hybrid-connection-connect-on-premises-sql-server/F05HCVSBrowseToImportPubProfile.png
-[HCVSClickPublish]:./media/web-sites-hybrid-connection-connect-on-premises-sql-server/F06HCVSClickPublish.png
-[HCTestLogIn]:./media/web-sites-hybrid-connection-connect-on-premises-sql-server/F07HCTestLogIn.png
-[HCTestHelloContoso]:./media/web-sites-hybrid-connection-connect-on-premises-sql-server/F08HCTestHelloContoso.png
-[HCTestRegisterRelecloud]:./media/web-sites-hybrid-connection-connect-on-premises-sql-server/F09HCTestRegisterRelecloud.png
-[HCTestSSMSTree]:./media/web-sites-hybrid-connection-connect-on-premises-sql-server/F10HCTestSSMSTree.png
-[HCTestShowMemberDb]:./media/web-sites-hybrid-connection-connect-on-premises-sql-server/F11HCTestShowMemberDb.png
->>>>>>> a71c289e
+[HCTestShowMemberDb]:./media/web-sites-hybrid-connection-connect-on-premises-sql-server/F11HCTestShowMemberDb.png