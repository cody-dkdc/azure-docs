<properties
   pageTitle="About app token flow in Power BI Embedded"
<<<<<<< HEAD
   description="About app token flow in Power BI Embedded"
=======
   description="Power BI Embedded about App Tokens for authentication and authorization"
>>>>>>> edd433ef
   services="power-bi-embedded"
   documentationCenter=""
   authors="dvana"
   manager="NA"
   editor=""
   tags=""/>

<tags
   ms.service="power-bi-embedded"
   ms.devlang="NA"
   ms.topic="article"
   ms.tgt_pltfrm="NA"
   ms.workload="powerbi"
   ms.date="03/29/2016"
   ms.author="derrickv"/>

# About app token flow in Power BI Embedded

The **Power BI Embedded** service uses **App Tokens** for authentication and authorization instead of explicit end-user authentication.  In the **App Token** model, your application manages authentication and authorization for your end-users.  When necessary, your app creates and sends the **App Tokens** that tells our service to render the requested report. This design does not require your app to use **Azure Active Directory** for user authentication and authorization, although you can do this.

**Here's how the app token key flow works**

1. Copy the API keys to your application. You can get the keys in **Azure Portal**.

    ![](media\powerbi-embedded-get-started-sample\azure-portal.png)

2. Token asserts a claim and has an expiration time.

    ![](media\powerbi-embedded-get-started-sample\power-bi-embedded-token-2.png)

3. Token gets signed with an API access keys.

    ![](media\powerbi-embedded-get-started-sample\power-bi-embedded-token-3.png)

4. User requests to view a report.

    ![](media\powerbi-embedded-get-started-sample\power-bi-embedded-token-4.png)

5.	Token is validated with an API access keys.

    ![](media\powerbi-embedded-get-started-sample\power-bi-embedded-token-5.png)

6.	Power BI Embedded sends a report to user.

    ![](media\powerbi-embedded-get-started-sample\power-bi-embedded-token-6.png)

After **Power BI Embedded** sends a report to the user, the user can view the report in your custom app. For example, if you imported the [Analyzing Sales Data PBIX sample](http://download.microsoft.com/download/1/4/E/14EDED28-6C58-4055-A65C-23B4DA81C4DE/Analyzing_Sales_Data.pbix), the sample web app would look like this:

![](media\powerbi-embedded-get-started-sample\sample-web-app.png)

## See Also
- [Get started with Microsoft Power BI Embedded sample](power-bi-embedded-get-started-sample.md)
- [What is Microsoft Power BI Embedded](power-bi-embedded-what-is-power-bi-embedded.md)
- [Common Microsoft Power BI Embedded Preview scenarios](power-bi-embedded-scenarios.md)
- [Get started with Microsoft Power BI Embedded Preview](power-bi-embedded-get-started.md)<|MERGE_RESOLUTION|>--- conflicted
+++ resolved
@@ -1,17 +1,12 @@
 <properties
    pageTitle="About app token flow in Power BI Embedded"
-<<<<<<< HEAD
-   description="About app token flow in Power BI Embedded"
-=======
    description="Power BI Embedded about App Tokens for authentication and authorization"
->>>>>>> edd433ef
    services="power-bi-embedded"
    documentationCenter=""
    authors="dvana"
    manager="NA"
    editor=""
    tags=""/>
-
 <tags
    ms.service="power-bi-embedded"
    ms.devlang="NA"
