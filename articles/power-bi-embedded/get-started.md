--- conflicted
+++ resolved
@@ -23,11 +23,7 @@
 
 ![Diagram of embedding flow](media/get-started/introduction.png)
 
-<<<<<<< HEAD
-Power BI Embedded has benefits for an ISV, their developers, and customers. For example, an ISV can start creating visuals for free with Power BI Desktop. ISVs can achieve faster time to market by minimizing visual analytic development efforts and stand out among the competition with differentiated data experiences. ISVs also can opt to charge a premium for the additional value created with embedded analytics.
-=======
 Power BI Embedded has benefits for an ISV, their developers, and customers. For exampke, an ISV can start creating visuals for free with Power BI Desktop. ISVs can achieve faster time to market by minimizing visual analytic development efforts and stand out among the competition with differentiated data experiences. ISVs also can opt to charge a premium for the additional value created with embedded analytics.
->>>>>>> 356bb227
 
 Developers can spend time focused on building the core competency of their application rather than spending time developing visuals and analytics. Developers can rapidly meet customer report and dashboard demands and can embed easily with fully documented APIs and SDKs. Lastly, by enabling easy-to-navigate data exploration in their apps, ISVs allow their customers to make quick, data-driven decisions in context and with confidence from any device.
 
