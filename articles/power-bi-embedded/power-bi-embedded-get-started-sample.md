<properties
   pageTitle="Get started with sample"
<<<<<<< HEAD
   description="Get started with Microsoft Power BI Embedded sample"
=======
   description="Power BI Embedded, use SDK to add interactive Power BI reports into your business intelligence application"
>>>>>>> edd433ef
   services="power-bi-embedded"
   documentationCenter=""
   authors="dvana"
   manager="NA"
   editor=""
   tags=""/>
<tags
   ms.service="power-bi-embedded"
   ms.devlang="NA"
   ms.topic="article"
   ms.tgt_pltfrm="NA"
   ms.workload="powerbi"
   ms.date="03/29/2016"
   ms.author="derrickv"/>

# Get started with Microsoft Power BI Embedded sample

**Microsoft Power BI Embedded Preview** enables you to integrate Power BI reports into your web or mobile applications so you don't need to build custom solutions to visualize data for your users. The following resources can help you get started integrating Power BI reports into your app.

 -	[Sample dashboard web app](http://go.microsoft.com/fwlink/?LinkId=761493)
 -	[Power BI Embedded API reference](https://msdn.microsoft.com/library/mt712303.aspx)
 -	[Power BI Embedded .NET SDK (available via NuGet)](http://go.microsoft.com/fwlink/?LinkId=746472)

In this article, you are introduced to the **Power BI Embedded** get started sample. Let’s get started configuring the sample app so that you can run the sample web app.

> [AZURE.NOTE] Before you can configure and run the Power BI Embedded get started sample, you need to create at least one **Workspace Collection** in your Azure subscription. To learn how to create a **Workspace Collection** in the Azure Portal see [Getting Started with Power BI Embedded Preview](power-bi-embedded-get-started.md).

## Configure the sample app

The following will walk you through setting up your Visual Studio development environment to access the Preview components needed to run the sample app.

1. Download and unzip the [Power BI Embedded - Integrate a report into a web app](http://go.microsoft.com/fwlink/?LinkId=761493) sample on GitHub.

2. Open **PowerBI-embedded.sln** in Visual Studio.

3. Build the solution.

4. Run the **ProvisionSample** console app. In the sample console app, you provision a workspace and import a PBIX file.

5. To provision a new **Workspace**, select option **5. Provision a new workspace in an existing workspace collection**.

    ![](media\powerbi-embedded-get-started-sample\console-option-5.png)

6. Enter your **Workspace Collection** name, and **Access Key**. You can get these in the **Azure Portal**. To learn more about how to get your **Access Key**, see [View Power BI API Access Keys](power-bi-embedded-get-started-sample.md#view-access-keys) in Get started with Microsoft Power BI Embedded Preview.

    ![](media\powerbi-embedded-get-started-sample\azure-portal.png)

7. Copy and save the newly created **Workspace ID** to use later in this article. After the **Workspace ID** is created, you can find it the **Azure Portal**.

    ![](media\powerbi-embedded-get-started-sample\workspace-id.png)

8. To import a PBIX file into your **Workspace**, select option **6. Import PBIX Desktop file into an existing workspace**. If you don't have a PBIX file handy, you can download the [Retail Analysis Sample PBIX]  (http://go.microsoft.com/fwlink/?LinkID=780547).

9. If prompted, enter a friendly name for your **Dataset**.

You should see a response like:

````
Checking import state... Publishing
Checking import state... Succeeded
```

> [AZURE.NOTE] If your PBIX file contains any direct query connections, run option 7 to update the connection strings.

At this point, you have a Power BI PBIX report imported into your **Workspace**. The next section shows you how to run the **Power BI Embedded** get started sample web app. In the next section, you learn how to run the sample web app.

## Run the sample web app

The web app sample is a sample dashboard that renders reports imported into your **Workspace**.

Here's how to configure the web app sample.

1. In the **PowerBI-embedded** Visual Studio solution, right click the **EmbedSample** web application, and choose **Set as StartUp project**.
2. In **web.config**, in the **EmbedSample** web application, edit the **appSettings**: **AccessKey**, **WorkspaceCollection** name, and **WorkspaceId**.

    ```
    <appSettings>
        <add key="powerbi:AccessKey" value="" />
        <add key="powerbi:ApiUrl" value="https://api.powerbi.com" />
        <add key="powerbi:WorkspaceCollection" value="" />
        <add key="powerbi:WorkspaceId" value="" />
    </appSettings>
    ```
3. Run the **EmbedSample** web application.

Once you run the **EmbedSample** web application, the left navigation panel should contain a **Reports** menu. To view the report you imported, expand **Reports**, and click a report. If you imported the [Retail Analysis Sample PBIX](http://go.microsoft.com/fwlink/?LinkID=780547), the sample web app would look like this:

![](media\powerbi-embedded-get-started-sample\power-bi-embedded-sample-left-nav.png)

After you click a report, the **EmbedSample** web application should look something this:

![](media\powerbi-embedded-get-started-sample\sample-web-app.png)

The next section explores the **Power BI Embedded** sample code.

## Explore the sample code
The **Microsoft Power BI Embedded** Preview sample is an example dashboard web app that shows you how to integrate **Power BI** reports into your app. It uses a Model-View-Controller (MVC) design pattern to demonstrate best practices. This section highlights parts of the sample code that you can explore within the **PowerBI-embedded** web app solution. The Model-View-Controller (MVC) pattern separates the modeling of the domain, the presentation, and the actions based on user input into three separate classes: Model, View, and Control. To learn more about MVC, see [Learn About ASP.NET](http://www.asp.net/mvc).

The **Microsoft Power BI Embedded** Preview sample code is separated as follows. Each section includes the file name in the PowerBI-embedded.sln solution so that you can easily find the code in the sample.

> [AZURE.NOTE] This section is a summary of the sample code that shows how the code was written. We will expand the description of the sample as we move towards General Availability (GA). To view the complete sample, please load the PowerBI-embedded.sln solution in Visual Studio.

### Model
The sample has a **ReportsViewModel** and **ReportViewModel**.

**ReportsViewModel.cs**: Represents Power BI Reports.

    public class ReportsViewModel
    {
        public List<Report> Reports { get; set; }
    }

**ReportViewModel.cs**: Represents a Power BI Report.

    public classReportViewModel
    {
        public IReport Report { get; set; }

        public string AccessToken { get; set; }
    }

### View
The **View** manages the display of Power BI **Reports** and a Power BI **Report**.

**Reports.cshtml**: Iterate over **Model.Reports** to create an **ActionLink**. The **ActionLink** is composed as follows:

|Part|Description
|---|---
|Title| Name of the Report.
|QueryString| A link to the Report ID.

    <div id="reports-nav" class="panel-collapse collapse">
        <div class="panel-body">
            <ul class="nav navbar-nav">
                @foreach (var report in Model.Reports)
                {
                    var reportClass = Request.QueryString["reportId"] == report.Id ? "active" : "";
                    <li class="@reportClass">
                        @Html.ActionLink(report.Name, "Report", new { reportId = report.Id })
                    </li>
                }
            </ul>
        </div>
    </div>

Report.cshtml: Set the **Model.AccessToken**, and the Lambda expression for **PowerBIReportFor**.

    @model ReportViewModel

    ...

    <div class="side-body padding-top">
        @Html.PowerBIAccessToken(Model.AccessToken)
        @Html.PowerBIReportFor(m => m.Report, new { style = "height:85vh" })
    </div>

### Controller

**DashboardController.cs**: Creates a PowerBIClient passing an **app token**. A JSON Web Token (JWT) is generated from the **Signing Key** to get the **Credentials**. The **Credentials** are used to create an instance of **PowerBIClient**. For more about **app tokens**, see [How does app token flow work?](#key-flow). Once you have an instance of **PowerBIClient**, you can call GetReports() and GetReportsAsync().

CreatePowerBIClient()

    private IPowerBIClient CreatePowerBIClient(PowerBIToken token)
    {
        var jwt = token.Generate(accessKey);
        var credentials = new TokenCredentials(jwt, "AppToken");
        var client = new PowerBIClient(credentials)
        {
            BaseUri = new Uri(apiUrl)
        };

        return client;
    }

ActionResult Reports()

    public ActionResult Reports()
    {
        var devToken = PowerBIToken.CreateDevToken(this.workspaceCollection, this.workspaceId);
        using (var client = this.CreatePowerBIClient(devToken))
        {
            var reportsResponse = client.Reports.GetReports(this.workspaceCollection, this.workspaceId);

            var viewModel = new ReportsViewModel
            {
                Reports = reportsResponse.Value.ToList()
            };

            return PartialView(viewModel);
        }
    }


Task<ActionResult> Report(string reportId)

    public async Task<ActionResult> Report(string reportId)
    {
        var devToken = PowerBIToken.CreateDevToken(this.workspaceCollection, this.workspaceId);
        using (var client = this.CreatePowerBIClient(devToken))
        {
            var reportsResponse = await client.Reports.GetReportsAsync(this.workspaceCollection, this.workspaceId);
            var report = reportsResponse.Value.FirstOrDefault(r => r.Id == reportId);
            var embedToken = PowerBIToken.CreateReportEmbedToken(this.workspaceCollection, this.workspaceId, Guid.Parse(report.Id));

            var viewModel = new ReportViewModel
            {
                Report = report,
                AccessToken = embedToken.Generate(this.accessKey)
            };

            return View(viewModel);
        }
    }

### Integrate a report into your app

Once you have a **Report**, you use an **IFrame** to embed the Power BI **Report**. Here is a code snippet from  powerbi.js in the **Microsoft Power BI Embedded** preview sample.

![](media\powerbi-embedded-get-started-sample\power-bi-embedded-iframe-code.png)


### Filter reports embedded in your application

You can filter an embedded report using a URL syntax. To do this, you add a query string parameter to your iFrame src url with the filter specified. Here is the filter query syntax:

```
https://app.powerbi.com/reportEmbed
?reportId=d2a0ea38-0694-4c70-9673-ee9655d54a4a&
$filter={tableName/fieldName} eq '{fieldValue}'
```

> [AZURE.NOTE] {tableName/fieldName} cannot include spaces or special characters. The {fieldValue} accepts a single categorical value.  


## See also

- [What is Microsoft Power BI Embedded](power-bi-embedded-what-is-power-bi-embedded.md)
- [Common Microsoft Power BI Embedded Preview scenarios](power-bi-embedded-scenarios.md)
- [Get started with Microsoft Power BI Embedded Preview](power-bi-embedded-get-started.md)
- [About app token flow in Power BI Embedded](power-bi-embedded-app-token-flow.md)<|MERGE_RESOLUTION|>--- conflicted
+++ resolved
@@ -1,10 +1,6 @@
 <properties
    pageTitle="Get started with sample"
-<<<<<<< HEAD
-   description="Get started with Microsoft Power BI Embedded sample"
-=======
    description="Power BI Embedded, use SDK to add interactive Power BI reports into your business intelligence application"
->>>>>>> edd433ef
    services="power-bi-embedded"
    documentationCenter=""
    authors="dvana"
@@ -25,7 +21,7 @@
 **Microsoft Power BI Embedded Preview** enables you to integrate Power BI reports into your web or mobile applications so you don't need to build custom solutions to visualize data for your users. The following resources can help you get started integrating Power BI reports into your app.
 
  -	[Sample dashboard web app](http://go.microsoft.com/fwlink/?LinkId=761493)
- -	[Power BI Embedded API reference](https://msdn.microsoft.com/library/mt712303.aspx)
+ -	[Power BI Embedded API reference](https://msdn.microsoft.com/library/mt711493.aspx)
  -	[Power BI Embedded .NET SDK (available via NuGet)](http://go.microsoft.com/fwlink/?LinkId=746472)
 
 In this article, you are introduced to the **Power BI Embedded** get started sample. Let’s get started configuring the sample app so that you can run the sample web app.
