<properties
   pageTitle="Get started with Microsoft Power BI Embedded Preview"
<<<<<<< HEAD
   description="Get started with Microsoft Power BI Embedded Preview"
=======
   description="With Power BI Embedded, you can add interactive Power BI reports into your application."
>>>>>>> 2bc40d5b
   services="power-bi-embedded"
   documentationCenter=""
   authors="dvana"
   manager="NA"
   editor=""
   tags=""/>
<tags
   ms.service="power-bi-embedded"
   ms.devlang="NA"
   ms.topic="hero-article"
   ms.tgt_pltfrm="NA"
   ms.workload="powerbi"
   ms.date="04/14/2016"
   ms.author="derrickv"/>

# Get started with Microsoft Power BI Embedded Preview

**Microsoft Power BI Embedded** is an Azure service that enables application developers to add interactive Power BI reports into their own applications. **Power BI Embedded** works with existing applications without the need to redesign those applications or change the way their users log in.

To learn more about Power BI Embedded, see [What is Power BI Embedded](power-bi-embedded-what-is-power-bi-embedded.md).

As described in [What is Power BI Embedded](power-bi-embedded-what-is-power-bi-embedded.md), resources for **Microsoft Power BI Embedded** are provisioned through the [Azure ARM APIs](https://msdn.microsoft.com/library/mt712306.aspx). In this case, the resource that you provision is a **Power BI Workspace Collection**. The next section shows you how to create a workspace collection.

![](media\power-bi-embedded-get-started\introduction.png)

## Create a workspace collection
A **Workspace Collection** is the top-level Azure resource and a container for the content that will be embedded in your application. A **Workspace Collection** can be created in two ways::

   -	Manually using the Azure Portal
   -	Programmatically using the Azure Resource Manager(ARM) APIs

Let's walk through the steps to build a **Workspace Collection** using the Azure Portal.

   1.	Open and sign into **Azure Portal**: [http://portal.azure.com](http://portal.azure.com).

   2.	Click **+ New** on the top panel.

       ![](media\power-bi-embedded-get-started\create-workspace-1.png)

   3.	Under **Data + Analytics** click **Power BI Embedded**.
   4.	On the **Creation Blade**, enter the required information. For **Pricing**, see [Power BI Embedded pricing](http://go.microsoft.com/fwlink/?LinkID=760527).

       ![](media\power-bi-embedded-get-started\create-workspace-2.png)

   5. Click **Create**.

The **Workspace Collection** will take a few moments to provision. When it is completed you will be taken to the **Workspace Collection Blade**.

   ![](media\power-bi-embedded-get-started\create-workspace-3.png)

This **Creation Blade** contains the information you  need to call the APIs that create workspaces and deploy content to them.

The next section describes how **Access Keys** are used to generate **app tokens** which are used to authenticate your API requests..

<a name="view-access-keys"/>
## View Power BI API Access Keys

One of the most important pieces of information needed to call the Power BI REST APIs are the **Access Keys**. These are used to generate the **app tokens** that are used to authenticate your API requests. To view your **Access Keys**, click **Access Keys** on the **Settings Blade**. For more about **app tokens**, see [How does app token flow work](power-bi-embedded-app-token-flow.md).

   ![](media\power-bi-embedded-get-started\access-keys.png)

You will notice that you have two keys.

   ![](media\power-bi-embedded-get-started\access-keys-2.png)

Copy these keys and store them securely in your application. It is very important that you treat these keys as you would a password, because they will provide access to all the content in your **Workspace Collection**.

While two keys are listed, only one key is needed at a time. The second key is provided so you can periodically regenerate keys without interrupting access to the service.

Now that you have an instance of Power BI for your application, and **Access Keys**, you can import a report into your own app. Before you learn how to import a report, the next section describes creating Power BI datasets and reports to embed into an app.

## Create Power BI datasets and reports to embed into an app

Now that you have created an instance of Power BI for your application, and have **Access Keys**, you will need to create the Power BI datasets and reports that you want to embed. Datasets and reports  can be created by using **Power BI Desktop**. You can download [Power BI Desktop for free](https://powerbi.microsoft.com/documentation/powerbi-desktop-get-the-desktop/). Or, to quickly get started, you can download the [Retail Analysis Sample PBIX]  (http://go.microsoft.com/fwlink/?LinkID=780547). To learn more about how to use **Power BI Desktop**, see [Getting Started with Power BI Desktop](https://powerbi.microsoft.com/en-us/guided-learning/powerbi-learning-0-2-get-started-power-bi-desktop).

With **Power BI Desktop**, you connect to your data source by importing a copy of the data into **Power BI Desktop** or connecting directly to the data source using **DirectQuery**.

Here are the differences between using **Import** and **DirectQuery**.

|Import | DirectQuery
|---|---
|Tables, columns, *and data* are imported or copied into **Power BI Desktop**. As you work with visualizations, **Power BI Desktop** queries a copy of the data. To see any changes that occurred to the underlying data, you must refresh, or import, a complete, current dataset again.|Only *tables and columns* are imported or copied into **Power BI Desktop**. As you work with visualizations, **Power BI Desktop** queries the underlying data source, which means you're always viewing current data.

For more about connecting to a data source, see [Connect to a data source](power-bi-embedded-connect-datasource.md).

After you save your work in **Power BI Desktop**, a PBIX file is created. This file contains your report. In addition, if you import data the PBIX contains the complete dataset, or if you use **DirectQuery**, the PBIX contains just a dataset schema. You programmatically deploy the PBIX into your workspace using the [Power BI Import API](https://msdn.microsoft.com/library/mt711504.aspx).

> [AZURE.NOTE] **Power BI Embedded** has additional APIs to change the server and database that your dataset is pointing to and set a service account credential that the dataset will use to connect to your database. See [Post SetAllConnections](https://msdn.microsoft.com/library/mt711505.aspx) and [Patch Gateway Datasource](https://msdn.microsoft.com/library/mt711498.aspx).

## Next Steps
In the previous steps, you created a workspace collection and your first report and dataset. Now it is time to learn how to write code for **Power BI Embedded**. To help you get started, we created a sample web app: [Get started with the sample](power-bi-embedded-get-started-sample.md). The sample shows you how to:

  -	Provision content
      - Create a Workspace
      - Import a PBIX file
      - Update connection strings and set credentials for your datasets.

  -	Securely embed a report

## See Also
- [Get started with sample](power-bi-embedded-get-started-sample.md)
- [What is Power BI Embedded](power-bi-embedded-what-is-power-bi-embedded.md)
- [Getting started with Power BI Desktop](https://powerbi.microsoft.com/documentation/powerbi-desktop-getting-started)
- [Power BI desktop](https://powerbi.microsoft.com/documentation/powerbi-desktop-get-the-desktop/)
- [Power BI Embedded pricing](http://go.microsoft.com/fwlink/?LinkID=760527)<|MERGE_RESOLUTION|>--- conflicted
+++ resolved
@@ -1,10 +1,6 @@
 <properties
    pageTitle="Get started with Microsoft Power BI Embedded Preview"
-<<<<<<< HEAD
-   description="Get started with Microsoft Power BI Embedded Preview"
-=======
    description="With Power BI Embedded, you can add interactive Power BI reports into your application."
->>>>>>> 2bc40d5b
    services="power-bi-embedded"
    documentationCenter=""
    authors="dvana"
