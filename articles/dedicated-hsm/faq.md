---
title: Frequently asked questions - Azure Dedicated HSM | Microsoft Docs
description: Frequently asked questions covering different topics on Azure Dedicated HSM 
services: dedicated-hsm
author: johncdawson
manager: barbkess
tags: azure-resource-manager
ms.custom: "mvc, seodec18"
ms.service: key-vault
ms.workload: identity
ms.tgt_pltfrm: na
ms.devlang: na
ms.topic: conceptual
ms.custom: mvc
<<<<<<< HEAD
ms.date: 4/15/2019
=======
ms.date: 5/8/2019
>>>>>>> 6a383dfd
ms.author: barclayn
#Customer intent: As an IT Pro, Decision maker I am looking for key storage capability within Azure Cloud that meets FIPS 140-2 Level 3 certification and that gives me exclusive access to the hardware.

---
# Frequently asked questions (FAQ)

Find answers to common questions about Microsoft Azure Dedicated HSM.

## The Basics

### Q: What is a hardware security module (HSM)?

A Hardware Security Module (HSM) is a physical computing device used to safeguard and manage cryptographic keys. Keys stored in HSMs can be used for cryptographic operations. The key material stays safely in tamper-resistant, tamper-evident hardware modules. The HSM only allows authenticated and authorized applications to use the keys. The key material never leaves the HSM protection boundary.

### Q: What is the Azure Dedicated HSM offering?

Azure Dedicated HSM is a cloud-based service that provides HSMs hosted in Azure datacenters that are directly connected to a customer's virtual network. These HSMs are dedicated network appliances (Gemalto's SafeNet Network HSM 7 Model A790). They are deployed directly to a customers' private IP address space and Microsoft does not have any access to the cryptographic functionality of the HSMs. Only the customer has full administrative and cryptographic control over these devices. Customers are responsible for the management of the device and they can get full activity logs directly from their devices. Dedicated HSMs help customers meet compliance/regulatory requirements such as FIPS 140-2 Level 3, HIPAA, PCI-DSS, and eIDAS and many others.

### Q: What hardware is used for Dedicated HSM?

Microsoft has partnered with Gemalto to deliver the Azure Dedicated HSM service. The specific device used is the [SafeNet Luna Network HSM 7 Model A790](https://safenet.gemalto.com/data-encryption/hardware-security-modules-hsms/safenet-network-hsm/). This device not only provides FIPS 140-2 Level 3 validated firmware, but also offers low-latency, high performance, and high capacity via 10 partitions. 

### Q: What is an HSM used for?

HSMs are used for storing cryptographic keys that are used for cryptographic functionality such as SSL (secure socket layer), encrypting data, PKI (public key infrastructure), DRM (digital rights management), and signing documents.

### Q: How does Dedicated HSM work?

Customers can provision HSMs in specific regions using PowerShell or command-line interface. The customer specifies what virtual network the HSMs will be connected to and once provisioned the HSMs will be available in the designated subnet at assigned IP addresses in the customer's private IP address space. Then customers can connect to the HSMs using SSH for appliance management and administration, set up HSM client connections, initialize HSMs, create partitions, define, and assign roles such as partition officer, crypto officer, and crypto user. Then the customer will use Gemalto provided HSM client tools/SDK/software to perform cryptographic operations from their applications.

### Q: What software is provided with the Dedicated HSM service?

Gemalto supplies all software for the HSM device once provisioned by Microsoft. The software is available at the [Gemalto customer support portal](https://supportportal.gemalto.com/csm/). Customers using the Dedicated HSM service are required to be registered for Gemalto support and have a Customer ID that enables access and download of relevant software. The supported client software is version 7.2 which is compatible with the FIPS 140-2 Level 3 validated firmware version 7.0.3. 

### Q: Does Azure Dedicated HSM offer Password-based and PED-based authentication?

At this time, Azure Dedicated HSM only provides HSMs with password-based authentication.

### Q: Will Azure Dedicated HSM host my HSMs for me?

Microsoft only offers the Gemalto SafeNet Luna Network HSM via the Dedicated HSM service and cannot host any customer-provided devices.

### Q: Does Azure Dedicated HSM support payment (PIN/ETF) features?

The Azure Dedicated HSM service uses SafeNet Luna Network HSM 7 (model A790) devices. These devices do not support payment HSM specific functionality (such as PIN or ETF) or certifications. If you would like Azure Dedicated HSM service to support payment HSMs in future, please pass on the feedback to your Microsoft Account Representative.

### Q: Which Azure regions is Dedicated HSM available in?

As of late March 2019, Dedicated HSM is available in the 14 regions listed below. Further regions are planned and can be discussed via your Microsoft Account Representative.

* East US
* East US 2
* West US
* South Central US
* Southeast Asia
* East Asia
* North Europe
* West Europe
* UK South
* UK West
* Canada Central
* Canada East
* Australia East
* Australia Southeast

## Interoperability

### Q: How does my application connect to a Dedicated HSM?

You use Gemalto provided HSM client tools/SDK/software to perform cryptographic operations from your applications. The software is available at the [Gemalto customer support portal](https://supportportal.gemalto.com/csm/). Customers using the Dedicated HSM service are required to be registered for Gemalto support and have a Customer ID that enables access and download of relevant software.

### Q: Can an application connect to Dedicated HSM from a different VNET in or across regions?

Yes, you will need to use [VNET peering](../virtual-network/virtual-network-peering-overview.md) within a region to establish connectivity across virtual networks. For cross-region connectivity, you must use [VPN Gateway](../vpn-gateway/vpn-gateway-about-vpngateways.md).

### Q: Can I synchronize Dedicated HSM with on-premises HSMs?

Yes, you can sync on-premises HSMs with Dedicated HSM. [Point-to-point VPN or point-to-site](../vpn-gateway/vpn-gateway-about-vpngateways.md) connectivity can be used to establish connectivity with your on-premises network.

### Q: Can I encrypt data used by other Azure services using keys stored in Dedicated HSM?

No. Azure Dedicated HSMs are only accessible from inside your virtual network.

### Q: Can I import keys from an existing On-premises HSM to Dedicated HSM?

Yes, if you have on-premises Gemalto SafeNet HSMs. There are multiple methods. Refer to the Gemalto HSM documentation.

### Q: What operating systems are supported by Dedicated HSM client software?

* Windows, Linux, Solaris, AIX, HP-UX, FreeBSD
* Virtual: VMware, hyperv, Xen, KVM

### Q: How do I configure my client application to create a high availability configuration with multiple partitions from multiple HSMs?

To have high availability, you need to set up your HSM client application configuration to use partitions from each HSM. Refer to the Gemalto HSM client software documentation.

### Q: What authentication mechanisms are supported by Dedicated HSM?

Azure Dedicated HSM uses SafeNet Network HSM 7 appliances (model A790) and they support password-based authentication.

### Q: What SDKs, APIs, client software is available to use with Dedicated HSM?

PKCS#11, Java (JCA/JCE), Microsoft CAPI, and CNG, OpenSSL

### Q: Can I import/migrate keys from Luna 5/6 HSMs to Azure Dedicated HSMs?

Yes. Please refer to the Gemalto migration guide. 

## Using your HSM

### Q: How do I decide whether to use Azure Key Vault or Azure Dedicated HSM?

Azure Dedicated HSM is the appropriate choice for enterprises migrating to Azure on-premises applications that use HSMs. Dedicated HSMs present an option to migrate an application with minimal changes. If cryptographic operations are performed in the application's code running in an Azure VM or Web App, they can use Dedicated HSM. In general, shrink-wrapped software running in IaaS (infrastructure as a service) models, that support HSMs as a key store can use Dedicate HSM, such as Application gateway or traffic manager for keyless SSL, ADCS (Active Directory Certificate Services), or similar PKI tools, tools/applications used for document signing, code signing, or a SQL Server (IaaS) configured with TDE (transparent database encryption) with master key in an HSM using an EKM (extensible key management) provider. Azure Key Vault is suitable for “born-in-cloud” applications or for encryption at rest scenarios where customer data is processed by PaaS (platform as a service) or SaaS (Software as a service) scenarios such as Office 365 Customer Key, Azure Information Protection, Azure Disk Encryption, Azure Data Lake Store encryption with customer-managed key, Azure Storage encryption with customer managed key, and Azure SQL with customer managed key.

### Q: What usage scenarios best suit Azure Dedicated HSM?

Azure Dedicated HSM is most suitable for migration scenarios. This means that if you are migrating on-premises applications to Azure that are already using HSMs. This provides a low-friction option to migrate to Azure with minimal changes to the application. If cryptographic operations are performed in the application's code running in Azure VM or Web App, Dedicated HSM may be used. In general, shrink-wrapped software running in IaaS (infrastructure as a service) models, that support HSMs as a key store can use Dedicate HSM, such as:

* Application gateway or traffic manager for keyless SSL
* ADCS (Active Directory Certificate Services)
* Similar PKI tools
* Tools/applications used for document signing
* Code signing
* SQL Server (IaaS) configured with TDE (transparent database encryption) with master key in an HSM using an EKM (extensible key management) provider

### Q: Can Dedicated HSM be used with Office 365 Customer Key, Azure Information Protection, Azure Data Lake Store, Disk Encryption, Azure Storage encryption, Azure SQL TDE?

No. Dedicated HSM is provisioned directly into a customer’s private IP Address space so it does not accessible by other Azure or Microsoft services.

## Administration, access, and control

### Q: Does the customer get full exclusive control over the HSMs with Dedicated HSMs?

Yes. Each HSM appliance is fully dedicated to one single customer and no one else has administrative control once provisioned and the administrator password changed.

### Q: What level of access does Microsoft have to my HSM?

Microsoft does not have any administrative or cryptographic control over the HSM. Microsoft does have monitor level access via serial port connection to retrieve basic telemetry such as temperature and component health. This allows Microsoft to provide proactive notification of health issues. If required, the customer can disable this account.

### Q: What is the "tenantadmin" account Microsoft uses, I am used to the admin user being "admin" on SafeNet HSMs?

The HSM device ships with a default user of admin with its usual default password. Microsoft did not want to have default passwords in use while any device is in a pool waiting to be provisioned by customers. This would not meet our strict security requirements. For this reason, we set a strong password which is discarded at provisioning time. Also, at provisioning time we create a new user in the admin role called "tenantadmin". This user has the default password and customers change this as the first action when first logging into the newly provisioned device. This process ensures high degrees of security and maintains our promise of sole administrative control for our customers. It should be noted that the "tenantadmin" user can be used to reset the admin user password if a customer prefers to use that account. 

### Q: Can Microsoft or anyone at Microsoft access keys in my Dedicated HSM?

No. Microsoft does not have any access to the keys stored in customer allocated Dedicated HSM.

### Q: Can I upgrade software/firmware on HSMs allocated to me?

To get best support, Microsoft strongly recommends not to upgrade software/firmware on the HSM. However, the customer does have full administrative control including upgrading software/firmware if specific features are required from different firmware versions. Before making changes, the implications must be understood as this could, for example, effect FIPS validated status. 

### Q: How do I manage Dedicated HSM?

You can manage Dedicated HSMs by accessing them using SSH.

### Q: How do I manage partitions on the Dedicated HSM?

The Gemalto HSM client software is used to manage the HSMs and partitions.

### Q: How do I monitor my HSM?

A customer has full access to HSM activity logs via syslog and SNMP. A customer will need to set up a syslog server or SNMP server to receive the logs or events from the HSMs.

### Q: Can I get full access log of all HSM operations from Dedicated HSM?

Yes. You can send logs from the HSM appliance to a syslog server

## High availability

### Q: Is it possible to configure high availability in the same region or across multiple regions?

Yes. High availability configuration and setup are performed in the HSM client software provided by Gemalto. HSMs from the same VNET or other VNETs in the same region or across regions, or on premises HSMs connected to a VNET using site-to-site or point-to-point VPN can be added to same high availability configuration. It should be noted that this synchronizes key material only and not specific configuration items such as roles.

### Q: Can I add HSMs from my on-premises network to a high availability group with Azure Dedicated HSM?

Yes. They must meet the high availability requirements for SafeNet Luna Network HSM 7.

### Q: Can I add Luna 5/6 HSMs from on-premises networks to a high availability group with Azure Dedicated HSM?

No.

### Q: How many HSMs can I add to the same high availability configuration from one single application?

16 members of an HA group has under-gone, full-throttle testing with excellent results.

## Support

### Q: What is the SLA for Dedicated HSM service?

There is no specific uptime guarantee provided for the Dedicated HSM service. Microsoft will ensure network level access to the device, and hence standard Azure networking SLAs apply.

### Q: How are the HSMs used in Azure Dedicated HSM protected?

Azure datacenters have extensive physical and procedural security controls. In addition to that Dedicated HSMs are hosted in a further restricted access area of the datacenter. These areas have additional physical access controls and video camera surveillance for added security.

### Q: What happens if there is a security breach or hardware tampering event?

Dedicated HSM service uses SafeNet Network HSM 7 appliances. These appliances support physical and logical tamper detection. If there is ever a tamper event the HSMs are automatically zeroized.

### Q: How do I ensure that keys in my Dedicated HSMs are not lost due to error or a malicious insider attack?

It is highly recommended to use an on-premises HSM backup device to perform regular periodic backup of the HSMs for disaster recovery. You will need to use a peer-to-peer or site-to-site VPN connection to an on-premises workstation connected to an HSM backup device.

### Q: How do I get support for Dedicated HSM?

Support is provided by both Microsoft and Gemalto.  If you have an issue with the hardware or network access, raise a support request with Microsoft and if you have an issue with HSM configuration, software and application development please raise a support request with Gemalto. If you have an undetermined issue, raise a support request with Microsoft and then Gemalto can be engaged as required. 

### Q: How do I get the client software, documentation and access to integration guidance for the SafeNet Luna 7 HSM?

After registering for the service, a Gemalto Customer ID will be provided that allows for registration in the Gemalto customer support portal. This will enable access to all software and documentation as well as enabling support requests directly with Gemalto.

### Q: If there is a security vulnerability found and a patch is released by Gemalto, who is responsible for upgrading/patching OS/Firmware?

Microsoft does not have the ability to connect to HSMs allocated to customers. Customers must upgrade and patch their HSMs.

### Q: What if I need to reboot my HSM?

<<<<<<< HEAD
 The HSM has a command line reboot option and it should be noted that the "hard reboot" option must be used. If this fails for any reason, raise a support request with Microsoft and we can have the device physically rebooted. 
=======
The HSM has a command line reboot option, however, we are experiencing reboot hang issues intermittently and for this reason it is recommended for the safest reboot that you raise a support request with Microsoft to have the device physically rebooted. 
>>>>>>> 6a383dfd

## Cryptography and standards

### Q: Is it safe to store encryption keys for my most important data in Dedicated HSM?

Yes, Dedicated HSM provisions SafeNet Network HSM 7 appliances that use FIPS 140-2 Level 3 validated HSMs. 

### Q: What cryptographic keys and algorithms are supported by Dedicated HSM?

Dedicated HSM service provisions SafeNet Network HSM 7 appliances. They support a wide range of cryptographic key types and algorithms including:
Full Suite B support

* Asymmetric:
  * RSA
  * DSA
  * Diffie-Hellman
  * Elliptic Curve
  * Cryptography (ECDSA, ECDH, Ed25519, ECIES) with named, user-defined, and Brainpool curves, KCDSA
* Symmetric:
  * AES-GCM
  * Triple DES
  * DES
  * ARIA, SEED
  * RC2
  * RC4
  * RC5
  * CAST
  * Hash/Message Digest/HMAC: SHA-1, SHA-2, SM3
  * Key Derivation: SP800-108 Counter Mode
  * Key Wrapping: SP800-38F
  * Random Number Generation: FIPS 140-2 approved DRBG (SP 800-90 CTR mode), complying with BSI DRG.4

### Q: Is Dedicated HSM FIPS 140-2 Level 3 validated?

Yes. Dedicated HSM service provisions SafeNet Network HSM 7 appliances that use FIPS 140-2 Level 3 validated HSMs.

### Q: What do I need to do to make sure I operate Dedicated HSM in FIPS 140-2 Level 3 validated mode?

The Dedicated HSM service provisions SafeNet Luna Network HSM 7 appliances. These appliances use FIPS 140-2 Level 3 validated HSMs. The default deployed configuration, operating system, and firmware are also FIPS validated. You do not need to take any action for FIPS 140-2 Level 3 compliance.

### Q: How does a customer ensure that when an HSM is deprovisioned all the key material is wiped out?

Before requesting deprovisioning, a customer must have zeroized the HSM using Gemalto provided HSM client tools.

## Performance and scale

### Q: How many cryptographic operations are supported per second with Dedicated HSM?

Dedicated HSM provisions SafeNet Network HSM 7 appliances (model A790). Here's a summary of maximum performance for some operations: 

* RSA-2048: 10,000 transactions per second
* ECC P256: 20,000 transactions per second
* AES-GCM: 17,000 transactions per second

### Q: How many partitions can be created in Dedicated HSM?

The SafeNet Luna HSM 7 model A790 used includes a license for 10 partitions in the cost of the service. The device has a limit of 100 partitions and adding partitions up to this limit would incur extra licensing costs and require installation of a new license file on the device.

### Q: How many keys can be supported in Dedicated HSM?

The maximum number of keys is a function of the memory available. The SafeNet Luna 7 model A790 in use has 32MB of memory. The following numbers are also applicable to key pairs if using asymmetric keys.

* RSA-2048 - 19,000
* ECC-P256 - 91,000

Capacity will vary depending on specific key attributes set in the key generation template and number of partitions.<|MERGE_RESOLUTION|>--- conflicted
+++ resolved
@@ -12,11 +12,7 @@
 ms.devlang: na
 ms.topic: conceptual
 ms.custom: mvc
-<<<<<<< HEAD
-ms.date: 4/15/2019
-=======
 ms.date: 5/8/2019
->>>>>>> 6a383dfd
 ms.author: barclayn
 #Customer intent: As an IT Pro, Decision maker I am looking for key storage capability within Azure Cloud that meets FIPS 140-2 Level 3 certification and that gives me exclusive access to the hardware.
 
@@ -234,11 +230,7 @@
 
 ### Q: What if I need to reboot my HSM?
 
-<<<<<<< HEAD
- The HSM has a command line reboot option and it should be noted that the "hard reboot" option must be used. If this fails for any reason, raise a support request with Microsoft and we can have the device physically rebooted. 
-=======
 The HSM has a command line reboot option, however, we are experiencing reboot hang issues intermittently and for this reason it is recommended for the safest reboot that you raise a support request with Microsoft to have the device physically rebooted. 
->>>>>>> 6a383dfd
 
 ## Cryptography and standards
 
