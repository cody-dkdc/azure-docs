---
title: Understand resource locking
description: Learn about the locking options to protect resources when assigning a blueprint.
author: DCtheGeek
ms.author: dacoulte
<<<<<<< HEAD
ms.date: 03/28/2019
=======
ms.date: 04/24/2019
>>>>>>> 6a383dfd
ms.topic: conceptual
ms.service: blueprints
manager: carmonm
ms.custom: seodec18
---
# Understand resource locking in Azure Blueprints

The creation of consistent environments at scale is only truly valuable if there's a mechanism to
maintain that consistency. This article explains how resource locking works in Azure Blueprints. To
see an example of resource locking and application of _deny assignments_, see the [protecting new resources](../tutorials/protect-new-resources.md)
tutorial.

## Locking modes and states

Locking Mode applies to the blueprint assignment and it has three options: **Don't Lock**, **Read
Only**, or **Do Not Delete**. The locking mode is configured during artifact deployment during a
blueprint assignment. A different locking mode can be set by updating the blueprint assignment.
Locking modes, however, can't be changed outside of Blueprints.

Resources created by artifacts in a blueprint assignment have four states: **Not Locked**, **Read
Only**, **Cannot Edit / Delete**, or **Cannot Delete**. Each artifact type can be in the **Not
Locked** state. The following table can be used to determine the state of a resource:

|Mode|Artifact Resource Type|State|Description|
|-|-|-|-|
|Don't Lock|*|Not Locked|Resources aren't protected by Blueprints. This state is also used for resources added to a **Read Only** or **Do Not Delete** resource group artifact from outside a blueprint assignment.|
|Read Only|Resource group|Cannot Edit / Delete|The resource group is read only and tags on the resource group can't be modified. **Not Locked** resources can be added, moved, changed, or deleted from this resource group.|
|Read Only|Non-resource group|Read Only|The resource can't be altered in any way -- no changes and it can't be deleted.|
|Do Not Delete|*|Cannot Delete|The resources can be altered, but can't be deleted. **Not Locked** resources can be added, moved, changed, or deleted from this resource group.|

## Overriding locking states

It's typically possible for someone with appropriate [role-based access
control](../../../role-based-access-control/overview.md) (RBAC) on the subscription, such as the
'Owner' role, to be allowed to alter or delete any resource. This access isn't the case when
Blueprints applies locking as part of a deployed assignment. If the assignment was set with the
**Read Only** or **Do Not Delete** option, not even the subscription owner can perform the blocked
action on the protected resource.

This security measure protects the consistency of the defined blueprint and the environment it was
designed to create from accidental or programmatic deletion or alteration.

## Removing locking states

If it becomes necessary to modify or delete a resource protected by an assignment, there are two
ways to do so.

- Updating the blueprint assignment to a locking mode of **Don't Lock**
- Delete the blueprint assignment

When the assignment is removed, the locks created by Blueprints are removed. However, the resource
is left behind and would need to be deleted through normal means.

## How blueprint locks work

An RBAC [deny assignments](../../../role-based-access-control/deny-assignments.md) deny action is
applied to artifact resources during assignment of a blueprint if the assignment selected the
**Read Only** or **Do Not Delete** option. The deny action is added by the managed identity of the
blueprint assignment and can only be removed from the artifact resources by the same managed
identity. This security measure enforces the locking mechanism and prevents removing the blueprint
lock outside Blueprints.

![Blueprint deny assignment on resource group](../media/resource-locking/blueprint-deny-assignment.png)
<<<<<<< HEAD

> [!IMPORTANT]
> Azure Resource Manager caches role assignment details for up to 30 minutes. As a result, deny assignments deny action's
> on blueprint resources may not immediately be in full effect. During this period of time, it might be
> possible to delete a resource intended to be protected by blueprint locks.
=======

The
[deny assignment properties](../../../role-based-access-control/deny-assignments.md#deny-assignment-properties)
of each mode are as follows:

|Mode |Permissions.Actions |Permissions.NotActions |Principals[i].Type |ExcludePrincipals[i].Id | DoNotApplyToChildScopes |
|-|-|-|-|-|-|
|Read Only |**\*** |**\*/read** |SystemDefined (Everyone) |blueprint assignment and user-defined in **excludedPrincipals** |Resource group - _true_; Resource - _false_ |
|Do Not Delete |**\*/delete** | |SystemDefined (Everyone) |blueprint assignment and user-defined in **excludedPrincipals** |Resource group - _true_; Resource - _false_ |

> [!IMPORTANT]
> Azure Resource Manager caches role assignment details for up to 30 minutes. As a result, deny
> assignments deny action's on blueprint resources may not immediately be in full effect. During
> this period of time, it might be possible to delete a resource intended to be protected by
> blueprint locks.

## Exclude a principal from a deny assignment

In some design or security scenarios, it may be necessary to exclude a principal from the [deny assignment](../../../role-based-access-control/deny-assignments.md)
the blueprint assignment creates. This is done in REST API by adding up to five values to the
**excludedPrincipals** array in the **locks** property when [creating the assignment](/rest/api/blueprints/assignments/createorupdate).
This is an example of a request body that includes **excludedPrincipals**:

```json
{
  "identity": {
    "type": "SystemAssigned"
  },
  "location": "eastus",
  "properties": {
    "description": "enforce pre-defined simpleBlueprint to this XXXXXXXX subscription.",
    "blueprintId": "/providers/Microsoft.Management/managementGroups/{mgId}/providers/Microsoft.Blueprint/blueprints/simpleBlueprint",
    "locks": {
        "mode": "AllResourcesDoNotDelete",
        "excludedPrincipals": [
            "7be2f100-3af5-4c15-bcb7-27ee43784a1f",
            "38833b56-194d-420b-90ce-cff578296714"
        ]
    },
    "parameters": {
      "storageAccountType": {
        "value": "Standard_LRS"
      },
      "costCenter": {
        "value": "Contoso/Online/Shopping/Production"
      },
      "owners": {
        "value": [
          "johnDoe@contoso.com",
          "johnsteam@contoso.com"
        ]
      }
    },
    "resourceGroups": {
      "storageRG": {
        "name": "defaultRG",
        "location": "eastus"
      }
    }
  }
}
```
>>>>>>> 6a383dfd

## Exclude a principal from a deny assignment

In some design or security scenarios, it may be necessary to exclude a principal from the [deny assignment](../../../role-based-access-control/deny-assignments.md)
the blueprint assignment creates. This is done in REST API by adding up to five values to the
**excludedPrincipals** array in the **locks** property when [creating the assignment](/rest/api/blueprints/assignments/createorupdate).
This is an example of a request body that includes **excludedPrincipals**:

```json
{
  "identity": {
    "type": "SystemAssigned"
  },
  "location": "eastus",
  "properties": {
    "description": "enforce pre-defined simpleBlueprint to this XXXXXXXX subscription.",
    "blueprintId": "/providers/Microsoft.Management/managementGroups/{mgId}/providers/Microsoft.Blueprint/blueprints/simpleBlueprint",
    "locks": {
        "mode": "AllResourcesDoNotDelete",
        "excludedPrincipals": [
            "7be2f100-3af5-4c15-bcb7-27ee43784a1f",
            "38833b56-194d-420b-90ce-cff578296714"
        ]
    },
    "parameters": {
      "storageAccountType": {
        "value": "Standard_LRS"
      },
      "costCenter": {
        "value": "Contoso/Online/Shopping/Production"
      },
      "owners": {
        "value": [
          "johnDoe@contoso.com",
          "johnsteam@contoso.com"
        ]
      }
    },
    "resourceGroups": {
      "storageRG": {
        "name": "defaultRG",
        "location": "eastus"
      }
    }
  }
}
```

## Next steps

- Follow the [protect new resources](../tutorials/protect-new-resources.md) tutorial.
- Learn about the [blueprint life-cycle](lifecycle.md).
- Understand how to use [static and dynamic parameters](parameters.md).
- Learn to customize the [blueprint sequencing order](sequencing-order.md).
- Learn how to [update existing assignments](../how-to/update-existing-assignments.md).
- Resolve issues during the assignment of a blueprint with [general troubleshooting](../troubleshoot/general.md).<|MERGE_RESOLUTION|>--- conflicted
+++ resolved
@@ -3,11 +3,7 @@
 description: Learn about the locking options to protect resources when assigning a blueprint.
 author: DCtheGeek
 ms.author: dacoulte
-<<<<<<< HEAD
-ms.date: 03/28/2019
-=======
 ms.date: 04/24/2019
->>>>>>> 6a383dfd
 ms.topic: conceptual
 ms.service: blueprints
 manager: carmonm
@@ -71,13 +67,6 @@
 lock outside Blueprints.
 
 ![Blueprint deny assignment on resource group](../media/resource-locking/blueprint-deny-assignment.png)
-<<<<<<< HEAD
-
-> [!IMPORTANT]
-> Azure Resource Manager caches role assignment details for up to 30 minutes. As a result, deny assignments deny action's
-> on blueprint resources may not immediately be in full effect. During this period of time, it might be
-> possible to delete a resource intended to be protected by blueprint locks.
-=======
 
 The
 [deny assignment properties](../../../role-based-access-control/deny-assignments.md#deny-assignment-properties)
@@ -140,54 +129,6 @@
   }
 }
 ```
->>>>>>> 6a383dfd
-
-## Exclude a principal from a deny assignment
-
-In some design or security scenarios, it may be necessary to exclude a principal from the [deny assignment](../../../role-based-access-control/deny-assignments.md)
-the blueprint assignment creates. This is done in REST API by adding up to five values to the
-**excludedPrincipals** array in the **locks** property when [creating the assignment](/rest/api/blueprints/assignments/createorupdate).
-This is an example of a request body that includes **excludedPrincipals**:
-
-```json
-{
-  "identity": {
-    "type": "SystemAssigned"
-  },
-  "location": "eastus",
-  "properties": {
-    "description": "enforce pre-defined simpleBlueprint to this XXXXXXXX subscription.",
-    "blueprintId": "/providers/Microsoft.Management/managementGroups/{mgId}/providers/Microsoft.Blueprint/blueprints/simpleBlueprint",
-    "locks": {
-        "mode": "AllResourcesDoNotDelete",
-        "excludedPrincipals": [
-            "7be2f100-3af5-4c15-bcb7-27ee43784a1f",
-            "38833b56-194d-420b-90ce-cff578296714"
-        ]
-    },
-    "parameters": {
-      "storageAccountType": {
-        "value": "Standard_LRS"
-      },
-      "costCenter": {
-        "value": "Contoso/Online/Shopping/Production"
-      },
-      "owners": {
-        "value": [
-          "johnDoe@contoso.com",
-          "johnsteam@contoso.com"
-        ]
-      }
-    },
-    "resourceGroups": {
-      "storageRG": {
-        "name": "defaultRG",
-        "location": "eastus"
-      }
-    }
-  }
-}
-```
 
 ## Next steps
 
