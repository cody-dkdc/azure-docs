--- conflicted
+++ resolved
@@ -118,11 +118,7 @@
       href: samples/enforce-data-lake-store-encryption.md
   - name: Guest Configuration
     items:
-<<<<<<< HEAD
-    - name: Audit applications installed on Linux
-=======
     - name: Audit applications aren't installed on Linux
->>>>>>> 6a383dfd
       displayName: audit, vm
       href: samples/guest-configuration-applications-installed-linux.md
   - name: Key Vaults
@@ -299,15 +295,12 @@
       href: /powershell/module/az.policyinsights#policy_insights
     - name: Guest Configuration
       href: https://www.powershellgallery.com/packages/Az.GuestConfiguration
-<<<<<<< HEAD
-=======
   - name: Azure SDK for .NET
     items:
     - name: Assignments
       href: /dotnet/api/microsoft.azure.management.resourcemanager.models.policyassignment
     - name: Policy Definitions
       href: /dotnet/api/microsoft.azure.management.resourcemanager.models.policydefinition
->>>>>>> 6a383dfd
   - name: REST
     items:
     - name: Events
