--- conflicted
+++ resolved
@@ -27,18 +27,11 @@
 
 - Before you start, make sure that the latest version of Azure PowerShell is installed. See [Install Azure PowerShell module](/powershell/azure/install-az-ps)
   for detailed information.
-<<<<<<< HEAD
-- Register the Policy Insights resource provider using Azure PowerShell. Registering the resource
-  provider makes sure that your subscription works with it. To register a resource provider, you
-  must have permission to the register resource provider operation. This operation is included in
-  the Contributor and Owner roles. Run the following command to register the resource provider:
-=======
 - Register the Azure Policy Insights resource provider using Azure PowerShell. Registering the
   resource provider makes sure that your subscription works with it. To register a resource
   provider, you must have permission to the register resource provider operation. This operation is
   included in the Contributor and Owner roles. Run the following command to register the resource
   provider:
->>>>>>> 6a383dfd
 
   ```azurepowershell-interactive
   # Register the resource provider if it's not already registered
