--- conflicted
+++ resolved
@@ -73,15 +73,9 @@
 Configuration resource provider as soon as the audit completes. When a policy [evaluation
 trigger](../how-to/get-compliance-data.md#evaluation-triggers) occurs, the state of the machine is
 written to the Guest Configuration resource provider. This causes Azure Policy to evaluate the Azure
-<<<<<<< HEAD
-Resource Manager properties. An on-demand Policy evaluation retrieves the latest value from the
-Guest Configuration resource provider. However, it doesn't trigger a new audit of the configuration
-within the virtual machine.
-=======
 Resource Manager properties. An on-demand Azure Policy evaluation retrieves the latest value from
 the Guest Configuration resource provider. However, it doesn't trigger a new audit of the
 configuration within the virtual machine.
->>>>>>> 6a383dfd
 
 ### Supported client types
 
@@ -98,15 +92,9 @@
 |Suse|SLES|12 SP3|
 
 > [!IMPORTANT]
-<<<<<<< HEAD
-> Guest Configuration can audit nodes running a supported OS.  If you would like to audit
-> virtual machines that use a custom image, you need to duplicate the **DeployIfNotExists** definition
-> and modify the **If** section to include your image properties.
-=======
 > Guest Configuration can audit nodes running a supported OS. If you would like to audit virtual
 > machines that use a custom image, you need to duplicate the **DeployIfNotExists** definition and
 > modify the **If** section to include your image properties.
->>>>>>> 6a383dfd
 
 ### Unsupported client types
 
@@ -126,11 +114,6 @@
 outbound access to the IPs in the regions where your VMs are deployed.
 
 > [!NOTE]
-<<<<<<< HEAD
-> The Azure Datacenter IP address XML file lists the IP address ranges that are used in the Microsoft Azure datacenters. The file includes compute, SQL, and storage ranges.
-> An updated file is posted weekly. The file reflects the currently deployed ranges and any upcoming changes to the IP ranges. New ranges that appear in the file aren't used in the datacenters for at least one week.
-> It's a good idea to download the new XML file every week. Then, update your site to correctly identify services running in Azure. Azure ExpressRoute users should note that this file is used to update the Border Gateway Protocol (BGP) advertisement of Azure space in the first week of each month.
-=======
 > The Azure Datacenter IP address XML file lists the IP address ranges that are used in the
 > Microsoft Azure datacenters. The file includes compute, SQL, and storage ranges. An updated file
 > is posted weekly. The file reflects the currently deployed ranges and any upcoming changes to the
@@ -139,7 +122,6 @@
 > correctly identify services running in Azure. Azure ExpressRoute users should note that this file
 > is used to update the Border Gateway Protocol (BGP) advertisement of Azure space in the first week
 > of each month.
->>>>>>> 6a383dfd
 
 ## Guest Configuration definition requirements
 
@@ -200,11 +182,7 @@
 ## Next steps
 
 - Review examples at [Azure Policy samples](../samples/index.md).
-<<<<<<< HEAD
-- Review the [Policy definition structure](definition-structure.md).
-=======
 - Review the [Azure Policy definition structure](definition-structure.md).
->>>>>>> 6a383dfd
 - Review [Understanding policy effects](effects.md).
 - Understand how to [programmatically create policies](../how-to/programmatically-create.md).
 - Learn how to [get compliance data](../how-to/getting-compliance-data.md).
