---
title: Details of the policy definition structure
description: Describes how resource policy definition is used by Azure Policy to establish conventions for resources in your organization by describing when the policy is enforced and what effect to take.
services: azure-policy
author: DCtheGeek
ms.author: dacoulte
ms.date: 12/12/2018
ms.topic: conceptual
ms.service: azure-policy
manager: carmonm
ms.custom: seodec18
---
# Azure Policy definition structure

Resource policy definitions are used by Azure Policy to establish conventions for resources. Each
definition describes resource compliance and what effect to take when a resource is non-compliant.
By defining conventions, you can control costs and more easily manage your resources. For example,
you can specify that only certain types of virtual machines are allowed. Or, you can require that
all resources have a particular tag. Policies are inherited by all child resources. If a policy is
applied to a resource group, it's applicable to all the resources in that resource group.

The schema used by Azure Policy can be found here: [https://schema.management.azure.com/schemas/2018-05-01/policyDefinition.json](https://schema.management.azure.com/schemas/2018-05-01/policyDefinition.json)

You use JSON to create a policy definition. The policy definition contains elements for:

- mode
- parameters
- display name
- description
- policy rule
  - logical evaluation
  - effect

For example, the following JSON shows a policy that limits where resources are deployed:

```json
{
    "properties": {
        "mode": "all",
        "parameters": {
            "allowedLocations": {
                "type": "array",
                "metadata": {
                    "description": "The list of locations that can be specified when deploying resources",
                    "strongType": "location",
                    "displayName": "Allowed locations"
                }
            }
        },
        "displayName": "Allowed locations",
        "description": "This policy enables you to restrict the locations your organization can specify when deploying resources.",
        "policyRule": {
            "if": {
                "not": {
                    "field": "location",
                    "in": "[parameters('allowedLocations')]"
                }
            },
            "then": {
                "effect": "deny"
            }
        }
    }
}
```

All Azure Policy samples are at [Policy samples](../samples/index.md).

## Mode

The **mode** determines which resource types will be evaluated for a policy. The supported modes
are:

- `all`: evaluate resource groups and all resource types
- `indexed`: only evaluate resource types that support tags and location

We recommend that you set **mode** to `all` in most cases. All policy definitions created through
the portal use the `all` mode. If you use PowerShell or Azure CLI, you can specify the **mode**
parameter manually. If the policy definition doesn't include a **mode** value, it defaults to `all`
in Azure PowerShell and to `null` in Azure CLI. A `null` mode is the same as using `indexed` to support
backwards compatibility.

`indexed` should be used when creating policies that enforce tags or locations. While note
required, it prevents resources that don't support tags and locations from showing up as
non-compliant in the compliance results. The exception is **resource groups**. Policies that
enforce location or tags on a resource group should set **mode** to `all` and specifically target
the `Microsoft.Resources/subscriptions/resourceGroup` type. For an example, see [Enforce resource
group tags](../samples/enforce-tag-rg.md).

## Parameters

Parameters help simplify your policy management by reducing the number of policy definitions. Think
of parameters like the fields on a form – `name`, `address`, `city`, `state`. These parameters
always stay the same, however their values change based on the individual filling out the form.
Parameters work the same way when building policies. By including parameters in a policy
definition, you can reuse that policy for different scenarios by using different values.

> [!NOTE]
> The parameters definition for a policy or initiative definition can only be configured during the
> initial creation of the policy or initiative. The parameters definition can't be changed later.
> This prevents existing assignments of the policy or initiative from indirectly being made invalid.

As an example, you could define a policy to limit the locations where resources can be deployed.
You'd declare the following parameters when you create your policy:

```json
"parameters": {
    "allowedLocations": {
        "type": "array",
        "metadata": {
            "description": "The list of allowed locations for resources.",
            "displayName": "Allowed locations",
            "strongType": "location"
        }
    }
}
```

The type of a parameter can be either string or array. The metadata property is used for tools like
the Azure portal to display user-friendly information.

Within the metadata property, you can use **strongType** to provide a multi-select list of options
within the Azure portal. Allowed values for **strongType** currently include:

- `"location"`
- `"resourceTypes"`
- `"storageSkus"`
- `"vmSKUs"`
- `"existingResourceGroups"`
- `"omsWorkspace"`

In the policy rule, you reference parameters with the following `parameters` deployment value
function syntax:

```json
{
    "field": "location",
    "in": "[parameters('allowedLocations')]"
}
```

## Definition location

While creating an initiative or policy, it's necessary to specify the definition location. The
definition location must be a management group or a subscription. This location determines the
scope to which the initiative or policy can be assigned. Resources must be direct members of or
children within the hierarchy of the definition location to target for assignment.

If the definition location is a:

- **Subscription** - Only resources within that subscription can be assigned the policy.
- **Management group** - Only resources within child management groups and child subscriptions can be assigned the policy. If you plan to apply the policy definition to several subscriptions, the location must be a management group that contains those subscriptions.

## Display name and description

You use **displayName** and **description** to identify the policy definition and provide context
for when it's used.

## Policy rule

The policy rule consists of **If** and **Then** blocks. In the **If** block, you define one or more
conditions that specify when the policy is enforced. You can apply logical operators to these
conditions to precisely define the scenario for a policy.

In the **Then** block, you define the effect that happens when the **If** conditions are fulfilled.

```json
{
    "if": {
        <condition> | <logical operator>
    },
    "then": {
        "effect": "deny | audit | append | auditIfNotExists | deployIfNotExists | disabled"
    }
}
```

### Logical operators

Supported logical operators are:

- `"not": {condition  or operator}`
- `"allOf": [{condition or operator},{condition or operator}]`
- `"anyOf": [{condition or operator},{condition or operator}]`

The **not** syntax inverts the result of the condition. The **allOf** syntax (similar to the
logical **And** operation) requires all conditions to be true. The **anyOf** syntax (similar to the
logical **Or** operation) requires one or more conditions to be true.

You can nest logical operators. The following example shows a **not** operation that is nested
within an **allOf** operation.

```json
"if": {
    "allOf": [{
            "not": {
                "field": "tags",
                "containsKey": "application"
            }
        },
        {
            "field": "type",
            "equals": "Microsoft.Storage/storageAccounts"
        }
    ]
},
```

### Conditions

A condition evaluates whether a **field** meets certain criteria. The supported conditions are:

- `"equals": "value"`
- `"notEquals": "value"`
- `"like": "value"`
- `"notLike": "value"`
- `"match": "value"`
- `"notMatch": "value"`
- `"contains": "value"`
- `"notContains": "value"`
- `"in": ["value1","value2"]`
- `"notIn": ["value1","value2"]`
- `"containsKey": "keyName"`
- `"notContainsKey": "keyName"`
- `"exists": "bool"`

When using the **like** and **notLike** conditions, you provide a wildcard `*` in the value.
The value shouldn't have more than one wildcard `*`.

When using the **match** and **notMatch** conditions, provide `#` to match a digit, `?` for a
letter, `.` to match all characters, and any other character to match that actual character. For
examples, see [Allow several name patterns](../samples/allow-multiple-name-patterns.md).

### Fields

Conditions are formed by using fields. A field matches properties in the resource request
payload and describes the state of the resource.

The following fields are supported:

- `name`
- `fullName`
  - Returns the full name of the resource. The full name of a resource is the resource name prepended by any parent resource names (for example "myServer/myDatabase").
- `kind`
- `type`
- `location`
<<<<<<< HEAD
  - Use **global** for resources that are location agnostic. For an example, see [Samples - Allowed locations](../samples/allowed-locations.md).
=======
- `identity.type`
  - Returns the type of [Managed Identity](../../../active-directory/managed-identities-azure-resources/overview.md) enabled on the resource.
>>>>>>> ed096386
- `tags`
- `tags.<tagName>`
  - Where **\<tagName\>** is the name of the tag to validate the condition for.
  - Example: `tags.CostCenter` where **CostCenter** is the name of the tag.
- `tags[<tagName>]`
  - This bracket syntax supports tag names that have a period.
  - Where **\<tagName\>** is the name of the tag to validate the condition for.
  - Example: `tags[Acct.CostCenter]` where **Acct.CostCenter** is the name of the tag.
- property aliases - for a list, see [Aliases](#aliases).

### Effect

Policy supports the following types of effect:

- **Deny**: generates an event in the activity log and fails the request
- **Audit**: generates a warning event in activity log but doesn't fail the request
- **Append**: adds the defined set of fields to the request
- **AuditIfNotExists**: enables auditing if a resource doesn't exist
- **DeployIfNotExists**: deploys a resource if it doesn't already exist
- **Disabled**: doesn't evaluate resources for compliance to the policy rule

For **append**, you must provide the following details:

```json
"effect": "append",
"details": [{
    "field": "field name",
    "value": "value of the field"
}]
```

The value can be either a string or a JSON format object.

**AuditIfNotExists** and **DeployIfNotExists** evaluate the existence of a related resource and
apply a rule. If the resource doesn't match the rule, the effect is implemented. For example, you
can require that a network watcher is deployed for all virtual networks. For more information, see
the [Audit if extension doesn't exist](../samples/audit-ext-not-exist.md) example.

The **DeployIfNotExists** effect requires the **roleDefinitionId** property in the **details**
portion of the policy rule. For more information, see [Remediation - Configure policy
definition](../how-to/remediate-resources.md#configure-policy-definition).

```json
"details": {
    ...
    "roleDefinitionIds": [
        "/subscription/{subscriptionId}/providers/Microsoft.Authorization/roleDefinitions/{roleGUID}",
        "/providers/Microsoft.Authorization/roleDefinitions/{builtinroleGUID}"
    ]
}
```

For complete details on each effect, order of evaluation, properties, and examples, see
[Understanding Policy Effects](effects.md).

### Policy functions

Several [Resource Manager template
functions](../../../azure-resource-manager/resource-group-template-functions.md) are available to use
within a policy rule. The functions currently supported are:

- [parameters](../../../azure-resource-manager/resource-group-template-functions-deployment.md#parameters)
- [concat](../../../azure-resource-manager/resource-group-template-functions-array.md#concat)
- [resourceGroup](../../../azure-resource-manager/resource-group-template-functions-resource.md#resourcegroup)
- [subscription](../../../azure-resource-manager/resource-group-template-functions-resource.md#subscription)

Additionally, the `field` function is available to policy rules. `field` is primarily used with
**AuditIfNotExists** and **DeployIfNotExists** to reference fields on the resource that are being
evaluated. An example of this use can be seen in the [DeployIfNotExists
example](effects.md#deployifnotexists-example).

#### Policy function examples

This policy rule example uses the `resourceGroup` resource function to get the **name** property,
combined with the `concat` array and object function to build a `like` condition that enforces the
resource name to start with the resource group name.

```json
{
    "if": {
        "not": {
            "field": "name",
            "like": "[concat(resourceGroup().name,'*')]"
        }
    },
    "then": {
        "effect": "deny"
    }
}
```

This policy rule example uses the `resourceGroup` resource function to get the **tags** property
array value of the **CostCenter** tag on the resource group and append it to the **CostCenter** tag
on the new resource.

```json
{
    "if": {
        "field": "tags.CostCenter",
        "exists": "false"
    },
    "then": {
        "effect": "append",
        "details": [{
            "field": "tags.CostCenter",
            "value": "[resourceGroup().tags.CostCenter]"
        }]
    }
}
```

## Aliases

You use property aliases to access specific properties for a resource type. Aliases enable you to
restrict what values or conditions are allowed for a property on a resource. Each alias maps to
paths in different API versions for a given resource type. During policy evaluation, the policy
engine gets the property path for that API version.

The list of aliases is always growing. To find what aliases are currently supported by Azure
Policy, use one of the following methods:

- Azure PowerShell

  ```azurepowershell-interactive
  # Login first with Connect-AzureRmAccount if not using Cloud Shell

  # Use Get-AzureRmPolicyAlias to list available providers
  Get-AzureRmPolicyAlias -ListAvailable

  # Use Get-AzureRmPolicyAlias to list aliases for a Namespace (such as Azure Automation -- Microsoft.Automation)
  Get-AzureRmPolicyAlias -NamespaceMatch 'automation'
  ```

- Azure CLI

  ```azurecli-interactive
  # Login first with az login if not using Cloud Shell

  # List namespaces
  az provider list --query [*].namespace

  # Get Azure Policy aliases for a specific Namespace (such as Azure Automation -- Microsoft.Automation)
  az provider show --namespace Microsoft.Automation --expand "resourceTypes/aliases" --query "resourceTypes[].aliases[].name"
  ```

- REST API / ARMClient

  ```http
  GET https://management.azure.com/providers/?api-version=2017-08-01&$expand=resourceTypes/aliases
  ```

### Understanding the [*] alias

Several of the aliases that are available have a version that appears as a 'normal' name and
another that has **[\*]** attached to it. For example:

- `Microsoft.Storage/storageAccounts/networkAcls.ipRules`
- `Microsoft.Storage/storageAccounts/networkAcls.ipRules[*]`

The first example is used to evaluate the entire array, where the **[\*]** alias evaluates each
element of the array.

Let's look at a policy rule as an example. This policy will **Deny** a storage account that has
ipRules configured and if **none** of the ipRules has a value of "127.0.0.1".

```json
"policyRule": {
    "if": {
        "allOf": [{
                "field": "Microsoft.Storage/storageAccounts/networkAcls.ipRules",
                "exists": "true"
            },
            {
                "field": "Microsoft.Storage/storageAccounts/networkAcls.ipRules[*].value",
                "notEquals": "127.0.0.1"
            }
        ]
    },
    "then": {
        "effect": "deny",
    }
}
```

The **ipRules** array is as follows for the example:

```json
"ipRules": [{
        "value": "127.0.0.1",
        "action": "Allow"
    },
    {
        "value": "192.168.1.1",
        "action": "Allow"
    }
]
```

Here's how this example is processed:

- `networkAcls.ipRules` - Check that the array is non-null. It evaluates true, so evaluation continues.

  ```json
  {
    "field": "Microsoft.Storage/storageAccounts/networkAcls.ipRules",
    "exists": "true"
  }
  ```

- `networkAcls.ipRules[*].value` - Checks each _value_ property in the **ipRules** array.

  ```json
  {
    "field": "Microsoft.Storage/storageAccounts/networkAcls.ipRules[*].value",
    "notEquals": "127.0.0.1"
  }
  ```

  - As an array, each element will be processed.

    - "127.0.0.1" != "127.0.0.1" evaluates as false.
    - "127.0.0.1" != "192.168.1.1" evaluates as true.
    - At least one _value_ property in the **ipRules** array evaluated as false, so the evaluation will stop.

As a condition evaluated to false, the **Deny** effect isn't triggered.

## Initiatives

Initiatives enable you to group several related policy definitions to simplify assignments and
management because you work with a group as a single item. For example, you can group related
tagging policy definitions into a single initiative. Rather than assigning each policy
individually, you apply the initiative.

The following example illustrates how to create an initiative for handling two tags: `costCenter`
and `productName`. It uses two built-in policies to apply the default tag value.

```json
{
    "properties": {
        "displayName": "Billing Tags Policy",
        "policyType": "Custom",
        "description": "Specify cost Center tag and product name tag",
        "parameters": {
            "costCenterValue": {
                "type": "String",
                "metadata": {
                    "description": "required value for Cost Center tag"
                }
            },
            "productNameValue": {
                "type": "String",
                "metadata": {
                    "description": "required value for product Name tag"
                }
            }
        },
        "policyDefinitions": [{
                "policyDefinitionId": "/providers/Microsoft.Authorization/policyDefinitions/1e30110a-5ceb-460c-a204-c1c3969c6d62",
                "parameters": {
                    "tagName": {
                        "value": "costCenter"
                    },
                    "tagValue": {
                        "value": "[parameters('costCenterValue')]"
                    }
                }
            },
            {
                "policyDefinitionId": "/providers/Microsoft.Authorization/policyDefinitions/2a0e14a6-b0a6-4fab-991a-187a4f81c498",
                "parameters": {
                    "tagName": {
                        "value": "costCenter"
                    },
                    "tagValue": {
                        "value": "[parameters('costCenterValue')]"
                    }
                }
            },
            {
                "policyDefinitionId": "/providers/Microsoft.Authorization/policyDefinitions/1e30110a-5ceb-460c-a204-c1c3969c6d62",
                "parameters": {
                    "tagName": {
                        "value": "productName"
                    },
                    "tagValue": {
                        "value": "[parameters('productNameValue')]"
                    }
                }
            },
            {
                "policyDefinitionId": "/providers/Microsoft.Authorization/policyDefinitions/2a0e14a6-b0a6-4fab-991a-187a4f81c498",
                "parameters": {
                    "tagName": {
                        "value": "productName"
                    },
                    "tagValue": {
                        "value": "[parameters('productNameValue')]"
                    }
                }
            }
        ]
    },
    "id": "/subscriptions/<subscription-id>/providers/Microsoft.Authorization/policySetDefinitions/billingTagsPolicy",
    "type": "Microsoft.Authorization/policySetDefinitions",
    "name": "billingTagsPolicy"
}
```

## Next steps

- Review examples at [Azure Policy samples](../samples/index.md)
- Review [Understanding policy effects](effects.md)
- Understand how to [programmatically create policies](../how-to/programmatically-create.md)
- Learn how to [get compliance data](../how-to/getting-compliance-data.md)
- Learn how to [remediate non-compliant resources](../how-to/remediate-resources.md)
- Review what a management group is with [Organize your resources with Azure management groups](../../management-groups/overview.md)<|MERGE_RESOLUTION|>--- conflicted
+++ resolved
@@ -244,12 +244,9 @@
 - `kind`
 - `type`
 - `location`
-<<<<<<< HEAD
   - Use **global** for resources that are location agnostic. For an example, see [Samples - Allowed locations](../samples/allowed-locations.md).
-=======
 - `identity.type`
   - Returns the type of [Managed Identity](../../../active-directory/managed-identities-azure-resources/overview.md) enabled on the resource.
->>>>>>> ed096386
 - `tags`
 - `tags.<tagName>`
   - Where **\<tagName\>** is the name of the tag to validate the condition for.
