--- conflicted
+++ resolved
@@ -137,13 +137,9 @@
    }
    ```
 
-<<<<<<< HEAD
-   The *field* property in the policy rule must be one of the following values: Name, Type, Location, Tags, or an alias. An example of an alias might be `"Microsoft.Compute/VirtualMachines/Size"`.
-=======
    The *field* property in the policy rule must be one of the following values: Name, Type,
    Location, Tags, or an alias. An example of an alias might be
    `"Microsoft.Compute/VirtualMachines/Size"`.
->>>>>>> 6a383dfd
 
    To view more Azure policy samples, see [Azure Policy samples](../samples/index.md).
 
@@ -193,13 +189,8 @@
 
 ## Create a policy definition with PowerShell
 
-<<<<<<< HEAD
-Before proceeding with the PowerShell example, make sure you've installed the latest version of
-the Azure PowerShell Az module. 
-=======
 Before proceeding with the PowerShell example, make sure you've installed the latest version of the
 Azure PowerShell Az module.
->>>>>>> 6a383dfd
 
 You can create a policy definition using the `New-AzPolicyDefinition` cmdlet.
 
@@ -412,9 +403,6 @@
 
    ![Review initiative definition parameters](../media/create-and-manage/initiative-definition-2.png)
 
-<<<<<<< HEAD
-1. If a policy definition being added to the initiative has parameters, they're shown under the policy name in the **Policies and Parameters** area. The _value_ can be set to either 'Set value' (hard coded for all assignments of this initiative) or 'Use Initiative Parameter' (set during each initiative assignment). If 'Set value' is selected, the drop-down to the right of _Values_ allows entering or selecting the value(s). If 'Use Initiative Parameter' is selected, a new **Initiative parameters** section is displayed allowing you to define the parameter that is set during initiative assignment. The allowed values on this initiative parameter can further restrict what may be set during initiative assignment.
-=======
 1. If a policy definition being added to the initiative has parameters, they're shown under the
    policy name in the **Policies and Parameters** area. The _value_ can be set to either 'Set value'
    (hard coded for all assignments of this initiative) or 'Use Initiative Parameter' (set during
@@ -423,7 +411,6 @@
    **Initiative parameters** section is displayed allowing you to define the parameter that is set
    during initiative assignment. The allowed values on this initiative parameter can further
    restrict what may be set during initiative assignment.
->>>>>>> 6a383dfd
 
    ![Change initiative definition parameters from allowed values](../media/create-and-manage/initiative-definition-3.png)
 
