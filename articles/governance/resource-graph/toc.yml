- name: Azure Resource Graph documentation
  href: index.yml
- name: Overview
  items:
  - name: Overview of Azure Resource Graph
    displayName: Resource Manager, query language, rbac, permissions
    href: overview.md
- name: Quickstarts
  expanded: true
  items:
  - name: Run your first query - Azure CLI
    displayName: extension, docker
    href: first-query-azurecli.md
  - name: Run your first query - PowerShell
    displayName: module, docker, Az.ResourceGraph
    href: first-query-powershell.md
- name: Samples
  items:
  - name: Starter queries
    displayName: query language, data explorer, count, list, show
    href: ./samples/starter.md
  - name: Advanced queries
    displayName: query language, data explorer, list, regex
    href: ./samples/advanced.md
- name: Concepts
  items:
  - name: Understanding the query language
    displayName: query language, data explorer, tabular, operators, functions
    href: ./concepts/query-language.md
  - name: Explore your Azure resources with Resource Graph
    displayName: vms, public ip
    href: ./concepts/explore-resources.md
  - name: Work with large data sets
    displayName: page, first, skip, token
    href: ./concepts/work-with-data.md
- name: How-to guides
  items:
  - name: Get resource changes
    displayName: resource, change, history, snapshot, details
    href: ./how-to/get-resource-changes.md
- name: Reference
  items:
  - name: Azure CLI
    href: /cli/azure/ext/resource-graph/graph
  - name: Azure PowerShell
    href: /powershell/module/az.resourcegraph/
  - name: Azure SDK for .NET
    href: /dotnet/api/Microsoft.Azure.Management.ResourceGraph
<<<<<<< HEAD
  - name: Azure SDK for Python
    href: /python/api/azure-mgmt-resourcegraph/azure.mgmt.resourcegraph
  - name: REST
    href: /rest/api/azureresourcegraph/resources/resources
  - name: OpenAPI
    href: https://github.com/Azure/azure-rest-api-specs/tree/master/specification/resourcegraph/resource-manager/Microsoft.ResourceGraph/preview/2018-09-01-preview
=======
  - name: Azure SDK for .NET (NuGet)
    href: https://www.nuget.org/packages/Microsoft.Azure.Management.ResourceGraph/
  - name: Azure SDK for Go
    href: https://godoc.org/github.com/Azure/azure-sdk-for-go/services/resourcegraph/mgmt/2019-04-01/resourcegraph
  - name: Azure SDK for Java
    href: /java/api/overview/azure/resourcegraph/management?view=azure-java-stable
  - name: Azure SDK for Java (Maven)
    href: https://search.maven.org/artifact/com.microsoft.azure.resourcegraph.v2019_04_01/azure-mgmt-resourcegraph/1.0.0-beta/jar
  - name: Azure SDK for Node
    href: /javascript/api/@azure/arm-resourcegraph
  - name: Azure SDK for Python
    href: /python/api/azure-mgmt-resourcegraph/azure.mgmt.resourcegraph
  - name: Azure SDK for Ruby (Gem)
    href: https://rubygems.org/gems/azure_mgmt_resourcegraph
  - name: REST
    href: /rest/api/azureresourcegraph/resources/resources
  - name: OpenAPI
    href: https://github.com/Azure/azure-rest-api-specs/tree/master/specification/resourcegraph/resource-manager/Microsoft.ResourceGraph/stable/2019-04-01 
>>>>>>> 6a383dfd
- name: Resources
  items:
  - name: Azure roadmap
    href: https://azure.microsoft.com/roadmap/
  - name: Pricing calculator
    href: https://azure.microsoft.com/pricing/calculator/
  - name: UserVoice
    href: https://feedback.azure.com/forums/915958-azure-governance?category_id=345061
  - name: Governance YouTube Channel
    href: https://www.youtube.com/channel/UCZZ3-oMrVI5ssheMzaWC4uQ<|MERGE_RESOLUTION|>--- conflicted
+++ resolved
@@ -46,14 +46,6 @@
     href: /powershell/module/az.resourcegraph/
   - name: Azure SDK for .NET
     href: /dotnet/api/Microsoft.Azure.Management.ResourceGraph
-<<<<<<< HEAD
-  - name: Azure SDK for Python
-    href: /python/api/azure-mgmt-resourcegraph/azure.mgmt.resourcegraph
-  - name: REST
-    href: /rest/api/azureresourcegraph/resources/resources
-  - name: OpenAPI
-    href: https://github.com/Azure/azure-rest-api-specs/tree/master/specification/resourcegraph/resource-manager/Microsoft.ResourceGraph/preview/2018-09-01-preview
-=======
   - name: Azure SDK for .NET (NuGet)
     href: https://www.nuget.org/packages/Microsoft.Azure.Management.ResourceGraph/
   - name: Azure SDK for Go
@@ -72,7 +64,6 @@
     href: /rest/api/azureresourcegraph/resources/resources
   - name: OpenAPI
     href: https://github.com/Azure/azure-rest-api-specs/tree/master/specification/resourcegraph/resource-manager/Microsoft.ResourceGraph/stable/2019-04-01 
->>>>>>> 6a383dfd
 - name: Resources
   items:
   - name: Azure roadmap
