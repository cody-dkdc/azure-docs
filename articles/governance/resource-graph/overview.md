---
title: Overview of Azure Resource Graph
description: Understand how the Azure Resource Graph service enables complex querying of resources at scale.
author: DCtheGeek
ms.author: dacoulte
<<<<<<< HEAD
ms.date: 03/30/2019
=======
ms.date: 05/06/2019
>>>>>>> 6a383dfd
ms.topic: overview
ms.service: resource-graph
manager: carmonm
---
# Overview of the Azure Resource Graph service

Azure Resource Graph is a service in Azure that is designed to extend Azure Resource Management by
providing efficient and performant resource exploration with the ability to query at scale across a
given set of subscriptions so that you can effectively govern your environment. These queries
provide the following features:

- Ability to query resources with complex filtering, grouping, and sorting by resource properties.
<<<<<<< HEAD
- Ability to iteratively explore resources based on governance requirements and convert the
  resulting expression into a policy definition.
=======
- Ability to iteratively explore resources based on governance requirements.
>>>>>>> 6a383dfd
- Ability to assess the impact of applying policies in a vast cloud environment.
- Ability to [detail changes made to resource properties](./how-to/get-resource-changes.md) (preview).

In this documentation, you'll go over each feature in detail.

> [!NOTE]
<<<<<<< HEAD
> Azure Resource Graph is used by Azure portal's new browse 'All resources' experience and Azure
> Policy's [Change history](../policy/how-to/determine-non-compliance.md#change-history-preview).
=======
> Azure Resource Graph powers Azure portal's search bar, the new browse 'All resources' experience,
> and Azure Policy's [Change history](../policy/how-to/determine-non-compliance.md#change-history-preview)
>>>>>>> 6a383dfd
> _visual diff_. It's designed to help customers manage large-scale environments.

## How does Resource Graph complement Azure Resource Manager

Azure Resource Manager currently supports queries over basic resource fields, specifically -
Resource name, ID, Type, Resource Group, Subscription, and Location. Resource Manager also provides
facilities for calling individual resource providers for detailed properties one resource at a time.

With Azure Resource Graph, you can access these properties the resource providers return without
needing to make individual calls to each resource provider. For a list of supported resource types,
look for a **Yes** in the [Resources for complete mode deployments](../../azure-resource-manager/complete-mode-deletion.md)
table.

With Azure Resource Graph, you can:

- Access the properties returned by resource providers without needing to make individual calls to
  each resource provider.
- View the last 14 days of change history made to the resource to see what properties changed and
  when. (preview)
<<<<<<< HEAD
=======

## How Resource Graph is kept current

When an Azure resource is updated, Resource Graph is notified by Resource Manager of the change.
Resource Graph then updates its database. Resource Graph also does a regular _full scan_. This scan
ensures that Resource Graph data is current in the event of missed notifications or when a resource
is updated outside of Resource Manager.
>>>>>>> 6a383dfd

## The query language

Now that you have a better understanding of what Azure Resource Graph is, let’s dive into how to
construct queries.

It's important to understand that Azure Resource Graph's query language is based on the [Kusto query language](../../data-explorer/data-explorer-overview.md)
used by Azure Data Explorer.

First, for details on operations and functions that can be used with Azure Resource Graph, see [Resource Graph query language](./concepts/query-language.md).
To browse resources, see [explore resources](./concepts/explore-resources.md).

## Permissions in Azure Resource Graph

To use Resource Graph, you must have appropriate rights in [Role-based access
control](../../role-based-access-control/overview.md) (RBAC) with at least read access to the
resources you want to query. Without at least `read` permissions to the Azure object or object
group, results won't be returned.

> [!NOTE]
> Resource Graph uses the subscriptions available to a principal during login. To see resources of a
> new subscription added during an active session, the principal must refresh the context. This
> action happens automatically when logging out and back in.

## Throttling

<<<<<<< HEAD
Queries to Resource Graph are throttled to provide the best experience and response time for all
customers. If your organization wants to use the Resource Graph API for large-scale and frequent
queries, please use portal 'Feedback' from the Resource Graph page. Be sure to provide your business
case and select the 'Microsoft can email you about your feedback' checkbox in order for the team to
contact you.
=======
As a free service, queries to Resource Graph are throttled to provide the best experience and
response time for all customers. If your organization wants to use the Resource Graph API for
large-scale and frequent queries, use portal 'Feedback' from the Resource Graph page. Be sure to
provide your business case and select the 'Microsoft can email you about your feedback' checkbox in
order for the team to contact you.

Resource Graph throttles at the tenant level. The service overrides and sets the
`x-ms-ratelimit-remaining-tenant-reads` response header to indicate remaining queries available by
user within the tenant. Resource Graph resets the quota every 5 seconds instead of every hour. For
more information, see
[Throttling Resource Manager requests](../../azure-resource-manager/resource-manager-request-limits.md).
>>>>>>> 6a383dfd

## Running your first query

Resource Graph supports Azure CLI, Azure PowerShell, and Azure SDK for .NET. The query is structured
the same for each language. Learn how to enable Resource Graph in [Azure
CLI](first-query-azurecli.md#add-the-resource-graph-extension) and [Azure
PowerShell](first-query-powershell.md#add-the-resource-graph-module).

## Next steps

- Run your first query with [Azure CLI](first-query-azurecli.md).
- Run your first query with [Azure PowerShell](first-query-powershell.md).
- Start with [Starter Queries](./samples/starter.md).
- Enhance your understanding with [Advanced Queries](./samples/advanced.md).<|MERGE_RESOLUTION|>--- conflicted
+++ resolved
@@ -3,11 +3,7 @@
 description: Understand how the Azure Resource Graph service enables complex querying of resources at scale.
 author: DCtheGeek
 ms.author: dacoulte
-<<<<<<< HEAD
-ms.date: 03/30/2019
-=======
 ms.date: 05/06/2019
->>>>>>> 6a383dfd
 ms.topic: overview
 ms.service: resource-graph
 manager: carmonm
@@ -20,25 +16,15 @@
 provide the following features:
 
 - Ability to query resources with complex filtering, grouping, and sorting by resource properties.
-<<<<<<< HEAD
-- Ability to iteratively explore resources based on governance requirements and convert the
-  resulting expression into a policy definition.
-=======
 - Ability to iteratively explore resources based on governance requirements.
->>>>>>> 6a383dfd
 - Ability to assess the impact of applying policies in a vast cloud environment.
 - Ability to [detail changes made to resource properties](./how-to/get-resource-changes.md) (preview).
 
 In this documentation, you'll go over each feature in detail.
 
 > [!NOTE]
-<<<<<<< HEAD
-> Azure Resource Graph is used by Azure portal's new browse 'All resources' experience and Azure
-> Policy's [Change history](../policy/how-to/determine-non-compliance.md#change-history-preview).
-=======
 > Azure Resource Graph powers Azure portal's search bar, the new browse 'All resources' experience,
 > and Azure Policy's [Change history](../policy/how-to/determine-non-compliance.md#change-history-preview)
->>>>>>> 6a383dfd
 > _visual diff_. It's designed to help customers manage large-scale environments.
 
 ## How does Resource Graph complement Azure Resource Manager
@@ -58,8 +44,6 @@
   each resource provider.
 - View the last 14 days of change history made to the resource to see what properties changed and
   when. (preview)
-<<<<<<< HEAD
-=======
 
 ## How Resource Graph is kept current
 
@@ -67,7 +51,6 @@
 Resource Graph then updates its database. Resource Graph also does a regular _full scan_. This scan
 ensures that Resource Graph data is current in the event of missed notifications or when a resource
 is updated outside of Resource Manager.
->>>>>>> 6a383dfd
 
 ## The query language
 
@@ -94,13 +77,6 @@
 
 ## Throttling
 
-<<<<<<< HEAD
-Queries to Resource Graph are throttled to provide the best experience and response time for all
-customers. If your organization wants to use the Resource Graph API for large-scale and frequent
-queries, please use portal 'Feedback' from the Resource Graph page. Be sure to provide your business
-case and select the 'Microsoft can email you about your feedback' checkbox in order for the team to
-contact you.
-=======
 As a free service, queries to Resource Graph are throttled to provide the best experience and
 response time for all customers. If your organization wants to use the Resource Graph API for
 large-scale and frequent queries, use portal 'Feedback' from the Resource Graph page. Be sure to
@@ -112,7 +88,6 @@
 user within the tenant. Resource Graph resets the quota every 5 seconds instead of every hour. For
 more information, see
 [Throttling Resource Manager requests](../../azure-resource-manager/resource-manager-request-limits.md).
->>>>>>> 6a383dfd
 
 ## Running your first query
 
