--- conflicted
+++ resolved
@@ -13,23 +13,14 @@
    ms.topic="article"
    ms.tgt_pltfrm="NA"
    ms.workload="storage-backup-recovery" 
-<<<<<<< HEAD
-   ms.date="03/16/2015"
-=======
    ms.date="03/17/2015"
->>>>>>> 8f5664f7
    ms.author="elfish; v-romcal"/>
 
 # Restore a deleted Azure SQL database with REST API
 
 > [AZURE.SELECTOR]
-<<<<<<< HEAD
-- [Restore deleted database - portal](./sql-database-restore-deleted-database-tutorial-management-portal.md)
-- [Restore deleted database - PowerShell](./sql-database-restore-deleted-database-tutorial-powershell.md) 
-=======
 - [Restore deleted database - portal](sql-database-restore-deleted-database-tutorial-management-portal.md)
 - [Restore deleted database - PowerShell](sql-database-restore-deleted-database-tutorial-powershell.md) 
->>>>>>> 8f5664f7
 
 ## Overview
 
@@ -39,11 +30,7 @@
 
 ## Restrictions and Security
 
-<<<<<<< HEAD
-See [Restore a deleted Azure SQL database in the Azure portal](./sql-database-restore-deleted-database-tutorial-management-portal.md).
-=======
 See [Restore a deleted Azure SQL database in the Azure portal](sql-database-restore-deleted-database-tutorial-management-portal.md).
->>>>>>> 8f5664f7
 
 ## How to: Restore a deleted Azure SQL database using REST API
 
