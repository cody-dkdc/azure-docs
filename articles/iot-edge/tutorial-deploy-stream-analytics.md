---
title: Deploy Azure Stream Analytics with Azure IoT Edge | Microsoft Docs 
description: Deploy Azure Stream Analytics as a module to an edge device
author: kgremban
manager: timlt
ms.author: kgremban
ms.date: 06/12/2018
ms.topic: tutorial
ms.service: iot-edge
services: iot-edge
ms.custom: mvc
---

# Deploy Azure Stream Analytics as an IoT Edge module - preview

IoT devices can produce large quantities of data. To reduce the amount of uploaded data or to eliminate the round-trip latency of an actionable insight, the data must sometimes be analyzed or processed before it reaches the cloud.

Azure IoT Edge takes advantage of pre-built Azure service IoT Edge modules for quick deployment. [Azure Stream Analytics][azure-stream] is one such module. You can create an Azure Stream Analytics job from its portal and then go to the Azure IoT Hub portal to deploy it as an IoT Edge module. 

Azure Stream Analytics provides a richly structured query syntax for data analysis both in the cloud and on IoT Edge devices. For more information about Azure Stream Analytics on IoT Edge, see [Azure Stream Analytics documentation](../stream-analytics/stream-analytics-edge.md).

This tutorial walks you through creating an Azure Stream Analytics job and deploying it on an IoT Edge device. Doing so lets you process a local telemetry stream directly on the device and generate alerts that drive immediate action on the device. 

The tutorial presents two modules: 
* A simulated temperature sensor module (tempSensor) that generates temperature data from 20 degrees to 120 degrees, incremented every 5 seconds. 
* A Stream Analytics module that resets the tempSensor when the 30-second average reaches 70. In a production environment, you might use this functionality to shut off a machine or take preventative measures when the temperature reaches dangerous levels. 

In this tutorial, you learn how to:

> [!div class="checklist"]
> * Create an Azure Stream Analytics job to process data on the edge.
> * Connect the new Azure Stream Analytics job with other IoT Edge modules.
> * Deploy the Azure Stream Analytics job to an IoT Edge device.

## Prerequisites

* An IoT hub. 
* The device that you created and configured in the quickstart for [Windows][lnk-tutorial1-win] or [Linux][lnk-tutorial1-lin]. You need to know the device connection string and the device ID. 

## Create an Azure Stream Analytics job

In this section, you create an Azure Stream Analytics job to take data from your IoT hub, query the sent telemetry data from your device, and then forward the results to an Azure Blob storage container. For more information, see the "Overview" section of the [Stream Analytics documentation][azure-stream]. 

### Create a storage account

An Azure Storage account is required to provide an endpoint to be used as an output in your Azure Stream Analytics job. The example in this section uses the Blob storage type. For more information, see the "Blobs" section of the [Azure Storage documentation][azure-storage].

1. In the Azure portal, go to **Create a resource**, enter **Storage account** in the search box, and then select **Storage account - blob, file, table, queue**.

2. In the **Create storage account** pane, enter a name for your storage account, select the same location where your IoT hub is stored, select the same resource group as your IoT hub, and then select **Create**. Note the name for later use.

    ![Create a storage account][1]

3. Go to the storage account that you created, and then select **Browse blobs**. 

4. Create a new container for the Azure Stream Analytics module to store data, set the access level to **Container**, and then select **OK**.

    ![Storage settings][10]

### Create a Stream Analytics job

1. In the Azure portal, go to **Create a resource** > **Internet of Things**, and then select **Stream Analytics Job**.

2. In the **New Stream Analytics Job** pane, perform the following steps:

   1. In the **Job name** box, type a job name.
<<<<<<< HEAD

   2. Use the same **Resource group** and **Location** as your IoT hub. 

      > [!NOTE]
      > Currently, Azure Stream Analytics jobs on IoT Edge aren't supported in the West US 2 region. 

=======
   2. Use the same **Resource group** and **Location** as your IoT hub. 

      > [!NOTE]
      > Currently, Azure Stream Analytics jobs on IoT Edge aren't supported in the West US 2 region. 

>>>>>>> a1a6fdd0
   3. Under **Hosting environment**, select **Edge**.
    
3. Select **Create**.

4. In the created job, under **Job Topology**, open **Inputs**.

   ![Azure Stream Analytics input](./media/tutorial-deploy-stream-analytics/asa_input.png)

5. Select **Add stream input**, then select **Edge Hub**.

6. In the **New input** pane, enter **temperature** as the input alias. 

7. Select **Save**.

8. Under **Job Topology**, open **Outputs**.

   ![Azure Stream Analytics output](./media/tutorial-deploy-stream-analytics/asa_output.png)

9. Select **Add**, then select **Edge Hub**.

10. In the **New output** pane, enter **alert** as the output alias. 

11. Select **Save**.

<<<<<<< HEAD
12. Under **Job Topology**, select **Query**, and then replace the default text with the following query that creates an alert if the average machine temperature in a 30 second window reaches 70 degrees:
=======
12. Under **Job Topology**, select **Query**, and then replace the default text with the following query:
>>>>>>> a1a6fdd0

    ```sql
    SELECT  
        'reset' AS command 
    INTO 
       alert 
    FROM 
       temperature TIMESTAMP BY timeCreated 
    GROUP BY TumblingWindow(second,30) 
    HAVING Avg(machine.temperature) > 70
    ```

13. Select **Save**.
<<<<<<< HEAD
=======
14. Under **Configure**, select **IoT Edge settings**.
15. Select your **Storage account** from the drop-down menu.
16. Choose to **Use existing** container, and select the one that you created from the drop-down menu.
17. Select **Save**. 

>>>>>>> a1a6fdd0

14. Under **Configure**, select **IoT Edge settings**.

15. Select your **Storage account** from the drop-down menu.

16. Choose to **Use existing** container, and select the one that you created from the drop-down menu.

17. Select **Save**. 

<<<<<<< HEAD
=======
   a. Click **Add** and select **IoT Edge Module**.
>>>>>>> a1a6fdd0

## Deploy the job

You are now ready to deploy the Azure Stream Analytics job on your IoT Edge device.

<<<<<<< HEAD
1. In the Azure portal, in your IoT hub, go to **IoT Edge**, and then open the details page for your IoT Edge device.
=======
3. To add your Azure Stream Analytics Edge job, click **Add** and select **Azure Stream Analytics Module**.
>>>>>>> a1a6fdd0

2. Select **Set modules**.  

   If you previously deployed the tempSensor module on this device, it might autopopulate. If it does not, add the module the following steps:

<<<<<<< HEAD
   1. Click **Add** and select **IoT Edge Module**.
   2. For the name, type **tempSensor**.
   3. For the image URI, enter **microsoft/azureiotedge-simulated-temperature-sensor:1.0-preview**. 
   4. Leave the other settings unchanged.
   5. Select **Save**.

3. Add your Azure Stream Analytics Edge job with the following steps:

   1. Click **Add** and select **Azure Stream Analytics Module**.
   2. Select your subscription and the Azure Stream Analytics Edge job that you created. 
   3. Select **Save**.

4. Select **Next**.

5. Copy the following code to **Routes**. Replace _{moduleName}_ with the name of your Azure Stream Analytics module. The module should have the same name as the job that it was created from. 
=======
7. Select **Next**.

8. Copy the following code to **Routes**. Replace _{moduleName}_ with the name of your Azure Stream Analytics module. The module should have the same name as the job that it was created from. 
>>>>>>> a1a6fdd0

    ```json
    {
        "routes": {
            "telemetryToCloud": "FROM /messages/modules/tempSensor/* INTO $upstream",
            "alertsToCloud": "FROM /messages/modules/IoTJob2/* INTO $upstream",
            "alertsToReset": "FROM /messages/modules/IoTJob2/* INTO BrokeredEndpoint(\"/modules/tempSensor/inputs/control\")",
            "telemetryToAsa": "FROM /messages/modules/tempSensor/* INTO BrokeredEndpoint(\"/modules/IoTJob2/inputs/temperature\")"
        }
    }
    ```

6. Select **Next**.

7. In the **Review Template** step, select **Submit**.

8. Return to the device details page, and then select **Refresh**.  

    You should see the new Stream Analytics module running, along with the IoT Edge agent module and the IoT Edge hub.

    ![Module output][7]

## View data

Now you can go to your IoT Edge device to check out the interaction between the Azure Stream Analytics module and the tempSensor module.

1. Check that all the modules are running in Docker:

   ```cmd/sh
   docker ps  
   ```

   ![Docker output][8]

2. View all system logs and metrics data. Use the Stream Analytics module name:

   ```cmd/sh
   docker logs -f {moduleName}  
   ```

You should be able to watch the machine's temperature gradually rise until it reaches 70 degrees for 30 seconds. Then the Stream Analytics module triggers a reset, and the machine temperature drops back to 21. 

   ![Docker log][9]


## Next steps

In this tutorial, you configured an Azure Streaming Analytics job to analyze data from your IoT Edge device. You then loaded this Azure Stream Analytics module on your IoT Edge device to process and react to temperature increase locally, as well as sending the aggregated data stream to the cloud. To see how Azure IoT Edge can create more solutions for your business, continue on to the other tutorials.

> [!div class="nextstepaction"] 
> [Deploy an Azure Machine Learning model as a module][lnk-ml-tutorial]

<!-- Images. -->
[1]: ./media/tutorial-deploy-stream-analytics/storage.png
[4]: ./media/tutorial-deploy-stream-analytics/add_device.png
[5]: ./media/tutorial-deploy-stream-analytics/asa_job.png
[6]: ./media/tutorial-deploy-stream-analytics/set_module.png
[7]: ./media/tutorial-deploy-stream-analytics/module_output2.png
[8]: ./media/tutorial-deploy-stream-analytics/docker_output.png
[9]: ./media/tutorial-deploy-stream-analytics/docker_log.png
[10]: ./media/tutorial-deploy-stream-analytics/storage_settings.png
[11]: ./media/tutorial-deploy-stream-analytics/temp_module.png


<!-- Links -->
[lnk-what-is-iot-edge]: what-is-iot-edge.md
[lnk-module-dev]: module-development.md
[iot-hub-get-started-create-hub]: ../../includes/iot-hub-get-started-create-hub.md
[azure-iot]: https://docs.microsoft.com/azure/iot-hub/
[azure-storage]: https://docs.microsoft.com/azure/storage/
[azure-stream]: https://docs.microsoft.com/azure/stream-analytics/
[lnk-free-trial]: http://azure.microsoft.com/pricing/free-trial/
[lnk-tutorial1-win]: quickstart.md
[lnk-tutorial1-lin]: quickstart-linux.md
[lnk-module-tutorial]: tutorial-csharp-module.md
[lnk-ml-tutorial]: tutorial-deploy-machine-learning.md
<|MERGE_RESOLUTION|>--- conflicted
+++ resolved
@@ -64,20 +64,12 @@
 2. In the **New Stream Analytics Job** pane, perform the following steps:
 
    1. In the **Job name** box, type a job name.
-<<<<<<< HEAD
-
+   
    2. Use the same **Resource group** and **Location** as your IoT hub. 
 
       > [!NOTE]
       > Currently, Azure Stream Analytics jobs on IoT Edge aren't supported in the West US 2 region. 
 
-=======
-   2. Use the same **Resource group** and **Location** as your IoT hub. 
-
-      > [!NOTE]
-      > Currently, Azure Stream Analytics jobs on IoT Edge aren't supported in the West US 2 region. 
-
->>>>>>> a1a6fdd0
    3. Under **Hosting environment**, select **Edge**.
     
 3. Select **Create**.
@@ -102,11 +94,7 @@
 
 11. Select **Save**.
 
-<<<<<<< HEAD
 12. Under **Job Topology**, select **Query**, and then replace the default text with the following query that creates an alert if the average machine temperature in a 30 second window reaches 70 degrees:
-=======
-12. Under **Job Topology**, select **Query**, and then replace the default text with the following query:
->>>>>>> a1a6fdd0
 
     ```sql
     SELECT  
@@ -120,43 +108,26 @@
     ```
 
 13. Select **Save**.
-<<<<<<< HEAD
-=======
+
 14. Under **Configure**, select **IoT Edge settings**.
+
 15. Select your **Storage account** from the drop-down menu.
+
 16. Choose to **Use existing** container, and select the one that you created from the drop-down menu.
+
 17. Select **Save**. 
 
->>>>>>> a1a6fdd0
-
-14. Under **Configure**, select **IoT Edge settings**.
-
-15. Select your **Storage account** from the drop-down menu.
-
-16. Choose to **Use existing** container, and select the one that you created from the drop-down menu.
-
-17. Select **Save**. 
-
-<<<<<<< HEAD
-=======
-   a. Click **Add** and select **IoT Edge Module**.
->>>>>>> a1a6fdd0
 
 ## Deploy the job
 
 You are now ready to deploy the Azure Stream Analytics job on your IoT Edge device.
 
-<<<<<<< HEAD
 1. In the Azure portal, in your IoT hub, go to **IoT Edge**, and then open the details page for your IoT Edge device.
-=======
-3. To add your Azure Stream Analytics Edge job, click **Add** and select **Azure Stream Analytics Module**.
->>>>>>> a1a6fdd0
 
 2. Select **Set modules**.  
 
    If you previously deployed the tempSensor module on this device, it might autopopulate. If it does not, add the module the following steps:
 
-<<<<<<< HEAD
    1. Click **Add** and select **IoT Edge Module**.
    2. For the name, type **tempSensor**.
    3. For the image URI, enter **microsoft/azureiotedge-simulated-temperature-sensor:1.0-preview**. 
@@ -172,11 +143,6 @@
 4. Select **Next**.
 
 5. Copy the following code to **Routes**. Replace _{moduleName}_ with the name of your Azure Stream Analytics module. The module should have the same name as the job that it was created from. 
-=======
-7. Select **Next**.
-
-8. Copy the following code to **Routes**. Replace _{moduleName}_ with the name of your Azure Stream Analytics module. The module should have the same name as the job that it was created from. 
->>>>>>> a1a6fdd0
 
     ```json
     {
