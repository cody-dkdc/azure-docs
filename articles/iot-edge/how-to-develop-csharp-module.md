--- conflicted
+++ resolved
@@ -61,11 +61,6 @@
 
 There are four items within the solution: 
 * A **.vscode** folder contains debug configurations.
-<<<<<<< HEAD
-* A **modules** folder contains subfolders for each module. Right now you only have one, but you could add more in the command palette with the command **Azure IoT Edge: Add IoT Edge Module**. 
-* A **.env** file lists your environment variables. If you are using ACR as your registry, right now you have ACR username and password in it. 
-* A **deployment.template.json** file lists your new module along with a sample **tempSensor** module that simulates data that you can use for testing. For more information about how deployment manifests work, see [Understand how IoT Edge modules can be used, configured, and reused](module-composition.md).
-=======
 * A **modules** folder has subfolders for each module. At this point, you only have one. But you can add more in the command palette with the command **Azure IoT Edge: Add IoT Edge Module**. 
 * An **.env** file lists your environment variables. If Azure Container Registry is your registry, you'll have an Azure Container Registry username and password in it. 
 
@@ -79,7 +74,6 @@
 The default Azure Function code that comes with the solution is located at **modules** > **\<your module name\>** > **Program.cs**. The module and the deployment.template.json file are set up so that you can build the solution, push it to your container registry, and deploy it to a device to start testing without touching any code. The module is built to simply take input from a source (in this case, the tempSensor module that simulates data) and pipe it to IoT Hub. 
 
 When you're ready to customize the C# template with your own code, use the [Azure IoT Hub SDKs](../iot-hub/iot-hub-devguide-sdks.md) to build modules that address the key needs for IoT solutions such as security, device management, and reliability. 
->>>>>>> 0922e6ce
 
 ## Build and deploy your module for debugging
 
