--- conflicted
+++ resolved
@@ -76,7 +76,42 @@
 > [!WARNING]
 > YAML files cannot contain tabs as identation. Use 2 spaces instead.
 
-<<<<<<< HEAD
+On Linux:
+
+   ```bash
+   sudo nano /etc/iotedge/config.yaml
+   ```
+
+On Windows:
+
+   ```cmd
+   notepad C:\ProgramData\iotedge\config.yaml
+   ```
+
+### Check container logs for issues
+
+Once the IoT Edge Security Daemon is running, look at the logs of the containers to detect issues. Start with your deployed containers, then look at the containers that make up the IoT Edge runtime: Edge Agent and Edge Hub. The Edge Agent logs typically provide info on the lifecycle of each container. The Edge Hub logs provide info on messaging and routing. 
+
+   ```cmd
+   iotedge logs <container name>
+   ```
+
+### View the messages going through the Edge hub
+
+View the messages going through the Edge hub, and gather insights on device properties updates with verbose logs from the edgeAgent and edgeHub runtime containers. To turn on verbose logs on these containers, set the `RuntimeLogLevel` environment variable: 
+
+On Linux:
+    
+   ```cmd
+   export RuntimeLogLevel="debug"
+   ```
+    
+On Windows:
+    
+   ```powershell
+   [Environment]::SetEnvironmentVariable("RuntimeLogLevel", "debug")
+   ```
+
 You can also check the messages being sent between IoT Hub and the IoT Edge devices. View these messages by using the [Azure IoT Toolkit](https://marketplace.visualstudio.com/items?itemName=vsciot-vscode.azure-iot-toolkit) extension for Visual Studio Code. For more guidance, see [Handy tool when you develop with Azure IoT](https://blogs.msdn.microsoft.com/iotdev/2017/09/01/handy-tool-when-you-develop-with-azure-iot/).
 
 ### Restart containers
@@ -108,42 +143,6 @@
    Stop-Service iotedge -NoWait
    sleep 5
    Start-Service iotedge
-=======
-On Linux:
-
-   ```bash
-   sudo nano /etc/iotedge/config.yaml
-   ```
-
-On Windows:
-
-   ```cmd
-   notepad C:\ProgramData\iotedge\config.yaml
-   ```
-
-### Check container logs for issues
-
-Once the IoT Edge Security Daemon is running, look at the logs of the containers to detect issues. Start with your deployed containers, then look at the containers that make up the IoT Edge runtime: Edge Agent and Edge Hub. The Edge Agent logs typically provide info on the lifecycle of each container. The Edge Hub logs provide info on messaging and routing. 
-
-   ```cmd
-   iotedge logs <container name>
-   ```
-
-### View the messages going through the Edge hub
-
-View the messages going through the Edge hub, and gather insights on device properties updates with verbose logs from the edgeAgent and edgeHub runtime containers. To turn on verbose logs on these containers, set the `RuntimeLogLevel` environment variable: 
-
-On Linux:
-    
-   ```cmd
-   export RuntimeLogLevel="debug"
-   ```
-    
-On Windows:
-    
-   ```powershell
-   [Environment]::SetEnvironmentVariable("RuntimeLogLevel", "debug")
->>>>>>> cb16acd9
    ```
 
 ## Edge Agent stops after about a minute
