---
title: Troubleshoot - Azure IoT Edge | Microsoft Docs 
description: Use this article to learn standard diagnostic skills for Azure IoT Edge, like retrieving component status and logs, and resolve common issues
author: kgremban
manager: philmea
ms.author: kgremban
<<<<<<< HEAD
ms.date: 02/26/2019
=======
ms.date: 04/26/2019
>>>>>>> 6a383dfd
ms.topic: conceptual
ms.service: iot-edge
services: iot-edge
ms.custom: seodec18
---

# Common issues and resolutions for Azure IoT Edge

If you experience issues running Azure IoT Edge in your environment, use this article as a guide for troubleshooting and resolution.

## Run the iotedge 'check' command

Your first step when troubleshooting IoT Edge should be to use the `check` command, which performs a collection of configuration and connectivity tests for common issues. The `check` command is available in [release 1.0.7](https://github.com/Azure/azure-iotedge/releases/tag/1.0.7) and later.

You can run the `check` command as follows, or include the `--help` flag to see a complete list of options:

* On Linux:

  ```bash
  sudo iotedge check
  ```

* On Windows:

  ```powershell
  iotedge check
  ```

The types of checks run by the tool can be classified as:

* Configuration checks: Examines details that could prevent Edge devices from connecting to the cloud, including issues with *config.yaml* and the container engine.
* Connection checks: Verifies the IoT Edge runtime can access ports on the host device and all the IoT Edge components can connect to the IoT Hub.
* Production readiness checks: Looks for recommended production best practices, such as the state of device certificate authority (CA) certificates and module log file configuration.

For a complete list of diagnostic checks, see [Built-in troubleshooting functionality](https://github.com/Azure/iotedge/blob/master/doc/troubleshoot-checks.md).

## Standard diagnostic steps

If you encounter an issue, you can learn more about the state of your IoT Edge device by reviewing the container logs and the messages that pass to and from the device. Use the commands and tools in this section to gather information.

### Check the status of the IoT Edge Security Manager and its logs

On Linux:
- To view the status of the IoT Edge Security Manager:

   ```bash
   sudo systemctl status iotedge
   ```

- To view the logs of the IoT Edge Security Manager:

    ```bash
    sudo journalctl -u iotedge -f
    ```

- To view more detailed logs of the IoT Edge Security Manager:

   - Edit the iotedge daemon settings:

      ```bash
      sudo systemctl edit iotedge.service
      ```
   
   - Update the following lines:
    
      ```
      [Service]
      Environment=IOTEDGE_LOG=edgelet=debug
      ```
    
   - Restart the IoT Edge Security Daemon:
    
      ```bash
      sudo systemctl cat iotedge.service
      sudo systemctl daemon-reload
      sudo systemctl restart iotedge
      ```

On Windows:
- To view the status of the IoT Edge Security Manager:

   ```powershell
   Get-Service iotedge
   ```

- To view the logs of the IoT Edge Security Manager:

   ```powershell
   . {Invoke-WebRequest -useb aka.ms/iotedge-win} | Invoke-Expression; Get-IoTEdgeLog
   ```

### If the IoT Edge Security Manager is not running, verify your yaml configuration file

> [!WARNING]
> YAML files cannot contain tabs as indentation. Use 2 spaces instead.

On Linux:

   ```bash
   sudo nano /etc/iotedge/config.yaml
   ```

On Windows:

   ```cmd
   notepad C:\ProgramData\iotedge\config.yaml
   ```

### Check container logs for issues

Once the IoT Edge Security Daemon is running, look at the logs of the containers to detect issues. Start with your deployed containers, then look at the containers that make up the IoT Edge runtime: edgeAgent and edgeHub. The IoT Edge agent logs typically provide info on the lifecycle of each container. The IoT Edge hub logs provide info on messaging and routing. 

   ```cmd
   iotedge logs <container name>
   ```

### View the messages going through the IoT Edge hub

You can view the messages going through the IoT Edge hub, and gather insights from verbose logs from the runtime containers. To turn on verbose logs on these containers, set `RuntimeLogLevel` in your yaml configuration file. To open the file:

On Linux:

   ```bash
   sudo nano /etc/iotedge/config.yaml
   ```

On Windows:

   ```cmd
   notepad C:\ProgramData\iotedge\config.yaml
   ```

By default, the `agent` element will look like the following example:

   ```yaml
   agent:
     name: edgeAgent
     type: docker
     env: {}
     config:
       image: mcr.microsoft.com/azureiotedge-agent:1.0
       auth: {}
   ```

Replace `env: {}` with:

   ```yaml
   env:
     RuntimeLogLevel: debug
   ```

   > [!WARNING]
   > YAML files cannot contain tabs as identation. Use 2 spaces instead.

Save the file and restart the IoT Edge security manager.

You can also check the messages being sent between IoT Hub and the IoT Edge devices. View these messages by using the [Azure IoT Hub Toolkit](https://marketplace.visualstudio.com/items?itemName=vsciot-vscode.azure-iot-toolkit) extension (formerly Azure IoT Toolkit extension) for Visual Studio Code. For more information, see [Handy tool when you develop with Azure IoT](https://blogs.msdn.microsoft.com/iotdev/2017/09/01/handy-tool-when-you-develop-with-azure-iot/).

### Restart containers
After investigating the logs and messages for information, you can try restarting containers:

```
iotedge restart <container name>
```

Restart the IoT Edge runtime containers:

```
iotedge restart edgeAgent && iotedge restart edgeHub
```

### Restart the IoT Edge security manager

If issue is still persisting, you can try restarting the IoT Edge security manager.

On Linux:

   ```cmd
   sudo systemctl restart iotedge
   ```

On Windows:

   ```powershell
   Stop-Service iotedge -NoWait
   sleep 5
   Start-Service iotedge
   ```

## IoT Edge agent stops after about a minute

The edgeAgent module starts and runs successfully for about a minute, then stops. The logs indicate that the IoT Edge agent attempts to connect to IoT Hub over AMQP, and then attempts to connect using AMQP over WebSocket. When that fails, the IoT Edge agent exits. 

Example edgeAgent logs:

```output
2017-11-28 18:46:19 [INF] - Starting module management agent. 
2017-11-28 18:46:19 [INF] - Version - 1.0.7516610 (03c94f85d0833a861a43c669842f0817924911d5) 
2017-11-28 18:46:19 [INF] - Edge agent attempting to connect to IoT Hub via AMQP... 
2017-11-28 18:46:49 [INF] - Edge agent attempting to connect to IoT Hub via AMQP over WebSocket... 
```

### Root cause
A networking configuration on the host network is preventing the IoT Edge agent from reaching the network. The agent attempts to connect over AMQP (port 5671) first. If the connection fails, it tries WebSockets (port 443).

The IoT Edge runtime sets up a network for each of the modules to communicate on. On Linux, this network is a bridge network. On Windows, it uses NAT. This issue is more common on Windows devices using Windows containers that use the NAT network. 

### Resolution
Ensure that there is a route to the internet for the IP addresses assigned to this bridge/NAT network. Sometimes a VPN configuration on the host overrides the IoT Edge network. 

## IoT Edge hub fails to start

The edgeHub module fails to start, and prints the following message to the logs: 

```output
One or more errors occurred. 
(Docker API responded with status code=InternalServerError, response=
{\"message\":\"driver failed programming external connectivity on endpoint edgeHub (6a82e5e994bab5187939049684fb64efe07606d2bb8a4cc5655b2a9bad5f8c80): 
Error starting userland proxy: Bind for 0.0.0.0:443 failed: port is already allocated\"}\n) 
```

### Root cause
Some other process on the host machine has bound port 443. The IoT Edge hub maps ports 5671 and 443 for use in gateway scenarios. This port mapping fails if another process has already bound this port. 

### Resolution
Find and stop the process that is using port 443. This process is usually a web server.

## IoT Edge agent can't access a module's image (403)
A container fails to run, and the edgeAgent logs show a 403 error. 

### Root cause
The Iot Edge agent doesn't have permissions to access a module's image. 

### Resolution
Make sure that your registry credentials are correctly specified in your deployment manifest

## IoT Edge security daemon fails with an invalid hostname

The command `sudo journalctl -u iotedge` fails and prints the following message: 

```output
Error parsing user input data: invalid hostname. Hostname cannot be empty or greater than 64 characters
```

### Root cause
The IoT Edge runtime can only support hostnames that are shorter than 64 characters. Physical machines usually don't have long hostnames, but the issue is more common on a virtual machine. The automatically generated hostnames for Windows virtual machines hosted in Azure, in particular, tend to be long. 

### Resolution
When you see this error, you can resolve it by configuring the DNS name of your virtual machine, and then setting the DNS name as the hostname in the setup command.

1. In the Azure portal, navigate to the overview page of your virtual machine. 
2. Select **configure** under DNS name. If your virtual machine already has a DNS name configured, you don't need to configure a new one. 

   ![Configure DNS name of virtual machine](./media/troubleshoot/configure-dns.png)

3. Provide a value for **DNS name label** and select **Save**.
4. Copy the new DNS name, which should be in the format **\<DNSnamelabel\>.\<vmlocation\>.cloudapp.azure.com**.
5. Inside the virtual machine, use the following command to set up the IoT Edge runtime with your DNS name:

   - On Linux:

      ```bash
      sudo nano /etc/iotedge/config.yaml
      ```

   - On Windows:

      ```cmd
      notepad C:\ProgramData\iotedge\config.yaml
      ```

## Stability issues on resource constrained devices 
You may encounter stability problems on constrained devices like the Raspberry Pi, especially when used as a gateway. Symptoms include out of memory exceptions in the edge hub module, downstream devices cannot connect or the device stops sending telemetry messages after a few hours.

### Root cause
The IoT Edge hub, which is part of the IoT Edge runtime, is optimized for performance by default and attempts to allocate large chunks of memory. This optimization is not ideal for constrained edge devices and can cause stability problems.

### Resolution
For the IoT Edge hub, set an environment variable **OptimizeForPerformance** to **false**. There are two ways to do this:

In the UI: 

In the portal, navigate to **Device Details** > **Set Modules** > **Configure advanced Edge Runtime settings**. Create an environment variable for the Edge Hub module called *OptimizeForPerformance* that is set to *false*.

![OptimizeForPerformance set to false](./media/troubleshoot/optimizeforperformance-false.png)

**OR**

In the deployment manifest:

```json
  "edgeHub": {
    "type": "docker",
    "settings": {
      "image": "mcr.microsoft.com/azureiotedge-hub:1.0",
      "createOptions": <snipped>
    },
    "env": {
      "OptimizeForPerformance": {
          "value": "false"
      }
    },
```
## Can't get the IoT Edge daemon logs on Windows
If you get an EventLogException when using `Get-WinEvent` on Windows, check your registry entries.

### Root cause
The `Get-WinEvent` PowerShell command relies on a registry entry to be present to find logs by a specific `ProviderName`.

### Resolution
Set a registry entry for the IoT Edge daemon. Create a **iotedge.reg** file with the following content, and import in to the Windows Registry by double-clicking it or using the `reg import iotedge.reg` command:

```
Windows Registry Editor Version 5.00

[HKEY_LOCAL_MACHINE\SYSTEM\CurrentControlSet\Services\EventLog\Application\iotedged]
"CustomSource"=dword:00000001
"EventMessageFile"="C:\\ProgramData\\iotedge\\iotedged.exe"
"TypesSupported"=dword:00000007
```

## IoT Edge module fails to send a message to the edgeHub with 404 error

A custom IoT Edge module fails to send a message to the edgeHub with a 404 `Module not found` error. The IoT Edge daemon prints the following message to the logs: 

```output
Error: Time:Thu Jun  4 19:44:58 2018 File:/usr/sdk/src/c/provisioning_client/adapters/hsm_client_http_edge.c Func:on_edge_hsm_http_recv Line:364 executing HTTP request fails, status=404, response_buffer={"message":"Module not found"}u, 04 ) 
```

### Root cause
The IoT Edge daemon enforces process identification for all modules connecting to the edgeHub for security reasons. It verifies that all messages being sent by a module come from the main process ID of the module. If a message is being sent by a module from a different process ID than initially established, it will reject the message with a 404 error message.

### Resolution
Make sure that the same process ID is always used by the custom IoT Edge module to send messages to the edgeHub. For instance, make sure to `ENTRYPOINT` instead of `CMD` command in your Docker file, since `CMD` will lead to one process ID for the module and another process ID for the bash command running the main program whereas `ENTRYPOINT` will lead to a single process ID.


## Firewall and Port configuration rules for IoT Edge deployment
Azure IoT Edge allows communication from an on-premises server to Azure cloud using supported IoT Hub protocols, see [choosing a communication protocol](../iot-hub/iot-hub-devguide-protocols.md). For enhanced security, communication channels between Azure IoT Edge and Azure IoT Hub are always configured to be Outbound. This configuration is based on the [Services Assisted Communication pattern](https://blogs.msdn.microsoft.com/clemensv/2014/02/09/service-assisted-communication-for-connected-devices/), which minimizes the attack surface for a malicious entity to explore. Inbound communication is only required for specific scenarios where Azure IoT Hub needs to push messages to the Azure IoT Edge device. Cloud-to-device messages are protected using secure TLS channels and can be further secured using X.509 certificates and TPM device modules. The Azure IoT Edge Security Manager governs how this communication can be established, see [IoT Edge Security Manager](../iot-edge/iot-edge-security-manager.md).

While IoT Edge provides enhanced configuration for securing Azure IoT Edge runtime and deployed modules, it is still dependent on the underlying machine and network configuration. Hence, it is imperative to ensure proper network and firewall rules are set up for secure edge to cloud communication. The following table can be used as a guideline when configuration firewall rules for the underlying servers where Azure IoT Edge runtime is hosted:

|Protocol|Port|Incoming|Outgoing|Guidance|
|--|--|--|--|--|
|MQTT|8883|BLOCKED (Default)|BLOCKED (Default)|<ul> <li>Configure Outgoing (Outbound) to be Open when using MQTT as the communication protocol.<li>1883 for MQTT is not supported by IoT Edge. <li>Incoming (Inbound) connections should be blocked.</ul>|
|AMQP|5671|BLOCKED (Default)|OPEN (Default)|<ul> <li>Default communication protocol for IoT Edge. <li> Must be configured to be Open if Azure IoT Edge is not configured for other supported protocols or AMQP is the desired communication protocol.<li>5672 for AMQP is not supported by IoT Edge.<li>Block this port when Azure IoT Edge uses a different IoT Hub supported protocol.<li>Incoming (Inbound) connections should be blocked.</ul></ul>|
|HTTPS|443|BLOCKED (Default)|OPEN (Default)|<ul> <li>Configure Outgoing (Outbound) to be Open on 443 for IoT Edge provisioning. This configuration is required when using manual scripts or Azure IoT Device Provisioning Service (DPS). <li>Incoming (Inbound) connection should be Open only for specific scenarios: <ul> <li>  If you have a transparent gateway with leaf devices that may send method requests. In this case, Port 443 does not need to be open to external networks to connect to IoTHub or provide IoTHub services through Azure IoT Edge. Thus the incoming rule could be restricted to only open Incoming (Inbound) from the internal network. <li> For Client to Device (C2D) scenarios.</ul><li>80 for HTTP is not supported by IoT Edge.<li>If non-HTTP protocols (for example, AMQP or MQTT) cannot be configured in the enterprise; the messages can be sent over WebSockets. Port 443 will be used for WebSocket communication in that case.</ul>|

## Edge Agent module continually reports 'empty config file' and no modules start on the device

The device has trouble starting modules defined in the deployment. Only the edgeAgent is running but continually reporting 'empty config file...'.

### Potential root cause
By default, IoT Edge starts modules in their own isolated container network. The device may be having trouble with DNS name resolution within this private network.

### Resolution

**Option 1: Set DNS server in container engine settings**

Specify the DNS server for your environment in the container engine settings which will apply to all container modules started by the engine. Create a file named `daemon.json` specifying the DNS server to use. For example:

```
{
    "dns": ["1.1.1.1"]
}
```

The above example sets the DNS server to a publicly accessible DNS service. If the edge device cannot access this IP from its environment, replace it with DNS server address that is accessible.

Place `daemon.json` in the right location for your platform: 

| Platform | Location |
| --------- | -------- |
| Linux | `/etc/docker` |
<<<<<<< HEAD
| Windows host with Windows containers | `C:\ProgramData\iotedge-moby-data\config` |
=======
| Windows host with Windows containers | `C:\ProgramData\iotedge-moby\config` |
>>>>>>> 6a383dfd

If the location already contains `daemon.json` file, add the **dns** key to it and save the file.

*Restart the container engine for the updates to take effect*

| Platform | Command |
| --------- | -------- |
| Linux | `sudo systemctl restart docker` |
| Windows (Admin Powershell) | `Restart-Service iotedge-moby -Force` |

**Option 2: Set DNS server in IoT Edge deployment per module**

You can set DNS server for each module's *createOptions* in the IoT Edge deployment. For example:

```
"createOptions": {
  "HostConfig": {
    "Dns": [
      "x.x.x.x"
    ]
  }
}
```

Be sure to set this for the *edgeAgent* and *edgeHub* modules as well. 

## Next steps
Do you think that you found a bug in the IoT Edge platform? [Submit an issue](https://github.com/Azure/iotedge/issues) so that we can continue to improve. 

If you have more questions, create a [Support request](https://portal.azure.com/#create/Microsoft.Support) for help. 
<|MERGE_RESOLUTION|>--- conflicted
+++ resolved
@@ -4,11 +4,7 @@
 author: kgremban
 manager: philmea
 ms.author: kgremban
-<<<<<<< HEAD
-ms.date: 02/26/2019
-=======
 ms.date: 04/26/2019
->>>>>>> 6a383dfd
 ms.topic: conceptual
 ms.service: iot-edge
 services: iot-edge
@@ -382,11 +378,7 @@
 | Platform | Location |
 | --------- | -------- |
 | Linux | `/etc/docker` |
-<<<<<<< HEAD
-| Windows host with Windows containers | `C:\ProgramData\iotedge-moby-data\config` |
-=======
 | Windows host with Windows containers | `C:\ProgramData\iotedge-moby\config` |
->>>>>>> 6a383dfd
 
 If the location already contains `daemon.json` file, add the **dns** key to it and save the file.
 
