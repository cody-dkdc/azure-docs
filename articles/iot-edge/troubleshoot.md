--- conflicted
+++ resolved
@@ -33,6 +33,29 @@
     sudo journalctl -u iotedge -f
     ```
 
+- To view more detailed logs of the IoT Edge Security Manager:
+
+   - Edit the iotedge daemon settings:
+
+      ```bash
+      sudo systemctl edit iotedge.service
+      ```
+   
+   - Update the following lines:
+    
+      ```
+      [Service]
+      Environment=IOTEDGE_LOG=edgelet=debug
+      ```
+    
+   - Restart the IoT Edge Security Daemon:
+    
+      ```bash
+      sudo systemctl cat iotedge.service
+      sudo systemctl daemon-reload
+      sudo systemctl restart iotedge
+      ```
+
 * View verbose logs from iotedgectl commands:
 
    ```cmd
@@ -115,12 +138,6 @@
    [Environment]::SetEnvironmentVariable("RuntimeLogLevel", "debug")
    ```
 
-<<<<<<< HEAD
-### If the IoT Edge Security Manager is not running, verify your yaml configuration file
-
-> [!WARNING]
-> YAML files cannot contain tabs as identation. Use 2 spaces instead.
-=======
 You can also check the messages being sent between IoT Hub and the IoT Edge devices. View these messages by using the [Azure IoT Toolkit](https://marketplace.visualstudio.com/items?itemName=vsciot-vscode.azure-iot-toolkit) extension for Visual Studio Code. For more guidance, see [Handy tool when you develop with Azure IoT](https://blogs.msdn.microsoft.com/iotdev/2017/09/01/handy-tool-when-you-develop-with-azure-iot/).
 
 ### Restart containers
@@ -153,7 +170,6 @@
    sleep 5
    Start-Service iotedge
    ```
->>>>>>> 543964eb
 
 ## Edge Agent stops after about a minute
 
