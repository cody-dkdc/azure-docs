--- conflicted
+++ resolved
@@ -41,8 +41,6 @@
       sudo systemctl edit iotedge.service
       ```
    
-<<<<<<< HEAD
-=======
    - Update the following lines:
     
       ```
@@ -57,29 +55,6 @@
       sudo systemctl daemon-reload
       sudo systemctl restart iotedge
       ```
-
-* View verbose logs from iotedgectl commands:
-
-   ```cmd
-   iotedgectl --verbose DEBUG <command>
-   ```
-
-* If you experience connectivity issues, inspect your edge device environment variables like your device connection string:
-
-   ```cmd
-   docker exec edgeAgent printenv
-   ```
-
-You can also check the messages being sent between IoT Hub and the IoT Edge devices. View these messages by using the [Azure IoT Toolkit](https://marketplace.visualstudio.com/items?itemName=vsciot-vscode.azure-iot-toolkit) extension for Visual Studio Code. For more guidance, see [Handy tool when you develop with Azure IoT](https://blogs.msdn.microsoft.com/iotdev/2017/09/01/handy-tool-when-you-develop-with-azure-iot/).
-
-   - Restart the IoT Edge Security Daemon:
-    
-      ```bash
-      sudo systemctl cat iotedge.service
-      sudo systemctl daemon-reload
-      sudo systemctl restart iotedge
-      ```
->>>>>>> c6780e16
 
 On Windows:
 - To view the status of the IoT Edge Security Manager:
