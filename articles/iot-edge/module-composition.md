---
# Mandatory fields. See more on aka.ms/skyeye/meta.
title: Azure IoT Edge module composition | Microsoft Docs 
description: Learn what goes into Azure IoT Edge modules and how they can be reused
services: iot-edge
keywords: 
author: kgremban
manager: timlt

ms.author: kgremban
ms.date: 10/05/2017
ms.topic: article
ms.service: iot-edge

# Optional fields. Don't forget to remove # if you need a field.
# ms.custom: can-be-multiple-comma-separated
# ms.devlang:devlang-from-white-list
# ms.suite: 
# ms.tgt_pltfrm:
# ms.reviewer:
---

<<<<<<< HEAD
# Understand how IoT Edge modules can be used, configured, and reused
=======
# Understand how IoT Edge modules can be used, configured, and reused - Public preview
>>>>>>> 20440e19

Azure IoT Edge allows you to compose multiple IoT Edge modules before deploying them to IoT Edge devices. This article explains the most important concepts around composing multiple IoT Edge modules before deployment. 

## The deployment manifest
<<<<<<< HEAD
The *deployment manifest* is a JSON document which describes:
=======
The *deployment manifest* is a JSON document that describes:
>>>>>>> 20440e19

* Which IoT Edge modules have to be deployed, along with their creation and management options;
* The configuration of the Edge hub, describing how messages should flow between modules, and between modules and IoT Hub;
* Optionally, the values to set in the desired properties of the module twins, to configure the individual module applications.

In the tutorial [Deploy an IoT Edge module to a simulated device][lnk-tutorial1], you build a deployment manifest by going through a wizard in the Azure IoT Edge portal. You can also apply a deployment manifest programmatically using REST or the IoT Hub Service SDK. Refer to [Deploy and monitor][lnk-deploy] for more information on IoT Edge deployments.

At a high level, the deployment manifest configures the desired properties of the IoT Edge modules deployed on an IoT Edge device. Two of these modules are always present: the Edge agent, and the Edge hub.

The manifest follows this structure:

    {
        "moduleContent": {
            "$edgeAgent": {
                "properties.desired": {
                    // desired properties of the Edge agent
                }
            },
            "$edgeHub": {
                "properties.desired": {
                    // desired properties of the Edge hub
                }
            },
            "{module1}": {  // optional
                "properties.desired": {
                    // desired properties of module with id {module1}
                }
            },
            "{module2}": {  // optional
                ...
            },
            ...
        }
    }

An example of a deployment manifest is reported at the end of this section.

> [!IMPORTANT]
<<<<<<< HEAD
> All IoT Edge devices need to be configured with a deployment manifest. A newly installed IoT Edge runtime will report an error code until configured with a valid manifest. 
=======
> All IoT Edge devices need to be configured with a deployment manifest. A newly installed IoT Edge runtime reports an error code until configured with a valid manifest. 
>>>>>>> 20440e19

### Specify the modules
The desired properties of the module twin of the Edge agent contain: the desired modules, their configuration and management options, along with configuration parameters for the Edge agent.

At a high level, this section of the manifest contains the references to the module images and management options for the IoT Edge runtime modules (Edge agent and Edge hub), and the user-specified modules.

<<<<<<< HEAD
Refer to the [desired properties of the Edge agent][lnk-edgeagent-desired] for the detailed decsription of this section of the manifest.
=======
Refer to the [desired properties of the Edge agent][lnk-edgeagent-desired] for the detailed description of this section of the manifest.
>>>>>>> 20440e19

> [!NOTE]
> A deployment manifest containing only the IoT Edge runtime (agent and hub) is valid.


### Specify the routes
Edge hub provides a way to declaratively route messages between modules, and between modules and IoT Hub.

Routes have the following syntax:

        FROM <source>
        [WHERE <condition>]
        INTO <sink>

The *source* can be anything of the following:

| Source | Description |
| ------ | ----------- |
| `/*` | All device-to-cloud messages from any device or module |
| `/messages/*` | Any device-to-cloud message sent by a device or a module through some or no output |
| `/messages/modules/*` | Any device-to-cloud message sent by a module through some or no output |
| `/messages/modules/{moduleId}/*` | Any device-to-cloud message sent by {moduleId} with no output |
| `/messages/modules/{moduleId}/outputs/*` | Any device-to-cloud message sent by {moduleId} with some output |
| `/messages/modules/{moduleId}/outputs/{output}` | Any device-to-cloud message sent by {moduleId} using {output} |

The condition can be any condition supported by the [IoT Hub query language][lnk-iothub-query] for IoT Hub routing rules.

The sink can be one of the following:

| Sink | Description |
| ---- | ----------- |
| `$upstream` | Send the message to IoT Hub |
| `BrokeredEndpoint(/modules/{moduleId}/inputs/{input})` | Send the message to input `{input}` of module `{moduleId}` |

It is important to note that Edge hub provides at-least-once guarantees, which means that messages will be stored locally in case a route cannot deliver the message to its sink, e.g. the Edge hub cannot connect to IoT Hub, or the target module is not connected.

<<<<<<< HEAD
Edge hub will store the messages up to the time specified in the `storeAndForwardConfiguration.timeToLiveSecs` property of the Edge hub desired properties.
=======
Edge hub stores the messages up to the time specified in the `storeAndForwardConfiguration.timeToLiveSecs` property of the Edge hub desired properties.
>>>>>>> 20440e19

### Specifying the desired properties of the module twin

The deployment manifest can specify the desired properties of the module twin of each of the user modules specified in the Edge agent section.

<<<<<<< HEAD
Note that when the desired properties are specified in the deployment manifest, they will overwrite any desired properties currently in the module twin.
=======
When the desired properties are specified in the deployment manifest, they overwrite any desired properties currently in the module twin.
>>>>>>> 20440e19

If you do not specify a module twin's desired properties in the deployment manifest, IoT Hub will not modify the module twin in any way, and you will be able to set the desired properties programmatically.

### Deployment manifest example

This an example of a deployment manifest JSON document.

    {
    "moduleContent": {
        "$edgeAgent": {
            "properties.desired": {
                "schemaVersion": "1.0",
                "runtime": {
                    "type": "docker",
                    "settings": {
                        "minDockerVersion": "v1.25",
                        "loggingOptions": ""
                    }
                },
                "systemModules": {
                    "edgeAgent": {
                        "type": "docker",
                        "settings": {
                        "image": "edgepreview.azurecr.io/azureiotedge/edge-agent:1.0-preview",
                        "createOptions": ""
                        }
                    },
                    "edgeHub": {
                        "type": "docker",
                        "status": "running",
                        "restartPolicy": "always",
                        "settings": {
                        "image": "edgepreview.azurecr.io/azureiotedge/edge-hub:1.0-preview",
                        "createOptions": ""
                        }
                    }
                },
                "modules": {
                    "tempSensor": {
                        "version": "1.0",
                        "type": "docker",
                        "status": "running",
                        "restartPolicy": "always",
                        "settings": {
                        "image": "edgepreview.azurecr.io/azureiotedge/simulated-temperature-sensor:1.0-preview",
                        "createOptions": "{}"
                        }
                    },
                    "filtermodule": {
                        "version": "1.0",
                        "type": "docker",
                        "status": "running",
                        "restartPolicy": "always",
                        "settings": {
                        "image": "myacr.azurecr.io/filtermodule:latest",
                        "createOptions": "{}"
                        }
                    }
                }
            }
        },
        "$edgeHub": {
            "properties.desired": {
                "schemaVersion": "1.0",
                "routes": {
                    "sensorToFilter": "FROM /messages/modules/tempSensor/outputs/temperatureOutput INTO BrokeredEndpoint(\"/modules/filtermodule/inputs/input1\")",
                    "filterToIoTHub": "FROM /messages/modules/filtermodule/outputs/output1 INTO $upstream"
                },
                "storeAndForwardConfiguration": {
                    "timeToLiveSecs": 10
                }
            }
        }
    }
    }

## Reference: Edge agent module twin

The module twin for the Edge agent is called `$edgeAgent` and coordinates the communications between the Edge agent running on a device and IoT Hub.
The desired properties are set when applying a deployment manifest on a specific device as part of a single-device or at-scale deployment. See [Deployment and monitoring][lnk-deploy] for more information on how to deploy modules on IoT Edge devices.

### Edge agent twin desired properties

| Property | Description | Required |
| -------- | ----------- | -------- |
| schemaVersion | Has to be "1.0" | Yes |
| runtime.type | Has to be "docker" | Yes |
| runtime.settings.minDockerVersion | Set to the minimum Docker version required by this deployment manifest | Yes |
| runtime.settings.loggingOptions | A stringified JSON containing the logging options for the Edge agent container. [Docker logging options][lnk-docker-logging-options] | No |
| systemModules.edgeAgent.type | Has to be "docker" | Yes |
| systemModules.edgeAgent.settings.image | The URI of the image of the Edge agent. Currently, the Edge agent is not able to update itself. | Yes |
| systemModules.edgeAgent.settings.createOptions | A stringified JSON containing the options for the creation of the Edge agent container. [Docker create options][lnk-docker-create-options] | No |
<<<<<<< HEAD
| systemModules.edgeAgent.configuration.id | The id of the deployment that deployed this module. | This is set by IoT Hub when this manifest is applied using a deployment. Not part of a deployment manifest. |
=======
| systemModules.edgeAgent.configuration.id | The ID of the deployment that deployed this module. | This is set by IoT Hub when this manifest is applied using a deployment. Not part of a deployment manifest. |
>>>>>>> 20440e19
| systemModules.edgeHub.type | Has to be "docker" | Yes |
| systemModules.edgeHub.status | Has to be "running" | Yes |
| systemModules.edgeHub.restartPolicy | Has to be "always" | Yes |
| systemModules.edgeHub.settings.image | The URI of the image of the Edge hub. | Yes |
| systemModules.edgeHub.settings.createOptions | A stringified JSON containing the options for the creation of the Edge hub container. [Docker create options][lnk-docker-create-options] | No |
<<<<<<< HEAD
| systemModules.edgeHub.configuration.id | The id of the deployment that deployed this module. | This is set by IoT Hub when this manifest is applied using a deployment. Not part of a deployment manifest. |
=======
| systemModules.edgeHub.configuration.id | The ID of the deployment that deployed this module. | This is set by IoT Hub when this manifest is applied using a deployment. Not part of a deployment manifest. |
>>>>>>> 20440e19
| modules.{moduleId}.version | A user-defined string representing the version of this module. | Yes |
| modules.{moduleId}.type | Has to be "docker" | Yes |
| modules.{moduleId}.restartPolicy | {"never" \| "on-failed" \| "on-unhealthy" \| "always"} | Yes |
| modules.{moduleId}.settings.image | The URI to the module image. | Yes |
| modules.{moduleId}.settings.createOptions | A stringified JSON containing the options for the creation of the module container. [Docker create options][lnk-docker-create-options] | No |
<<<<<<< HEAD
| modules.{moduleId}.configuration.id | The id of the deployment that deployed this module. | This is set by IoT Hub when this manifest is applied using a deployment. Not part of a deployment manifest. |
=======
| modules.{moduleId}.configuration.id | The ID of the deployment that deployed this module. | This is set by IoT Hub when this manifest is applied using a deployment. Not part of a deployment manifest. |
>>>>>>> 20440e19

### Edge agent twin reported properties

The Edge agent reported properties include three main pieces of information:

1. The status of the application of the last-seen desired properties;
2. The status of the modules currently running on the device, as reported by the Edge agent; and
3. A copy of the desired properties currently running on the device.

<<<<<<< HEAD
This last pioece of information is useful in case the latest desired properties are not applied successfully by the runtime, and the device is still running a previous deployment manifest.

> [!NOTE]
> The reported properties of the Edge agent are extremely useful as they can be queried with the [IoT Hub query language] to investigate the status of deployments at scale. Refer to [Deployments][lnk-deploy] for more information on how to use this feature.
=======
This last piece of information is useful in case the latest desired properties are not applied successfully by the runtime, and the device is still running a previous deployment manifest.

> [!NOTE]
> The reported properties of the Edge agent are useful as they can be queried with the [IoT Hub query language][lnk-iothub-query] to investigate the status of deployments at scale. Refer to [Deployments][lnk-deploy] for more information on how to use this feature.
>>>>>>> 20440e19

The following table does not include the information that is copied from the desired properties.

| Property | Description |
| -------- | ----------- |
| lastDesiredVersion | This int refers to the last version of the desired properties processed by the Edge agent. |
| lastDesiredStatus.code | This is the status code referring to last desired properties seen by the Edge agent. Allowed values: `200` Success, `400` Invalid configuration, `412` Invalid schema version, `417` the desired properties are empty, `500` Failed |
| lastDesiredStatus.description | Text description of the status |
| deviceHealth | `healthy` if the runtime status of all modules is either `running` or `stopped`, `unhealthy` otherwise |
| configurationHealth.{deploymentId}.health | `healthy` if the runtime status of all modules set by the deployment {deploymentId} is either `running` or `stopped`, `unhealthy` otherwise |
| runtime.platform.OS | Reporting the OS running on the device |
| runtime.platform.architecture | Reporting the architecture of the CPU on the device |
| systemModules.edgeAgent.runtimeStatus | The reported status of Edge agent: {"running" \| "unhealthy"} |
| systemModules.edgeAgent.statusDescription | Text description of the reported status of the Edge agent. |
| systemModules.edgeHub.runtimeStatus | Current status of Edge hub: { "running" \| "stopped" \| "failed" \| "backoff" \| "unhealthy" } |
| systemModules.edgeHub.statusDescription | Text description of the current status of Edge hub if unhealthy. |
| systemModules.edgeHub.exitCode | If exited, the exit code reported by the Edge hub container |
| systemModules.edgeHub.startTimeUtc | Time when Edge hub was last started |
| systemModules.edgeHub.lastExitTimeUtc | Time when Edge hub last exited |
| systemModules.edgeHub.lastRestartTimeUtc | Time when Edge hub was last restarted |
| systemModules.edgeHub.restartCount | Number of times this module was restarted as part of the restart policy. |
| modules.{moduleId}.runtimeStatus | Current status of the module: { "running" \| "stopped" \| "failed" \| "backoff" \| "unhealthy" } |
| modules.{moduleId}.statusDescription | Text description of the current status of the module if unhealthy. |
| modules.{moduleId}.exitCode | If exited, the exit code reported by the module container |
| modules.{moduleId}.startTimeUtc | Time when the module was last started |
| modules.{moduleId}.lastExitTimeUtc | Time when the module last exited |
| modules.{moduleId}.lastRestartTimeUtc | Time when the module was last restarted |
| modules.{moduleId}.restartCount | Number of times this module was restarted as part of the restart policy. |

## Reference: Edge hub module twin

The module twin for the Edge hub is called `$edgeHub` and coordinates the communications between the Edge hub running on a device and IoT Hub.
The desired properties are set when applying a deployment manifest on a specific device as part of a single-device or at-scale deployment. See [Deployments][lnk-deploy] for more information on how to deploy modules on IoT Edge devices.

### Edge hub twin desired properties

| Property | Description | Required in the deployment manifest |
| -------- | ----------- | -------- |
| schemaVersion | Has to be "1.0" | Yes |
| routes.{routeName} | A string representing an Edge hub route. | The `routes` element can be present but empty. |
<<<<<<< HEAD
| storeAndForwardConfiguration.timeToLiveSecs | The time in seconds that Edge hub will keep messages in case of disconnected routing endpoints, e.g. disconnected from IoT Hub, or local module | Yes |
=======
| storeAndForwardConfiguration.timeToLiveSecs | The time in seconds that Edge hub keeps messages in case of disconnected routing endpoints, e.g. disconnected from IoT Hub, or local module | Yes |
>>>>>>> 20440e19

### Edge hub twin reported properties

| Property | Description |
| -------- | ----------- |
| lastDesiredVersion | This int refers to the last version of the desired properties processed by the Edge hub. |
| lastDesiredStatus.code | This is the status code referring to last desired properties seen by the Edge hub. Allowed values: `200` Success, `400` Invalid configuration, `500` Failed |
| lastDesiredStatus.description | Text description of the status |
<<<<<<< HEAD
| clients.{device or module identity}.status | The connectivioty status of this device or module. Possible values {"connected" \| "disconnected"}. Only module identities can be in disconnected state. Downstream devices connecting to Edge hub appear only when connected. |
| clients.{device or module identity}.lastConnectTime | Last time the device or module connected |
| clients.{device or module identity}.lastDisconnectTime | Last time the device or module disconnected |

=======
| clients.{device or module identity}.status | The connectivity status of this device or module. Possible values {"connected" \| "disconnected"}. Only module identities can be in disconnected state. Downstream devices connecting to Edge hub appear only when connected. |
| clients.{device or module identity}.lastConnectTime | Last time the device or module connected |
| clients.{device or module identity}.lastDisconnectTime | Last time the device or module disconnected |

## Next steps

Now that you know how IoT Edge modules are used, [Understand the requirements and tools for developing IoT Edge modules][lnk-module-dev].
>>>>>>> 20440e19

[lnk-tutorial1]: tutorial-install-iot-edge.md
[lnk-deploy]: module-deployment-monitoring.md
[lnk-edgeagent-desired]: #edge-agent-twin-desired-properties
[lnk-edgeagent-reported]: #edge-agent-twin-reported-properties
[lnk=edgehub-desired]: #edge-hub-twin-desired-properties
[lnk-edgehub-reported]: #edge-hub-twin-reported-properties
<<<<<<< HEAD

[lnk-iothub-query]: ../iot-hub/iot-hub-devguide-query-language.md

[lnk-docker-create-options]: https://docs.docker.com/engine/api/v1.32/#operation/ContainerCreate

[lnk-docker-logging-options]: https://docs.docker.com/engine/admin/logging/overview/
=======
[lnk-iothub-query]: ../iot-hub/iot-hub-devguide-query-language.md
[lnk-docker-create-options]: https://docs.docker.com/engine/api/v1.32/#operation/ContainerCreate
[lnk-docker-logging-options]: https://docs.docker.com/engine/admin/logging/overview/
[lnk-module-dev]: module-development.md
>>>>>>> 20440e19
<|MERGE_RESOLUTION|>--- conflicted
+++ resolved
@@ -20,20 +20,12 @@
 # ms.reviewer:
 ---
 
-<<<<<<< HEAD
-# Understand how IoT Edge modules can be used, configured, and reused
-=======
 # Understand how IoT Edge modules can be used, configured, and reused - Public preview
->>>>>>> 20440e19
 
 Azure IoT Edge allows you to compose multiple IoT Edge modules before deploying them to IoT Edge devices. This article explains the most important concepts around composing multiple IoT Edge modules before deployment. 
 
 ## The deployment manifest
-<<<<<<< HEAD
-The *deployment manifest* is a JSON document which describes:
-=======
 The *deployment manifest* is a JSON document that describes:
->>>>>>> 20440e19
 
 * Which IoT Edge modules have to be deployed, along with their creation and management options;
 * The configuration of the Edge hub, describing how messages should flow between modules, and between modules and IoT Hub;
@@ -72,22 +64,14 @@
 An example of a deployment manifest is reported at the end of this section.
 
 > [!IMPORTANT]
-<<<<<<< HEAD
-> All IoT Edge devices need to be configured with a deployment manifest. A newly installed IoT Edge runtime will report an error code until configured with a valid manifest. 
-=======
 > All IoT Edge devices need to be configured with a deployment manifest. A newly installed IoT Edge runtime reports an error code until configured with a valid manifest. 
->>>>>>> 20440e19
 
 ### Specify the modules
 The desired properties of the module twin of the Edge agent contain: the desired modules, their configuration and management options, along with configuration parameters for the Edge agent.
 
 At a high level, this section of the manifest contains the references to the module images and management options for the IoT Edge runtime modules (Edge agent and Edge hub), and the user-specified modules.
 
-<<<<<<< HEAD
-Refer to the [desired properties of the Edge agent][lnk-edgeagent-desired] for the detailed decsription of this section of the manifest.
-=======
 Refer to the [desired properties of the Edge agent][lnk-edgeagent-desired] for the detailed description of this section of the manifest.
->>>>>>> 20440e19
 
 > [!NOTE]
 > A deployment manifest containing only the IoT Edge runtime (agent and hub) is valid.
@@ -124,21 +108,13 @@
 
 It is important to note that Edge hub provides at-least-once guarantees, which means that messages will be stored locally in case a route cannot deliver the message to its sink, e.g. the Edge hub cannot connect to IoT Hub, or the target module is not connected.
 
-<<<<<<< HEAD
-Edge hub will store the messages up to the time specified in the `storeAndForwardConfiguration.timeToLiveSecs` property of the Edge hub desired properties.
-=======
 Edge hub stores the messages up to the time specified in the `storeAndForwardConfiguration.timeToLiveSecs` property of the Edge hub desired properties.
->>>>>>> 20440e19
 
 ### Specifying the desired properties of the module twin
 
 The deployment manifest can specify the desired properties of the module twin of each of the user modules specified in the Edge agent section.
 
-<<<<<<< HEAD
-Note that when the desired properties are specified in the deployment manifest, they will overwrite any desired properties currently in the module twin.
-=======
 When the desired properties are specified in the deployment manifest, they overwrite any desired properties currently in the module twin.
->>>>>>> 20440e19
 
 If you do not specify a module twin's desired properties in the deployment manifest, IoT Hub will not modify the module twin in any way, and you will be able to set the desired properties programmatically.
 
@@ -231,31 +207,19 @@
 | systemModules.edgeAgent.type | Has to be "docker" | Yes |
 | systemModules.edgeAgent.settings.image | The URI of the image of the Edge agent. Currently, the Edge agent is not able to update itself. | Yes |
 | systemModules.edgeAgent.settings.createOptions | A stringified JSON containing the options for the creation of the Edge agent container. [Docker create options][lnk-docker-create-options] | No |
-<<<<<<< HEAD
-| systemModules.edgeAgent.configuration.id | The id of the deployment that deployed this module. | This is set by IoT Hub when this manifest is applied using a deployment. Not part of a deployment manifest. |
-=======
 | systemModules.edgeAgent.configuration.id | The ID of the deployment that deployed this module. | This is set by IoT Hub when this manifest is applied using a deployment. Not part of a deployment manifest. |
->>>>>>> 20440e19
 | systemModules.edgeHub.type | Has to be "docker" | Yes |
 | systemModules.edgeHub.status | Has to be "running" | Yes |
 | systemModules.edgeHub.restartPolicy | Has to be "always" | Yes |
 | systemModules.edgeHub.settings.image | The URI of the image of the Edge hub. | Yes |
 | systemModules.edgeHub.settings.createOptions | A stringified JSON containing the options for the creation of the Edge hub container. [Docker create options][lnk-docker-create-options] | No |
-<<<<<<< HEAD
-| systemModules.edgeHub.configuration.id | The id of the deployment that deployed this module. | This is set by IoT Hub when this manifest is applied using a deployment. Not part of a deployment manifest. |
-=======
 | systemModules.edgeHub.configuration.id | The ID of the deployment that deployed this module. | This is set by IoT Hub when this manifest is applied using a deployment. Not part of a deployment manifest. |
->>>>>>> 20440e19
 | modules.{moduleId}.version | A user-defined string representing the version of this module. | Yes |
 | modules.{moduleId}.type | Has to be "docker" | Yes |
 | modules.{moduleId}.restartPolicy | {"never" \| "on-failed" \| "on-unhealthy" \| "always"} | Yes |
 | modules.{moduleId}.settings.image | The URI to the module image. | Yes |
 | modules.{moduleId}.settings.createOptions | A stringified JSON containing the options for the creation of the module container. [Docker create options][lnk-docker-create-options] | No |
-<<<<<<< HEAD
-| modules.{moduleId}.configuration.id | The id of the deployment that deployed this module. | This is set by IoT Hub when this manifest is applied using a deployment. Not part of a deployment manifest. |
-=======
 | modules.{moduleId}.configuration.id | The ID of the deployment that deployed this module. | This is set by IoT Hub when this manifest is applied using a deployment. Not part of a deployment manifest. |
->>>>>>> 20440e19
 
 ### Edge agent twin reported properties
 
@@ -265,17 +229,10 @@
 2. The status of the modules currently running on the device, as reported by the Edge agent; and
 3. A copy of the desired properties currently running on the device.
 
-<<<<<<< HEAD
-This last pioece of information is useful in case the latest desired properties are not applied successfully by the runtime, and the device is still running a previous deployment manifest.
-
-> [!NOTE]
-> The reported properties of the Edge agent are extremely useful as they can be queried with the [IoT Hub query language] to investigate the status of deployments at scale. Refer to [Deployments][lnk-deploy] for more information on how to use this feature.
-=======
 This last piece of information is useful in case the latest desired properties are not applied successfully by the runtime, and the device is still running a previous deployment manifest.
 
 > [!NOTE]
 > The reported properties of the Edge agent are useful as they can be queried with the [IoT Hub query language][lnk-iothub-query] to investigate the status of deployments at scale. Refer to [Deployments][lnk-deploy] for more information on how to use this feature.
->>>>>>> 20440e19
 
 The following table does not include the information that is copied from the desired properties.
 
@@ -316,11 +273,7 @@
 | -------- | ----------- | -------- |
 | schemaVersion | Has to be "1.0" | Yes |
 | routes.{routeName} | A string representing an Edge hub route. | The `routes` element can be present but empty. |
-<<<<<<< HEAD
-| storeAndForwardConfiguration.timeToLiveSecs | The time in seconds that Edge hub will keep messages in case of disconnected routing endpoints, e.g. disconnected from IoT Hub, or local module | Yes |
-=======
 | storeAndForwardConfiguration.timeToLiveSecs | The time in seconds that Edge hub keeps messages in case of disconnected routing endpoints, e.g. disconnected from IoT Hub, or local module | Yes |
->>>>>>> 20440e19
 
 ### Edge hub twin reported properties
 
@@ -329,12 +282,6 @@
 | lastDesiredVersion | This int refers to the last version of the desired properties processed by the Edge hub. |
 | lastDesiredStatus.code | This is the status code referring to last desired properties seen by the Edge hub. Allowed values: `200` Success, `400` Invalid configuration, `500` Failed |
 | lastDesiredStatus.description | Text description of the status |
-<<<<<<< HEAD
-| clients.{device or module identity}.status | The connectivioty status of this device or module. Possible values {"connected" \| "disconnected"}. Only module identities can be in disconnected state. Downstream devices connecting to Edge hub appear only when connected. |
-| clients.{device or module identity}.lastConnectTime | Last time the device or module connected |
-| clients.{device or module identity}.lastDisconnectTime | Last time the device or module disconnected |
-
-=======
 | clients.{device or module identity}.status | The connectivity status of this device or module. Possible values {"connected" \| "disconnected"}. Only module identities can be in disconnected state. Downstream devices connecting to Edge hub appear only when connected. |
 | clients.{device or module identity}.lastConnectTime | Last time the device or module connected |
 | clients.{device or module identity}.lastDisconnectTime | Last time the device or module disconnected |
@@ -342,7 +289,6 @@
 ## Next steps
 
 Now that you know how IoT Edge modules are used, [Understand the requirements and tools for developing IoT Edge modules][lnk-module-dev].
->>>>>>> 20440e19
 
 [lnk-tutorial1]: tutorial-install-iot-edge.md
 [lnk-deploy]: module-deployment-monitoring.md
@@ -350,16 +296,7 @@
 [lnk-edgeagent-reported]: #edge-agent-twin-reported-properties
 [lnk=edgehub-desired]: #edge-hub-twin-desired-properties
 [lnk-edgehub-reported]: #edge-hub-twin-reported-properties
-<<<<<<< HEAD
-
-[lnk-iothub-query]: ../iot-hub/iot-hub-devguide-query-language.md
-
-[lnk-docker-create-options]: https://docs.docker.com/engine/api/v1.32/#operation/ContainerCreate
-
-[lnk-docker-logging-options]: https://docs.docker.com/engine/admin/logging/overview/
-=======
 [lnk-iothub-query]: ../iot-hub/iot-hub-devguide-query-language.md
 [lnk-docker-create-options]: https://docs.docker.com/engine/api/v1.32/#operation/ContainerCreate
 [lnk-docker-logging-options]: https://docs.docker.com/engine/admin/logging/overview/
-[lnk-module-dev]: module-development.md
->>>>>>> 20440e19
+[lnk-module-dev]: module-development.md