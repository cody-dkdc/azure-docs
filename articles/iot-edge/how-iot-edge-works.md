---
title: How Azure IoT Edge works | Microsoft Docs
description: Overview of the Azure IoT Edge service
services: iot-Edge
documentationcenter: ''
author: kgremban
manager: timlt
editor: chipalost

ms.assetid:
ms.service: iot-hub
ms.devlang: na
ms.topic: get-started-article
ms.tgt_pltfrm: na
ms.workload: na
ms.date: 10/10/2017
ms.author: kgremban
ms.custom: 
---

# What is Azure IoT Edge - preview

Azure IoT Edge moves cloud analytics and custom business logic to devices so that your organization can focus on business insights instead of data management. Enable your solution to truly scale by configuring your IoT software, deploying it to devices via standard containers, and monitoring it all from the cloud.

Analytics drives business value in IoT solutions, but not all analytics needs to be in the cloud. If you want a device to respond to emergencies as quickly as possible, you can perform anomaly detection on the device itself. Similarly, if you want to reduce bandwidth costs and avoid transferring terabytes of raw data, you can perform data cleaning and aggregation locally. Then send the insights to the cloud. 

Azure IoT Edge is made up of three components:
* IoT Edge modules are containers that run Azure services, 3rd party services, or your own code. They are deployed to IoT Edge devices and execute locally on those devices. 
* The IoT Edge runtime runs on each IoT Edge device and manages the modules deployed to each device. 
* A cloud-based interface enables you to remotely monitor and manage IoT Edge devices.

## IoT Edge modules

IoT Edge modules are units of execution, currently implemented as Docker compatible containers, that run your business logic at the edge. Multiple modules can be configured to communicate with each other, creating a pipeline of data processing. You can develop custom modules or package certain Azure services into modules that provide insights offline and at the edge. 

### Artificial Intelligence on the edge

<<<<<<< HEAD
Azure IoT Edge allows you to deploy complex event processing, machine learning, image recognition and other high value AI without writing it in house. Azure services like Azure Functions, Azure Stream Analytics, and Azure Machine Learning can all be run on premises via Azure IoT Edge; however you’re not limited to Azure services. Anyone is able to create AI modules and make them available to the community for use. 
=======
If you use Azure services to process data from your IoT devices, Azure IoT Edge can move that workload out of the cloud and onto your devices. If you already use a cloud analytics service to process data from your devices, you shouldn't need to rewrite the logic in order to move it to the edge. Instead, Azure IoT Edge allows you to deploy the event processing, machine learning, image recognition, and AI products that you're familiar with. 
>>>>>>> ed042639

### Bring your own code

When you want to deploy your own code to your devices, Azure IoT Edge supports that, too. Azure IoT Edge holds to the same programming model as the other Azure IoT services. The same code can be run on a device or in the cloud. Azure IoT Edge supports both Linux and Windows so you can code to the platform of your choice. It supports Java, .NET Core 2.0, Node.js, C, and Python so your developers can code in a language they already know and use existing business logic without writing it from scratch.

## IoT Edge runtime

The Azure IoT Edge runtime enables custom and cloud logic on IoT Edge devices. It sits on the IoT Edge device, and performs management and communication operations. The runtime performs several functions:

* Installs and updates workloads on the device.
* Maintains Azure IoT Edge security standards on the device.
* Ensures that IoT Edge modules are always running.
* Reports module health to the cloud for remote monitoring.
* Facilitates communication between downstream leaf devices and the IoT Edge device.
* Facilitates communication between modules on the IoT Edge device.
* Facilitates communication between the IoT Edge device and the cloud.

![IoT Edge runtime sends insights and reporting to IoT Hub][1]

How you use an Azure IoT Edge device is completely up to you. The runtime is often used to deploy AI to gateways which aggregate and process data from multiple other on premises devices, however this is just one option. Leaf devices could also be Azure IoT Edge devices, regardless of whether they are connected to a gateway or directly to the cloud.

The Azure IoT Edge runtime runs on a large set of IoT devices to enable using the runtime in a wide variety of ways. It supports both Linux and Windows operating systems as well as abstracts hardware details. Use a device smaller than a Raspberry Pi 3 if you’re not processing much data or scale up to an industrialized server to run resource intensive workloads.

## IoT Edge cloud interface

Managing the software lifecycle for enterprise devices is complicated. Managing the software lifecycle for millions of heterogenous IoT devices is even more difficult. Workloads must be created and configured for a particular type of device, deployed at scale to the millions of devices in your solution, and monitored to catch any misbehaving devices. These activities can’t be done on a per device basis and must be done at scale.

Azure IoT Edge integrates seamlessly with Azure IoT Suite to provide one control plane for your solution’s needs. Cloud services allow users to:

* Create and configure a workload to be run on a specific type of device.
* Send a workload to a set of devices.
* Monitor workloads running on devices in the field.

![Telemetry, insights, and actions of devices are coordinated with the cloud][2]

## Next steps

Try out these concepts by [deploying IoT Edge on a simulated device][lnk-quickstart].

<!-- Images -->
[1]: ./media/how-iot-edge-works/runtime.png
[2]: ./media/how-iot-edge-works/cloud-interface.png

<!-- Links -->
[lnk-quickstart]: quickstart.md<|MERGE_RESOLUTION|>--- conflicted
+++ resolved
@@ -35,11 +35,7 @@
 
 ### Artificial Intelligence on the edge
 
-<<<<<<< HEAD
 Azure IoT Edge allows you to deploy complex event processing, machine learning, image recognition and other high value AI without writing it in house. Azure services like Azure Functions, Azure Stream Analytics, and Azure Machine Learning can all be run on premises via Azure IoT Edge; however you’re not limited to Azure services. Anyone is able to create AI modules and make them available to the community for use. 
-=======
-If you use Azure services to process data from your IoT devices, Azure IoT Edge can move that workload out of the cloud and onto your devices. If you already use a cloud analytics service to process data from your devices, you shouldn't need to rewrite the logic in order to move it to the edge. Instead, Azure IoT Edge allows you to deploy the event processing, machine learning, image recognition, and AI products that you're familiar with. 
->>>>>>> ed042639
 
 ### Bring your own code
 
