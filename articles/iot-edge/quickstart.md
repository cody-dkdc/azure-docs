--- conflicted
+++ resolved
@@ -27,12 +27,6 @@
 
 The module that you deploy in this quickstart is a simulated sensor that generates temperature, humidity, and pressure data. The other Azure IoT Edge tutorials build upon the work you do here by deploying modules that analyze the simulated data for business insights.
 
-<<<<<<< HEAD
-> [!NOTE]
-> The IoT Edge runtime on Windows is in [public preview](https://azure.microsoft.com/support/legal/preview-supplemental-terms/).
-
-=======
->>>>>>> 6a383dfd
 If you don't have an active Azure subscription, create a [free account](https://azure.microsoft.com/free) before you begin.
 
 [!INCLUDE [cloud-shell-try-it.md](../../includes/cloud-shell-try-it.md)]
@@ -70,13 +64,10 @@
   1. On the **RDP** tab, select **Download RDP File**.
 
   Open this file with Remote Desktop Connection to connect to your Windows virtual machine using the administrator name and password you specified with the `az vm create` command.
-<<<<<<< HEAD
-=======
 
 
 > [!NOTE]
 > This quickstart uses a Windows desktop virtual machine for simplicity. For information about which Windows operating systems are generally available for production scenarios, see [Azure IoT Edge supported systems](support.md).
->>>>>>> 6a383dfd
 
 ## Create an IoT hub
 
@@ -135,19 +126,6 @@
 ### Connect to your IoT Edge device
 
 The steps in this section all take place on your IoT Edge device, so you want to connect to that virtual machine now via remote desktop.
-<<<<<<< HEAD
-
-### Prepare your device for containers
-
-The installation script automatically installs the Moby engine on your device before installing IoT Edge. Prepare your device by turning on the Containers feature.
-
-1. In the start bar, search for **Turn Windows features on or off** and open the control panel program.
-1. Find and select **Containers**.
-1. Select **OK**.
-
-Once complete, you need to restart Windows for the changes to take effect, but you can do so from your Remote Desktop session instead of restarting the virtual machine from the Azure portal.
-=======
->>>>>>> 6a383dfd
 
 ### Install and configure the IoT Edge service
 
