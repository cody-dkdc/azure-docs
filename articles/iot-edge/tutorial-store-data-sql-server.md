--- conflicted
+++ resolved
@@ -173,15 +173,11 @@
 
 1. In the Visual Studio Code explorer, open the **deployment.template.json** file. 
 2. Find the **moduleContent.$edgeAgent.properties.desired.modules** section. There should be two modules listed: **tempSensor**, which generates simulated data, and your **sqlFunction** module.
-<<<<<<< HEAD
 3. If you're on a Windows machine, modify the **sqlFunction.settings.image** section.
     ```json
     "image": "${MODULES.sqlFunction.windows-amd64}"
     ```
 4. Add the following code to declare a third module. Add a comma after the sqlFunction section and insert:
-=======
-3. Add the following code to declare a third module:
->>>>>>> 8b73bc27
 
    ```json
    "sql": {
@@ -196,13 +192,9 @@
    }
    ```
 
-<<<<<<< HEAD
    Here's an example if there is any confusion with adding a JSON element. ![Add sql server container](./media/tutorial-store-data-sql-server/view_json_sql.png)
 
 5. Depending on the operating system of your IoT Edge device, update the **sql.settings** parameters with the following code:
-=======
-4. Depending on the operating system of your IoT Edge device, update the **sql.settings** parameters with the following code:
->>>>>>> 8b73bc27
 
    * Windows:
 
@@ -221,11 +213,7 @@
    >[!Tip]
    >Any time that you create a SQL Server container in a production environment, you should [change the default system administrator password](https://docs.microsoft.com/sql/linux/quickstart-install-connect-docker#change-the-sa-password).
 
-<<<<<<< HEAD
 6. Save the **deployment.template.json** file.
-=======
-5. Save the **deployment.template.json** file. 
->>>>>>> 8b73bc27
 
 ## Build your IoT Edge solution
 
