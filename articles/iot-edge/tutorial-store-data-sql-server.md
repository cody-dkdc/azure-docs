---
# Mandatory fields. See more on aka.ms/skyeye/meta.
title: Store data with Azure IoT Edge SQL module | Microsoft Docs 
description: Learn how to store data locally on your IoT Edge device with a SQL Server module
services: iot-edge
author: kgremban
manager: philmea
ms.author: kgremban
ms.date: 10/19/2018
ms.topic: tutorial
ms.service: iot-edge
ms.custom: mvc
#Customer intent: As an IoT developer, I want to use SQL Service to execute logic on edge devices to filter data and communications that is sent to the cloud.
---

# Tutorial: Store data at the edge with SQL Server databases

Use Azure IoT Edge and SQL Server to store and query data at the edge. Azure IoT Edge has basic storage capabilities to cache messages if a device goes offline, and then forward them when the connection is reestablished. However, you may want more advanced storage capabilities, like being able to query data locally. By incorporating local databases, your IoT Edge devices can perform more complex computing without having to maintain a connection to IoT Hub. For example, a sensor on a machine uploads data to the cloud once a month for reporting and improving a machine learning module. However, if a field technician is working on the machine, they can access the last few days of sensor data locally.

This article provides instructions for deploying a SQL Server database to an IoT Edge device. Azure Functions, running on the IoT Edge device, structures the incoming data then sends it to the database. The steps in this article can also be applied to other databases that work in containers, like MySQL or PostgreSQL.

In this tutorial, you learn how to: 

> [!div class="checklist"]
> * Use Visual Studio Code to create an Azure Function
> * Deploy a SQL database to your IoT Edge device
> * Use Visual Studio Code to build modules and deploy them to your IoT Edge device
> * View generated data

[!INCLUDE [quickstarts-free-trial-note](../../includes/quickstarts-free-trial-note.md)]

## Prerequisites

An Azure IoT Edge device:

* You can use your development machine or a virtual machine as an Edge device by following the steps in the quickstart for [Linux](quickstart-linux.md) or [Windows devices](quickstart.md).

Cloud resources:

* A free or standard-tier [IoT Hub](../iot-hub/iot-hub-create-through-portal.md) in Azure. 

Development resources:

* [Visual Studio Code](https://code.visualstudio.com/). 
* [C# for Visual Studio Code (powered by OmniSharp) extension for Visual Studio Code](https://marketplace.visualstudio.com/items?itemName=ms-vscode.csharp). 
* [Azure IoT Edge extension for Visual Studio Code](https://marketplace.visualstudio.com/items?itemName=vsciot-vscode.azure-iot-edge). 
* [.NET Core 2.1 SDK](https://www.microsoft.com/net/download). 
* [Docker CE](https://docs.docker.com/install/). 

## Create a container registry

In this tutorial, you use the Azure IoT Edge extension for Visual Studio Code to build a module and create a **container image** from the files. Then you push this image to a **registry** that stores and manages your images. Finally, you deploy your image from your registry to run on your IoT Edge device.  

You can use any Docker-compatible registry to hold your container images. Two popular Docker registry services are [Azure Container Registry](https://docs.microsoft.com/azure/container-registry/) and [Docker Hub](https://docs.docker.com/docker-hub/repos/#viewing-repository-tags). This tutorial uses Azure Container Registry. 

If you don't already have a container registry, follow these steps to create a new one in Azure:

1. In the [Azure portal](https://portal.azure.com), select **Create a resource** > **Containers** > **Container Registry**.

2. Provide the following values to create your container registry:

   | Field | Value | 
   | ----- | ----- |
   | Registry name | Provide a unique name. |
   | Subscription | Select a subscription from the drop-down list. |
   | Resource group | We recommend that you use the same resource group for all of the test resources that you create during the IoT Edge quickstarts and tutorials. For example, **IoTEdgeResources**. |
   | Location | Choose a location close to you. |
   | Admin user | Set to **Enable**. |
   | SKU | Select **Basic**. | 

5. Select **Create**.

6. After your container registry is created, browse to it, and then select **Access keys**. 

7. Copy the values for **Login server**, **Username**, and **Password**. You use these values later in the tutorial to provide access to the container registry.  

## Create a function project

To send data into a database, you need a module that can structure the data properly and then stores it in a table. 

The following steps show you how to create an IoT Edge function using Visual Studio Code and the Azure IoT Edge extension.

1. Open Visual Studio Code.

2. Open the VS Code command palette by selecting **View** > **Command palette**.

3. In the command palette, type and run the command **Azure IoT Edge: New IoT Edge solution**. In the command palette, provide the following information to create your solution: 

   | Field | Value |
   | ----- | ----- |
   | Select folder | Choose the location on your development machine for VS Code to create the solution files. |
   | Provide a solution name | Enter a descriptive name for your solution, like **SqlSolution**, or accept the default. |
   | Select module template | Choose **Azure Functions - C#**. |
   | Provide a module name | Name your module **sqlFunction**. |
   | Provide Docker image repository for the module | An image repository includes the name of your container registry and the name of your container image. Your container image is prepopulated from the last step. Replace **localhost:5000** with the login server value from your Azure container registry. You can retrieve the login server from the Overview page of your container registry in the Azure portal. The final string looks like \<registry name\>.azurecr.io/sqlFunction. |

   The VS Code window loads your IoT Edge solution workspace: a \.vscode folder, a modules folder, a deployment manifest template file. and a \.env file. 
   
4. Whenever you create a new IoT Edge solution, VS Code prompts you to provide your registry credentials in the \.env file. This file is git-ignored, and the IoT Edge extension uses it later to provide registry access to your IoT Edge device. Open the \.env file. 

5. In the .env file, give the IoT Edge runtime your registry credentials so that it can access your module images. Find the **CONTAINER_REGISTRY_USERNAME** and **CONTAINER_REGISTRY_PASSWORD** sections and insert your credentials after the equals symbol: 

   ```env
   CONTAINER_REGISTRY_USERNAME_yourregistry=<username>
   CONTAINER_REGISTRY_PASSWORD_yourregistry=<password>
   ```

6. Save the .env file.

7. In the VS Code explorer, open **modules** > **sqlFunction** > **sqlFunction.cs**.

8. Replace the contents of the file with the following code:

   ```csharp
   using System;
   using System.Collections.Generic;
   using System.IO;
   using System.Text;
   using System.Threading.Tasks;
   using Microsoft.Azure.Devices.Client;
   using Microsoft.Azure.WebJobs;
   using Microsoft.Azure.WebJobs.Extensions.EdgeHub;
   using Microsoft.Azure.WebJobs.Host;
   using Microsoft.Extensions.Logging;
   using Newtonsoft.Json;
   using Sql = System.Data.SqlClient;

   namespace Functions.Samples
   {
       public static class sqlFunction
       {
           [FunctionName("sqlFunction")]
           public static async Task FilterMessageAndSendMessage(
               [EdgeHubTrigger("input1")] Message messageReceived,
               [EdgeHub(OutputName = "output1")] IAsyncCollector<Message> output,
               ILogger logger)
           {
               const int temperatureThreshold = 20;
               byte[] messageBytes = messageReceived.GetBytes();
               var messageString = System.Text.Encoding.UTF8.GetString(messageBytes);

               if (!string.IsNullOrEmpty(messageString))
               {
                   logger.LogInformation("Info: Received one non-empty message");
                   // Get the body of the message and deserialize it.
                   var messageBody = JsonConvert.DeserializeObject<MessageBody>(messageString);

                   //Store the data in SQL db
                   const string str = "<sql connection string>";
                   using (Sql.SqlConnection conn = new Sql.SqlConnection(str))
                   {
                       conn.Open();
                       var insertMachineTemperature = "INSERT INTO MeasurementsDB.dbo.TemperatureMeasurements VALUES (CONVERT(DATETIME2,'" + messageBody.timeCreated + "', 127), 'machine', " + messageBody.machine.temperature + ");";
                       var insertAmbientTemperature = "INSERT INTO MeasurementsDB.dbo.TemperatureMeasurements VALUES (CONVERT(DATETIME2,'" + messageBody.timeCreated + "', 127), 'ambient', " + messageBody.ambient.temperature + ");"; 
                       using (Sql.SqlCommand cmd = new Sql.SqlCommand(insertMachineTemperature + "\n" + insertAmbientTemperature, conn))
                       {
                           //Execute the command and log the # rows affected.
                           var rows = await cmd.ExecuteNonQueryAsync();
                           log.Info($"{rows} rows were updated");
                       }
                   }

                   if (messageBody != null && messageBody.machine.temperature > temperatureThreshold)
                   {
                       // Send the message to the output as the temperature value is greater than the threashold.
                       var filteredMessage = new Message(messageBytes);
                       // Copy the properties of the original message into the new Message object.
                       foreach (KeyValuePair<string, string> prop in messageReceived.Properties)
                       {filteredMessage.Properties.Add(prop.Key, prop.Value);}
                       // Add a new property to the message to indicate it is an alert.
                       filteredMessage.Properties.Add("MessageType", "Alert");
                       // Send the message.       
                       await output.AddAsync(filteredMessage);
                       logger.LogInformation("Info: Received and transferred a message with temperature above the threshold");
                   }
               }
           }
       }
       //Define the expected schema for the body of incoming messages.
       class MessageBody
       {
           public Machine machine {get; set;}
           public Ambient ambient {get; set;}
           public string timeCreated {get; set;}
       }
       class Machine
       {
           public double temperature {get; set;}
           public double pressure {get; set;}         
       }
       class Ambient
       {
           public double temperature {get; set;}
           public int humidity {get; set;}         
       }
   }
   ```

6. In line 35, replace the string **\<sql connection string\>** with the following string. The **Data Source** property references the SQL Server container name, which you create with the name **SQL** in the next section. 

   ```csharp
   Data Source=tcp:sql,1433;Initial Catalog=MeasurementsDB;User Id=SA;Password=Strong!Passw0rd;TrustServerCertificate=False;Connection Timeout=30;
   ```

7. Save the **sqlFunction.cs** file. 

## Add a SQL Server container

A [Deployment manifest](module-composition.md) declares which modules the IoT Edge runtime will install on your IoT Edge device. You provided the code to make a customized Function module in the previous section, but the SQL Server module is already built. You just need to tell the IoT Edge runtime to include it, then configure it on your device. 

1. In the Visual Studio Code explorer, open the **deployment.template.json** file. 

2. Find the **modules** section. There should be two modules listed: **tempSensor**, which generates simulated data, and your **sqlFunction** module.

3. If you're using Windows containers, modify the **sqlFunction.settings.image** section.

   ```json
   "image": "${MODULES.sqlFunction.windows-amd64}"
   ```

4. Add the following code to declare a third module. Add a comma after the sqlFunction section and insert:

   ```json
   "sql": {
       "version": "1.0",
       "type": "docker",
       "status": "running",
       "restartPolicy": "always",
       "settings": {
           "image": "",
           "environment": "",
           "createOptions": ""
       }
   }
   ```

   ![Add sql server container](./media/tutorial-store-data-sql-server/view_json_sql.png)

5. Depending on the type of Docker containers on your IoT Edge device, update the **sql.settings** parameters with the following code:
   * Windows containers:
<<<<<<< HEAD
      ```json
      "image": "microsoft/mssql-server-windows-developer",
      "createOptions": "{\"Env\": [\"ACCEPT_EULA=Y\",\"SA_PASSWORD=Strong!Passw0rd\"],\"HostConfig\": {\"Mounts\": [{\"Target\": \"C:\\\\mssql\",\"Source\": \"sqlVolume\",\"Type\": \"volume\"}],\"PortBindings\": {\"1433/tcp\": [{\"HostPort\": \"1401\"}]}}}"
      ```
   * Linux containers:
      ```json
      "image": "mcr.microsoft.com/mssql/server:latest",
      "createOptions": "{\"Env\": [\"ACCEPT_EULA=Y\",\"MSSQL_SA_PASSWORD=Strong!Passw0rd\"],\"HostConfig\": {\"Mounts\": [{\"Target\": \"/var/opt/mssql\",\"Source\": \"sqlVolume\",\"Type\": \"volume\"}],\"PortBindings\": {\"1433/tcp\": [{\"HostPort\": \"1401\"}]}}}"
      ```
=======

        ```json
        {
            "image": "microsoft/mssql-server-windows-developer",
            "environment": {
                "ACCEPT_EULA": "Y",
                "SA_PASSWORD": "Strong!Passw0rd"
            },
            "createOptions": {
                "HostConfig": {
                    "Mounts": [{"Target": "C:\\\\mssql","Source": "sqlVolume","Type": "volume"}],
                    "PortBindings": {
                        "1433/tcp": [{"HostPort": "1401"}]
                    }
                }
            }
        }
        ```
 

   * Linux containers:

        ```json
        {
            "image": "mcr.microsoft.com/mssql/server:latest",
            "environment": {
                "ACCEPT_EULA": "Y",
                "SA_PASSWORD": "Strong!Passw0rd"
            },
            "createOptions": {
                "HostConfig": {
                    "Mounts": [{"Target": "/var/opt/mssql","Source": "sqlVolume","Type": "volume"}],
                    "PortBindings": {
                        "1433/tcp": [{"HostPort": "1401"}]
                    }
                }
            }
        }
        ```
    
    
>>>>>>> ac532493
   >[!Tip]
   >Any time that you create a SQL Server container in a production environment, you should [change the default system administrator password](https://docs.microsoft.com/sql/linux/quickstart-install-connect-docker#change-the-sa-password).

6. Save the **deployment.template.json** file.

## Build your IoT Edge solution

In the previous sections, you created a solution with one module, and then added another to the deployment manifest template. Now, you need to build the solution, create container images for the modules, and push the images to your container registry. 

1. Sign in to your container registry in Visual Studio Code so that you can push your images to your registry. Use the same credentials that you added to the .env file. Enter the following command in the integrated terminal:

    ```csh/sh
    docker login -u <ACR username> <ACR login server>
    ```
    
    You are prompted for the password. Paste your password into the prompt (you password is hidden for security) and press **Enter**. 

    ```csh/sh
    Password: <paste in the ACR password and press enter>
    Login Succeeded
    ```

2. In the VS Code explorer, right-click the **deployment.template.json** file and select **Build and Push IoT Edge solution**. 

When you tell Visual Studio Code to build your solution, it first takes the information in the deployment template and generates a deployment.json file in a new folder named **config**. Then, it runs two commands in the integrated terminal: `docker build` and `docker push`. These two commands build your code, containerize the module, and then push the code to the container registry that you specified when you initialized the solution. 

## Deploy the solution to a device

You can set modules on a device through the IoT Hub, but you can also access your IoT Hub and devices through Visual Studio Code. In this section, you set up access to your IoT Hub then use VS Code to deploy your solution to your IoT Edge device. 

1. In the VS Code command palette, select **Azure IoT Hub: Select IoT Hub**.

2. Follow the prompts to sign in to your Azure account. 

3. In the command palette, select your Azure subscription then select your IoT Hub. 

4. In the VS Code explorer, expand the **Azure IoT Hub Devices** section. 

5. Right-click on the device that you want to target with your deployment and select **Create deployment for single device**. 

   ![Create deployment for single device](./media/tutorial-store-data-sql-server/create-deployment.png)

6. In the file explorer, navigate to the **config** folder inside your solution and choose **deployment.json**. Click **Select Edge deployment manifest**. 

If the deployment is successful, and confirmation message is printed in the VS Code output. 

You can also check to see that all the modules are up and running on your device. On your IoT Edge device, run the following command to see the status of the modules. It may take a few minutes.

   ```cmd/sh
   iotedge list
   ```

## Create the SQL database

When you apply the deployment manifest to your device, you get three modules running. The tempSensor module generates simulated environment data. The sqlFunction module takes the data and formats it for a database. 

This section guides you through setting up the SQL database to store the temperature data. 

1. In a command-line tool, connect to your database. 
   * Windows container:
   
      ```cmd
      docker exec -it sql cmd
      ```
    
   * Linux container: 

      ```bash
      sudo docker exec -it sql bash
      ```

2. Open the SQL command tool.
   * Windows container:

      ```cmd
      sqlcmd -S localhost -U SA -P "Strong!Passw0rd"
      ```

   * Linux container: 

      ```bash
      /opt/mssql-tools/bin/sqlcmd -S localhost -U SA -P 'Strong!Passw0rd'
      ```

3. Create your database: 

   * Windows container
      ```sql
      CREATE DATABASE MeasurementsDB
      ON
      (NAME = MeasurementsDB, FILENAME = 'C:\mssql\measurementsdb.mdf')
      GO
      ```

   * Linux container
      ```sql
      CREATE DATABASE MeasurementsDB
      ON
      (NAME = MeasurementsDB, FILENAME = '/var/opt/mssql/measurementsdb.mdf')
      GO
      ```

4. Define your table.

   ```sql
   CREATE TABLE MeasurementsDB.dbo.TemperatureMeasurements (measurementTime DATETIME2, location NVARCHAR(50), temperature FLOAT)
   GO
   ```

You can customize your SQL Server docker file to automatically set up your SQL Server to be deployed on multiple IoT Edge devices. For more information, see the [Microsoft SQL Server container demo project](https://github.com/twright-msft/mssql-node-docker-demo-app). 

## View the local data

Once your table is created, the sqlFunction module starts storing data in a local SQL Server 2017 database on your IoT Edge device. 

From inside the SQL command tool, run the following command to view your formatted table data: 

   ```sql
   SELECT * FROM MeasurementsDB.dbo.TemperatureMeasurements
   GO
   ```

   ![View local data](./media/tutorial-store-data-sql-server/view-data.png)



## Clean up resources

If you plan to continue to the next recommended article, you can keep the resources and configurations that you created and reuse them. You can also keep using the same IoT Edge device as a test device. 

Otherwise, you can delete the local configurations and the Azure resources that you created in this article to avoid charges. 

[!INCLUDE [iot-edge-clean-up-cloud-resources](../../includes/iot-edge-clean-up-cloud-resources.md)]

[!INCLUDE [iot-edge-clean-up-local-resources](../../includes/iot-edge-clean-up-local-resources.md)]



## Next steps

In this tutorial, you created an Azure Functions module that contains code to filter raw data generated by your IoT Edge device. When you're ready to build your own modules, you can learn more about how to [Develop Azure Functions with Azure IoT Edge for Visual Studio Code](how-to-develop-csharp-function.md). 

Continue on to the next tutorials to learn about other ways that Azure IoT Edge can help you turn data into business insights at the edge.

> [!div class="nextstepaction"]
> [Filter sensor data using C# code](tutorial-csharp-module.md)<|MERGE_RESOLUTION|>--- conflicted
+++ resolved
@@ -238,59 +238,41 @@
 
 5. Depending on the type of Docker containers on your IoT Edge device, update the **sql.settings** parameters with the following code:
    * Windows containers:
-<<<<<<< HEAD
       ```json
-      "image": "microsoft/mssql-server-windows-developer",
-      "createOptions": "{\"Env\": [\"ACCEPT_EULA=Y\",\"SA_PASSWORD=Strong!Passw0rd\"],\"HostConfig\": {\"Mounts\": [{\"Target\": \"C:\\\\mssql\",\"Source\": \"sqlVolume\",\"Type\": \"volume\"}],\"PortBindings\": {\"1433/tcp\": [{\"HostPort\": \"1401\"}]}}}"
+      {
+          "image": "microsoft/mssql-server-windows-developer",
+          "environment": {
+              "ACCEPT_EULA": "Y",
+              "SA_PASSWORD": "Strong!Passw0rd"
+          },
+          "createOptions": {
+              "HostConfig": {
+                  "Mounts": [{"Target": "C:\\\\mssql","Source": "sqlVolume","Type": "volume"}],
+                  "PortBindings": {
+                      "1433/tcp": [{"HostPort": "1401"}]
+                  }
+              }
+          }
+      }
       ```
    * Linux containers:
       ```json
-      "image": "mcr.microsoft.com/mssql/server:latest",
-      "createOptions": "{\"Env\": [\"ACCEPT_EULA=Y\",\"MSSQL_SA_PASSWORD=Strong!Passw0rd\"],\"HostConfig\": {\"Mounts\": [{\"Target\": \"/var/opt/mssql\",\"Source\": \"sqlVolume\",\"Type\": \"volume\"}],\"PortBindings\": {\"1433/tcp\": [{\"HostPort\": \"1401\"}]}}}"
-      ```
-=======
-
-        ```json
-        {
-            "image": "microsoft/mssql-server-windows-developer",
-            "environment": {
-                "ACCEPT_EULA": "Y",
-                "SA_PASSWORD": "Strong!Passw0rd"
-            },
-            "createOptions": {
-                "HostConfig": {
-                    "Mounts": [{"Target": "C:\\\\mssql","Source": "sqlVolume","Type": "volume"}],
-                    "PortBindings": {
-                        "1433/tcp": [{"HostPort": "1401"}]
-                    }
-                }
-            }
-        }
-        ```
- 
-
-   * Linux containers:
-
-        ```json
-        {
-            "image": "mcr.microsoft.com/mssql/server:latest",
-            "environment": {
-                "ACCEPT_EULA": "Y",
-                "SA_PASSWORD": "Strong!Passw0rd"
-            },
-            "createOptions": {
-                "HostConfig": {
-                    "Mounts": [{"Target": "/var/opt/mssql","Source": "sqlVolume","Type": "volume"}],
-                    "PortBindings": {
-                        "1433/tcp": [{"HostPort": "1401"}]
-                    }
-                }
-            }
-        }
-        ```
-    
-    
->>>>>>> ac532493
+      {
+          "image": "mcr.microsoft.com/mssql/server:latest",
+          "environment": {
+              "ACCEPT_EULA": "Y",
+              "SA_PASSWORD": "Strong!Passw0rd"
+          },
+          "createOptions": {
+              "HostConfig": {
+                  "Mounts": [{"Target": "/var/opt/mssql","Source": "sqlVolume","Type": "volume"}],
+                  "PortBindings": {
+                      "1433/tcp": [{"HostPort": "1401"}]
+                  }
+              }
+          }
+      }
+      ```
    >[!Tip]
    >Any time that you create a SQL Server container in a production environment, you should [change the default system administrator password](https://docs.microsoft.com/sql/linux/quickstart-install-connect-docker#change-the-sa-password).
 
