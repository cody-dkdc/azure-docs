--- conflicted
+++ resolved
@@ -43,7 +43,7 @@
   - type: paragraph
     text: Learn how to install and configure IoT Edge, deploy modules, and utilize Azure services like Stream Analytics and Custom Vision at the edge.
   - type: list
-    style: unordered
+    style: ordered
     items:
     - html: Set up your development machine and learn about IoT Edge modules for <a href="/azure/iot-edge/tutorial-develop-for-linux">Linux devices</a> or <a href="/azure/iot-edge/tutorial-develop-for-windows">Windows devices</a>.
     - html: Develop custom code modules for Linux devices in <a href="/azure/iot-edge/tutorial-c-module">C</a>, <a href="/azure/iot-edge/tutorial-csharp-module">C#</a>, <a href="/azure/iot-edge/tutorial-python-module">Python</a>, <a href="/azure/iot-edge/tutorial-node-module">Node.js</a>, or <a href="/azure/iot-edge/tutorial-java-module">Java</a>.
@@ -52,12 +52,4 @@
     - html: <a href="/azure/iot-edge/tutorial-deploy-stream-analytics">Find averages with Azure Stream Analytics as a module</a>
     - html: <a href="/azure/iot-edge/tutorial-deploy-machine-learning">Score data with Azure Machine Learning as a module</a>
     - html: <a href="/azure/iot-edge/tutorial-deploy-custom-vision">Classify images with Custom Vision Service as a module</a>
-<<<<<<< HEAD
-    - html: <a href="/azure/iot-edge/tutorial-csharp-module">Filter data with a C# module</a>
-    - html: <a href="/azure/iot-edge/tutorial-python-module">Filter data with a Python module</a>
-    - html: <a href="/azure/iot-edge/tutorial-node-module">Filter data with a Node.js module</a>
-    - html: <a href="/azure/iot-edge/tutorial-java-module">Filter data with a Java module</a>
-    - html: <a href="/azure/iot-edge/tutorial-c-module">Filter data with a C module</a>
-=======
->>>>>>> 6a383dfd
     - html: <a href="/azure/iot-edge/tutorial-store-data-sql-server">Store data at the edge with SQL Server</a>