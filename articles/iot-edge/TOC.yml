- name: Azure IoT Fundamentals 
  href: ../iot-fundamentals/index.yml
- name: Azure IoT Edge Documentation
  href: index.yml
- name: Overview
  items:
  - name: About Azure IoT Edge
    href: how-iot-edge-works.md
- name: Quickstarts
  expanded: true
  items:
  - name: Run code at the edge
    items:
    - name: Linux/Mac
      href: quickstart-linux.md
    - name: Windows
      href: quickstart.md
- name: Tutorials
  items:
  - name: Install IoT Edge and simulate a sensor
    items: 
    - name: Linux/Mac
      href: tutorial-simulate-device-linux.md
    - name: Windows
      href: tutorial-simulate-device-windows.md
  - name: Filter data with Azure Functions
    href: tutorial-deploy-function.md
  - name: Find averages with ASA
    href: tutorial-deploy-stream-analytics.md
  - name: Score data with Azure ML
    href: tutorial-deploy-machine-learning.md
  - name: Filter data with custom code
    items:
    - name: C#
      href: tutorial-csharp-module.md
    - name: Python
      href: tutorial-python-module.md
- name: Concepts
  items: 
  - name: IoT Edge runtime
    href: iot-edge-runtime.md
  - name: IoT Edge modules
    href: iot-edge-modules.md
    items: 
    - name: Development
      href: module-development.md
    - name: Composition
      href: module-composition.md
    - name: Edge agent and hub properties
      href: module-edgeagent-edgehub.md
  - name: Deployments
    href: module-deployment-monitoring.md
  - name: IoT Edge device as a gateway
    href: iot-edge-as-gateway.md
  - name: Security
    href: security.md
  - name: IoT Edge glossary
    href: iot-edge-glossary.md
- name: How-to guides
  items:
<<<<<<< HEAD
  - name: Develop and test modules
    items:
    - name: C#
      href: how-to-develop-csharp-module-vscode.md
    - name: Azure Functions
      href: how-to-vscode-debug-azure-function.md
=======
  - name: Register an Edge device
    items: 
    - name: Azure CLI
      href: how-to-register-device-cli.md
>>>>>>> b6881450
  - name: Use Edge devices as gateways
    items:
    - name: Transparent gateway
      href: how-to-create-transparent-gateway.md
    - name: Modbus gateway
      href: deploy-modbus-gateway.md
  - name: Deploy modules
    items:
    - name: Azure CLI
      href: how-to-deploy-modules-cli.md
  - name: Deploy and monitor at scale
    href: how-to-deploy-monitor.md
  - name: Provision an IoT Core device
    href: how-to-install-iot-core.md
  - name: Work with multiple modules
    href: tutorial-multiple-modules-in-vscode.md
  - name: CI/CD in VSTS
    href: how-to-ci-cd.md
  - name: Store data at the edge
    href: sql-storage.md
  - name: Troubleshoot
    href: troubleshoot.md
- name: Related
  items:
  - name: Solutions
    items:
    - name: IoT solution accelerators
      href: /azure/iot-suite
    - name: IoT Central
      href: https://docs.microsoft.com/microsoft-iot-central/
  - name: Platform services
    items:
    - name: IoT Hub
      href: /azure/iot-hub
    - name: IoT Hub Device Provisioning Service
      href: /azure/iot-dps
    - name: Maps
      href: /azure/azure-maps
    - name: Service SDKs
      href: /azure/iot-hub/iot-hub-devguide-sdks#azure-iot-service-sdks
    - name: Time Series Insights
      href: /azure/time-series-insights
  - name: Edge
    items:
    - name: IoT Edge
      href: /azure/iot-edge
    - name: IoT Device SDKs
      href: /azure/iot-hub/iot-hub-devguide-sdks#azure-iot-device-sdks 
- name: Resources
  items:
  - name: Azure Certified for IoT device catalog
    href: https://catalog.azureiotsuite.com/
  - name: Azure IoT Developer Center
    href: https://azure.microsoft.com/develop/iot/
  - name: Azure Roadmap
    href: https://azure.microsoft.com/roadmap/?category=internet-of-things
  - name: DeviceExplorer tool
    href: https://github.com/Azure/azure-iot-sdk-csharp/tree/master/tools/DeviceExplorer
  - name: iothub-diagnostics tool
    href: https://github.com/Azure/iothub-diagnostics
  - name: iothub-explorer tool
    href: https://github.com/Azure/iothub-explorer
  - name: Learning path
    href: https://azure.microsoft.com/documentation/learning-paths/iot-hub/
  - name: MSDN forum
    href: https://social.msdn.microsoft.com/Forums/azure/home?forum=iotedge
  - name: Pricing
    href: https://azure.microsoft.com/pricing/details/iot-hub/
  - name: Pricing calculator
    href: https://azure.microsoft.com/pricing/calculator/
  - name: Service updates
    href: https://azure.microsoft.com/updates/?product=iot-hub
  - name: Stack Overflow
    href: http://stackoverflow.com/questions/tagged/azure-iot-hub
  - name: Technical case studies
    href: https://microsoft.github.io/techcasestudies/#technology=IoT&sortBy=featured
  - name: Videos
    href: https://azure.microsoft.com/documentation/videos/index/?services=iot-hub<|MERGE_RESOLUTION|>--- conflicted
+++ resolved
@@ -58,31 +58,28 @@
     href: iot-edge-glossary.md
 - name: How-to guides
   items:
-<<<<<<< HEAD
+  - name: Register an Edge device
+    items: 
+    - name: Azure CLI
+      href: how-to-register-device-cli.md
   - name: Develop and test modules
     items:
     - name: C#
       href: how-to-develop-csharp-module-vscode.md
     - name: Azure Functions
       href: how-to-vscode-debug-azure-function.md
-=======
-  - name: Register an Edge device
-    items: 
+  - name: Deploy modules
+    items:
     - name: Azure CLI
-      href: how-to-register-device-cli.md
->>>>>>> b6881450
+      href: how-to-deploy-modules-cli.md
+  - name: Deploy and monitor at scale
+    href: how-to-deploy-monitor.md
   - name: Use Edge devices as gateways
     items:
     - name: Transparent gateway
       href: how-to-create-transparent-gateway.md
     - name: Modbus gateway
       href: deploy-modbus-gateway.md
-  - name: Deploy modules
-    items:
-    - name: Azure CLI
-      href: how-to-deploy-modules-cli.md
-  - name: Deploy and monitor at scale
-    href: how-to-deploy-monitor.md
   - name: Provision an IoT Core device
     href: how-to-install-iot-core.md
   - name: Work with multiple modules
