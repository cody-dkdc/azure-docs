- name: Azure IoT Edge documentation
  href: index.yml
- name: Overview
  items:
  - name: About Azure IoT Edge
    href: how-iot-edge-works.md
- name: Quickstarts
  items:
  - name: Deploy to the edge - Linux
    href: quickstart-linux.md
  - name: Deploy to the edge - Windows
    href: quickstart.md
- name: Tutorials
  items:
  - name: Simulate an Edge device - Linux
    href: tutorial-simulate-device-linux.md
  - name: Simulate an Edge device - Windows
    href: tutorial-simulate-device-windows.md
  - name: Develop a C# module
    href: tutorial-csharp-module.md
  - name: Deploy Azure Stream Analytics
    href: tutorial-deploy-stream-analytics.md
  - name: Deploy Azure Machine Learning
    href: tutorial-deploy-machine-learning.md
  - name: Deploy Azure Functions
    href: tutorial-deploy-function.md
- name: How-to guides
  items:
<<<<<<< HEAD
  - name: Create a transparent gateway
    href: how-to-create-transparent-gateway.md
    items:
=======
  - name: Create gateways
    items:
    - name: Create a transparent gateway
      href: how-to-create-transparent-gateway.md
>>>>>>> 3dc6b21a
    - name: Modbus gateway
      href: deploy-modbus-gateway.md
  - name: Deploy and monitor at scale
    href: how-to-deploy-monitor.md
  - name: Provision an IoT Core device
    href: how-to-install-iot-core.md
  - name: Use VS Code to develop IoT Edge solutions
    items:
      - name: Develop and deploy C# module
        href: how-to-vscode-develop-csharp-module.md
      - name: Debug C# module
        href: how-to-vscode-debug-csharp-module.md
      - name: Develop and deploy Azure Functions
        href: how-to-vscode-develop-azure-function.md
      - name: Debug Azure Functions
        href: how-to-vscode-debug-azure-function.md
  - name: Troubleshoot
    href: troubleshoot.md
- name: Concepts
  items: 
  - name: IoT Edge modules
    href: iot-edge-modules.md
    items: 
    - name: Development
      href: module-development.md
    - name: Composition
      href: module-composition.md
  - name: IoT Edge runtime
    href: iot-edge-runtime.md
  - name: Deployments
    href: module-deployment-monitoring.md
  - name: IoT Edge device as a gateway
    href: iot-edge-as-gateway.md
  - name: Security
    href: security.md
  - name: IoT Edge glossary
    href: iot-edge-glossary.md
- name: Resources
  items:
  - name: Azure Certified for IoT device catalog
    href: https://catalog.azureiotsuite.com/
  - name: Azure IoT Developer Center
    href: https://azure.microsoft.com/develop/iot/
  - name: Azure Roadmap
    href: https://azure.microsoft.com/roadmap/?category=internet-of-things
  - name: DeviceExplorer tool
    href: https://github.com/Azure/azure-iot-sdk-csharp/tree/master/tools/DeviceExplorer
  - name: iothub-diagnostics tool
    href: https://github.com/Azure/iothub-diagnostics
  - name: iothub-explorer tool
    href: https://github.com/Azure/iothub-explorer
  - name: Learning path
    href: https://azure.microsoft.com/documentation/learning-paths/iot-hub/
  - name: MSDN forum
    href: https://social.msdn.microsoft.com/Forums/azure/en-US/home?forum=azureiothub
  - name: Pricing
    href: https://azure.microsoft.com/pricing/details/iot-hub/
  - name: Pricing calculator
    href: https://azure.microsoft.com/pricing/calculator/
  - name: Service updates
    href: https://azure.microsoft.com/updates/?product=iot-hub
  - name: Stack Overflow
    href: http://stackoverflow.com/questions/tagged/azure-iot-hub
  - name: Technical case studies
    href: https://microsoft.github.io/techcasestudies/#technology=IoT&sortBy=featured
  - name: Videos
    href: https://azure.microsoft.com/documentation/videos/index/?services=iot-hub<|MERGE_RESOLUTION|>--- conflicted
+++ resolved
@@ -26,16 +26,10 @@
     href: tutorial-deploy-function.md
 - name: How-to guides
   items:
-<<<<<<< HEAD
-  - name: Create a transparent gateway
-    href: how-to-create-transparent-gateway.md
-    items:
-=======
   - name: Create gateways
     items:
     - name: Create a transparent gateway
       href: how-to-create-transparent-gateway.md
->>>>>>> 3dc6b21a
     - name: Modbus gateway
       href: deploy-modbus-gateway.md
   - name: Deploy and monitor at scale
