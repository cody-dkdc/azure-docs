--- conflicted
+++ resolved
@@ -93,6 +93,9 @@
 
 ## Install and start the IoT Edge runtime
 
+Install and start the Azure IoT Edge runtime on your device. 
+![Register a device][5]
+
 The IoT Edge runtime is deployed on all IoT Edge devices. It's composed of three components. The **IoT Edge security daemon** starts each time an Edge device boots and bootstraps the device by starting the IoT Edge agent. The **IoT Edge agent** facilitates deployment and monitoring of modules on the IoT Edge device, including the IoT Edge hub. The **IoT Edge hub** manages communications between modules on the IoT Edge device, and between the device and IoT Hub. 
 
 ### Register your device to use the software repository
@@ -115,14 +118,7 @@
    sudo cp ./microsoft.gpg /etc/apt/trusted.gpg.d/
    ```
 
-<<<<<<< HEAD
 ### Install a container runtime
-=======
-Install and start the Azure IoT Edge runtime on your device. 
-![Register a device][5]
-
-The IoT Edge runtime is deployed on all IoT Edge devices. It's composed of three components. The **IoT Edge security daemon** starts each time an Edge device boots and bootstraps the device by starting the IoT Edge agent. The **IoT Edge agent** facilitates deployment and monitoring of modules on the IoT Edge device, including the IoT Edge hub. The **IoT Edge hub** manages communications between modules on the IoT Edge device, and between the device and IoT Hub. 
->>>>>>> f48b7a13
 
 The IoT Edge runtime is a set of containers, and the logic that you deploy to your IoT Edge device is packaged as containers. Prepare your device for these components by installing a container runtime.
 
