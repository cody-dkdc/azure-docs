--- conflicted
+++ resolved
@@ -33,9 +33,7 @@
 
 ## Prerequisites
 
-<<<<<<< HEAD
-=======
-This quickstart uses Azure CLI and IoT Hub. 
+This quickstart uses Azure CLI. 
 
 >[!IMPORTANT]
 >**bug bash only**
@@ -47,9 +45,6 @@
 >Linux - /etc/hosts 
 >Windows - C:\Windows\System32\drivers\etc\hosts 
 
-### Prepare Azure CLI in a cloud shell
-
->>>>>>> c11602b7
 You use the Azure CLI to complete many of the steps in this quickstart, and Azure IoT has an extension to enable additional functionality. You can complete these steps in the cloud shell in the Azure portal.
 
 1. Sign in to the [Azure portal][lnk-portal]. 
