--- conflicted
+++ resolved
@@ -164,13 +164,8 @@
 
    ```yaml
    listen:
-<<<<<<< HEAD
-     management_uri: "http://<ip_address>:15580"
-     workload_uri: "http://<ip_address>:15581"
-=======
      management_uri: "http://<GATEWAY_ADDRESS>:15580"
      workload_uri: "http://<GATEWAY_ADDRESS>:15581"
->>>>>>> ac4cb3c0
    ```
 
 8. Find the **Moby Container Runtime settings** section and verify that the value for **network** is set to `nat`.
