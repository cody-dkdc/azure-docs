---
title: Install Azure IoT Edge on Linux | Microsoft Docs
description: Azure IoT Edge installation instructions on Linux AMD64 devices running Ubuntu
author: kgremban
manager: philmea
# this is the PM responsible
ms.reviewer: veyalla
ms.service: iot-edge
services: iot-edge
ms.topic: conceptual
ms.date: 03/21/2019
ms.author: kgremban
ms.custom: seodec18
---
# Install the Azure IoT Edge runtime on Linux (x64)

The Azure IoT Edge runtime is what turns a device into an IoT Edge device. The runtime can be deployed on devices as small as a Raspberry Pi or as large as an industrial server. Once a device is configured with the IoT Edge runtime, you can start deploying business logic to it from the cloud.

To learn more, see [Understand the Azure IoT Edge runtime and its architecture](iot-edge-runtime.md).

<<<<<<< HEAD
This article lists the steps to install the Azure IoT Edge runtime on your Ubuntu Linux x64 (Intel/AMD) IoT Edge device. Refer to [Azure IoT Edge support](support.md#operating-systems) for a list of supported AMD64 operating systems.
=======
This article lists the steps to install the Azure IoT Edge runtime on your Ubuntu Linux x64 (Intel/AMD) IoT Edge device. Refer to [Azure IoT Edge supported systems](support.md#operating-systems) for a list of supported AMD64 operating systems.
>>>>>>> 6a383dfd

> [!NOTE]
> Packages in the Linux software repositories are subject to the license terms located in each package (/usr/share/doc/*package-name*). Read the license terms prior to using the package. Your installation and use of the package constitutes your acceptance of these terms. If you do not agree with the license terms, do not use the package.

## Register Microsoft key and software repository feed

Prepare your device for the IoT Edge runtime installation.


Install the repository configuration. Choose either the **16.04** or **18.04** code snippet as appropriate for your release of Ubuntu:

> [!NOTE]
> Make sure you choose the code snippet from the correct code box for your version of Ubuntu.

* For **Ubuntu 16.04**:
   ```bash
   curl https://packages.microsoft.com/config/ubuntu/16.04/prod.list > ./microsoft-prod.list
   ```

* For **Ubuntu 18.04**:
   ```bash
   curl https://packages.microsoft.com/config/ubuntu/18.04/prod.list > ./microsoft-prod.list
   ```
   
Copy the generated list.

   ```bash
   sudo cp ./microsoft-prod.list /etc/apt/sources.list.d/
   ```

Install Microsoft GPG public key

   ```bash
   curl https://packages.microsoft.com/keys/microsoft.asc | gpg --dearmor > microsoft.gpg
   sudo cp ./microsoft.gpg /etc/apt/trusted.gpg.d/
   ```

## Install the container runtime

Azure IoT Edge relies on an [OCI-compatible](https://www.opencontainers.org/) container runtime. For production scenarios, we recommended that you use the [Moby-based](https://mobyproject.org/) engine provided below. It is the only container engine officially supported with Azure IoT Edge. Docker CE/EE container images are compatible with the Moby runtime.

Perform apt update.

   ```bash
   sudo apt-get update
   ```

Install the Moby engine.

   ```bash
   sudo apt-get install moby-engine
   ```

Install the Moby command-line interface (CLI). The CLI is useful for development but optional for production deployments.

   ```bash
   sudo apt-get install moby-cli
   ```

## Install the Azure IoT Edge Security Daemon

The **IoT Edge security daemon** provides and maintains security standards on the IoT Edge device. The daemon starts on every boot and bootstraps the device by starting the rest of the IoT Edge runtime.

The installation command also installs the standard version of the **iothsmlib** if not already present.

Perform apt update.

   ```bash
   sudo apt-get update
   ```

Install the security daemon. The package is installed at `/etc/iotedge/`.

   ```bash
   sudo apt-get install iotedge
   ```

## Configure the Azure IoT Edge Security Daemon

Configure the IoT Edge runtime to link your physical device with a device identity that exists in an Azure IoT hub.

The daemon can be configured using the configuration file at `/etc/iotedge/config.yaml`. The file is write-protected by default, you might need elevated permissions to edit it.

A single IoT Edge device can be provisioned manually using a device connections string provided by IoT Hub. Or, you can use the Device Provisioning Service to automatically provision devices, which is helpful when you have many devices to provision. Depending on your provisioning choice, choose the appropriate installation script.

### Option 1: Manual provisioning

To manually provision a device, you need to provide it with a [device connection string](how-to-register-device-portal.md) that you can create by registering a new device in your IoT hub.

Open the configuration file.

```bash
sudo nano /etc/iotedge/config.yaml
```

Find the provisioning section of the file. Uncomment the **manual** provisioning mode, and make sure the dps provisioning mode is commented out. Update the value of **device_connection_string** with the connection string from your IoT Edge device.

   ```yaml
   provisioning:
     source: "manual"
     device_connection_string: "<ADD DEVICE CONNECTION STRING HERE>"
  
   # provisioning:
   #   source: "dps"
   #   global_endpoint: "https://global.azure-devices-provisioning.net"
   #   scope_id: "{scope_id}"
   #   registration_id: "{registration_id}"
   ```

Save and close the file.

   `CTRL + X`, `Y`, `Enter`

After entering the provisioning information in the configuration file, restart the daemon:

```bash
sudo systemctl restart iotedge
```

### Option 2: Automatic provisioning

To automatically provision a device, [set up Device Provisioning Service and retrieve your device registration ID](how-to-auto-provision-simulated-device-linux.md). Automatic provisioning only works with devices that have a Trusted Platform Module (TPM) chip. For example, Raspberry Pi devices do not come with TPM by default.

Open the configuration file.

```bash
sudo nano /etc/iotedge/config.yaml
```

Find the provisioning section of the file. Uncomment the **dps** provisioning mode and comment out the manual section. Update the values of **scope_id** and **registration_id** with the values from your IoT Hub Device Provisioning Service and your IoT Edge device with TPM.

   ```yaml
   # provisioning:
   #   source: "manual"
   #   device_connection_string: "<ADD DEVICE CONNECTION STRING HERE>"
  
   provisioning:
     source: "dps"
     global_endpoint: "https://global.azure-devices-provisioning.net"
     scope_id: "{scope_id}"
     registration_id: "{registration_id}"
   ```

Save and close the file.

   `CTRL + X`, `Y`, `Enter`

After entering the provisioning information in the configuration file, restart the daemon:

```bash
sudo systemctl restart iotedge
```

## Verify successful installation

If you used the **manual configuration** steps in the previous section, the IoT Edge runtime should be successfully provisioned and running on your device. If you used the **automatic configuration** steps, then you need to complete some additional steps so that the runtime can register your device with your IoT hub on your behalf. For next steps, see [Create and provision a simulated TPM IoT Edge device on a Linux virtual machine](how-to-auto-provision-simulated-device-linux.md#give-iot-edge-access-to-the-tpm).

You can check the status of the IoT Edge Daemon using:

```bash
systemctl status iotedge
```

Examine daemon logs using:

```bash
journalctl -u iotedge --no-pager --no-full
```

And, list running modules with:

```bash
sudo iotedge list
```

## Tips and suggestions

You need elevated privileges to run `iotedge` commands. After installing the runtime, sign out of your machine and sign back in to update your permissions automatically. Until then, use **sudo** in front of any `iotedge` the commands.

On resource constrained devices, it is highly recommended that you set the *OptimizeForPerformance* environment variable to *false* as per instructions in the [troubleshooting guide](troubleshoot.md).

If your network that has a proxy server, follow the steps in [Configure your IoT Edge device to communicate through a proxy server](how-to-configure-proxy-support.md).

## Uninstall IoT Edge

If you want to remove the IoT Edge installation from your Linux device, use the following commands from the command line.

Remove the IoT Edge runtime.

```bash
sudo apt-get remove --purge iotedge
```

When the IoT Edge runtime is removed, the container that it created are stopped but still exist on your device. View all containers to see which ones remain.

```bash
sudo docker ps -a
```

Delete the containers from your device, including the two runtime containers.

```bash
sudo docker rm -f <container name>
```

Finally, remove the container runtime from your device.

```bash
sudo apt-get remove --purge moby-cli
sudo apt-get remove --purge moby-engine
```

## Next steps

Now that you have an IoT Edge device provisioned with the runtime installed, you can [deploy IoT Edge modules](how-to-deploy-modules-portal.md).

If you are having problems with the IoT Edge runtime installing properly, check out the [troubleshooting](troubleshoot.md) page.

To update an existing installation to the newest version of IoT Edge, see [Update the IoT Edge security daemon and runtime](how-to-update-iot-edge.md).<|MERGE_RESOLUTION|>--- conflicted
+++ resolved
@@ -18,11 +18,7 @@
 
 To learn more, see [Understand the Azure IoT Edge runtime and its architecture](iot-edge-runtime.md).
 
-<<<<<<< HEAD
-This article lists the steps to install the Azure IoT Edge runtime on your Ubuntu Linux x64 (Intel/AMD) IoT Edge device. Refer to [Azure IoT Edge support](support.md#operating-systems) for a list of supported AMD64 operating systems.
-=======
 This article lists the steps to install the Azure IoT Edge runtime on your Ubuntu Linux x64 (Intel/AMD) IoT Edge device. Refer to [Azure IoT Edge supported systems](support.md#operating-systems) for a list of supported AMD64 operating systems.
->>>>>>> 6a383dfd
 
 > [!NOTE]
 > Packages in the Linux software repositories are subject to the license terms located in each package (/usr/share/doc/*package-name*). Read the license terms prior to using the package. Your installation and use of the package constitutes your acceptance of these terms. If you do not agree with the license terms, do not use the package.
