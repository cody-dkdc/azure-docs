---
title: Update IoT Edge version on devices - Azure IoT Edge | Microsoft Docs 
description: How to update IoT Edge devices to run the latest versions of the security daemon and the IoT Edge runtime
keywords: 
author: kgremban
manager: philmea
ms.author: kgremban
ms.date: 03/17/2019
ms.topic: conceptual
ms.service: iot-edge
services: iot-edge
ms.custom: seodec18
---

# Update the IoT Edge security daemon and runtime

As the IoT Edge service releases new versions, you'll want to update your IoT Edge devices for the latest features and security improvements. This article provides information about how to update your IoT Edge devices when a new version is available. 

Two components of an IoT Edge device need to be updated if you want to move to a newer version. The first is the security daemon, which runs on the device and starts the runtime modules when the device starts. Currently, the security daemon can only be updated from the device itself. The second component is the runtime, made up of the IoT Edge hub and IoT Edge agent modules. Depending on how you structure your deployment, the runtime can be updated from the device or remotely. 

To find the latest version of Azure IoT Edge, see [Azure IoT Edge releases](https://github.com/Azure/azure-iotedge/releases).

>[!IMPORTANT]
>If you are running Azure IoT Edge on a Windows device, do not update to version 1.0.5 if one of the following applies to your device: 
>* You have not upgraded your device to Windows build 17763. IoT Edge version 1.0.5 does not support Windows builds older than 17763.
>* You run Java or Node.js modules on your Windows device. Skip version 1.0.5 even if you have updated your Windows device to the latest build. 
>
>For more information about IoT Edge version 1.0.5, see [1.0.5 release notes](https://github.com/Azure/azure-iotedge/releases/tag/1.0.5). For more information about how to prevent your development tools from updating to the latest version, see [the IoT developer blog](https://devblogs.microsoft.com/iotdev/).


## Update the security daemon

The IoT Edge security daemon is a native component that needs to be updated using the package manager on the IoT Edge device. 

Check the version of the security daemon running on your device by using the command `iotedge version`. 

### Linux devices

On Linux devices, use apt-get or your appropriate package manager to update the security daemon. 

```bash
apt-get update
apt-get install libiothsm iotedge
```

### Windows devices

On Windows devices, use the PowerShell script to update the security daemon. The script automatically pulls the latest version of the security daemon. 

```powershell
. {Invoke-WebRequest -useb aka.ms/iotedge-win} | Invoke-Expression; Update-IoTEdge -ContainerOs <Windows or Linux>
```

<<<<<<< HEAD
Running the `Uninstall-SecurityDaemon` command without any parameters only removes the security daemon from your device, along with the two runtime container images. The config.yaml file is kept on the device, as well as data from the Moby container engine. Keeping the configuration information means that you don't have to provide the connection string or Device Provisioning Service information for your device again during the installation process. 

Reinstall the security daemon depending on whether your IoT Edge device uses Windows containers or Linux containers. Replace the phrase **\<Windows or Linux\>** with the appropriate container operating systems. Use the **-ExistingConfig** flag to point to the existing config.yaml file on your device. 

```powershell
. {Invoke-WebRequest -useb aka.ms/iotedge-win} | Invoke-Expression; `
Install-SecurityDaemon -ExistingConfig -ContainerOS <Windows or Linux>
```

If you want to install a specific version of the security daemon, download the appropriate iotedged-windows.zip file from [IoT Edge releases](https://github.com/Azure/azure-iotedge/releases). Then, use the `-OfflineInstallationPath` parameter to point to the file location. For more information, see [Offline installation](how-to-install-iot-edge-windows.md#offline-installation).
=======
Running the Update-IoTEdge command removes the security daemon from your device, along with the two runtime container images. The config.yaml file is kept on the device, as well as data from the Moby container engine (if you're using Windows containers). Keeping the configuration information means that you don't have to provide the connection string or Device Provisioning Service information for your device again during the update process. 

If you want to install a specific version of the security daemon, download the appropriate Microsoft-Azure-IoTEdge.cab file from [IoT Edge releases](https://github.com/Azure/azure-iotedge/releases). Then, use the `-OfflineInstallationPath` parameter to point to the file location. For more information, see [Offline installation](how-to-install-iot-edge-windows.md#offline-installation).
>>>>>>> 6a383dfd

## Update the runtime containers

The way that you update the IoT Edge agent and IoT Edge hub containers depends on whether you use rolling tags (like 1.0) or specific tags (like 1.0.2) in your deployment. 

Check the version of the IoT Edge agent and IoT Edge hub modules currently on your device using the commands `iotedge logs edgeAgent` or `iotedge logs edgeHub`. 

  ![Find container version in logs](./media/how-to-update-iot-edge/container-version.png)

### Understand IoT Edge tags

The IoT Edge agent and IoT Edge hub images are tagged with the IoT Edge version that they are associated with. There are two different ways to use tags with the runtime images: 

* **Rolling tags** - Use only the first two values of the version number to get the latest image that matches those digits. For example, 1.0 is updated whenever there's a new release to point to the latest 1.0.x version. If the container runtime on your IoT Edge device pulls the image again, the runtime modules are updated to the latest version. This approach is suggested for development purposes. Deployments from the Azure portal default to rolling tags. 
* **Specific tags** - Use all three values of the version number to explicitly set the image version. For example, 1.0.2 won't change after its initial release. You can declare a new version number in the deployment manifest when you're ready to update. This approach is suggested for production purposes.

### Update a rolling tag image

If you use rolling tags in your deployment (for example, mcr.microsoft.com/azureiotedge-hub:**1.0**) then you need to force the container runtime on your device to pull the latest version of the image. 

Delete the local version of the image from your IoT Edge device. On Windows machines, uninstalling the security daemon also removes the runtime images, so you don't need to take this step again. 

```bash
docker rmi mcr.microsoft.com/azureiotedge-hub:1.0
docker rmi mcr.microsoft.com/azureiotedge-agent:1.0
```

You may need to use the force `-f` flag to remove the images. 

The IoT Edge service will pull the latest versions of the runtime images and automatically start them on your device again. 

### Update a specific tag image

If you use specific tags in your deployment (for example, mcr.microsoft.com/azureiotedge-hub:**1.0.2**) then all you need to do is update the tag in your deployment manifest and apply the changes to your device. 

In the Azure portal, the runtime deployment images are declared in the **Configure advanced Edge Runtime settings** section. 

![Configure advanced edge runtime settings](./media/how-to-update-iot-edge/configure-runtime.png)

In a JSON deployment manifest, update the module images in the **systemModules** section. 

```json
"systemModules": {
  "edgeAgent": {
    "type": "docker",
    "settings": {
      "image": "mcr.microsoft.com/azureiotedge-agent:1.0.2",
      "createOptions": ""
    }
  },
  "edgeHub": {
    "type": "docker",
    "status": "running",
    "restartPolicy": "always",
    "settings": {
      "image": "mcr.microsoft.com/azureiotedge-hub:1.0.2",
      "createOptions": "{\"HostConfig\":{\"PortBindings\":{\"5671/tcp\":[{\"HostPort\":\"5671\"}], \"8883/tcp\":[{\"HostPort\":\"8883\"}],\"443/tcp\":[{\"HostPort\":\"443\"}]}}}"
    }
  }
},
```

## Next steps

View the latest [Azure IoT Edge releases](https://github.com/Azure/azure-iotedge/releases).

Stay up-to-date with recent updates and announcement in the [Internet of Things blog](https://azure.microsoft.com/blog/topics/internet-of-things/) <|MERGE_RESOLUTION|>--- conflicted
+++ resolved
@@ -51,22 +51,9 @@
 . {Invoke-WebRequest -useb aka.ms/iotedge-win} | Invoke-Expression; Update-IoTEdge -ContainerOs <Windows or Linux>
 ```
 
-<<<<<<< HEAD
-Running the `Uninstall-SecurityDaemon` command without any parameters only removes the security daemon from your device, along with the two runtime container images. The config.yaml file is kept on the device, as well as data from the Moby container engine. Keeping the configuration information means that you don't have to provide the connection string or Device Provisioning Service information for your device again during the installation process. 
-
-Reinstall the security daemon depending on whether your IoT Edge device uses Windows containers or Linux containers. Replace the phrase **\<Windows or Linux\>** with the appropriate container operating systems. Use the **-ExistingConfig** flag to point to the existing config.yaml file on your device. 
-
-```powershell
-. {Invoke-WebRequest -useb aka.ms/iotedge-win} | Invoke-Expression; `
-Install-SecurityDaemon -ExistingConfig -ContainerOS <Windows or Linux>
-```
-
-If you want to install a specific version of the security daemon, download the appropriate iotedged-windows.zip file from [IoT Edge releases](https://github.com/Azure/azure-iotedge/releases). Then, use the `-OfflineInstallationPath` parameter to point to the file location. For more information, see [Offline installation](how-to-install-iot-edge-windows.md#offline-installation).
-=======
 Running the Update-IoTEdge command removes the security daemon from your device, along with the two runtime container images. The config.yaml file is kept on the device, as well as data from the Moby container engine (if you're using Windows containers). Keeping the configuration information means that you don't have to provide the connection string or Device Provisioning Service information for your device again during the update process. 
 
 If you want to install a specific version of the security daemon, download the appropriate Microsoft-Azure-IoTEdge.cab file from [IoT Edge releases](https://github.com/Azure/azure-iotedge/releases). Then, use the `-OfflineInstallationPath` parameter to point to the file location. For more information, see [Offline installation](how-to-install-iot-edge-windows.md#offline-installation).
->>>>>>> 6a383dfd
 
 ## Update the runtime containers
 
