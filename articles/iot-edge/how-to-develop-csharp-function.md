---
title: Debug Functions modules for Azure IoT Edge | Microsoft Docs
description: Use Visual Studio Code to debug C# Azure Functions with Azure IoT Edge
author: shizn
manager: 
ms.author: xshi
<<<<<<< HEAD
ms.date: 06/06/2018
=======
ms.date: 06/26/2018
>>>>>>> 53ebac71
ms.topic: conceptual
ms.service: iot-edge
services: iot-edge
---

# Use Visual Studio Code to develop Azure Functions for Azure IoT Edge

This article provides detailed instructions for using [Visual Studio (VS) Code](https://code.visualstudio.com/) to debug your Azure Functions on IoT Edge.

## Prerequisites
This article assumes that you are using a computer or virtual machine running Windows or Linux as your development machine. Your IoT Edge device could be another physical device or you can simulate your IoT Edge device on your development machine.

> [!NOTE]
> You can only debug C# Functions in linux-amd64 containers.

This article uses Visual Studio Code as the main development tool. Install VS Code, then add the necessary extensions: 

* [Visual Studio Code](https://code.visualstudio.com/) 
* [Azure IoT Edge extension](https://marketplace.visualstudio.com/items?itemName=vsciot-vscode.azure-iot-edge) 
* [C# extension](https://marketplace.visualstudio.com/items?itemName=ms-vscode.csharp) 
* [Docker extension](https://marketplace.visualstudio.com/items?itemName=PeterJausovec.vscode-docker)

To create a module, you need .NET to build the project folder, Docker to build the module image, and a container registry to hold the module image:
* [.NET Core 2.0 SDK](https://www.microsoft.com/net/core#windowscmd) 
* [Docker](https://docs.docker.com/engine/installation/)
* [Azure Container Registry](https://docs.microsoft.com/azure/container-registry/) or [Docker Hub](https://docs.docker.com/docker-hub/repos/#viewing-repository-tags)

   >[!TIP]
   >You can use a local Docker registry for prototype and testing purposes, instead of a cloud registry. 

To test your module on a device, you need an active IoT hub with at least one IoT Edge device. If you want to use your computer as an IoT Edge device, you can do so by following the steps in the tutorials for [Windows](quickstart.md) or [Linux and Mac](quickstart-linux.md). 

## Create a new solution template

The following steps show you how to create an IoT Edge solution that contains one C# Function module. Each solution can contain multiple modules.

1. In Visual Studio Code, select **View** > **Integrated Terminal**.
2. In the integrated terminal, enter the following command to update the latest version of the **AzureIoTEdgeFunction** template in .NET: 

   ```cmd/sh
   dotnet new -i Microsoft.Azure.IoT.Edge.Function
   ```

3. Select **View** > **Command Palette**.
4. In the command palette, type and run the command **Azure IoT Edge: New IoT Edge Solution**. 

   ![Run New IoT Edge Solution](./media/how-to-develop-csharp-module/new-solution.png)

5. Browse to the folder where you want to create the new solution, and click **Select folder**. 
6. Provide a name for your solution. 
7. Choose **Azure Functions - C#** as the template for the first module in the solution.
8. Provide a name for your module. Choose a name that's unique within your container registry. 
9. Provide the image repository for the module. VS Code autopopulates the module name, so you just have to replace **localhost:5000** with your own registry information. If you use a local Docker registry for testing, then localhost is fine. If you use Azure Container Registry, then use the login server from your registry's settings. The login server looks like **\<registry name\>.azurecr.io**.

VS Code takes the information you provided, creates an IoT Edge solution with a Function project, then loads it in a new window.

Within the solution you have three items: 

* A **.vscode** folder that contains debug configurations.
* A **modules** folder that contains subfolders for each module. Right now you only have one, but you could add more through the command palette with the command **Azure IoT Edge: Add IoT Edge Module**.
* A **deployment.template.json** file lists your new module along with a sample **tempSensor** module, which simulates data that you can use for testing. For more information about how deployment manifests work, see [Understand how IoT Edge modules can be used, configured, and reused](module-composition.md).

## Build your IoT Edge Function module for debugging purpose
1. To start debugging, you need to use **Dockerfile.amd64.debug** to rebuild your docker image and deploy your Edge solution again. In VS Code explorer, navigate to `deployment.template.json` file. Update your function image URL by adding a `.debug` in the end.

    ![Build Debug image](./media/how-to-debug-csharp-function/build-debug-image.png)

2. Rebuild your solution. In VS Code command palette, type and run the command **Edge: Build IoT Edge solution**.
3. In Azure IoT Hub Devices explorer, right-click an IoT Edge device ID, then select **Create deployment for Edge device**. Select the `deployment.json` file under the `config` folder. Then you can see the deployment is successfully created with a deployment ID in VS Code integrated terminal.

You can check your container status in the VS Code Docker explorer or by running the `docker images` command in the terminal.

## Start debugging C# Function in VS Code
1. VS Code keeps debugging configuration information in a `launch.json` file located in a `.vscode` folder in your workspace. This `launch.json` file was generated when you created a new IoT Edge solution. It updates each time you add a new module that supports debugging. Navigate to the debug view and select the corresponding debug configuration file.
    ![Select debug configuration](./media/how-to-debug-csharp-function/select-debug-configuration.jpg)

2. Navigate to `run.csx`. Add a breakpoint in the function.
3. Click the **Start Debugging** button or press **F5**, and select the process to attach to.
4. In VS Code Debug view, you can see the variables in left panel. 


> [!NOTE]
> The above example shows how to debugging .Net Core IoT Edge Function on containers. It's based on the debug version of the `Dockerfile.amd64.debug`, which includes VSDBG(the .NET Core command-line debugger) in your container image while building it. We recommend you directly use or customize the `Dockerfile` without VSDBG for production-ready IoT Edge function after you finish debugging your C# function.

## Next steps

Once you have your module built, learn how to [Deploy Azure IoT Edge modules from Visual Studio Code](how-to-deploy-modules-vscode.md)<|MERGE_RESOLUTION|>--- conflicted
+++ resolved
@@ -4,11 +4,7 @@
 author: shizn
 manager: 
 ms.author: xshi
-<<<<<<< HEAD
-ms.date: 06/06/2018
-=======
 ms.date: 06/26/2018
->>>>>>> 53ebac71
 ms.topic: conceptual
 ms.service: iot-edge
 services: iot-edge
