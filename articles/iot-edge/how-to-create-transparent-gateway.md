--- conflicted
+++ resolved
@@ -188,11 +188,7 @@
    * `<WRKDIR>/private/azure-iot-test-only.root.ca.key.pem`
    * `<WRKDIR>/private/azure-iot-test-only.intermediate.key.pem`
 
-<<<<<<< HEAD
-2. Create the Edge device CA certificate and private key with the following command. Provide a name for the gateway device, which will be used to name the files and during certificate generation. 
-=======
 2. Create the IoT Edge device CA certificate and private key with the following command. Provide a name for the gateway device, which will be used to name the files and during certificate generation. 
->>>>>>> 6a383dfd
 
    ```bash
    ./certGen.sh create_edge_device_certificate "<gateway name>"
@@ -276,11 +272,7 @@
 
 Standard IoT Edge devices don't need any inbound connectivity to function, because all communication with IoT Hub is done through outbound connections. However, gateway devices are different because they need to be able to receive messages from their downstream devices.
 
-<<<<<<< HEAD
-For a gateway scenario to work, at least one of the IoT Edge hub's supported protocols must be open for inbound traffic from downstream devices. The supported portocols are MQTT, AMQP, and HTTPS.
-=======
 For a gateway scenario to work, at least one of the IoT Edge hub's supported protocols must be open for inbound traffic from downstream devices. The supported protocols are MQTT, AMQP, and HTTPS.
->>>>>>> 6a383dfd
 
 | Port | Protocol |
 | ---- | -------- |
