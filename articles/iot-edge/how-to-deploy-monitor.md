--- conflicted
+++ resolved
@@ -11,13 +11,9 @@
 services: iot-edge
 ---
 
-<<<<<<< HEAD
 # Deploy and monitor IoT Edge modules at scale using the Azure portal
 
 [!INCLUDE [iot-edge-how-to-deploy-monitor-selector](../../includes/iot-edge-how-to-deploy-monitor-selector.md)]
-=======
-# Deploy and monitor IoT Edge modules at scale
->>>>>>> bc605abb
 
 Azure IoT Edge enables you to move analytics to the edge and provides a cloud interface so that you can manage and monitor your IoT Edge devices without having to physically access each one. The capability to remotely manage devices is increasingly important as Internet of Things solutions are growing larger and more complex. Azure IoT Edge is designed to support your business goals, no matter how many devices you add.
 
@@ -44,11 +40,7 @@
 
 1. In the [Azure portal][lnk-portal], go to your IoT hub. 
 1. Select **IoT Edge**.
-<<<<<<< HEAD
-2. Select **Add IoT Edge Deployment**.
-=======
 1. Select **Add IoT Edge Deployment**.
->>>>>>> bc605abb
 
 There are five steps to create a deployment. The following sections walk through each one. 
 
@@ -121,11 +113,7 @@
 
 1. Sign in to the [Azure portal][lnk-portal] and navigate to your IoT hub. 
 1. Select **IoT Edge**.
-<<<<<<< HEAD
-2. Select **IoT Edge deployments**. 
-=======
 1. Select **IoT Edge deployments**. 
->>>>>>> bc605abb
 
    ![View IoT Edge deployments][1]
 
@@ -152,11 +140,7 @@
 
 1. Sign in to the [Azure portal][lnk-portal] and navigate to your IoT hub. 
 1. Select **IoT Edge**.
-<<<<<<< HEAD
-2. Select **IoT Edge deployments**. 
-=======
 1. Select **IoT Edge deployments**. 
->>>>>>> bc605abb
 
    ![View IoT Edge deployments][1]
 
@@ -174,11 +158,7 @@
 
 1. Sign in to the [Azure portal][lnk-portal] and navigate to your IoT hub. 
 1. Select **IoT Edge**.
-<<<<<<< HEAD
-2. Select **IoT Edge deployments**. 
-=======
 1. Select **IoT Edge deployments**. 
->>>>>>> bc605abb
 
    ![View IoT Edge deployments][1]
 
