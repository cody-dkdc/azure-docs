---
# Mandatory fields. See more on aka.ms/skyeye/meta.
title: Deploy Azure Machine Learning with Azure IoT Edge | Microsoft Docs 
description: Deploy Azure Machine Learning as a module to an edge device
services: iot-edge
keywords: 
author: kgremban
manager: timlt

ms.author: kgremban
ms.date: 10/05/2017
ms.topic: article
ms.service: iot-edge

---

# Deploy Azure Machine Learning as an IoT Edge module

You can use IoT Edge modules to deploy code that implements your business logic directly to your IoT Edge devices. This tutorial walks you through deploying an Azure Machine Learning module that predicts when a device fails based on sensor data on the simulated IoT Edge device that you created in the Deploy Azure IoT Edge on a simulated device on [Windows][lnk-tutorial1-win] or [Linux][lnk-tutorial1-lin] tutorials. You learn how to: 

> [!div class="checklist"]
> * Deploy an Azure Machine Learning module to your IoT Edge device
> * View generated data

The Azure Machine Learning module is a module hosted in DockerHub that contains a sample machine learning model.  When you want to use your own Azure Machine Learning model in your solution you will [deploy a model](https://docs.microsoft.com/en-us/azure/machine-learning/preview/tutorial-classifying-iris-part-3) for IoT Edge and host it in a container registry like [Azure Container Registry](https://docs.microsoft.com/en-us/azure/container-registry/).

## Prerequisites

* The Azure IoT Edge device that you created in the quickstart or first tutorial.
* The IoT Hub connection string for the IoT hub that your IoT Edge device connects to.  

## Run the solution

1. On the [Azure portal](https://portal.azure.com), navigate to your IoT hub.
1. Go to **IoT Edge (preview)** and select your IoT Edge device.
1. Select **Set modules**.
1. Select **Add IoT Edge module**.
1. In the **Name** field, enter `tempSensor`.
1. In the **Image URI** field, enter `edgepreview.azurecr.io/azureiotedge/simulated-temperature-sensor:1.0-preview`.
1. Leave the other settings unchanged and select **Save**.
1. Still on the **Add Modules** step, select **Add IoT Edge module** again.
1. In the **Name** field, enter `machinelearningmodule`.
1. In the **Image** field, enter `microsoft/azureiotedge-sensor-anomaly-detection:latest`.
1. Click **Save**.
1. Back in the **Add Modules** step, click **Next**.
1. Update routes for your module:
1. In the **Specify Routes** step, copy the JSON below into the text box. Modules publish all messages to the Edge runtime. Declarative rules in the runtime define where those messages flow. In this tutorial you need two routes. The first route transports messages from the temperature sensor to the machine learning module via the "mlInput" endpoint, which is the endpoint that all Azure Machine Learning modules use. The second route transports messages from the machine learning module to IoT Hub. In this route, ''mlOutput'' is the endput that all Azure Machine Learning modules use to output data, and ''upstream'' is a special destination that tells Edge Hub to send messages to IoT Hub. 

    ```json
    {
        "routes": {
            "sensorToMachineLearning":"FROM /messages/modules/tempSensor/outputs/temperatureOutput INTO BrokeredEndpoint(\"/modules/machinelearningmodule/inputs/amlInput\")",
            "machineLearningToIoTHub": "FROM /messages/modules/machinelearningmodule/outputs/amlOutput INTO $upstream"
        }
    }
    ``` 

1. Click **Next**. 
1. In the ''Review Template'' step, click ''Submit''. 
1. Return to the device details page and click ''Refresh.''  You should see the new ''machinelearningmodule'' running along with the ''tempSensor module'' and the ''IoT Edge runtime''.

## View generated data

 In VS Code, use the **View | Command Palette... | IoT: Start Monitoring D2C Messages** menu command to monitor data arriving in the IoT Hub. 

## Next steps

In this tutorial, you deployed an IoT Edge module powered by Azure Machine Learning. You can continue on to any of the other tutorials to learn about other ways that Azure IoT Edge can help you turn data into business insights at the edge.

> [!div class="nextstepaction"]
<<<<<<< HEAD
> [Deploy an Azure Function as a module](tutorial-deploy-function.md)
=======
> [Develop and deploy a C# module](tutorial-csharp-module.md)
> [Deploy Azure Stream Analytics as a module](tutorial-deploy-stream-analytics.md)

<!--Links-->
[lnk-tutorial1-win]: tutorial-simulate-device-windows.md
[lnk-tutorial1-lin]: tutorial-simulate-device-linux.md
>>>>>>> 48ddeaa2
<|MERGE_RESOLUTION|>--- conflicted
+++ resolved
@@ -68,13 +68,8 @@
 In this tutorial, you deployed an IoT Edge module powered by Azure Machine Learning. You can continue on to any of the other tutorials to learn about other ways that Azure IoT Edge can help you turn data into business insights at the edge.
 
 > [!div class="nextstepaction"]
-<<<<<<< HEAD
 > [Deploy an Azure Function as a module](tutorial-deploy-function.md)
-=======
-> [Develop and deploy a C# module](tutorial-csharp-module.md)
-> [Deploy Azure Stream Analytics as a module](tutorial-deploy-stream-analytics.md)
 
 <!--Links-->
 [lnk-tutorial1-win]: tutorial-simulate-device-windows.md
-[lnk-tutorial1-lin]: tutorial-simulate-device-linux.md
->>>>>>> 48ddeaa2
+[lnk-tutorial1-lin]: tutorial-simulate-device-linux.md