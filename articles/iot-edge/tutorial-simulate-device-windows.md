---
title: Simulate Azure IoT Edge on Windows | Microsoft Docs 
description: Install the Azure IoT Edge runtime on a simulated device in Windows and deploy your first module
services: iot-edge
keywords: 
author: kgremban
manager: timlt

ms.author: kgremban
ms.reviewer: elioda
ms.date: 10/05/2017
ms.topic: article
ms.service: iot-edge

---

# Deploy Azure IoT Edge on a simulated device in Windows -  preview

Azure IoT Edge moves the power of the cloud to your Internet of Things (IoT) devices. This tutorial walks you through creating a simulated IoT Edge device that generates sensor data. You learn how to:

> [!div class="checklist"]
> * Create an IoT hub
> * Register an IoT Edge device
> * Start the IoT Edge runtime
> * Deploy a module
> * View generated data

The simulated device that you create in this tutorial is a monitor on a wind turbine that generates temperature, humidity, and pressure data. You're interested in this data because your turbines perform at different levels of efficiency depending on the weather conditions. The other Azure IoT Edge tutorials build upon the work you do here by deploying modules that analyze the data for business insights. 

## Prerequisites

This tutorial assumes that you're using a computer or virtual machine running Windows to simulate an Internet of Things device. 

>[!TIP]
>If you're running Windows in a virtual machine, enable [nested virtualization][lnk-nested] and allocate at least 2GB memory. 

1. Make sure you're using a supported Windows version:
   * Windows 10 
   * Windows Server
2. Install [Docker for Windows][lnk-docker] and make sure it's running.
3. Install [Python 2.7 on Windows][lnk-python] and make sure you can use the pip command.
4. Run the following command to download the IoT Edge control script.

   ```
   pip install -U azure-iot-edge-runtime-ctl
   ```

<<<<<<< HEAD
> [!NOTE]
> Azure IoT Edge can run either Windows containers or Linux containers. If you want to use Windows containers, you have to satisfy these alternative prerequisites:
>
> 1. Make sure you're using a supported Windows version:
>    * Windows IoT Core (Build 16299) on a x64-based device
>    * Windows 10 Fall Creators Update
>    * Windows Server 1709 (Build 16299)
> 2. Run the following command in an Admin PowerShell console to install and configure the prerequisites:
> 
>    ```
>    Invoke-Expression (Invoke-WebRequest -useb https://aka.ms/iotedgewin)
>    ```
> 
>    This script provides the following:
>    * Docker, configured to use Windows containers. If you already have Docker on your machine, go through the steps to [switch to Windows containers][lnk-docker-containers]. 
>    * Python 3.6
>    * The IoT Edge control script (iotedgectl.exe)
=======
### Windows containers in Docker

1. Make sure you're using a supported Windows version:
   * Windows IoT Core (Build 16299) on a x64-based device
   * Windows 10 Fall Creators Update
   * Windows Server 1709 (Build 16299)
2. Run the following command in an Admin PowerShell console to install and configure the prerequisites:

    ```powershell
   Invoke-Expression (Invoke-WebRequest -useb https://aka.ms/iotedgewin)
   ```

   This script provides the following:
   * Docker, configured to use Windows containers. If you already have Docker on your machine, go through the steps to [switch to Windows containers][lnk-docker-containers]. 
   * Python 3.6
   * The IoT Edge control script (iotedgectl.exe)
>>>>>>> 7de9c42f

## Create an IoT hub

[!INCLUDE [iot-hub-create-hub](../../includes/iot-hub-create-hub.md)]

## Register an IoT Edge device

[!INCLUDE [iot-edge-register-device](../../includes/iot-edge-register-device.md)]

## Configure the IoT Edge runtime

The IoT Edge runtime is deployed on all IoT Edge devices. It comprises two modules. First, the IoT Edge agent facilitates deployment and monitoring of modules on the IoT Edge device. Second, the IoT Edge hub manages communications between modules on the IoT Edge device, and between the device and IoT Hub. 


Use the following steps to install and start the IoT Edge runtime:

1. Configure the runtime with your IoT Edge device connection string from the previous section.

   ```
   iotedgectl setup --connection-string "{device connection string}" --auto-cert-gen-force-no-passwords
   ```

1. Start the runtime.

   ```
   iotedgectl start
   ```

1. Check Docker to see that the IoT Edge agent is running as a module.

   ```
   docker ps
   ```

## Deploy a module

[!INCLUDE [iot-edge-deploy-module](../../includes/iot-edge-deploy-module.md)]


## View generated data

You can monitor your new IoT Edge device's status by clicking on it in IoT Edge Explorer page of your IoT hub. 

You can view the telemetry the device is sending by using the [IoT Hub explorer tool][lnk-iothub-explorer].

## Next steps

In this tutorial, you created a new IoT Edge device and used the Azure IoT Edge cloud interface to deploy code onto the device. Now, you have a simulated device generating raw data about its environment. 

This tutorial is the prerequisite for all of the other IoT Edge tutorials. You can continue on to any of the other tutorials to learn how Azure IoT Edge can help you turn this data into business insights at the edge.

> [!div class="nextstepaction"]
> [Deploy your own code as a module](tutorial-create-custom-module.md)
> [Deploy Azure Stream Analytics as a module](tutorial-deploy-stream-analytics.md)


<!-- Links -->
[lnk-nested]: https://docs.microsoft.com/virtualization/hyper-v-on-windows/user-guide/nested-virtualization
[lnk-docker]: https://docs.docker.com/docker-for-windows/install/ 
[lnk-python]: https://www.python.org/downloads/
[lnk-docker-containers]: https://docs.microsoft.com/virtualization/windowscontainers/quick-start/quick-start-windows-10#2-switch-to-windows-containers
[lnk-iothub-explorer]: https://github.com/azure/iothub-explorer<|MERGE_RESOLUTION|>--- conflicted
+++ resolved
@@ -45,7 +45,6 @@
    pip install -U azure-iot-edge-runtime-ctl
    ```
 
-<<<<<<< HEAD
 > [!NOTE]
 > Azure IoT Edge can run either Windows containers or Linux containers. If you want to use Windows containers, you have to satisfy these alternative prerequisites:
 >
@@ -63,24 +62,6 @@
 >    * Docker, configured to use Windows containers. If you already have Docker on your machine, go through the steps to [switch to Windows containers][lnk-docker-containers]. 
 >    * Python 3.6
 >    * The IoT Edge control script (iotedgectl.exe)
-=======
-### Windows containers in Docker
-
-1. Make sure you're using a supported Windows version:
-   * Windows IoT Core (Build 16299) on a x64-based device
-   * Windows 10 Fall Creators Update
-   * Windows Server 1709 (Build 16299)
-2. Run the following command in an Admin PowerShell console to install and configure the prerequisites:
-
-    ```powershell
-   Invoke-Expression (Invoke-WebRequest -useb https://aka.ms/iotedgewin)
-   ```
-
-   This script provides the following:
-   * Docker, configured to use Windows containers. If you already have Docker on your machine, go through the steps to [switch to Windows containers][lnk-docker-containers]. 
-   * Python 3.6
-   * The IoT Edge control script (iotedgectl.exe)
->>>>>>> 7de9c42f
 
 ## Create an IoT hub
 
