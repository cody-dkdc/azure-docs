---
title: Continuous integration and continuous deployment - Azure IoT Edge | Microsoft Docs
description: Set up continuous integration and continuous deployment - Azure IoT Edge with Azure DevOps, Azure Pipelines
author: shizn
manager: philmea
ms.author: xshi
ms.date: 12/12/2018
ms.topic: conceptual
ms.service: iot-edge
services: iot-edge
ms.custom: seodec18
---

# Continuous integration and continuous deployment to Azure IoT Edge

You can easily adopt DevOps with your Azure IoT Edge applications with the built-in Azure IoT Edge tasks in Azure Pipelines. This article demonstrates how you can use the continuous integration and continuous deployment features of Azure Pipelines to build, test, and deploy applications quickly and efficiently to your Azure IoT Edge. 

In this article, you learn how to use the built-in Azure IoT Edge tasks for Azure Pipelines to create two pipelines for your IoT Edge solution. The first takes your code and builds the solution, pushing your module images to your container registry and creating a deployment manifest. The second deploys your modules to targeted IoT Edge devices.  

![Diagram - CI and CD branches for development and production](./media/how-to-ci-cd/cd.png)


## Prerequisites

* An Azure Repos repository. If you don't have one, you can [Create a new Git repo in your project](https://docs.microsoft.com/azure/devops/repos/git/create-new-repo?view=vsts&tabs=new-nav).
* An IoT Edge solution committed and pushed to your repository. If you want to create a new sample solution for testing this article, follow the steps in [Develop and debug modules in Visual Studio Code](how-to-vs-code-develop-modules.md) or [Develop and debug C# modules in Visual Studio](how-to-visual-studio-develop-csharp-module.md).
   * For this article, all you need is the solution folder created by the IoT Edge templates in either Visual Studio Code or Visual Studio. You don't need to build, push, deploy, or debug this code before proceeding. You'll set those processes up in Azure Pipelines. 
   * If you're creating a new solution, clone your repository locally first. Then, when you create the solution you can choose to create it directly in the repository folder. You can easily commit and push the new files from there. 
* A container registry where you can push module images. You can use [Azure Container Registry](https://docs.microsoft.com/azure/container-registry/) or a third-party registry. 
* An [IoT hub](../iot-hub/iot-hub-create-through-portal.md) with an IoT Edge device for testing. You can follow the quickstart articles to create an IoT Edge device on [Linux](quickstart-linux.md) or [Windows](quickstart.md)


For more information about using Azure Repos, see [Share your code with Visual Studio and Azure Repos](https://docs.microsoft.com/azure/devops/repos/git/share-your-code-in-git-vs?view=vsts)

## Configure continuous integration
In this section, you create a new build pipeline. Configure the pipeline to run automatically when you check in any changes to the sample IoT Edge solution, and publish build logs.

>[!NOTE]
>This article uses the Azure DevOps visual designer. Before you follow the steps in this section, turn off the preview feature for the new YAML pipeline creation experience. 
>1. In Azure DevOps, select your profile icon then select **Preview features**.
>2. Turn **New YAML pipeline creation experience** off. 
>
>For more information, see [Create a build pipeline](https://docs.microsoft.com/azure/devops/pipelines/get-started-designer?view=vsts&tabs=new-nav#create-a-build-pipeline).

1. Sign into your Azure DevOps organization (**https://dev.azure.com/{your organization}/**) and open the project that contains your IoT Edge solution repository.

   For this article, we created a repository called **IoTEdgeRepo**. That repository contains **IoTEdgeSolution** which has the code for a module named **filtermodule**. 

   ![Open your DevOps project](./media/how-to-ci-cd/init-project.png)

2. Navigate to Azure Pipelines in your project. Open the **Builds** tab and choose **+ New pipeline**. Or, if you already have build pipelines, choose the **+ New** button. Then select **New build pipeline**.

    ![Create a new build pipeline](./media/how-to-ci-cd/add-new-build.png)

3. Follow the prompts to create your pipeline. 

   1. Provide the source information for your new build pipeline. Select **Azure Repos Git** as the source, then select the project, repository, and branch where your IoT Edge solution code is located. Then, select **Continue**. 

      ![Select your pipeline source](./media/how-to-ci-cd/pipeline-source.png)

   2. Select **Empty job** instead of a template. 

      ![Start with an empty process](./media/how-to-ci-cd/start-with-empty.png)

4. Once your pipeline is created, you are taken to the the pipeline editor. In your pipeline description, choose the correct agent pool based on your target platform: 
    
    * If you would like to build your modules in platform amd64 for Linux containers, choose **Hosted Ubuntu 1604**
<<<<<<< HEAD
    * If you would like to build your modules in platform amd64 for Windows containers, choose **Hosted VS2017** 
    * If you would like to build your modules in platform arm32v7 for Linux containers, you need to set up your own build agent by visiting the **Manage** button.
=======
    * If you would like to build your modules in platform amd64 for Windows 1809 containers, you need to [set up self-hosted agent on Windows](https://docs.microsoft.com/azure/devops/pipelines/agents/v2-windows?view=vsts).
    * If you would like to build your modules in platform arm32v7 for Linux containers, you need to [set up self-hosted agent on Linux](https://blogs.msdn.microsoft.com/iotdev/2018/11/13/setup-azure-iot-edge-ci-cd-pipeline-with-arm-agent/).
>>>>>>> 843ae505
    
    ![Configure build agent pool](./media/how-to-ci-cd/configure-env.png)

5. Your pipeline comes preconfigured with a job called **Agent job 1**. Select the plus sign **+** to add three tasks to the job: **Azure IoT Edge** twice, and **Publish Build Artifacts** once. (Hover over the name of each task to see the **Add** button.)

   ![Add Azure IoT Edge task](./media/add-iot-edge-task.png)

   When all three tasks are added, your Agent job looks like the following example:
    
   ![Three tasks in the build pipeline](./media/how-to-ci-cd/add-tasks.png)

6. Select the first **Azure IoT Edge** task to edit it. This task builds all modules in the solution with the target platform that you specify, It also generates the **deployment.json** file which tells your IoT Edge devices how to configure the deployment.

   * **Display name**: Accept the default **Azure IoT Edge - Build module images**.
   * **Action**: Accept the default **Build module images**. 
   * **.template.json file**: Select the ellipsis **...** and navigate to the **deployment.template.json** file in the repository that contains your IoT Edge solution. 
   * **Default platform**: Select the appropriate platform for your modules based on your target IoT Edge device. 
   * **Output variables**: The output variables include a reference name that you can use to configure the file path where your deployment.json file will be generated. Set the reference name to **edge**. 

7. Select the second **Azure IoT Edge** task to edit it. This task pushes all module images to the container registry that you select. It also adds your container registry credentials to the **deployment.json** file so that your IoT Edge device can access the module images. 

   * **Display name**: Change the display name to to **Azure IoT Edge - Push module images**
   * **Action**: Use the dropdown list to select **Push module images**. 
   * **Container registry type**: Select the type of container registry that you use to store your module images. Depending on which registry type you choose, the form changes. If you choose **Azure Container Registry**, use the dropdown lists to select the Azure subscription and the name of your container registry. If you choose **Generic Container Registry**, select **New** to create a registry service connection. 
   * **.template.json file**: Select the ellipsis **...** and navigate to the **deployment.template.json** file in the repository that contains your IoT Edge solution. 
   * **Default platform**: Select the same platform as your built module images.
   * **Output variables**: Set the reference name to **edge** to match the file path that you configured in the previous task.

   If you have multiple container registries to host your module images, you need to duplicate this task, select different container registry, and use **Bypass module(s)** in the advanced settings to bypass the images which are not for this specific registry.

8. Select the **Publish Build Artifacts** task to edit it. Provide the file path to the deployment file generated by the build task. Set the **Path to publish** value to `$(edge.DEPLOYMENT_FILE_PATH)`. Leave the other values as their defaults. 

9. Open the **Triggers** tab and check the box to **Enable continuous integration**. Make sure the branch containing your code is included.

    ![Turn on continuous integration trigger](./media/how-to-ci-cd/configure-trigger.png)

10. Save the new build pipeline with **Save** button.

This pipeline is now configured to run automatically when you push new code to your repo. The last task, publishing the pipeline artifacts, triggers a release pipeline. Continue to the next section to build the release pipeline. 

## Configure continuous deployment
In this section, you create a release pipeline that is configured to run automatically when your build pipeline drops artifacts, and it will show deployment logs in Azure Pipelines.

In this section, you create two different stages, one for test deployments and one for production deployments. 

1. In the **Releases** tab, choose **+ New pipeline**. Or, if you already have release pipelines, choose the **+ New** button and select **+ New release pipeline**.  

    ![Add release pipeline](./media/how-to-ci-cd/add-release-pipeline.png)

2. When prompted to select a template, choose to start with an **Empty job**.

    ![Start with an empty job](./media/how-to-ci-cd/start-with-empty-job.png)

3. Your new release pipeline initializes with one stage, called **Stage 1**. Rename Stage 1 to **QA** and treat it as a test environment. Usually, continuous deployment pipelines have multiple stages. You can create more based on your DevOps practice.

    ![Create test environment stage](./media/how-to-ci-cd/QA-env.png)

3. Link the release to the build artifacts that are published by the build pipeline. Click **Add** in artifacts area, then follow these steps to configure the new artifact.

   ![Add artifacts](./media/how-to-ci-cd/add-artifacts.png)  
    
   1. In **Add an artifact page**, select source type **Build**. Then, select the project and the build pipeline you created. Then, select **Add**.

   ![Add a build artifact](./media/how-to-ci-cd/add-an-artifact.png)

   2. Open the artifact triggers and select the toggle to enable the continuous deployment trigger. Now, a new release will be created each time a new build is available.

   ![Configure continuous deployment trigger](./media/how-to-ci-cd/add-a-trigger.png)

4. The **QA** stage is preconfigured with one job and zero tasks. From the pipeline menu, select **Tasks** then choose the **QA** stage.  Select the job and task count to configure the tasks in this stage.

    ![Configure QA tasks](./media/how-to-ci-cd/view-stage-tasks.png)

5. In the QA stage, you should see a default **Agent job**. You can configure details about the agent job, but the deployment task is platform insensitive so you can use either **Hosted VS2017** or **Hosted Ubuntu 1604** in the **Agent pool** (or any other agent managed by yourself). 

6. Select the plush sign **+** to add one task. Search for and add **Azure IoT Edge**. 

    ![Add tasks for QA](./media/how-to-ci-cd/add-task-qa.png)

7. Select the new Azure IoT Edge task and configure it with the following values:

   * **Action**: Use the dropdown list to select **Deploy to IoT Edge device**. Changing the action value also updates the task display name to match.
   * **Azure subscription**: Select the subscription that contains your IoT Hub.
   * **IoT Hub name**: Select your IoT hub. 
   * **Choose single/multiple device**: Choose whether you want the release pipeline to deploy to one device or multiple devices. 
      * If you deploy to a single device, enter the **IoT Edge device ID**. 
      * If you are deploying to multiple devices, specify the device **target condition**. The target condition is a filter to match a set of Edge devices in IoT Hub. If you want to use Device Tags as the condition, you need to update your corresponding devices Tags with IoT Hub device twin. Update the **IoT Edge deployment ID** and **IoT Edge deployment priority** in the advanced settings. For more information about creating a deployment for multiple devices, see [Understand IoT Edge automatic deployments](module-deployment-monitoring.md).

8. Select **Save** to save your changes to the new release pipeline. Return to the pipeline view by selecting **Pipeline** from the menu. 

9. Make a second stage for production by cloning the QA stage. Hover your cursor over the QA stage, then select the clone button. 

    ![Clone stage](./media/how-to-ci-cd/clone-stage.png)

10. Select the new stage, called **Copy of QA**, to open its properties. Change the stage name to **PROD**, for production.

11. To open the PROD stage tasks, select **Tasks** from the pipeline menu then choose the **PROD** stage. 

12. Select the Azure IoT Edge task to configure if for your production environment. The deployment settings are probably the same for QA and for PROD, except that you want to target a different device or set of devices in production. Update the device ID field, or the target condition and deployment ID fields for your production devices. 

13. Save it with the **Save** button. And then select **Pipeline** to go back to the pipeline view.
    
14. The way this release pipeline is currently configured, build artifact will trigger the **QA** stage and then **PROD** stage every time a new build is completed. However, you usually want to integrate some test cases on the QA devices and manually approve the deployment for production. Use the following steps to create an approval condition for the PROD stage:

    1. Open the **Pre-deployment conditions** settings panel.

        ![Open pre-deployment conditions](./media/how-to-ci-cd/pre-deploy-conditions.png)    

    2. Toggle the **Pre-deployment approvals** condition to **Enabled**. Add one or more users or groups in the **Approvers** field, and customize any other approval policies that you want. To save your changes, close the pre-deployment conditions panel.
    
       ![Set conditions](./media/how-to-ci-cd/set-pre-deployment-conditions.png)


15. Save your release pipeline with the **Save** button. 

    
## Verify IoT Edge CI/CD with the build and release pipelines

To trigger a build job, you can either push a commit to source code repository or manually trigger it. In this section, you manually trigger the CI/CD pipeline to test that it works. Then verify that the deployment succeeds.

1. Navigate to the build pipeline that you created at the beginning of this article. 

2. You can trigger a build job in your build pipeline by selecting the **Queue** button as in following screenshot.

    ![Manual trigger](./media/how-to-ci-cd/manual-trigger.png)

2. If the build pipeline is completed successfully, it will trigger a release to **QA** stage. Navigate to build pipeline logs and you should see the following screenshot.

    ![Build logs](./media/how-to-ci-cd/build-logs.png)

3. The successful deployment to **QA** stage would trigger a notification to the approver. Navigate to release pipeline, you can see the following screenshot. 

    ![Pending approval](./media/how-to-ci-cd/pending-approval.png)


4. After the approver approve this change, it can be deployed to **PROD**.

    ![Deploy to prod](./media/how-to-ci-cd/approve-and-deploy-to-prod.png)


## Next steps

* Understand the IoT Edge deployment in [Understand IoT Edge deployments for single devices or at scale](module-deployment-monitoring.md)
* Walk through the steps to create, update, or delete a deployment in [Deploy and monitor IoT Edge modules at scale](how-to-deploy-monitor.md).<|MERGE_RESOLUTION|>--- conflicted
+++ resolved
@@ -4,7 +4,7 @@
 author: shizn
 manager: philmea
 ms.author: xshi
-ms.date: 12/12/2018
+ms.date: 01/18/2019
 ms.topic: conceptual
 ms.service: iot-edge
 services: iot-edge
@@ -23,11 +23,11 @@
 ## Prerequisites
 
 * An Azure Repos repository. If you don't have one, you can [Create a new Git repo in your project](https://docs.microsoft.com/azure/devops/repos/git/create-new-repo?view=vsts&tabs=new-nav).
-* An IoT Edge solution committed and pushed to your repository. If you want to create a new sample solution for testing this article, follow the steps in [Develop and debug modules in Visual Studio Code](how-to-vs-code-develop-modules.md) or [Develop and debug C# modules in Visual Studio](how-to-visual-studio-develop-csharp-module.md).
+* An IoT Edge solution committed and pushed to your repository. If you want to create a new sample solution for testing this article, follow the steps in [Develop and debug modules in Visual Studio Code](how-to-vs-code-develop-module.md) or [Develop and debug C# modules in Visual Studio](how-to-visual-studio-develop-csharp-module.md).
    * For this article, all you need is the solution folder created by the IoT Edge templates in either Visual Studio Code or Visual Studio. You don't need to build, push, deploy, or debug this code before proceeding. You'll set those processes up in Azure Pipelines. 
    * If you're creating a new solution, clone your repository locally first. Then, when you create the solution you can choose to create it directly in the repository folder. You can easily commit and push the new files from there. 
 * A container registry where you can push module images. You can use [Azure Container Registry](https://docs.microsoft.com/azure/container-registry/) or a third-party registry. 
-* An [IoT hub](../iot-hub/iot-hub-create-through-portal.md) with an IoT Edge device for testing. You can follow the quickstart articles to create an IoT Edge device on [Linux](quickstart-linux.md) or [Windows](quickstart.md)
+* An active [IoT hub](../iot-hub/iot-hub-create-through-portal.md) with at least IoT Edge devices for testing the separate test and production deployment stages. You can follow the quickstart articles to create an IoT Edge device on [Linux](quickstart-linux.md) or [Windows](quickstart.md)
 
 
 For more information about using Azure Repos, see [Share your code with Visual Studio and Azure Repos](https://docs.microsoft.com/azure/devops/repos/git/share-your-code-in-git-vs?view=vsts)
@@ -48,7 +48,7 @@
 
    ![Open your DevOps project](./media/how-to-ci-cd/init-project.png)
 
-2. Navigate to Azure Pipelines in your project. Open the **Builds** tab and choose **+ New pipeline**. Or, if you already have build pipelines, choose the **+ New** button. Then select **New build pipeline**.
+2. Navigate to Azure Pipelines in your project. Open the **Builds** tab and select **New pipeline**. Or, if you already have build pipelines, select the **New** button. Then choose **New build pipeline**.
 
     ![Create a new build pipeline](./media/how-to-ci-cd/add-new-build.png)
 
@@ -65,19 +65,16 @@
 4. Once your pipeline is created, you are taken to the the pipeline editor. In your pipeline description, choose the correct agent pool based on your target platform: 
     
     * If you would like to build your modules in platform amd64 for Linux containers, choose **Hosted Ubuntu 1604**
-<<<<<<< HEAD
-    * If you would like to build your modules in platform amd64 for Windows containers, choose **Hosted VS2017** 
-    * If you would like to build your modules in platform arm32v7 for Linux containers, you need to set up your own build agent by visiting the **Manage** button.
-=======
+
     * If you would like to build your modules in platform amd64 for Windows 1809 containers, you need to [set up self-hosted agent on Windows](https://docs.microsoft.com/azure/devops/pipelines/agents/v2-windows?view=vsts).
+
     * If you would like to build your modules in platform arm32v7 for Linux containers, you need to [set up self-hosted agent on Linux](https://blogs.msdn.microsoft.com/iotdev/2018/11/13/setup-azure-iot-edge-ci-cd-pipeline-with-arm-agent/).
->>>>>>> 843ae505
     
     ![Configure build agent pool](./media/how-to-ci-cd/configure-env.png)
 
-5. Your pipeline comes preconfigured with a job called **Agent job 1**. Select the plus sign **+** to add three tasks to the job: **Azure IoT Edge** twice, and **Publish Build Artifacts** once. (Hover over the name of each task to see the **Add** button.)
-
-   ![Add Azure IoT Edge task](./media/add-iot-edge-task.png)
+5. Your pipeline comes preconfigured with a job called **Agent job 1**. Select the plus sign (**+**) to add three tasks to the job: **Azure IoT Edge** twice, and **Publish Build Artifacts** once. (Hover over the name of each task to see the **Add** button.)
+
+   ![Add Azure IoT Edge task](./media/how-to-ci-cd/add-iot-edge-task.png)
 
    When all three tasks are added, your Agent job looks like the following example:
     
@@ -87,22 +84,21 @@
 
    * **Display name**: Accept the default **Azure IoT Edge - Build module images**.
    * **Action**: Accept the default **Build module images**. 
-   * **.template.json file**: Select the ellipsis **...** and navigate to the **deployment.template.json** file in the repository that contains your IoT Edge solution. 
+   * **.template.json file**: Select the ellipsis (**...**) and navigate to the **deployment.template.json** file in the repository that contains your IoT Edge solution. 
    * **Default platform**: Select the appropriate platform for your modules based on your target IoT Edge device. 
-   * **Output variables**: The output variables include a reference name that you can use to configure the file path where your deployment.json file will be generated. Set the reference name to **edge**. 
+   * **Output variables**: The output variables include a reference name that you can use to configure the file path where your deployment.json file will be generated. Set the reference name to something memorable like **edge**. 
 
 7. Select the second **Azure IoT Edge** task to edit it. This task pushes all module images to the container registry that you select. It also adds your container registry credentials to the **deployment.json** file so that your IoT Edge device can access the module images. 
 
-   * **Display name**: Change the display name to to **Azure IoT Edge - Push module images**
+   * **Display name**: The display name is automatically updated when the action field changes. 
    * **Action**: Use the dropdown list to select **Push module images**. 
    * **Container registry type**: Select the type of container registry that you use to store your module images. Depending on which registry type you choose, the form changes. If you choose **Azure Container Registry**, use the dropdown lists to select the Azure subscription and the name of your container registry. If you choose **Generic Container Registry**, select **New** to create a registry service connection. 
-   * **.template.json file**: Select the ellipsis **...** and navigate to the **deployment.template.json** file in the repository that contains your IoT Edge solution. 
+   * **.template.json file**: Select the ellipsis (**...**) and navigate to the **deployment.template.json** file in the repository that contains your IoT Edge solution. 
    * **Default platform**: Select the same platform as your built module images.
-   * **Output variables**: Set the reference name to **edge** to match the file path that you configured in the previous task.
 
    If you have multiple container registries to host your module images, you need to duplicate this task, select different container registry, and use **Bypass module(s)** in the advanced settings to bypass the images which are not for this specific registry.
 
-8. Select the **Publish Build Artifacts** task to edit it. Provide the file path to the deployment file generated by the build task. Set the **Path to publish** value to `$(edge.DEPLOYMENT_FILE_PATH)`. Leave the other values as their defaults. 
+8. Select the **Publish Build Artifacts** task to edit it. Provide the file path to the deployment file generated by the build task. Set the **Path to publish** value to match the output variable that you set in the build module task. For example, `$(edge.DEPLOYMENT_FILE_PATH)`. Leave the other values as their defaults. 
 
 9. Open the **Triggers** tab and check the box to **Enable continuous integration**. Make sure the branch containing your code is included.
 
@@ -117,6 +113,10 @@
 
 In this section, you create two different stages, one for test deployments and one for production deployments. 
 
+### Create test stage
+
+Create a new pipeline, and configure its first stage for quality assurance (QA) deployments. 
+
 1. In the **Releases** tab, choose **+ New pipeline**. Or, if you already have release pipelines, choose the **+ New** button and select **+ New release pipeline**.  
 
     ![Add release pipeline](./media/how-to-ci-cd/add-release-pipeline.png)
@@ -125,34 +125,35 @@
 
     ![Start with an empty job](./media/how-to-ci-cd/start-with-empty-job.png)
 
-3. Your new release pipeline initializes with one stage, called **Stage 1**. Rename Stage 1 to **QA** and treat it as a test environment. Usually, continuous deployment pipelines have multiple stages. You can create more based on your DevOps practice.
+3. Your new release pipeline initializes with one stage, called **Stage 1**. Rename Stage 1 to **QA** and treat it as a test environment. Usually, continuous deployment pipelines have multiple stages. You can create more based on your DevOps practice. Close the stage details window once it's renamed. 
 
     ![Create test environment stage](./media/how-to-ci-cd/QA-env.png)
 
-3. Link the release to the build artifacts that are published by the build pipeline. Click **Add** in artifacts area, then follow these steps to configure the new artifact.
+4. Link the release to the build artifacts that are published by the build pipeline. Click **Add** in artifacts area.
 
    ![Add artifacts](./media/how-to-ci-cd/add-artifacts.png)  
     
-   1. In **Add an artifact page**, select source type **Build**. Then, select the project and the build pipeline you created. Then, select **Add**.
+5. In **Add an artifact page**, select source type **Build**. Then, select the project and the build pipeline you created. Then, select **Add**.
 
    ![Add a build artifact](./media/how-to-ci-cd/add-an-artifact.png)
 
-   2. Open the artifact triggers and select the toggle to enable the continuous deployment trigger. Now, a new release will be created each time a new build is available.
+6. Open the artifact triggers and select the toggle to enable the continuous deployment trigger. Now, a new release will be created each time a new build is available.
 
    ![Configure continuous deployment trigger](./media/how-to-ci-cd/add-a-trigger.png)
 
-4. The **QA** stage is preconfigured with one job and zero tasks. From the pipeline menu, select **Tasks** then choose the **QA** stage.  Select the job and task count to configure the tasks in this stage.
+7. The **QA** stage is preconfigured with one job and zero tasks. From the pipeline menu, select **Tasks** then choose the **QA** stage.  Select the job and task count to configure the tasks in this stage.
 
     ![Configure QA tasks](./media/how-to-ci-cd/view-stage-tasks.png)
 
-5. In the QA stage, you should see a default **Agent job**. You can configure details about the agent job, but the deployment task is platform insensitive so you can use either **Hosted VS2017** or **Hosted Ubuntu 1604** in the **Agent pool** (or any other agent managed by yourself). 
-
-6. Select the plush sign **+** to add one task. Search for and add **Azure IoT Edge**. 
+8. In the QA stage, you should see a default **Agent job**. You can configure details about the agent job, but the deployment task is platform insensitive so you can use either **Hosted VS2017** or **Hosted Ubuntu 1604** in the **Agent pool** (or any other agent managed by yourself). 
+
+9. Select the plus sign (**+**) to add one task. Search for and add **Azure IoT Edge**. 
 
     ![Add tasks for QA](./media/how-to-ci-cd/add-task-qa.png)
 
-7. Select the new Azure IoT Edge task and configure it with the following values:
-
+10. Select the new Azure IoT Edge task and configure it with the following values:
+
+   * **Display name**: The display name is automatically updated when the action field changes. 
    * **Action**: Use the dropdown list to select **Deploy to IoT Edge device**. Changing the action value also updates the task display name to match.
    * **Azure subscription**: Select the subscription that contains your IoT Hub.
    * **IoT Hub name**: Select your IoT hub. 
@@ -160,21 +161,25 @@
       * If you deploy to a single device, enter the **IoT Edge device ID**. 
       * If you are deploying to multiple devices, specify the device **target condition**. The target condition is a filter to match a set of Edge devices in IoT Hub. If you want to use Device Tags as the condition, you need to update your corresponding devices Tags with IoT Hub device twin. Update the **IoT Edge deployment ID** and **IoT Edge deployment priority** in the advanced settings. For more information about creating a deployment for multiple devices, see [Understand IoT Edge automatic deployments](module-deployment-monitoring.md).
 
-8. Select **Save** to save your changes to the new release pipeline. Return to the pipeline view by selecting **Pipeline** from the menu. 
-
-9. Make a second stage for production by cloning the QA stage. Hover your cursor over the QA stage, then select the clone button. 
+11. Select **Save** to save your changes to the new release pipeline. Return to the pipeline view by selecting **Pipeline** from the menu. 
+
+### Create production stage
+
+Create a second stage in your release pipeline for production deployment. 
+
+1. Make a second stage for production by cloning the QA stage. Hover your cursor over the QA stage, then select the clone button. 
 
     ![Clone stage](./media/how-to-ci-cd/clone-stage.png)
 
-10. Select the new stage, called **Copy of QA**, to open its properties. Change the stage name to **PROD**, for production.
-
-11. To open the PROD stage tasks, select **Tasks** from the pipeline menu then choose the **PROD** stage. 
-
-12. Select the Azure IoT Edge task to configure if for your production environment. The deployment settings are probably the same for QA and for PROD, except that you want to target a different device or set of devices in production. Update the device ID field, or the target condition and deployment ID fields for your production devices. 
-
-13. Save it with the **Save** button. And then select **Pipeline** to go back to the pipeline view.
-    
-14. The way this release pipeline is currently configured, build artifact will trigger the **QA** stage and then **PROD** stage every time a new build is completed. However, you usually want to integrate some test cases on the QA devices and manually approve the deployment for production. Use the following steps to create an approval condition for the PROD stage:
+2. Select the new stage, called **Copy of QA**, to open its properties. Change the stage name to **PROD**, for production. Close the stage properties window. 
+
+3. To open the PROD stage tasks, select **Tasks** from the pipeline menu then choose the **PROD** stage. 
+
+4. Select the Azure IoT Edge task to configure if for your production environment. The deployment settings are probably the same for QA and for PROD, except that you want to target a different device or set of devices in production. Update the device ID field, or the target condition and deployment ID fields for your production devices. 
+
+5. Save it with the **Save** button. And then select **Pipeline** to go back to the pipeline view.
+    
+6. The way this release pipeline is currently configured, build artifact will trigger the **QA** stage and then **PROD** stage every time a new build is completed. However, you usually want to integrate some test cases on the QA devices and manually approve the deployment for production. Use the following steps to create an approval condition for the PROD stage:
 
     1. Open the **Pre-deployment conditions** settings panel.
 
@@ -185,7 +190,7 @@
        ![Set conditions](./media/how-to-ci-cd/set-pre-deployment-conditions.png)
 
 
-15. Save your release pipeline with the **Save** button. 
+7. Save your release pipeline with the **Save** button. 
 
     
 ## Verify IoT Edge CI/CD with the build and release pipelines
@@ -198,19 +203,15 @@
 
     ![Manual trigger](./media/how-to-ci-cd/manual-trigger.png)
 
-2. If the build pipeline is completed successfully, it will trigger a release to **QA** stage. Navigate to build pipeline logs and you should see the following screenshot.
+3. Select the build job to watch its progress. If the build pipeline is completed successfully, it triggers a release to **QA** stage. 
 
     ![Build logs](./media/how-to-ci-cd/build-logs.png)
 
-3. The successful deployment to **QA** stage would trigger a notification to the approver. Navigate to release pipeline, you can see the following screenshot. 
+4. The successful deployment to **QA** stage triggers a notification to the approver. Verify that the modules deployed successfully on the device or devices that you targeted with the QA stage. Then, navigate to release pipeline and give approval for the release to go to the PROD stage by selecting the **PROD** button and then selecting **Approve**. 
 
     ![Pending approval](./media/how-to-ci-cd/pending-approval.png)
 
-
-4. After the approver approve this change, it can be deployed to **PROD**.
-
-    ![Deploy to prod](./media/how-to-ci-cd/approve-and-deploy-to-prod.png)
-
+5. After the approver approve this change, it can be deployed to **PROD**.
 
 ## Next steps
 
