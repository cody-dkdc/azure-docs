--- conflicted
+++ resolved
@@ -3,7 +3,7 @@
 	description="Learn about Azure compute hosting options and how they work: Virtual Machines, Websites, Cloud Services, and others." 
 	headerExpose="" 
 	footerExpose="" 
-	services="cloud-services,virtual-machines,app-service"
+	services="cloud-services,virtual-machines"
 	authors="Thraka" 
 	documentationCenter=""
 	manager="timlt"/>
@@ -32,110 +32,7 @@
 
 [AZURE.INCLUDE [content](../includes/app-service-choose-me-content.md)]
 
-<<<<<<< HEAD
 [AZURE.INCLUDE [content](../includes/cloud-services-choose-me-content.md)]
-=======
-**Figure 1: Azure Virtual Machines provides Infrastructure as a Service.**
-
-As the figure shows, you can create virtual machines using either the Azure Management Portal or the REST-based Azure Service Management API. The Management Portal can be accessed from any popular browser, including Internet Explorer, Mozilla, and Chrome. For the REST API, Microsoft provides client scripting tools for Windows, Linux, and Macintosh systems. Other software is also free to use this interface.
-
-However you access the platform, creating a new VM requires choosing a virtual hard disk (VHD) for the VM's image. These VHDs are stored in [Azure blobs](http://www.asp.net/aspnet/overview/developing-apps-with-windows-azure/building-real-world-cloud-apps-with-windows-azure/unstructured-blob-storage). 
-
-To get started you have two choices 
-
-1. Upload your own VHD 
-2. Use VHDs provided by Microsoft and its partners in the Azure Virtual Machines gallery or on the Microsoft open source [VMDepot](http://vmdepot.msopentech.com/) website. 
-
-The VHDs in the gallery and on VMDepot include clean Microsoft and Linux operating system images as well as images that include Microsoft and other third party products installed on them.  The options are growing all the time. Examples include various versions, editions and configurations of:
- 
--	Windows Server 
--	Linux servers such as Suse, Ubuntu and CentOS
--	SQL Server
--	BizTalk Server 
--	SharePoint Server
-
-Along with a VHD, you specify the size of your new VM.  The full stats for each size are listed [in the Azure library](http://msdn.microsoft.com/library/windowsazure/dn197896.aspx).  
-
--	**Extra Small**, with a shared core and 768MB  of memory.
--	**Small**, with 1 core and 1.75GB  of memory.
--	**Medium**, with 2 cores and 3.5GB  of memory.
--	**Large**, with 4 cores and 7GB of memory.
--	**Extra Large**, with 8 cores and 14GB of memory.
--	**A6**, with 4 cores and 28GB of memory.
--	**A7**, with 8 cores and 56GB of memory.
-
-Finally, you choose which Azure datacenter your new VM should run in, whether in the US, Europe, or Asia. 
-
-Once a VM is running, you pay for each hour it runs, and you stop paying when you remove that VM. The amount you pay doesn't depend on how much your VM is used -- it's based solely on wall-clock time. A VM that sits idle for an hour costs the same as one that's heavily loaded. 
-
-Each running VM has an associated *OS disk*, kept in a blob. When you create a VM using a gallery VHD, that VHD is copied to your VM's OS disk. Any changes you make to the operating system of your running VM are stored here. For example, if you install an application that modifies the Windows registry, that change will be stored in your VM's OS disk. The next time you create a VM from that OS disk, the VM continues running in the same state you left it in. For VHDs stored in the gallery, Microsoft applies updates when needed, such as operating system patches. For the VHDs in your own OS disks, however, you're responsible for applying these updates (although Windows Update is turned on by default).
-
-Running VMs can also be modified and then captured using the sysprep tool. Sysprep removes specifics like the machine name so that a VHD image can be used to create additional VMs with the same general configuration. These images are stored in the Management portal alongside your uploaded images so they can be used as a starting point for additional VMs. 
-
-Virtual Machines also monitors the hardware hosting each VM you create. If a physical server running a VM fails, the platform notices this and starts the same VM on another machine. And assuming you have the right licensing, you can copy a changed VHD out of your OS disk, then run it someplace else, such as in your own on-premises datacenter or at another cloud provider. 
-
-Along with its OS disk, your VM has one or more data disks. Even though each of these looks like a mounted disk drive to your VM, the contents of each one is in fact stored in a blob. Every write made to a data disk is stored persistently in the underlying blob. As with all blobs, Azure replicates these both within a single datacenter and across datacenters to guard against failures.
-
-Running VMs can be managed using the Management Portal, PowerShell and other scripting tools, or directly through the REST API. (In fact, whatever you can do through the Management Portal can be done programmatically through this API.) Microsoft partners such as RightScale and ScaleXtreme also provide management services that rely on the REST API.
-
-Azure Virtual Machines can be used in a variety of ways. The primary scenarios that Microsoft targets include these:
-
-- **VMs for development and test.** Development groups commonly need VMs with specific configurations for creating applications. Azure Virtual Machines provides a straightforward and economical way to create these VMs, use them, then remove them when they're no longer needed.
-- **Running applications in the cloud.** For some applications, running on the public cloud makes economic sense. Think about an application with large spikes in demand, for example. It's always possible to buy enough machines for your own datacenter to run this application, but most of those machines are likely to sit unused much of the time. Running this application on Azure lets you pay for extra VMs only when you need them, shutting them down when a demand spike has ended. Or suppose you're a start-up that needs on-demand computing resources quickly and with no commitment. Once again, Azure can be the right choice.
-- **Extending your own datacenter into the public cloud.** With Azure Virtual Network, your organization can create a virtual network (VNET) that makes a group of Azure VMs appear to be part of your own on-premises network. This allows running applications such as SharePoint and others on Azure, an approach that might be easier to deploy and/or less expensive than running them in your own datacenter. You can also run [SQL Server on VMs](http://www.asp.net/aspnet/overview/developing-apps-with-windows-azure/building-real-world-cloud-apps-with-windows-azure/data-storage-options/#sqliaas) if that meets your needs better than Azure SQL Database.  
-- **Disaster recovery.** Rather than paying continuously for a backup datacenter that's rarely used, IaaS-based disaster recovery lets you pay for the computing resources you need only when you really need them.  For example, if your primary datacenter goes down, you can create VMs running on Azure to run essential applications, then shut them down when they're no longer needed.
-
-These aren't the only possibilities, but they're good examples of how you might use Azure Virtual Machines.  
-
-## App Service
-
-Azure Virtual Machines can handle a wide range of cloud hosting tasks. But creating and managing a VM infrastructure requires specialized skills and substantial effort. If you don't need complete control over the VMs that run your web apps, mobile app backends, API apps, etc., there's an easier (and cheaper) solution: *Platform as a Service* (PaaS). With PaaS, Azure handles most of the management work for the VMs that run your applications. [Azure App Service](app-service-value-prop-what-is.md) is a fully managed PaaS offering that allows you to build, deploy, and scale enterprise-grade apps in seconds.
-
-App Service is the best choice for many kinds of application workloads. A corporation might want to build or migrate a commercial website that can handle millions of hits a week and is deployed in several data centers across the globe. The same corporation might also have a line-of-business app that tracks expense reports for authenticated users from the corporate Active Directory, and the app might have a mobile device component and connect to on-premise resources and business processes. The expense reports might require periodic background jobs to calculate and summarize large volumes of information. An IT consultant might adapt a popular open source application to set up a content management system for a small business. Figure 2 shows some of the kinds of web apps that can run in Azure App Service.
-
-<a name="fig2"></a>
-![05_WebApps][05_Websites]
- 
-**Figure 2: Azure App Service supports static web pages, popular web applications, and custom web applications built with various technologies. You can also run mobile backends, API app, and non-web compute workloads (using WebJobs).** 
-
-With Azure App Service, you can also run any kind of compute workload using the [WebJobs](websites-webjobs-resources.md) feature. 
-
-Azure App Service gives you the option of running on shared VMs that contain multiple apps created by multiple users, or on VMs that are used only by you. VMs are a part of a pool of resources managed by Azure App Service and thus allow for high reliability and fault tolerance.
-
-Getting started is easy. With Azure App Service, users can select from a range of applications, frameworks and template and create a web app in seconds. They can then use their favorite development tools (WebMatrix, Visual Studio, any other editor) and source control options to set up continuous integration and develop as a team. Applications that rely on a MySQL DB can consume a MySQL service provided for Azure by ClearDB, a Microsoft partner.
-
-Developers can create large, scalable web applications with Azure App Service. The technology supports creating applications using ASP.NET, PHP, Node.js and Python. Applications can use sticky sessions, for example, and many existing web apps can be moved to this cloud platform with no changes. Web apps built on Azure App Service can use other aspects of Azure, such as Service Bus, SQL Database, and Blob Storage. You can also run multiple copies of an application in different VMs, with Azure App Service automatically load balancing requests across them. And because new web app instances are created in VMs that already exist, starting a new application instance happens very quickly; it's significantly faster than waiting for a new VM to be created.
-
-As [Figure 2](#fig2) shows, you can publish code and other web content into Azure App Service in several ways. You can use FTP, FTPS, or Microsoft's WebDeploy technology. Azure App Service also supports publishing code from source control systems, including Git, GitHub, CodePlex, BitBucket, Dropbox, Mercurial, Team Foundation Server, and the cloud-based Team Foundation Service.
-
-
-## Cloud Services
-
-The third compute option, Cloud Services, is another example of Platform-as-a-Service (PaaS). Like Azure App Service, this technology is designed to support applications that are scalable, reliable, and cheap to operate. Like Azure App Service, Cloud Services relies on VMs, but gives you more control over the VMs than you get with Azure App Service. You can install your own software on Cloud Service VMs and you can remote into them. Figure 3 illustrates the idea.
-
-<a name="fig3"></a>
-![06_CloudServices2][06_CloudServices2] 
-
-**Figure 3: Azure Cloud Services provides Platform as a Service.**
-
-More control also means less ease of use; unless you need the  additional control options, it's typically quicker and easier to get a web application up and running in Azure App Service compared to Cloud Services. 
-
-The technology provides two slightly different VM options: instances of *web roles* run a variant of Windows Server with IIS, while instances of *worker roles* run the same Windows Server variant without IIS. A Cloud Services application relies on some combination of these two options. 
-
-For example, a simple application might use just a web role, while a more complex application might use a web role to handle incoming requests from users, then pass the work those requests create to a worker role for processing. (This communication could use [Service Bus](fundamentals-service-bus-hybrid-solutions.md) or [Azure Queues](storage-introduction.md).)
-
-As the figure suggests, all of the VMs in a single application run in the same cloud service. Because of this, users access the application through a single public IP address, with requests automatically load balanced across the application's VMs. The platform will deploy the VMs in a Cloud Services application in a way that avoids a single point of hardware failure.
-
-Even though applications run in virtual machines, it's important to understand that Cloud Services provides PaaS, not IaaS. Here's one way to think about it: With IaaS, such as Azure Virtual Machines, you first create and configure the environment your application will run in, then deploy your application into this environment. You're responsible for managing much of this world, doing things such as deploying new patched versions of the operating system in each VM. In PaaS, by contrast, it's as if the environment already exists. All you have to do is deploy your application. Management of the platform it runs on, including deploying new versions of the operating system, is handled for you.
-
-With Cloud Services, you don't create virtual machines. Instead, you provide a configuration file that tells Azure how many of each you'd like, such as three web role instances and two worker role instances, and the platform creates them for you.  You still choose what size those VMs should be -- the options are the same as with Azure VMs -- but you don't explicitly create them yourself. If your application needs to handle a greater load, you can ask for more VMs, and Azure will create those instances. If the load decreases, you can shut those instances down and stop paying for them.
-
-A Cloud Services application is typically made available to users via a two-step process. A developer first uploads the application to the platform's staging area. When the developer is ready to make the application live, she uses the Azure Management Portal to request that it be put into production. This switch between staging and production can be done with no downtime, which lets a running application be upgraded to a new version without disturbing its users. 
-
-Cloud Services also provides monitoring. Like Azure Virtual Machines, it will detect a failed physical server and restart the VMs that were running on that server on a new machine. But Cloud Services also detects failed VMs and applications, not just hardware failures. Unlike Virtual Machines, it has an agent inside each web and worker role, and so it's able to start new VMs and application instances when failures occur.
-
-The PaaS nature of Cloud Services has other implications, too. One of the most important is that applications built on this technology should be written to run correctly when any web or worker role instance fails. To achieve this, a Cloud Services application shouldn't maintain state in the file system of its own VMs. Unlike VMs created with Azure Virtual Machines, writes made to Cloud Services VMs aren't persistent; there's nothing like a Virtual Machines data disk. Instead, a Cloud Services application should explicitly write all state to SQL Database, blobs, tables, or some other external storage. Building applications this way makes them easier to scale and more resistant to failure, both important goals of Cloud Services.
->>>>>>> dfb2ec52
 
 [AZURE.INCLUDE [content](../includes/virtual-machines-choose-me-content.md)]
 
@@ -154,21 +51,14 @@
 
 All three of the general purpose Azure compute hosting models let you build scalable, reliable applications in the cloud. Given this essential similarity, which one should you use?
 
-<<<<<<< HEAD
 App Service is the best choice for most web apps. Deployment and management are integrated into the platform, sites can scale quickly to handle high traffic loads, and the built-in load balancing and traffic manager provide high availability. You can move existing sites to App Service easily with an [online migration tool](https://www.migratetoazure.net/), use an open-source app from the Web Application Gallery, or create a new site using the framework and tools of your choice. The [WebJobs](http://go.microsoft.com/fwlink/?linkid=390226) feature makes it easy to add background job processing to your app, or even run a compute workload that isn't a web app at all. 
 
 If you need more control over the web server environment, such as the ability to remote into your server or configure server startup tasks, Azure Cloud Services is typically the best option.
 
+If you have an existing application that would require substantial modifications to run in Azure Websites or Azure Cloud Services, you could choose Azure Virtual Machines in order to simplify migrating to the cloud. However, correctly configuring, securing, and maintaining VMs requires much more time and IT expertise compared to Azure Websites and Cloud Services. If you are considering Azure Virtual Machines, make sure you take into account the ongoing maintenance effort required to patch, update, and manage your VM environment.
 If you have an existing application that would require substantial modifications to run in App Service or Azure Cloud Services, you could choose Azure Virtual Machines in order to simplify migrating to the cloud. However, correctly configuring, securing, and maintaining VMs requires much more time and IT expertise compared to App Service and Cloud Services. If you are considering Azure Virtual Machines, make sure you take into account the ongoing maintenance effort required to patch, update, and manage your VM environment.
 
 Sometimes, no single option is right. In situations like this, it's perfectly legal to combine options. For example, suppose you're building an application where you'd like the management benefits of Cloud Services web roles, but you also need to use standard SQL Server hosted in a Virtual Machine for compatibility or performance reasons. 
-=======
-Azure App Service is the best choice for most web apps. Deployment and management are integrated into the platform, sites can scale quickly to handle high traffic loads, and the built-in load balancing and traffic manager provide high availability. You can move existing sites to Azure App Service easily with an [online migration tool](https://www.migratetoazure.net/), use an open-source app from the Web Application Gallery, or create a new site using the framework and tools of your choice. The [WebJobs](http://go.microsoft.com/fwlink/?linkid=390226) feature makes it easy to add background job processing to your app, or even run a compute workload that isn't a web app at all. 
-
-If you need more control over the web server environment, such as the ability to remote into your server or configure server startup tasks, Azure Cloud Services is typically the best option.
-
-If you have an existing application that would require substantial modifications to run in Azure App Service or Azure Cloud Services, you could choose Azure Virtual Machines in order to simplify migrating to the cloud. However, correctly configuring, securing, and maintaining VMs requires much more time and IT expertise compared to Azure App Service and Cloud Services. If you are considering Azure Virtual Machines, make sure you take into account the ongoing maintenance effort required to patch, update, and manage your VM environment.
->>>>>>> dfb2ec52
 
 <!-- In this case, the best option is to combine compute hosting options, as the figure below shows.--
 
@@ -181,14 +71,9 @@
 [07_CombineTechnologies]: ./media/fundamentals-application-models/ExecModels_07_CombineTechnologies.png
 !-->
 
-<<<<<<< HEAD
 [App Service]: #tellmeas
 [Virtual Machines]: #tellmevm
 [Cloud Services]: #tellmecs
-=======
-For more information about how to choose the hosting option or options for your scenario, see [Azure App Service, Cloud Services, and Virtual Machines comparison](../choose-web-site-cloud-service-vm/).
-
->>>>>>> dfb2ec52
 
 ## Next steps
 
