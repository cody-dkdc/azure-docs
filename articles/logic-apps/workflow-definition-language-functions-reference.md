--- conflicted
+++ resolved
@@ -5,20 +5,8 @@
 services: logic-apps
 ms.service: logic-apps
 author: ecfan
-<<<<<<< HEAD
 ms.author: estfan
-manager: cfowler
-=======
 manager: jeconnoc
-editor: 
-documentationcenter: 
-
-ms.assetid: 
-ms.service: logic-apps
-ms.workload: logic-apps
-ms.tgt_pltfrm: na
-ms.devlang: na
->>>>>>> 2e85ac3c
 ms.topic: reference
 ms.date: 04/25/2018
 
