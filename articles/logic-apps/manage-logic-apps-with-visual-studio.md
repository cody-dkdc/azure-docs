---
title: Manage logic apps with Visual Studio - Azure Logic Apps | Microsoft Docs
description: Manage logic apps and other Azure assets with Visual Studio Cloud Explorer
services: logic-apps
ms.service: logic-apps
<<<<<<< HEAD
=======
ms.technology: vs-azure
>>>>>>> 154cafed
ms.workload: azure-vs
author: ecfan
ms.author: estfan
manager: jeconnoc
ms.topic: article
ms.custom: mvc
ms.date: 03/15/2018
ms.reviewer: klam, LADocs
ms.suite: integration
---

# Manage logic apps with Visual Studio

Although you can create, edit, manage, and deploy logic apps 
in the <a href="https://portal.azure.com" target="_blank">Azure portal</a>, 
you can also use Visual Studio when you want to add logic apps to source control, 
publish different versions, and create 
[Azure Resource Manager](../azure-resource-manager/resource-group-overview.md) 
templates for different deployment environments. With Visual Studio Cloud Explorer, 
you can find and manage your logic apps along with other Azure resources. 
For example, you can open, download, edit, run, view run history, 
disable, and enable logic apps that are already deployed in the Azure portal. 
If you're new to working with Azure Logic Apps in Visual Studio, learn 
[how to create logic apps with Visual Studio](../logic-apps/quickstart-create-logic-apps-with-visual-studio.md).

> [!IMPORTANT]
> Deploying or publishing a logic app from Visual Studio 
> overwrites the version of that app in the Azure portal. 
> So if you make changes in the Azure portal that you want to keep, 
> make sure that you [refresh the logic app in Visual Studio](#refresh) 
> from the Azure portal before the next time you deploy or publish from Visual Studio.

<a name="requirements"></a>

## Prerequisites

* If you don't have an Azure subscription, 
<a href="https://azure.microsoft.com/free/" target="_blank">sign up for a free Azure account</a>.

* Download and install these tools, if you don't have them already: 

  * <a href="https://www.visualstudio.com/downloads" target="_blank">Visual Studio 2017 or Visual Studio 2015 - Community edition or greater</a>. 
  This quickstart uses Visual Studio Community 2017, which is free.

  * <a href="https://azure.microsoft.com/downloads/" target="_blank">Azure SDK (2.9.1 or later)</a> 
  and <a href="https://github.com/Azure/azure-powershell#installation" target="_blank">Azure PowerShell</a>

  * <a href="https://marketplace.visualstudio.com/items?itemName=VinaySinghMSFT.AzureLogicAppsToolsforVisualStudio-18551" target="_blank">Azure Logic Apps Tools for Visual Studio 2017</a> 
  or the <a href="https://marketplace.visualstudio.com/items?itemName=VinaySinghMSFT.AzureLogicAppsToolsforVisualStudio" target="_blank">Visual Studio 2015 version</a> 
  
    You can either download and install Azure Logic Apps Tools 
    directly from the Visual Studio Marketplace, or learn 
    <a href="https://docs.microsoft.com/visualstudio/ide/finding-and-using-visual-studio-extensions" target="_blank">how to install this extension from inside Visual Studio</a>. 
    Make sure that you restart Visual Studio after you finish installing.

* Access to the web while using the embedded Logic Apps Designer

  The designer requires an internet connection to create resources in Azure 
  and to read the properties and data from connectors in your logic app. 
  For example, if you use the Dynamics CRM Online connector, 
  the designer checks your CRM instance for available 
  default and custom properties.

<a name="find-logic-apps-vs"></a>

## Find your logic apps

In Visual Studio, you can find all the logic 
apps that are associated with your Azure subscription 
and are deployed in the Azure portal by using Cloud Explorer.

1. Open Visual Studio. On the **View** menu, 
select **Cloud Explorer**.

2. In Cloud Explorer, choose **Account Management**. 
Select the Azure subscription associated with your logic apps, 
then choose **Apply**. For example:

   ![Choose "Account Management"](./media/manage-logic-apps-with-visual-studio/account-management-select-Azure-subscription.png)

2. Based on whether you're searching by **Resource Groups** 
or **Resource Types**, follow these steps:

   * **Resource Groups**: Under your Azure subscription, 
   Cloud Explorer shows all the resource groups that are 
   associated with that subscription. 
   Expand the resource group that contains your logic app, 
   then select your logic app.

   * **Resource Types**: Under your Azure subscription, 
   expand **Logic Apps**. After Cloud Explorer shows all 
   the deployed logic apps that are associated with your subscription, 
   select your logic app.

<a name="open-designer"></a>

## Open in Visual Studio

In Visual Studio, you can open logic apps previously created 
and deployed either directly through the Azure portal 
or as Azure Resource Manager projects with Visual Studio.

1. Open Cloud Explorer, and find your logic app. 

2. On the logic app's shortcut menu, 
select **Open with Logic App Editor**.

   This example shows logic apps by resource type, 
   so your logic apps appear under the **Logic Apps** section.

  ![Open deployed logic app from Azure portal](./media/manage-logic-apps-with-visual-studio/open-logic-app-in-editor.png)

   After the logic app opens in Logic Apps Designer, 
   at the bottom of the designer, you can choose **Code View** 
   so that you can review the underlying logic app definition structure. 
   If you want to create a deployment template for the logic app, 
   learn [how to download an Azure Resource Manager template](#download-logic-app) 
   for that logic app. Learn more about 
   [Resource Manager templates](../azure-resource-manager/resource-group-overview.md#template-deployment).

<a name="download-logic-app"></a>

## Download from Azure

You can download logic apps from the 
<a href="https://portal.azure.com" target="_blank">Azure portal</a> 
and save them as [Azure Resource Manager](../azure-resource-manager/resource-group-overview.md) 
templates. You can then locally edit the templates with Visual Studio 
and customize logic apps for different deployment environments. 
Downloading logic apps automatically *parameterizes* their 
definitions inside [Resource Manager templates](../azure-resource-manager/resource-group-overview.md#template-deployment), 
which also use JavaScript Object Notation (JSON).

1. In Visual Studio, open Cloud Explorer, 
then find and select the logic app 
that you want to download from Azure.

2. On that app's shortcut menu, 
select **Open with Logic App Editor**.

   The Logic App Designer opens and shows the logic app. 
   To review logic app's underlying definition and structure, 
   at the bottom of the designer, choose **Code View**. 

3. On the designer toolbar, choose **Download**.

   ![Choose "Download"](./media/manage-logic-apps-with-visual-studio/download-logic-app.png)

4. When you're prompted for a location, 
browse to that location and save the 
Resource Manager template for the 
logic app definition in JSON (.json) file format. 

Your logic app definition appears in the `resources` 
subsection inside the Resource Manager template. 
You can now edit the logic app definition 
and Resource Manager template with Visual Studio. 
You can also add the template as an Azure Resource 
Manager project to a Visual Studio solution. 
Learn about [Resource Manager projects for logic apps in Visual Studio](../logic-apps/quickstart-create-logic-apps-with-visual-studio.md). 

<a name="refresh"></a>

## Refresh from Azure

If you edit your logic app in the Azure portal and want to keep those changes, 
make sure that you refresh that app's version in Visual Studio with those changes. 

* In Visual Studio, on the Logic App Designer toolbar, choose **Refresh**.

  -or-

* In Visual Studio Cloud Explorer, open your logic app's shortcut menu, 
and select **Refresh**. 

![Refresh logic app with updates](./media/manage-logic-apps-with-visual-studio/refresh-logic-app.png)

## Publish logic app updates

When you're ready to deploy your logic app updates from Visual Studio to Azure, 
on the Logic App Designer toolbar, choose **Publish**.

![Publish updated logic app](./media/manage-logic-apps-with-visual-studio/publish-logic-app.png)

## Manually run your logic app

You can manually trigger a logic app deployed in Azure from Visual Studio. 
On the Logic App Designer toolbar, choose **Run Trigger**.

![Manually run logic app](./media/manage-logic-apps-with-visual-studio/manually-run-logic-app.png)

## Review run history

To check the status and diagnose problems with logic app runs, 
you can review the details, such as inputs and outputs, 
for those runs in Visual Studio.

1. In Cloud Explorer, open your logic app's shortcut menu, 
and select **Open run history**.

   ![Open run history](./media/manage-logic-apps-with-visual-studio/view-run-history.png)

2. To view the details for a specific run, 
double-click a run. For example:

   ![Detailed run history](./media/manage-logic-apps-with-visual-studio/view-run-history-details.png)
  
   > [!TIP]
   > To sort the table by property, 
   > choose the column header for that property. 

3. Expand the steps whose inputs and outputs you want to review. 
For example:

   ![View inputs and outputs for each step](./media/manage-logic-apps-with-visual-studio/run-inputs-outputs.png)

## Disable or enable logic app

Without deleting your logic app, you can stop the trigger from 
firing the next time when the trigger condition is met. 
Disabling your logic app prevents the Logic Apps engine 
from creating and running future workflow instances for your logic app.
In Cloud Explorer, open your logic app's shortcut menu, 
and select **Disable**.

![Disable your logic app](./media/manage-logic-apps-with-visual-studio/disable-logic-app.png)

> [!NOTE]
> When you disable a logic app, no new runs are instantiated. 
> All in-progress and pending runs will continue until they finish, 
> which might take time to complete. 

When you're ready for your logic app to resume operation, 
you can reactivate your logic app. In Cloud Explorer, 
open your logic app's shortcut menu, and select **Enable**.

![Enable your logic app](./media/manage-logic-apps-with-visual-studio/enable-logic-app.png)

## Delete your logic app

To delete your logic app from the Azure portal, 
in Cloud Explorer, open your logic app's shortcut menu, 
and select **Delete**.

![Delete your logic app](./media/manage-logic-apps-with-visual-studio/delete-logic-app.png)

> [!NOTE]
> When you delete a logic app, no new runs are instantiated. 
> All in-progress and pending runs are canceled. 
> If you have thousands of runs, cancellation might 
> take significant time to complete. 

## Next steps

In this article, you learned how to manage deployed logic apps with Visual Studio. 
Next, learn about customizing logic app definitions for deployment:

> [!div class="nextstepaction"]
> [Author logic app definitions in JSON](../logic-apps/logic-apps-author-definitions.md)<|MERGE_RESOLUTION|>--- conflicted
+++ resolved
@@ -3,11 +3,6 @@
 description: Manage logic apps and other Azure assets with Visual Studio Cloud Explorer
 services: logic-apps
 ms.service: logic-apps
-<<<<<<< HEAD
-=======
-ms.technology: vs-azure
->>>>>>> 154cafed
-ms.workload: azure-vs
 author: ecfan
 ms.author: estfan
 manager: jeconnoc
