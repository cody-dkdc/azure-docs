--- conflicted
+++ resolved
@@ -14,11 +14,7 @@
 ms.devlang: na
 ms.topic: article
 ms.date: 01/27/2017
-<<<<<<< HEAD
 ms.author: padmavc; ladocs
-=======
-ms.author: LADocs; padmavc
->>>>>>> d4fac460
 
 ---
 # Decode X12 messages for Azure Logic Apps with the Enterprise Integration Pack
