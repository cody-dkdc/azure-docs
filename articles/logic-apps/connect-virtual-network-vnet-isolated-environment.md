---
title: Connect to Azure virtual networks from Azure Logic Apps through an integration service environment (ISE)
description: Create an integration service environment (ISE) so logic apps and integration accounts can access Azure virtual networks (VNETs), while staying private and isolated from public or "global" Azure
services: logic-apps
ms.service: logic-apps
ms.suite: integration
author: ecfan
ms.author: estfan
ms.reviewer: klam, LADocs
ms.topic: article
<<<<<<< HEAD
ms.date: 02/24/2019
=======
ms.date: 02/20/2019
>>>>>>> 197affe2
---

# Connect to Azure virtual networks from Azure Logic Apps by using an integration service environment (ISE)

> [!NOTE]
> This capability is in *public preview*. 

For scenarios where your logic apps and integration accounts need access to an 
[Azure virtual network](../virtual-network/virtual-networks-overview.md), create an 
[*integration service environment* (ISE)](../logic-apps/connect-virtual-network-vnet-isolated-environment-overview.md). 
An ISE is a private and isolated environment that uses dedicated storage and other 
resources kept separate from the public or "global" Logic Apps service. This separation 
also reduces any impact that other Azure tenants might have on your apps' performance. 
Your ISE is *injected* into to your Azure virtual network, which then deploys the Logic Apps 
service into your virtual network. When you create a logic app or integration account, 
select this ISE as their location. Your logic app or integration account can then directly 
access resources, such as virtual machines (VMs), servers, systems, and services, in your virtual network.

![Select integration service environment](./media/connect-virtual-network-vnet-isolated-environment/select-logic-app-integration-service-environment.png)

This article shows how to complete these tasks:

* Set up ports on your Azure virtual network so traffic 
can travel through your integration service environment 
(ISE) across subnets in your virtual network.

* Set up permissions on your Azure virtual network so the 
private Logic Apps instance can access your virtual network.

* Create your integration service environment (ISE).

* Create a logic app that can run in your ISE.

* Create an integration account for your logic apps in your ISE.

For more information about integration service environments, see 
[Access to Azure Virtual Network resources from Azure Logic Apps](../logic-apps/connect-virtual-network-vnet-isolated-environment-overview.md).

## Prerequisites

* An Azure subscription. If you don't have an Azure subscription, 
<a href="https://azure.microsoft.com/free/" target="_blank">sign up for a free Azure account</a>.

  > [!IMPORTANT]
  > Logic apps, built-in actions, and connectors that run in your ISE use 
  > a different pricing plan, not the consumption-based pricing plan. 
  > For more information, see [Logic Apps pricing](../logic-apps/logic-apps-pricing.md).

* An [Azure virtual network](../virtual-network/virtual-networks-overview.md). 
If you don't have a virtual network, learn how to 
[create an Azure virtual network](../virtual-network/quick-create-portal.md). 
You also need subnets in your virtual network for deploying your ISE. You can 
create these subnets in advance, or wait until you create your ISE where you 
can create subnets at the same time. Also, [make sure your virtual network makes these ports available](#ports) so your ISE works correctly and stays accessible.

* To give your logic apps direct access to your Azure virtual network, 
[set up your network's Role-Based Access Control (RBAC) permissions](#vnet-access) 
so the Logic Apps service has the permissions for accessing your virtual network.

* To use one or more custom DNS servers for deploying your Azure virtual network, 
[set up those servers following this guidance](../virtual-network/virtual-networks-name-resolution-for-vms-and-role-instances.md) 
before deploying your ISE to your virtual network. 
Otherwise, each time you change your DNS server, 
you also have to restart your ISE, which is a 
capability that's available with ISE public preview.

* Basic knowledge about 
[how to create logic apps](../logic-apps/quickstart-create-first-logic-app-workflow.md)

<a name="ports"></a>

## Set up network ports

To work correctly and stay accessible, your integration 
service environment (ISE) needs to have specific ports 
available on your virtual network. Otherwise, if any of 
these ports are unavailable, you might lose access to your 
ISE, which might stop working. When you use an ISE in a 
virtual network, a common setup problem is having one 
or more blocked ports. For connections between your ISE 
and the destination system, the connector you use might 
also have its own port requirements. For example, if you 
communicate with an FTP system by using the FTP connector, 
make sure the port you use on that FTP system, 
such as port 21 for sending commands, is available.

To control the inbound and outbound traffic across the 
virtual network's subnets where you deploy your ISE, 
you can set up [network security groups](../virtual-network/security-overview.md) 
for those subnets by learning [how to filter network traffic across subnets](../virtual-network/tutorial-filter-network-traffic.md). 
These tables describe the ports in your virtual network 
that your ISE uses and where those ports get used. 
The asterisk (\*) represents any and all possible traffic sources. 
The [service tag](../virtual-network/security-overview.md#service-tags) 
represents a group of IP address prefixes that help 
minimize complexity when creating security rules.

| Purpose | Direction | Ports | Source service tag | Destination service tag | Notes |
|---------|-----------|-------|--------------------|-------------------------|-------|
| Communication from Azure Logic Apps | Outbound | 80 & 443 | VIRTUAL_NETWORK | INTERNET | The port depends on the external service with which the Logic Apps service communicates |
| Azure Active Directory | Outbound | 80 & 443 | VIRTUAL_NETWORK | AzureActiveDirectory | |
| Azure Storage dependency | Outbound | 80 & 443 | VIRTUAL_NETWORK | Storage | |
| Communication to Azure Logic Apps | Inbound | 443 | INTERNET  | VIRTUAL_NETWORK | The IP address for the computer or service that calls any request trigger or webhook that exists in your logic app. Closing or blocking this port prevents HTTP calls to logic apps with request triggers.  |
| Logic app run history | Inbound | 443 | INTERNET  | VIRTUAL_NETWORK | The IP address for the computer from which you view the logic app's run history. Although closing or blocking this port doesn't prevent you from viewing the run history, you can't view the inputs and outputs for each step in that run history. |
| Connection management | Outbound | 443 | VIRTUAL_NETWORK  | INTERNET | |
| Publish Diagnostic Logs & Metrics | Outbound | 443 | VIRTUAL_NETWORK  | AzureMonitor | |
| Logic Apps Designer - dynamic properties | Inbound | 454 | INTERNET  | VIRTUAL_NETWORK | Requests come from the Logic Apps [access endpoint inbound IP addresses in that region](../logic-apps/logic-apps-limits-and-config.md#inbound). |
| App Service Management dependency | Inbound | 454 & 455 | AppServiceManagement | VIRTUAL_NETWORK | |
| Connector deployment | Inbound | 454 & 3443 | INTERNET  | VIRTUAL_NETWORK | Necessary for deploying and updating connectors. Closing or blockng this port causes ISE deployments to fail and prevents connector updates or fixes. |
| API Management - management endpoint | Inbound | 3443 | APIManagement  | VIRTUAL_NETWORK | |
| Dependency from Log to Event Hub policy and monitoring agent | Outbound | 5672 | VIRTUAL_NETWORK  | EventHub | |
| Access Azure Cache for Redis Instances between Role Instances | Inbound <br>Outbound | 6379-6383 | VIRTUAL_NETWORK  | VIRTUAL_NETWORK | |
| Azure Load Balancer | Inbound | 8500 | AzureLoadBalancer  | VIRTUAL_NETWORK | |
||||||

<a name="vnet-access"></a>

## Set virtual network permissions

When you create an integration service environment (ISE), 
you select an Azure virtual network into where you *inject* 
your environment. However, before you can select a virtual 
network for injecting your environment, you must set up 
Role-Based Access Control (RBAC) permissions in your 
virtual network. To set up permissions, assign these 
specific roles to the Azure Logic Apps service:

1. In the [Azure portal](https://portal.azure.com), 
find and select your virtual network.

1. On your virtual network's menu, select **Access control (IAM)**.

1. Under **Access control (IAM)**, choose **Add role assignment**.

   ![Add roles](./media/connect-virtual-network-vnet-isolated-environment/set-up-role-based-access-control-vnet.png)

1. On the **Add role assignment** pane, add the necessary role 
to the Azure Logic Apps service as described.

   1. Under **Role**, select **Network Contributor**.

   1. Under **Assign access to**, select 
   **Azure AD user, group, or service principal**.

   1. Under **Select**, enter **Azure Logic Apps**.

   1. After the member list appears, select **Azure Logic Apps**.

      > [!TIP]
      > If you can't find this service, enter the 
      > Logic Apps service's app ID: `7cd684f4-8a78-49b0-91ec-6a35d38739ba`

   1. When you're done, choose **Save**.

   For example:

   ![Add role assignment](./media/connect-virtual-network-vnet-isolated-environment/add-contributor-roles.png)

For more information, see 
[Permissions for virtual network access](../logic-apps/connect-virtual-network-vnet-isolated-environment-overview.md).

<a name="create-environment"></a>

## Create your ISE

To create your integration service environment (ISE), 
follow these steps:

1. In the [Azure portal](https://portal.azure.com), 
on the main Azure menu, select **Create a resource**.

   ![Create new resource](./media/connect-virtual-network-vnet-isolated-environment/find-integration-service-environment.png)

1. In the search box, enter "integration service environment" as your filter.
From the results list, select **Integration Service Environment (preview)**, 
and then choose **Create**.

   ![Select "Integration Service Environment"](./media/connect-virtual-network-vnet-isolated-environment/select-integration-service-environment.png)

   ![Choose "Create"](./media/connect-virtual-network-vnet-isolated-environment/create-integration-service-environment.png)

1. Provide these details for your environment, 
and then choose **Review + create**, for example:

   ![Provide environment details](./media/connect-virtual-network-vnet-isolated-environment/integration-service-environment-details.png)

   | Property | Required | Value | Description |
   |----------|----------|-------|-------------|
   | **Subscription** | Yes | <*Azure-subscription-name*> | The Azure subscription to use for your environment |
   | **Resource group** | Yes | <*Azure-resource-group-name*> | The Azure resource group where you want to create your environment |
   | **Integration Service Environment Name** | Yes | <*environment-name*> | The name to give your environment |
   | **Location** | Yes | <*Azure-datacenter-region*> | The Azure datacenter region where to deploy your environment |
   | **Additional capacity** | Yes | 0, 1, 2, 3 | The number of processing units to use for this ISE resource |
   | **Virtual network** | Yes | <*Azure-virtual-network-name*> | The Azure virtual network where you want to inject your environment so logic apps in that environment can access your virtual network. If you don't have a network, you can create one here. <p>**Important**: You can *only* perform this injection when you create your ISE. However, before you can create this relationship, make sure you already [set up role-based access control in your virtual network for Azure Logic Apps](#vnet-access). |
   | **Subnets** | Yes | <*subnet-resource-list*> | An ISE requires four *empty* subnets for creating resources in your environment. So, make sure these subnets *aren't delegated* to any service. You *can't change* these subnet addresses after you create your environment. <p><p>To create each subnet, [follow the steps under this table](#create-subnet). Each subnet must meet these criteria: <p>- Must be empty. <br>- Uses a name that doesn't start with a number or a hyphen. <br>- Uses the [Classless Inter-Domain Routing (CIDR) format](https://en.wikipedia.org/wiki/Classless_Inter-Domain_Routing) and a Class B address space. <br>- Includes at least a `/27` in the address space so the subnet gets at least 32 addresses. To learn about calculating the number of addresses, see [IPv4 CIDR blocks](https://en.wikipedia.org/wiki/Classless_Inter-Domain_Routing#IPv4_CIDR_blocks). For example: <p>- `10.0.0.0/24` has 256 addresses because 2<sup>(32-24)</sup> is 2<sup>8</sup> or 256. <br>- `10.0.0.0/27` has 32 addresses because 2<sup>(32-27)</sup> is 2<sup>5</sup> or 32. <br>- `10.0.0.0/28` has only 16 addresses because 2<sup>(32-28)</sup> is 2<sup>4</sup> or 16. |
   |||||

   <a name="create-subnet"></a>

   **Create subnet**

   1. Under the **Subnets** list, choose **Manage subnet configuration**.

      ![Manage subnet configuration](./media/connect-virtual-network-vnet-isolated-environment/manage-subnet.png)

   1. On the **Subnets** pane, choose **Subnet**.

      ![Add subnet](./media/connect-virtual-network-vnet-isolated-environment/add-subnet.png)

   1. On the **Add subnet** pane, provide this information.

      * **Name**: The name for your subnet
      * **Address range (CIDR block)**: Your subnet's 
      range in your virtual network and in CIDR format

      ![Add subnet details](./media/connect-virtual-network-vnet-isolated-environment/subnet-details.png)

   1. When you're done, choose **OK**.

   1. Repeat these steps for three more subnets.

1. After Azure successfully validates your ISE information, 
choose **Create**, for example:

   ![After successful validation, choose "Create"](./media/connect-virtual-network-vnet-isolated-environment/ise-validation-success.png)

   Azure starts deploying your environment, but this 
   process *might* take up to two hours before finishing. 
   To check deployment status, on your Azure toolbar, 
   choose the notifications icon, which opens the notifications pane.

   ![Check deployment status](./media/connect-virtual-network-vnet-isolated-environment/environment-deployment-status.png)

   If deployment finishes successfully, 
   Azure shows this notification:

   ![Deployment succeeded](./media/connect-virtual-network-vnet-isolated-environment/deployment-success.png)

   > [!NOTE]
   > If deployment fails or you delete your ISE, 
   > Azure *might* take up to an hour before 
   > releasing your subnets. So, you might 
   > have to wait before reusing those 
   > subnets in another ISE.

1. To view your environment, choose **Go to resource** if Azure 
doesn't automatically go to your environment after deployment finishes.  

<a name="create-logic-apps-environment"></a>

## Create logic app - ISE

To create logic apps that use your integration 
service environment (ISE), follow the steps in 
[how to create a logic app](../logic-apps/quickstart-create-first-logic-app-workflow.md) 
but with these differences: 

* When you create your logic app, under the **Location** property, 
select your ISE from the **Integration service environments** section, 
for example:

  ![Select integration service environment](./media/connect-virtual-network-vnet-isolated-environment/create-logic-app-with-integration-service-environment.png)

* You can use the same built-in triggers and actions, such as HTTP, 
which run in the same ISE as your logic app. Connectors with 
the **ISE** label also run in the same ISE as your logic app. 
Connectors without the **ISE** label run in the global Logic Apps service.

  ![Select ISE connectors](./media/connect-virtual-network-vnet-isolated-environment/select-ise-connectors.png)

* After you inject your ISE into an Azure virtual network, 
the logic apps in your ISE can directly access resources in that virtual network. 
For on-premises systems that are connected to a virtual network, 
inject an ISE into that network so your logic apps can directly 
access those systems by using any of these items: 

  * ISE connector for that system, for example, SQL Server
  
  * HTTP action 
  
  * Custom connector

  For on-premises systems that aren't in a virtual 
  network or don't have ISE connectors, first 
  [set up the on-premises data gateway](../logic-apps/logic-apps-gateway-install.md).

<a name="create-integration-account-environment"></a>

## Create integration account - ISE

To use an integration account with logic apps in an 
integration service environment (ISE), that integration 
account must use the *same environment* as the logic apps. 
Logic apps in an ISE can reference only integration 
accounts in the same ISE. 

To create an integration account that uses an ISE, follow the steps in 
[how to create integration accounts](../logic-apps/logic-apps-enterprise-integration-create-integration-account.md) 
except for the **Location** property where the 
**Integration service environments** section now appears. 
Instead, select your ISE, rather than a region, for example:

![Select integration service environment](./media/connect-virtual-network-vnet-isolated-environment/create-integration-account-with-integration-service-environment.png)

## Get support

* For questions, visit the <a href="https://social.msdn.microsoft.com/Forums/en-US/home?forum=azurelogicapps" target="_blank">Azure Logic Apps forum</a>.
* To submit or vote on feature ideas, visit the <a href="https://aka.ms/logicapps-wish" target="_blank">Logic Apps user feedback site</a>.

## Next steps

* Learn more about [Azure Virtual Network](../virtual-network/virtual-networks-overview.md)
* Learn about [virtual network integration for Azure services](../virtual-network/virtual-network-for-azure-services.md)<|MERGE_RESOLUTION|>--- conflicted
+++ resolved
@@ -8,11 +8,7 @@
 ms.author: estfan
 ms.reviewer: klam, LADocs
 ms.topic: article
-<<<<<<< HEAD
 ms.date: 02/24/2019
-=======
-ms.date: 02/20/2019
->>>>>>> 197affe2
 ---
 
 # Connect to Azure virtual networks from Azure Logic Apps by using an integration service environment (ISE)
