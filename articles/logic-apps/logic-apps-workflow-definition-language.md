---
title: Schema reference for Workflow Definition Language - Azure Logic Apps
description: Reference guide for Workflow Definition Language schema in Azure Logic Apps
services: logic-apps
ms.service: logic-apps
ms.suite: integration
author: ecfan
ms.author: estfan
ms.reviewer: klam, LADocs
ms.topic: reference
<<<<<<< HEAD
ms.date: 04/30/2018
=======
ms.date: 05/13/2019
>>>>>>> 6a383dfd
---

# Schema reference for Workflow Definition Language in Azure Logic Apps

When you create a logic app in [Azure Logic Apps](../logic-apps/logic-apps-overview.md), 
your logic app has an underlying workflow definition that 
describes the actual logic that runs in your logic app. 
That workflow definition uses [JSON](https://www.json.org/) 
and follows a structure that's validated by the 
Workflow Definition Language schema. This reference 
provides an overview about this structure and how 
<<<<<<< HEAD
the schema defines elements in your workflow definition.
=======
the schema defines attributes in your workflow definition.
>>>>>>> 6a383dfd

## Workflow definition structure

A workflow definition always includes a trigger for instantiating your 
logic app, plus one or more actions that run after the trigger fires.

Here is the high-level structure for a workflow definition:

```json
"definition": {
  "$schema": "<workflow-definition-language-schema-version>",
  "actions": { "<workflow-action-definitions>" },
  "contentVersion": "<workflow-definition-version-number>",
  "outputs": { "<workflow-output-definitions>" },
  "parameters": { "<workflow-parameter-definitions>" },
  "staticResults": { "<static-results-definitions>" },
  "triggers": { "<workflow-trigger-definitions>" }
}
```

| Attribute | Required | Description |
|-----------|----------|-------------|
| `definition` | Yes | The starting element for your workflow definition |
| `$schema` | Only when externally referencing a workflow definition | The location for the JSON schema file that describes the Workflow Definition Language version, which you can find here: <p>`https://schema.management.azure.com/providers/Microsoft.Logic/schemas/2016-06-01/workflowdefinition.json`</p> |
| `actions` | No | The definitions for one or more actions to execute at workflow runtime. For more information, see [Triggers and actions](#triggers-actions). <p><p>Maximum actions: 250 |
| `contentVersion` | No | The version number for your workflow definition, which is "1.0.0.0" by default. To help identify and confirm the correct definition when deploying a workflow, specify a value to use. |
| `outputs` | No | The definitions for the outputs that return from a workflow run. For more information, see [Outputs](#outputs). <p><p>Maximum outputs: 10 |
| `parameters` | No | The definitions for one or more parameters that pass data into your workflow. For more information, see [Parameters](#parameters). <p><p>Maximum parameters: 50 |
| `staticResults` | No | The definitions for one or more static results returned by actions as mock outputs when static results are enabled on those actions. In each action definition, the `runtimeConfiguration.staticResult.name` attribute references the corresponding definition inside `staticResults`. For more information, see [Static results](#static-results). |
| `triggers` | No | The definitions for one or more triggers that instantiate your workflow. You can define more than one trigger, but only with the Workflow Definition Language, not visually through the Logic Apps Designer. For more information, see [Triggers and actions](#triggers-actions). <p><p>Maximum triggers: 10 |
||||

<a name="triggers-actions"></a>

## Triggers and actions

In a workflow definition, the `triggers` and `actions` sections 
define the calls that happen during your workflow's execution. 
For syntax and more information about these sections, see 
[Workflow triggers and actions](../logic-apps/logic-apps-workflow-actions-triggers.md).

<a name="outputs"></a>

## Outputs

In the `outputs` section, define the data that 
your workflow can return when finished running. 
For example, to track a specific status or value from each run, 
specify that the workflow output returns that data.

> [!NOTE]
> When responding to incoming requests from a service's REST API, 
> do not use `outputs`. Instead, use the `Response` action type. 
> For more information, see [Workflow triggers and actions](../logic-apps/logic-apps-workflow-actions-triggers.md).

Here is the general structure for an output definition:

```json
"outputs": {
  "<key-name>": {
    "type": "<key-type>",
    "value": "<key-value>"
  }
}
```

<<<<<<< HEAD
| Element | Required | Description |
|---------|----------|-------------|
| definition | Yes | The starting element for your workflow definition |
| $schema | Only when externally referencing a workflow definition | The location for the JSON schema file that describes the Workflow Definition Language version, which you can find here: <p>`https://schema.management.azure.com/providers/Microsoft.Logic/schemas/2016-06-01/workflowdefinition.json`</p> |
| contentVersion | No | The version number for your workflow definition, which is "1.0.0.0" by default. To help identify and confirm the correct definition when deploying a workflow, specify a value to use. |
| parameters | No | The definitions for one or more parameters that pass data into your workflow <p><p>Maximum parameters: 50 |
| triggers | No | The definitions for one or more triggers that instantiate your workflow. You can define more than one trigger, but only with the Workflow Definition Language, not visually through the Logic Apps Designer. <p><p>Maximum triggers: 10 |
| actions | No | The definitions for one or more actions to execute at workflow runtime <p><p>Maximum actions: 250 |
| outputs | No | The definitions for the outputs that return from a workflow run <p><p>Maximum outputs: 10 |
||||
=======
| Attribute | Required | Type | Description |
|-----------|----------|------|-------------|
| <*key-name*> | Yes | String | The key name for the output return value |
| <*key-type*> | Yes | int, float, string, securestring, bool, array, JSON object | The type for the output return value |
| <*key-value*> | Yes | Same as <*key-type*> | The output return value |
|||||

To get the output from a workflow run, review your logic 
app's run history and details in the Azure portal or use the 
[Workflow REST API](https://docs.microsoft.com/rest/api/logic/workflows). 
You can also pass output to external systems, for example, 
Power BI so that you can create dashboards.

<a name="parameters"></a>
>>>>>>> 6a383dfd

## Parameters

In the `parameters` section, define all the workflow parameters 
that your workflow definition uses at deployment for accepting inputs. 
Both parameter declarations and parameter values are required at deployment. 
Before you can use these parameters in other workflow sections, 
make sure that you declare all the parameters in these sections. 

Here is the general structure for a parameter definition:

```json
"parameters": {
  "<parameter-name>": {
    "type": "<parameter-type>",
    "defaultValue": "<default-parameter-value>",
    "allowedValues": [ <array-with-permitted-parameter-values> ],
    "metadata": {
      "key": {
        "name": "<key-value>"
      }
    }
  }
},
```

<<<<<<< HEAD
| Element | Required | Type | Description |
|---------|----------|------|-------------|
| type | Yes | int, float, string, securestring, bool, array, JSON object, secureobject <p><p>**Note**: For all passwords, keys, and secrets, use the `securestring` and `secureobject` types because the `GET` operation doesn't return these types. For more information about securing parameters, see [Secure your logic app](../logic-apps/logic-apps-securing-a-logic-app.md#secure-action-parameters) | The type for the parameter |
| defaultValue | Yes | Same as `type` | The default parameter value when no value is specified when the workflow instantiates |
| allowedValues | No | Same as `type` | An array with values that the parameter can accept |
| metadata | No | JSON object | Any other parameter details, for example, the name or a readable description for your logic app or flow, or the design-time data used by Visual Studio or other tools |
||||

## Triggers and actions

In a workflow definition, the `triggers` and `actions` sections 
define the calls that happen during your workflow's execution. 
For syntax and more information about these sections, see 
[Workflow triggers and actions](../logic-apps/logic-apps-workflow-actions-triggers.md).

## Outputs

In the `outputs` section, define the data that 
your workflow can return when finished running. 
For example, to track a specific status or value from each run, 
specify that the workflow output returns that data.
=======
| Attribute | Required | Type | Description |
|-----------|----------|------|-------------|
| <*parameter-type*> | Yes | int, float, string, securestring, bool, array, JSON object, secureobject <p><p>**Note**: For all passwords, keys, and secrets, use the `securestring` and `secureobject` types because the `GET` operation doesn't return these types. For more information about securing parameters, see [Secure your logic app](../logic-apps/logic-apps-securing-a-logic-app.md#secure-action-parameters) | The type for the parameter |
| <*default-parameter-values*> | Yes | Same as `type` | The default parameter value when no value is specified when the workflow instantiates |
| <*array-with-permitted-parameter-values*> | No | Array | An array with values that the parameter can accept |
| `metadata` | No | JSON object | Any other parameter details, for example, the name or a readable description for your logic app or flow, or the design-time data used by Visual Studio or other tools |
||||

<a name="static-results"></a>

## Static results

In the `staticResults` attribute, define an action's mock `outputs` and `status` 
that the action returns when the action's static result setting is turned on. In the 
action's definition, the `runtimeConfiguration.staticResult.name` attribute references 
the name for the static result definition inside `staticResults`. Learn how you can 
[test logic apps with mock data by setting up static results](../logic-apps/test-logic-apps-mock-data-static-results.md).
>>>>>>> 6a383dfd

```json
"definition": {
   "$schema": "<...>",
   "actions": { "<...>" },
   "contentVersion": "<...>",
   "outputs": { "<...>" },
   "parameters": { "<...>" },
   "staticResults": {
      "<static-result-definition-name>": {
         "outputs": {
            <output-attributes-and-values-returned>,
            "headers": { <header-values> },
            "statusCode": "<status-code-returned>"
         },
         "status": "<action-status>"
      }
   },
   "triggers": { "<...>" }
}
```

| Attribute | Required | Type | Description |
|-----------|----------|------|-------------|
| <*static-result-definition-name*> | Yes | String | The name for a static result definition that an action definition can reference through a `runtimeConfiguration.staticResult` object. For more information, see [Runtime configuration settings](../logic-apps/logic-apps-workflow-actions-triggers.md#runtime-config-options). <p>You can use any unique name that you want. By default, this unique name is appended with a number, which is incremented as necessary. |
| <*output-attributes-and-values-returned*> | Yes | Varies | The requirements for these attributes vary based on different conditions. For example, when the `status` is `Succeeded`, the `outputs` attribute includes attributes and values returned as mock outputs by the action. If the `status` is `Failed`, the `outputs` attribute includes the `errors` attribute, which is an array with one or more error `message` objects that have error information. |
| <*header-values*> | No | JSON | Any header values returned by the action |
| <*status-code-returned*> | Yes | String | The status code returned by the action |
| <*action-status*> | Yes | String | The action's status, for example, `Succeeded` or `Failed` |
|||||

<<<<<<< HEAD
Here is the general structure for an output definition:

```json
"outputs": {
  "<key-name>": {
    "type": "<key-type>",
    "value": "<key-value>"
  }
}
```

| Element | Required | Type | Description |
|---------|----------|------|-------------|
| <*key-name*> | Yes | String | The key name for the output return value |
| type | Yes | int, float, string, securestring, bool, array, JSON object | The type for the output return value |
| value | Yes | Same as `type` | The output return value |
|||||

To get the output from a workflow run, 
review your logic app's run history and 
details in the Azure portal or use the 
[Workflow REST API](https://docs.microsoft.com/rest/api/logic/workflows). 
You can also pass output to external systems, for example, 
Power BI so that you can create dashboards.
=======
For example, in this HTTP action definition, the `runtimeConfiguration.staticResult.name` 
attribute references `HTTP0` inside the `staticResults` attribute where the mock outputs 
for the action are defined. The `runtimeConfiguration.staticResult.staticResultOptions` 
attribute specifies that the static result setting is `Enabled` on the HTTP action.

```json
"actions": {
   "HTTP": {
      "inputs": {
         "method": "GET",
         "uri": "https://www.microsoft.com"
      },
      "runAfter": {},
      "runtimeConfiguration": {
         "staticResult": {
            "name": "HTTP0",
            "staticResultOptions": "Enabled"
         }
      },
      "type": "Http"
   }
},
```

The HTTP action returns the outputs in the `HTTP0` definition inside `staticResults`. 
In this example, for the status code, the mock output is `OK`. For header values, 
the mock output is `"Content-Type": "application/JSON"`. For the action's status, 
the mock output is `Succeeded`.

```json
"definition": {
   "$schema": "<...>",
   "actions": { "<...>" },
   "contentVersion": "<...>",
   "outputs": { "<...>" },
   "parameters": { "<...>" },
   "staticResults": {
      "HTTP0": {
         "outputs": {
            "headers": {
               "Content-Type": "application/JSON"
            },
            "statusCode": "OK"
         },
         "status": "Succeeded"
      }
   },
   "triggers": { "<...>" }
},
```
>>>>>>> 6a383dfd

<a name="expressions"></a>

## Expressions

With JSON, you can have literal values that exist at design time, for example:

```json
"customerName": "Sophia Owen",
"rainbowColors": ["red", "orange", "yellow", "green", "blue", "indigo", "violet"],
"rainbowColorsCount": 7
```

You can also have values that don't exist until run time. 
To represent these values, you can use *expressions*, 
which are evaluated at run time. An expression is a sequence 
that can contain one or more [functions](#functions), 
[operators](#operators), variables, explicit values, 
or constants. In your workflow definition, 
you can use an expression anywhere in a JSON 
string value by prefixing the expression with the at-sign (\@). 
When evaluating an expression that represents a JSON value, 
the expression body is extracted by removing the \@ character, 
and always results in another JSON value.

For example, for the previously defined `customerName` property, 
you can get the property value by using the 
[parameters()](../logic-apps/workflow-definition-language-functions-reference.md#parameters) 
function in an expression and assign that value to the `accountName` property:

```json
"customerName": "Sophia Owen",
"accountName": "@parameters('customerName')"
```

*String interpolation* also lets you use multiple expressions inside 
strings that are wrapped by the \@ character and curly braces ({}). 
Here is the syntax:

```json
@{ "<expression1>", "<expression2>" }
```

The result is always a string, making this capability 
similar to the `concat()` function, for example: 

```json
"customerName": "First name: @{parameters('firstName')} Last name: @{parameters('lastName')}"
```

If you have a literal string that starts with the \@ character, 
prefix the \@ character with another \@ character as an escape character: \@\@

These examples show how expressions are evaluated:

| JSON value | Result |
|------------|--------|
| "Sophia Owen" | Return these characters: 'Sophia Owen' |
| "array[1]" | Return these characters: 'array[1]' |
| "\@\@" | Return these characters as a one-character string: '\@' |
| " \@" | Return these characters as a two-character string: ' \@' |
|||

For these examples, suppose you define "myBirthMonth" 
equal to "January" and "myAge" equal to the number 42:

```json
"myBirthMonth": "January",
"myAge": 42
```

These examples show how the following expressions are evaluated:

| JSON expression | Result |
|-----------------|--------|
| "\@parameters('myBirthMonth')" | Return this string: "January" |
| "\@{parameters('myBirthMonth')}" | Return this string: "January" |
| "\@parameters('myAge')" | Return this number: 42 |
| "\@{parameters('myAge')}" | Return this number as a string: "42" |
| "My age is \@{parameters('myAge')}" | Return this string: "My age is 42" |
| "\@concat('My age is ', string(parameters('myAge')))" | Return this string: "My age is 42" |
| "My age is \@\@{parameters('myAge')}" | Return this string, which includes the expression: "My age is \@{parameters('myAge')}` |
|||

When you're working visually in the Logic Apps Designer, 
you can create expressions through the Expression builder, 
for example:

![Logic Apps Designer > Expression builder](./media/logic-apps-workflow-definition-language/expression-builder.png)

When you're done, the expression appears for the 
corresponding property in your workflow definition, 
for example, the `searchQuery` property here:

```json
"Search_tweets": {
  "inputs": {
    "host": {
      "connection": {
        "name": "@parameters('$connections')['twitter']['connectionId']"
      }
    }
  },
  "method": "get",
  "path": "/searchtweets",
  "queries": {
    "maxResults": 20,
    "searchQuery": "Azure @{concat('firstName','', 'LastName')}"
  }
},
```

<a name="operators"></a>

## Operators

In [expressions](#expressions) and [functions](#functions), 
operators perform specific tasks, such as reference a 
property or a value in an array.

| Operator | Task |
|----------|------|
| ' | To use a string literal as input or in expressions and functions, wrap the string only with single quotation marks, for example, `'<myString>'`. Do not use double quotation marks (""), which conflict with the JSON formatting around an entire expression. For example: <p>**Yes**: length('Hello') </br>**No**: length("Hello") <p>When you pass arrays or numbers, you don't need wrapping punctuation. For example: <p>**Yes**: length([1, 2, 3]) </br>**No**: length("[1, 2, 3]") |
| [] | To reference a value at a specific position (index) in an array, use square brackets. For example, to get the second item in an array: <p>`myArray[1]` |
| . | To reference a property in an object, use the dot operator. For example, to get the `name` property for a `customer` JSON object: <p>`"@parameters('customer').name"` |
| ? | To reference null properties in an object without a runtime error, use the question mark operator. For example, to handle null outputs from a trigger, you can use this expression: <p>`@coalesce(trigger().outputs?.body?.<someProperty>, '<property-default-value>')` |
|||

<a name="functions"></a>

## Functions

Some expressions get their values from runtime actions that might 
not yet exist when your workflow definition starts to run. 
To reference or work with these values in expressions, 
you can use [*functions*](../logic-apps/workflow-definition-language-functions-reference.md) 
that the Workflow Definition Language provides.

## Next steps

* Learn about [Workflow Definition Language actions and triggers](../logic-apps/logic-apps-workflow-actions-triggers.md)
* Learn about programmatically creating and managing logic apps with the [Workflow REST API](https://docs.microsoft.com/rest/api/logic/workflows)<|MERGE_RESOLUTION|>--- conflicted
+++ resolved
@@ -8,11 +8,7 @@
 ms.author: estfan
 ms.reviewer: klam, LADocs
 ms.topic: reference
-<<<<<<< HEAD
-ms.date: 04/30/2018
-=======
 ms.date: 05/13/2019
->>>>>>> 6a383dfd
 ---
 
 # Schema reference for Workflow Definition Language in Azure Logic Apps
@@ -24,11 +20,7 @@
 and follows a structure that's validated by the 
 Workflow Definition Language schema. This reference 
 provides an overview about this structure and how 
-<<<<<<< HEAD
-the schema defines elements in your workflow definition.
-=======
 the schema defines attributes in your workflow definition.
->>>>>>> 6a383dfd
 
 ## Workflow definition structure
 
@@ -95,18 +87,6 @@
 }
 ```
 
-<<<<<<< HEAD
-| Element | Required | Description |
-|---------|----------|-------------|
-| definition | Yes | The starting element for your workflow definition |
-| $schema | Only when externally referencing a workflow definition | The location for the JSON schema file that describes the Workflow Definition Language version, which you can find here: <p>`https://schema.management.azure.com/providers/Microsoft.Logic/schemas/2016-06-01/workflowdefinition.json`</p> |
-| contentVersion | No | The version number for your workflow definition, which is "1.0.0.0" by default. To help identify and confirm the correct definition when deploying a workflow, specify a value to use. |
-| parameters | No | The definitions for one or more parameters that pass data into your workflow <p><p>Maximum parameters: 50 |
-| triggers | No | The definitions for one or more triggers that instantiate your workflow. You can define more than one trigger, but only with the Workflow Definition Language, not visually through the Logic Apps Designer. <p><p>Maximum triggers: 10 |
-| actions | No | The definitions for one or more actions to execute at workflow runtime <p><p>Maximum actions: 250 |
-| outputs | No | The definitions for the outputs that return from a workflow run <p><p>Maximum outputs: 10 |
-||||
-=======
 | Attribute | Required | Type | Description |
 |-----------|----------|------|-------------|
 | <*key-name*> | Yes | String | The key name for the output return value |
@@ -121,7 +101,6 @@
 Power BI so that you can create dashboards.
 
 <a name="parameters"></a>
->>>>>>> 6a383dfd
 
 ## Parameters
 
@@ -148,29 +127,6 @@
 },
 ```
 
-<<<<<<< HEAD
-| Element | Required | Type | Description |
-|---------|----------|------|-------------|
-| type | Yes | int, float, string, securestring, bool, array, JSON object, secureobject <p><p>**Note**: For all passwords, keys, and secrets, use the `securestring` and `secureobject` types because the `GET` operation doesn't return these types. For more information about securing parameters, see [Secure your logic app](../logic-apps/logic-apps-securing-a-logic-app.md#secure-action-parameters) | The type for the parameter |
-| defaultValue | Yes | Same as `type` | The default parameter value when no value is specified when the workflow instantiates |
-| allowedValues | No | Same as `type` | An array with values that the parameter can accept |
-| metadata | No | JSON object | Any other parameter details, for example, the name or a readable description for your logic app or flow, or the design-time data used by Visual Studio or other tools |
-||||
-
-## Triggers and actions
-
-In a workflow definition, the `triggers` and `actions` sections 
-define the calls that happen during your workflow's execution. 
-For syntax and more information about these sections, see 
-[Workflow triggers and actions](../logic-apps/logic-apps-workflow-actions-triggers.md).
-
-## Outputs
-
-In the `outputs` section, define the data that 
-your workflow can return when finished running. 
-For example, to track a specific status or value from each run, 
-specify that the workflow output returns that data.
-=======
 | Attribute | Required | Type | Description |
 |-----------|----------|------|-------------|
 | <*parameter-type*> | Yes | int, float, string, securestring, bool, array, JSON object, secureobject <p><p>**Note**: For all passwords, keys, and secrets, use the `securestring` and `secureobject` types because the `GET` operation doesn't return these types. For more information about securing parameters, see [Secure your logic app](../logic-apps/logic-apps-securing-a-logic-app.md#secure-action-parameters) | The type for the parameter |
@@ -188,7 +144,6 @@
 action's definition, the `runtimeConfiguration.staticResult.name` attribute references 
 the name for the static result definition inside `staticResults`. Learn how you can 
 [test logic apps with mock data by setting up static results](../logic-apps/test-logic-apps-mock-data-static-results.md).
->>>>>>> 6a383dfd
 
 ```json
 "definition": {
@@ -220,32 +175,6 @@
 | <*action-status*> | Yes | String | The action's status, for example, `Succeeded` or `Failed` |
 |||||
 
-<<<<<<< HEAD
-Here is the general structure for an output definition:
-
-```json
-"outputs": {
-  "<key-name>": {
-    "type": "<key-type>",
-    "value": "<key-value>"
-  }
-}
-```
-
-| Element | Required | Type | Description |
-|---------|----------|------|-------------|
-| <*key-name*> | Yes | String | The key name for the output return value |
-| type | Yes | int, float, string, securestring, bool, array, JSON object | The type for the output return value |
-| value | Yes | Same as `type` | The output return value |
-|||||
-
-To get the output from a workflow run, 
-review your logic app's run history and 
-details in the Azure portal or use the 
-[Workflow REST API](https://docs.microsoft.com/rest/api/logic/workflows). 
-You can also pass output to external systems, for example, 
-Power BI so that you can create dashboards.
-=======
 For example, in this HTTP action definition, the `runtimeConfiguration.staticResult.name` 
 attribute references `HTTP0` inside the `staticResults` attribute where the mock outputs 
 for the action are defined. The `runtimeConfiguration.staticResult.staticResultOptions` 
@@ -296,7 +225,6 @@
    "triggers": { "<...>" }
 },
 ```
->>>>>>> 6a383dfd
 
 <a name="expressions"></a>
 
