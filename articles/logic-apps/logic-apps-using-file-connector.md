---
title: Connect to on-premises file systems from Azure Logic Apps | Microsoft Docs
description: Connect to on-premises file systems from your logic app workflow through the on-premises data gateway and File System connector
keywords: file systems
services: logic-apps
author: derek1ee
manager: anneta
documentationcenter: ''

ms.assetid:
ms.service: logic-apps
ms.devlang: na
ms.topic: article
ms.tgt_pltfrm: na
ms.workload: na
ms.date: 01/27/2017
ms.author: deli; LADocs
---

# Connect to on-premises file systems from logic apps with the File System connector

Hybrid cloud connectivity is central to logic apps, so to manage data and securely access on-premises resources, 
your logic apps can use the on-premises data gateway. In this article, we show how to connect to an on-premises 
file system with a basic scenario: copy a file that's uploaded to Dropbox to a file share, then send an email.

## Prerequisites

- Install and configure the latest [on-premises data gateway](https://www.microsoft.com/download/details.aspx?id=53127).
- Install the latest on-premises data gateway, version 1.15.6150.1 or above. [Connect to the on-premises data gateway](http://aka.ms/logicapps-gateway) lists the steps. The gateway must be installed on an on-premises machine before you can continue with the rest of the steps.

## Add trigger and actions for connecting to your file system

1. Create a logic app, and add this Dropbox trigger: **When a file is created** 
2. Under the trigger, choose **Next Step** > **Add an action**. 
3. In the search box, enter `file system` so you can view all supported actions 
for the File System connector.

   ![Search for file connector](media/logic-apps-using-file-connector/search-file-connector.png)

2. Choose the **Create file** action, and create a connection to your file system.

   If you don't have an existing connection, you are prompted to create one.

   1. Choose **Connect via on-premises data gateway**. More properties appear.
   2. Select your root folder for your file system.
      
       > [!NOTE]
       > The root folder is the main parent folder, which is used for relative paths for all file-related actions. 
       > You can specify a local folder on the machine where the on-premises data gateway is installed, 
       > or the folder can be a network share that the machine can access.

   3. Enter the username and password for the gateway.
   4. Select the gateway that you previously installed.

       ![Configure connection](media/logic-apps-using-file-connector/create-file.png)

3. After you provide all the details, choose **Create**. 

   Logic Apps configures and tests your connection, making sure that the connection works properly. 
   If the connection is set up correctly, you see options for the action that you previously selected. 
   The file system connector is now ready for use.

4. Specify that you want to copy files from Dropbox to the root folder for your on-premises file share.

   ![Create file action](media/logic-apps-using-file-connector/create-file-filled.png)

5. After your logic app copies the file, add an Outlook action that sends an email 
so relevant users know about the new file. Enter the recipients, title, 
and body of the email. 

   In the dynamic content selector, you can choose data outputs 
   from the file connector so you can add more details to the email.

   ![Send email action](media/logic-apps-using-file-connector/send-email.png)

6. Save your logic app. Test your app by uploading a file to Dropbox. 
The file should get copied to the on-premises file share, and you should receive an email about the operation.

   > [!TIP] 
   > Learn how to [monitor your logic apps](../logic-apps/logic-apps-monitor-your-logic-apps.md).

Congratulations, you now have a working logic app that can connect to your on-premises file system. 
Try exploring other functionalities that the connector offers, for example:

- Create file
- List files in folder
- Append file
- Delete file
- Get file content
- Get file content using path
- Get file metadata
- Get file metadata using path
- List files in root folder
- Update file

<<<<<<< HEAD
=======
## View the swagger
See the [swagger details](/connectors/fileconnector/). 

>>>>>>> a42dbad0
## Get help

To ask questions, answer questions, and learn what other Azure Logic Apps users 
are doing, visit the [Azure Logic Apps forum](https://social.msdn.microsoft.com/Forums/en-US/home?forum=azurelogicapps).

To help improve Azure Logic Apps and connectors, vote on or submit ideas at the 
[Azure Logic Apps user feedback site](http://aka.ms/logicapps-wish).

## Next steps

- [Connect to on-premises data](../logic-apps/logic-apps-gateway-connection.md) from logic apps
- Learn about [enterprise integration](../logic-apps/logic-apps-enterprise-integration-overview.md)<|MERGE_RESOLUTION|>--- conflicted
+++ resolved
@@ -93,12 +93,9 @@
 - List files in root folder
 - Update file
 
-<<<<<<< HEAD
-=======
 ## View the swagger
 See the [swagger details](/connectors/fileconnector/). 
 
->>>>>>> a42dbad0
 ## Get help
 
 To ask questions, answer questions, and learn what other Azure Logic Apps users 
