---
title: Pricing & billing - Azure Logic Apps | Microsoft Docs
description: Learn how pricing and billing works for Azure Logic Apps
services: logic-apps
ms.service: logic-apps
ms.suite: logic-apps
author: kevinlam1
ms.author: klam
ms.reviewer: estfan, LADocs
ms.assetid: f8f528f5-51c5-4006-b571-54ef74532f32
ms.topic: article
<<<<<<< HEAD
ms.date: 03/25/2019
=======
ms.date: 05/22/2019
>>>>>>> 6a383dfd
---

# Pricing model for Azure Logic Apps

[Azure Logic Apps](../logic-apps/logic-apps-overview.md) helps you create 
and run automated integration workflows that can scale in the cloud. 
This article describes how billing and pricing work for Azure Logic Apps. 
For specific pricing information, see [Azure Logic Apps Pricing](https://azure.microsoft.com/pricing/details/logic-apps).

<a name="consumption-pricing"></a>

## Consumption pricing model

For new logic apps that run in the public or "global" 
Azure Logic Apps service, you pay only for what you use. 
These logic apps use a consumption-based plan and pricing model. 
In your logic app definition, each step is an action. For example, 
<<<<<<< HEAD
actions include: 
=======
actions include:
>>>>>>> 6a383dfd

* Triggers, which are special actions. 
All logic apps require a trigger as the first step.
* "Built-in" or native actions such as HTTP, 
calls to Azure Functions and API Management, and so on
* Calls to connectors such as Outlook 365, Dropbox, and so on
* Control flow steps, such as loops, conditional statements, and so on

Azure Logic Apps meters all the actions that run in your logic app. 
Learn more about how billing works for [triggers](#triggers) and [actions](#actions).

<a name="fixed-pricing"></a>

## Fixed pricing model

An [*integration service environment* (ISE)](../logic-apps/connect-virtual-network-vnet-isolated-environment-overview.md) 
provides a private, isolated, and dedicated way for you to create and 
run logic apps that can access resources in an Azure virtual network. 
For new logic apps that run inside an ISE, you pay a fixed monthly price 
<<<<<<< HEAD
for built-in actions and Standard connectors. Your ISE also includes one 
free Enterprise connector, which includes as many connections as you want. 
Usage for additional Enterprise connectors is charged based on the Enterprise 
consumption price. 

Your ISE base unit has fixed capacity, so if you need more throughput, 
you can [add more scale units](../logic-apps/connect-virtual-network-vnet-isolated-environment.md#add-capacity), 
either during creation or afterwards.

> [!NOTE]
> The ISE is in [*public preview*](https://azure.microsoft.com/support/legal/preview-supplemental-terms/). 
> For specific pricing information, see 
> [Azure Logic Apps Pricing](https://azure.microsoft.com/pricing/details/logic-apps).
=======
for built-in actions and triggers and also for Standard connectors.

Your ISE also includes one free Enterprise connector, which includes 
as many connections as you want. Usage for additional Enterprise 
connectors is charged based on the Enterprise consumption price.

> [!NOTE]
> Within an ISE, built-in triggers and actions display the 
> **Core** label and run in the same ISE as your logic apps. 
> Standard and Enterprise connectors that display the **ISE** 
> label run in the same ISE as your logic apps. Connectors 
> that don't display the ISE label run in the global Logic Apps service.

Your ISE base unit has fixed capacity, so if you need more throughput, 
you can [add more scale units](../logic-apps/connect-virtual-network-vnet-isolated-environment.md#add-capacity), 
either during creation or afterwards. 

For specific pricing information, see 
[Azure Logic Apps Pricing](https://azure.microsoft.com/pricing/details/logic-apps).
>>>>>>> 6a383dfd

<a name="connectors"></a>

## Connectors

Azure Logic Apps connectors help your logic app access apps, 
services, and systems in the cloud or on premises by providing 
[triggers](#triggers), [actions](#actions), or both. Connectors 
are classified as either Standard or Enterprise. For an overview 
about these connectors, see [Connectors for Azure Logic Apps](../connectors/apis-list.md). 
The following sections provide more information about how billing 
for triggers and actions work.

<a name="triggers"></a>

## Triggers

Triggers are special actions that create a logic app instance 
when a specific event happens. Triggers act in different ways, 
which affect how the logic app is metered. Here are the various 
kinds of triggers that exist in Azure Logic Apps:

* **Polling trigger**: This trigger continually checks an endpoint 
for messages that satisfy the criteria for creating a logic app 
instance and starting the workflow. Even when no logic app instance 
gets created, Logic Apps meters each polling request as an execution. 
To specify the polling interval, set up the trigger through the Logic App Designer.

  [!INCLUDE [logic-apps-polling-trigger-non-standard-metering](../../includes/logic-apps-polling-trigger-non-standard-metering.md)]

* **Webhook trigger**: This trigger waits for a client to send a request to a 
specific endpoint. Each request sent to the webhook endpoint counts as an action 
execution. For example, the Request and HTTP Webhook trigger are both webhook triggers.
<<<<<<< HEAD

* **Recurrence trigger**: This trigger creates a logic app instance based 
on the recurrence interval that you set up in the trigger. For example, 
you can set up a Recurrence trigger that runs every three days or on a more complex schedule.

=======

* **Recurrence trigger**: This trigger creates a logic app instance based 
on the recurrence interval that you set up in the trigger. For example, 
you can set up a Recurrence trigger that runs every three days or on a more complex schedule.

>>>>>>> 6a383dfd
<a name="actions"></a>

## Actions

Azure Logic Apps meters "built-in" actions, such as HTTP, as native actions. 
For example, built-in actions include HTTP calls, calls from Azure Functions 
or API Management, and control flow steps such as conditions, loops, and 
switch statements. Each action has their own action type. For example, 
actions that call [connectors](https://docs.microsoft.com/connectors) 
have the "ApiConnection" type. These connectors are classified as 
Standard or Enterprise connectors, which are metered based on their 
respective [pricing](https://azure.microsoft.com/pricing/details/logic-apps). 
Enterprise connectors in *Preview* are charged as Standard connectors.

Azure Logic Apps meters all successful and unsuccessful actions as executions. 
However, Logic Apps doesn't meter these actions:

* Actions that get skipped due to unmet conditions
* Actions that don't run because the logic app stopped before finishing

For actions that run inside loops, Azure Logic Apps counts each action 
for each cycle in the loop. For example, suppose you have a "for each" 
loop that processes a list. Logic Apps meters an action in that loop by 
multiplying the number of list items with the number of actions in the loop, 
and adds the action that starts the loop. So, the calculation for a 10-item 
list is (10 * 1) + 1, which results in 11 action executions.

## Disabled logic apps

Disabled logic apps aren't charged because they 
can't create new instances while they're disabled.
After you disable a logic app, any currently running 
instances might take some time before they completely stop.

## Integration accounts

<<<<<<< HEAD
Consumption pricing applies to 
[integration accounts](logic-apps-enterprise-integration-create-integration-account.md) 
=======
Consumption pricing applies to [integration accounts](logic-apps-enterprise-integration-create-integration-account.md) 
>>>>>>> 6a383dfd
where you can explore, develop, and test the 
[B2B and EDI](logic-apps-enterprise-integration-b2b.md) 
and [XML processing](logic-apps-enterprise-integration-xml.md) 
features in Azure Logic Apps at no additional cost.
You can have one integration account in each Azure region. 
Each integration account can store up to specific 
[numbers of artifacts](../logic-apps/logic-apps-limits-and-config.md), 
which include trading partners, agreements, maps, schemas, 
assemblies, certificates, batch configurations, and so on.

<<<<<<< HEAD
Azure Logic Apps also offers Basic and Standard integration 
accounts with supported Logic Apps SLA. Here are ways you 
can choose whether to use a Basic or Standard integration account:

* Use Basic integration accounts when you just want message 
handling or act as a small business partner that has a 
trading partner relationship with a larger business entity.

* Use Standard integration accounts when you have more complex 
B2B relationships and want to increase the number of entities 
you can manage.
=======
Azure Logic Apps offers Free, Basic, and Standard integration accounts. The Basic and Standard tiers are supported by the Logic Apps service-level agreement (SLA), while the Free tier is not supported by an SLA and has limits on throughput and usage.

To choose between a Free, Basic, or Standard integration account:

* **Free**: For when you want to try exploratory scenarios, not production scenarios.

* **Basic**: For when you want only message handling or to act as a small business partner that has a trading partner relationship with a larger business entity.

* **Standard**: For when you have more complex B2B relationships and increased numbers of entities that you must manage.
>>>>>>> 6a383dfd

For specific pricing information, see 
[Azure Logic Apps pricing](https://azure.microsoft.com/pricing/details/logic-apps).

<a name="data-retention"></a>

## Data retention

All inputs and outputs that are stored in your logic 
app's run history get billed based on a logic app's 
[run retention period](logic-apps-limits-and-config.md#run-duration-retention-limits). 
For specific pricing information, see 
[Azure Logic Apps pricing](https://azure.microsoft.com/pricing/details/logic-apps).
<<<<<<< HEAD

To help you monitor your logic app's storage consumption, you can:

* View the number of storage units in GB that your logic app uses monthly.
* View the sizes for a specific action's inputs and outputs in your logic app's run history.

=======

To help you monitor your logic app's storage consumption, you can:

* View the number of storage units in GB that your logic app uses monthly.
* View the sizes for a specific action's inputs and outputs in your logic app's run history.

>>>>>>> 6a383dfd
<a name="storage-consumption"></a>

### View logic app storage consumption

1. In the Azure portal, find and open your logic app.

1. From your logic app's menu, under **Monitoring**, select **Metrics**.

1. In the right-hand pane, under **Chart Title**, 
from the **Metric** list, select 
**Billing Usage for Storage Consumption Executions**.

   This metric gives you the number of storage consumption 
   units in GB per month that are getting billed.

<a name="input-output-sizes"></a>

### View action input and output sizes

1. In the Azure portal, find and open your logic app.

1. On your logic app's menu, select **Overview**.

1. In the right-hand pane, under **Runs history**, 
select the run that has the inputs and outputs you want to check.

1. Under **Logic app run**, choose **Run Details**.

1. In the **Logic app run details** pane, in the actions 
table, which lists each action's status and duration, 
select the action you want to view.

1. In the **Logic app action** pane, find the sizes for 
that action's inputs and outputs appear respectively 
under **Inputs link** and **Outputs link**.

## Next steps

* [Learn more about Azure Logic Apps](logic-apps-overview.md)
* [Create your first logic app](quickstart-create-first-logic-app-workflow.md)<|MERGE_RESOLUTION|>--- conflicted
+++ resolved
@@ -9,11 +9,7 @@
 ms.reviewer: estfan, LADocs
 ms.assetid: f8f528f5-51c5-4006-b571-54ef74532f32
 ms.topic: article
-<<<<<<< HEAD
-ms.date: 03/25/2019
-=======
 ms.date: 05/22/2019
->>>>>>> 6a383dfd
 ---
 
 # Pricing model for Azure Logic Apps
@@ -31,11 +27,7 @@
 Azure Logic Apps service, you pay only for what you use. 
 These logic apps use a consumption-based plan and pricing model. 
 In your logic app definition, each step is an action. For example, 
-<<<<<<< HEAD
-actions include: 
-=======
 actions include:
->>>>>>> 6a383dfd
 
 * Triggers, which are special actions. 
 All logic apps require a trigger as the first step.
@@ -55,21 +47,6 @@
 provides a private, isolated, and dedicated way for you to create and 
 run logic apps that can access resources in an Azure virtual network. 
 For new logic apps that run inside an ISE, you pay a fixed monthly price 
-<<<<<<< HEAD
-for built-in actions and Standard connectors. Your ISE also includes one 
-free Enterprise connector, which includes as many connections as you want. 
-Usage for additional Enterprise connectors is charged based on the Enterprise 
-consumption price. 
-
-Your ISE base unit has fixed capacity, so if you need more throughput, 
-you can [add more scale units](../logic-apps/connect-virtual-network-vnet-isolated-environment.md#add-capacity), 
-either during creation or afterwards.
-
-> [!NOTE]
-> The ISE is in [*public preview*](https://azure.microsoft.com/support/legal/preview-supplemental-terms/). 
-> For specific pricing information, see 
-> [Azure Logic Apps Pricing](https://azure.microsoft.com/pricing/details/logic-apps).
-=======
 for built-in actions and triggers and also for Standard connectors.
 
 Your ISE also includes one free Enterprise connector, which includes 
@@ -89,7 +66,6 @@
 
 For specific pricing information, see 
 [Azure Logic Apps Pricing](https://azure.microsoft.com/pricing/details/logic-apps).
->>>>>>> 6a383dfd
 
 <a name="connectors"></a>
 
@@ -123,19 +99,11 @@
 * **Webhook trigger**: This trigger waits for a client to send a request to a 
 specific endpoint. Each request sent to the webhook endpoint counts as an action 
 execution. For example, the Request and HTTP Webhook trigger are both webhook triggers.
-<<<<<<< HEAD
 
 * **Recurrence trigger**: This trigger creates a logic app instance based 
 on the recurrence interval that you set up in the trigger. For example, 
 you can set up a Recurrence trigger that runs every three days or on a more complex schedule.
 
-=======
-
-* **Recurrence trigger**: This trigger creates a logic app instance based 
-on the recurrence interval that you set up in the trigger. For example, 
-you can set up a Recurrence trigger that runs every three days or on a more complex schedule.
-
->>>>>>> 6a383dfd
 <a name="actions"></a>
 
 ## Actions
@@ -172,12 +140,7 @@
 
 ## Integration accounts
 
-<<<<<<< HEAD
-Consumption pricing applies to 
-[integration accounts](logic-apps-enterprise-integration-create-integration-account.md) 
-=======
 Consumption pricing applies to [integration accounts](logic-apps-enterprise-integration-create-integration-account.md) 
->>>>>>> 6a383dfd
 where you can explore, develop, and test the 
 [B2B and EDI](logic-apps-enterprise-integration-b2b.md) 
 and [XML processing](logic-apps-enterprise-integration-xml.md) 
@@ -188,19 +151,6 @@
 which include trading partners, agreements, maps, schemas, 
 assemblies, certificates, batch configurations, and so on.
 
-<<<<<<< HEAD
-Azure Logic Apps also offers Basic and Standard integration 
-accounts with supported Logic Apps SLA. Here are ways you 
-can choose whether to use a Basic or Standard integration account:
-
-* Use Basic integration accounts when you just want message 
-handling or act as a small business partner that has a 
-trading partner relationship with a larger business entity.
-
-* Use Standard integration accounts when you have more complex 
-B2B relationships and want to increase the number of entities 
-you can manage.
-=======
 Azure Logic Apps offers Free, Basic, and Standard integration accounts. The Basic and Standard tiers are supported by the Logic Apps service-level agreement (SLA), while the Free tier is not supported by an SLA and has limits on throughput and usage.
 
 To choose between a Free, Basic, or Standard integration account:
@@ -210,7 +160,6 @@
 * **Basic**: For when you want only message handling or to act as a small business partner that has a trading partner relationship with a larger business entity.
 
 * **Standard**: For when you have more complex B2B relationships and increased numbers of entities that you must manage.
->>>>>>> 6a383dfd
 
 For specific pricing information, see 
 [Azure Logic Apps pricing](https://azure.microsoft.com/pricing/details/logic-apps).
@@ -224,21 +173,12 @@
 [run retention period](logic-apps-limits-and-config.md#run-duration-retention-limits). 
 For specific pricing information, see 
 [Azure Logic Apps pricing](https://azure.microsoft.com/pricing/details/logic-apps).
-<<<<<<< HEAD
 
 To help you monitor your logic app's storage consumption, you can:
 
 * View the number of storage units in GB that your logic app uses monthly.
 * View the sizes for a specific action's inputs and outputs in your logic app's run history.
 
-=======
-
-To help you monitor your logic app's storage consumption, you can:
-
-* View the number of storage units in GB that your logic app uses monthly.
-* View the sizes for a specific action's inputs and outputs in your logic app's run history.
-
->>>>>>> 6a383dfd
 <a name="storage-consumption"></a>
 
 ### View logic app storage consumption
