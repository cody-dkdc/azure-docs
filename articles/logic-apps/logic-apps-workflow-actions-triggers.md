---
# required metadata
title: Workflow trigger and action types reference - Azure Logic Apps | Microsoft Docs
description: Learn about trigger and action types in Azure Logic Apps as described by the Workflow Definition Language schema
services: logic-apps
ms.service: logic-apps
author: kevinlam1
ms.author: klam 
manager: cfowler 
ms.topic: reference
ms.date: 05/01/2018

# optional metadata
ms.reviewer: klam, LADocs
ms.suite: integration
---

# Workflow Definition Language trigger and action types in Azure Logic Apps

In [Azure Logic Apps](../logic-apps/logic-apps-overview.md), 
all logic app workflows start with triggers followed by actions. 
This article describes the trigger and action types you can use 
when creating logic apps for automating tasks, processes, and workflows. 
You can visually create logic app workflows with the Logic Apps Designer, 
or by directly authoring the underlying workflow definitions with the 
[Workflow Definition Language](../logic-apps/logic-apps-workflow-definition-language.md). 
You can create logic apps either in the Azure portal or Visual Studio. 
The underlying definition for the entire workflow, including the trigger 
and actions, use Javascript Object Notation (JSON) format.

<a name="triggers-overview"></a>

## Triggers overview

All logic apps start with a trigger, which defines the calls 
that can instantiate and start a logic app workflow. 
Here are the types of triggers you can use:

* A *polling* trigger, which checks a service's HTTP endpoint at regular intervals

* A *push* trigger, which calls the 
[Workflow Service REST API](https://docs.microsoft.com/rest/api/logic/workflows)
 
All triggers have these top-level elements, although some are optional:  
  
```json
"<trigger-name>": {
   "type": "<trigger-type>",
   "inputs": { "<trigger-inputs>" },
   "recurrence": { 
      "frequency": "<time-unit>",
      "interval": <number-of-time-units>
   },
   "conditions": [ "<array-with-conditions>" ],
   "splitOn": "<expression-for-creating-multiple-runs>",
   "operationOptions": "<trigger-operations>"
}
```

*Required*

<<<<<<< HEAD
| Value | Type | Description | 
|-------|------|-------------| 
| <*trigger-name*> | String | The name for the trigger | 
| <*trigger-type*> | String | The trigger type, for example, "Http" or "ApiConnection" | 
| <*trigger-inputs*> | JSON Object | The inputs that define the trigger's behavior | 
| <*time-unit*> | String | The unit of time that describes how often the trigger fires: "Second", "Minute", "Hour", "Day", "Week", "Month" | 
| <*number-of-time-units-to-wait*> | Integer | A positive number that determines how often the trigger fires based on the frequency, which is specifically the number of time units to wait until the trigger fires again <p>Here are the minimum and maximum intervals: <p>- Month: 1-16 months </br>- Day: 1-500 days </br>- Hour: 1-12,000 hours </br>- Minute: 1-72,000 minutes </br>- Second: 1-9,999,999 seconds<p>For example, if the interval is 6, and the frequency is "Month", the recurrence is every 6 months. | 
=======
| Element | Type | Description | 
|---------|------|-------------| 
| <*triggerName*> | JSON Object | The name for the trigger, which is an object described in Javascript Object Notation (JSON) format  | 
| type | String | The trigger type, for example, "Http" or "ApiConnection" | 
| inputs | JSON Object | The trigger's inputs that define the trigger's behavior | 
| recurrence | JSON Object | The frequency and interval that describes how often the trigger fires |  
| frequency | String | The unit of time that describes how often the trigger fires: "Second", "Minute", "Hour", "Day", "Week", or "Month" | 
| interval | Integer | A positive integer that describes how often the trigger fires based on the frequency. <p>Here are the minimum and maximum intervals: <p>- Month: 1-16 months </br>- Day: 1-500 days </br>- Hour: 1-12,000 hours </br>- Minute: 1-72,000 minutes </br>- Second: 1-9,999,999 seconds<p>For example, if the interval is 6, and the frequency is "month", then the recurrence is every 6 months. | 
>>>>>>> ed1001e6
|||| 

*Optional*

| Value | Type | Description | 
|-------|------|-------------| 
| <*array-with-conditions*> | Array | An array that contains one or more [conditions](#trigger-conditions) that determine whether to run the workflow | 
| <*expression-for-creating-multiple-runs*> | String | An expression that [splits or *debatches*](#split-on-debatch) array items into multiple workflow instances for processing. This option applies to triggers that return an array and is available only when working directly in code view. | 
| <*trigger-operations*> | String | Applies to triggers that provide [operation options](#trigger-operation-options) for changing the default trigger behavior | 
|||| 

## Trigger types

Each trigger type has a different interface and inputs that define the trigger's behavior. 

| Trigger type | Description | 
|--------------|-------------| 
| [**ApiConnection**](#apiconnection-trigger) | Checks or *polls* an endpoint by using [Microsoft-managed APIs](../connectors/apis-list.md). | 
| [**ApiConnectionWebhook**](#apiconnectionwebhook-trigger) | Creates a callable endpoint for your logic app by calling [Microsoft-managed APIs](../connectors/apis-list.md) to subscribe and unsubscribe. | 
| [**HTTP**](#http-trigger) | Checks or *polls* any endpoint. This endpoint must conform to a specific trigger contract either by using a "202" asynchronous pattern or by returning an array. | 
| [**HTTPWebhook**](#httpwebhook-trigger) | Creates a callable endpoint for your logic app but calls the specified URL to register or unregister. |
| [**Recurrence**](#recurrence-trigger) | Fires based on a defined schedule. You can set a future date and time for firing this trigger. Based on the frequency, you can also specify times and days for running your workflow. | 
| [**Request**](#request-trigger)  | Creates a callable endpoint for your logic app and is also known as a "manual" trigger. For example, see [Call, trigger, or nest workflows with HTTP endpoints](../logic-apps/logic-apps-http-endpoint.md). | 
||| 

<a name="apiconnection-trigger"></a>

### APIConnection trigger  

This trigger checks or *polls* an endpoint by using 
[Microsoft-managed APIs](../connectors/apis-list.md) 
so the parameters for this trigger can differ based on the endpoint. 
Many sections in this trigger definition are optional, 
so the trigger's behavior depends on whether or not sections are included.

```json
"<APIConnection_trigger_name>": {
   "type": "ApiConnection",
   "inputs": {
      "host": {
         "connection": {
            "name": "@parameters('$connections')['<connection-name>']['connectionId']"
         },
         "<other-trigger-specific-input-properties>"
      },
      "method": "<*method-type*>",
      "path": "</<api-operation>",
      "headers": { "<header-content>" },
      "body": { "<body-content>" },
      "retryPolicy": { "<retry-behavior>" },
      "queries": { "<query-parameters>" },
      "<other-trigger-specific-properties>"
   },
   "recurrence": { 
      "frequency": "<time-unit>",
      "interval": <number-of-time-units>
   },
   "runtimeConfiguration": {
      "concurrency": {
         "runs": <maximum-concurrently-running-workflow-instances>
      }
   },
   "splitOn": "@triggerbody()?['value']",
   "operationOptions": "singleInstance"
}
```

*Required*

| Value | Type | Description | 
|-------|------|-------------| 
| <*APIConnection_trigger_name*> | String | The name for the trigger | 
| <*managed-API-endpoint-URL*> | String | The endpoint URL for the  | 
| api | JSON Object | The endpoint URL for the managed API | 
| <*connection-name*> | String | The name for the managed API connection that the workflow uses, which must include a reference to a parameter named `$connection`: <p>`"name": "@parameters('$connections')['<connection-name>'].name"` | 
| <*method-type*> | String | The HTTP method for communicating with the managed API: "GET", "PUT", "POST", "PATCH", "DELETE" | 
| recurrence | JSON Object | The frequency and interval that describes how often the trigger fires |  
| frequency | String | The unit of time that describes how often the trigger fires: "Second", "Minute", "Hour", "Day", "Week", or "Month" | 
| interval | Integer | A positive integer that describes how often the trigger fires based on the frequency. <p>Here are the minimum and maximum intervals: <p>- Month: 1-16 months </br>- Day: 1-500 days </br>- Hour: 1-12,000 hours </br>- Minute: 1-72,000 minutes </br>- Second: 1-9,999,999 seconds<p>For example, if the interval is 6, and the frequency is "month", then the recurrence is every 6 months. | 
|||| 

*Optional*

| Element | Type | Description | 
|---------|------|-------------| 
| queries | JSON Object | Any query parameters that you want to include with the URL <p>For example, this element adds the `?api-version=2015-02-01` query string to the URL: <p>`"queries": { "api-version": "2015-02-01" }` <p>Result: `https://contoso.com?api-version=2015-02-01` | 
| headers | JSON Object | One or more headers to send with the request <p>For example, to set the language and type for a request: <p>`"headers": { "Accept-Language": "en-us", "Content-Type": "application/json" }` | 
| body | JSON Object | The JSON object that describes the payload (data) to send to the managed API | 
| authentication | JSON Object | The method that an incoming request should use for authentication. For more information, see [Scheduler Outbound Authentication](../scheduler/scheduler-outbound-authentication.md). |
| retryPolicy | JSON Object | This object customizes the retry behavior for intermittent errors that have 4xx or 5xx status codes: <p>`"retryPolicy": { "type": "<retry-policy-type>", "interval": "<retry-interval>", "count": <number-retry-attempts> }` <p>For more information, see [Retry policies](../logic-apps/logic-apps-exception-handling.md). | 
| concurrency | JSON Object | For recurring and polling triggers, this object specifies the maximum number of workflow instances that can run at the same time. Use this value to limit the requests that backend systems receive. <p>For example, this value sets the concurrency limit to 10 instances: `"concurrency": { "runs": 10 }` | 
| operationOptions | String | The `singleInstance` option specifies that the trigger fires only after all active runs are finished. See [Triggers: Fire only after active runs finish](#single-instance). | 
||||

*Example*

```json
"Create_daily_report": {
   "type": "ApiConnection",
   "inputs": {
      "host": {
         "api": {
            "runtimeUrl": "https://myReportsRepo.example.com/"
         },
         "connection": {
            "name": "@parameters('$connections')['<connection-name>'].name"
         }     
      },
      "method": "POST",
      "body": {
         "category": "statusReports"
      }  
   },
   "recurrence": {
      "frequency": "Day",
      "interval": 1
   }
}
```

#### APIConnection trigger outputs
 
| Element | Type | Description |
|---------|------|-------------| 
| headers | JSON Object | The headers from the HTTP response | 
| body | JSON Object | The body from the HTTP response | 
|||| 

<a name="recurrence-trigger"></a>

### Recurrence trigger  

This trigger runs based on your specified recurrence and schedule 
and provides an easy way for regularly running a workflow. 

```json
"Recurrence": {
   "type": "Recurrence",
   "recurrence": {
      "frequency": "Second | Minute | Hour | Day | Week | Month",
      "interval": <recurrence-interval-based-on-frequency>,
      "startTime": "<start-date-time-with-format-YYYY-MM-DDThh:mm:ss>",
      "timeZone": "<time-zone>",
      "schedule": {
         // Applies only when frequency is Day or Week. Separate values with commas.
         "hours": [ <one-or-more-hour-marks> ], 
         // Applies only when frequency is Day or Week. Separate values with commas.
         "minutes": [ <one-or-more-minute-marks> ], 
         // Applies only when frequency is Week. Separate values with commas.
         "weekDays": [ "Monday, Tuesday, Wednesday, Thursday, Friday, Saturday, Sunday" ] 
      }
   },
   "runtimeConfiguration": {
      "concurrency": {
         "runs": <maximum-number-for-concurrently-running-workflow-instances>
      }
   },
   "operationOptions": "singleInstance"
}
```

*Required*

| Element | Type | Description | 
|---------|------|-------------| 
| Recurrence | JSON Object | The name for the trigger, which is an object described in Javascript Object Notation (JSON) format  | 
| type | String | The trigger type, which is "Recurrence" | 
| inputs | JSON Object | The trigger's inputs that define the trigger's behavior | 
| recurrence | JSON Object | The frequency and interval that describes how often the trigger fires |  
| frequency | String | The unit of time that describes how often the trigger fires: "Second", "Minute", "Hour", "Day", "Week", or "Month" | 
| interval | Integer | A positive integer that describes how often the trigger fires based on the frequency. <p>Here are the minimum and maximum intervals: <p>- Month: 1-16 months </br>- Day: 1-500 days </br>- Hour: 1-12,000 hours </br>- Minute: 1-72,000 minutes </br>- Second: 1-9,999,999 seconds<p>For example, if the interval is 6, and the frequency is "month", then the recurrence is every 6 months. | 
|||| 

*Optional*

| Element | Type | Description | 
|---------|------|-------------| 
| startTime | String | The start date and time in this format: <p>YYYY-MM-DDThh:mm:ss if you specify a time zone <p>-or- <p>YYYY-MM-DDThh:mm:ssZ if you don't specify a time zone <p>So for example, if you want September 18, 2017 at 2:00 PM, then specify "2017-09-18T14:00:00" and specify a time zone such as "Pacific Standard Time", or specify "2017-09-18T14:00:00Z" without a time zone. <p>**Note:** This start time must follow the [ISO 8601 date time specification](https://en.wikipedia.org/wiki/ISO_8601#Combined_date_and_time_representations) in [UTC date time format](https://en.wikipedia.org/wiki/Coordinated_Universal_Time), but without a [UTC offset](https://en.wikipedia.org/wiki/UTC_offset). If you don't specify a time zone, you must add the letter "Z" at the end without any spaces. This "Z" refers to the equivalent [nautical time](https://en.wikipedia.org/wiki/Nautical_time). <p>For simple schedules, the start time is the first occurrence, while for complex schedules, the trigger doesn't fire any sooner than the start time. For more information about start dates and times, see [Create and schedule regularly running tasks](../connectors/connectors-native-recurrence.md). | 
| timeZone | String | Applies only when you specify a start time because this trigger doesn't accept [UTC offset](https://en.wikipedia.org/wiki/UTC_offset). Specify the time zone that you want to apply. | 
| hours | Integer or integer array | If you specify "Day" or "Week" for `frequency`, you can specify one or more integers from 0 to 23, separated by commas, as the hours of the day when you want to run the workflow. <p>For example, if you specify "10", "12" and "14", you get 10 AM, 12 PM, and 2 PM as the hour marks. | 
| minutes | Integer or integer array | If you specify "Day" or "Week" for `frequency`, you can specify one or more integers from 0 to 59, separated by commas, as the minutes of the hour when you want to run the workflow. <p>For example, you can specify "30" as the minute mark and using the previous example for hours of the day, you get 10:30 AM, 12:30 PM, and 2:30 PM. | 
| weekDays | String or string array | If you specify "Week" for `frequency`, you can specify one or more days, separated by commas, when you want to run the workflow: "Monday", "Tuesday", "Wednesday", "Thursday", "Friday", "Saturday", and "Sunday" | 
| concurrency | JSON Object | For recurring and polling triggers, this object specifies the maximum number of workflow instances that can run at the same time. Use this value to limit the requests that backend systems receive. <p>For example, this value sets the concurrency limit to 10 instances: `"concurrency": { "runs": 10 }` | 
| operationOptions | String | The `singleInstance` option specifies that the trigger fires only after all active runs are finished. See [Triggers: Fire only after active runs finish](#single-instance). | 
|||| 

*Example 1*

This basic recurrence trigger runs daily:

```json
"recurrenceTriggerName": {
   "type": "Recurrence",
   "recurrence": {
      "frequency": "Day",
      "interval": 1
   }
}
```

*Example 2*

You can specify a start date and time for firing the trigger. 
This recurrence trigger starts on the specified date and then fires daily:

```json
"recurrenceTriggerName": {
   "type": "Recurrence",
   "recurrence": {
      "frequency": "Day",
      "interval": 1,
      "startTime": "2017-09-18T00:00:00Z"
   }
}
```

*Example 3*

This recurrence trigger starts on September 9, 2017 at 2:00 PM, 
and fires weekly every Monday at 10:30 AM, 12:30 PM, 
and 2:30 PM Pacific Standard Time:

``` json
"myRecurrenceTrigger": {
   "type": "Recurrence",
   "recurrence": {
      "frequency": "Week",
      "interval": 1,
      "schedule": {
         "hours": [ 10, 12, 14 ],
         "minutes": [ 30 ],
         "weekDays": [ "Monday" ]
      },
      "startTime": "2017-09-07T14:00:00",
      "timeZone": "Pacific Standard Time"
   }
}
```

For more information plus examples for this trigger, 
see [Create and schedule regularly running tasks](../connectors/connectors-native-recurrence.md).

<a name="request-trigger"></a>

### Request trigger

This trigger makes your logic app callable by creating 
an endpoint that can accept incoming HTTP requests. 
To call this trigger, you must use the `listCallbackUrl` API in the 
[Workflow Service REST API](https://docs.microsoft.com/rest/api/logic/workflows). 
To learn how to use this trigger as an HTTP endpoint, see 
[Call, trigger, or nest workflows with HTTP endpoints](../logic-apps/logic-apps-http-endpoint.md).

```json
"manual": {
   "type": "Request",
   "kind": "Http",
   "inputs": {
      "method": "GET | POST | PUT | PATCH | DELETE | HEAD",
      "relativePath": "<relative-path-for-accepted-parameter>",
      "schema": {
         "type": "object",
         "properties": { 
            "<propertyName>": {
               "type": "<property-type>"
            }
         },
         "required": [ "<required-properties>" ]
      }
   }
}
```

*Required*

| Element | Type | Description | 
|---------|------|-------------| 
| manual | JSON Object | The name for the trigger, which is an object described in Javascript Object Notation (JSON) format  | 
| type | String | The trigger type, which is "Request" | 
| kind | String | The type of request, which is "Http" | 
| inputs | JSON Object | The trigger's inputs that define the trigger's behavior | 
|||| 

*Optional*

| Element | Type | Description | 
|---------|------|-------------| 
| method | String | The method that requests must use to call the trigger: "GET", "PUT", "POST", "PATCH", "DELETE", or "HEAD" |
| relativePath | String | The relative path for the parameter that your HTTP endpoint's URL accepts | 
| schema | JSON Object | The JSON schema that describes and validates the payload, or inputs, that the trigger receives from the incoming request. This schema helps subsequent workflow actions know the properties to reference. | 
| properties | JSON Object | One or more properties in the JSON schema that describes the payload | 
| required | Array | One or more properties that require values | 
|||| 

*Example*

This request trigger specifies that an incoming request 
use the HTTP POST method to call the trigger and a 
schema that validates input from the incoming request: 

```json
"myRequestTrigger": {
   "type": "Request",
   "kind": "Http",
   "inputs": {
      "method": "POST",
      "schema": {
         "type": "Object",
         "properties": {
            "customerName": {
               "type": "String"
            },
            "customerAddress": { 
               "type": "Object",
               "properties": {
                  "streetAddress": {
                     "type": "String"
                  },
                  "city": {
                     "type": "String"
                  }
               }
            }
         }
      }
   }
} 
```

<a name="http-trigger"></a>

### HTTP trigger  

This trigger polls a specified endpoint and checks the response. 
The response determines whether the workflow should run or not. 
The `inputs` JSON object includes and requires the `method` 
and `uri` parameters required for constructing the HTTP call:

```json
"HTTP": {
   "type": "Http",
   "inputs": {
      "method": "GET | PUT | POST | PATCH | DELETE | HEAD",
      "uri": "<HTTP-or-HTTPS-endpoint-to-poll>",
      "queries": "<query-parameters>",
      "headers": { "<headers-for-request>" },
      "body": { "<payload-to-send>" },
      "authentication": { "<authentication-method>" },
      "retryPolicy": {
          "type": "<retry-policy-type>",
          "interval": "<retry-interval>",
          "count": <number-retry-attempts>
      }
   },
   "recurrence": {
      "frequency": "Second | Minute | Hour | Day | Week | Month | Year",
      "interval": <recurrence-interval-based-on-frequency>
   },
   "runtimeConfiguration": {
      "concurrency": {
         "runs": <maximum-number-for-concurrently-running-workflow-instances>
      }
   },
   "operationOptions": "singleInstance"
}
```

*Required*

| Element | Type | Description | 
|---------|------|-------------| 
| HTTP | JSON Object | The name for the trigger, which is an object described in Javascript Object Notation (JSON) format  | 
| type | String | The trigger type, which is "Http" | 
| inputs | JSON Object | The trigger's inputs that define the trigger's behavior | 
| method | Yes | String | The HTTP method for polling the specified endpoint: "GET", "PUT", "POST", "PATCH", "DELETE", or "HEAD" | 
| uri | Yes| String | The HTTP or HTTPS endpoint URL that the trigger checks or polls <p>Maximum string size: 2 KB | 
| recurrence | JSON Object | The frequency and interval that describes how often the trigger fires |  
| frequency | String | The unit of time that describes how often the trigger fires: "Second", "Minute", "Hour", "Day", "Week", or "Month" | 
| interval | Integer | A positive integer that describes how often the trigger fires based on the frequency. <p>Here are the minimum and maximum intervals: <p>- Month: 1-16 months </br>- Day: 1-500 days </br>- Hour: 1-12,000 hours </br>- Minute: 1-72,000 minutes </br>- Second: 1-9,999,999 seconds<p>For example, if the interval is 6, and the frequency is "month", then the recurrence is every 6 months. | 
|||| 

*Optional*

| Element | Type | Description | 
|---------|------|-------------| 
| queries | JSON Object | Any query parameters that you want to include with the URL <p>For example, this element adds the `?api-version=2015-02-01` query string to the URL: <p>`"queries": { "api-version": "2015-02-01" }` <p>Result: `https://contoso.com?api-version=2015-02-01` | 
| headers | JSON Object | One or more headers to send with the request <p>For example, to set the language and type for a request: <p>`"headers": { "Accept-Language": "en-us", "Content-Type": "application/json" }` | 
| body | JSON Object | The payload (data) to send to the endpoint | 
| authentication | JSON Object | The method that the incoming request should use for authentication. For more information, see [Scheduler Outbound Authentication](../scheduler/scheduler-outbound-authentication.md). Beyond Scheduler, the `authority` property is supported. When not specified, the default value is `https://login.windows.net`, but you can use a different value, such as`https://login.windows\-ppe.net`. | 
| retryPolicy | JSON Object | This object customizes the retry behavior for intermittent errors that have 4xx or 5xx status codes. For more information, see [Retry policies](../logic-apps/logic-apps-exception-handling.md). | 
| concurrency | JSON Object | For recurring and polling triggers, this object specifies the maximum number of workflow instances that can run at the same time. Use this value to limit the requests that backend systems receive. <p>For example, this value sets the concurrency limit to 10 instances: <p>`"concurrency": { "runs": 10 }` | 
| operationOptions | String | The `singleInstance` option specifies that the trigger fires only after all active runs are finished. See [Triggers: Fire only after active runs finish](#single-instance). | 
|||| 

To work well with your logic app, the HTTP trigger requires that the HTTP API 
conform to a specific pattern. The HTTP trigger recognizes these properties:  
  
| Response | Required | Description | 
|----------|----------|-------------|  
| Status code | Yes | The "200 OK" status code starts a run. Any other status code doesn't start a run. | 
| Retry-after header | No | The number of seconds until the logic app polls the endpoint again | 
| Location header | No | The URL to call at the next polling interval. If not specified, the original URL is used. | 
|||| 

*Example behaviors for different requests*

| Status code | Retry after | Behavior | 
|-------------|-------------|----------|
| 200 | {none} | Run the workflow, then check again for more data after the defined recurrence. | 
| 200 | 10 seconds | Run the workflow, then check again for more data after 10 seconds. |  
| 202 | 60 seconds | Don't trigger the workflow. The next attempt happens in one minute, subject to the defined recurrence. If the defined recurrence is less than one minute, the retry-after header takes precedence. Otherwise, the defined recurrence is used. | 
| 400 | {none} | Bad request, don't run the workflow. If no `retryPolicy` is defined, then the default policy is used. After the number of retries has been reached, the trigger checks again for data after the defined recurrence. | 
| 500 | {none}| Server error, don't run the workflow. If no `retryPolicy` is defined, then the default policy is used. After the number of retries has been reached, the trigger checks again for data after the defined recurrence. | 
|||| 

#### HTTP trigger outputs

| Element | Type | Description |
|---------|------|-------------|
| headers | JSON Object | The headers from the HTTP response | 
| body | JSON Object | The body from the HTTP response | 
|||| 

<<<<<<< HEAD
=======
<a name="apiconnection-trigger"></a>

### APIConnection trigger  

This trigger works like the [HTTP trigger](#http-trigger), 
but uses [Microsoft-managed APIs](../connectors/apis-list.md) 
so the parameters for this trigger differ. 

Here is the trigger definition, although many sections are optional, 
so the trigger's behavior depends on whether or not sections are included:

```json
"<APIConnectionTriggerName>": {
   "type": "ApiConnection",
   "inputs": {
      "host": {
         "api": {
            "runtimeUrl": "<managed-API-endpoint-URL>"
         },
         "connection": {
            "name": "@parameters('$connections')['<connection-name>'].name"
         },
      },
      "method": "GET | PUT | POST | PATCH | DELETE | HEAD",
      "queries": "<query-parameters>",
      "headers": { "<headers-for-request>" },
      "body": { "<payload-to-send>" },
      "authentication": { "<authentication-method>" },
      "retryPolicy": {
          "type": "<retry-policy-type>",
          "interval": "<retry-interval>",
          "count": <number-retry-attempts>
      }
   },
   "recurrence": {
      "frequency": "Second | Minute | Hour | Day | Week | Month | Year",
      "interval": "<recurrence-interval-based-on-frequency>"
   },
   "runtimeConfiguration": {
      "concurrency": {
         "runs": <maximum-number-for-concurrently-running-workflow-instances>
      }
   },
   "operationOptions": "singleInstance"
}
```

*Required*

| Element | Type | Description | 
|---------|------|-------------| 
| *APIConnectionTriggerName* | JSON Object | The name for the trigger, which is an object described in Javascript Object Notation (JSON) format  | 
| type | String | The trigger type, which is "ApiConnection" | 
| inputs | JSON Object | The trigger's inputs that define the trigger's behavior | 
| host | JSON Object | The JSON object that describes the host gateway and ID for the managed API <p>The `host` JSON object has these elements: `api` and `connection` | 
| api | JSON Object | The endpoint URL for the managed API: <p>`"runtimeUrl": "<managed-API-endpoint-URL>"` | 
| connection | JSON Object | The name for the managed API connection that the workflow uses, which must include a reference to a parameter named `$connection`: <p>`"name": "@parameters('$connections')['<connection-name>'].name"` | 
| method | String | The HTTP method for communicating with the managed API: "GET", "PUT", "POST", "PATCH", "DELETE", or "HEAD" | 
| recurrence | JSON Object | The frequency and interval that describes how often the trigger fires |  
| frequency | String | The unit of time that describes how often the trigger fires: "Second", "Minute", "Hour", "Day", "Week", or "Month" | 
| interval | Integer | A positive integer that describes how often the trigger fires based on the frequency. <p>Here are the minimum and maximum intervals: <p>- Month: 1-16 months </br>- Day: 1-500 days </br>- Hour: 1-12,000 hours </br>- Minute: 1-72,000 minutes </br>- Second: 1-9,999,999 seconds<p>For example, if the interval is 6, and the frequency is "month", then the recurrence is every 6 months. | 
|||| 

*Optional*

| Element | Type | Description | 
|---------|------|-------------| 
| queries | JSON Object | Any query parameters that you want to include with the URL <p>For example, this element adds the `?api-version=2015-02-01` query string to the URL: <p>`"queries": { "api-version": "2015-02-01" }` <p>Result: `https://contoso.com?api-version=2015-02-01` | 
| headers | JSON Object | One or more headers to send with the request <p>For example, to set the language and type for a request: <p>`"headers": { "Accept-Language": "en-us", "Content-Type": "application/json" }` | 
| body | JSON Object | The JSON object that describes the payload (data) to send to the managed API | 
| authentication | JSON Object | The method that an incoming request should use for authentication. For more information, see [Scheduler Outbound Authentication](../scheduler/scheduler-outbound-authentication.md). |
| retryPolicy | JSON Object | This object customizes the retry behavior for intermittent errors that have 4xx or 5xx status codes: <p>`"retryPolicy": { "type": "<retry-policy-type>", "interval": "<retry-interval>", "count": <number-retry-attempts> }` <p>For more information, see [Retry policies](../logic-apps/logic-apps-exception-handling.md). | 
| concurrency | JSON Object | For recurring and polling triggers, this object specifies the maximum number of workflow instances that can run at the same time. Use this value to limit the requests that backend systems receive. <p>For example, this value sets the concurrency limit to 10 instances: `"concurrency": { "runs": 10 }` | 
| operationOptions | String | The `singleInstance` option specifies that the trigger fires only after all active runs are finished. See [Triggers: Fire only after active runs finish](#single-instance). | 
||||

*Example*

```json
"Create_daily_report": {
   "type": "ApiConnection",
   "inputs": {
      "host": {
         "api": {
            "runtimeUrl": "https://myReportsRepo.example.com/"
         },
         "connection": {
            "name": "@parameters('$connections')['<connection-name>'].name"
         }     
      },
      "method": "POST",
      "body": {
         "category": "statusReports"
      }  
   },
   "recurrence": {
      "frequency": "Day",
      "interval": 1
   }
}
```

#### APIConnection trigger outputs
 
| Element | Type | Description |
|---------|------|-------------| 
| headers | JSON Object | The headers from the HTTP response | 
| body | JSON Object | The body from the HTTP response | 
|||| 

>>>>>>> ed1001e6
<a name="httpwebhook-trigger"></a>

### HTTPWebhook trigger  

This trigger works like the [Request trigger](#request-trigger) by 
creating a callable endpoint for your logic app. However, 
this trigger also calls a specified endpoint URL for registering 
or unregistering a subscription. You can specify limits on a 
webhook trigger in the same way as [HTTP Asynchronous Limits](#asynchronous-limits). 

Here is the trigger definition, though many sections are optional, 
and the trigger's behavior depends on the sections that you use or omit:

```json
"HTTP_Webhook": {
    "type": "HttpWebhook",
    "inputs": {
        "subscribe": {
            "method": "POST",
            "uri": "<subscribe-to-endpoint-URL>",
            "headers": { "<headers-for-request>" },
            "body": {
                "hub.callback": "@{listCallbackUrl()}",
                "hub.mode": "subscribe",
                "hub.topic": "<subscription-topic>"
            },
            "authentication": {},
            "retryPolicy": {}
        },
        "unsubscribe": {
            "method": "POST",
            "url": "<unsubscribe-from-endpoint-URL>",
            "body": {
                "hub.callback": "@{workflow().endpoint}@{listCallbackUrl()}",
                "hub.mode": "unsubscribe",
                "hub.topic": "<subscription-topic>"
            },
            "authentication": {}
        }
    },
}
```

*Required*

| Element | Type | Description | 
|---------|------|-------------| 
| HTTP_Webhook | JSON Object | The name for the trigger, which is an object described in Javascript Object Notation (JSON) format  | 
| type | String | The trigger type, which is "HttpWebhook" | 
| inputs | JSON Object | The trigger's inputs that define the trigger's behavior | 
| subscribe | JSON Object| The outgoing request to call and perform the initial registration when the trigger is created. This call happens so that the trigger can start listening to events at the endpoint. For more information, see [subscribe and unsubscribe](#subscribe-unsubscribe). | 
| method | String | The HTTP method used for the subscription request: "GET", "PUT", "POST", "PATCH", "DELETE", or "HEAD" | 
| uri | String | The endpoint URL for where to send the subscription request | 
|||| 

*Optional*

| Element | Type | Description | 
|---------|------|-------------| 
| unsubscribe | JSON Object | The outgoing request to automatically call and cancel the subscription when an operation makes the trigger invalid. For more information, see [subscribe and unsubscribe](#subscribe-unsubscribe). | 
| method | String | The HTTP method to use for the cancellation request: "GET", "PUT", "POST", "PATCH", "DELETE", or "HEAD" | 
| uri | String | The endpoint URL for where to send the cancellation request | 
| body | JSON Object | The JSON object that describes the payload (data) for the subscription or cancellation request | 
| authentication | JSON Object | The method that an incoming request should use for authentication. For more information, see [Scheduler Outbound Authentication](../scheduler/scheduler-outbound-authentication.md). |
| retryPolicy | JSON Object | This object customizes the retry behavior for intermittent errors that have 4xx or 5xx status codes: <p>`"retryPolicy": { "type": "<retry-policy-type>", "interval": "<retry-interval>", "count": <number-retry-attempts> }` <p>For more information, see [Retry policies](../logic-apps/logic-apps-exception-handling.md). | 
|||| 

*Example*

```json
"myAppSpotTrigger": {
   "type": "HttpWebhook",
   "inputs": {
      "subscribe": {
         "method": "POST",
         "uri": "https://pubsubhubbub.appspot.com/subscribe",
         "headers": {},
         "body": {
            "hub.callback": "@{listCallbackUrl()}",
            "hub.mode": "subscribe",
            "hub.topic": "https://pubsubhubbub.appspot.com/articleCategories/technology"
         },
      },
      "unsubscribe": {
         "method": "POST",
         "url": "https://pubsubhubbub.appspot.com/subscribe",
         "body": {
            "hub.callback": "@{workflow().endpoint}@{listCallbackUrl()}",
            "hub.mode": "unsubscribe",
            "hub.topic": "https://pubsubhubbub.appspot.com/articleCategories/technology"
         },
      }
   },
}
```

<a name="subscribe-unsubscribe"></a>

#### `subscribe` and `unsubscribe`

The `subscribe` call happens when the workflow changes in any way, 
for example, when credentials are renewed, or the trigger's input parameters change. 
The call uses the same parameters as standard HTTP actions. 
 
The `unsubscribe` call automatically happens when an operation 
makes the HTTPWebhook trigger invalid, for example:

* Deleting or disabling the trigger. 
* Deleting or disabling the workflow. 
* Deleting or disabling the subscription. 

To support these calls, the `@listCallbackUrl()` function returns a 
unique "callback URL" for this trigger. This URL represents a unique 
identifier for the endpoints that use the service's REST API. 
The parameters for this function are the same as the HTTP trigger.

#### HTTPWebhook trigger outputs

| Element | Type | Description |
|---------|------|-------------| 
| headers | JSON Object | The headers from the HTTP response | 
| body | JSON Object | The body from the HTTP response | 
|||| 

<a name="apiconnectionwebhook-trigger"></a>

### ApiConnectionWebhook trigger

This trigger works like the [HTTPWebhook trigger](#httpwebhook-trigger), 
but uses [Microsoft-managed APIs](../connectors/apis-list.md). 

Here is the trigger definition:

```json
"<ApiConnectionWebhookTriggerName>": {
   "type": "ApiConnectionWebhook",
   "inputs": {
      "host": {
         "connection": {
            "name": "@parameters('$connections')['<connection-name>']['connectionId']"
         }
      },        
      "body": {
          "NotificationUrl": "@{listCallbackUrl()}"
      },
      "queries": "<query-parameters>"
   }
}
```

*Required*

| Element | Type | Description | 
|---------|------|-------------| 
| <*ApiConnectionWebhookTriggerName*> | JSON Object | The name for the trigger, which is an object described in Javascript Object Notation (JSON) format  | 
| type | String | The trigger type, which is "ApiConnectionWebhook" | 
| inputs | JSON Object | The trigger's inputs that define the trigger's behavior | 
| host | JSON Object | The JSON object that describes the host gateway and ID for the managed API <p>The `host` JSON object has these elements: `api` and `connection` | 
| connection | JSON Object | The name for the managed API connection that the workflow uses, which must include a reference to a parameter named `$connection`: <p>`"name": "@parameters('$connections')['<connection-name>']['connectionId']"` | 
| body | JSON Object | The JSON object that describes the payload (data) to send to the managed API | 
| NotificationUrl | String | Returns a unique "callback URL" for this trigger that the managed API can use | 
|||| 

*Optional*

| Element | Type | Description | 
|---------|------|-------------| 
| queries | JSON Object | Any query parameters that you want to include with the URL <p>For example, this element adds the `?folderPath=Inbox` query string to the URL: <p>`"queries": { "folderPath": "Inbox" }` <p>Result: `https://<managed-API-URL>?folderPath=Inbox` | 
|||| 

<a name="trigger-conditions"></a>

## Trigger conditions

For any trigger, you can include an array with one or more 
conditions that determine whether the workflow should run or not. 
In this example, the report trigger fires only while 
the workflow's `sendReports` parameter is set to true. 

```json
"myDailyReportTrigger": {
   "type": "Recurrence",
   "conditions": [ {
      "expression": "@parameters('sendReports')"
   } ],
   "recurrence": {
      "frequency": "Day",
      "interval": 1
   }
}
```

Also, conditions can reference the trigger's status code. 
For example, suppose you want to start a workflow only 
when your website returns a "500" status code:

``` json
"conditions": [ {
   "expression": "@equals(triggers().code, 'InternalServerError')"  
} ]  
```  

> [!NOTE]
> By default, a trigger fires only on receiving a "200 OK" response. 
> When an expression references a trigger's status code in any way, 
> the trigger's default behavior is replaced. So, if you want the 
> trigger to fire for multiple status codes, for example, 
> status code 200 and status code 201, 
> you must include this statement as your condition: 
>
> `@or(equals(triggers().code, 200),equals(triggers().code, 201))` 

<a name="split-on-debatch"></a>

## Triggers - Split into multiple runs

If your trigger returns an array for your logic app to process, 
sometimes a "for each" loop might take too long to process each array item. 
Instead, you can use the **SplitOn** property in your trigger to *debatch* the array. 

Debatching splits up the array items and starts a new logic app instance 
that runs for each array item. This approach is useful, for example, 
when you want to poll an endpoint that might return multiple new items between polling intervals.
For the maximum number of array items that **SplitOn** can process in a single logic app run, 
see [Limits and configuration](../logic-apps/logic-apps-limits-and-config.md). 

> [!NOTE]
> You can add **SplitOn** only to triggers by manually defining or overriding 
> in code view for your logic app's JSON definition. You can't use **SplitOn** 
> when you want to implement a synchronous response pattern. 
> Any workflow that uses **SplitOn** and includes a response action 
> runs asynchronously and immediately sends a `202 ACCEPTED` response.

If your trigger's Swagger file describes a payload that is an array, 
the **SplitOn** property is automatically added to your trigger. 
Otherwise, add this property inside the response payload that has the array 
you want to debatch. 

For example, suppose you have an API that returns this response: 
  
```json
{
    "Status": "Succeeded",
    "Rows": [ 
        { 
            "id": 938109380,
            "name": "customer-name-one"
        },
        {
            "id": 938109381,
            "name": "customer-name-two"
        }
    ]
}
```
  
Your logic app only needs the content from `Rows`, 
so you can create a trigger like this example.

``` json
"myDebatchTrigger": {
    "type": "Http",
    "recurrence": {
        "frequency": "Second",
        "interval": 1
    },
    "inputs": {
        "uri": "https://mydomain.com/myAPI",
        "method": "GET"
    },
    "splitOn": "@triggerBody()?.Rows"
}
```

> [!NOTE]
> If you use the `SplitOn` command, you can't get the properties that are outside the array. 
> So for this example, you can't get the `status` property in the response returned from the API.
> 
> To avoid a failure if the `Rows` property doesn't exist, 
> this example uses the `?` operator.

Your workflow definition can now use `@triggerBody().name` 
to get `customer-name-one` from the first run 
and `customer-name-two` from the second run. 
So, your trigger outputs look like these examples:

```json
{
    "body": {
        "id": 938109380,
        "name": "customer-name-one"
    }
}
```

```json
{
    "body": {
        "id": 938109381,
        "name": "customer-name-two"
    }
}
```

<a name="trigger-operation-options"></a>

## Trigger operation options

These triggers provide more options that let you change the default behavior.

| Trigger | Operation option | Description |
|---------|------------------|-------------|
| [Recurrence](#recurrence-trigger), <br>[HTTP](#http-trigger), <br>[ApiConnection](#apiconnection-trigger) | singleInstance | Fire the trigger only after all active runs have finished. |
||||

<a name="single-instance"></a>

### Triggers: Fire only after active runs finish

For triggers where you can set the recurrence, 
you can specify that the trigger fire only after all active runs have finished. 
If a scheduled recurrence happens while a workflow instance is running, 
the trigger skips and waits until the next scheduled recurrence before checking again. 
For example:

```json
"myRecurringTrigger": {
    "type": "Recurrence",
    "recurrence": {
        "frequency": "Hour",
        "interval": 1,
    },
    "operationOptions": "singleInstance"
}
```

<a name="actions-overview"></a>

## Actions overview

Azure Logic Apps provides various action types - each with 
different inputs that define an action's unique behavior. 
For example, here are some commonly used action types: 

* **HTTP** and **ApiConnection**, which call HTTP endpoints
* **Function**, which calls an Azure Function
* **Join**, **Query**, **Compose**, **Table**, and **Select**, 
which create or transform data from various inputs
* **If**, **ForEach**, and **Until**, which control 
workflow execution and contain other actions

## Built-in action types

| Action type | Description | 
|-------------|-------------|  
| [**Compose**](#compose-action) | Creates a single output from inputs, which can have various types. | 
| [**Function**](#function-action) | Calls an Azure Function. | 
| [**HTTP**](#http-action) | Calls an HTTP endpoint. | 
| [**Join**](#join-action) | Creates a string from all the items in an array and separates those items with a specified delimiter character. | 
| [**Parse JSON**](#parse-json-action) | Creates user-friendly tokens from properties in JSON content. You can then reference those properties by including the tokens in your logic app. | 
| [**Query**](#query-action) | Creates an array from items in another array based on a condition or filter. | 
| [**Response**](#response-action) | Creates a response to an incoming call or request. | 
| [**Select**](#select-action) | Creates an array with JSON objects by transforming items from another array based on the specified map. | 
| [**Table**](#table-action) | Creates a CSV or HTML table from an array. | 
| [**Terminate**](#terminate-action) | Stops an actively running workflow. | 
| [**Wait**](#wait-action) | Pauses your workflow for a specified duration or until the specified date and time. | 
| [**Workflow**](#workflow-action) | Nests a workflow inside another workflow. | 
||| 

## Control workflow action types

| Action type | Description | 
|-------------|-------------| 
| [**ForEach**](#foreach-action) | Run the same actions in a loop for every item in an array. | 
| [**If**](#if-action) | Run actions based on whether the specified condition is true or false. | 
| [**Scope**](#scope-action) | Run actions based on the group status from a set of actions. | 
| [**Switch**](#switch-action) | Run actions organized into cases when values from expressions, objects, or tokens match the values specified by each case. | 
| [**Until**](#until-action) | Run actions in a loop until the specified condition is true. | 
|||  

## Standard action types

| Action type | Description | 
|-------------|-------------|  
| [**ApiConnection**](#apiconnection-action) | Calls an HTTP endpoint by using a [Microsoft-managed API](../connectors/apis-list.md). | 
| [**ApiConnectionWebhook**](#apiconnectionwebhook-action) | Works like HTTPWebhook but uses a [Microsoft-managed API](../connectors/apis-list.md). | 
||| 

<a name="asynchronous-patterns"></a>

## Asynchronous patterns

By default, all HTTP-based actions support the standard asynchronous operation pattern. 
This pattern specifies that when an HTTP-based action sends a request to a specified endpoint, 
the remote server sends back a "202 ACCEPTED" response. This reply means the server accepted 
the request for processing. The Logic Apps engine keeps checking the URL specified by the 
response's location header until processing stops, which is any non-202 response.

Requests have a timeout limit, so for long-running actions, 
you can disable the asynchronous behavior by setting the 
optional `operationOptions` property to `DisableAsyncPattern` 
in the action's inputs, for example:
  
```json
"callLongRunningOperationAction": {
   "type": "Http",
   "inputs": {
      "method": "POST",
      "uri": "https://host.example.com/resources",
      "operationOptions": "DisableAsyncPattern"
   },
   "runAfter": {}
}
```

<a name="asynchronous-limits"></a>

### Asynchronous limits

You can limit the duration for an asynchronous pattern to a specific time interval. 
So, if the interval passes and the action hasn't completed, 
the action's status is marked `Cancelled` with the `ActionTimedOut` code. 
The limit timeout uses [ISO 8601 format](https://en.wikipedia.org/wiki/ISO_8601#Combined_date_and_time_representations). 

This example shows how you can specify an asynchronous limit:

``` json
"<action-name>": {
   "type": "Workflow | Webhook | Http | ApiConnectionWebhook | ApiConnection",
   "inputs": {},
   "limit": {
      "timeout": "PT10S"
   },
   "runAfter": {}
}
```

<a name="apiconnection-action"></a>

### APIConnection action

This action sends an HTTP request to a 
[Microsoft-managed API](../connectors/apis-list.md) 
and requires information about the API and parameters 
plus a reference to a valid connection. 

``` json
"<action-name>": {
   "type": "ApiConnection",
   "inputs": {
      "host": {
         "connection": {
            "name": "@parameters('$connections')['<api-name>']['connectionId']"
         },
         "<other-action-specific-input-properties>"        
      },
      "method": "<method-type>",
      "path": "/<api-operation>",
      "retryPolicy": "<retry-behavior>",
      "queries": { "<query-parameters>" },
      "<other-action-specific-properties>"
    },
    "runAfter": {}
}
```

*Required*

| Value | Type | Description | 
|-------|------|-------------| 
| <*action-name*> | String | The name of the action provided by the connector | 
| <*api-name*> | String | The name of the Microsoft-managed API that is used for the connection | 
| <*method-type*> | String | The HTTP method for calling the API: "GET", "PUT", "POST", "PATCH", or "DELETE" | 
| <*api-operation*> | String | The API operation to call | 
|||| 

*Optional*

| Value | Type | Description | 
|-------|------|-------------| 
| <*other-action-specific-input-properties*> | JSON Object | Any other input properties that apply to this specific action | 
| <*retry-behavior*> | JSON Object | Customizes the retry behavior for intermittent failures, which have the 408, 429, and 5XX status code, and any connectivity exceptions. For more information, see [Retry policies](../logic-apps/logic-apps-exception-handling.md). | 
| <*query-parameters*> | JSON Object | Any query parameters to include with the API call. <p>For example, the `"queries": { "api-version": "2018-01-01" }` object adds `?api-version=2018-01-01` to the call. | 
| <*other-action-specific-properties*> | JSON Object | Any other properties that apply to this specific action | 
|||| 

*Example*

This definition describes the **Send an email** action for 
Office 365 Outlook connector, which is a Microsoft-managed API: 

```json
"Send_an_email": {
   "type": "ApiConnection",
   "inputs": {
      "body": {
         "Body": "Thank you for your membership!",
         "Subject": "Hello and welcome!",
         "To": "Sophie.Owen@contoso.com"
      },
      "host": {
         "connection": {
            "name": "@parameters('$connections')['office365']['connectionId']"
         }
      },
      "method": "POST",
      "path": "/Mail"
    },
    "runAfter": {}
}
```

<a name="apiconnection-webhook-action"></a>

### APIConnectionWebhook action

This action sends a subscription request over HTTP to an endpoint 
by using a [Microsoft-managed API](../connectors/apis-list.md), 
provides a *callback URL* to where the endpoint can send a response, 
and waits for the endpoint to respond. 

```json
"<action-name>": {
   "type": "ApiConnectionWebhook",
   "inputs": {
      "subscribe": {
         "method": "<method-type>",
         "uri": "<api-subscription-URL>",
         "headers": { "<header-content>" },
         "body": "<body-content>",
         "authentication": { "<authentication-method>" },
         "retryPolicy": "<retry-behavior>",
         "queries": { "<query-parameters>" },
         "<other-action-specific-input-properties>"
      },
      "unsubscribe": {
         "method": "<method-type>",
         "uri": "<api-subscription-URL>",
         "headers": { "<header-content>" },
         "body": "<body-content>",
         "authentication": { "<authentication-method>" },
         "<other-action-specific-properties>"
      },
   },
   "runAfter": {}
}
```

Some values, such as <*method-type*>, are available for 
both the `"subscribe"` and `"unsubscribe"` objects.

*Required*

| Value | Type | Description | 
|-------|------|-------------| 
| <*action-name*> | String | The name of the action provided by the connector | 
| <*method-type*> | String | The HTTP method to use for subscribing or unsubscribing from an endpoint: "GET", "PUT", "POST", "PATCH", or "DELETE" | 
| <*api-subscription-URL*> | String | The URI to use for subscribing or unsubscribing from an endpoint | 
|||| 

*Optional*

| Value | Type | Description | 
|-------|------|-------------| 
| <*header-content*> | JSON Object | Any headers to send in the request <p>For example, to set the language and type on a request: <p>`"headers": { "Accept-Language": "en-us", "Content-Type": "application/json" }` |
| <*body-content*> | JSON Object | Any message content to send in the request | 
| <*authentication-method*> | JSON Object | The method the request uses for authentication. For more information, see [Scheduler Outbound Authentication](../scheduler/scheduler-outbound-authentication.md). |
| <*retry-behavior*> | JSON Object | Customizes the retry behavior for intermittent failures, which have the 408, 429, and 5XX status code, and any connectivity exceptions. For more information, see [Retry policies](../logic-apps/logic-apps-exception-handling.md). | 
| <*query-parameters*> | JSON Object | Any query parameters to include with the API call <p>For example, the `"queries": { "api-version": "2018-01-01" }` object adds `?api-version=2018-01-01` to the call. | 
| <*other-action-specific-input-properties*> | JSON Object | Any other input properties that apply to this specific action | 
| <*other-action-specific-properties*> | JSON Object | Any other properties that apply to this specific action | 
|||| 

You can also specify limits on an **ApiConnectionWebhook** action 
in the same way as [HTTP asynchronous limits](#asynchronous-limits).

<a name="compose-action"></a>

### Compose action

This action creates a single output from multiple inputs, 
including expressions. Both the output and inputs can 
have any type that Azure Logic Apps natively supports, 
such as arrays, JSON objects, XML, and binary.
You can then use the action's output in other actions. 

```json
"Compose": {
   "type": "Compose",
   "inputs": "<inputs-to-compose>",
   "runAfter": {}
},
```

*Required* 

| Value | Type | Description | 
|-------|------|-------------| 
| <*inputs-to-compose*> | Any | The inputs for creating a single output | 
|||| 

*Example 1*

This action definition merges `abcdefg ` 
with a trailing space and the value `1234`:

```json
"Compose": {
   "type": "Compose",
   "inputs": "abcdefg 1234",
   "runAfter": {}
},
```

Here is the output that this action creates:

`abcdefg 1234`

*Example 2*

This action definition merges a string variable that contains 
`abcdefg` and an integer variable that contains `1234`:

```json
"Compose": {
   "type": "Compose",
   "inputs": "@{variables('myString')}@{variables('myInteger')}",
   "runAfter": {}
},
```

Here is the output that this action creates:

`"abcdefg1234"`

<a name="function-action"></a>

### Function action

This action calls a previously created 
[Azure function](../azure-functions/functions-create-first-azure-function.md).

```json
"<Azure-function-name>": {
   "type": "Function",
   "inputs": {
     "function": {
        "id": "<Azure-function-ID>"
      },
      "method": "<method-type>",
      "headers": { "<header-content>" },
      "body": { "<body-content>" },
      "queries": { "<query-parameters>" } 
   },
   "runAfter": {}
}
```

*Required*

| Value | Type | Description | 
|-------|------|-------------|  
| <*Azure-function-ID*> | String | The resource ID for the Azure function you want to call. Here is the format for this value:<p>"/subscriptions/<*Azure-subscription-ID*>/resourceGroups/<*Azure-resource-group*>/providers/Microsoft.Web/sites/<*Azure-function-app-name*>/functions/<*Azure-function-name*>" | 
| <*method-type*> | String | The HTTP method to use for calling the function: "GET", "PUT", "POST", "PATCH", or "DELETE" <p>If not specified, the default is the "POST" method. | 
||||

*Optional*

| Value | Type | Description | 
|-------|------|-------------|  
| <*header-content*> | JSON Object | Any headers to send with the call <p>For example, to set the language and type on a request: <p>`"headers": { "Accept-Language": "en-us", "Content-Type": "application/json" }` |
| <*body-content*> | JSON Object | Any message content to send in the request | 
| <*query-parameters*> | JSON Object | Any query parameters to include with the API call <p>For example, the `"queries": { "api-version": "2018-01-01" }` object adds `?api-version=2018-01-01` to the call. | 
| <*other-action-specific-input-properties*> | JSON Object | Any other input properties that apply to this specific action | 
| <*other-action-specific-properties*> | JSON Object | Any other properties that apply to this specific action | 
||||

When you save your logic app, the Logic Apps engine 
performs these checks on the referenced function:

* Your workflow must have access to the function.

* Your workflow can use only a standard HTTP trigger or generic JSON webhook trigger. 

  The Logic Apps engine gets and caches the trigger's URL, 
  which is used at runtime. However, if any operation 
  invalidates the cached URL, the **Function** action 
  fails at runtime. To fix this issue, save the logic app again
  so that the logic app gets and caches the trigger URL again.

* The function can't have any route defined.

* Only "function" and "anonymous" authorization levels are allowed. 

*Example*

This action definition calls the previously 
created "GetProductID" function:

```json
"GetProductID": {
   "type": "Function",
   "inputs": {
     "function": {
        "id": "/subscriptions/<XXXXXXXXXXXXXXXXXXXX>/resourceGroups/myLogicAppResourceGroup/providers/Microsoft.Web/sites/InventoryChecker/functions/GetProductID"
      },
      "method": "POST",
      "headers": { 
          "x-ms-date": "@utcnow()"
       },
      "body": { 
          "Product_ID": "@variables('ProductID')"
      }
   },
   "runAfter": {}
}
```

<a name="http-action"></a>

### HTTP action

This action sends a request to the specified endpoint and 
checks the response to determine whether the workflow should run. 

```json
"HTTP": {
   "type": "Http",
   "inputs": {
      "method": "<method-type>",
      "uri": "<HTTP-or-HTTPS-endpoint-URL>"
   },
   "runAfter": {}
}
```

*Required*

| Value | Type | Description | 
|-------|------|-------------| 
| <*method-type*> | String | The method to use for sending the request: "GET", "PUT", "POST", "PATCH", or "DELETE" | 
| <*HTTP-or-HTTPS-endpoint-URL*> | String | The HTTP or HTTPS endpoint to call. Maximum string size: 2 KB | 
|||| 

*Optional*

| Value | Type | Description | 
|-------|------|-------------| 
| <*header-content*> | JSON Object | Any headers to send with the request <p>For example, to set the language and type: <p>`"headers": { "Accept-Language": "en-us", "Content-Type": "application/json" }` |
| <*body-content*> | JSON Object | Any message content to send in the request | 
| <*retry-behavior*> | JSON Object | Customizes the retry behavior for intermittent failures, which have the 408, 429, and 5XX status code, and any connectivity exceptions. For more information, see [Retry policies](../logic-apps/logic-apps-exception-handling.md). | 
| <*query-parameters*> | JSON Object | Any query parameters to include with the request <p>For example, the `"queries": { "api-version": "2018-01-01" }` object adds `?api-version=2018-01-01` to the call. | 
| <*other-action-specific-input-properties*> | JSON Object | Any other input properties that apply to this specific action | 
| <*other-action-specific-properties*> | JSON Object | Any other properties that apply to this specific action | 
|||| 

*Example*

This action definition gets the latest news 
by sending a request to the specified endpoint:

```json
"HTTP": {
   "type": "Http",
   "inputs": {
      "method": "GET",
      "uri": "https://mynews.example.com/latest"
   }
}
```

<a name="join-action"></a>

### Join action

This action creates a string from all the items in an array 
and separates those items with the specified delimiter character. 

```json
"Join": {
   "type": "Join",
   "inputs": {
      "from": <array>,
      "joinWith": "<delimiter>"
   },
   "runAfter": {}
}
```

*Required*

| Value | Type | Description | 
|-------|------|-------------| 
| <*array*> | Array | The array or expression that provides the source items. If you specify an expression, enclose that expression with double quotes. | 
| <*delimiter*> | Single character string | The character that separates each item in the string | 
|||| 

*Example*

Suppose you have a previously created "myIntegerArray" 
variable that contains this integer array: 

`[1,2,3,4]` 

This action definition gets the values from the variable by using the `variables()` 
function in an expression and creates this string with those values, 
which are separated by a comma: `"1,2,3,4"`

```json
"Join": {
   "type": "Join",
   "inputs": {
      "from": "@variables('myIntegerArray')",
      "joinWith": ","
   },
   "runAfter": {}
}
```

<a name="parse-json-action"></a>

### Parse JSON action

This action creates user-friendly fields or *tokens* from the properties in JSON content. 
You can then access those properties in your logic app by using the tokens instead. 
For example, when you want to use JSON output from services such as Azure Service Bus 
and Azure Cosmos DB, you can include this action in your logic app so that you can more 
easily reference the data in that output. 

```json
"Parse_JSON": {
   "type": "ParseJson",
   "inputs": {
      "content": "<JSON-source>",
         "schema": { "<JSON-schema>" }
      },
      "runAfter": {}
},
```

*Required*

| Value | Type | Description | 
|-------|------|-------------| 
| <*JSON-source*> | JSON Object | The JSON content you want to parse | 
| <*JSON-schema*> | JSON Object | The JSON schema that describes the underlying the JSON content, which the action uses for parsing the source JSON content. <p>**Tip**: In Logic Apps Designer, you can either provide the schema or provide a sample payload so that the action can generate the schema. | 
|||| 

*Example*

This action definition creates these tokens that you can use in your logic app 
workflow but only in actions that run following the **Parse JSON** action: 

`FirstName`, `LastName`, and `Email`

```json
"Parse_JSON": {
   "type": "ParseJson",
   "inputs": {
      "content": {
         "Member": {
            "Email": "Sophie.Owen@contoso.com",
            "FirstName": "Sophie",
            "LastName": "Owen"
         }
      },
      "schema": {
         "type": "object",
         "properties": {
            "Member": {
               "type": "object",
               "properties": {
                  "Email": {
                     "type": "string"
                  },
                  "FirstName": {
                     "type": "string"
                  },
                  "LastName": {
                     "type": "string"
                  }
               }
            }
         }
      }
   },
   "runAfter": { }
},
```

In this example, the "content" property specifies the JSON content for the action to parse. 
You can also provide this JSON content as the sample payload for generating the schema.

```json
"content": {
   "Member": { 
      "FirstName": "Sophie",
      "LastName": "Owen",
      "Email": "Sophie.Owen@contoso.com"
   }
},
```

The "schema" property specifies the JSON schema used for describing the JSON content:

```json
"schema": {
   "type": "object",
   "properties": {
      "Member": {
         "type": "object",
         "properties": {
            "FirstName": {
               "type": "string"
            },
            "LastName": {
               "type": "string"
            },
            "Email": {
               "type": "string"
            }
         }
      }
   }
}
```

<a name="query-action"></a>

### Query action

This action creates an array from items in another array
based on a specified condition or filter.

```json
"Filter_array": {
   "type": "Query",
   "inputs": {
      "from": <array>,
      "where": "<condition-or-filter>"
   },
   "runAfter": {}
}
```

*Required*

| Value | Type | Description | 
|-------|------|-------------| 
| <*array*> | Array | The array or expression that provides the source items. If you specify an expression, enclose that expression with double quotes. |
| <*condition-or-filter*> | String | The condition used for filtering items in the source array <p>**Note**: If no values satisfy the condition, the action creates an empty array. |
|||| 

*Example*

This action definition creates an array that has 
values greater than the specified value, which is two:

```json
"Filter_array": {
   "type": "Query",
   "inputs": {
      "from": [ 1, 3, 0, 5, 4, 2 ],
      "where": "@greater(item(), 2)"
   }
}
```

<a name="response-action"></a>

### Response action  

This action creates the payload for the response to an HTTP request. 

```json
"Response" {
    "type": "Response",
    "kind": "http",
    "inputs": {
        "statusCode": 200,
        "headers": { <response-headers> },
        "body": { <response-body> }
    },
    "runAfter": {}
},
```

*Required*

| Value | Type | Description | 
|-------|------|-------------| 
| <*response-status-code*> | Integer | The HTTP status code that is sent to the incoming request. The default code is "200 OK", but the code can be any valid status code that starts with 2xx, 4xx, or 5xx, but not with 3xxx. | 
|||| 

*Optional*

| Value | Type | Description | 
|-------|------|-------------| 
| <*response-headers*> | JSON Object | One or more headers to include with the response | 
| <*response-body*> | Various | The response body, which can be a string, JSON object, or even binary content from a previous action | 
|||| 

*Example*

This action definition creates a response to an HTTP request with the 
specified status code, message body, and message headers:

```json
"Response": {
   "type": "Response",
   "inputs": {
      "statusCode": 200,
      "body": {
         "ProductID": 0,
         "Description": "Organic Apples"
      },
      "headers": {
         "x-ms-date": "@utcnow()",
         "content-type": "application/json"
      }
   },
   "runAfter": {}
}
```

*Restrictions*

Unlike other actions, the **Response** action has special restrictions: 

* Your workflow can use the **Response** action only when the 
workflow starts with an HTTP request trigger, 
meaning your workflow must be triggered by an HTTP request.

* Your workflow can use the **Response** action anywhere *except* 
inside **Foreach** loops, **Until** loops, including sequential loops, 
and parallel branches. 

* The original HTTP request gets your workflow's response only when all 
actions required by the **Response** action are finished within the 
[HTTP request timeout limit](../logic-apps/logic-apps-limits-and-config.md#request-limits).

  However, if your workflow calls another logic app as a nested workflow, 
  the parent workflow waits until the nested workflow finishes, no matter 
  how much time passes before the nested workflow finishes.

* When your workflow uses the **Response** action and a synchronous response pattern, 
the workflow can't also use the **splitOn** command in the trigger definition because 
that command creates multiple runs. Check for this case when the PUT method is used, 
and if true, return a "bad request" response.

  Otherwise, if your workflow uses the **splitOn** command and a **Response** action, 
  the workflow runs asynchronously and immediately returns a "202 ACCEPTED" response.

* When your workflow's execution reaches the **Response** action, 
but the incoming request has already received a response, 
the **Response** action is marked as "Failed" due to the conflict. 
And as a result, your logic app run is also marked with "Failed" status.

<a name="select-action"></a>

### Select action

This action creates an array with JSON objects by transforming 
items from another array based on the specified map. 
The output array and source array always have the same number of items. 
Although you can't change the number of objects in the output array, 
you can add or remove properties and their values across those objects. 
The `select` property specifies at least one key-value pair that 
define the map for transforming items in the source array. 
A key-value pair represents a property and its value across 
all the objects in the output array. 

```json
"Select": {
   "type": "Select",
   "inputs": {
      "from": <array>,
      "select": { 
          "<key-name>": "<expression>",
          "<key-name>": "<expression>"        
      }
   },
   "runAfter": {}
},
```

*Required* 

| Value | Type | Description | 
|-------|------|-------------| 
| <*array*> | Array | The array or expression that provides the source items. Make sure you enclose an expression with double quotes. <p>**Note**: If the source array is empty, the action creates an empty array. | 
| <*key-name*> | String | The property name assigned to the result from <*expression*> <p>To add a new property across all objects in the output array, provide a <*key-name*> for that property and an <*expression*> for the property value. <p>To remove a property from all objects in the array, omit the <*key-name*> for that property. | 
| <*expression*> | String | The expression that transforms the item in the source array and assigns the result to <*key-name*> | 
|||| 

The **Select** action creates an array as output, 
so any action that wants to use this output must either accept an array, 
or you must convert the array into the type that the consumer action accepts. 
For example, to convert the output array to a string, 
you can pass that array to the **Compose** action, 
and then reference the output from the **Compose** 
action in your other actions.

*Example*

This action definition creates a JSON object array from an integer array. 
The action iterates through the source array, 
gets each integer value by using the `@item()` expression, 
and assigns each value to the "`number`" property in each JSON object: 

```json
"Select": {
   "type": "Select",
   "inputs": {
      "from": [ 1, 2, 3 ],
      "select": { 
         "number": "@item()" 
      }
   },
   "runAfter": {}
},
```

Here is the array that this action creates:

`[ { "number": 1 }, { "number": 2 }, { "number": 3 } ]`

To use this array output in other actions, 
pass this output into a **Compose** action:

```json
"Compose": {
   "type": "Compose",
   "inputs": "@body('Select')",
   "runAfter": {
      "Select": [ "Succeeded" ]
   }
},
```

You can then use the output from the **Compose** 
action in your other actions, for example, 
the **Office 365 Outlook - Send an email** action:

```json
"Send_an_email": {
   "type": "ApiConnection",
   "inputs": {
      "body": {
         "Body": "@{outputs('Compose')}",
         "Subject": "Output array from Select and Compose actions",
         "To": "<your-email@domain>"
      },
      "host": {
         "connection": {
            "name": "@parameters('$connections')['office365']['connectionId']"
         }
      },
      "method": "post",
      "path": "/Mail"
   },
   "runAfter": {
      "Compose": [ "Succeeded" ]
   }
},
```

<a name="table-action"></a>

### Table action

This action creates a CSV or HTML table from an array. 
For arrays with JSON objects, this action automatically creates 
the column headers from the objects' property names. 
For arrays with other data types, you must specify the 
column headers and values. For example, this array 
includes the "ID" and "Product_Name" properties that 
this action can use for the column header names:

`[ {"ID": 0, "Product_Name": "Apples"}, {"ID": 1, "Product_Name": "Oranges"} ]` 

```json
"Create_<CSV | HTML>_table": {
   "type": "Table",
   "inputs": {
      "format": "<CSV | HTML>",
      "from": <array>,
      "columns": [ 
         {
            "header": "<column-name>",
            "value": "<column-value>"
         },
         {
            "header": "<column-name>",
            "value": "<column-value>"
         } 
      ]
   },
   "runAfter": {}
}
```

*Required* 

| Value | Type | Description | 
|-------|------|-------------| 
| <CSV *or* HTML>| String | The format for the table you want to create | 
| <*array*> | Array | The array or expression that provides the source items for the table <p>**Note**: If the source array is empty, the action creates an empty table. | 
|||| 

*Optional*

To specify or customize column headers and values, use the `columns` array. 
When `header-value` pairs have the same header name, 
their values appear in the same column under that header name. 
Otherwise, each unique header defines a unique column.

| Value | Type | Description | 
|-------|------|-------------| 
| <*column-name*> | String | The header name for a column | 
| <*column-value*> | Any | The value in that column | 
|||| 

*Example 1*

Suppose you have a previously created "myItemArray" 
variable that currently contains this array: 

`[ {"ID": 0, "Product_Name": "Apples"}, {"ID": 1, "Product_Name": "Oranges"} ]`

This action definition creates a CSV table from the "myItemArray" variable. 
The expression used by the `from` property gets the array from 
"myItemArray" by using the `variables()` function: 

```json
"Create_CSV_table": {
   "type": "Table",
   "inputs": {
      "format": "CSV",
      "from": "@variables('myItemArray')"
   },
   "runAfter": {}
}
```

Here is the CSV table that this action creates: 

```
ID,Product_Name 
0,Apples 
1,Oranges 
```

*Example 2*

This action definition creates an HTML table from the "myItemArray" variable. 
The expression used by the `from` property gets the array from 
"myItemArray" by using the `variables()` function: 

```json
"Create_HTML_table": {
   "type": "Table",
   "inputs": {
      "format": "HTML",
      "from": "@variables('myItemArray')"
   },
   "runAfter": {}
}
```

Here is the HTML table that this action creates: 

<table><thead><tr><th>ID</th><th>Product_Name</th></tr></thead><tbody><tr><td>0</td><td>Apples</td></tr><tr><td>1</td><td>Oranges</td></tr></tbody></table>

*Example 3*

This action definition creates an HTML table from the "myItemArray" variable. 
However, this example overrides the default column header names with "Stock_ID" 
and "Description", and adds the word "Organic" to the values in the "Description" column.

```json
"Create_HTML_table": {
   "type": "Table",
   "inputs": {
      "format": "HTML",
      "from": "@variables('myItemArray')",
      "columns": [ 
         {
            "header": "Stock_ID",
            "value": "@item().ID"
         },
         {
            "header": "Description",
            "value": "@concat('Organic ', item().Product_Name)"
         }
      ]
    },
   "runAfter": {}
},
```

Here is the HTML table that this action creates: 

<table><thead><tr><th>Stock_ID</th><th>Description</th></tr></thead><tbody><tr><td>0</td><td>Organic Apples</td></tr><tr><td>1</td><td>Organic Oranges</td></tr></tbody></table>

<a name="terminate-action"></a>

### Terminate action

This action stops the run for logic app workflow instance, 
cancels any actions in progress, skips any remaining actions, 
and returns the specified status. For example, you can use the 
**Terminate** action when your logic app must exit completely 
from an error state. This action doesn't affect already completed 
actions and can't appear inside **Foreach** and **Until** loops, 
including sequential loops. 

```json
"Terminate": {
   "type": "Terminate",
   "inputs": {
       "runStatus": "<status>",
       "runError": {
            "code": "<error-code-or-name>",
            "message": "<error-message>"
       }
   },
   "runAfter": {}
}
```

*Required*

| Value | Type | Description | 
|-------|------|-------------| 
| <*status*> | String | The status to return for the run: "Failed", "Cancelled", or "Succeeded" |
|||| 

*Optional*

The properties for the "runStatus" object apply only 
when the "runStatus" property is set to "Failed" status.

| Value | Type | Description | 
|-------|------|-------------| 
| <*error-code-or-name*> | String | The code or name for the error |
| <*error-message*> | String | The message or text that describes the error and any actions the app user can take | 
|||| 

*Example*

This action definition stops a workflow run, sets the run status to "Failed", 
and returns the status, an error code, and an error message:

```json
"Terminate": {
    "type": "Terminate",
    "inputs": {
        "runStatus": "Failed",
        "runError": {
            "code": "Unexpected response",
            "message": "The service received an unexpected response. Please try again."
        }
   },
   "runAfter": {}
}
```

<a name="wait-action"></a>

### Wait action  

This action pauses workflow execution for the 
specified interval or until the specified time, 
but not both. 

*Specified interval*

```json
"Delay": {
   "type": "Wait",
   "inputs": {
      "interval": {
         "count": <number-of-units>,
         "unit": "<interval>"
      }
   },
   "runAfter": {}
},
```

*Specified time*

```json
"Delay_until": {
   "type": "Wait",
   "inputs": {
      "until": {
         "timestamp": "<date-time-stamp>"
      }
   },
   "runAfter": {}
},
```

*Required*

| Value | Type | Description | 
|-------|------|-------------| 
| <*number-of-units*> | Integer | For the **Delay** action, the number of units to wait | 
| <*interval*> | String | For the **Delay** action, the interval to wait: "Second", "Minute", "Hour", "Day", "Week", "Month" | 
| <*date-time-stamp*> | String | For the **Delay Until** action, the date and time to resume execution. This value must use the [UTC date time format](https://en.wikipedia.org/wiki/Coordinated_Universal_Time). | 
|||| 

*Example 1*

This action definition pauses the workflow for 15 minutes:

```json
"Delay": {
   "type": "Wait",
   "inputs": {
      "interval": {
         "count": 15,
         "unit": "Minute"
      }
   },
   "runAfter": {}
},
```

*Example 2*

This action definition pauses the workflow until the specified time:

```json
"Delay_until": {
   "type": "Wait",
   "inputs": {
      "until": {
         "timestamp": "2017-10-01T00:00:00Z"
      }
   },
   "runAfter": {}
},
```

<a name="workflow-action"></a>

### Workflow action

This action lets you nest a workflow. The Logic Apps engine performs 
an access check on the child workflow, more specifically, the trigger, 
so you must have access to the child workflow. For example:

```json
"<my-nested-workflow-action-name>": {
    "type": "Workflow",
    "inputs": {
        "host": {
            "id": "/subscriptions/<my-subscription-ID>/resourceGroups/<my-resource-group-name>/providers/Microsoft.Logic/<my-nested-workflow-action-name>",
            "triggerName": "mytrigger001"
        },
        "queries": {
            "extrafield": "specialValue"
        },  
        "headers": {
            "x-ms-date": "@utcnow()",
            "Content-type": "application/json"
        },
        "body": {
            "contentFieldOne": "value100",
            "anotherField": 10.001
        }
    },
    "runAfter": {}
}
```

| Element | Required | Type | Description | 
|---------|----------|------|-------------|  
| host id | Yes | String| The resource ID for the workflow that you want to call | 
| host triggerName | Yes | String | The name of the trigger that you want to invoke | 
| queries | No | JSON Object | Represents any query parameters that you want to include in the URL. <p>For example, `"queries": { "api-version": "2015-02-01" }` adds `?api-version=2015-02-01` to the URL. | 
| headers | No | JSON Object | Represents each header that's sent in the request. <p>For example, to set the language and type on a request: <p>`"headers": { "Accept-Language": "en-us", "Content-Type": "application/json" }` | 
| body | No | JSON Object | Represents the payload that is sent to the endpoint. | 
||||| 

This action's outputs are based on what you define 
in the `Response` action for the child workflow. 
If the child workflow doesn't define a `Response` action, 
the outputs are empty.

## Control workflow actions overview

These actions help you control workflow execution and often include other actions. 
From outside a control workflow action, you can directly reference actions 
inside that control workflow action. For example, if you have an `Http` action inside a scope, 
you can reference the `@body('Http')` expression from anywhere in the workflow. 
However, actions that exist inside a control workflow action can only "run after" 
other actions that are in the same control workflow structure.

<a name="foreach-action"></a>

### Foreach action

This looping action iterates through an array and performs inner actions on each array item. 
By default, the Foreach loop runs in parallel. For the maximum number of parallel cycles that 
"for each" loops can run, see [Limits and config](../logic-apps/logic-apps-limits-and-config.md). 
To run each cycle sequentially, set the `operationOptions` parameter to `Sequential`. 
Learn more about [Foreach loops in logic apps](../logic-apps/logic-apps-control-flow-loops.md#foreach-loop).

```json
"<my-forEach-loop-name>": {
    "type": "Foreach",
    "actions": {
        "myInnerAction1": {
            "type": "<action-type>",
            "inputs": {}
        },
        "myInnerAction2": {
            "type": "<action-type>",
            "inputs": {}
        }
    },
    "foreach": "<array>",
    "runAfter": {}
}
```

| Element | Required | Type | Description | 
|---------|----------|------|-------------| 
| actions | Yes | JSON Object | The inner actions to run inside the loop | 
| foreach | Yes | String | The array to iterate through | 
| operationOptions | No | String | Specifies any operation options for customizing behavior. Currently supports only `Sequential` for sequentially running iterations where the default behavior is parallel. |
||||| 

For example:

```json
"forEach_EmailAction": {
    "type": "Foreach",
    "foreach": "@body('email_filter')",
    "actions": {
        "Send_email": {
            "type": "ApiConnection",
            "inputs": {
                "body": {
                    "to": "@item()",
                    "from": "me@contoso.com",
                    "message": "Hello, thank you for ordering"
                },
                "host": {
                    "connection": {
                        "id": "@parameters('$connections')['office365']['connection']['id']"
                    }
                }
            }
        }
    },
    "foreach": "@body('email_filter')",
    "runAfter": {
        "email_filter": [ "Succeeded" ]
    }
}
```

<a name="if-action"></a>

### If action

This action, which is a *conditional statement*, evaluates a 
condition and runs a branch based on whether the expression is true. 
If the condition is true, the condition is marked with "Succeeded" status. 
The actions in the `actions` or `else` objects get these values:

* "Succeeded" when they run and succeed
* "Failed" when they run and fail
* "Skipped" when the respective branch doesn't run

``` json
"Condition": {
   "type": "If",
   "expression": { "<condition>" },
   "actions": {
      "<action-1>": { "<action-definition>" }
   },
   "else": {
      "actions": {
        "<action-2>": { "<action-definition" }
      }
   },
   "runAfter": {}
}
```

| Value | Type | Description | 
|-------|------|-------------| 
| <*condition*> | JSON Object | The condition, which can be an expression, to evaluate | 
| <*action-1*> | JSON Object | The action to run when <*condition*> evaluates to true | 
| <*action-definition*> | JSON Object | The definition for the action | 
| <*action-2*> | JSON Object | The action to run when <*condition*> evaluates to false | 
|||| 

Learn [how to create conditional statements](../logic-apps/logic-apps-control-flow-conditional-statement.md).

*Example*

This condition specifies that when the integer variable has a value greater than zero, 
the workflow checks a website. If the variable is zero or less, the workflow checks a different website.

```json
"Condition": {
   "type": "If",
   "expression": {
      "and": [ {
         "greater": [ "@variables('myIntegerVariable')", 0 ] 
      } ]
   },
   "actions": { 
      "HTTP - Check this website": {
         "type": "Http",
         "inputs": {
         "method": "GET",
            "uri": "http://this-url"
         },
         "runAfter": {}
      }
   },
   "else": {
      "actions": {
         "HTTP - Check this other website": {
            "type": "Http",
            "inputs": {
               "method": "GET",
               "uri": "http://this-other-url"
            },
            "runAfter": {}
         }
      }
   },
   "runAfter": {}
}
```  

#### How conditions use expressions

Here are some examples that show how you can use expressions in conditions:
  
| JSON | Result | 
|------|--------| 
| "expression": "@parameters('<*hasSpecialAction*>')" | For Boolean expressions only, the condition passes for any value that evaluates to true. <p>To convert other types to Boolean, use these functions: `empty()` or `equals()`. | 
| "expression": "@greater(actions('<*action*>').output.value, parameters('<*threshold*>'))" | For comparison functions, the action runs only when the output from <*action*> is more than the <*threshold*> value. | 
| "expression": "@or(greater(actions('<*action*>').output.value, parameters('<*threshold*>')), less(actions('<*same-action*>').output.value, 100))" | For logic functions and creating nested Boolean expressions, the action runs when the output from <*action*> is more than the <*threshold*> value or under 100. | 
| "expression": "@equals(length(actions('<*action*>').outputs.errors), 0))" | You can use array functions for checking whether the array has any items. The action runs when the `errors` array is empty. | 
||| 

<a name="scope-action"></a>

### Scope action

This action logically groups actions into *scopes*, which get their own status 
after the actions in that scope finish running. You can then use the scope's 
status to determine whether other actions run. Learn [how to create scopes](../logic-apps/logic-apps-control-flow-run-steps-group-scopes.md).

```json
"Scope": {
   "type": "Scope",
   "actions": {
      "<inner-action-1>": {
         "type": "<action-type>",
         "inputs": { "<action-inputs>" },
         "runAfter": {}
      },
      "<inner-action-2>": {
         "type": "<action-type>",
         "inputs": { "<action-inputs>" },
         "runAfter": {}
      }
   }
}
```

*Required*

| Value | Type | Description | 
|-------|------|-------------|  
| <*inner-action-1...n*> | JSON Object | One or more actions that run inside the scope |
| <*action-inputs*> | JSON Object | The inputs for each action |
|||| 

<a name="switch-action"></a>

### Switch action

This action, also known as a *switch statement*, 
organizes other actions into *cases*, and assigns 
a value to each case, except for the default case 
if that exists. When your workflow runs, the **Switch** 
action compares the value from an expression, object, 
or token against the values specified for each case. 

If the **Switch** action finds a matching case, 
your workflow runs only the actions in that case. 
Each time the **Switch** action runs, either only 
one matching case exists or no matches exist. 
If no matches exist, the **Switch** action 
runs the default actions. Learn 
[how to create switch statements](../logic-apps/logic-apps-control-flow-switch-statement.md).

``` json
"Switch": {
   "type": "Switch",
   "expression": "<expression-object-or-token>",
   "cases": {
      "Case": {
         "actions": {
           "<action-name>": { "<action-definition>" }
         },
         "case": "<matching-value>"
      },
      "Case_2": {
         "actions": {
           "<action-name>": { "<action-definition>" }
         },
         "case": "<matching-value>"
      }
   },
   "default": {
      "actions": {
         "<default-action-name>": { "<default-action-definition>" }
      }
   },
   "runAfter": {}
}
```

*Required*

| Value | Type | Description | 
|-------|------|-------------| 
| <*expression-object-or-token*> | Varies | The expression, JSON object, or token to evaluate | 
| <*action-name*> | String | The name of the action to run for the matching case | 
| <*action-definition*> | JSON Object | The definition for the action to run for the matching case | 
| <*matching-value*> | Varies | The value to compare with the evaluated result | 
|||| 

*Optional*

| Value | Type | Description | 
|-------|------|-------------| 
| <*default-action-name*> | String | The name of the default action to run when no matching case exists | 
| <*default-action-definition*> | JSON Object | The definition for the action to run when no matching case exists | 
|||| 

*Example*

This action definition evaluates whether the person responding 
to the approval request email selected the "Approve" option 
or the "Reject" option. Based on this choice, the **Switch** 
action runs the actions for the matching case, which is 
to send another email to the responder but with different 
wording in each case. 

``` json
"Switch": {
   "type": "Switch",
   "expression": "@body('Send_approval_email')?['SelectedOption']",
   "cases": {
      "Case": {
         "actions": {
            "Send_an_email": { 
               "type": "ApiConnection",
               "inputs": {
                  "Body": "Thank you for your approval.",
                  "Subject": "Response received", 
                  "To": "Sophie.Owen@contoso.com"
               },
               "host": {
                  "connection": {
                     "name": "@parameters('$connections')['office365']['connectionId']"
                  }
               },
               "method": "post",
               "path": "/Mail"
            },
            "runAfter": {}
         },
         "case": "Approve"
      },
      "Case_2": {
         "actions": {
            "Send_an_email_2": { 
               "type": "ApiConnection",
               "inputs": {
                  "Body": "Thank you for your response.",
                  "Subject": "Response received", 
                  "To": "Sophie.Owen@contoso.com"
               },
               "host": {
                  "connection": {
                     "name": "@parameters('$connections')['office365']['connectionId']"
                  }
               },
               "method": "post",
               "path": "/Mail"
            },
            "runAfter": {}     
         },
         "case": "Reject"
      }
   },
   "default": {
      "actions": { 
         "Send_an_email_3": { 
            "type": "ApiConnection",
            "inputs": {
               "Body": "Please respond with either 'Approve' or 'Reject'.",
               "Subject": "Please respond", 
               "To": "Sophie.Owen@contoso.com"
            },
            "host": {
               "connection": {
                  "name": "@parameters('$connections')['office365']['connectionId']"
               }
            },
            "method": "post",
            "path": "/Mail"
         },
         "runAfter": {} 
      }
   },
   "runAfter": {
      "Send_approval_email": [ 
         "Succeeded"
      ]
   }
}
```

<a name="until-action"></a>

### Until action

This loop action contains actions that run until the specified condition is true. 
The loop checks the condition as the last step after all other actions have run. 
You can include more than one action in the `"actions"` object, 
and the action must define at least one limit. Learn 
[how to create "until" loops](../logic-apps/logic-apps-control-flow-loops.md#until-loop). 

```json
 "Until": {
   "type": "Until",
   "actions": {
      "<action-name>": {
         "type": "<action-type>",
         "inputs": { "<action-inputs>" },
         "runAfter": {}
      },
      "<action-name>": {
         "type": "<action-type>",
         "inputs": { "<action-inputs>" },
         "runAfter": {}
      }
   },
   "expression": "<condition>",
   "limit": {
      "count": <loop-count>,
      "timeout": "<loop-timeout>"
   },
   "runAfter": {}
}
```

| Value | Type | Description | 
|-------|------|-------------| 
| <*action-name*> | String | The name for the action you want to run inside the loop | 
| <*action-type*> | String | The action type you want to run | 
| <*action-inputs*> | Various | The inputs for the action to run | 
| <*condition*> | String | The condition or expression to evaluate after all the actions in the loop finish running | 
| <*loop-count*> | Integer | The limit on the most number of loops that the action can run. The default `count` value is 60. | 
| <*loop-timeout*> | String | The limit on the longest time that the loop can run. The default `timeout` value is `PT1H`, which is the required [ISO 8601 format](https://en.wikipedia.org/wiki/ISO_8601). |
|||| 

*Example*

This loop action definition sends an HTTP request to 
the specified URL until one of these conditions is met: 

* The request gets a response with the "200 OK" status code.
* The loop has run 60 times.
* The loop has run for one hour.

```json
 "Run_until_loop_succeeds_or_expires": {
    "type": "Until",
    "actions": {
        "Http": {
            "type": "Http",
            "inputs": {
                "method": "GET",
                "uri": "http://myurl"
            },
            "runAfter": {}
        }
    },
    "expression": "@equals(outputs('Http')['statusCode', 200)",
    "limit": {
        "count": 60,
        "timeout": "PT1H"
    },
    "runAfter": {}
}
```

## Next steps

* Learn more about [Workflow Definition Language](../logic-apps/logic-apps-workflow-definition-language.md)<|MERGE_RESOLUTION|>--- conflicted
+++ resolved
@@ -1,4 +1,4 @@
----
+﻿---
 # required metadata
 title: Workflow trigger and action types reference - Azure Logic Apps | Microsoft Docs
 description: Learn about trigger and action types in Azure Logic Apps as described by the Workflow Definition Language schema
@@ -59,7 +59,6 @@
 
 *Required*
 
-<<<<<<< HEAD
 | Value | Type | Description | 
 |-------|------|-------------| 
 | <*trigger-name*> | String | The name for the trigger | 
@@ -67,16 +66,6 @@
 | <*trigger-inputs*> | JSON Object | The inputs that define the trigger's behavior | 
 | <*time-unit*> | String | The unit of time that describes how often the trigger fires: "Second", "Minute", "Hour", "Day", "Week", "Month" | 
 | <*number-of-time-units-to-wait*> | Integer | A positive number that determines how often the trigger fires based on the frequency, which is specifically the number of time units to wait until the trigger fires again <p>Here are the minimum and maximum intervals: <p>- Month: 1-16 months </br>- Day: 1-500 days </br>- Hour: 1-12,000 hours </br>- Minute: 1-72,000 minutes </br>- Second: 1-9,999,999 seconds<p>For example, if the interval is 6, and the frequency is "Month", the recurrence is every 6 months. | 
-=======
-| Element | Type | Description | 
-|---------|------|-------------| 
-| <*triggerName*> | JSON Object | The name for the trigger, which is an object described in Javascript Object Notation (JSON) format  | 
-| type | String | The trigger type, for example, "Http" or "ApiConnection" | 
-| inputs | JSON Object | The trigger's inputs that define the trigger's behavior | 
-| recurrence | JSON Object | The frequency and interval that describes how often the trigger fires |  
-| frequency | String | The unit of time that describes how often the trigger fires: "Second", "Minute", "Hour", "Day", "Week", or "Month" | 
-| interval | Integer | A positive integer that describes how often the trigger fires based on the frequency. <p>Here are the minimum and maximum intervals: <p>- Month: 1-16 months </br>- Day: 1-500 days </br>- Hour: 1-12,000 hours </br>- Minute: 1-72,000 minutes </br>- Second: 1-9,999,999 seconds<p>For example, if the interval is 6, and the frequency is "month", then the recurrence is every 6 months. | 
->>>>>>> ed1001e6
 |||| 
 
 *Optional*
@@ -500,119 +489,6 @@
 | body | JSON Object | The body from the HTTP response | 
 |||| 
 
-<<<<<<< HEAD
-=======
-<a name="apiconnection-trigger"></a>
-
-### APIConnection trigger  
-
-This trigger works like the [HTTP trigger](#http-trigger), 
-but uses [Microsoft-managed APIs](../connectors/apis-list.md) 
-so the parameters for this trigger differ. 
-
-Here is the trigger definition, although many sections are optional, 
-so the trigger's behavior depends on whether or not sections are included:
-
-```json
-"<APIConnectionTriggerName>": {
-   "type": "ApiConnection",
-   "inputs": {
-      "host": {
-         "api": {
-            "runtimeUrl": "<managed-API-endpoint-URL>"
-         },
-         "connection": {
-            "name": "@parameters('$connections')['<connection-name>'].name"
-         },
-      },
-      "method": "GET | PUT | POST | PATCH | DELETE | HEAD",
-      "queries": "<query-parameters>",
-      "headers": { "<headers-for-request>" },
-      "body": { "<payload-to-send>" },
-      "authentication": { "<authentication-method>" },
-      "retryPolicy": {
-          "type": "<retry-policy-type>",
-          "interval": "<retry-interval>",
-          "count": <number-retry-attempts>
-      }
-   },
-   "recurrence": {
-      "frequency": "Second | Minute | Hour | Day | Week | Month | Year",
-      "interval": "<recurrence-interval-based-on-frequency>"
-   },
-   "runtimeConfiguration": {
-      "concurrency": {
-         "runs": <maximum-number-for-concurrently-running-workflow-instances>
-      }
-   },
-   "operationOptions": "singleInstance"
-}
-```
-
-*Required*
-
-| Element | Type | Description | 
-|---------|------|-------------| 
-| *APIConnectionTriggerName* | JSON Object | The name for the trigger, which is an object described in Javascript Object Notation (JSON) format  | 
-| type | String | The trigger type, which is "ApiConnection" | 
-| inputs | JSON Object | The trigger's inputs that define the trigger's behavior | 
-| host | JSON Object | The JSON object that describes the host gateway and ID for the managed API <p>The `host` JSON object has these elements: `api` and `connection` | 
-| api | JSON Object | The endpoint URL for the managed API: <p>`"runtimeUrl": "<managed-API-endpoint-URL>"` | 
-| connection | JSON Object | The name for the managed API connection that the workflow uses, which must include a reference to a parameter named `$connection`: <p>`"name": "@parameters('$connections')['<connection-name>'].name"` | 
-| method | String | The HTTP method for communicating with the managed API: "GET", "PUT", "POST", "PATCH", "DELETE", or "HEAD" | 
-| recurrence | JSON Object | The frequency and interval that describes how often the trigger fires |  
-| frequency | String | The unit of time that describes how often the trigger fires: "Second", "Minute", "Hour", "Day", "Week", or "Month" | 
-| interval | Integer | A positive integer that describes how often the trigger fires based on the frequency. <p>Here are the minimum and maximum intervals: <p>- Month: 1-16 months </br>- Day: 1-500 days </br>- Hour: 1-12,000 hours </br>- Minute: 1-72,000 minutes </br>- Second: 1-9,999,999 seconds<p>For example, if the interval is 6, and the frequency is "month", then the recurrence is every 6 months. | 
-|||| 
-
-*Optional*
-
-| Element | Type | Description | 
-|---------|------|-------------| 
-| queries | JSON Object | Any query parameters that you want to include with the URL <p>For example, this element adds the `?api-version=2015-02-01` query string to the URL: <p>`"queries": { "api-version": "2015-02-01" }` <p>Result: `https://contoso.com?api-version=2015-02-01` | 
-| headers | JSON Object | One or more headers to send with the request <p>For example, to set the language and type for a request: <p>`"headers": { "Accept-Language": "en-us", "Content-Type": "application/json" }` | 
-| body | JSON Object | The JSON object that describes the payload (data) to send to the managed API | 
-| authentication | JSON Object | The method that an incoming request should use for authentication. For more information, see [Scheduler Outbound Authentication](../scheduler/scheduler-outbound-authentication.md). |
-| retryPolicy | JSON Object | This object customizes the retry behavior for intermittent errors that have 4xx or 5xx status codes: <p>`"retryPolicy": { "type": "<retry-policy-type>", "interval": "<retry-interval>", "count": <number-retry-attempts> }` <p>For more information, see [Retry policies](../logic-apps/logic-apps-exception-handling.md). | 
-| concurrency | JSON Object | For recurring and polling triggers, this object specifies the maximum number of workflow instances that can run at the same time. Use this value to limit the requests that backend systems receive. <p>For example, this value sets the concurrency limit to 10 instances: `"concurrency": { "runs": 10 }` | 
-| operationOptions | String | The `singleInstance` option specifies that the trigger fires only after all active runs are finished. See [Triggers: Fire only after active runs finish](#single-instance). | 
-||||
-
-*Example*
-
-```json
-"Create_daily_report": {
-   "type": "ApiConnection",
-   "inputs": {
-      "host": {
-         "api": {
-            "runtimeUrl": "https://myReportsRepo.example.com/"
-         },
-         "connection": {
-            "name": "@parameters('$connections')['<connection-name>'].name"
-         }     
-      },
-      "method": "POST",
-      "body": {
-         "category": "statusReports"
-      }  
-   },
-   "recurrence": {
-      "frequency": "Day",
-      "interval": 1
-   }
-}
-```
-
-#### APIConnection trigger outputs
- 
-| Element | Type | Description |
-|---------|------|-------------| 
-| headers | JSON Object | The headers from the HTTP response | 
-| body | JSON Object | The body from the HTTP response | 
-|||| 
-
->>>>>>> ed1001e6
 <a name="httpwebhook-trigger"></a>
 
 ### HTTPWebhook trigger  
