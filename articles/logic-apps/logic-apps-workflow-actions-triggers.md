--- conflicted
+++ resolved
@@ -3,21 +3,12 @@
 title: Workflow trigger and action types reference - Azure Logic Apps | Microsoft Docs
 description: Learn about trigger and action types in Azure Logic Apps as described by the Workflow Definition Language schema
 services: logic-apps
-<<<<<<< HEAD
-=======
-author: kevinlam1
-manager: jeconnoc
-editor: 
-documentationcenter: 
-
-ms.assetid: 86a53bb3-01ba-4e83-89b7-c9a7074cb159
->>>>>>> 4a0539a9
 ms.service: logic-apps
 author: kevinlam1
 ms.author: klam 
-manager: cfowler 
+manager: jeconnoc
+ms.date: 05/01/2018
 ms.topic: reference
-ms.date: 05/01/2018
 
 # optional metadata
 ms.reviewer: klam, LADocs
