﻿---
# required metadata
title: Workflow Definition Language triggers and actions reference - Azure Logic Apps | Microsoft Docs
description: This technical reference describes built-in triggers and actions for automating workflows with Azure Logic Apps
services: logic-apps
<<<<<<< HEAD
=======
author: kevinlam1
manager: jeconnoc
editor: 
documentationcenter: 

ms.assetid: 86a53bb3-01ba-4e83-89b7-c9a7074cb159
>>>>>>> 2e85ac3c
ms.service: logic-apps
author: kevinlam1
ms.author: klam
manager: cfowler
ms.topic: reference
ms.date: 05/08/2018

# optional metadata
ms.reviewer: klam, LADocs
ms.suite: integration
---

# Workflow Definition Language triggers and actions reference for Azure Logic Apps

In [Azure Logic Apps](../logic-apps/logic-apps-overview.md), 
all logic app workflows start with triggers followed by actions. 
This article describes the built-in triggers and actions you can use when 
creating automated workflows with [Azure Logic Apps](../logic-apps/logic-apps-overview.md). 
To learn more about functions in logic app definitions, see 
[Workflow Definition Language for Azure Logic Apps](../logic-apps/logic-apps-workflow-definition-language.md#functions). 

You can visually create logic apps with the Logic Apps Designer, 
or by directly authoring the underlying workflow definitions with the 
[Workflow Definition Language](../logic-apps/logic-apps-workflow-definition-language.md). 
You can use either the Azure portal or Visual Studio. 
Learn how [pricing works for triggers and actions](../logic-apps/logic-apps-pricing.md).

<a name="triggers-overview"></a>

## Triggers overview

All logic apps start with a trigger, which defines the calls 
that can instantiate and start a logic app workflow. 
Here are the types of triggers that you can use:

* A *polling* trigger, which checks a service's HTTP endpoint at regular intervals
* A *push* trigger, which calls the 
[Workflow Service REST API](https://docs.microsoft.com/rest/api/logic/workflows)
 
All triggers have these top-level elements, 
although some are optional:  
  
```json
"<triggerName>": {
   "type": "<triggerType>",
   "inputs": { "<trigger-behavior-settings>" },
   "recurrence": { 
      "frequency": "Second | Minute | Hour | Day | Week | Month | Year",
      "interval": "<recurrence-interval-based-on-frequency>"
   },
   "conditions": [ <array-with-required-conditions> ],
   "splitOn": "<property-used-for-creating-runs>",
   "operationOptions": "<optional-trigger-operations>"
}
```

*Required*

| Element name | Type | Description | 
| ------------ | ---- | ----------- | 
| <*triggerName*> | JSON Object | The name for the trigger, which is an object described in Javascript Object Notation (JSON) format  | 
| type | String | The trigger type, for example: "Http" or "ApiConnection" | 
| inputs | JSON Object | The trigger's inputs that define the trigger's behavior | 
| recurrence | JSON Object | The frequency and interval that describes how often the trigger fires |  
| frequency | String | The unit of time that describes how often the trigger fires: "Second", "Minute", "Hour", "Day", "Week", or "Month" | 
| interval | Integer | A positive integer that describes how often the trigger fires based on the frequency. <p>Here are the minimum and maximum intervals: <p>- Month: 1-16 months </br>- Day: 1-500 days </br>- Hour: 1-12,000 hours </br>- Minute: 1-72,000 minutes </br>- Second: 1-9,999,999 seconds<p>For example, if the interval is 6, and the frequency is "month", then the recurrence is every 6 months. | 
|||| 

*Optional*

| Element name | Type | Description | 
| ------------ | ---- | ----------- | 
| [conditions](#trigger-conditions) | Array | One or more conditions that determine whether or not to run the workflow | 
| [splitOn](#split-on-debatch) | String | An expression that splits up, or *debatches*, array items into multiple workflow instances for processing. This option is available for triggers that return an array and only when working directly in code view. | 
| [operationOptions](#trigger-operation-options) | String | Some triggers provide additional options that let you change the default trigger behavior | 
||||| 

## Trigger types and details  

Each trigger type has a different interface and inputs that define the trigger's behavior. 

| Trigger type | Description | 
| ------------ | ----------- | 
| [**Recurrence**](#recurrence-trigger) | Fires based on a defined schedule. You can set a future date and time for firing this trigger. Based on the frequency, you can also specify times and days for running the workflow. | 
| [**Request**](#request-trigger)  | Makes your logic app into a callable endpoint, also known as a "manual" trigger. For example, see [Call, trigger, or nest workflows with HTTP endpoints](../logic-apps/logic-apps-http-endpoint.md). | 
| [**HTTP**](#http-trigger) | Checks, or *polls*, an HTTP web endpoint. The HTTP endpoint must conform to a specific trigger contract either by using a "202" asynchronous pattern or by returning an array. | 
| [**ApiConnection**](#apiconnection-trigger) | Works like the HTTP trigger, but uses [Microsoft-managed APIs](../connectors/apis-list.md). | 
| [**HTTPWebhook**](#httpwebhook-trigger) | Works like the Request trigger, but calls a specified URL for registering and unregistering. |
| [**ApiConnectionWebhook**](#apiconnectionwebhook-trigger) | Works like the HTTPWebhook trigger, but uses [Microsoft-managed APIs](../connectors/apis-list.md). | 
||| 

<a name="recurrence-trigger"></a>

## Recurrence trigger  

This trigger runs based on your specified recurrence and schedule 
and provides an easy way for regularly running a workflow. 

Here is the trigger definition:

```json
"Recurrence": {
   "type": "Recurrence",
   "recurrence": {
      "frequency": "Second | Minute | Hour | Day | Week | Month",
      "interval": <recurrence-interval-based-on-frequency>,
      "startTime": "<start-date-time-with-format-YYYY-MM-DDThh:mm:ss>",
      "timeZone": "<time-zone>",
      "schedule": {
         // Applies only when frequency is Day or Week. Separate values with commas.
         "hours": [ <one-or-more-hour-marks> ], 
         // Applies only when frequency is Day or Week. Separate values with commas.
         "minutes": [ <one-or-more-minute-marks> ], 
         // Applies only when frequency is Week. Separate values with commas.
         "weekDays": [ "Monday, Tuesday, Wednesday, Thursday, Friday, Saturday, Sunday" ] 
      }
   },
   "runtimeConfiguration": {
      "concurrency": {
         "runs": <maximum-number-for-concurrently-running-workflow-instances>
      }
   },
   "operationOptions": "singleInstance"
}
```
*Required*

| Element name | Type | Description | 
| ------------ | ---- | ----------- | 
| Recurrence | JSON Object | The name for the trigger, which is an object described in Javascript Object Notation (JSON) format  | 
| type | String | The trigger type, which is "Recurrence" | 
| inputs | JSON Object | The trigger's inputs that define the trigger's behavior | 
| recurrence | JSON Object | The frequency and interval that describes how often the trigger fires |  
| frequency | String | The unit of time that describes how often the trigger fires: "Second", "Minute", "Hour", "Day", "Week", or "Month" | 
| interval | Integer | A positive integer that describes how often the trigger fires based on the frequency. <p>Here are the minimum and maximum intervals: <p>- Month: 1-16 months </br>- Day: 1-500 days </br>- Hour: 1-12,000 hours </br>- Minute: 1-72,000 minutes </br>- Second: 1-9,999,999 seconds<p>For example, if the interval is 6, and the frequency is "month", then the recurrence is every 6 months. | 
|||| 

*Optional*

| Element name | Type | Description | 
| ------------ | ---- | ----------- | 
| startTime | String | The start date and time in this format: <p>YYYY-MM-DDThh:mm:ss if you specify a time zone <p>-or- <p>YYYY-MM-DDThh:mm:ssZ if you don't specify a time zone <p>So for example, if you want September 18, 2017 at 2:00 PM, then specify "2017-09-18T14:00:00" and specify a time zone such as "Pacific Standard Time", or specify "2017-09-18T14:00:00Z" without a time zone. <p>**Note:** This start time must follow the [ISO 8601 date time specification](https://en.wikipedia.org/wiki/ISO_8601#Combined_date_and_time_representations) in [UTC date time format](https://en.wikipedia.org/wiki/Coordinated_Universal_Time), but without a [UTC offset](https://en.wikipedia.org/wiki/UTC_offset). If you don't specify a time zone, you must add the letter "Z" at the end without any spaces. This "Z" refers to the equivalent [nautical time](https://en.wikipedia.org/wiki/Nautical_time). <p>For simple schedules, the start time is the first occurrence, while for complex schedules, the trigger doesn't fire any sooner than the start time. For more information about start dates and times, see [Create and schedule regularly running tasks](../connectors/connectors-native-recurrence.md). | 
| timeZone | String | Applies only when you specify a start time because this trigger doesn't accept [UTC offset](https://en.wikipedia.org/wiki/UTC_offset). Specify the time zone that you want to apply. | 
| hours | Integer or integer array | If you specify "Day" or "Week" for `frequency`, you can specify one or more integers from 0 to 23, separated by commas, as the hours of the day when you want to run the workflow. <p>For example, if you specify "10", "12" and "14", you get 10 AM, 12 PM, and 2 PM as the hour marks. | 
| minutes | Integer or integer array | If you specify "Day" or "Week" for `frequency`, you can specify one or more integers from 0 to 59, separated by commas, as the minutes of the hour when you want to run the workflow. <p>For example, you can specify "30" as the minute mark and using the previous example for hours of the day, you get 10:30 AM, 12:30 PM, and 2:30 PM. | 
| weekDays | String or string array | If you specify "Week" for `frequency`, you can specify one or more days, separated by commas, when you want to run the workflow: "Monday", "Tuesday", "Wednesday", "Thursday", "Friday", "Saturday", and "Sunday" | 
| concurrency | JSON Object | For recurring and polling triggers, this object specifies the maximum number of workflow instances that can run at the same time. Use this value to limit the requests that backend systems receive. <p>For example, this value sets the concurrency limit to 10 instances: `"concurrency": { "runs": 10 }` | 
| operationOptions | String | The `singleInstance` option specifies that the trigger fires only after all active runs are finished. See [Triggers: Fire only after active runs finish](#single-instance). | 
|||| 

*Example 1*

This basic recurrence trigger runs daily:

```json
"recurrenceTriggerName": {
   "type": "Recurrence",
   "recurrence": {
      "frequency": "Day",
      "interval": 1
   }
}
```

*Example 2*

You can specify a start date and time for firing the trigger. 
This recurrence trigger starts on the specified date and then fires daily:

```json
"recurrenceTriggerName": {
   "type": "Recurrence",
   "recurrence": {
      "frequency": "Day",
      "interval": 1,
      "startTime": "2017-09-18T00:00:00Z"
   }
}
```

*Example 3*

This recurrence trigger starts on September 9, 2017 at 2:00 PM, 
and fires weekly every Monday at 10:30 AM, 12:30 PM, 
and 2:30 PM Pacific Standard Time:

``` json
"myRecurrenceTrigger": {
   "type": "Recurrence",
   "recurrence": {
      "frequency": "Week",
      "interval": 1,
      "schedule": {
         "hours": [ 10, 12, 14 ],
         "minutes": [ 30 ],
         "weekDays": [ "Monday" ]
      },
      "startTime": "2017-09-07T14:00:00",
      "timeZone": "Pacific Standard Time"
   }
}
```

For more information plus examples for this trigger, 
see [Create and schedule regularly running tasks](../connectors/connectors-native-recurrence.md).

<a name="request-trigger"></a>

## Request trigger

This trigger makes your logic app callable by creating 
an endpoint that can accept incoming HTTP requests. 
To call this trigger, you must use the `listCallbackUrl` API in the 
[Workflow Service REST API](https://docs.microsoft.com/rest/api/logic/workflows). 
To learn how to use this trigger as an HTTP endpoint, see 
[Call, trigger, or nest workflows with HTTP endpoints](../logic-apps/logic-apps-http-endpoint.md).

```json
"manual": {
   "type": "Request",
   "kind": "Http",
   "inputs": {
      "method": "GET | POST | PUT | PATCH | DELETE | HEAD",
      "relativePath": "<relative-path-for-accepted-parameter>",
      "schema": {
         "type": "object",
         "properties": { 
            "<propertyName>": {
               "type": "<property-type>"
            }
         },
         "required": [ "<required-properties>" ]
      }
   }
}
```

*Required*

| Element name | Type | Description | 
| ------------ | ---- | ----------- | 
| manual | JSON Object | The name for the trigger, which is an object described in Javascript Object Notation (JSON) format  | 
| type | String | The trigger type, which is "Request" | 
| kind | String | The type of request, which is "Http" | 
| inputs | JSON Object | The trigger's inputs that define the trigger's behavior | 
|||| 

*Optional*

| Element name | Type | Description | 
| ------------ | ---- | ----------- | 
| method | String | The method that requests must use to call the trigger: "GET", "PUT", "POST", "PATCH", "DELETE", or "HEAD" |
| relativePath | String | The relative path for the parameter that your HTTP endpoint's URL accepts | 
| schema | JSON Object | The JSON schema that describes and validates the payload, or inputs, that the trigger receives from the incoming request. This schema helps subsequent workflow actions know the properties to reference. | 
| properties | JSON Object | One or more properties in the JSON schema that describes the payload | 
| required | Array | One or more properties that require values | 
|||| 

*Example*

This request trigger specifies that an incoming request 
use the HTTP POST method to call the trigger and a 
schema that validates input from the incoming request: 

```json
"myRequestTrigger": {
   "type": "Request",
   "kind": "Http",
   "inputs": {
      "method": "POST",
      "schema": {
         "type": "Object",
         "properties": {
            "customerName": {
               "type": "String"
            },
            "customerAddress": { 
               "type": "Object",
               "properties": {
                  "streetAddress": {
                     "type": "String"
                  },
                  "city": {
                     "type": "String"
                  }
               }
            }
         }
      }
   }
} 
```

<a name="http-trigger"></a>

## HTTP trigger  

This trigger polls a specified endpoint and checks the response. 
The response determines whether the workflow should run or not. 
The `inputs` JSON object includes and requires the `method` 
and `uri` parameters required for constructing the HTTP call:

```json
"HTTP": {
   "type": "Http",
   "inputs": {
      "method": "GET | PUT | POST | PATCH | DELETE | HEAD",
      "uri": "<HTTP-or-HTTPS-endpoint-to-poll>",
      "queries": "<query-parameters>",
      "headers": { "<headers-for-request>" },
      "body": { "<payload-to-send>" },
      "authentication": { "<authentication-method>" },
      "retryPolicy": {
          "type": "<retry-policy-type>",
          "interval": "<retry-interval>",
          "count": <number-retry-attempts>
      }
   },
   "recurrence": {
      "frequency": "Second | Minute | Hour | Day | Week | Month | Year",
      "interval": <recurrence-interval-based-on-frequency>
   },
   "runtimeConfiguration": {
      "concurrency": {
         "runs": <maximum-number-for-concurrently-running-workflow-instances>
      }
   },
   "operationOptions": "singleInstance"
}
```

*Required*

| Element name | Type | Description | 
| ------------ | ---- | ----------- | 
| HTTP | JSON Object | The name for the trigger, which is an object described in Javascript Object Notation (JSON) format  | 
| type | String | The trigger type, which is "Http" | 
| inputs | JSON Object | The trigger's inputs that define the trigger's behavior | 
| method | Yes | String | The HTTP method for polling the specified endpoint: "GET", "PUT", "POST", "PATCH", "DELETE", or "HEAD" | 
| uri | Yes| String | The HTTP or HTTPS endpoint URL that the trigger checks or polls <p>Maximum string size: 2 KB | 
| recurrence | JSON Object | The frequency and interval that describes how often the trigger fires |  
| frequency | String | The unit of time that describes how often the trigger fires: "Second", "Minute", "Hour", "Day", "Week", or "Month" | 
| interval | Integer | A positive integer that describes how often the trigger fires based on the frequency. <p>Here are the minimum and maximum intervals: <p>- Month: 1-16 months </br>- Day: 1-500 days </br>- Hour: 1-12,000 hours </br>- Minute: 1-72,000 minutes </br>- Second: 1-9,999,999 seconds<p>For example, if the interval is 6, and the frequency is "month", then the recurrence is every 6 months. | 
|||| 

*Optional*

| Element name | Type | Description | 
| ------------ | ---- | ----------- | 
| queries | JSON Object | Any query parameters that you want to include with the URL <p>For example, this element adds the `?api-version=2015-02-01` query string to the URL: <p>`"queries": { "api-version": "2015-02-01" }` <p>Result: `https://contoso.com?api-version=2015-02-01` | 
| headers | JSON Object | One or more headers to send with the request <p>For example, to set the language and type for a request: <p>`"headers": { "Accept-Language": "en-us", "Content-Type": "application/json" }` | 
| body | JSON Object | The payload (data) to send to the endpoint | 
| authentication | JSON Object | The method that the incoming request should use for authentication. For more information, see [Scheduler Outbound Authentication](../scheduler/scheduler-outbound-authentication.md). Beyond Scheduler, the `authority` property is supported. When not specified, the default value is `https://login.windows.net`, but you can use a different value, such as`https://login.windows\-ppe.net`. | 
| retryPolicy | JSON Object | This object customizes the retry behavior for intermittent errors that have 4xx or 5xx status codes. For more information, see [Retry policies](../logic-apps/logic-apps-exception-handling.md). | 
| concurrency | JSON Object | For recurring and polling triggers, this object specifies the maximum number of workflow instances that can run at the same time. Use this value to limit the requests that backend systems receive. <p>For example, this value sets the concurrency limit to 10 instances: <p>`"concurrency": { "runs": 10 }` | 
| operationOptions | String | The `singleInstance` option specifies that the trigger fires only after all active runs are finished. See [Triggers: Fire only after active runs finish](#single-instance). | 
|||| 

To work well with your logic app, the HTTP trigger requires that the HTTP API 
conform to a specific pattern. The HTTP trigger recognizes these properties:  
  
| Response | Required | Description | 
| -------- | -------- | ----------- |  
| Status code | Yes | The "200 OK" status code starts a run. Any other status code doesn't start a run. | 
| Retry-after header | No | The number of seconds until the logic app polls the endpoint again | 
| Location header | No | The URL to call at the next polling interval. If not specified, the original URL is used. | 
|||| 

*Example behaviors for different requests*

| Status code | Retry after | Behavior | 
| ----------- | ----------- | -------- | 
| 200 | {none} | Run the workflow, then check again for more data after the defined recurrence. | 
| 200 | 10 seconds | Run the workflow, then check again for more data after 10 seconds. |  
| 202 | 60 seconds | Don't trigger the workflow. The next attempt happens in one minute, subject to the defined recurrence. If the defined recurrence is less than one minute, the retry-after header takes precedence. Otherwise, the defined recurrence is used. | 
| 400 | {none} | Bad request, don't run the workflow. If no `retryPolicy` is defined, then the default policy is used. After the number of retries has been reached, the trigger checks again for data after the defined recurrence. | 
| 500 | {none}| Server error, don't run the workflow. If no `retryPolicy` is defined, then the default policy is used. After the number of retries has been reached, the trigger checks again for data after the defined recurrence. | 
|||| 

### HTTP trigger outputs

| Element name | Type | Description |
| ------------ | ---- | ----------- |
| headers | JSON Object | The headers from the HTTP response | 
| body | JSON Object | The body from the HTTP response | 
|||| 

<a name="apiconnection-trigger"></a>

## APIConnection trigger  

This trigger works like the [HTTP trigger](#http-trigger), 
but uses [Microsoft-managed APIs](../connectors/apis-list.md) 
so the parameters for this trigger differ. 

Here is the trigger definition, although many sections are optional, 
so the trigger's behavior depends on whether or not sections are included:

```json
"<APIConnectionTriggerName>": {
   "type": "ApiConnection",
   "inputs": {
      "host": {
         "api": {
            "runtimeUrl": "<managed-API-endpoint-URL>"
         },
         "connection": {
            "name": "@parameters('$connections')['<connection-name>'].name"
         },
      },
      "method": "GET | PUT | POST | PATCH | DELETE | HEAD",
      "queries": "<query-parameters>",
      "headers": { "<headers-for-request>" },
      "body": { "<payload-to-send>" },
      "authentication": { "<authentication-method>" },
      "retryPolicy": {
          "type": "<retry-policy-type>",
          "interval": "<retry-interval>",
          "count": <number-retry-attempts>
      }
   },
   "recurrence": {
      "frequency": "Second | Minute | Hour | Day | Week | Month | Year",
      "interval": "<recurrence-interval-based-on-frequency>"
   },
   "runtimeConfiguration": {
      "concurrency": {
         "runs": <maximum-number-for-concurrently-running-workflow-instances>
      }
   },
   "operationOptions": "singleInstance"
}
```

*Required*

| Element name | Type | Description | 
| ------------ | ---- | ----------- | 
| *APIConnectionTriggerName* | JSON Object | The name for the trigger, which is an object described in Javascript Object Notation (JSON) format  | 
| type | String | The trigger type, which is "ApiConnection" | 
| inputs | JSON Object | The trigger's inputs that define the trigger's behavior | 
| host | JSON Object | The JSON object that describes the host gateway and ID for the managed API <p>The `host` JSON object has these elements: `api` and `connection` | 
| api | JSON Object | The endpoint URL for the managed API: <p>`"runtimeUrl": "<managed-API-endpoint-URL>"` | 
| connection | JSON Object | The name for the managed API connection that the workflow uses, which must include a reference to a parameter named `$connection`: <p>`"name": "@parameters('$connections')['<connection-name>'].name"` | 
| method | String | The HTTP method for communicating with the managed API: "GET", "PUT", "POST", "PATCH", "DELETE", or "HEAD" | 
| recurrence | JSON Object | The frequency and interval that describes how often the trigger fires |  
| frequency | String | The unit of time that describes how often the trigger fires: "Second", "Minute", "Hour", "Day", "Week", or "Month" | 
| interval | Integer | A positive integer that describes how often the trigger fires based on the frequency. <p>Here are the minimum and maximum intervals: <p>- Month: 1-16 months </br>- Day: 1-500 days </br>- Hour: 1-12,000 hours </br>- Minute: 1-72,000 minutes </br>- Second: 1-9,999,999 seconds<p>For example, if the interval is 6, and the frequency is "month", then the recurrence is every 6 months. | 
|||| 

*Optional*

| Element name | Type | Description | 
| ------------ | ---- | ----------- | 
| queries | JSON Object | Any query parameters that you want to include with the URL <p>For example, this element adds the `?api-version=2015-02-01` query string to the URL: <p>`"queries": { "api-version": "2015-02-01" }` <p>Result: `https://contoso.com?api-version=2015-02-01` | 
| headers | JSON Object | One or more headers to send with the request <p>For example, to set the language and type for a request: <p>`"headers": { "Accept-Language": "en-us", "Content-Type": "application/json" }` | 
| body | JSON Object | The JSON object that describes the payload (data) to send to the managed API | 
| authentication | JSON Object | The method that an incoming request should use for authentication. For more information, see [Scheduler Outbound Authentication](../scheduler/scheduler-outbound-authentication.md). |
| retryPolicy | JSON Object | This object customizes the retry behavior for intermittent errors that have 4xx or 5xx status codes: <p>`"retryPolicy": { "type": "<retry-policy-type>", "interval": "<retry-interval>", "count": <number-retry-attempts> }` <p>For more information, see [Retry policies](../logic-apps/logic-apps-exception-handling.md). | 
| concurrency | JSON Object | For recurring and polling triggers, this object specifies the maximum number of workflow instances that can run at the same time. Use this value to limit the requests that backend systems receive. <p>For example, this value sets the concurrency limit to 10 instances: `"concurrency": { "runs": 10 }` | 
| operationOptions | String | The `singleInstance` option specifies that the trigger fires only after all active runs are finished. See [Triggers: Fire only after active runs finish](#single-instance). | 
||||

*Example*

```json
"Create_daily_report": {
   "type": "ApiConnection",
   "inputs": {
      "host": {
         "api": {
            "runtimeUrl": "https://myReportsRepo.example.com/"
         },
         "connection": {
            "name": "@parameters('$connections')['<connection-name>'].name"
         }     
      },
      "method": "POST",
      "body": {
         "category": "statusReports"
      }  
   },
   "recurrence": {
      "frequency": "Day",
      "interval": 1
   }
}
```

### APIConnection trigger outputs
 
| Element name | Type | Description |
| ------------ | ---- | ----------- |
| headers | JSON Object | The headers from the HTTP response | 
| body | JSON Object | The body from the HTTP response | 
|||| 

<a name="httpwebhook-trigger"></a>

## HTTPWebhook trigger  

This trigger works like the [Request trigger](#request-trigger) by 
creating a callable endpoint for your logic app. However, 
this trigger also calls a specified endpoint URL for registering 
or unregistering a subscription. You can specify limits on a 
webhook trigger in the same way as [HTTP Asynchronous Limits](#asynchronous-limits). 

Here is the trigger definition, though many sections are optional, 
and the trigger's behavior depends on the sections that you use or omit:

```json
"HTTP_Webhook": {
    "type": "HttpWebhook",
    "inputs": {
        "subscribe": {
            "method": "POST",
            "uri": "<subscribe-to-endpoint-URL>",
            "headers": { "<headers-for-request>" },
            "body": {
                "hub.callback": "@{listCallbackUrl()}",
                "hub.mode": "subscribe",
                "hub.topic": "<subscription-topic>"
            },
            "authentication": {},
            "retryPolicy": {}
        },
        "unsubscribe": {
            "method": "POST",
            "url": "<unsubscribe-from-endpoint-URL>",
            "body": {
                "hub.callback": "@{workflow().endpoint}@{listCallbackUrl()}",
                "hub.mode": "unsubscribe",
                "hub.topic": "<subscription-topic>"
            },
            "authentication": {}
        }
    },
}
```

*Required*

| Element name | Type | Description | 
| ------------ | ---- | ----------- | 
| HTTP_Webhook | JSON Object | The name for the trigger, which is an object described in Javascript Object Notation (JSON) format  | 
| type | String | The trigger type, which is "HttpWebhook" | 
| inputs | JSON Object | The trigger's inputs that define the trigger's behavior | 
| subscribe | JSON Object| The outgoing request to call and perform the initial registration when the trigger is created. This call happens so that the trigger can start listening to events at the endpoint. For more information, see [subscribe and unsubscribe](#subscribe-unsubscribe). | 
| method | String | The HTTP method used for the subscription request: "GET", "PUT", "POST", "PATCH", "DELETE", or "HEAD" | 
| uri | String | The endpoint URL for where to send the subscription request | 
|||| 

*Optional*

| Element name | Type | Description | 
| ------------ | ---- | ----------- | 
| unsubscribe | JSON Object | The outgoing request to automatically call and cancel the subscription when an operation makes the trigger invalid. For more information, see [subscribe and unsubscribe](#subscribe-unsubscribe). | 
| method | String | The HTTP method to use for the cancellation request: "GET", "PUT", "POST", "PATCH", "DELETE", or "HEAD" | 
| uri | String | The endpoint URL for where to send the cancellation request | 
| body | JSON Object | The JSON object that describes the payload (data) for the subscription or cancellation request | 
| authentication | JSON Object | The method that an incoming request should use for authentication. For more information, see [Scheduler Outbound Authentication](../scheduler/scheduler-outbound-authentication.md). |
| retryPolicy | JSON Object | This object customizes the retry behavior for intermittent errors that have 4xx or 5xx status codes: <p>`"retryPolicy": { "type": "<retry-policy-type>", "interval": "<retry-interval>", "count": <number-retry-attempts> }` <p>For more information, see [Retry policies](../logic-apps/logic-apps-exception-handling.md). | 
|||| 

*Example*

```json
"myAppSpotTrigger": {
   "type": "HttpWebhook",
   "inputs": {
      "subscribe": {
         "method": "POST",
         "uri": "https://pubsubhubbub.appspot.com/subscribe",
         "headers": {},
         "body": {
            "hub.callback": "@{listCallbackUrl()}",
            "hub.mode": "subscribe",
            "hub.topic": "https://pubsubhubbub.appspot.com/articleCategories/technology"
         },
      },
      "unsubscribe": {
         "method": "POST",
         "url": "https://pubsubhubbub.appspot.com/subscribe",
         "body": {
            "hub.callback": "@{workflow().endpoint}@{listCallbackUrl()}",
            "hub.mode": "unsubscribe",
            "hub.topic": "https://pubsubhubbub.appspot.com/articleCategories/technology"
         },
      }
   },
}
```

<a name="subscribe-unsubscribe"></a>

### `subscribe` and `unsubscribe`

The `subscribe` call happens when the workflow changes in any way, 
for example, when credentials are renewed, or the trigger's input parameters change. 
The call uses the same parameters as standard HTTP actions. 
 
The `unsubscribe` call automatically happens when an operation 
makes the HTTPWebhook trigger invalid, for example:

* Deleting or disabling the trigger. 
* Deleting or disabling the workflow. 
* Deleting or disabling the subscription. 

To support these calls, the `@listCallbackUrl()` function returns a 
unique "callback URL" for this trigger. This URL represents a unique 
identifier for the endpoints that use the service's REST API. 
The parameters for this function are the same as the HTTP trigger.

### HTTPWebhook trigger outputs

| Element name | Type | Description |
| ------------ | ---- | ----------- |
| headers | JSON Object | The headers from the HTTP response | 
| body | JSON Object | The body from the HTTP response | 
|||| 

<a name="apiconnectionwebhook-trigger"></a>

## ApiConnectionWebhook trigger

This trigger works like the [HTTPWebhook trigger](#httpwebhook-trigger), 
but uses [Microsoft-managed APIs](../connectors/apis-list.md). 

Here is the trigger definition:

```json
"<ApiConnectionWebhookTriggerName>": {
   "type": "ApiConnectionWebhook",
   "inputs": {
      "host": {
         "connection": {
            "name": "@parameters('$connections')['<connection-name>']['connectionId']"
         }
      },        
      "body": {
          "NotificationUrl": "@{listCallbackUrl()}"
      },
      "queries": "<query-parameters>"
   }
}
```

*Required*

| Element name | Type | Description | 
| ------------ | ---- | ----------- | 
| <*ApiConnectionWebhookTriggerName*> | JSON Object | The name for the trigger, which is an object described in Javascript Object Notation (JSON) format  | 
| type | String | The trigger type, which is "ApiConnectionWebhook" | 
| inputs | JSON Object | The trigger's inputs that define the trigger's behavior | 
| host | JSON Object | The JSON object that describes the host gateway and ID for the managed API <p>The `host` JSON object has these elements: `api` and `connection` | 
| connection | JSON Object | The name for the managed API connection that the workflow uses, which must include a reference to a parameter named `$connection`: <p>`"name": "@parameters('$connections')['<connection-name>']['connectionId']"` | 
| body | JSON Object | The JSON object that describes the payload (data) to send to the managed API | 
| NotificationUrl | String | Returns a unique "callback URL" for this trigger that the managed API can use | 
|||| 

*Optional*

| Element name | Type | Description | 
| ------------ | ---- | ----------- | 
| queries | JSON Object | Any query parameters that you want to include with the URL <p>For example, this element adds the `?folderPath=Inbox` query string to the URL: <p>`"queries": { "folderPath": "Inbox" }` <p>Result: `https://<managed-API-URL>?folderPath=Inbox` | 
|||| 

<a name="trigger-conditions"></a>

## Triggers: Conditions

For any trigger, you can include an array with one or more 
conditions that determine whether the workflow should run or not. 
In this example, the report trigger fires only while 
the workflow's `sendReports` parameter is set to true. 

```json
"myDailyReportTrigger": {
   "type": "Recurrence",
   "conditions": [ {
      "expression": "@parameters('sendReports')"
   } ],
   "recurrence": {
      "frequency": "Day",
      "interval": 1
   }
}
```

Also, conditions can reference the trigger's status code. 
For example, suppose you want to start a workflow only 
when your website returns a "500" status code:

``` json
"conditions": [ {
   "expression": "@equals(triggers().code, 'InternalServerError')"  
} ]  
```  

> [!NOTE]
> By default, a trigger fires only on receiving a "200 OK" response. 
> When an expression references a trigger's status code in any way, 
> the trigger's default behavior is replaced. So, if you want the 
> trigger to fire for multiple status codes, for example, 
> status code 200 and status code 201, 
> you must include this statement as your condition: 
>
> `@or(equals(triggers().code, 200),equals(triggers().code, 201))` 

<a name="split-on-debatch"></a>

## Triggers: Split an array into multiple runs

If your trigger returns an array for your logic app to process, 
sometimes a "for each" loop might take too long to process each array item. 
Instead, you can use the **SplitOn** property in your trigger to *debatch* the array. 

Debatching splits up the array items and starts a new logic app instance 
that runs for each array item. This approach is useful, for example, 
when you want to poll an endpoint that might return multiple new items between polling intervals.
For the maximum number of array items that **SplitOn** can process in a single logic app run, 
see [Limits and configuration](../logic-apps/logic-apps-limits-and-config.md). 

> [!NOTE]
> You can add **SplitOn** only to triggers by manually defining or overriding 
> in code view for your logic app's JSON definition. You can't use **SplitOn** 
> when you want to implement a synchronous response pattern. 
> Any workflow that uses **SplitOn** and includes a response action 
> runs asynchronously and immediately sends a `202 ACCEPTED` response.

If your trigger's Swagger file describes a payload that is an array, 
the **SplitOn** property is automatically added to your trigger. 
Otherwise, add this property inside the response payload that has the array 
you want to debatch. 

For example, suppose you have an API that returns this response: 
  
```json
{
    "Status": "Succeeded",
    "Rows": [ 
        { 
            "id": 938109380,
            "name": "customer-name-one"
        },
        {
            "id": 938109381,
            "name": "customer-name-two"
        }
    ]
}
```
  
Your logic app only needs the content from `Rows`, 
so you can create a trigger like this example.

``` json
"myDebatchTrigger": {
    "type": "Http",
    "recurrence": {
        "frequency": "Second",
        "interval": 1
    },
    "inputs": {
        "uri": "https://mydomain.com/myAPI",
        "method": "GET"
    },
    "splitOn": "@triggerBody()?.Rows"
}
```

> [!NOTE]
> If you use the `SplitOn` command, you can't get the properties that are outside the array. 
> So for this example, you can't get the `status` property in the response returned from the API.
> 
> To avoid a failure if the `Rows` property doesn't exist, 
> this example uses the `?` operator.

Your workflow definition can now use `@triggerBody().name` 
to get `customer-name-one` from the first run 
and `customer-name-two` from the second run. 
So, your trigger outputs look like these examples:

```json
{
    "body": {
        "id": 938109380,
        "name": "customer-name-one"
    }
}
```

```json
{
    "body": {
        "id": 938109381,
        "name": "customer-name-two"
    }
}
```

<a name="trigger-operation-options"></a>

## Triggers: Operation options

These triggers provide more options that let you change the default behavior.

| Trigger | Operation option | Description |
|---------|------------------|-------------|
| [Recurrence](#recurrence-trigger), <br>[HTTP](#http-trigger), <br>[ApiConnection](#apiconnection-trigger) | singleInstance | Fire the trigger only after all active runs have finished. |
||||

<a name="single-instance"></a>

### Triggers: Fire only after active runs finish

For triggers where you can set the recurrence, 
you can specify that the trigger fire only after all active runs have finished. 
If a scheduled recurrence happens while a workflow instance is running, 
the trigger skips and waits until the next scheduled recurrence before checking again. 
For example:

```json
"myRecurringTrigger": {
    "type": "Recurrence",
    "recurrence": {
        "frequency": "Hour",
        "interval": 1,
    },
    "operationOptions": "singleInstance"
}
```

<a name="actions-overview"></a>

## Actions overview

There are many types of actions, each with unique behavior. 
Each action type has different inputs that define an action's behavior. 
Collection actions can contain many other actions within themselves. 

### Standard actions  

| Action type | Description | 
| ----------- | ----------- | 
| **HTTP** | Calls an HTTP web endpoint. | 
| **ApiConnection**  | Works like the HTTP action, but uses [Microsoft-managed APIs](https://docs.microsoft.com/azure/connectors/apis-list). | 
| **ApiConnectionWebhook** | Works like HTTPWebhook, but uses Microsoft-managed APIs. | 
| **Response** | Defines the response for an incoming call. | 
| **Compose** | Creates an arbitrary object from the action's inputs. | 
| **Function** | Represents an Azure function. | 
| **Join** | Creates a string from all the items in an array and separates those items with a specified delimiter character. | 
| **Query** | Filters an array based on a condition. | 
| **Select** | Projects each element of an array into a new value. For example, you can convert an array of numbers into an array of objects. | 
| **Table** | Converts an array of items into a CSV or HTML table. | 
| **Terminate** | Stops running a workflow. | 
| **Wait** | Waits a fixed amount of time or until a specific time. | 
| **Workflow** | Represents a nested workflow. | 
||| 

### Control flow actions

| Action type | Description | 
| ----------- | ----------- | 
| **If** | Evaluate an expression and based on the result, runs the corresponding branch. | 
| **ForEach** | This looping action iterates through an array and performs inner actions on each array item. | 
| **Switch** | Perform different actions based on specific values of an object. | 
| **Scope** | Use for logically grouping other actions. | 
| **Until** | This looping action performs inner actions until a condition results to true. | 
||| 

## HTTP action  

An HTTP action calls a specified endpoint and checks the 
response to determine whether the workflow should run or not. 
For example:
  
```json
"myLatestNewsAction": {
    "type": "Http",
    "inputs": {
        "method": "GET",
        "uri": "https://mynews.example.com/latest"
    }
}
```

Here, the `inputs` object takes these parameters 
required for constructing an HTTP call: 

| Element name | Required | Type | Description | 
| ------------ | -------- | ---- | ----------- | 
| method | Yes | String | Uses one of these HTTP methods: "GET", "POST", "PUT", "DELETE", "PATCH", or "HEAD" | 
| uri | Yes| String | The HTTP or HTTPs endpoint that the trigger checks. Maximum string size: 2 KB | 
| queries | No | JSON Object | Represents any query parameters that you want to include in the URL. <p>For example, `"queries": { "api-version": "2015-02-01" }` adds `?api-version=2015-02-01` to the URL. | 
| headers | No | JSON Object | Represents each header that's sent in the request. <p>For example, to set the language and type on a request: <p>`"headers": { "Accept-Language": "en-us", "Content-Type": "application/json" }` | 
| body | No | JSON Object | Represents the payload that's sent to the endpoint. | 
| retryPolicy | No | JSON Object | Use this object for customizing the retry behavior for 4xx or 5xx errors. For more information, see [Retry policies](../logic-apps/logic-apps-exception-handling.md). | 
| operationsOptions | No | String | Defines the set of special behaviors to override. | 
| authentication | No | JSON Object | Represents the method that the request should use for authentication. For more information, see [Scheduler Outbound Authentication](../scheduler/scheduler-outbound-authentication.md). <p>Beyond Scheduler, there is one more supported property: `authority`. By default, this value is `https://login.windows.net` when not specified, but you can use a different value, such as`https://login.windows\-ppe.net`. | 
||||| 

HTTP actions and APIConnection actions support *retry policies*. 
A retry policy applies to intermittent failures, 
characterized as HTTP status codes 408, 429, and 5xx, 
in addition to any connectivity exceptions. 
You can define this policy with the `retryPolicy` object as shown here:
  
```json
"retryPolicy": {
    "type": "<retry-policy-type>",
    "interval": <retry-interval>,
    "count": <number-of-retry-attempts>
}
```

This example HTTP action retries fetching the latest news two times 
if there are intermittent failures for a total of three executions and 
a 30-second delay between each attempt:
  
```json
"myLatestNewsAction": {
    "type": "Http",
    "inputs": {
        "method": "GET",
        "uri": "https://mynews.example.com/latest",
        "retryPolicy": {
            "type": "fixed",
            "interval": "PT30S",
            "count": 2
        }
    }
}
```

The retry interval is specified in [ISO 8601 format](https://en.wikipedia.org/wiki/ISO_8601). 
This interval has a default and minimum value of 20 seconds, while the maximum value is one hour. 
The default and maximum retry count is four hours. 
If you don't specify a retry policy definition, 
a `fixed` strategy is used with default retry count and interval values. 
To disable the retry policy, set its type to `None`.

### Asynchronous patterns

By default, all HTTP-based actions support the standard asynchronous operation pattern. 
So if the remote server indicates that the request is accepted for processing 
with a "202 ACCEPTED" response, the Logic Apps engine keeps polling the URL specified 
in the response's location header until reaching a terminal state, which is a non-202 response.
  
To disable the asynchronous behavior previously described, 
set `operationOptions` to `DisableAsyncPattern` in the action inputs. 
In this case, the action's output is based on the initial 202 response from the server. 
For example:
  
```json
"invokeLongRunningOperationAction": {
    "type": "Http",
    "inputs": {
        "method": "POST",
        "uri": "https://host.example.com/resources"
    },
    "operationOptions": "DisableAsyncPattern"
}
```

<a name="asynchronous-limits"></a>

#### Asynchronous limits

You can limit the duration for an asynchronous pattern to a specific time interval. 
If the time interval elapses without reaching a terminal state, 
the action's status is marked `Cancelled` with an `ActionTimedOut` code. 
The limit timeout is specified in ISO 8601 format. 
This example shows how you can specify limits:


``` json
"<action-name>": {
    "type": "Workflow|Webhook|Http|ApiConnectionWebhook|ApiConnection",
    "inputs": { },
    "limit": {
        "timeout": "PT10S"
    }
}
```
  
## APIConnection action

This action references a Microsoft-managed connector, 
requiring a reference to a valid connection and information about the API and parameters. 
Here is an example APIConnection action:

```json
"Send_Email": {
    "type": "ApiConnection",
    "inputs": {
        "host": {
            "api": {
                "runtimeUrl": "https://logic-apis-df.azure-apim.net/apim/office365"
            },
            "connection": {
                "name": "@parameters('$connections')['office365']['connectionId']"
            }
        },
        "method": "POST",
        "body": {
            "Subject": "New tweet from @{triggerBody()['TweetedBy']}",
            "Body": "@{triggerBody()['TweetText']}",
            "To": "me@example.com"
        },
        "path": "/Mail"
    },
    "runAfter": {}
}
```

| Element name | Required | Type | Description | 
| ------------ | -------- | ---- | ----------- | 
| host | Yes | JSON Object | Represents the connector information such as the `runtimeUrl` and reference to the connection object. | 
| method | Yes | String | Uses one of these HTTP methods: "GET", "POST", "PUT", "DELETE", "PATCH", or "HEAD" | 
| path | Yes | String | The path for the API operation | 
| queries | No | JSON Object | Represents any query parameters that you want to include in the URL. <p>For example, `"queries": { "api-version": "2015-02-01" }` adds `?api-version=2015-02-01` to the URL. | 
| headers | No | JSON Object | Represents each header that's sent in the request. <p>For example, to set the language and type on a request: <p>`"headers": { "Accept-Language": "en-us", "Content-Type": "application/json" }` | 
| body | No | JSON Object | Represents the payload that's sent to the endpoint. | 
| retryPolicy | No | JSON Object | Use this object for customizing the retry behavior for 4xx or 5xx errors. For more information, see [Retry policies](../logic-apps/logic-apps-exception-handling.md). | 
| operationsOptions | No | String | Defines the set of special behaviors to override. | 
| authentication | No | JSON Object | Represents the method that the request should use for authentication. For more information, see [Scheduler Outbound Authentication](../scheduler/scheduler-outbound-authentication.md). |
||||| 

A retry policy applies to intermittent failures, 
characterized as HTTP status codes 408, 429, and 5xx, 
in addition to any connectivity exceptions. 
You can define this policy with the `retryPolicy` object as shown here:

```json
"retryPolicy": {
    "type": "<retry-policy-type>",
    "interval": <retry-interval>,
    "count": <number-of-retry-attempts>
}
```

## APIConnection webhook action

The APIConnectionWebhook action references a Microsoft-managed connector. 
This action requires a reference to a valid connection and information 
about the API and parameters. You can specify limits on a webhook 
action in the same way as [HTTP Asynchronous Limits](#asynchronous-limits).

```json
"Send_approval_email": {
    "type": "ApiConnectionWebhook",
    "inputs": {
        "host": {
            "api": {
                "runtimeUrl": "https://logic-apis-df.azure-apim.net/apim/office365"
            },
            "connection": {
                "name": "@parameters('$connections')['office365']['connectionId']"
            }
        },
        "body": {
            "Message": {
                "Subject": "Approval Request",
                "Options": "Approve, Reject",
                "Importance": "Normal",
                "To": "me@email.com"
            }
        },
        "path": "/approvalmail",
        "authentication": "@parameters('$authentication')"
    },
    "runAfter": {}
}
```

| Element name | Required | Type | Description | 
| ------------ | -------- | ---- | ----------- | 
| host | Yes | JSON Object | Represents the connector information such as the `runtimeUrl` and reference to the connection object. | 
| path | Yes | String | The path for the API operation | 
| queries | No | JSON Object | Represents any query parameters that you want to include in the URL. <p>For example, `"queries": { "api-version": "2015-02-01" }` adds `?api-version=2015-02-01` to the URL. | 
| headers | No | JSON Object | Represents each header that's sent in the request. <p>For example, to set the language and type on a request: <p>`"headers": { "Accept-Language": "en-us", "Content-Type": "application/json" }` | 
| body | No | JSON Object | Represents the payload that's sent to the endpoint. | 
| retryPolicy | No | JSON Object | Use this object for customizing the retry behavior for 4xx or 5xx errors. For more information, see [Retry policies](../logic-apps/logic-apps-exception-handling.md). | 
| operationsOptions | No | String | Defines the set of special behaviors to override. | 
| authentication | No | JSON Object | Represents the method that the request should use for authentication. For more information, see [Scheduler Outbound Authentication](../scheduler/scheduler-outbound-authentication.md). |
||||| 

## Response action  

This action contains the entire response payload from an HTTP request 
and includes a `statusCode`, `body`, and `headers`:
  
```json
"myResponseAction": {
    "type": "Response",
    "inputs": {
        "statusCode": 200,
        "body": {
            "contentFieldOne": "value100",
            "anotherField": 10.001
        },
        "headers": {
            "x-ms-date": "@utcnow()",
            "Content-type": "application/json"
        }
    },
    "runAfter": {}
}
```

The response action has special restrictions that don't apply to other actions, specifically:  
  
* You can't have response actions in parallel branches within a logic 
app definition because the incoming request requires a deterministic response.
  
* If the workflow reaches a response action after the 
incoming request already received a response, 
the response action is considered failed or in conflict. 
As a result, the logic app run is marked `Failed`.
  
* A workflow with response actions can't use the `splitOn` command 
in the trigger definition because the call creates multiple runs. 
As a result, check for this case when the workflow operation is PUT, 
and return a "bad request" response.

<a name="compose-action"></a>

## Compose action

This action creates a single output from more than one input, 
which can include expressions that transform data between types. 
The output and inputs can have any type that Azure Logic Apps 
natively supports such as arrays, JSON objects, XML, and binary.
You can then reference this output in other actions. 

```json
"Compose": {
   "type": "Compose",
   "inputs": "<inputs-to-compose>",
   "runAfter": {}
},
```

*Required* 

| Property | Value | Type | Description | 
|----------|-------|------|-------------| 
| <*inputs-to-compose*> | | | | 
||||| 


*Example*

This action creates a single output by merging the results from more than one action:

```json
"Compose": {
   "type": "Compose",
   "inputs": {
      "firstName": "@actions('getUser').firstName",
      "lastName": "@actions('getUser').lastName",
      "email": "@actions('getUser').email"
    },
    "runAfter": {}
},
```

Here is the output from this example:

```json
{ 
   "firstName": "Sophie", 
   "lastName": "Owen",
   "email": "Sophie_Owen@contoso.com"
}
```

## Function action

This action lets you represent and call an 
[Azure function](../azure-functions/functions-overview.md), 
for example:

```json
"<my-Azure-Function-name>": {
   "type": "Function",
    "inputs": {
        "function": {
            "id": "/subscriptions/<Azure-subscription-ID>/resourceGroups/<Azure-resource-group-name>/providers/Microsoft.Web/sites/<your-Azure-function-app-name>/functions/<your-Azure-function-name>"
        },
        "queries": {
            "extrafield": "specialValue"
        },  
        "headers": {
            "x-ms-date": "@utcnow()"
        },
        "method": "POST",
    	"body": {
            "contentFieldOne": "value100",
            "anotherField": 10.001
        }
    },
    "runAfter": {}
}
```

| Property | Required | Type | Description | 
| -------- | -------- | ---- | ----------- |  
| function id | Yes | String | The resource ID for the Azure function that you want to call. | 
| method | No | String | The HTTP method used to call the function. If not specified, "POST" is the default method. | 
| queries | No | JSON Object | Represents any query parameters that you want to include in the URL. <p>For example, `"queries": { "api-version": "2015-02-01" }` adds `?api-version=2015-02-01` to the URL. | 
| headers | No | JSON Object | Represents each header that's sent in the request. <p>For example, to set the language and type on a request: <p>`"headers": { "Accept-Language": "en-us", "Content-Type": "application/json" }` | 
| body | No | JSON Object | Represents the payload that's sent to the endpoint. | 
|||||

When you save your logic app, the Logic Apps engine performs some checks on the referenced function:

* You must have access to the function.
* You can use only a standard HTTP trigger or generic JSON Webhook trigger.
* The function shouldn't have any route defined.
* Only "function" and "anonymous" authorization levels are allowed.

> [!NOTE]
> The Logic Apps engine retrieves and caches the trigger URL, which is used at runtime. 
> So if any operation invalidates the cached URL, the action fails at runtime. 
> To work around this issue, save the logic app again, 
> which causes the logic app to retrieve and cache the trigger URL again.

<a name="join-action"></a>

## Join action

This action creates a string from all the items in an array 
and separates those items with the specified character. 
For more information, see [Change or manage data, outputs, and formats](../logic-apps/logic-apps-change-manage-data-operations.md#join-action).

```json
"Join": {
   "type": "Join",
   "inputs": {
      "from": <array-or-expression>,
      "joinWith": "<delimiter>"
   },
   "runAfter": {}
}
```

*Required*

| Property | Value | Type | Description | 
|----------|-------|------|-------------| 
| **from** | <*array*> <br>-or- <br>"<*expression*>" | Array | The array or expression that provides the array items for creating the string | 
| **joinWith** | <*delimiter*> | Single character | The character that separates each item in the string | 
||||| 

*Example*

Suppose you have an array variable named "myIntegerArray" that contains integers, 
such as `[1,2,3,4]`. This example gets the values from the variable by using 
the `variables()` function in an expression and creates this string with those values, 
which are separated by a comma: `"1,2,3,4"`

```json
"Join": {
   "type": "Join",
   "inputs": {
      "from": "@variables('myIntegerArray')",
      "joinWith": ","
   },
   "runAfter": {}
}
```

<a name="query-action"></a>

## Query action

This action gets items from an array based on a specified filter or condition. 
The output from this action is an array with the items 
from the input array that satisfy the condition.
For more information, see [Change or manage data, outputs, and formats](../logic-apps/logic-apps-change-manage-data-operations.md#filter-array-action).

```json
"Filter_array": {
   "type": "Query",
   "inputs": {
      "from": <array-or-expression>,
      "where": "<filter-or-condition>"
   },
   "runAfter": {}
}
```

| Property | Required | Value | Type | Description | 
|----------|----------|-------|------|-------------| 
| **from** | Yes | <*array*> <br>or <br>"<*expression*>" | Array | The array or expression that provides the array items to filter |
| **where** | Yes | "<*filter-or-condition*>" | String | The condition that's applied to each element from the source array. If no values satisfy the `where` condition, the result is an empty array. |
|||||| 

For example, to select numbers greater than two:

```json
"filterNumbersAction": {
   "type": "Query",
   "inputs": {
      "from": [ 1, 3, 0, 5, 4, 2 ],
      "where": "@greater(item(), 2)"
   }
}
```

<a name="select-action"></a>

## Select action

This action lets you project each element of an array into a new value. 
This example converts an array of numbers into an array of objects:

```json
"selectNumbersAction": {
    "type": "Select",
    "inputs": {
        "from": [ 1, 3, 0, 5, 4, 2 ],
        "select": { "number": "@item()" }
    }
}
```

| Name | Required | Type | Description | 
| ---- | -------- | ---- | ----------- | 
| from | Yes | Array | The source array |
| select | Yes | Any | The projection applied to each element in the source array |
||||| 

The output from the `select` action is an array that has the same cardinality as the input array. 
Each element is transformed as defined by the `select` property. 
If the input is an empty array, the output is also an empty array.

<a name="terminate-action"></a>

## Terminate action

This action stops a workflow run, canceling any actions in progress, 
and skipping any remaining actions. The terminate action doesn't 
affect already completed actions.

For example, to stop a run that has `Failed` status:

```json
"HandleUnexpectedResponse": {
    "type": "Terminate",
    "inputs": {
        "runStatus": "Failed",
        "runError": {
            "code": "UnexpectedResponse",
            "message": "Received an unexpected response",
        }
    }
}
```

| Name | Required | Type | Description | 
| ---- | -------- | ---- | ----------- | 
| runStatus | Yes | String | The target run's status, which is either `Failed` or `Cancelled` |
| runError | No | JSON Object | The error details. Supported only when `runStatus` is set to `Failed`. |
| runError code | No | String | The run's error code |
| runError message | No | String | The run's error message | 
||||| 

<a name="table-action"></a>

## Table action

This action creates a CSV or HTML table from items in an array.

**Create CSV table**

```json
"Create_CSV_table": {
   "type": "Table",
   "inputs": {
      "format": "CSV",
      "from": <array>,
      "columns": [ 
         {
            "header": "<column-header>",
            "value": "<column-value>"
         },
         {
            "header": "<column-header>",
            "value": "<column-value>"
         } 
      ]
   },
   "runAfter": {}
}
```

**Create HTML table**

```json
"Create_HTML_table": {
   "type": "Table",
   "inputs": {
      "format": "HTML",
      "from": <array>,
      "columns": [ 
         {
            "header": "<column-header>",
            "value": "<column-value>"
         },
         {
            "header": "<column-header>",
            "value": "<column-value>"
         } 
      ]
   },
   "runAfter": {}
}
```

*Required* 

| Property | Value | Type | Description | 
|----------|-------|------|-------------| 
| **format** | "CSV" or "HTML" | String | The table format you want to create | 
| **from** | <*array*> | Array | The array or expression output that provides items for the table. For example, this array includes the column's header names and values: <p>[ {"ID": 0, "Item": "Apples"}, {"ID": 1, "Item": "Oranges"} ] <p>**Note**: If this property value specifies an empty array, the action's output is an empty table. | 
||||| 

*Optional*

| Property | Value | Type | Description | 
|----------|-------|------|-------------| 
| **columns** | [ <*column-header-and-value-pairs*> ] | Array | An array with the custom column header names and values for overriding the default table format | 
| **header** | <*column-header*> | String | The name for the custom column header | 
| **value** | <*column-value*> | String | The value in the custom column | 
||||| 

*Example*

Suppose you create an array variable named "myItemArray" 
by using the **Variables - Initialize variable** action 
and pass in this array as the initial value: 

`[ {"ID": 0, "Item": "Apples"}, {"ID": 1, "Item": "Oranges"} ]`

This **Create CSV table** action definition gets the items from 
"myItemArray" by using an expression that passes "myItemArray" to 
the `variables()` function and creates a CSV table from those items: 

```json
"Create_CSV_table": {
   "type": "Table",
   "inputs": {
      "format": "CSV",
      "from": "@variables('myItemArray')"
   },
   "runAfter": {
      "Initialize_variable": [ "Succeeded" ]
   }
}
```

Here is the CSV table that this action creates: 

```
ID,Item
0,Apples
1,Oranges
```

This **Create HTML table** action definition gets the items from 
"myItemArray" by using an expression that passes "myItemArray" to 
the `variables()` function and creates an HTML table from those items: 

```json
"Create_HTML_table": {
   "type": "Table",
   "inputs": {
      "format": "HTML",
      "from": "@variables('myItemArray')"
   },
   "runAfter": {
      "Initialize_variable": [ "Succeeded" ]
   }
}
```

Here is the HTML table that this action creates: 

<table><thead><tr><th>ID</th><th>Item</th></tr></thead><tbody><tr><td>0</td><td>Apples</td></tr><tr><td>1</td><td>Oranges</td></tr></tbody></table>

### Override default table format

To override the automatically created column headers and values, 
you can explicitly define those elements, for example:

```json
"Create_HTML_table": {
   "type": "Table",
   "inputs": {
      "format": "HTML",
      "from": "@variables('myItemArray')",
      "columns": [ 
         {
            "header": "Produce ID",
            "value": "@item().ID"
         },
         {
            "header": "Description",
            "value": "@concat('Organic ', item().Item)"
         }
      ]
   },
   "runAfter": {}
}
```

Here is the HTML table that this action creates:

<table><thead><tr><th>Produce ID</th><th>Description</th></tr></thead><tbody><tr><td>0</td><td>Organic Apples</td></tr><tr><td>1</td><td>Organic Oranges</td></tr></tbody></table>

<a name="wait-action"></a>

## Wait action  

This action suspends workflow execution for the specified interval. 
This example causes the workflow to wait 15 minutes:
  
```json
"waitForFifteenMinutesAction": {
    "type": "Wait",
    "inputs": {
        "interval": {
            "unit": "minute",
            "count": 15
        }
    }
}
```
  
Alternatively, to wait until a specific moment in time, 
you can use this example:
  
```json
"waitUntilOctoberAction": {
    "type": "Wait",
    "inputs": {
        "until": {
            "timestamp": "2017-10-01T00:00:00Z"
        }
    }
}
```
  
> [!NOTE]  
> You can specify the wait duration with either the `interval` object 
> or the `until` object, but not both.

| Element name | Required | Type | Description | 
| ------------ | -------- | ---- | ----------- | 
| until | No | JSON Object | The wait duration based on a point in time | 
| until timestamp | Yes | String | The point in time in [UTC date time format](https://en.wikipedia.org/wiki/Coordinated_Universal_Time) when the wait expires | 
| interval | No | JSON Object | The wait duration based on the interval unit and count | 
| interval unit | Yes | String | The unit of time. Use only one of these values: "second", "minute", "hour", "day", "week", or "month" | 
| interval count | Yes | Integer | A positive integer representing the number of interval units used for the wait duration | 
||||| 

<a name="workflow-action"></a>

## Workflow action

This action lets you nest a workflow. The Logic Apps engine performs 
an access check on the child workflow, more specifically, the trigger, 
so you must have access to the child workflow. For example:

```json
"<my-nested-workflow-action-name>": {
    "type": "Workflow",
    "inputs": {
        "host": {
            "id": "/subscriptions/<my-subscription-ID>/resourceGroups/<my-resource-group-name>/providers/Microsoft.Logic/<my-nested-workflow-action-name>",
            "triggerName": "mytrigger001"
        },
        "queries": {
            "extrafield": "specialValue"
        },  
        "headers": {
            "x-ms-date": "@utcnow()",
            "Content-type": "application/json"
        },
        "body": {
            "contentFieldOne": "value100",
            "anotherField": 10.001
        }
    },
    "runAfter": {}
}
```

| Element name | Required | Type | Description | 
| ------------ | -------- | ---- | ----------- |  
| host id | Yes | String| The resource ID for the workflow that you want to call | 
| host triggerName | Yes | String | The name of the trigger that you want to invoke | 
| queries | No | JSON Object | Represents any query parameters that you want to include in the URL. <p>For example, `"queries": { "api-version": "2015-02-01" }` adds `?api-version=2015-02-01` to the URL. | 
| headers | No | JSON Object | Represents each header that's sent in the request. <p>For example, to set the language and type on a request: <p>`"headers": { "Accept-Language": "en-us", "Content-Type": "application/json" }` | 
| body | No | JSON Object | Represents the payload that is sent to the endpoint. | 
||||| 

This action's outputs are based on what you define 
in the `Response` action for the child workflow. 
If the child workflow doesn't define a `Response` action, 
the outputs are empty.

## Control flow actions overview

To help you control workflow execution, collection actions can include other actions. 
You can directly refer to referencing actions in a collection outside of the collection. 
For example, if you define an `Http` action in a scope, then `@body('http')` is still valid anywhere in a workflow. 
Also, actions in a collection can only "run after" other actions in the same collection.

## If action

This action, which is a conditional statement, lets you evaluate a condition 
and execute a branch based on whether the expression evaluates as true. 
If the condition evaluates successfully as true, the condition is marked with "Succeeded" status. 
Actions that are in the `actions` or `else` objects evaluate to these values:

* "Succeeded" when they run and succeed
* "Failed" when they run and fail
* "Skipped" when the respective branch doesn't run

Learn more about [conditional statements in logic apps](../logic-apps/logic-apps-control-flow-conditional-statement.md).

``` json
"<my-condition-name>": {
  "type": "If",
  "expression": "<condition>",
  "actions": {
    "if-true-run-this-action": {
      "type": <action-type>,
      "inputs": {},
      "runAfter": {}
    }
  },
  "else": {
    "actions": {
        "if-false-run-this-action": {
            "type": <action-type>,
            "inputs": {},
            "runAfter": {}
        }
    }
  },
  "runAfter": {}
}
```

| Name | Required | Type | Description | 
| ---- | -------- | ---- | ----------- | 
| actions | Yes | JSON Object | The inner actions to run when `expression` evaluates to `true` | 
| expression | Yes | String | The expression to evaluate |
| else | No | JSON Object | The inner actions to run when `expression` evaluates to `false` |
||||| 

For example:

```json
"myCondition": {
    "type": "If",
    "actions": {
        "if-true-check-this-website": {
            "type": "Http",
            "inputs": {
                "method": "GET",
                "uri": "http://this-url"
            },
            "runAfter": {}
        }
    },
    "else": {
        "actions": {
            "if-false-check-this-other-website": {
                "type": "Http",
                "inputs": {
                    "method": "GET",
                    "uri": "http://this-other-url"
                },
                "runAfter": {}
            }
        }
    }
}
```  

### How conditions can use expressions in actions

Here are some examples that show how you can use expressions in conditions:
  
| JSON expression | Result | 
| --------------- | ------ | 
| `"expression": "@parameters('hasSpecialAction')"` | Any value that evaluates as true causes this condition to pass. Supports only Boolean expressions. To convert other types to Boolean, use these functions: `empty` or `equals` | 
| `"expression": "@greater(actions('action1').output.value, parameters('threshold'))"` | Supports comparison functions. For this example, the action runs only when the output of action1 is greater than the threshold value. | 
| `"expression": "@or(greater(actions('action1').output.value, parameters('threshold')), less(actions('action1').output.value, 100))"` | Supports logic functions for creating nested Boolean expressions. In this example, the action runs when the output of action1 is more than the threshold or under 100. | 
| `"expression": "@equals(length(actions('action1').outputs.errors), 0))"` | To check whether an array has any items, you can use array functions. In this example, the action runs when the errors array is empty. | 
| `"expression": "parameters('hasSpecialAction')"` | This expression causes an error and isn't a valid condition. Conditions must use the "@" symbol. | 
||| 

## Switch action

This action, which is a switch statement, performs different actions based on specific values of an object, 
expression, or token. This action evaluates the object, expression, or token, 
chooses the case that matches the result, and runs actions for only that case. 
When no case matches the result, the default action runs. 
When the switch statement runs, only one case should match the result. 
Learn more about [switch statements in logic apps](../logic-apps/logic-apps-control-flow-switch-statement.md).

``` json
"<my-switch-statement-name>": {
   "type": "Switch",
   "expression": "<evaluate-this-object-expression-token>",
   "cases": {
      "myCase1": {
         "actions": {
           "myAction1": {}
         },
         "case": "<result1>"
      },
      "myCase2": {
         "actions": {
           "myAction2": {}
         },
         "case": "<result2>"
      }
   },
   "default": {
      "actions": {
          "myDefaultAction": {}
      }
   },
   "runAfter": {}
}
```

| Name | Required | Type | Description | 
| ---- | -------- | ---- | ----------- | 
| expression | Yes | String | The object, expression, or token to evaluate | 
| cases | Yes | JSON Object | Contains the sets of inner actions that run based on the expression result. | 
| case | Yes | String | The value to match with the result | 
| actions | Yes | JSON Object | The inner actions that run for the case matching the expression result | 
| default | No | JSON Object | The inner actions that run when no cases match the result | 
||||| 

For example:

``` json
"myApprovalEmailAction": {
   "type": "Switch",
   "expression": "@body('Send_approval_email')?['SelectedOption']",
   "cases": {
      "Case": {
         "actions": {
           "Send_an_email": {...}
         },
         "case": "Approve"
      },
      "Case_2": {
         "actions": {
           "Send_an_email_2": {...}
         },
         "case": "Reject"
      }
   },
   "default": {
      "actions": {}
   },
   "runAfter": {
      "Send_approval_email": [
         "Succeeded"
      ]
   }
}
```

## Foreach action

This looping action iterates through an array and performs inner actions on each array item. 
By default, the Foreach loop runs in parallel. For the maximum number of parallel cycles that 
"for each" loops can run, see [Limits and config](../logic-apps/logic-apps-limits-and-config.md). 
To run each cycle sequentially, set the `operationOptions` parameter to `Sequential`. 
Learn more about [Foreach loops in logic apps](../logic-apps/logic-apps-control-flow-loops.md#foreach-loop).

```json
"<my-forEach-loop-name>": {
    "type": "Foreach",
    "actions": {
        "myInnerAction1": {
            "type": "<action-type>",
            "inputs": {}
        },
        "myInnerAction2": {
            "type": "<action-type>",
            "inputs": {}
        }
    },
    "foreach": "<array>",
    "runAfter": {}
}
```

| Name | Required | Type | Description | 
| ---- | -------- | ---- | ----------- | 
| actions | Yes | JSON Object | The inner actions to run inside the loop | 
| foreach | Yes | String | The array to iterate through | 
| operationOptions | No | String | Specifies any operation options for customizing behavior. Currently supports only `Sequential` for sequentially running iterations where the default behavior is parallel. |
||||| 

For example:

```json
"forEach_EmailAction": {
    "type": "Foreach",
    "foreach": "@body('email_filter')",
    "actions": {
        "Send_email": {
            "type": "ApiConnection",
            "inputs": {
                "body": {
                    "to": "@item()",
                    "from": "me@contoso.com",
                    "message": "Hello, thank you for ordering"
                },
                "host": {
                    "connection": {
                        "id": "@parameters('$connections')['office365']['connection']['id']"
                    }
                }
            }
        }
    },
    "foreach": "@body('email_filter')",
    "runAfter": {
        "email_filter": [ "Succeeded" ]
    }
}
```

## Until action

This looping action runs inner actions until a condition evaluates as true. 
Learn more about ["until" loops in logic apps](../logic-apps/logic-apps-control-flow-loops.md#until-loop).

```json
 "<my-Until-loop-name>": {
    "type": "Until",
    "actions": {
        "myActionName": {
            "type": "<action-type>",
            "inputs": {},
            "runAfter": {}
        }
    },
    "expression": "<myCondition>",
    "limit": {
        "count": 1000,
        "timeout": "PT1H"
    },
    "runAfter": {}
}
```

| Name | Required | Type | Description | 
| ---- | -------- | ---- | ----------- | 
| actions | Yes | JSON Object | The inner actions to run inside the loop | 
| expression | Yes | String | The expression to evaluate after each iteration | 
| limit | Yes | JSON Object | The limits for the loop. Must define at least one limit. | 
| count | No | Integer | The limit on the number of iterations to perform | 
| timeout | No | String | The timeout limit in [ISO 8601 format](https://en.wikipedia.org/wiki/ISO_8601) that specifies how long the loop should run |
||||| 

For example:

```json
 "runUntilSucceededAction": {
    "type": "Until",
    "actions": {
        "Http": {
            "type": "Http",
            "inputs": {
                "method": "GET",
                "uri": "http://myurl"
            },
            "runAfter": {}
        }
    },
    "expression": "@equals(outputs('Http')['statusCode', 200)",
    "limit": {
        "count": 100,
        "timeout": "PT1H"
    },
    "runAfter": {}
}
```

## Scope action

This action lets you logically group actions in a workflow. 
The scope also gets its own status after all the actions in that scope finish running. 
Learn more about [scopes](../logic-apps/logic-apps-control-flow-run-steps-group-scopes.md).

```json
"<my-scope-action-name>": {
    "type": "Scope",
    "actions": {
        "myInnerAction1": {
            "type": "<action-type>",
            "inputs": {}
        },
        "myInnerAction2": {
            "type": "<action-type>",
            "inputs": {}
        }
    }
}
```

| Name | Required | Type | Description | 
| ---- | -------- | ---- | ----------- |  
| actions | Yes | JSON Object | The inner actions to run inside the scope |
||||| 

## Next steps

* Learn more about [Workflow Definition Language](../logic-apps/logic-apps-workflow-definition-language.md)
* Learn more about [Workflow REST API](https://docs.microsoft.com/rest/api/logic/workflows)<|MERGE_RESOLUTION|>--- conflicted
+++ resolved
@@ -3,19 +3,10 @@
 title: Workflow Definition Language triggers and actions reference - Azure Logic Apps | Microsoft Docs
 description: This technical reference describes built-in triggers and actions for automating workflows with Azure Logic Apps
 services: logic-apps
-<<<<<<< HEAD
-=======
-author: kevinlam1
-manager: jeconnoc
-editor: 
-documentationcenter: 
-
-ms.assetid: 86a53bb3-01ba-4e83-89b7-c9a7074cb159
->>>>>>> 2e85ac3c
 ms.service: logic-apps
 author: kevinlam1
 ms.author: klam
-manager: cfowler
+manager: jeconnoc
 ms.topic: reference
 ms.date: 05/08/2018
 
