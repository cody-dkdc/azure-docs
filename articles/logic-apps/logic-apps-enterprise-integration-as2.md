--- conflicted
+++ resolved
@@ -5,7 +5,7 @@
 documentationcenter: .net,nodejs,java
 author: MandiOhlinger
 manager: anneta
-editor:
+editor: 
 
 ms.assetid: c9b7e1a9-4791-474c-855f-988bd7bf4b7f
 ms.service: logic-apps
@@ -18,12 +18,7 @@
 
 ---
 # Enterprise integration with AS2
-<<<<<<< HEAD
-## Create an AS2 agreement
-To use the enterprise features in Logic apps, you must first create agreements.
-=======
 To use the enterprise features in Logic apps, you must first create agreements. 
->>>>>>> 5be06552
 
 ## Prereqs
 * An [integration account](../logic-apps/logic-apps-enterprise-integration-accounts.md) defined in your Azure subscription  
@@ -31,11 +26,6 @@
 
 > [!NOTE]
 > When creating an agreement, the content in the agreement file must match the agreement type.    
-<<<<<<< HEAD
->
->
-=======
->>>>>>> 5be06552
 
 After you've [created an integration account](../logic-apps/logic-apps-enterprise-integration-accounts.md) and [added partners](logic-apps-enterprise-integration-partners.md), you can create an agreement. 
 
@@ -44,11 +34,7 @@
 1. Sign in to the [Azure portal](http://portal.azure.com "Azure portal").
 2. Select **More services**, and enter **integration** in the filter search box. Select **Integration Accounts** from the results list:    
 ![](./media/logic-apps-enterprise-integration-agreements/overview-1.png)    
-<<<<<<< HEAD
-2. Select the integration account to which you want to add the certificate.
-=======
 3. Select the integration account to add the certificate: 
->>>>>>> 5be06552
 ![](./media/logic-apps-enterprise-integration-overview/overview-3.png)  
 4. Select the **Agreements** tile. If you don't see the agreements tile, add it:     
 ![](./media/logic-apps-enterprise-integration-agreements/agreement-1.png)   
@@ -57,11 +43,7 @@
 6. Enter a **Name** for your agreement, select **AS2** from the **Agreement Type**, **Host Partner**, **Host Identity**, **Guest Partner**, **Guest Identity** in the Agreements blade:  
 ![](./media/logic-apps-enterprise-integration-agreements/agreement-3.png)  
 
-<<<<<<< HEAD
-Here are a few details you may find useful when configuring the settings for your agreement:
-=======
 	**Properties explained**  
->>>>>>> 5be06552
 
 	| Property | Description |
 	| --- | --- |
@@ -72,48 +54,6 @@
 	| Receive Settings |These properties apply to all messages received by an agreement |
 	| Send Settings |These properties apply to all messages sent by an agreement |
 
-<<<<<<< HEAD
-Let's continue:  
-
-1. Select **Receive Settings** to configure how messages received via this agreement are to be handled.  
-
-   * Optionally, you can override the properties in the incoming message. To do this, select the **Override message properties**.
-   * Select the **Message should be signed** if you'd like to require all incoming messages to be signed. If you select this option, you need to select the *guest partner public certificate* to validate the signature on the messages.
-   * Select the **Message should be encrypted** if you'd like to require all incoming messages to be encrypted.  If you select this option, you need to select the *host partner private certificate* to decrypt the incoming messages.
-   * You can also require messages to be compressed. To do this, select the **Message should be compressed**.    
-   * Select the **Send MDN** to send sync MDN for the messages received
-   * Select the **Send signed MDN** to send signed MDN for the messages received
-   * Select the **Send asynchronous MDN** to send async MDN for the messages received     
-    ![](./media/logic-apps-enterprise-integration-agreements/agreement-4.png)  
-
-See the table below if you would like to learn more about what the receive settings enable.  
-
-| Property | Description |
-| --- | --- |
-| Override message properties |Select this to indicate that properties in received messages can be overridden |
-| Message should be signed |Enable this to require messages to be digitally signed.  Configure the guest partner public certificate for signature verification  |
-| Message should be encrypted |Enable this to require messages to be encrypted. Non-encrypted messages will be rejected. Configure host partner private certificate to decrypt the messages  |
-| Message should be compressed |Enable this to require messages to be compressed. Non-compressed messages will be rejected. |
-| MDN Text |This is a default MDN to be sent to the message sender |
-| Send MDN |Enable this to allow MDNs to be sent. |
-| Send signed MDN |Enable this to require MDNs to be signed. |
-| MIC Algorithm | |
-| Send asynchronous MDN |Enable this to require messages to be sent asynchronously. |
-| URL |This is the URL to which the MDNs will be sent. |
-
-Now, let's continue:  
-
-1. Select **Send Settings** to configure how messages sent via this agreement are to be handled.  
-
-   * Select the **Enable message signing** to send signed messages to the partner. If you select this option, you need to select the *host partner private certificate MIC Algorithm* and *host partner private certificate* to sign the messages.
-   * Select the **Enable message encryption** to send encrypted messages to the partner. If you select this option, you need to select the *guest partner public certificate algorithm* and *guest partner public certificate* to encrypt the messages.
-   * Select the **Message should be compressed** to compress the message
-   * Select the **Unfold HTTP headers** to unfold the HTTP content-type header into a single line
-   * Select the **Request MDN** to receive sync MDN for the messages sent
-   * Select the **Request signed MDN** to receive signed MDN for the messages sent
-   * Select the **Request asynchronous MDN** to receive async MDN for the messages sent. If you select this option, you need to provide a URL to which MDNs are sent  
-   * Select the **Enable NRR** to enable the non-repudiation of receipt    
-=======
 7. Select **Receive Settings** to configure how messages received via this agreement are to be handled:  
    
    1. Optionally, you can override the properties in the incoming message. To do this, select the **Override message properties**.
@@ -150,7 +90,6 @@
    6. Select the **Request signed MDN** to receive signed MDN for the messages sent
    7. Select the **Request asynchronous MDN** to receive async MDN for the messages sent. If you select this option, you need to provide a URL to which MDNs are sent  
    8. Select the **Enable NRR** to enable the non-repudiation of receipt    
->>>>>>> 5be06552
    ![](./media/logic-apps-enterprise-integration-agreements/agreement-5.png)  
 
 	**Properties explained**  
