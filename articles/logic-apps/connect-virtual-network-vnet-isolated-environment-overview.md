--- conflicted
+++ resolved
@@ -8,27 +8,11 @@
 ms.author: estfan
 ms.reviewer: klam, LADocs
 ms.topic: article
-<<<<<<< HEAD
-ms.date: 03/11/2019
-=======
 ms.date: 05/06/2019
->>>>>>> 6a383dfd
 ---
 
 # Access to Azure Virtual Network resources from Azure Logic Apps by using integration service environments (ISEs)
 
-<<<<<<< HEAD
-> [!NOTE]
-> This capability is in 
-> [*public preview*](https://azure.microsoft.com/support/legal/preview-supplemental-terms/).
-
-Sometimes, your logic apps and integration accounts need access to 
-secured resources, such as virtual machines (VMs) and other systems 
-or services, in an [Azure virtual network](../virtual-network/virtual-networks-overview.md). 
-To set up this access, you can 
-[create an *integration service environment* (ISE)](../logic-apps/connect-virtual-network-vnet-isolated-environment.md) 
-for running your logic apps and integration accounts. 
-=======
 Sometimes, your logic apps and integration accounts need access to secured resources, 
 such as virtual machines (VMs) and other systems or services, that are inside an 
 [Azure virtual network](../virtual-network/virtual-networks-overview.md). 
@@ -36,7 +20,6 @@
 [create an *integration service environment* (ISE)](../logic-apps/connect-virtual-network-vnet-isolated-environment.md) 
 where you can run your logic apps and create your integration accounts.
 
->>>>>>> 6a383dfd
 When you create an ISE, Azure deploys a private and isolated 
 instance of the Logic Apps service into your Azure virtual network. 
 This private instance uses dedicated resources such as storage, 
@@ -54,30 +37,14 @@
 
 Your logic app can now directly access systems that are inside 
 or connected to your virtual network by using any of these items:
-<<<<<<< HEAD
-
-* An ISE-versioned connector for that system, for example, SQL Server
-* A built-in trigger or action, such as the HTTP trigger or action
-* A custom connector
-
-=======
 
 * An **ISE**-labeled connector for that system, such as SQL Server
 * A **Core**-labeled built-in trigger or action, such as the HTTP trigger or action
 * A custom connector
 
->>>>>>> 6a383dfd
 This overview describes more details about how an ISE gives your logic apps 
 and integration accounts direct access to your Azure virtual network and 
 compares differences between an ISE and the global Logic Apps service.
-For on-premises systems that aren't connected to a virtual network or 
-don't have ISE-version connectors, you can connect to those systems 
-by [setting up and using the on-premises data gateway](../logic-apps/logic-apps-gateway-install.md).
-
-> [!IMPORTANT]
-> Logic apps, built-in actions, and connectors that run in your ISE use 
-> a different pricing plan, not the consumption-based pricing plan. 
-> For more information, see [Logic Apps pricing](../logic-apps/logic-apps-pricing.md).
 
 > [!NOTE]
 > Logic apps, built-in triggers, built-in actions, and connectors that run in 
@@ -96,19 +63,11 @@
 your logic app, you select your ISE as your app's location, which gives your 
 logic app direct access to your virtual network and the resources in that network.
 
-<<<<<<< HEAD
-Logic apps in an ISE provide the same user experiences and similar 
-capabilities as the global Logic Apps service. Not only can you use 
-the same built-in actions and connectors in the global Logic Apps service, 
-but you can also use ISE-specific connectors. For example, here's 
-some standard connectors that offer versions that run in an ISE:
-=======
 Logic apps in an ISE provide the same user experiences and similar capabilities 
 as the global Logic Apps service. Not only can you use the same built-in triggers, 
 built-in actions, and connectors from the global Logic Apps service, but you can 
 also use ISE-specific connectors. For example, here's some Standard connectors 
 that offer versions that run in an ISE:
->>>>>>> 6a383dfd
 
 * Azure Blob Storage, File Storage, and Table Storage
 * Azure Queues, Azure Service Bus, Azure Event Hubs, and IBM MQ
@@ -119,27 +78,12 @@
 The difference between ISE and non-ISE connectors is 
 in the locations where the triggers and actions run:
 
-<<<<<<< HEAD
-* In your ISE, built-in triggers and actions such as 
-HTTP always run in the same ISE as your logic app.
-=======
 * In your ISE, built-in triggers and actions, 
 such as HTTP, always run in the same ISE as 
 your logic app and display the **Core** label.
->>>>>>> 6a383dfd
 
   ![Select "Core" built-in triggers and actions](./media/connect-virtual-network-vnet-isolated-environment-overview/select-core-built-in-actions-triggers.png)
 
-<<<<<<< HEAD
-  Connectors that have the **ISE** label always run 
-  in the same ISE as your logic app. Connectors without 
-  the **ISE** label run in the global Logic Apps service.
-
-  ![Select ISE connectors](./media/connect-virtual-network-vnet-isolated-environment-overview/select-ise-connectors.png)
-
-* Connectors that run in an ISE are also 
-available in the global Logic Apps service.
-=======
 * Connectors that run in an ISE have publicly hosted versions 
 available in the global Logic Apps service. For connectors that 
 offer two versions, connectors with the **ISE** label always run 
@@ -175,7 +119,6 @@
 network or don't have ISE-version connectors, you must first 
 [set up the on-premises data gateway](../logic-apps/logic-apps-gateway-install.md) 
 before your logic apps can connect to those systems.
->>>>>>> 6a383dfd
 
 <a name="create-integration-account-environment"></a>
 
