---
title: Connect to SAP systems - Azure Logic Apps
description: Access and manage SAP resources by automating workflows with Azure Logic Apps
services: logic-apps
ms.service: logic-apps
ms.suite: integration
author: ecfan
ms.author: estfan
ms.reviewer: divswa, LADocs
ms.topic: article
ms.date: 05/09/2019
tags: connectors
---

# Connect to SAP systems from Azure Logic Apps

<<<<<<< HEAD
This article shows how you can access your on-premises SAP resources from 
inside a logic app by using the SAP ERP Central Component (ECC) connector. 
The connector works with both ECC and S/4 HANA systems on-premises. 
The SAP ECC connector supports message or data integration to and from 
SAP Netweaver-based systems through Intermediate Document (IDoc) or 
Business Application Programming Interface (BAPI) or Remote Function Call (RFC).

The SAP ECC connector uses the 
<a href="https://support.sap.com/en/product/connectors/msnet.html">SAP .NET Connector (NCo) library</a> and provides these operations or actions:
=======
This article shows how you can access your on-premises SAP resources from inside a logic app by using the SAP connector. The connector works with SAP's classical releases such R/3, ECC systems on-premises. The connector also enables integration with the SAP's newer HANA-based SAP systems such as S/4 HANA, wherever they are hosted - on premises or in cloud. The SAP connector supports message or data integration to and from SAP NetWeaver-based systems through Intermediate Document (IDoc) or Business Application Programming Interface (BAPI) or Remote Function Call (RFC).

The SAP connector uses the [SAP .NET Connector (NCo) library](https://support.sap.com/en/product/connectors/msnet.html) and provides these operations or actions:
>>>>>>> 6a383dfd

* **Send to SAP**: Send IDoc over tRFC, call BAPI functions over RFC, or call RFC/tRFC in SAP systems.
* **Receive from SAP**: Receive IDoc over tRFC, call BAPI functions over tRFC, or call RFC/tRFC in SAP systems.
* **Generate schemas**: Generate schemas for the SAP artifacts for IDoc, BAPI, or RFC.

For all the above operations, SAP connector supports basic authentication through username and password. The connector also supports [Secure Network Communications (SNC)](https://help.sap.com/doc/saphelp_nw70/7.0.31/e6/56f466e99a11d1a5b00000e835363f/content.htm?no_cache=true), which can be used for SAP NetWeaver Single Sign-On or for additional security capabilities provided by an external security product.

The SAP connector integrates with on-premises SAP systems through the [on-premises data gateway](../logic-apps/logic-apps-gateway-connection.md). In Send scenarios, for example, when sending a message from logic apps to an SAP system, the data gateway acts as an RFC client and forwards the requests received from logic apps to SAP.
Likewise, in Receive scenarios, the data gateway acts as an RFC server that receives requests from SAP and forwards to the logic app.

This article shows how to create example logic apps that integrate with SAP while covering the previously described integration scenarios.

<a name="pre-reqs"></a>

## Prerequisites

To follow along with this article, you need these items:

* An Azure subscription. If you don't have an Azure subscription yet, [sign up for a free Azure account](https://azure.microsoft.com/free/).

* The logic app from where you want to access your SAP system and a trigger that starts your logic app's workflow. If you're new to logic apps, review [What is Azure Logic Apps](../logic-apps/logic-apps-overview.md) and [Quickstart: Create your first logic app](../logic-apps/quickstart-create-first-logic-app-workflow.md).

* Your [SAP Application Server](https://wiki.scn.sap.com/wiki/display/ABAP/ABAP+Application+Server) or [SAP Message Server](https://help.sap.com/saphelp_nw70/helpdata/en/40/c235c15ab7468bb31599cc759179ef/frameset.htm)

* Download and install the latest [on-premises data gateway](https://www.microsoft.com/download/details.aspx?id=53127) on any on-premises computer. Make sure you set up your gateway in the Azure portal before you continue. The gateway helps you securely access on-premises data and resources. For more information, see [Install on-premises data gateway for Azure Logic Apps](../logic-apps/logic-apps-gateway-install.md).

* If you are using SNC with Single Sign-On (SSO), make sure the gateway is running as a user that's mapped against the SAP user. To change the default account, select **Change account**, and enter the user credentials.

  ![Change gateway account](./media/logic-apps-using-sap-connector/gateway-account.png)

* If you are enabling SNC with an external security product, copy the SNC library or files on the same machine where the gateway is installed. Some examples of SNC products include [sapseculib](https://help.sap.com/saphelp_nw74/helpdata/en/7a/0755dc6ef84f76890a77ad6eb13b13/frameset.htm), Kerberos, NTLM, and so on.

* Download and install the latest SAP client library, which is currently [SAP Connector (NCo) 3.0.21.0 for Microsoft .NET Framework 4.0 and Windows 64 bit (x64)](https://softwaredownloads.sap.com/file/0020000001865512018), on the same computer as the on-premises data gateway. Install this version or later for these reasons:

  * Earlier SAP NCo versions might become deadlocked when more than one IDoc messages are sent at the same time. This condition blocks all later messages that are sent to the SAP destination, causing the messages to time out.

  * The on-premises data gateway runs only on 64-bit systems. Otherwise, you get a "bad image" error because the data gateway host service doesn't support 32-bit assemblies.

  * Both the data gateway host service and the Microsoft SAP Adapter use .NET Framework 4.5. The SAP NCo for .NET Framework 4.0 works with processes that use .NET runtime 4.0 to 4.7.1. The SAP NCo for .NET Framework 2.0 works with processes that use .NET runtime 2.0 to 3.5 and no longer works with the latest on-premises data gateway.

* Message content you can send to your SAP server, such as a sample IDoc file. This content must be in XML format and include the namespace for the SAP action you want to use.

<a name="add-trigger"></a>

## Send to SAP

This example uses a logic app that you can trigger with an HTTP request. The logic app sends an Intermediate Document (IDoc) to an SAP server, and returns a response to the requestor that called the logic app. 

### Add HTTP request trigger

In Azure Logic Apps, every logic app must start with a [trigger](../logic-apps/logic-apps-overview.md#logic-app-concepts), which fires when a specific event happens or when a specific condition is met. Each time the trigger fires, the Logic Apps engine creates a logic app instance and starts running your app's workflow.

In this example, you create a logic app with an endpoint in Azure so that you can send *HTTP POST requests* to your logic app. When your logic app receives these HTTP requests, the trigger fires and runs the next step in your workflow.

1. In the [Azure portal](https://portal.azure.com), create a blank logic app, which opens the Logic App Designer.

1. In the search box, enter "http request" as your filter. From the triggers list, select this trigger: **When a HTTP request is received**

   ![Add HTTP Request trigger](./media/logic-apps-using-sap-connector/add-trigger.png)

1. Now save your logic app so you can generate an endpoint URL for your logic app. On the designer toolbar, choose **Save**.

   The endpoint URL now appears in your trigger, for example:

   ![Generate URL for endpoint](./media/logic-apps-using-sap-connector/generate-http-endpoint-url.png)

<a name="add-action"></a>

### Add SAP action

In Azure Logic Apps, an [action](../logic-apps/logic-apps-overview.md#logic-app-concepts) is a step in your workflow that follows a trigger or another action. If you haven't added a trigger to your logic app yet and want to follow this example, [add the trigger described in this section](#add-trigger).

1. In the Logic App Designer, under the trigger, choose **New step**.

   ![Choose "New step"](./media/logic-apps-using-sap-connector/add-action.png)

1. In the search box, enter "sap" as your filter. From the actions list, select this action: **Send message to SAP**
  
   ![Select SAP send action](media/logic-apps-using-sap-connector/select-sap-send-action.png)

   Alternately, instead of searching, choose the **Enterprise** tab, and select the SAP action.

   ![Select SAP send action from Enterprise tab](media/logic-apps-using-sap-connector/select-sap-send-action-ent-tab.png)

1. If you're prompted for connection details, create your SAP connection now. Otherwise, if your connection already exists, continue with the next step so you can set up your SAP action.

   **Create on-premises SAP connection**

   1. Provide the connection information for your SAP server. For the **Data Gateway** property, select the data gateway you created in the Azure portal for your gateway installation.

      If the **Logon Type** property is set to **Application Server**, these properties, which usually appear optional, are required:

      ![Create SAP application server connection](media/logic-apps-using-sap-connector/create-SAP-application-server-connection.png)

      If the **Logon Type** property is set to **Group**, these properties, which usually appear optional, are required:

      ![Create SAP message server connection](media/logic-apps-using-sap-connector/create-SAP-message-server-connection.png)

   1. When you're done, choose **Create**.

      Logic Apps sets up and tests your connection, making sure that the connection works properly.

1. Now find and select an action from your SAP server.

   1. In the **SAP Action** box, choose the folder icon. From the file list, find and select the SAP message you want to use. To navigate the list, use the arrows.

      This example selects an IDoc with **Orders** type.

      ![Find and select IDoc action](./media/logic-apps-using-sap-connector/SAP-app-server-find-action.png)

      If you can't find the action you want, you can manually enter a path, for example:

      ![Manually provide path to IDoc action](./media/logic-apps-using-sap-connector/SAP-app-server-manually-enter-action.png)

      > [!TIP]
      > Provide the value for SAP Action through the expression editor. 
      > That way, you can use same action for different message types.

      For more information about IDoc operations, see [Message schemas for IDOC operations](https://docs.microsoft.com/biztalk/adapters-and-accelerators/adapter-sap/message-schemas-for-idoc-operations).

   1. Click inside the **Input Message** box so that the dynamic content list appears. From that list, under **When a HTTP request is received**, select the **Body** field.

      This step includes the body content from your HTTP request trigger and sends that output to your SAP server.

      ![Select "Body" field](./media/logic-apps-using-sap-connector/SAP-app-server-action-select-body.png)

      When you're done, your SAP action looks like this example:

      ![Complete SAP action](./media/logic-apps-using-sap-connector/SAP-app-server-complete-action.png)

1. Save your logic app. On the designer toolbar, choose **Save**.

<a name="add-response"></a>

### Add HTTP response action

Now add a response action to your logic app's workflow and include the output from the SAP action. That way, your logic app returns the results from your SAP server to the original requestor.

1. In the Logic App Designer, under the SAP action, choose **New step**.

1. In the search box, enter "response" as your filter. From the actions list, select this action: **Response**

1. Click inside the **Body** box so that the dynamic content list appears. From that list, under **Send message to SAP**, select the **Body** field.

   ![Complete SAP action](./media/logic-apps-using-sap-connector/select-sap-body-for-response-action.png)

1. Save your logic app.

### Test your logic app

1. If your logic app isn't already enabled, on your logic app menu, choose **Overview**. On the toolbar, choose **Enable**.

1. On the Logic App Designer toolbar, choose **Run**. This step manually starts your logic app.

1. Trigger your logic app by sending an HTTP POST request to the URL in your HTTP request trigger,
and include your message content with your request. To the send the request, you can use a tool such as [Postman](https://www.getpostman.com/apps).

   For this article, the request sends an IDoc file, which must be in XML format and include the namespace for the SAP action you're using, for example:

   ``` xml
   <?xml version="1.0" encoding="UTF-8" ?>
   <Send xmlns="http://Microsoft.LobServices.Sap/2007/03/Idoc/2/ORDERS05//720/Send">
      <idocData>
         <...>
      </idocData>
   </Send>
   ```

1. After you send your HTTP request, wait for the response from your logic app.

   > [!NOTE]
   > Your logic app might time out if all the steps 
   > required for the response don't finish within the 
   > [request timeout limit](./logic-apps-limits-and-config.md). 
   > If this condition happens, requests might get blocked. 
   > To help you diagnose problems, learn how you can 
   > [check and monitor your logic apps](../logic-apps/logic-apps-monitor-your-logic-apps.md).

Congratulations, you've now created a logic app that can communicate with your SAP server. Now that you've set up an SAP connection for your logic app, you can explore other available SAP actions, such as BAPI and RFC.

## Receive from SAP

This example uses a logic app that triggers when receiving a message from an SAP system.

### Add SAP trigger

1. In the Azure portal, create a blank logic app, which opens the Logic App Designer.

1. In the search box, enter "sap" as your filter. From the triggers list, select this trigger: **When a message is received from SAP**

   ![Add SAP trigger](./media/logic-apps-using-sap-connector/add-sap-trigger.png)

   Alternately, you can go to the **Enterprise** tab, and select the trigger:

   ![Add SAP trigger from Enterprise tab](./media/logic-apps-using-sap-connector/add-sap-trigger-ent-tab.png)

1. If you're prompted for connection details, create your SAP connection now. Otherwise, if your connection already exists, continue with the next step so you can set up your SAP action.

   **Create on-premises SAP connection**

   1. Provide the connection information for your SAP server. For the **Data Gateway** property, select the data gateway you created in the Azure portal for your gateway installation.

      If the **Logon Type** property is set to **Application Server**, these properties, which usually appear optional, are required:

      ![Create SAP application server connection](media/logic-apps-using-sap-connector/create-SAP-application-server-connection.png)

      If the **Logon Type** property is set to **Group**, these properties, which usually appear optional, are required:

      ![Create SAP message server connection](media/logic-apps-using-sap-connector/create-SAP-message-server-connection.png)  

1. Provide the required parameters based on your SAP system configuration.

   You can optionally provide one or more SAP actions. This list of actions specifies the messages that the trigger receives from your SAP server through the data gateway. An empty list specifies that the trigger receives all messages. If the list has more than one message, the trigger receives only the messages specified in the list. Any other messages sent from your SAP server are rejected by the gateway.

   You can select an SAP action from the file picker:

   ![Select SAP action](media/logic-apps-using-sap-connector/select-SAP-action-trigger.png)  

   Or you can manually specify an action:

   ![Manually enter SAP action](media/logic-apps-using-sap-connector/manual-enter-SAP-action-trigger.png) 

   Here's an example that shows how the action appears when you set up the trigger to receive more than one message.

   ![Trigger example](media/logic-apps-using-sap-connector/example-trigger.png)  

   For more information about the SAP action, see [Message schemas for IDOC operations](https://docs.microsoft.com/biztalk/adapters-and-accelerators/adapter-sap/message-schemas-for-idoc-operations)

1. Now save your logic app so you can start receiving messages from your SAP system.
On the designer toolbar, choose **Save**.

Your logic app is now ready to receive messages from your SAP system.

> [!NOTE]
> The SAP trigger is not a polling trigger, 
> but a webhook-based trigger instead. 
> The trigger is called from the gateway 
> only when a message exists, so no polling is necessary.

### Test your logic app

1. To trigger your logic app, send a message from your SAP system.

1. On the logic app menu, choose **Overview**, and review the **Runs history** for any new runs for your logic app.

1. Open the most recent run, which shows the message sent from your SAP system in the trigger outputs section.

## Generate schemas for artifacts in SAP

This example uses a logic app that you can trigger with an HTTP request. The SAP action sends a request to an SAP system to generate the schemas for specified Intermediate Document (IDoc) and BAPI. Schemas that return in the response are uploaded to an Integration Account by using the Azure Resource Manager connector.

### Add HTTP request trigger

1. In the Azure portal, create a blank logic app, which opens the Logic App Designer.

1. In the search box, enter "http request" as your filter. From the triggers list, select this trigger: **When a HTTP request is received**

   ![Add HTTP Request trigger](./media/logic-apps-using-sap-connector/add-trigger.png)

1. Now save your logic app so you can generate an endpoint URL for your logic app.
On the designer toolbar, choose **Save**.

   The endpoint URL now appears in your trigger, for example:

   ![Generate URL for endpoint](./media/logic-apps-using-sap-connector/generate-http-endpoint-url.png)

### Add SAP action to generate schemas

1. In the Logic App Designer, under the trigger, choose **New step**.

   ![Choose "New step"](./media/logic-apps-using-sap-connector/add-action.png)

1. In the search box, enter "sap" as your filter. From the actions list, select this action: **Generate schemas**
  
   ![Select SAP send action](media/logic-apps-using-sap-connector/select-sap-schema-generator-action.png)

   Alternately, you can also choose the **Enterprise** tab, and select the SAP action.

   ![Select SAP send action from Enterprise tab](media/logic-apps-using-sap-connector/select-sap-schema-generator-ent-tab.png)

1. If you're prompted for connection details, create your SAP connection now. Otherwise, if your connection already exists, continue with the next step so you can set up your SAP action.

   **Create on-premises SAP connection**

   1. Provide the connection information for your SAP server. For the **Data Gateway** property, select the data gateway you created in the Azure portal for your gateway installation.

      If the **Logon Type** property is set to **Application Server**, these properties, which usually appear optional, are required:

      ![Create SAP application server connection](media/logic-apps-using-sap-connector/create-SAP-application-server-connection.png)

      If the **Logon Type** property is set to **Group**, these properties, which usually appear optional, are required:

      ![Create SAP message server connection](media/logic-apps-using-sap-connector/create-SAP-message-server-connection.png)

   1. When you're done, choose **Create**. Logic Apps sets up and tests your connection, making sure that the connection works properly.

1. Provide the path to the artifact for which you want to generate the schema.

   You can select the SAP action from the file picker:

   ![Select SAP action](media/logic-apps-using-sap-connector/select-SAP-action-schema-generator.png)  

   Or, you can manually enter the action:

   ![Manually enter SAP action](media/logic-apps-using-sap-connector/manual-enter-SAP-action-schema-generator.png)

   To generate schemas for more than one artifact, provide the SAP action details for each artifact, for example:

   ![Select Add new item](media/logic-apps-using-sap-connector/schema-generator-array-pick.png)

   ![Show two items](media/logic-apps-using-sap-connector/schema-generator-example.png)

   For more information about the SAP Action, see [Message schemas for IDOC operations](https://docs.microsoft.com/biztalk/adapters-and-accelerators/adapter-sap/message-schemas-for-idoc-operations).

1. Save your logic app. On the designer toolbar, choose **Save**.

### Test your logic app

1. On the designer toolbar, choose **Run** to trigger a run for your logic app.

1. Open the run, and check the outputs for the **Generate schemas** action.

   The outputs show the generated schemas for the specified list of messages.

### Upload schemas to integration account

Optionally, you can download or store the generated schemas in repositories, such as a blob, storage, or integration account. Integration accounts provide a first-class experience with other XML actions, so this example shows how to upload schemas to an integration account for the same logic app by using the Azure Resource Manager connector.

1. In Logic App Designer, under the trigger, choose **New step**.

1. In the search box, enter "Resource Manager" as your filter. Select this action: **Create or update a resource**

   ![Select Azure Resource Manager action](media/logic-apps-using-sap-connector/select-azure-resource-manager-action.png)

1. Enter the details for the action, including your Azure subscription, Azure resource group, and integration account. To add SAP tokens to the fields, click inside the boxes for those fields, and select from the dynamic content list that appears.

   1. Open the **Add new parameter** list, and select the **Location** and **Properties** fields.

   1. Provide details for these new fields as shown in this example.

      ![Enter details for Azure Resource Manager action](media/logic-apps-using-sap-connector/azure-resource-manager-action.png)

   The SAP **Generate schemas** action generates schemas as a collection, so the designer automatically adds a **For each** loop to the action. Here's an example that shows how this action appears:

   ![Azure Resource Manager action with "for each" loop](media/logic-apps-using-sap-connector/azure-resource-manager-action-foreach.png)  

   > [!NOTE]
   > The schemas use base64-encoded format. 
   > To upload the schemas to an integration account, 
   > they must be decoded by using the `base64ToString()` function. 
   > Here's an example that shows the code for the `"properties"` element:
   >
   > ```json
   > "properties": {
   >    "Content": "@base64ToString(items('For_each')?['Content'])",
   >    "ContentType": "application/xml",
   >    "SchemaType": "Xml"
   > }
   > ```

1. Save your logic app. On the designer toolbar, choose **Save**.

### Test your logic app

1. On the designer toolbar, choose **Run** to manually trigger your logic app.

1. After a successful run, go to the integration account, and check that the generated schemas exist.

## Enable Secure Network Communications (SNC)

Before you start, make sure you've met the previously listed [prerequisites](#pre-reqs):

* The on-premises data gateway is installed on a machine that is in the same network as your SAP system.

* For Single Sign-On, gateway is running as a user that's mapped to SAP user.

<<<<<<< HEAD
* The SAP trigger doesn't support receiving batch IDOCs from SAP. 
This action might result in RFC connection failure between your SAP system and the data gateway.
=======
* SNC library that provides the additional security functions has been installed on the same machine as data gateway. Some of the examples of these include [sapseculib](https://help.sap.com/saphelp_nw74/helpdata/en/7a/0755dc6ef84f76890a77ad6eb13b13/frameset.htm), Kerberos, NTLM, and so on.
>>>>>>> 6a383dfd

To enable SNC for your requests to or from SAP system, select the **Use SNC** checkbox in SAP connection and provide these properties:

   ![Configure SAP SNC in connection](media/logic-apps-using-sap-connector/configure-sapsnc.png)

   | Property | Description |
   |----------| ------------|
   | **SNC Library** | The SNC library name or path relative to NCo installation location or absolute path. For example, `sapsnc.dll` or `.\security\sapsnc.dll` or `c:\security\sapsnc.dll` |
   | **SNC SSO** | When connecting through SNC, the SNC identity is typically used for authenticating the caller. Another option is to override so that user and password information can be used for authenticating the caller, but the line is still encrypted. |
   | **SNC My Name** | In most cases, this property can be omitted. The installed SNC solution usually knows its own SNC name. Only for solutions supporting "multiple identities", you might need to specify the identity to be used for this particular destination or server. |
   | **SNC Partner Name** | The name for the backend SNC |
   | **SNC Quality of Protection** | Quality of Service to be used for SNC communication of this particular destination/server. Default value is defined by the backend system. The maximum value is defined by the security product used for SNC. |
   |||

   > [!NOTE]
   > Environment variables SNC_LIB and SNC_LIB_64 should 
   > not be set on the machine where you have data gateway 
   > and SNC library. If set, they would take precedence 
   > over the SNC Library value passed through the connector.

## Known issues and limitations

Here are the currently known issues and limitations for the SAP connector:

* Only a single Send to SAP call or message works with tRFC. The Business Application Programming Interface (BAPI) commit pattern, such as making multiple tRFC calls in the same session, isn't supported.

* The SAP trigger doesn't support receiving batch IDOCs from SAP. This action might result in RFC connection failure between your SAP system and the data gateway.

* The SAP trigger doesn't support data gateway clusters. In some failover cases, the data gateway node that communicates with the SAP system might differ from the active node, resulting in unexpected behavior. For Send scenarios, data gateway clusters are supported.

* The SAP connector currently doesn't support SAP router strings. The on-premises data gateway must exist on the same LAN as the SAP system you want to connect.

## Connector reference

For technical details about triggers, actions, and limits, which are described by the connector's OpenAPI (formerly Swagger) description, review the [connector's reference page](/connectors/sap/).

## Next steps

* [Connect to on-premises systems](../logic-apps/logic-apps-gateway-connection.md) from logic apps
* Learn how to validate, transform, and other message operations with the [Enterprise Integration Pack](../logic-apps/logic-apps-enterprise-integration-overview.md)
* Learn about other [Logic Apps connectors](../connectors/apis-list.md)<|MERGE_RESOLUTION|>--- conflicted
+++ resolved
@@ -14,21 +14,9 @@
 
 # Connect to SAP systems from Azure Logic Apps
 
-<<<<<<< HEAD
-This article shows how you can access your on-premises SAP resources from 
-inside a logic app by using the SAP ERP Central Component (ECC) connector. 
-The connector works with both ECC and S/4 HANA systems on-premises. 
-The SAP ECC connector supports message or data integration to and from 
-SAP Netweaver-based systems through Intermediate Document (IDoc) or 
-Business Application Programming Interface (BAPI) or Remote Function Call (RFC).
-
-The SAP ECC connector uses the 
-<a href="https://support.sap.com/en/product/connectors/msnet.html">SAP .NET Connector (NCo) library</a> and provides these operations or actions:
-=======
 This article shows how you can access your on-premises SAP resources from inside a logic app by using the SAP connector. The connector works with SAP's classical releases such R/3, ECC systems on-premises. The connector also enables integration with the SAP's newer HANA-based SAP systems such as S/4 HANA, wherever they are hosted - on premises or in cloud. The SAP connector supports message or data integration to and from SAP NetWeaver-based systems through Intermediate Document (IDoc) or Business Application Programming Interface (BAPI) or Remote Function Call (RFC).
 
 The SAP connector uses the [SAP .NET Connector (NCo) library](https://support.sap.com/en/product/connectors/msnet.html) and provides these operations or actions:
->>>>>>> 6a383dfd
 
 * **Send to SAP**: Send IDoc over tRFC, call BAPI functions over RFC, or call RFC/tRFC in SAP systems.
 * **Receive from SAP**: Receive IDoc over tRFC, call BAPI functions over tRFC, or call RFC/tRFC in SAP systems.
@@ -405,12 +393,7 @@
 
 * For Single Sign-On, gateway is running as a user that's mapped to SAP user.
 
-<<<<<<< HEAD
-* The SAP trigger doesn't support receiving batch IDOCs from SAP. 
-This action might result in RFC connection failure between your SAP system and the data gateway.
-=======
 * SNC library that provides the additional security functions has been installed on the same machine as data gateway. Some of the examples of these include [sapseculib](https://help.sap.com/saphelp_nw74/helpdata/en/7a/0755dc6ef84f76890a77ad6eb13b13/frameset.htm), Kerberos, NTLM, and so on.
->>>>>>> 6a383dfd
 
 To enable SNC for your requests to or from SAP system, select the **Use SNC** checkbox in SAP connection and provide these properties:
 
