--- conflicted
+++ resolved
@@ -1,276 +1,271 @@
----
-title: Create, build, and deploy logic apps in Visual Studio - Azure Logic Apps | Microsoft Docs
-description: Create Visual Studio projects so you can design, build, and deploy Azure Logic Apps.
-author: jeffhollan
-manager: anneta
-editor: ''
-services: logic-apps
-documentationcenter: ''
-
-ms.assetid: e484e5ce-77e9-4fa9-bcbe-f851b4eb42a6
-ms.service: logic-apps
-ms.workload: integration
-ms.tgt_pltfrm: na
-ms.devlang: na
-ms.topic: article
-ms.custom: H1Hack27Feb2017
-ms.date: 2/14/2017
-ms.author: jehollan
----
-
-# Design, build, and deploy Azure Logic Apps in Visual Studio
-
-Although the [Azure portal](https://portal.azure.com/) 
-offers a great way for you to create and manage Azure Logic Apps, 
-you might want to use Visual Studio for designing, building, 
-and deploying your logic apps. Visual Studio provides rich tools 
-like the Logic App Designer for you to create logic apps, 
-configure deployment and automation templates, 
-and deploy to any environment. 
-
-To get started with Azure Logic Apps, learn 
-[how to create your first logic app in the Azure portal](logic-apps-create-a-logic-app.md).
-
-## Installation steps
-
-To install and configure Visual Studio tools for Azure Logic Apps, 
-follow these steps.
-
-### Prerequisites
-
-* [Visual Studio 2017](https://www.visualstudio.com/downloads/download-visual-studio-vs.aspx) or Visual Studio 2015
-* [Latest Azure SDK](https://azure.microsoft.com/downloads/) (2.9.1 or greater)
-* [Azure PowerShell](https://github.com/Azure/azure-powershell#installation)
-* Access to the web when using the embedded designer
-
-### Install Visual Studio tools for Azure Logic Apps
-
-After you install the prerequisites:
-
-1. Open Visual Studio. On the **Tools** menu, 
-select **Extensions and Updates**.
-2. Expand the **Online** category so you can search online.
-3. Browse or search for **Logic Apps** until 
-you find **Azure Logic Apps Tools for Visual Studio**.
-4. To download and install the extension, click **Download**.
-5. Restart Visual Studio after installation.
-
-> [!NOTE]
-<<<<<<< HEAD
-> You can also download [Azure Logic Apps Tools for Visual Studio 2017](https://marketplace.visualstudio.com/items?itemName=VinaySinghMSFT.AzureLogicAppsToolsforVisualStudio) 
-> and the [Azure Logic Apps Tools for Visual Studio 2015](https://visualstudiogallery.msdn.microsoft.com/e25ad307-46cf-412e-8ba5-5b555d53d2d9)
-=======
-> You can also download [Azure Logic Apps Tools for Visual Studio 2017](https://marketplace.visualstudio.com/items?itemName=VinaySinghMSFT.AzureLogicAppsToolsforVisualStudio-18551) 
-> and the [Azure Logic Apps Tools for Visual Studio 2015](https://marketplace.visualstudio.com/items?itemName=VinaySinghMSFT.AzureLogicAppsToolsforVisualStudio)
->>>>>>> a42dbad0
-> directly from the Visual Studio Marketplace.
-
-After you finish installation, 
-you can use the Azure Resource Group project with Logic App Designer.
-
-## Create your project
-
-1. On the **File** menu, go to **New**, and select **Project**. 
-Or to add your project to an existing solution, 
-go to **Add**, and select **New Project**.
-
-	![File menu](./media/logic-apps-deploy-from-vs/filemenu.png)
-
-2. In the **New Project** window, 
-find **Cloud**, and select **Azure Resource Group**. 
-Name your project, and click **OK**.
-
-	![Add new project](./media/logic-apps-deploy-from-vs/addnewproject.png)
-
-3. Select the **Logic App** template, which creates a 
-blank logic app deployment template for you to use. 
-After you select your template, click **OK**.
-
-	![Select Logic App template](./media/logic-apps-deploy-from-vs/selectazuretemplate1.png)
-
-	You've now added your logic app project to your solution. 
-	In the Solution Explorer, your deployment file should appear.
-
-	![Deployment file](./media/logic-apps-deploy-from-vs/deployment.png)
-
-## Create your logic app with Logic App Designer
-
-When you have an Azure Resource Group project that contains a logic app, 
-you can open the Logic App Designer in Visual Studio to create your workflow. 
-
-> [!NOTE]
-> The designer requires an internet connection to 
-> query connectors for available properties and data. 
-> For example, if you use the Dynamics CRM Online connector, 
-> the designer queries your CRM instance to show available 
-> custom and default properties.
-
-1. Right-click your `<template>.json` file, 
-and select **Open with Logic App Designer**. (`Ctrl+L`)
-
-2. Choose your Azure subscription, resource group, 
-and location for your deployment template.
-
-    > [!NOTE]
-    > Designing a logic app creates API Connection 
-    > resources that query for properties during design. 
-    > Visual Studio uses your selected resource group to create 
-    > those connections during design time. 
-    > To view or change any API Connections, 
-    > go to the Azure portal, and browse for **API Connections**.
-
-	![Subscription picker](./media/logic-apps-deploy-from-vs/designer_picker.png)
-
-	The designer uses the definition in the `<template>.json` file for rendering.
-
-4. Create and design your logic app. 
-Your deployment template is updated with your changes.
-
-	![Logic App Designer in Visual Studio](./media/logic-apps-deploy-from-vs/designer_in_vs.png)
-
-Visual Studio adds `Microsoft.Web/connections` resources to 
-your resource file for any connections your logic app needs to function. 
-These connection properties can be set when you deploy, 
-and managed after you deploy in **API Connections** in the Azure portal.
-
-### Switch to JSON code view
-
-To show the JSON representation for your logic app, 
-select the **Code View** tab at the bottom of the designer.
-
-To switch back to the full resource JSON, 
-right-click the `<template>.json` file, and select **Open**.
-
-### Add references for dependent resources to Visual Studio deployment templates
-
-When you want your logic app to reference dependent resources, you can use 
-[Azure Resource Manager template functions](https://docs.microsoft.com/azure/azure-resource-manager/resource-group-template-functions), 
-like parameters, in your logic app deployment template. 
-For example, you might want your logic app to reference an Azure Function 
-or integration account that you want to deploy alongside your logic app. 
-Follow these guidelines about how to use parameters in your deployment template 
-so that the Logic App Designer renders correctly. 
-
-You can use logic app parameters in these kinds of triggers and actions:
-
-*   Child workflow
-*   Function app
-*   APIM call
-*   API connection runtime URL
-
-And you can use these template functions: list below, 
-includes parameters, variables, resourceId, concat, and so on. 
-For example, here's how you can replace the Azure Function resource ID:
-
-```
-"parameters":{
-	"functionName": {
-	"type":"string",
-	"minLength":1,
-	"defaultValue":"<FunctionName>"
-	}
-},
-```
-
-And where you'd use parameters:
-
-```
-"MyFunction": {
-		"type": "Function",
-		"inputs": {
-		"body":{},
-		"function":{
-		"id":"[resourceid('Microsoft.Web/sites/functions','functionApp',parameters('functionName'))]"
-		}
-	},
-	"runAfter":{}
-}
-```
-
-> [!NOTE] 
-> For the Logic App Designer to work when you use parameters, 
-> you must provide default values, for example:
-> 
-> ```
-> "parameters": {
->     "IntegrationAccount": {
->     "type":"string",
->     "minLength":1,
->     "defaultValue":"/subscriptions/<subscriptionID>/resourceGroups/<resourceGroupName>/providers/Microsoft.Logic/integrationAccounts/<integrationAccountName>"
->     }
-> },
-> ```
-
-### Save your logic app
-
-To save your logic app at anytime, 
-go to **File** > **Save**. (`Ctrl+S`) 
-
-If your logic app has any errors when you save your app, 
-they appear in the Visual Studio **Outputs** window.
-
-## Deploy your logic app from Visual Studio
-
-After configuring your app, 
-you can deploy directly from Visual Studio in just a couple steps. 
-
-1. In Solution Explorer, right-click your project, 
-and go to **Deploy** > **New Deployment...**
-
-	![New deployment](./media/logic-apps-deploy-from-vs/newdeployment.png)
-
-2. When you're prompted, sign in to your Azure subscription. 
-
-3. Now you must select the details for the resource group where 
-you want to deploy your logic app. When you're done, select **Deploy**.
-
-	> [!NOTE]
-	> Make sure that you select the correct template 
-   > and parameters file for the resource group. For example, 
-   > if you want to deploy to a production 
-	> environment, choose the production parameters file.
-
-	![Deploy to resource group](./media/logic-apps-deploy-from-vs/deploytoresourcegroup.png)
-
-	The deployment status appears in the **Output** window. 
-	You might have to select **Azure Provisioning** in the **Show output from** list.
-
-	![Deployment status output](./media/logic-apps-deploy-from-vs/output.png)
-
-In the future, you can edit your logic app in source control, 
-and use Visual Studio to deploy new versions.
-
-> [!NOTE]
-> If you change the definition in the Azure portal directly, 
-> those changes are overwritten when you deploy from Visual Studio next time. 
-
-## Add your logic app to an existing Resource Group project
-
-If you have an existing Resource Group project, 
-you can add your logic app to that project in 
-the JSON Outline window. You can also add another 
-logic app alongside the app you previously created.
-
-1. Open the `<template>.json` file.
-
-2. To open the JSON Outline window, 
-go to **View** > **Other Windows** > **JSON Outline**.
-
-3. To add a resource to the template file, 
-click **Add Resource** at the top of the JSON Outline window. 
-Or in the JSON Outline window, 
-right-click **resources**, and select **Add New Resource**.
-
-	![JSON Outline window](./media/logic-apps-deploy-from-vs/jsonoutline.png)
-    
-4. In the **Add Resource** dialog box, find and select **Logic App**. 
-Name your logic app, and choose **Add**.
-
-	![Add resource](./media/logic-apps-deploy-from-vs/addresource.png)
-
-## Next Steps
-
-* [Manage logic apps with Visual Studio Cloud Explorer](logic-apps-manage-from-vs.md)
-* [View common examples and scenarios](logic-apps-examples-and-scenarios.md)
-* [Learn how to automate business processes with Azure Logic Apps](http://channel9.msdn.com/Events/Build/2016/T694)
-* [Learn how to integrate your systems with Azure Logic Apps](http://channel9.msdn.com/Events/Build/2016/P462)
+---
+title: Create, build, and deploy logic apps in Visual Studio - Azure Logic Apps | Microsoft Docs
+description: Create Visual Studio projects so you can design, build, and deploy Azure Logic Apps.
+author: jeffhollan
+manager: anneta
+editor: ''
+services: logic-apps
+documentationcenter: ''
+
+ms.assetid: e484e5ce-77e9-4fa9-bcbe-f851b4eb42a6
+ms.service: logic-apps
+ms.workload: integration
+ms.tgt_pltfrm: na
+ms.devlang: na
+ms.topic: article
+ms.custom: H1Hack27Feb2017
+ms.date: 2/14/2017
+ms.author: jehollan
+---
+
+# Design, build, and deploy Azure Logic Apps in Visual Studio
+
+Although the [Azure portal](https://portal.azure.com/) 
+offers a great way for you to create and manage Azure Logic Apps, 
+you might want to use Visual Studio for designing, building, 
+and deploying your logic apps. Visual Studio provides rich tools 
+like the Logic App Designer for you to create logic apps, 
+configure deployment and automation templates, 
+and deploy to any environment. 
+
+To get started with Azure Logic Apps, learn 
+[how to create your first logic app in the Azure portal](logic-apps-create-a-logic-app.md).
+
+## Installation steps
+
+To install and configure Visual Studio tools for Azure Logic Apps, 
+follow these steps.
+
+### Prerequisites
+
+* [Visual Studio 2017](https://www.visualstudio.com/downloads/download-visual-studio-vs.aspx) or Visual Studio 2015
+* [Latest Azure SDK](https://azure.microsoft.com/downloads/) (2.9.1 or greater)
+* [Azure PowerShell](https://github.com/Azure/azure-powershell#installation)
+* Access to the web when using the embedded designer
+
+### Install Visual Studio tools for Azure Logic Apps
+
+After you install the prerequisites:
+
+1. Open Visual Studio. On the **Tools** menu, 
+select **Extensions and Updates**.
+2. Expand the **Online** category so you can search online.
+3. Browse or search for **Logic Apps** until 
+you find **Azure Logic Apps Tools for Visual Studio**.
+4. To download and install the extension, click **Download**.
+5. Restart Visual Studio after installation.
+
+> [!NOTE]
+> You can also download [Azure Logic Apps Tools for Visual Studio 2017](https://marketplace.visualstudio.com/items?itemName=VinaySinghMSFT.AzureLogicAppsToolsforVisualStudio-18551) 
+> and the [Azure Logic Apps Tools for Visual Studio 2015](https://marketplace.visualstudio.com/items?itemName=VinaySinghMSFT.AzureLogicAppsToolsforVisualStudio)
+> directly from the Visual Studio Marketplace.
+
+After you finish installation, 
+you can use the Azure Resource Group project with Logic App Designer.
+
+## Create your project
+
+1. On the **File** menu, go to **New**, and select **Project**. 
+Or to add your project to an existing solution, 
+go to **Add**, and select **New Project**.
+
+	![File menu](./media/logic-apps-deploy-from-vs/filemenu.png)
+
+2. In the **New Project** window, 
+find **Cloud**, and select **Azure Resource Group**. 
+Name your project, and click **OK**.
+
+	![Add new project](./media/logic-apps-deploy-from-vs/addnewproject.png)
+
+3. Select the **Logic App** template, which creates a 
+blank logic app deployment template for you to use. 
+After you select your template, click **OK**.
+
+	![Select Logic App template](./media/logic-apps-deploy-from-vs/selectazuretemplate1.png)
+
+	You've now added your logic app project to your solution. 
+	In the Solution Explorer, your deployment file should appear.
+
+	![Deployment file](./media/logic-apps-deploy-from-vs/deployment.png)
+
+## Create your logic app with Logic App Designer
+
+When you have an Azure Resource Group project that contains a logic app, 
+you can open the Logic App Designer in Visual Studio to create your workflow. 
+
+> [!NOTE]
+> The designer requires an internet connection to 
+> query connectors for available properties and data. 
+> For example, if you use the Dynamics CRM Online connector, 
+> the designer queries your CRM instance to show available 
+> custom and default properties.
+
+1. Right-click your `<template>.json` file, 
+and select **Open with Logic App Designer**. (`Ctrl+L`)
+
+2. Choose your Azure subscription, resource group, 
+and location for your deployment template.
+
+    > [!NOTE]
+    > Designing a logic app creates API Connection 
+    > resources that query for properties during design. 
+    > Visual Studio uses your selected resource group to create 
+    > those connections during design time. 
+    > To view or change any API Connections, 
+    > go to the Azure portal, and browse for **API Connections**.
+
+	![Subscription picker](./media/logic-apps-deploy-from-vs/designer_picker.png)
+
+	The designer uses the definition in the `<template>.json` file for rendering.
+
+4. Create and design your logic app. 
+Your deployment template is updated with your changes.
+
+	![Logic App Designer in Visual Studio](./media/logic-apps-deploy-from-vs/designer_in_vs.png)
+
+Visual Studio adds `Microsoft.Web/connections` resources to 
+your resource file for any connections your logic app needs to function. 
+These connection properties can be set when you deploy, 
+and managed after you deploy in **API Connections** in the Azure portal.
+
+### Switch to JSON code view
+
+To show the JSON representation for your logic app, 
+select the **Code View** tab at the bottom of the designer.
+
+To switch back to the full resource JSON, 
+right-click the `<template>.json` file, and select **Open**.
+
+### Add references for dependent resources to Visual Studio deployment templates
+
+When you want your logic app to reference dependent resources, you can use 
+[Azure Resource Manager template functions](https://docs.microsoft.com/azure/azure-resource-manager/resource-group-template-functions), 
+like parameters, in your logic app deployment template. 
+For example, you might want your logic app to reference an Azure Function 
+or integration account that you want to deploy alongside your logic app. 
+Follow these guidelines about how to use parameters in your deployment template 
+so that the Logic App Designer renders correctly. 
+
+You can use logic app parameters in these kinds of triggers and actions:
+
+*   Child workflow
+*   Function app
+*   APIM call
+*   API connection runtime URL
+
+And you can use these template functions: list below, 
+includes parameters, variables, resourceId, concat, and so on. 
+For example, here's how you can replace the Azure Function resource ID:
+
+```
+"parameters":{
+	"functionName": {
+	"type":"string",
+	"minLength":1,
+	"defaultValue":"<FunctionName>"
+	}
+},
+```
+
+And where you'd use parameters:
+
+```
+"MyFunction": {
+		"type": "Function",
+		"inputs": {
+		"body":{},
+		"function":{
+		"id":"[resourceid('Microsoft.Web/sites/functions','functionApp',parameters('functionName'))]"
+		}
+	},
+	"runAfter":{}
+}
+```
+
+> [!NOTE] 
+> For the Logic App Designer to work when you use parameters, 
+> you must provide default values, for example:
+> 
+> ```
+> "parameters": {
+>     "IntegrationAccount": {
+>     "type":"string",
+>     "minLength":1,
+>     "defaultValue":"/subscriptions/<subscriptionID>/resourceGroups/<resourceGroupName>/providers/Microsoft.Logic/integrationAccounts/<integrationAccountName>"
+>     }
+> },
+> ```
+
+### Save your logic app
+
+To save your logic app at anytime, 
+go to **File** > **Save**. (`Ctrl+S`) 
+
+If your logic app has any errors when you save your app, 
+they appear in the Visual Studio **Outputs** window.
+
+## Deploy your logic app from Visual Studio
+
+After configuring your app, 
+you can deploy directly from Visual Studio in just a couple steps. 
+
+1. In Solution Explorer, right-click your project, 
+and go to **Deploy** > **New Deployment...**
+
+	![New deployment](./media/logic-apps-deploy-from-vs/newdeployment.png)
+
+2. When you're prompted, sign in to your Azure subscription. 
+
+3. Now you must select the details for the resource group where 
+you want to deploy your logic app. When you're done, select **Deploy**.
+
+	> [!NOTE]
+	> Make sure that you select the correct template 
+   > and parameters file for the resource group. For example, 
+   > if you want to deploy to a production 
+	> environment, choose the production parameters file.
+
+	![Deploy to resource group](./media/logic-apps-deploy-from-vs/deploytoresourcegroup.png)
+
+	The deployment status appears in the **Output** window. 
+	You might have to select **Azure Provisioning** in the **Show output from** list.
+
+	![Deployment status output](./media/logic-apps-deploy-from-vs/output.png)
+
+In the future, you can edit your logic app in source control, 
+and use Visual Studio to deploy new versions.
+
+> [!NOTE]
+> If you change the definition in the Azure portal directly, 
+> those changes are overwritten when you deploy from Visual Studio next time. 
+
+## Add your logic app to an existing Resource Group project
+
+If you have an existing Resource Group project, 
+you can add your logic app to that project in 
+the JSON Outline window. You can also add another 
+logic app alongside the app you previously created.
+
+1. Open the `<template>.json` file.
+
+2. To open the JSON Outline window, 
+go to **View** > **Other Windows** > **JSON Outline**.
+
+3. To add a resource to the template file, 
+click **Add Resource** at the top of the JSON Outline window. 
+Or in the JSON Outline window, 
+right-click **resources**, and select **Add New Resource**.
+
+	![JSON Outline window](./media/logic-apps-deploy-from-vs/jsonoutline.png)
+    
+4. In the **Add Resource** dialog box, find and select **Logic App**. 
+Name your logic app, and choose **Add**.
+
+	![Add resource](./media/logic-apps-deploy-from-vs/addresource.png)
+
+## Next Steps
+
+* [Manage logic apps with Visual Studio Cloud Explorer](logic-apps-manage-from-vs.md)
+* [View common examples and scenarios](logic-apps-examples-and-scenarios.md)
+* [Learn how to automate business processes with Azure Logic Apps](http://channel9.msdn.com/Events/Build/2016/T694)
+* [Learn how to integrate your systems with Azure Logic Apps](http://channel9.msdn.com/Events/Build/2016/P462)