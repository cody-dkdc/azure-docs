---
title: Create web APIs & REST APIs for Azure Logic Apps | Microsoft Docs
<<<<<<< HEAD
description: Create web APIs & REST APIs to call your APIs, services, or systems in workflows for system integrations
keywords: web APIs, REST APIs, connectors, workflows, system integrations
=======
description: Create web APIs & REST APIs to  call your APIs, services, or systems from logic app workflows for system integrations
keywords: web APIs, REST APIs, workflows, system integrations
>>>>>>> b979fc38
services: logic-apps
author: jeffhollan
manager: anneta
editor: ''
documentationcenter: ''

ms.assetid: bd229179-7199-4aab-bae0-1baf072c7659
ms.service: logic-apps
ms.workload: integration
ms.tgt_pltfrm: na
ms.devlang: na
ms.topic: article
ms.date: 5/26/2017
ms.author: LADocs; jehollan
---

# Create custom APIs that you can call from logic app workflows

Although Azure Logic Apps offers [100+ built-in connectors](../connectors/apis-list.md) 
<<<<<<< HEAD
that you can use in logic app workflows, you might want to call APIs, systems, 
and services that aren't available as connectors. You can create your own 
APIs that provide actions and triggers to use in logic apps. 
=======
that you can use in logic app workflows, you might want to call APIs, 
systems, and services that aren't available as connectors. 
You can create your own APIs that provide actions and triggers to use in logic apps. 
>>>>>>> b979fc38
Here are other reasons why you might want to create your own APIs 
that you can call from logic app workflows:

* Extend your current system integration and data integration workflows.
* Help customers use your service to manage professional or personal tasks.
* Expand the reach, discoverability, and use for your service.

Basically, connectors are web APIs that use REST for pluggable interfaces, 
[Swagger metadata format](http://swagger.io/specification/) for documentation, 
and JSON as their data exchange format. Because connectors are REST APIs 
that communicate through HTTP endpoints, you can use any language, 
like .NET, Java, or Node.js, for building connectors. 
You can also host your APIs on [Azure App Service](../app-service/app-service-web-overview.md), 
a platform-as-a-service (PaaS) offering that provides one of the best, easiest, 
and most scalable ways for API hosting. 

For custom APIs to work with logic apps, your API can provide 
[*actions*](./logic-apps-what-are-logic-apps.md#logic-app-concepts) 
that perform specific tasks in logic app workflows. Your API can also act as a 
[*trigger*](./logic-apps-what-are-logic-apps.md#logic-app-concepts) 
that starts a logic app workflow when new data or an event meets a specified condition. 
This topic describes common patterns that you can follow 
for building actions and triggers in your API, 
based on the behavior that you want your API to provide.

You can host your APIs on 
[Azure App Service](../app-service/app-service-web-overview.md), 
a platform-as-a-service (PaaS) offering that provides highly scalable, 
easy API hosting.

> [!TIP] 
> Although you can deploy your APIs as web apps, 
> consider deploying your APIs as API apps, 
> which can make your job easier when you build, host, and consume APIs 
> in the cloud and on premises. You don't have to change any code in your 
> APIs -- just deploy your code to an API app. For example, learn how to 
<<<<<<< HEAD
> build API apps created with these languages:
=======
> build API apps created with these languages: 
>>>>>>> b979fc38
> 
> * [ASP.NET](../app-service/app-service-web-get-started-dotnet.md). 
> * [Java](../app-service/app-service-web-get-started-java.md)
> * [Node.js](../app-service/app-service-web-get-started-nodejs.md)
> * [PHP](../app-service/app-service-web-get-started-php.md)
> * [Python](../app-service/app-service-web-get-started-python.md)
>
> For API App samples built for logic apps, visit the 
> [Azure Logic Apps GitHub repository](http://github.com/logicappsio) 
> or [blog](http://aka.ms/logicappsblog).

## How do custom APIs differ from custom connectors?

Custom APIs and [custom connectors](../logic-apps/custom-connector-overview.md) 
are web APIs that use REST for pluggable interfaces, 
[Swagger metadata format](http://swagger.io/specification/) for documentation, 
and JSON as their data exchange format. And because these APIs and connectors 
are REST APIs that communicate through HTTP endpoints, you can use any language, 
like .NET, Java, or Node.js, for building custom APIs and connectors.

Custom APIs let you call APIs that aren't connectors, 
and provide endpoints that you can call with HTTP + Swagger, 
Azure API Management, or App Services. Custom connectors work 
like custom APIs but also have these attributes:

* Registered as Logic Apps Connector resources in Azure.
* Appear with icons alongside Microsoft-managed connectors in the Logic Apps Designer.
* Available only to the connectors' authors and logic app users who have the same 
Azure Active Directory tenant and Azure subscription in the region where the 
logic apps are deployed.

You can also nominate registered connectors for Microsoft certification. 
This process verifies that registered connectors meet the criteria for public use 
and makes those connectors available for users in Microsoft Flow and Microsoft PowerApps.

For more information about custom connectors, see 

* [Custom connectors overview](../logic-apps/custom-connector-overview.md)
* [Create custom connectors from Web APIs](../logic-apps/custom-connector-build-web-api-app-tutorial.md)
* [Register custom connectors in Azure Logic Apps](../logic-apps/logic-apps-custom-connector-register.md)

## Helpful tools

A custom API works best with logic apps when the API also has a 
[Swagger document](http://swagger.io/specification/) 
that describes the API's operations and parameters.
Many libraries, like [Swashbuckle](https://github.com/domaindrivendev/Swashbuckle), 
can automatically generate the Swagger file for you. 
To annotate the Swagger file for display names, property types, and so on, 
you can also use [TRex](https://github.com/nihaue/TRex) 
so that your Swagger file works well with logic apps.

<a name="actions"></a>

## Action patterns

For logic apps to perform tasks, your custom API should provide 
[*actions*](./logic-apps-what-are-logic-apps.md#logic-app-concepts). 
Each operation in your API maps to an action. A basic action is a 
controller that accepts HTTP requests and returns HTTP responses. 
So for example, a logic app sends an HTTP request to your web app or API app. 
Your app then returns an HTTP response, along with content that the logic app can process.

For a standard action, you can write an HTTP request method in your API and 
describe that method in a Swagger file. You can then call your API directly 
with an [HTTP action](../connectors/connectors-native-http.md) 
or an [HTTP + Swagger](../connectors/connectors-native-http-swagger.md) action. 
By default, responses must be returned within the [request timeout limit](./logic-apps-limits-and-config.md). 

![Standard action pattern](./media/logic-apps-create-api-app/standard-action.png)

<a name="pattern-overview"></a>
To make a logic app wait while your API finishes longer-running tasks, 
your API can follow the [asynchronous polling pattern](#async-pattern) 
or the [asynchronous webhook pattern](#webhook-actions) described in this topic. 
For an analogy that helps you visualize these patterns' different behaviors, 
imagine the process for ordering a custom cake from a bakery. 
The polling pattern mirrors the behavior where you call the 
bakery every 20 minutes to check whether the cake is ready. 
The webhook pattern mirrors the behavior where the bakery asks you 
for your phone number so they can call you when the cake is ready.

For samples, visit the [Logic Apps GitHub repository](https://github.com/logicappsio). 
Also, learn more about [usage metering for actions](logic-apps-pricing.md).

<a name="async-pattern"></a>

### Perform long-running tasks with the polling action pattern

To have your API perform tasks that could run longer than the 
[request timeout limit](./logic-apps-limits-and-config.md), 
you can use the asynchronous polling pattern. This pattern has 
your API do work in a separate thread, 
but keep an active connection to the Logic Apps engine. 
That way, the logic app does not time out or continue with 
the next step in the workflow before your API finishes working.

Here's the general pattern:

1. Make sure that the engine knows that your API accepted the request and started working.
2. When the engine makes subsequent requests for job status, let the engine know when your API finishes the task.
3. Return relevant data to the engine so that the logic app workflow can continue.

<a name="bakery-polling-action"></a>
Now apply the previous bakery analogy to the polling pattern, 
and imagine that you call a bakery and order a custom cake for delivery. 
The process for making the cake takes time, 
and you don't want to wait on the phone while the bakery works on the cake. 
The bakery confirms your order and has you call every 20 minutes for the cake's status. 
After 20 minutes pass, you call the bakery, but they tell you that your cake isn't 
done and that you should call in another 20 minutes. 
This back-and-forth process continues until you call, 
and the bakery tells you that your order is ready and delivers your cake. 

So let's map this polling pattern back. The bakery represents your custom API, 
while you, the cake customer, represent the Logic Apps engine. 
When the engine calls your API with a request, your API confirms the request 
and responds with the time interval when the engine can check job status. 
The engine continues checking job status until your API responds 
that the job is done and returns data to your logic app, 
which then continues workflow. 

![Polling action pattern](./media/logic-apps-create-api-app/custom-api-async-action-pattern.png)

Here are the specific steps for your API to follow, 
described from the API's perspective:

1. When your API gets an HTTP request to start work, 
immediately return an HTTP `202 ACCEPTED` response with the 
`location` header described later in this step. 
This response lets the Logic Apps engine know that your API got the request, 
accepted the request payload (data input), and is now processing. 
   
   The `202 ACCEPTED` response should include these headers:
   
   * *Required*: A `location` header that specifies the absolute path 
   to a URL where the Logic Apps engine can check your API's job status

   * *Optional*: A `retry-after` header that specifies the number of seconds 
   that the engine should wait before checking the `location` URL for job status. 

     By default, the engine checks every 20 seconds. To specify a different interval, 
     include the `retry-after` header and the number of seconds until the next poll.

2. After the specified time passes, the Logic Apps engine polls 
the `location` URL to check job status. Your API should perform these 
checks and return these responses:
   
   * If the job is done, return an HTTP `200 OK` response, 
   along with the response payload (input for the next step).

   * If the job is still processing, return another HTTP `202 ACCEPTED` response, 
   but with the same headers as the original response.

When your API follows this pattern, you don't have to do anything in the 
logic app workflow definition to continue checking job status. 
When the engine gets an HTTP `202 ACCEPTED` response and a 
valid `location` header, the engine respects the asynchronous pattern 
and checks the `location` header until your API returns a non-202 response.

> [!TIP]
> For an example asynchronous pattern, review this 
> [asynchronous controller response sample in GitHub](https://github.com/logicappsio/LogicAppsAsyncResponseSample).

<a name="webhook-actions"></a>

### Perform long-running tasks with the webhook action pattern

As an alternative, you can use the webhook pattern 
for long-running tasks and asynchronous processing. 
This pattern has the logic app pause and wait for a "callback" 
from your API to finish processing before continuing workflow. 
This callback is an HTTP POST that sends a message to a URL when an event happens. 

<a name="bakery-webhook-action"></a>
Now apply the previous bakery analogy to the webhook pattern, 
and imagine that you call a bakery and order a custom cake for delivery. 
The process for making the cake takes time, 
and you don't want to wait on the phone while the bakery works on the cake. 
The bakery confirms your order, but this time, 
you give them your phone number so they can call you when the cake is done. 
This time, the bakery tells you when your order is ready and delivers your cake.

When we map this webhook pattern back, the bakery represents your custom API, 
while you, the cake customer, represent the Logic Apps engine. 
The engine calls your API with a request and includes a "callback" URL.
When the job is done, your API uses the URL to notify the engine 
and return data to your logic app, which then continues workflow. 

For this pattern, set up two endpoints on your controller: `subscribe` and `unsubscribe`

*  `subscribe` endpoint: When execution reaches your API's action in the workflow, 
the Logic Apps engine calls the `subscribe` endpoint. This step causes the 
logic app to create a callback URL that your API stores and then wait for the 
callback from your API when work is complete. Your API then calls back 
with an HTTP POST to the URL and passes any returned content and 
headers as input to the logic app.

* `unsubscribe` endpoint: If the logic app run is canceled, 
the Logic Apps engine calls the `unsubscribe` endpoint. 
Your API can then unregister the callback URL and stop any processes as necessary.

![Webhook action pattern](./media/logic-apps-create-api-app/custom-api-webhook-action-pattern.png)

> [!NOTE]
> Currently, the Logic App Designer doesn't support 
> discovering webhook endpoints through Swagger. 
> So for this pattern, you have to add a 
> [**Webhook** action](../connectors/connectors-native-webhook.md)
> and specify the URL, headers, and body for your request. 
> See also [Workflow actions and triggers](logic-apps-workflow-actions-triggers.md#apiconnection-webhook-action). 
> To pass in the callback URL, you can use the `@listCallbackUrl()` 
> workflow function in any of the previous fields as necessary.

> [!TIP]
> For an example webhook pattern, review this 
> [webhook trigger sample in GitHub](https://github.com/logicappsio/LogicAppTriggersExample/blob/master/LogicAppTriggers/Controllers/WebhookTriggerController.cs).

<a name="triggers"></a>

## Trigger patterns

Your custom API can act as a [*trigger*](./logic-apps-what-are-logic-apps.md#logic-app-concepts) 
that starts a logic app when new data or an event meets a specified condition. 
This trigger can either check regularly, or wait and listen, 
for new data or events at your service endpoint. 
If new data or an event meets the specified condition, 
the trigger fires and starts the logic app, which is listening to that trigger. 
To start logic apps this way, your API can follow the 
[*polling trigger*](#polling-triggers) or the [*webhook trigger*](#webhook-triggers) pattern. 
These patterns are similar to their counterparts for 
[polling actions](#async-pattern) and [webhook actions](#webhook-actions). 
Also, learn more about [usage metering for triggers](logic-apps-pricing.md).

<a name="polling-triggers"></a>

### Check for new data or events regularly with the polling trigger pattern

A *polling trigger* acts much like the [polling action](#async-pattern) 
previously described in this topic. The Logic Apps engine periodically 
calls and checks the trigger endpoint for new data or events. 
If the engine finds new data or an event that meets your specified condition, 
the trigger fires. Then, the engine creates a logic app instance that processes the data as input. 

![Polling trigger pattern](./media/logic-apps-create-api-app/custom-api-polling-trigger-pattern.png)

> [!NOTE]
> Each polling request counts as an action execution, even when no logic app instance is created. 
> To prevent processing the same data multiple times, 
> your trigger should clean up data that was already read and passed to the logic app.

Here are specific steps for a polling trigger, described from the API's perspective:

| Found new data or event?  | API response | 
| ------------------------- | ------------ |
| Found | Return an HTTP `200 OK` status with the response payload (input for next step). <br/>This response creates a logic app instance and starts the workflow. | 
| Not found | Return an HTTP `202 ACCEPTED` status with a `location` header and a `retry-after` header. <br/>For triggers, the `location` header should also contain a `triggerState` query parameter, which is usually a "timestamp." Your API can use this identifier to track the last time that the logic app was triggered. | 
||| 

For example, to periodically check your service for new files, 
you might build a polling trigger that has these behaviors:

| Request includes `triggerState`? | API response | 
| -------------------------------- | -------------| 
| No | Return an HTTP `202 ACCEPTED` status plus a `location` header with `triggerState` set to the current time and the `retry-after` interval to 15 seconds. | 
| Yes | Check your service for files added after the `DateTime` for `triggerState`. | 
||| 

| Number of files found | API response | 
| --------------------- | -------------| 
| Single file | Return an HTTP `200 OK` status and the content payload, update `triggerState` to the `DateTime` for the returned file, and set `retry-after` interval to 15 seconds. | 
| Multiple files | Return one file at a time and an HTTP `200 OK` status, update `triggerState`, and set the `retry-after` interval to 0 seconds. </br>These steps let the engine know that more data is available, and that the engine should immediately request the data from the URL in the `location` header. | 
| No files | Return an HTTP `202 ACCEPTED` status, don't change `triggerState`, and set the `retry-after` interval to 15 seconds. | 
||| 

> [!TIP]
> For an example polling trigger pattern, review this 
> [poll trigger controller sample in GitHub](https://github.com/logicappsio/LogicAppTriggersExample/blob/master/LogicAppTriggers/Controllers/PollTriggerController.cs).

<a name="webhook-triggers"></a>

### Wait and listen for new data or events with the webhook trigger pattern

A webhook trigger is a *push trigger* that waits and listens for new data or 
events at your service endpoint. If new data or an event meets the specified condition, 
the trigger fires and creates a logic app instance, which then processes the data as input.
Webhook triggers act much like the [webhook actions](#webhook-actions) previously 
described in this topic, and are set up with `subscribe` and `unsubscribe` endpoints. 

* `subscribe` endpoint: When you add and save a webhook trigger in your logic app, 
the Logic Apps engine calls the `subscribe` endpoint. This step causes 
the logic app to create a callback URL that your API stores. 
When there's new data or an event that meets the specified condition, 
your API calls back with an HTTP POST to the URL. 
The content payload and headers pass as input to the logic app.

* `unsubscribe` endpoint: If the webhook trigger or entire logic app is deleted, 
the Logic Apps engine calls the `unsubscribe` endpoint. 
Your API can then unregister the callback URL and stop any processes as necessary.

![Webhook trigger pattern](./media/logic-apps-create-api-app/custom-api-webhook-trigger-pattern.png)

> [!NOTE]
> Currently, the Logic App Designer doesn't support 
> discovering webhook endpoints through Swagger. 
> So for this pattern, you have to add a 
> [**Webhook** trigger](../connectors/connectors-native-webhook.md) 
> and specify the URL, headers, and body for your request. 
> See also [HTTPWebhook trigger](logic-apps-workflow-actions-triggers.md#httpwebhook-trigger). 
> To pass in the callback URL, you can use the `@listCallbackUrl()` workflow 
> function in any of the previous fields as necessary.
>
> To prevent processing the same data multiple times, 
> your trigger should clean up data that was already read and passed to the logic app.

> [!TIP]
> For an example webhook pattern, review this 
> [webhook trigger controller sample in GitHub](https://github.com/logicappsio/LogicAppTriggersExample/blob/master/LogicAppTriggers/Controllers/WebhookTriggerController.cs).

<<<<<<< HEAD
## Secure, deploy, and call your APIs

Before you call your API, set up authentication and deployment for your API. 
Learn [how to secure, deploy, and call custom APIs from logic apps](../logic-apps/logic-apps-custom-hosted-api.md).
=======
## Secure calls to your APIs from logic apps

After creating your custom APIs, 
set up authentication for your APIs 
so that you can call them securely from logic apps. Learn 
[how to secure calls to custom APIs from logic apps](../logic-apps/logic-apps-custom-api-authentication.md).

## Deploy and call your APIs

After you set up authentication, set up deployment for your APIs. 
Learn [how to deploy and call custom APIs from logic apps](../logic-apps/logic-apps-custom-api-host-deploy-call.md).
>>>>>>> b979fc38

## Publish custom APIs to Azure

To make your custom APIs available for other Logic Apps users in Azure, 
<<<<<<< HEAD
nominate and submit your custom API to the 
[Microsoft Azure Certified program](https://azure.microsoft.com/marketplace/programs/certified/logic-apps/).
=======
you must add security and register them as Logic App connectors. 
For more information, see [Custom connectors overview](../logic-apps/custom-connector-overview.md). 

To make your custom APIs available to all Logic Apps, 
Microsoft Flow, and Microsoft PowerApps users, 
you must add security, register your APIs as Logic App connectors, 
and nominate your connectors for the 
[Microsoft Azure Certified program](https://azure.microsoft.com/marketplace/programs/certified/logic-apps/). 
>>>>>>> b979fc38

## Get support

* For specific help with custom APIs, 
contact [customapishelp@microsoft.com](mailto:customapishelp@microsoft.com).

* For questions, visit the 
[Azure Logic Apps forum](https://social.msdn.microsoft.com/Forums/en-US/home?forum=azurelogicapps).

* To help improve Logic Apps, vote on or submit ideas at the 
<<<<<<< HEAD
[Logic Apps user feedback site](http://aka.ms/logicapps-wish).
=======
[Logic Apps user feedback site](http://aka.ms/logicapps-wish). 
>>>>>>> b979fc38

## Next steps

* [Handle errors and exceptions](../logic-apps/logic-apps-exception-handling.md)
* [Call, trigger, or nest logic apps with HTTP endpoints](../logic-apps/logic-apps-http-endpoint.md)
* [Usage metering for actions and triggers](../logic-apps/logic-apps-pricing.md)<|MERGE_RESOLUTION|>--- conflicted
+++ resolved
@@ -1,12 +1,7 @@
 ---
 title: Create web APIs & REST APIs for Azure Logic Apps | Microsoft Docs
-<<<<<<< HEAD
-description: Create web APIs & REST APIs to call your APIs, services, or systems in workflows for system integrations
-keywords: web APIs, REST APIs, connectors, workflows, system integrations
-=======
 description: Create web APIs & REST APIs to  call your APIs, services, or systems from logic app workflows for system integrations
 keywords: web APIs, REST APIs, workflows, system integrations
->>>>>>> b979fc38
 services: logic-apps
 author: jeffhollan
 manager: anneta
@@ -26,15 +21,9 @@
 # Create custom APIs that you can call from logic app workflows
 
 Although Azure Logic Apps offers [100+ built-in connectors](../connectors/apis-list.md) 
-<<<<<<< HEAD
-that you can use in logic app workflows, you might want to call APIs, systems, 
-and services that aren't available as connectors. You can create your own 
-APIs that provide actions and triggers to use in logic apps. 
-=======
 that you can use in logic app workflows, you might want to call APIs, 
 systems, and services that aren't available as connectors. 
 You can create your own APIs that provide actions and triggers to use in logic apps. 
->>>>>>> b979fc38
 Here are other reasons why you might want to create your own APIs 
 that you can call from logic app workflows:
 
@@ -71,11 +60,7 @@
 > which can make your job easier when you build, host, and consume APIs 
 > in the cloud and on premises. You don't have to change any code in your 
 > APIs -- just deploy your code to an API app. For example, learn how to 
-<<<<<<< HEAD
-> build API apps created with these languages:
-=======
 > build API apps created with these languages: 
->>>>>>> b979fc38
 > 
 > * [ASP.NET](../app-service/app-service-web-get-started-dotnet.md). 
 > * [Java](../app-service/app-service-web-get-started-java.md)
@@ -395,12 +380,6 @@
 > For an example webhook pattern, review this 
 > [webhook trigger controller sample in GitHub](https://github.com/logicappsio/LogicAppTriggersExample/blob/master/LogicAppTriggers/Controllers/WebhookTriggerController.cs).
 
-<<<<<<< HEAD
-## Secure, deploy, and call your APIs
-
-Before you call your API, set up authentication and deployment for your API. 
-Learn [how to secure, deploy, and call custom APIs from logic apps](../logic-apps/logic-apps-custom-hosted-api.md).
-=======
 ## Secure calls to your APIs from logic apps
 
 After creating your custom APIs, 
@@ -412,24 +391,17 @@
 
 After you set up authentication, set up deployment for your APIs. 
 Learn [how to deploy and call custom APIs from logic apps](../logic-apps/logic-apps-custom-api-host-deploy-call.md).
->>>>>>> b979fc38
 
 ## Publish custom APIs to Azure
 
 To make your custom APIs available for other Logic Apps users in Azure, 
-<<<<<<< HEAD
-nominate and submit your custom API to the 
-[Microsoft Azure Certified program](https://azure.microsoft.com/marketplace/programs/certified/logic-apps/).
-=======
 you must add security and register them as Logic App connectors. 
 For more information, see [Custom connectors overview](../logic-apps/custom-connector-overview.md). 
 
-To make your custom APIs available to all Logic Apps, 
-Microsoft Flow, and Microsoft PowerApps users, 
-you must add security, register your APIs as Logic App connectors, 
-and nominate your connectors for the 
+To make your custom APIs available to all users in Logic Apps, 
+Microsoft Flow, and Microsoft PowerApps, you must add security, 
+register your APIs as Logic App connectors, and nominate your connectors for the 
 [Microsoft Azure Certified program](https://azure.microsoft.com/marketplace/programs/certified/logic-apps/). 
->>>>>>> b979fc38
 
 ## Get support
 
@@ -440,11 +412,7 @@
 [Azure Logic Apps forum](https://social.msdn.microsoft.com/Forums/en-US/home?forum=azurelogicapps).
 
 * To help improve Logic Apps, vote on or submit ideas at the 
-<<<<<<< HEAD
-[Logic Apps user feedback site](http://aka.ms/logicapps-wish).
-=======
 [Logic Apps user feedback site](http://aka.ms/logicapps-wish). 
->>>>>>> b979fc38
 
 ## Next steps
 
