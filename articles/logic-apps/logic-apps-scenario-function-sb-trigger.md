--- conflicted
+++ resolved
@@ -136,11 +136,7 @@
    
    private static string logicAppUri = @"https://prod-05.westus.logic.azure.com:443/.........";
    
-<<<<<<< HEAD
-   // Re-use instance of http clients if possible - https://docs.microsoft.com/en-us/azure/azure-functions/manage-connections
-=======
    // Re-use instance of http clients if possible - https://docs.microsoft.com/azure/azure-functions/manage-connections
->>>>>>> 6a383dfd
    private static HttpClient httpClient = new HttpClient();
    
    public static void Run(string myQueueItem, TraceWriter log)
