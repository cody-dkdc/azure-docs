--- conflicted
+++ resolved
@@ -10,11 +10,7 @@
 ms.custom: mvc
 ms.reviewer: klam, LADocs
 ms.suite: integration
-<<<<<<< HEAD
-ms.date: 04/02/2019
-=======
 ms.date: 04/25/2019
->>>>>>> 6a383dfd
 ---
 
 # Quickstart: Create automated tasks, processes, and workflows with Azure Logic Apps - Visual Studio
@@ -23,16 +19,6 @@
 you can create workflows for automating tasks and processes that integrate apps, 
 data, systems, and services across enterprises and organizations. This quickstart 
 shows how you can design and build these workflows by creating logic apps in Visual 
-<<<<<<< HEAD
-Studio and deploying those apps to Azure in the cloud. Although you can perform these 
-tasks in the Azure portal, Visual Studio lets you add your logic apps to source control, 
-publish different versions, and create Azure Resource Manager templates for different 
-deployment environments.
-
-If you're new to Azure Logic Apps and just want the basic concepts, try the 
-[quickstart for creating a logic app in the Azure portal](../logic-apps/quickstart-create-first-logic-app-workflow.md) instead. 
-The Logic App Designer in both the Azure portal and Visual Studio work similarly.
-=======
 Studio and deploying those apps to Azure. Although you can perform these tasks in 
 the Azure portal, Visual Studio lets you add your logic apps to source control, 
 publish different versions, and create Azure Resource Manager templates for 
@@ -41,7 +27,6 @@
 If you're new to Azure Logic Apps and just want the basic concepts, try the 
 [quickstart for creating a logic app in the Azure portal](../logic-apps/quickstart-create-first-logic-app-workflow.md). 
 The Logic App Designer works similarly in both the Azure portal and Visual Studio.
->>>>>>> 6a383dfd
 
 In this quickstart, you create the same logic app with Visual Studio as the 
 Azure portal quickstart. This logic app monitors a website's RSS feed and 
@@ -52,45 +37,19 @@
 
 <a name="prerequisites"></a>
 
-<<<<<<< HEAD
-Before you start, make sure that you have these items for following this quickstart:
-=======
 ## Prerequisites
->>>>>>> 6a383dfd
 
 * An Azure subscription. If you don't have an Azure subscription, 
 [sign up for a free Azure account](https://azure.microsoft.com/free/).
 
 * Download and install these tools, if you don't have them already:
 
-<<<<<<< HEAD
-  * <a href="https://aka.ms/download-visual-studio" target="_blank">Visual Studio 2019, 2017, or 2015 - Community edition or greater</a>. 
-  This quickstart uses Visual Studio Community 2017, which is free.
-=======
   * [Visual Studio 2019, 2017, or 2015 - Community edition or greater](https://aka.ms/download-visual-studio). 
   This quickstart uses Visual Studio Community 2017.
->>>>>>> 6a383dfd
 
     > [!IMPORTANT]
     > When you install Visual Studio 2019 or 2017, make sure 
     > that you select the **Azure development** workload.
-<<<<<<< HEAD
-    > For Visual Studio 2019, Cloud Explorer can open 
-    > the Logic App Designer in the Azure portal, 
-    > but can't yet open the embedded Logic App Designer.
-
-  * <a href="https://azure.microsoft.com/downloads/" target="_blank">Microsoft Azure SDK for .NET (2.9.1 or later)</a>. Learn more about <a href="https://docs.microsoft.com/dotnet/azure/dotnet-tools?view=azure-dotnet">Azure SDK for .NET</a>.
-
-  * <a href="https://github.com/Azure/azure-powershell#installation" target="_blank">Azure PowerShell</a>
-
-  * Azure Logic Apps Tools for the Visual Studio version you want:
-
-    * <a href="https://aka.ms/download-azure-logic-apps-tools-visual-studio-2019" target="_blank">Visual Studio 2019</a>
-    
-    * <a href="https://aka.ms/download-azure-logic-apps-tools-visual-studio-2017" target="_blank">Visual Studio 2017</a>
-    
-    * <a href="https://aka.ms/download-azure-logic-apps-tools-visual-studio-2015" target="_blank">Visual Studio 2015</a>
-=======
 
   * [Microsoft Azure SDK for .NET (2.9.1 or later)](https://azure.microsoft.com/downloads/). 
   Learn more about [Azure SDK for .NET](https://docs.microsoft.com/dotnet/azure/dotnet-tools?view=azure-dotnet).
@@ -104,7 +63,6 @@
     * [Visual Studio 2017](https://aka.ms/download-azure-logic-apps-tools-visual-studio-2017)
 
     * [Visual Studio 2015](https://aka.ms/download-azure-logic-apps-tools-visual-studio-2015)
->>>>>>> 6a383dfd
   
     You can either download and install Azure Logic Apps Tools 
     directly from the Visual Studio Marketplace, or learn 
@@ -124,22 +82,12 @@
 This example uses Office 365 Outlook. If you use a different provider, 
 the overall steps are the same, but your UI might slightly differ.
 
-* An email account that's supported by Logic Apps, 
-such as Office 365 Outlook, Outlook.com, or Gmail. For other providers, 
-<a href="https://docs.microsoft.com/connectors/" target="_blank">review the connectors list here</a>. 
-This logic app uses Office 365 Outlook. If you use a different provider, 
-the overall steps are the same, but your UI might slightly differ.
-
 ## Create Azure resource group project
 
 To get started, create an [Azure Resource Group project](../azure-resource-manager/vs-azure-tools-resource-groups-deployment-projects-create-deploy.md). 
 Learn more about [Azure resource groups and resources](../azure-resource-manager/resource-group-overview.md).
 
-<<<<<<< HEAD
-1. Start Visual Studio, and sign in with your Azure account.
-=======
 1. Start Visual Studio. Sign in with your Azure account.
->>>>>>> 6a383dfd
 
 1. On the **File** menu, select **New** > **Project**. (Keyboard: Ctrl+Shift+N)
 
@@ -152,26 +100,12 @@
    ![Create Azure Resource Group project](./media/quickstart-create-logic-apps-with-visual-studio/create-azure-cloud-service-project.png)
 
    > [!NOTE]
-<<<<<<< HEAD
-   > If the **Cloud** category or **Azure Resource Group** project doesn't exist, 
-   > make sure you installed the Azure SDK for Visual Studio.
-=======
    > If **Cloud** or **Azure Resource Group** doesn't appear, 
    > make sure you install the Azure SDK for Visual Studio.
->>>>>>> 6a383dfd
 
    If you're using Visual Studio 2019, follow these steps:
 
    1. In the **Create a new project** box, select the 
-<<<<<<< HEAD
-   **Azure Resource Group** project template for either 
-   Visual C# or Visual Basic, and choose **Next**.
-
-   1. Provide the name for the Azure resource group you want to use 
-   and other project information. When you're done, choose **Create**.
-
-1. From the template list, select the **Logic App** template.
-=======
    **Azure Resource Group** project for Visual C# 
    or Visual Basic. Choose **Next**.
 
@@ -179,19 +113,14 @@
    and other project information. Choose **Create**.
 
 1. From the template list, select the **Logic App** template. Choose **OK**.
->>>>>>> 6a383dfd
 
    ![Select Logic App template](./media/quickstart-create-logic-apps-with-visual-studio/select-logic-app-template.png)
 
    After Visual Studio creates your project, 
-<<<<<<< HEAD
-   Solution Explorer opens and shows your solution.
-=======
    Solution Explorer opens and shows your solution. 
    In your solution, the **LogicApp.json** file not only 
    stores your logic app definition but is also an Azure 
    Resource Manager template that you can use for deployment.
->>>>>>> 6a383dfd
 
    ![Solution Explorer shows new logic app solution and deployment file](./media/quickstart-create-logic-apps-with-visual-studio/logic-app-solution-created.png)
 
@@ -200,16 +129,6 @@
 When you have your Azure Resource Group project, 
 create your logic app with the **Blank Logic App** template.
 
-<<<<<<< HEAD
-1. In Solution Explorer, open the shortcut menu for the **LogicApp.json** file. 
-   Select **Open With Logic App Designer**. (Keyboard: Ctrl+L)
-
-   ![Open logic app .json file with Logic App Designer](./media/quickstart-create-logic-apps-with-visual-studio/open-logic-app-designer.png)
-
-1. For **Subscription**, select the Azure subscription that you to use. 
-   For **Resource Group**, select **Create New...**, 
-   which creates a new Azure resource group.
-=======
 1. In Solution Explorer, open the **LogicApp.json** file's shortcut menu. 
 Select **Open With Logic App Designer**. (Keyboard: Ctrl+L)
 
@@ -218,33 +137,16 @@
    Visual Studio prompts you for your Azure subscription 
    and an Azure resource group for creating and deploying 
    resources for your logic app and connections.
->>>>>>> 6a383dfd
 
 1. For **Subscription**, select your Azure subscription. 
 For **Resource group**, select **Create New** to create a new Azure resource group.
 
-<<<<<<< HEAD
-   Visual Studio needs your Azure subscription 
-   and a resource group for creating and deploying 
-   resources associated with your logic app and connections.
-=======
    ![Select Azure subscription, resource group, and resource location](./media/quickstart-create-logic-apps-with-visual-studio/select-azure-subscription-resource-group-location.png)
->>>>>>> 6a383dfd
 
    | Setting | Example value | Description |
    | ------- | ------------- | ----------- |
    | User profile list | Contoso <br> jamalhartnett@contoso.com | By default, the account that you used to sign in |
    | **Subscription** | Pay-As-You-Go <br> (jamalhartnett@contoso.com) | The name for your Azure subscription and associated account |
-<<<<<<< HEAD
-   | **Resource Group** | MyLogicApp-RG <br> (West US) | The Azure resource group and location for storing and deploying resources for your logic app |
-   | **Location** | MyLogicApp-RG2 <br> (West US) | A different location if you don't want to use the resource group location |
-   ||||
-
-1. The Logic Apps Designer opens and shows a page with 
-   an introduction video and commonly used triggers. 
-   Scroll past the video and triggers. Under **Templates**, 
-   select **Blank Logic App**.
-=======
    | **Resource Group** | MyLogicApp-RG <br> (West US) | The Azure resource group and location for storing and deploying your logic app's resources |
    | **Location** | MyLogicApp-RG2 <br> (West US) | A different location if you don't want to use the resource group location |
    ||||
@@ -252,7 +154,6 @@
 1. The Logic Apps Designer opens a page that shows an introduction 
 video and commonly used triggers. Scroll down past the video and 
 triggers to **Templates**, and select **Blank Logic App**.
->>>>>>> 6a383dfd
 
    ![Select "Blank Logic App"](./media/quickstart-create-logic-apps-with-visual-studio/choose-blank-logic-app-template.png)
 
@@ -269,24 +170,6 @@
 
    ![Build your logic app by adding a trigger and actions](./media/quickstart-create-logic-apps-with-visual-studio/add-trigger-logic-app.png)
 
-<<<<<<< HEAD
-   The trigger now appears in the designer:
-
-   ![RSS trigger appears in Logic App Designer](./media/quickstart-create-logic-apps-with-visual-studio/rss-trigger-logic-app.png)
-
-1. To finish building the logic app, follow the workflow steps in the 
-[Azure portal quickstart](../logic-apps/quickstart-create-first-logic-app-workflow.md#add-rss-trigger), 
-then return to this article.
-
-   When you're done, your logic app looks like this example:
-
-   ![Finished logic app](./media/quickstart-create-logic-apps-with-visual-studio/finished-logic-app.png)
-
-1. To save your logic app, save your Visual Studio solution. 
-(Keyboard: Ctrl + S)
-
-Now, before you can test your logic app, deploy your app to Azure.
-=======
 1. After the trigger appears in the designer, finish building 
 the logic app by following the workflow steps in the 
 [Azure portal quickstart](../logic-apps/quickstart-create-first-logic-app-workflow.md#add-rss-trigger), 
@@ -296,7 +179,6 @@
    ![Finished logic app](./media/quickstart-create-logic-apps-with-visual-studio/finished-logic-app.png)
 
 1. Save your Visual Studio solution. (Keyboard: Ctrl + S)
->>>>>>> 6a383dfd
 
 ## Deploy logic app to Azure
 
@@ -307,17 +189,6 @@
 
    ![Create logic app deployment](./media/quickstart-create-logic-apps-with-visual-studio/create-logic-app-deployment.png)
 
-<<<<<<< HEAD
-1. For this deployment, keep the Azure subscription, 
-resource group, and other default settings. 
-When you're ready, choose **Deploy**.
-
-   ![Deploy logic app to Azure resource group](./media/quickstart-create-logic-apps-with-visual-studio/select-azure-subscription-resource-group-deployment.png)
-
-1. If the **Edit Parameters** box appears, 
-provide the resource name for the logic app to use at deployment, 
-then save your settings, for example:
-=======
 1. For this deployment, keep the default Azure subscription, 
 resource group, and other settings. Choose **Deploy**.
 
@@ -325,7 +196,6 @@
 
 1. If the **Edit Parameters** box appears, provide a 
 resource name for your logic app. Save your settings.
->>>>>>> 6a383dfd
 
    ![Provide deployment name for logic app](./media/quickstart-create-logic-apps-with-visual-studio/edit-parameters-deployment.png)
 
@@ -339,22 +209,6 @@
    window opens in the background and prompts for any necessary 
    passwords or secret keys. After you enter this information, 
    deployment continues.
-<<<<<<< HEAD
-
-   ![Deployment powershell_window](./media/quickstart-create-logic-apps-with-visual-studio/logic-apps-powershell-window.png)
-
-   After deployment finishes, your logic app is 
-   live in the Azure portal and checks the RSS 
-   feed based on your specified schedule (every minute). 
-   If the RSS feed has new items, your logic 
-   app sends an email for each new item. 
-   Otherwise, your logic app waits until 
-   the next interval before checking again.
-
-   For example, here are sample emails that this logic app sends. 
-   If you don't get any emails, check your junk email folder.
-=======
->>>>>>> 6a383dfd
 
    ![PowerShell window](./media/quickstart-create-logic-apps-with-visual-studio/logic-apps-powershell-window.png)
 
@@ -377,34 +231,19 @@
 Visual Studio. To manage your logic app and review its run history, see 
 [Manage logic apps with Visual Studio](../logic-apps/manage-logic-apps-with-visual-studio.md).
 
-<<<<<<< HEAD
-1. Sign in to the <a href="https://portal.azure.com" target="_blank">Azure portal</a> 
+## Clean up resources
+
+When you're done with your logic app, delete the resource 
+group that contains your logic app and related resources.
+
+1. Sign in to the [Azure portal](https://portal.azure.com) 
 with the same account used to create your logic app.
 
 1. On the main Azure menu, select **Resource groups**.
-Select the resource group for your logic app, and then select **Overview**.
+Select your logic app's resource group, and select **Overview**.
 
 1. On the **Overview** page, choose **Delete resource group**. 
 Enter the resource group name as confirmation, and choose **Delete**.
-=======
-## Clean up resources
-
-When you're done with your logic app, delete the resource 
-group that contains your logic app and related resources.
-
-1. Sign in to the [Azure portal](https://portal.azure.com) 
-with the same account used to create your logic app.
->>>>>>> 6a383dfd
-
-1. On the main Azure menu, select **Resource groups**.
-Select your logic app's resource group, and select **Overview**.
-
-<<<<<<< HEAD
-1. Delete the Visual Studio solution from your local computer.
-=======
-1. On the **Overview** page, choose **Delete resource group**. 
-Enter the resource group name as confirmation, and choose **Delete**.
->>>>>>> 6a383dfd
 
    !["Resource groups" > "Overview" > "Delete resource group"](./media/quickstart-create-logic-apps-with-visual-studio/delete-resource-group.png)
 
