---
title: Install on-premises data gateway - Azure Logic Apps | Microsoft Docs
description: Before you access data sources on premises, install the on-premises data gateway for quick data transfer and encryption between data sources on premises and logic apps
keywords: access data, on premises, data transfer, encryption, data sources
services: logic-apps
documentationcenter: ''
author: jeffhollan
manager: anneta
editor: ''

ms.assetid: 47e3024e-88a0-4017-8484-8f392faec89d
ms.service: logic-apps
ms.devlang: ''
ms.topic: article
ms.tgt_pltfrm: na
ms.workload: integration
ms.date: 05/5/2017
ms.author: LADocs; dimazaid; estfan

---
# Install the on-premises data gateway for Azure Logic Apps

<<<<<<< HEAD
The on-premises data gateway supports these connections:
=======
Before your logic apps can access data sources on premises, 
you must install and set up the on-premises data gateway. 
The gateway acts as a bridge that provides quick data transfer 
and encryption between on-premises systems and your logic apps. 
The gateway relays data from on-premises sources 
on encrypted channels through the Azure Service Bus. 
All traffic originates as secure outbound traffic from the gateway agent. 
Learn more about [how the data gateway works](#gateway-cloud-service).

The gateway supports connections to these data sources on premises:
>>>>>>> a42dbad0

*   BizTalk Server
*   DB2  
*   File System
*   Informix
*   MQ
<<<<<<< HEAD
*   Oracle Database 
=======
*   MySQL
*   Oracle Database
*   PostgreSQL
>>>>>>> a42dbad0
*   SAP Application Server 
*   SAP Message Server
*   SharePoint for HTTP only, not HTTPS
*   SQL Server
<<<<<<< HEAD
=======
*   Teradata

These steps show how to first install the on-premises data gateway before you 
[set up a connection between the gateway and your logic apps](./logic-apps-gateway-connection.md). 
For more information about supported connectors, see 
[Connectors for Azure Logic Apps](https://docs.microsoft.com/azure/connectors/apis-list). 
>>>>>>> a42dbad0

For more information about data gateways for other Microsoft services, see these articles:

*   [Azure Application Gateway](https://azure.microsoft.com/services/application-gateway/): [Application Gateway overview](../application-gateway/application-gateway-introduction.md)
*   [Microsoft Power BI on-premises data gateway](https://powerbi.microsoft.com/documentation/powerbi-gateway-onprem/)
*   [Azure Analysis Services on-premises data gateway](../analysis-services/analysis-services-gateway.md)
*   [Microsoft Flow on-premises data gateway](https://flow.microsoft.com/documentation/gateway-manage/)

<a name="requirements"></a>
## Requirements

**Minimum**:

* .NET 4.5 Framework
* 64-bit version of Windows 7 or Windows Server 2008 R2 (or later)

**Recommended**:

* 8 Core CPU
* 8 GB Memory
* 64-bit version of Windows 2012 R2 (or later)

**Important considerations**:

* Install the on-premises data gateway only on a local computer.
You can't install the gateway on a domain controller.

   > [!TIP]
   > You don't have to install the gateway on the same computer as your data source. 
   > To minimize latency, you can install the gateway as close as possible to your data source, 
   > or on the same computer, assuming that you have permissions.

* Don't install the gateway on a computer that turns off, goes to sleep, 
or doesn't connect to the Internet because the gateway can't run under those circumstances. 
Also, gateway performance might suffer over a wireless network.

* You can only sign in with an Azure account that has a work or school email address 
managed by Azure Active Directory (Azure AD). You need this account to associate 
the on-premises data gateway with an Azure subscription for an Azure AD-based account.

  > [!TIP] 
  > If you have a Microsoft account, like @outlook.com, 
  > you can use your Azure account to 
  > [create a work or school email address](../virtual-machines/windows/create-aad-work-id.md#locate-your-default-directory-in-the-azure-classic-portal). 
  > Or, if you signed up for an Office 365 offering and didn't supply your actual work email, 
  > your sign-in address might look like jeff@contoso.onmicrosoft.com. 

* If you have an existing gateway that you set up with 
  an installer that's earlier than version 14.16.6317.4, 
  you can't change your gateway's location by 
  running the latest installer. However, 
  you can use the latest installer to set up 
  a new gateway with the location that you want instead.
  
  If you have a gateway installer that's earlier than 
  version 14.16.6317.4, but you haven't installed 
  your gateway yet, you can download and use the latest installer.

<<<<<<< HEAD
	If you are using a Microsoft account, like @outlook.com, 
	you can use your Azure account to 
	[create a work or school email address](../virtual-machines/windows/create-aad-work-id.md#locate-your-default-directory-in-the-azure-classic-portal).
=======
<a name="install-gateway"></a>
## Install the data gateway
>>>>>>> a42dbad0

1.	[Download and run the gateway installer on a local computer](http://go.microsoft.com/fwlink/?LinkID=820931&clcid=0x409).

2. Review and accept the terms of use and privacy statement.

3. Specify the path on your local computer where you want to install the gateway.

4. When prompted, sign in with your Azure work or school account, 
not a Microsoft account.

5. Now register your gateway installation with the 
[gateway cloud service](#gateway-cloud-service). 

     The gateway cloud service encrypts and stores your 
     data source credentials and gateway details. 
     The service also routes queries and their results 
     between users in the cloud, like your logic app, 
     the on-premises data gateway, and your data source on premises.

     1. Provide a name for your gateway installation and create a recovery key. 
     Confirm your recovery key.

        > [!IMPORTANT] 
        > Your recovery key must contain at least eight characters. 
        > Make sure that you save and keep the key in a safe place. 
        > You also need this key when you want to migrate, restore, 
        > or take over an existing gateway, you also need this key.

     2. To change the default region for the gateway cloud service 
     and Azure Service Bus used by your gateway installation, 
     choose **Change Region**.

        For example, you might select the same region as your logic app, 
        or select the region closest to your on-premises data source 
        so you can reduce latency. Your gateway resource and logic app 
        can have different locations.

        > [!IMPORTANT]
        > You can't change this region after installation. 
        > This region also determines and restricts the location where 
        > you can create the Azure resource for your gateway. 
        > So when you create your gateway resource in Azure, 
        > make sure that the resource location matches the region 
        > that you selected during gateway installation.
        > 
        > If you want to use a different region for your gateway later, 
        > you must set up a new gateway.

     3. When you're done, choose **Configure**.

6. Now follow these steps in the Azure portal so you can 
[create an Azure resource for your gateway](../logic-apps/logic-apps-gateway-connection.md). 

Learn more about [how the data gateway works](#gateway-cloud-service).

## Migrate, restore, or take over an existing gateway

To perform these tasks, you must have the recovery key 
that was specified when the gateway was installed.

1. From your computer's Start menu, choose **On-premises data gateway**.
2. After the installer opens, provide the recovery key for the 
gateway that you want to migrate, restore, or take over.

<a name="restart-gateway"></a>
## Restart the gateway

The gateway runs as a Windows service. Like any other Windows service, 
you can start and stop the service in multiple ways. 
For example, you can open a command prompt with elevated permissions 
on the computer where the gateway is running, 
and run either these commands:

* To stop the service, run this command:
  
    `net stop PBIEgwService`

* To start the service, run this command:
  
    `net start PBIEgwService`

### Windows service account

The on-premises data gateway is set up to use `NT SERVICE\PBIEgwService` 
for the Windows service logon credentials. 
By default, the gateway has the "Log on as a service" right 
for the machine where you install the gateway.

> [!NOTE]
> The Windows service account differs from the account 
> used for connecting to on-premises data sources, 
> and from the Azure work or school account used to sign in to cloud services.

## Configure a firewall or proxy

The gateway creates an outbound connection to 
[Azure Service Bus](https://azure.microsoft.com/services/service-bus/). 
To provide proxy information for your gateway, see 
[Configure proxy settings](https://powerbi.microsoft.com/documentation/powerbi-gateway-proxy/).

To check whether your firewall, or proxy, might block connections, 
confirm whether your machine can actually connect to the internet 
and the [Azure Service Bus](https://azure.microsoft.com/services/service-bus/). 
From a PowerShell prompt, run this command:

`Test-NetConnection -ComputerName watchdog.servicebus.windows.net -Port 9350`

> [!NOTE]
> This command only tests network connectivity and connectivity to the Azure Service Bus. 
> So the command doesn't have anything to do with the gateway or the gateway cloud service 
> that encrypts and stores your credentials and gateway details. 
>
> Also, this command is only available on Windows Server 2012 R2 or later, 
> and Windows 8.1 or later. On earlier OS versions, you can use Telnet to 
> test connectivity. Learn more about 
> [Azure Service Bus and hybrid solutions](../service-bus-messaging/service-bus-fundamentals-hybrid-solutions.md).

Your results should look similar to this example:

```text
ComputerName           : watchdog.servicebus.windows.net
RemoteAddress          : 70.37.104.240
RemotePort             : 5672
InterfaceAlias         : vEthernet (Broadcom NetXtreme Gigabit Ethernet - Virtual Switch)
SourceAddress          : 10.120.60.105
PingSucceeded          : False
PingReplyDetails (RTT) : 0 ms
TcpTestSucceeded       : True
```

If **TcpTestSucceeded** is not set to **True**, you might be blocked by a firewall. 
If you want to be comprehensive, substitute the **ComputerName** and **Port** values 
with the values listed under [Configure ports](#configure-ports) in this topic.

The firewall might also block connections that the Azure Service Bus makes to the Azure datacenters. 
If this scenario happens, approve (unblock) all the IP addresses for those datacenters in your region. 
For those IP addresses, [get the Azure IP addresses list here](https://www.microsoft.com/download/details.aspx?id=41653).

## Configure ports

The gateway creates an outbound connection to [Azure Service Bus](https://azure.microsoft.com/services/service-bus/) 
and communicates on outbound ports: TCP 443 (default), 5671, 5672, 9350 through 9354. 
The gateway doesn't require inbound ports. Learn more about 
[Azure Service Bus and hybrid solutions](../service-bus-messaging/service-bus-fundamentals-hybrid-solutions.md).

| DOMAIN NAMES | OUTBOUND PORTS | DESCRIPTION |
| --- | --- | --- |
| *.analysis.windows.net | 443 | HTTPS | 
| *.login.windows.net | 443 | HTTPS | 
| *.servicebus.windows.net | 5671-5672 | Advanced Message Queuing Protocol (AMQP) | 
| *.servicebus.windows.net | 443, 9350-9354 | Listeners on Service Bus Relay over TCP (requires 443 for Access Control token acquisition) | 
| *.frontend.clouddatahub.net | 443 | HTTPS | 
| *.core.windows.net | 443 | HTTPS | 
| login.microsoftonline.com | 443 | HTTPS | 
| *.msftncsi.com | 443 | Used to test internet connectivity when the gateway is unreachable by the Power BI service. | 

If you have to approve IP addresses instead of the domains, 
you can download and use the [Microsoft Azure Datacenter IP ranges list](https://www.microsoft.com/download/details.aspx?id=41653). 
In some cases, the Azure Service Bus connections are made with IP Address rather than fully qualified domain names.

<a name="gateway-cloud-service"></a>
## How does the data gateway work?

The data gateway facilitates quick and secure communication 
between a user in the cloud, like your logic app, 
the gateway cloud service, and your on-premises data source. 

![diagram-for-on-premises-data-gateway-flow](./media/logic-apps-gateway-install/how-on-premises-data-gateway-works-flow-diagram.png)

So when the user in the cloud interacts with an element that's connected to your on-premises data source:

1. The gateway cloud service creates a query, along with the encrypted credentials for the data source, 
and sends the query to the queue for the gateway to process.

2. The gateway cloud service analyzes the query and pushes the request to the Azure Service Bus.

3. The on-premises data gateway polls the Azure Service Bus for pending requests.

4. The gateway gets the query, decrypts the credentials, and connects to the data source with those credentials.

5. The gateway sends the query to the data source for execution.

6. The results are sent from the data source, back to the gateway, and then to the gateway cloud service. 
The gateway cloud service then uses the results.

<a name="faq"></a>
## Frequently asked questions

### General

**Q**: Do I need a gateway for data sources in the cloud, such as SQL Azure? <br/>
**A**: No. A gateway connects to on-premises data sources only.

**Q**: Does the gateway have to be installed on the same machine as the data source? <br/>
**A**: No. The gateway connects to the data source using the connection information that was provided. 
Consider the gateway as a client application in this sense. 
The gateway just needs the capability to connect to the server name that was provided.

**Q**: Why must I use an Azure work or school account to sign in? <br/>
**A**: You can only associate the on-premises data gateway with an Azure work or school account. 
Your sign-in account is stored in a tenant that's managed by Azure Active Directory (Azure AD). 
Usually, your Azure AD account's UPN matches the email address.

**Q**: Where are my credentials stored? <br/>
**A**: The credentials that you enter for a data source are encrypted and stored in the gateway cloud service. 
The credentials are decrypted at the on-premises data gateway.

**Q**: Are there any requirements for network bandwidth? <br/>
**A**: We recommend that your network connection has good throughput. 
Every environment is different, and the amount of data being sent affects the results. 
Using ExpressRoute could help to guarantee a level of throughput between on-premises and the Azure datacenters.
You can use the third-party tool Azure Speed Test app to help gauge your throughput.

**Q**: What is the latency for running queries to a data source from the gateway? What is the best architecture? <br/>
**A**: To reduce network latency, install the gateway as close to the data source as possible. 
If you can install the gateway on the actual data source, this proximity minimizes the latency introduced. 
Consider the datacenters too. For example, if your service uses the West US datacenter, 
and you have SQL Server hosted in an Azure VM, your Azure VM should be in the West US too. 
This proximity minimizes latency and avoids egress charges on the Azure VM.

**Q**: How are results sent back to the cloud? <br/>
**A**: Results are sent through the Azure Service Bus.

**Q**: Are there any inbound connections to the gateway from the cloud? <br/>
**A**: No. The gateway uses outbound connections to Azure Service Bus.

**Q**: What if I block outbound connections? What do I need to open? <br/>
**A**: See the ports and hosts that the gateway uses.

**Q**: What is the actual Windows service called?<br/>
**A**: In Services, the gateway is called Power BI Enterprise Gateway Service.

**Q**: Can the gateway Windows service run with an Azure Active Directory account? <br/>
**A**: No. The Windows service must have a valid Windows account. By default, 
the service runs with the Service SID, NT SERVICE\PBIEgwService.

### High availability and disaster recovery

**Q**: What options are available for disaster recovery? <br/>
**A**: You can use the recovery key to restore or move a gateway. 
When you install the gateway, specify the recovery key.

**Q**: What is the benefit of the recovery key? <br/>
**A**: The recovery key provides a way to migrate or recover your gateway settings after a disaster.

**Q**: Are there any plans for enabling high availability scenarios with the gateway? <br/>
**A**: These scenarios are on the roadmap, but we don't have a timeline yet.

## Troubleshooting

[!INCLUDE [existing-gateway-location-changed](../../includes/logic-apps-existing-gateway-location-changed.md)]

**Q**: How can I see what queries are being sent to the on-premises data source? <br/>
**A**: You can enable query tracing, which includes the queries that are sent. 
Remember to change query tracing back to the original value when done troubleshooting. 
Leaving query tracing turned on creates larger logs.

You can also look at tools that your data source has for tracing queries. 
For example, you can use Extended Events or SQL Profiler for SQL Server and Analysis Services.

**Q**: Where are the gateway logs? <br/>
**A**: See Tools later in this topic.

### Update to the latest version

Many issues can surface when the gateway version becomes outdated. 
As good general practice, make sure that you use the latest version. 
If you haven't updated the gateway for a month or longer, 
you might consider installing the latest version of the gateway, 
and see if you can reproduce the issue.

### Error: Failed to add user to group. (-2147463168 PBIEgwService Performance Log Users)

You might get this error if you try to install the gateway on a domain controller, which isn't supported. 
Make sure that you deploy the gateway on a machine that isn't a domain controller.

## Tools

### Collect logs from the gateway configurer

You can collect several logs for the gateway. Always start with the logs!

#### Installer logs

`%localappdata%\Temp\Power_BI_Gateway_–Enterprise.log`

#### Configuration logs

`%localappdata%\Microsoft\Power BI Enterprise Gateway\GatewayConfigurator.log`

#### Enterprise gateway service logs

`C:\Users\PBIEgwService\AppData\Local\Microsoft\Power BI Enterprise Gateway\EnterpriseGateway.log`

#### Event logs

You can find the Data Management Gateway and PowerBIGateway logs under **Application and Services Logs**.

### Fiddler Trace

[Fiddler](http://www.telerik.com/fiddler) is a free tool from Telerik that monitors HTTP traffic. 
You can see this traffic with the Power BI service from the client machine. 
This service might show errors and other related information.

## Next Steps
	
* [Connect to on-premises data from logic apps](../logic-apps/logic-apps-gateway-connection.md)
* [Enterprise integration features](../logic-apps/logic-apps-enterprise-integration-overview.md)
* [Connectors for Azure Logic Apps](../connectors/apis-list.md)<|MERGE_RESOLUTION|>--- conflicted
+++ resolved
@@ -20,9 +20,6 @@
 ---
 # Install the on-premises data gateway for Azure Logic Apps
 
-<<<<<<< HEAD
-The on-premises data gateway supports these connections:
-=======
 Before your logic apps can access data sources on premises, 
 you must install and set up the on-premises data gateway. 
 The gateway acts as a bridge that provides quick data transfer 
@@ -33,33 +30,25 @@
 Learn more about [how the data gateway works](#gateway-cloud-service).
 
 The gateway supports connections to these data sources on premises:
->>>>>>> a42dbad0
 
 *   BizTalk Server
 *   DB2  
 *   File System
 *   Informix
 *   MQ
-<<<<<<< HEAD
-*   Oracle Database 
-=======
 *   MySQL
 *   Oracle Database
 *   PostgreSQL
->>>>>>> a42dbad0
 *   SAP Application Server 
 *   SAP Message Server
 *   SharePoint for HTTP only, not HTTPS
 *   SQL Server
-<<<<<<< HEAD
-=======
 *   Teradata
 
 These steps show how to first install the on-premises data gateway before you 
 [set up a connection between the gateway and your logic apps](./logic-apps-gateway-connection.md). 
 For more information about supported connectors, see 
 [Connectors for Azure Logic Apps](https://docs.microsoft.com/azure/connectors/apis-list). 
->>>>>>> a42dbad0
 
 For more information about data gateways for other Microsoft services, see these articles:
 
@@ -118,14 +107,8 @@
   version 14.16.6317.4, but you haven't installed 
   your gateway yet, you can download and use the latest installer.
 
-<<<<<<< HEAD
-	If you are using a Microsoft account, like @outlook.com, 
-	you can use your Azure account to 
-	[create a work or school email address](../virtual-machines/windows/create-aad-work-id.md#locate-your-default-directory-in-the-azure-classic-portal).
-=======
 <a name="install-gateway"></a>
 ## Install the data gateway
->>>>>>> a42dbad0
 
 1.	[Download and run the gateway installer on a local computer](http://go.microsoft.com/fwlink/?LinkID=820931&clcid=0x409).
 
