--- conflicted
+++ resolved
@@ -46,17 +46,10 @@
 
 Here are the limits for a single logic app run:
 
-<<<<<<< HEAD
-| Name | Multi-tenant limit | Integration Service Environment limit | Notes |
-|------|--------------------|---------------------------------------|-------|
-| Run duration | 90 days | 365 days | To change the multi-tenant limit, see [change run duration](#change-duration). |
-| Storage retention | 90 days from the run's start time | 365 days| To change the multi-tenant limit to a value between 7 days and 90 days, see [change storage retention](#change-retention). ||
-=======
 | Name | Multi-tenant limit | Integration service environment limit | Notes |
 |------|--------------------|---------------------------------------|-------|
-| Run duration | 90 days | 365 days | To change the multi-tenant limit, see [change run duration](#change-duration). |
-| Storage retention | 90 days from the run's start time | 365 days | To change the multi-tenant limit to a value between 7 days and 90 days, see [change storage retention](#change-retention). |
->>>>>>> 63d1d2b5
+| Run duration | 90 days | 365 days | To change the default limit, see [change run duration](#change-duration). |
+| Storage retention | 90 days from the run's start time | 365 days | To change the default limit, see [change storage retention](#change-retention). |
 | Minimum recurrence interval | 1 second |||
 | Maximum recurrence interval | 500 days |||
 |||||
@@ -66,7 +59,7 @@
 
 ### Change run duration and storage retention
 
-To change the default limit to between 7 days and 90 days, 
+To change the default limit for run duration and storage retention, 
 follow these steps. If you need to go above the maximum limit, 
 [contact the Logic Apps team](mailto://logicappsemail@microsoft.com) 
 for help with your requirements.
