--- conflicted
+++ resolved
@@ -98,24 +98,14 @@
 Here are the limits for a single logic app run:
 
 | Name | Limit | Notes | 
-<<<<<<< HEAD
 | ---- | ----- | ----- | 
 | Action: Executions per 5 minutes | 300,000 | The default limit is 100,000. To change the default limit, see [Run your logic app in "high throughput" mode](../logic-apps/logic-apps-workflow-actions-triggers.md#run-high-throughput-mode), which is in preview. Or, you can distribute the workload across more than one logic app as necessary. | 
 | Action: Concurrent outgoing calls | ~2,500 | You can reduce the number of concurrent requests or reduce the duration as necessary. | 
 | Runtime endpoint: Concurrent incoming calls | ~1,000 | You can reduce the number of concurrent requests or reduce the duration as necessary. | 
 | Runtime endpoint: Read calls per 5 minutes  | 60,000 | You can distribute workload across more than one app as necessary. | 
 | Runtime endpoint: Invoke calls per 5 minutes | 45,000 | You can distribute workload across more than one app as necessary. | 
-|||| 
-=======
-| ----- | ----- | ----- | 
-| Actions executions per 5 minutes | 100,000 | To increase the limit to 300,000, you can run a logic app in `High Throughput` mode. To configure high throughput mode, under the `runtimeConfiguration` of the workflow resource, set the `operationOptions` property to `OptimizedForHighThroughput`. <p>**Note**: High throughput mode is in preview. Also, you can distribute a workload across more than one app as needed. | 
-| Actions concurrent outgoing calls | ~2,500 | Reduce the number of concurrent requests or reduce the duration as needed. | 
-| Runtime endpoint: Concurrent incoming calls | ~1,000 | Reduce the number of concurrent requests or reduce the duration as needed. | 
-| Runtime endpoint: Read calls per 5 minutes  | 60,000 | Can distribute workload across more than one app as needed. | 
-| Runtime endpoint: Invoke calls per 5 minutes| 45,000 | Can distribute workload across more than one app as needed. |
-| Content throughput per 5 minutes | 600 MB | Can distribute workload across more than one app as needed. |  
-||||| 
->>>>>>> edd97e2b
+| Content throughput per 5 minutes | 600 MB | You can distribute workload across more than one app as necessary. | 
+|||| 
 
 To go above these limits in normal processing, 
 or run load testing that might go above these limits, 
