--- conflicted
+++ resolved
@@ -68,24 +68,6 @@
 an [Azure storage container](../storage/common/storage-introduction.md). 
 
 1. Before you can create a storage container, 
-<<<<<<< HEAD
-[Create a storage account](../storage/common/storage-quickstart-create-account.md) 
-with these settings:
-
-   | Setting | Value | Description | 
-   |---------|-------|-------------| 
-   | **Name** | attachmentstorageacct | The name for your storage account | 
-   | **Deployment model** | Resource manager | The [deployment model](../azure-resource-manager/resource-manager-deployment-model.md) for managing resource deployment | 
-   | **Account kind** | General purpose | The [storage account type](../storage/common/storage-introduction.md#types-of-storage-accounts) | 
-   | **Location** | West US | The region where to store information about your storage account | 
-   | **Replication** | Locally redundant storage (LRS) | This setting specifies how your data is copied, stored, managed, and synchronized. See [Locally redundant storage (LRS): Low-cost data redundancy for Azure Storage](../storage/common/storage-redundancy-lrs.md). | 
-   | **Performance** | Standard | This setting specifies the data types supported and media for storing data. See [Types of storage accounts](../storage/common/storage-introduction.md#types-of-storage-accounts). | 
-   | **Secure transfer required** | Disabled | This setting specifies the security required for requests from connections. See [Require secure transfer](../storage/common/storage-require-secure-transfer.md). | 
-   | **Subscription** | <*your-Azure-subscription-name*> | The name for your Azure subscription | 
-   | **Resource group** | LA-Tutorial-RG | The name for the [Azure resource group](../azure-resource-manager/resource-group-overview.md) used to organize and manage related resources. <p>**Note:** A resource group exists inside a specific region. Although the items in this tutorial might not be available in all regions, try to use the same region when possible. | 
-   | **Configure virtual networks** | Disabled | For this tutorial, keep the **Disabled** setting. | 
-   |||| 
-=======
 [create a storage account](../storage/common/storage-quickstart-create-account.md) 
 with these settings on the **Basics** tab in the Azure portal:
 
@@ -106,7 +88,6 @@
    |---------|-------|-------------|
    | **Secure transfer required** | Disabled | This setting specifies the security required for requests from connections. See [Require secure transfer](../storage/common/storage-require-secure-transfer.md). |
    ||||
->>>>>>> 6a383dfd
 
    To create your storage account, you can also use 
    [Azure PowerShell](../storage/common/storage-quickstart-create-storage-account-powershell.md) 
@@ -127,13 +108,9 @@
 
    To get your storage account's access key, you can also use 
    [Azure PowerShell](https://docs.microsoft.com/powershell/module/az.storage/get-azstorageaccountkey) 
-<<<<<<< HEAD
-   or [Azure CLI](https://docs.microsoft.com/cli/azure/storage/account/keys?view=azure-cli-latest.md#az-storage-account-keys-list). 
-=======
    or [Azure CLI](https://docs.microsoft.com/cli/azure/storage/account/keys?view=azure-cli-latest.md#az-storage-account-keys-list).
 
 1. Create a blob storage container for your email attachments.
->>>>>>> 6a383dfd
 
    1. On your storage account menu, select **Overview**. 
    Under **Services**, choose **Blobs**.
@@ -153,11 +130,7 @@
 
    To create a storage container, you can also use 
    [Azure PowerShell](https://docs.microsoft.com/powershell/module/az.storage/new-azstoragecontainer), 
-<<<<<<< HEAD
-   or [Azure CLI](https://docs.microsoft.com/cli/azure/storage/container?view=azure-cli-latest#az-storage-container-create). 
-=======
    or [Azure CLI](https://docs.microsoft.com/cli/azure/storage/container?view=azure-cli-latest#az-storage-container-create).
->>>>>>> 6a383dfd
 
 Next, connect Storage Explorer to your storage account.
 
@@ -217,19 +190,11 @@
    | **Subscription** | <*your-Azure-subscription-name*> | The same Azure subscription that you previously used | 
    | **Resource Group** | LA-Tutorial-RG | The same Azure resource group that you previously used |
    | **Hosting Plan** | Consumption Plan | This setting determines how to allocate and scale resources, such as computing power, for running your function app. See [hosting plans comparison](../azure-functions/functions-scale.md). | 
-<<<<<<< HEAD
-   | **Location** | West US | The same region that you previously used | 
-   | **Runtime stack** | Preferred language | Choose a runtime that supports your favorite function programming language. Choose .NET for C# and F# functions. |
-   | **Storage** | cleantextfunctionstorageacct | Create a storage account for your function app. Use only lowercase letters and numbers. <p>**Note:** This storage account contains your function apps, and differs from your previously created storage account for email attachments. | 
-   | **Application Insights** | Off | Turns on application monitoring with [Application Insights](../azure-monitor/app/app-insights-overview.md), but for this tutorial, choose the **Off** setting. | 
-   |||| 
-=======
    | **Location** | West US | The same region that you previously used |
    | **Runtime stack** | Preferred language | Select a runtime that supports your favorite function programming language. Select **.NET** for C# and F# functions. |
    | **Storage** | cleantextfunctionstorageacct | Create a storage account for your function app. Use only lowercase letters and numbers. <p>**Note:** This storage account contains your function apps, and differs from your previously created storage account for email attachments. |
    | **Application Insights** | Off | Turns on application monitoring with [Application Insights](../azure-monitor/app/app-insights-overview.md), but for this tutorial, choose the **Off** setting. |
    ||||
->>>>>>> 6a383dfd
 
    If your function app doesn't automatically open after deployment, 
    find your app in the [Azure portal](https://portal.azure.com). 
@@ -273,19 +238,6 @@
 which removes the HTML and returns results to the caller:
 
    ``` CSharp
-<<<<<<< HEAD
-    #r "Newtonsoft.Json"
-
-    using System.Net;
-    using Microsoft.AspNetCore.Mvc;
-    using Microsoft.Extensions.Primitives;
-    using Newtonsoft.Json;
-    using System.Text.RegularExpressions;
-
-    public static async Task<IActionResult> Run(HttpRequest req, ILogger log)
-    {
-        log.LogInformation("HttpWebhook triggered");
-=======
    #r "Newtonsoft.Json"
 
    using System.Net;
@@ -300,25 +252,15 @@
 
       // Parse query parameter
       string emailBodyContent = await new StreamReader(req.Body).ReadToEndAsync();
->>>>>>> 6a383dfd
-
-        // Parse query parameter
-        string emailBodyContent = await new StreamReader(req.Body).ReadToEndAsync();
-
-<<<<<<< HEAD
-         // Replace HTML with other characters
-        string updatedBody = Regex.Replace(emailBodyContent, "<.*?>", string.Empty);
-        updatedBody = updatedBody.Replace("\\r\\n", " ");
-        updatedBody = updatedBody.Replace(@"&nbsp;", " ");
-
-        // Return cleaned text
-        return (ActionResult) new OkObjectResult(new { updatedBody });
-    }
-=======
+
+      // Replace HTML with other characters
+      string updatedBody = Regex.Replace(emailBodyContent, "<.*?>", string.Empty);
+      updatedBody = updatedBody.Replace("\\r\\n", " ");
+      updatedBody = updatedBody.Replace(@"&nbsp;", " ");
+
       // Return cleaned text
       return (ActionResult)new OkObjectResult(new { updatedBody });
    }
->>>>>>> 6a383dfd
    ```
 
 6. When you're done, choose **Save**. To test your function, 
@@ -574,13 +516,8 @@
 6. Now specify the input for your function to process.
 
    1. Under **Request Body**, enter this text with a trailing space: 
-<<<<<<< HEAD
-   
-      ```{ "emailBody":``` 
-=======
 
       ```{ "emailBody":```
->>>>>>> 6a383dfd
 
       While you work on this input in the next steps, 
       an error about invalid JSON appears until your 
@@ -846,17 +783,10 @@
 
    | Setting | Value | Notes | 
    | ------- | ----- | ----- | 
-<<<<<<< HEAD
-   | **Body** | ```Please review new applicant:``` <p>```Applicant name:``` **From** <p>```Application file location:``` **Path** <p>```Application email content:``` **Body** | The email's body content. Click inside this box, enter the example text, and from the dynamic content list, select these fields: <p>- The **From** field under **When a new email arrives** </br>- The **Path** field under **Create blob for email body** </br>- The **Body** field under **Call RemoveHTMLFunction to clean email body** | 
-   | **Subject**  | ```ASAP - Review applicant for position:``` **Subject** | The email subject that you want to include. Click inside this box, enter the example text, and from the dynamic content list, select the **Subject** field under **When a new email arrives**. | 
-   | **To** | <*recipient-email-address*> | For testing purposes, you can use your own email address. | 
-   |||| 
-=======
    | **Body** | ```Please review new applicant:``` <p>```Applicant name:``` **From** <p>```Application file location:``` **Path** <p>```Application email content:``` **Body** | The email's body content. Click inside this box, enter the example text, and from the dynamic content list, select these fields: <p>- The **From** field under **When a new email arrives** </br>- The **Path** field under **Create blob for email body** </br>- The **Body** field under **Call RemoveHTMLFunction to clean email body** |
    | **Subject**  | ```ASAP - Review applicant for position:``` **Subject** | The email subject that you want to include. Click inside this box, enter the example text, and from the dynamic content list, select the **Subject** field under **When a new email arrives**. |
    | **To** | <*recipient-email-address*> | For testing purposes, you can use your own email address. |
    ||||
->>>>>>> 6a383dfd
 
    > [!NOTE]
    > If you select a field that contains an array, 
