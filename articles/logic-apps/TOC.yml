- name: Azure Logic Apps Documentation
  href: index.yml
- name: Overview
  items:
  - name: What is Azure Logic Apps?
    href: logic-apps-overview.md
- name: Quickstarts
  expanded: true
  items:
  - name: Create a logic app
    href: quickstart-create-first-logic-app-workflow.md
- name: Tutorials
  items:
  - name: Check traffic regularly
    href: tutorial-build-schedule-recurring-logic-app-workflow.md
  - name: Manage mailing list requests
    href: tutorial-process-mailing-list-subscriptions-workflow.md
  - name: Process email attachments
    href: tutorial-process-email-attachments-workflow.md
- name: Concepts
  items:
  - name: Connectors for Logic Apps
    href: ../connectors/apis-list.md
  - name: Serverless with Azure
    href: logic-apps-serverless-overview.md
  - name: B2B integration & EDI processing
    href: logic-apps-enterprise-integration-overview.md
- name: How-to guides
  items:
  - name: Develop
    items:
    - name: Build from prebuilt templates
      href: logic-apps-create-logic-apps-from-templates.md
    - name: Create custom templates
      href: logic-apps-create-deploy-azure-resource-manager-templates.md
    - name: Build a logic app - Visual Studio
      href: logic-apps-deploy-from-vs.md
    - name: Build a serverless app - Visual Studio
      href: logic-apps-serverless-get-started-vs.md
    - name: Migrate from BizTalk Services
      href: logic-apps-move-from-mabs.md
    - name: Add custom code with Azure Functions
      href: logic-apps-azure-functions.md
    - name: Call logic apps with Azure Functions
      href: logic-apps-scenario-function-sb-trigger.md
    - name: Add conditions and run workflows
      href: logic-apps-use-logic-app-features.md
    - name: Add switch statements
      href: logic-apps-switch-case.md
    - name: Loops, scopes, and data debatching
      href: logic-apps-loops-and-scopes.md
    - name: Batch process messages
      href: logic-apps-batch-process-send-receive-messages.md
    - name: Build on logic app definitions
      href: logic-apps-author-definitions.md
    - name: Call, trigger, or nest logic apps
      href: logic-apps-http-endpoint.md
    - name: Handle content types
      href: logic-apps-content-type.md
    - name: Handle errors and exceptions
      href: logic-apps-exception-handling.md
    - name: Secure your logic apps
      href: logic-apps-securing-a-logic-app.md
    - name: Develop custom connectors
      items: 
      - name: Custom connectors overview
        href: custom-connector-overview.md
      - name: Create connectors from Web APIs
        href: custom-connector-build-web-api-app-tutorial.md
      - name: Secure connectors with Azure AD
        href: custom-connector-azure-active-directory-authentication.md
      - name: Describe APIs with Postman
        href: custom-connector-api-postman-collection.md
      - name: Extend OpenAPI for custom connectors
        href: custom-connector-openapi-extensions.md
      - name: Create and register OpenAPI connector
        href: logic-apps-custom-connector-register.md
      - name: Create and register SOAP connector
        href: logic-apps-soap-connector-create-register.md
      - name: Certify your connector
        href: custom-connector-submit-certification.md
      - name: FAQ for custom connectors
        href: custom-connector-faq.md
    - name: Develop custom APIs
      items: 
      - name: Create custom APIs for logic apps
        href: logic-apps-create-api-app.md
      - name: Secure calls to custom APIs
        href: logic-apps-custom-api-authentication.md
      - name: Deploy and call custom APIs
        href: logic-apps-custom-api-host-deploy-call.md
    - name: Troubleshoot errors
      href: logic-apps-diagnosing-failures.md
  - name: Develop for B2B scenarios
    items: 
<<<<<<< HEAD
      - name: Create an integration account
        href: logic-apps-enterprise-integration-create-integration-account.md
      - name: Trading partners
        href: logic-apps-enterprise-integration-partners.md
      - name: Agreements
        href: logic-apps-enterprise-integration-agreements.md
      - name: Artifact metadata
        href: logic-apps-enterprise-integration-metadata.md
      - name: Receive B2B messages
        href: logic-apps-enterprise-integration-b2b.md
      - name: Exchange AS2 messages
        href: logic-apps-enterprise-integration-as2.md
        items: 
        - name: AS2 encoding
          href: logic-apps-enterprise-integration-as2-encode.md
        - name: AS2 decoding
          href: logic-apps-enterprise-integration-as2-decode.md
      - name: Exchange EDIFACT messages
        href: logic-apps-enterprise-integration-edifact.md
        items: 
        - name: EDIFACT encoding
          href: logic-apps-enterprise-integration-edifact-encode.md
        - name: EDIFACT decoding
          href: logic-apps-enterprise-integration-edifact-decode.md
        - name: Handle EDIFACT files with UNH2.5 segment
          href: logic-apps-enterprise-integration-edifact_inputfile_unh2.5.md
      - name: Exchange X12 messages
        href: logic-apps-enterprise-integration-x12.md
        items: 
        - name: X12 encoding
          href: logic-apps-enterprise-integration-x12-encode.md
        - name: X12 decoding
          href: logic-apps-enterprise-integration-x12-decode.md
      - name: Batch and send EDI messages
        href: logic-apps-scenario-edi-send-batch-messages.md
      - name: Process flat files
        href: logic-apps-enterprise-integration-flatfile.md
      - name: Process XML
        href: logic-apps-enterprise-integration-xml.md
      - name: Validate XML
        href: logic-apps-enterprise-integration-xml-validation.md
      - name: Add schemas for XML validation
        href: logic-apps-enterprise-integration-schemas.md
      - name: Transform XML
        href: logic-apps-enterprise-integration-transform.md
      - name: Add maps for XML transform
        href: logic-apps-enterprise-integration-maps.md
      - name: Add security certificates
        href: logic-apps-enterprise-integration-certificates.md
      - name: Troubleshoot B2B errors
        href: logic-apps-enterprise-integration-b2b-list-errors-solutions.md
      - name: Build a disaster recovery plan
        href: logic-apps-enterprise-integration-b2b-business-continuity.md
  - name: Access on-premises data
    items: 
      - name: Install data gateway
        href: logic-apps-gateway-install.md
      - name: Connect to on-premises data
        href: logic-apps-gateway-connection.md
=======
    - name: Manage logic apps - Visual Studio
      href: logic-apps-manage-from-vs.md
    - name: Manage integration accounts
      href: logic-apps-enterprise-integration-accounts.md
>>>>>>> f3d99d7a
  - name: Connectors - In-depth topics
    items: 
      - name: AS2
        href: logic-apps-enterprise-integration-as2.md
      - name: Azure Blob Storage
        href: ../connectors/connectors-create-api-azureblobstorage.md
      - name: Azure Functions
        href: logic-apps-azure-functions.md
      - name: Azure Logic Apps
        href: logic-apps-http-endpoint.md
      - name: Azure SQL Database
        href: ../connectors/connectors-create-api-sqlazure.md
      - name: Custom APIs and web apps
        href: logic-apps-create-api-app.md
      - name: DB2
        href: ../connectors/connectors-create-api-db2.md
      - name: Dynamics 365 CRM Online
        href: ../connectors/connectors-create-api-crmonline.md
      - name: EDIFACT
        href: logic-apps-enterprise-integration-edifact.md
      - name: Event Hubs
        href: ../connectors/connectors-create-api-azure-event-hubs.md
      - name: File System
        href: logic-apps-using-file-connector.md
      - name: Flat file
        href: logic-apps-enterprise-integration-flatfile.md
      - name: FTP
        href: ../connectors/connectors-create-api-ftp.md
      - name: HTTP
        href: ../connectors/connectors-native-http.md
      - name: HTTP + Swagger
        href: ../connectors/connectors-native-http-swagger.md
      - name: HTTP Webhook
        href: ../connectors/connectors-native-webhook.md
      - name: Informix
        href: ../connectors/connectors-create-api-informix.md
      - name: Integration Account
        href: logic-apps-enterprise-integration-metadata.md
      - name: MQ
        href: ../connectors/connectors-create-api-mq.md
      - name: Office 365 Outlook
        href: ../connectors/connectors-create-api-office365-outlook.md
      - name: Oracle Database
        href: ../connectors/connectors-create-api-oracledatabase.md
      - name: Request / Response
        href: ../connectors/connectors-native-reqres.md
      - name: Salesforce
        href: ../connectors/connectors-create-api-salesforce.md
      - name: SAP
        href: logic-apps-using-sap-connector.md
      - name: Schedule
        href: ../connectors/connectors-native-recurrence.md
      - name: Azure Service Bus
        href: ../connectors/connectors-create-api-servicebus.md
      - name: SharePoint Online
        href: ../connectors/connectors-create-api-sharepointonline.md
      - name: SharePoint Server
        href: ../connectors/connectors-create-api-sharepointserver.md
      - name: SQL Server
        href: ../connectors/connectors-create-api-sqlazure.md
      - name: Transform XML
        href: logic-apps-enterprise-integration-transform.md
      - name: Twitter
        href: ../connectors/connectors-create-api-twitter.md
      - name: X12
        href: logic-apps-enterprise-integration-x12.md
      - name: XML Validation
        href: logic-apps-enterprise-integration-xml-validation.md
  - name: Manage
    items: 
    - name: Manage logic apps - VS
      href: logic-apps-manage-from-vs.md
    - name: Manage integration accounts
      href: logic-apps-enterprise-integration-accounts.md
  - name: Deploy
    items: 
      - name: Create automated deployment templates
        href: logic-apps-create-deploy-template.md
      - name: Publish from Visual Studio
        href: logic-apps-deploy-from-vs.md
  - name: Monitor
    items: 
      - name: Monitor logic app status
        href: logic-apps-monitor-your-logic-apps.md
      - name: Monitor logic app status in OMS with Log Analytics
        href: logic-apps-monitor-your-logic-apps-oms.md
      - name: Monitor B2B messages
        href: logic-apps-monitor-b2b-message.md
        items:
        - name: Track B2B messages in OMS
          href: logic-apps-track-b2b-messages-omsportal.md
        - name: Query OMS for B2B messages
          href: logic-apps-track-b2b-messages-omsportal-query-filter-control-number.md
  - name: Examples, scenarios, and walkthroughs
    href: logic-apps-examples-and-scenarios.md
    items: 
      - name: Monitor social media
        href: logic-apps-scenario-social-serverless.md
      - name: Add error and exception handling
        href: logic-apps-scenario-error-and-exception-handling.md
      - name: B2B processing
        href: logic-apps-enterprise-integration-b2b.md
- name: Reference
  items:
  - name: Connectors - Full details
    href: https://docs.microsoft.com/connectors/
  - name: Limits and config
    href: logic-apps-limits-and-config.md
  - name: Usage metering
    href: logic-apps-pricing.md
  - name: Azure PowerShell
    href: /powershell/module/azurerm.logicapp
  - name: REST API
    href: /rest/api/logic/
  - name: Workflow Definition Language Schema
    href: logic-apps-workflow-definition-language.md
    items: 
      - name: GA - Schema history
        href: logic-apps-schema-2016-04-01.md
  - name: Workflow actions and triggers
    href: logic-apps-workflow-actions-triggers.md
  - name: Tracking schemas
    items: 
      - name: AS2 tracking schema
        href: logic-apps-track-integration-account-as2-tracking-schemas.md
      - name: X12 tracking schema
        href: logic-apps-track-integration-account-x12-tracking-schema.md
      - name: Custom tracking schema
        href: logic-apps-track-integration-account-custom-tracking-schema.md      
- name: Resources
  items:
  - name: Azure roadmap
    href: https://azure.microsoft.com/roadmap/
  - name: MSDN forum
    href: https://social.msdn.microsoft.com/Forums/azure/en-US/home?forum=azurelogicapps
  - name: Stack Overflow
    href: http://stackoverflow.com/questions/tagged/azure-logic-apps
  - name: Twitter
    href: https://twitter.com/logicappsio
  - name: Pricing
    href: https://azure.microsoft.com/pricing/details/logic-apps/
  - name: Pricing calculator
    href: https://azure.microsoft.com/pricing/calculator/
  - name: Service updates
    href: https://azure.microsoft.com/updates/?product=logic-apps
  - name: Customer stories
    href: https://customers.microsoft.com/en-us/search?sq=%22Azure%20Logic%20Apps%20%22&ff=story_product_categories%26%3EAzure&p=0&so=story_publish_date%20desc
  - name: Videos
    href: https://azure.microsoft.com/resources/videos/index/?services=logic-apps&sort=newest<|MERGE_RESOLUTION|>--- conflicted
+++ resolved
@@ -93,7 +93,6 @@
       href: logic-apps-diagnosing-failures.md
   - name: Develop for B2B scenarios
     items: 
-<<<<<<< HEAD
       - name: Create an integration account
         href: logic-apps-enterprise-integration-create-integration-account.md
       - name: Trading partners
@@ -153,12 +152,6 @@
         href: logic-apps-gateway-install.md
       - name: Connect to on-premises data
         href: logic-apps-gateway-connection.md
-=======
-    - name: Manage logic apps - Visual Studio
-      href: logic-apps-manage-from-vs.md
-    - name: Manage integration accounts
-      href: logic-apps-enterprise-integration-accounts.md
->>>>>>> f3d99d7a
   - name: Connectors - In-depth topics
     items: 
       - name: AS2
