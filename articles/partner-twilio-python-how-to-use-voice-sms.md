---
title: How to Use Twilio for Voice and SMS (Python) | Microsoft Docs
description: Learn how to make a phone call and send a SMS message with the Twilio API service on Azure. Code samples written in Python.
services: ''
documentationcenter: python
author: devinrader
manager: twilio
editor: ''

ms.assetid: 561bc75b-4ac4-40ba-bcba-48e901f27cc3
ms.service: multiple
ms.workload: na
ms.tgt_pltfrm: na
ms.devlang: python
ms.topic: article
ms.date: 02/19/2015
ms.author: MicrosoftHelp@twilio.com

---
# How to Use Twilio for Voice and SMS Capabilities in Python
This guide demonstrates how to perform common programming tasks with the Twilio API service on Azure. The scenarios covered include making a phone call and sending a Short Message Service (SMS) message. For more information on Twilio and using voice and SMS in your applications, see the [Next Steps](#NextSteps) section.

## <a id="WhatIs"></a>What is Twilio?
Twilio is powering the future of business communications, enabling developers to embed voice, VoIP, and messaging into applications. They virtualize all infrastructure needed in a cloud-based, global environment, exposing it through the Twilio communications API platform. Applications are simple to build and scalable. Enjoy flexibility with pay-as-you go pricing, and benefit from cloud reliability.

**Twilio Voice** allows your applications to make and receive phone calls.
**Twilio SMS** enables your application to send and receive text messages.
**Twilio Client** allows you to make VoIP calls from any phone, tablet, or browser and supports WebRTC.

## <a id="Pricing"></a>Twilio Pricing and Special Offers
Azure customers receive a [special offer][special_offer] $10 of Twilio Credit when you upgrade your Twilio Account. This Twilio Credit can be applied to any Twilio usage ($10 credit equivalent to sending as many as 1,000 SMS messages or receiving up to 1000 inbound Voice minutes, depending on the location of your phone number and message or call destination). Redeem this [Twilio credit][special_offer] and get started.

Twilio is a pay-as-you-go service. There are no set-up fees and you can close your account at any time. You can find more details at [Twilio Pricing][twilio_pricing].

## <a id="Concepts"></a>Concepts
The Twilio API is a RESTful API that provides voice and SMS functionality for applications. Client libraries are available in multiple languages; for a list, see [Twilio API Libraries][twilio_libraries].

Key aspects of the Twilio API are Twilio verbs and Twilio Markup Language (TwiML).

### <a id="Verbs"></a>Twilio Verbs
The API makes use of Twilio verbs; for example, the **&lt;Say&gt;** verb instructs Twilio to audibly deliver a message on a call.

The following is a list of Twilio verbs. Learn about the other verbs and capabilities via [Twilio Markup Language documentation][twiml].

* **&lt;Dial&gt;**: Connects the caller to another phone.
* **&lt;Gather&gt;**: Collects numeric digits entered on the telephone keypad.
* **&lt;Hangup&gt;**: Ends a call.
* **&lt;Pause&gt;**: Waits silently for a specified number of seconds.
* **&lt;Play&gt;**: Plays an audio file.
* **&lt;Queue&gt;**: Add the to a queue of callers.
* **&lt;Record&gt;**: Records the voice of the caller and returns a URL of a file that contains the recording.
* **&lt;Redirect&gt;**: Transfers control of a call or SMS to the TwiML at a different URL.
* **&lt;Reject&gt;**: Rejects an incoming call to your Twilio number without billing you.
* **&lt;Say&gt;**: Converts text to speech that is made on a call.
* **&lt;Sms&gt;**: Sends an SMS message.

### <a id="TwiML"></a>TwiML
TwiML is a set of XML-based instructions based on the Twilio verbs that inform Twilio of how to process a call or SMS.

As an example, the following TwiML would convert the text **Hello World** to speech.

    <?xml version="1.0" encoding="UTF-8" ?>
    <Response>
      <Say>Hello World</Say>
    </Response>

When your application calls the Twilio API, one of the API parameters is the URL that returns the TwiML response. For development purposes, you can use Twilio-provided URLs to provide the TwiML responses used by your applications. You could also host your own URLs to produce the TwiML responses, and another option is to use the `TwiMLResponse` object.

For more information about Twilio verbs, their attributes, and TwiML, see [TwiML][twiml]. For additional information about the Twilio API, see [Twilio API][twilio_api].

## <a id="CreateAccount"></a>Create a Twilio Account
When you are ready to get a Twilio account, sign up at [Try Twilio][try_twilio]. You can start with a free account, and upgrade your account later.

When you sign up for a Twilio account, you receive an account SID and an authentication token. Both will be needed to make Twilio API calls. To prevent unauthorized access to your account, keep your authentication token secure. Your account SID and authentication token are viewable in the [Twilio Console][twilio_console], in the fields labeled **ACCOUNT SID** and **AUTH TOKEN**, respectively.

## <a id="create_app"></a>Create a Python Application
A Python application that uses the Twilio service and is running in Azure is no different than any other Python application that uses the Twilio service. While Twilio services are REST-based and can be called from Python in several ways, this article will focus on how to use Twilio services with [Twilio library for Python from GitHub][twilio_python]. For more information about using the Twilio library for Python, see [https://www.twilio.com/docs/libraries/python][twilio_lib_docs].

First, [set-up a new Azure Linux VM][azure_vm_setup] to act as a host for your new Python web application. Once the Virtual Machine is running, you will need to expose your application on a public port as described below.

### Add An Incoming Rule
  1. Go to the [Network Security Group][azure_nsg] page.
  2. Select the Network Security Group that corresponds with your Virtual Machine.
  3. Add and **Outgoing Rule** for **port 80**. Be sure to allow incoming from any address.

### Set the DNS Name Label
<<<<<<< HEAD
  1. Go to the [The Public IP Adresses][azure_ips] page.
  2. Select the Public IP that corresponds with your Virtual Machine.
=======
  1. Go to the [The Public IP Addresses][azure_ips] page.
  2. Select the Public IP that correspends with your Virtual Machine.
>>>>>>> 4e199b34
  3. Set the **DNS Name Label** in the **Configuration** section. In the case of this example it will look something like this *your-domain-label*.centralus.cloudapp.azure.com

Once you are able to connect through SSH to the Virtual Machine you can install the Web Framework of your choice (the two most well known in Python being [Flask](http://flask.pocoo.org/) and [Django](https://www.djangoproject.com)). You can install either of them just by running the `pip install` command.

Keep in mind that we configured the Virtual Machine to allow traffic only on port 80. So make sure to configure the application to use this port.

## <a id="configure_app"></a>Configure Your Application to Use Twilio Libraries
You can configure your application to use the Twilio library for Python in two ways:

* Install the Twilio library for Python as a Pip package. It can be installed with the following commands:
   
        $ pip install twilio

    -OR-

* Download the Twilio library for Python from GitHub ([https://github.com/twilio/twilio-python][twilio_python]) and install it like this:

        $ python setup.py install

Once you have installed the Twilio library for Python, you can then `import` it in your Python files:

        import twilio

For more information, see [twilio_github_readme](https://github.com/twilio/twilio-python/blob/master/README.rst).

## <a id="howto_make_call"></a>How to: Make an outgoing call
The following shows how to make an outgoing call. This code also uses a Twilio-provided site to return the Twilio Markup Language (TwiML) response. Substitute your values for the **from_number** and **to_number** phone numbers, and ensure that you've verified the **from_number** phone number for your Twilio account before running the code.

    from urllib.parse import urlencode

    # Import the Twilio Python Client.
    from twilio.rest import TwilioRestClient

    # Set your account ID and authentication token.
    account_sid = "your_twilio_account_sid"
    auth_token = "your_twilio_authentication_token"

    # The number of the phone initiating the call.
    # This should either be a Twilio number or a number that you've verified
    from_number = "NNNNNNNNNNN"

    # The number of the phone receiving call.
    to_number = "NNNNNNNNNNN"

    # Use the Twilio-provided site for the TwiML response.
    url = "https://twimlets.com/message?"

    # The phone message text.
    message = "Hello world."

    # Initialize the Twilio client.
    client = TwilioRestClient(account_sid, auth_token)

    # Make the call.
    call = client.calls.create(to=to_number,
                               from_=from_number,
                               url=url + urlencode({'Message': message}))
    print(call.sid)

As mentioned, this code uses a Twilio-provided site to return the TwiML response. You could instead use your own site to provide the TwiML response; for more information, see [How to Provide TwiML Responses from Your Own Web Site](#howto_provide_twiml_responses).

## <a id="howto_send_sms"></a>How to: Send an SMS message
The following shows how to send an SMS message using the `TwilioRestClient` class. The **from_number** number is provided by Twilio for trial accounts to send SMS messages. The **to_number** number must be verified for your Twilio account before running the code.

    # Import the Twilio Python Client.
    from twilio.rest import TwilioRestClient

    # Set your account ID and authentication token.
    account_sid = "your_twilio_account_sid"
    auth_token = "your_twilio_authentication_token"

    from_number = "NNNNNNNNNNN"  # With trial account, texts can only be sent from your Twilio number.
    to_number = "NNNNNNNNNNN"
    message = "Hello world."

    # Initialize the Twilio client.
    client = TwilioRestClient(account_sid, auth_token)

    # Send the SMS message.
    message = client.messages.create(to=to_number,
                                     from_=from_number,
                                     body=message)

## <a id="howto_provide_twiml_responses"></a>How to: Provide TwiML Responses from your own Website
When your application initiates a call to the Twilio API, Twilio will send your request to a URL that is expected to return a TwiML response. The example above uses the Twilio-provided URL [https://twimlets.com/message][twimlet_message_url]. (While TwiML is designed for use by Twilio, you can view it in your browser. For example, click [https://twimlets.com/message][twimlet_message_url] to see an empty `<Response>` element; as another example, click [https://twimlets.com/message?Message%5B0%5D=Hello%20World][twimlet_message_url_hello_world] to see a `<Response>` element that contains a `<Say>` element.)

Instead of relying on the Twilio-provided URL, you can create your own site that returns HTTP responses. You can create the site in any language that returns XML responses; this topic assumes you will be using Python to create the TwiML.

The following examples will output a TwiML response that says **Hello World** on the call.

With Flask:

    from flask import Response
    @app.route("/")
    def hello():
        xml = '<Response><Say>Hello world.</Say></Response>'
        return Response(xml, mimetype='text/xml')

With Django:

    from django.http import HttpResponse
    def hello(request):
        xml = '<Response><Say>Hello world.</Say></Response>'
        return HttpResponse(xml, content_type='text/xml')

As you can see from the example above, the TwiML response is simply an XML document. The Twilio library for Python contains classes that will generate TwiML for you. The example below produces the equivalent response as shown above, but uses the `twiml` module in the Twilio library for Python:

    from twilio import twiml

    response = twiml.Response()
    response.say("Hello world.")
    print(str(response))

For more information about TwiML, see [https://www.twilio.com/docs/api/twiml][twiml_reference].

Once you have your Python application set up to provide TwiML responses, use the URL of the application as the URL passed into the `client.calls.create`  method. For example, if you have a Web application named **MyTwiML** deployed to an Azure hosted service, you can use its url as webhook as shown in the following example:

    from twilio.rest import TwilioRestClient

    account_sid = "your_twilio_account_sid"
    auth_token = "your_twilio_authentication_token"
    from_number = "NNNNNNNNNNN"
    to_number = "NNNNNNNNNNN"
    url = "http://your-domain-label.centralus.cloudapp.azure.com/MyTwiML/"

    # Initialize the Twilio client.
    client = TwilioRestClient(account_sid, auth_token)

    # Make the call.
    call = client.calls.create(to=to_number,
                               from_=from_number,
                               url=url)
    print(call.sid)

## <a id="AdditionalServices"></a>How to: Use Additional Twilio Services
In addition to the examples shown here, Twilio offers web-based APIs that you can use to leverage additional Twilio functionality from your Azure application. For full details, see the [Twilio API documentation][twilio_api].

## <a id="NextSteps"></a>Next Steps
Now that you have learned the basics of the Twilio service, follow these links to learn more:

* [Twilio Security Guidelines][twilio_security_guidelines]
* [Twilio HowTo Guides and Example Code][twilio_howtos]
* [Twilio Quickstart Tutorials][twilio_quickstarts]
* [Twilio on GitHub][twilio_on_github]
* [Talk to Twilio Support][twilio_support]

[special_offer]: https://ahoy.twilio.com/azure
[twilio_python]: https://github.com/twilio/twilio-python
[twilio_lib_docs]: https://www.twilio.com/docs/libraries/python
[twilio_github_readme]: https://github.com/twilio/twilio-python/blob/master/README.md

[twimlet_message_url]: https://twimlets.com/message
[twimlet_message_url_hello_world]: https://twimlets.com/message?Message%5B0%5D=Hello%20World
[twiml_reference]: https://www.twilio.com/docs/api/twiml
[twilio_pricing]: https://www.twilio.com/pricing

[twilio_libraries]: https://www.twilio.com/docs/libraries
[twiml]: https://www.twilio.com/docs/api/twiml
[twilio_api]: https://www.twilio.com/api
[try_twilio]: https://www.twilio.com/try-twilio
[twilio_console]:  https://www.twilio.com/console
[twilio_security_guidelines]: https://www.twilio.com/docs/security
[twilio_howtos]: https://www.twilio.com/docs/howto
[twilio_on_github]: https://github.com/twilio
[twilio_support]: https://www.twilio.com/help/contact
[twilio_quickstarts]: https://www.twilio.com/docs/quickstart<|MERGE_RESOLUTION|>--- conflicted
+++ resolved
@@ -84,13 +84,8 @@
   3. Add and **Outgoing Rule** for **port 80**. Be sure to allow incoming from any address.
 
 ### Set the DNS Name Label
-<<<<<<< HEAD
-  1. Go to the [The Public IP Adresses][azure_ips] page.
+  1. Go to the [The Public IP Addresses][azure_ips] page.
   2. Select the Public IP that corresponds with your Virtual Machine.
-=======
-  1. Go to the [The Public IP Addresses][azure_ips] page.
-  2. Select the Public IP that correspends with your Virtual Machine.
->>>>>>> 4e199b34
   3. Set the **DNS Name Label** in the **Configuration** section. In the case of this example it will look something like this *your-domain-label*.centralus.cloudapp.azure.com
 
 Once you are able to connect through SSH to the Virtual Machine you can install the Web Framework of your choice (the two most well known in Python being [Flask](http://flask.pocoo.org/) and [Django](https://www.djangoproject.com)). You can install either of them just by running the `pip install` command.
