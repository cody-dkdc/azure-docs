<properties
	pageTitle="All topics for Data Factory service | Microsoft Azure"
<<<<<<< HEAD
	description="List of all topics for the Azure Data Factory service that exist on http://azure.microsoft.com/documentation/articles/, Title and description."
=======
	description="Table of all topics for the Azure service named Data Factory that exist on http://azure.microsoft.com/documentation/articles/, Title and description."
>>>>>>> c4ea2467
	services="data-factory"
	documentationCenter=""
	authors="spelluru"
	manager="jhubbard"
	editor=""/>

<tags
	ms.service="data-factory"
	ms.workload="data-factory"
	ms.tgt_pltfrm="na"
	ms.devlang="na"
	ms.topic="article"
<<<<<<< HEAD
	ms.date="03/03/2016"
=======
	ms.date="03/08/2016"
>>>>>>> c4ea2467
	ms.author="spelluru"/>


# All topics for Azure Data Factory service

<<<<<<< HEAD
This topic lists every topic that applies directly to the Data Factory service of Azure. You can search this webpage for keywords by using **Ctrl+F**, to find the topics of current interest.
=======
This topic lists every topic that applies directly to the Data Factory service of Azure. You can search this web page for keywords by using **Ctrl+F**, to find the topics of current interest.
>>>>>>> c4ea2467




## Core Concepts


| Title | Description |
| :-- | :-- |
| [Introduction to Azure Data Factory Service](data-factory-introduction.md) | Learn how you can use the Azure Data Factory service to compose data processing, data storage and data movement services to create pipelines that produce trusted information. |
| [Datasets in Azure Data Factory](data-factory-create-datasets.md) | Understand Azure Data Factory datasets and learn how to create them. |
| [Pipelines and Activities in Azure Data Factory](data-factory-create-pipelines.md) | Understand Azure Data Factory pipelines and learn how to create them to move and transform data to produce information that can be used to gain insights |
| [Scheduling & Execution with Data Factory](data-factory-scheduling-and-execution.md) | Learn scheduling and execution aspects of Azure Data Factory application model. |


## Tutorials


| Title | Description |
| :-- | :-- |
| [Tutorial: Build your first data factory (overview)](data-factory-build-your-first-pipeline.md) | This tutorial shows you how to create a data factory with a data pipeline that transforms data using Azure HDInsight. |
| [Build your Azure first data factory using Microsoft Visual Studio](data-factory-build-your-first-pipeline-using-vs.md) | In this tutorial, you will create a sample Azure Data Factory pipeline using Visual Studio. |
| [Build your first Azure data factory using Azure Portal/Data Factory Editor](data-factory-build-your-first-pipeline-using-editor.md) | In this tutorial, you will create a sample Azure Data Factory pipeline using Data Factory Editor in the Azure Portal. |
| [Build your first Azure data factory using Azure PowerShell](data-factory-build-your-first-pipeline-using-powershell.md) | In this tutorial, you will create a sample Azure Data Factory pipeline using Azure PowerShell. |
| [Tutorial: Build your first Azure data factory using Azure Resource Manager template](data-factory-build-your-first-pipeline-using-arm.md) | In this tutorial, you will create a sample Azure Data Factory pipeline using an Azure Resource Manager template. |
| [Tutorial: Copy data from Azure Blob Storage to Azure SQL Database](data-factory-get-started.md) | This tutorial shows you how to use Copy Activity in an Azure Data Factory pipeline that to copy data from an Azure blob to an Azure SQL database. |
| [Tutorial: Create a pipeline with Copy Activity using Azure PowerShell](data-factory-monitor-manage-using-powershell.md) | In this tutorial, you will create an Azure Data Factory pipeline with a Copy Activity by using Azure PowerShell. |
| [Tutorial: Create a pipeline with Copy Activity using Data Factory Editor](data-factory-get-started-using-editor.md) | In this tutorial, you will create an Azure Data Factory pipeline with a Copy Activity by using the Data Factory Editor in the Azure Classic Portal. |
| [Tutorial: Create a pipeline with Copy Activity using Visual Studio](data-factory-get-started-using-vs.md) | In this tutorial, you will create an Azure Data Factory pipeline with a Copy Activity by using Visual Studio. |
| [Tutorial: Measuring effectiveness of a marketing campaign](data-factory-tutorial.md) | This advanced tutorial describes a near real-world scenario and implements the scenario using Azure Data Factory service and Data Factory Editor in the Azure Classic Portal. |
| [Tutorial: Move and process log files using Data Factory [PowerShell]](data-factory-tutorial-using-powershell.md) | This advanced tutorial describes a near real-world scenario and implements the scenario using Azure Data Factory service and Azure PowerShell. |
| [Walkthrough: Copy output data to an on-premises SQL Server database (Azure Classic Portal)](data-factory-tutorial-extend-onpremises.md) | This walkthrough extends the tutorial using Data Factory Editor in the Azure Classic Portal such that the pipeline copies output data to a SQL Server database. |
| [Walkthrough: Copy output data to an on-premises SQL Server database (Azure PowerShell)](data-factory-tutorial-extend-onpremises-using-powershell.md) | This walkthrough extends the tutorial using Azure PowerShell such that the pipeline copies output data to a SQL Server database. |


## Data Movement


| Title | Description |
| :-- | :-- |
| [Copy Activity Performance & Tuning Guide](data-factory-copy-activity-performance.md) | Learn about key factors that impact performance of data movement in Azure Data Factory via the Copy Activity. |
| [Data movement activities](data-factory-data-movement-activities.md) | Learn about Data Factory entities that you can use in a Data Factory pipelines to move data. |
| [Monitor and manage Azure Data Factory pipelines using new Monitoring and Management App](data-factory-monitor-manage-app.md) | Learn how to use Monitoring and Management App to monitor and manage Azure data factories and pipelines. |
| [Move data between on-premises sources and cloud with Data Management Gateway](data-factory-move-data-between-onprem-and-cloud.md) | Learn about moving data between on-premises and cloud using Data Management Gateway and Azure Data Factory. |
| [Move data From a OData source using Azure Data Factory](data-factory-odata-connector.md) | Learn about how to move data from OData sources using Azure Data Factory. |
| [Move data from a Web table source using Azure Data Factory](data-factory-web-table-connector.md) | Learn about how to move data from on-premises a table in a Web page using Azure Data Factory. |
| [Move data from DB2 using Azure Data Factory](data-factory-onprem-db2-connector.md) | Learn about how move data from DB2 Database using Azure Data Factory |
| [Move data From MySQL using Azure Data Factory](data-factory-onprem-mysql-connector.md) | Learn about how to move data from MySQL database using Azure Data Factory. |
| [Move data From ODBC data stores using Azure Data Factory](data-factory-odbc-connector.md) | Learn about how to move data from ODBC data stores using Azure Data Factory. |
| [Move data From on-premises HDFS using Azure Data Factory](data-factory-hdfs-connector.md) | Learn about how to move data from on-premises HDFS using Azure Data Factory. |
| [Move data from on-premises Oracle using Azure Data Factory](data-factory-onprem-oracle-connector.md) | Learn how to move data to/from Oracle database that is on-premises using Azure Data Factory. |
| [Move data from PostgreSQL using Azure Data Factory](data-factory-onprem-postgresql-connector.md) | Learn about how to move data from PostgreSQL Database using Azure Data Factory. |
| [Move data from Sybase using Azure Data Factory](data-factory-onprem-sybase-connector.md) | Learn about how to move data from Sybase Database using Azure Data Factory. |
| [Move data from Teradata using Azure Data Factory](data-factory-onprem-teradata-connector.md) | Learn about Teradata Connector for the Data Factory service that lets you move data from Teradata Database |
| [Move data to and from Azure Blob using Azure Data Factory](data-factory-azure-blob-connector.md) | Learn how to move data to/from Azure Blob Storage using Azure Data Factory |
| [Move data to and from Azure Data Lake Store using Azure Data Factory](data-factory-azure-datalake-connector.md) | Learn how to move data to/from Azure Data Lake Store using Azure Data Factory |
| [Move data to and from Azure SQL Data Warehouse using Azure Data Factory](data-factory-azure-sql-data-warehouse-connector.md) | Learn how to move data to/from Azure SQL Data Warehouse using Azure Data Factory |
| [Move data to and from Azure SQL Database using Azure Data Factory](data-factory-azure-sql-connector.md) | Learn how to move data to/from Azure SQL Database using Azure Data Factory. |
| [Move data to and from Azure Table using Azure Data Factory](data-factory-azure-table-connector.md) | Learn how to move data to/from Azure Table Storage using Azure Data Factory. |
| [Move data to and from DocumentDB using Azure Data Factory](data-factory-azure-documentdb-connector.md) | Learn how move data to/from Azure DocumentDB collection using Azure Data Factory |
| [Move data to and from On-premises file system using Azure Data Factory](data-factory-onprem-file-system-connector.md) | Learn how to move data to/from on-premises File System using Azure Data Factory. |
| [Move data to and from SQL Server on-premises or on IaaS (Azure VM) using Azure Data Factory](data-factory-sqlserver-connector.md) | Learn about how to move data to/from SQL Server database that is on-premises or in an Azure VM using Azure Data Factory. |
| [Release notes for Data Management Gateway](data-factory-gateway-release-notes.md) | Data Management Gateway tory release notes |


## Data Transformation


| Title | Description |
| :-- | :-- |
| [Compute Linked Services](data-factory-compute-linked-services.md) | Learn about compute enviornments that you can use in Azure Data Factory pipelines to transform/process data. |
| [Create predictive pipelines using Azure Machine Learning activities](data-factory-azure-ml-batch-execution-activity.md) | Describes how to create create predictive pipelines using Azure Data Factory and Azure Machine Learning |
| [Hadoop Streaming Activity](data-factory-hadoop-streaming-activity.md) | Learn how you can use the Hadoop Streaming Activity in an Azure data factory to run Hadoop Streaming programs on an on-demand/your own HDInsight cluster. |
| [Hive Activity](data-factory-hive-activity.md) | Learn how you can use the Hive Activity in an Azure data factory to run Hive queries on an on-demand/your own HDInsight cluster. |
| [Invoke MapReduce Programs from Data Factory](data-factory-map-reduce.md) | Learn how to process data by running MapReduce programs on an Azure HDInsight cluster from an Azure data factory. |
| [Pig Activity](data-factory-pig-activity.md) | Learn how you can use the Pig Activity in an Azure data factory to run Pig scripts on an on-demand/your own HDInsight cluster. |
| [Run U-SQL script on Azure Data Lake Analytics from Azure Data Factory](data-factory-usql-activity.md) | Learn how to process data by running U-SQL scripts on Azure Data Lake Analytics compute service. |
| [SQL Server Stored Procedure Activity](data-factory-stored-proc-activity.md) | Learn how you can use the SQL Server Stored Procedure Activity to invoke a stored procedure in an Azure SQL Database or Azure SQL Data Warehouse from a Data Factory pipeline. |
| [Transform and analyze using Azure Data Factory](data-factory-data-transformation-activities.md) | Learn how you can use the Azure Data Factory service to transform and analyze data. |
| [Use custom activities in an Azure Data Factory pipeline](data-factory-use-custom-activities.md) | Learn how to create custom activities and use them in an Azure Data Factory pipeline. |
| [HPC and data orchestration using Azure Batch and Data Factory](data-factory-data-processing-using-batch.md) | Describes how to process huge amounts of data in an Azure Data Factory pipeline by using parallel processing capability of Azure Batch. |


## Samples


| Title | Description |
| :-- | :-- |
| [Azure Data Factory - Samples](data-factory-samples.md) | Provides details about samples that ship with the Azure Data Factory service. |


## Use Cases


| Title | Description |
| :-- | :-- |
| [Customer case studies](data-factory-customer-case-studies.md) | Learn about how some of our customers have been using Azure Data Factory. |
| [Use Case - Customer Profiling](data-factory-customer-profiling-usecase.md) | Learn how Azure Data Factory is used to create a data-driven workflow (pipeline) to profile gaming customers. |
| [Use Case - Product Recommendations](data-factory-product-reco-usecase.md) | Learn about an use case implemented by using Azure Data Factory along with other services. |


## Monitor and Manage


| Title | Description |
| :-- | :-- |
| [Monitor and manage Azure Data Factory pipelines](data-factory-monitor-manage-pipelines.md) | Learn how to use Azure Classic Portal and Azure PowerShell to monitor and manage Azure data factories and pipelines you have created. |


## SDK


| Title | Description |
| :-- | :-- |
| [Azure Data Factory - .NET API change log](data-factory-api-change-log.md) | Describes breaking changes, feature additions, bug fixes etc... in a specific version of .NET API for the Azure Data Factory. |
| [Azure Data Factory Developer Reference](data-factory-sdks.md) | Learn about different ways to create, monitor, and manage Azure data factories |
| [Create, monitor, and manage Azure data factories using Data Factory .NET SDK](data-factory-create-data-factories-programmatically.md) | Learn how to programmatically create, monitor, and manage Azure data factories by using Data Factory SDK. |


## Miscellaneous


| Title | Description |
| :-- | :-- |
| [Data Factory Functions and Variables](data-factory-functions-variables.md) | Provides a list of Azure Data Factory functions and system variables |  
| [Azure Data Factory - Frequently Asked Questions](data-factory-faq.md) | Frequently asked questions about Azure Data Factory. |
| [Azure Data Factory - Functions and System Variables](data-factory-functions-variables.md) | Provides a list of Azure Data Factory functions and system variables |
| [Azure Data Factory - Naming Rules](data-factory-naming-rules.md) | Describes naming rules for Data Factory entities. |
| [Azure Data Factory release notes](data-factory-release-notes.md) | Data Factory release notes |
| [Troubleshoot Data Factory issues](data-factory-troubleshoot.md) | Learn how to troubleshoot issues with using Azure Data Factory. |


#### Extras

<<<<<<< HEAD
- [Learning Path graphic for Data Factory](https://azure.microsoft.com/documentation/learning-paths/data-factory/)
- [Search the documentation of Microsoft Azure](https://azure.microsoft.com/search/documentation/)
- [Alternative search for the documentation of Microsoft Azure](https://azure.microsoft.com/searchresults/?query=)
- [View the latest updates to the Data Factory service](https://azure.microsoft.com/updates/?service=data-factory)
- [Learning Path graphics for Microsoft Azure services](https://azure.microsoft.com/documentation/learning-paths/)
=======
- Learning Path graphic: [Data Factory](http://azure.microsoft.com/documentation/learning-paths/data-factory/)

- [Search the documentation of Microsoft Azure](http://azure.microsoft.com/search/documentation/)

- [View the latest updates to the Data Factory service](http://azure.microsoft.com/updates/?service=data-factory)

- [Learning Path graphics for Microsoft Azure services](http://azure.microsoft.com/documentation/learning-paths/)
>>>>>>> c4ea2467
<|MERGE_RESOLUTION|>--- conflicted
+++ resolved
@@ -1,10 +1,6 @@
 <properties
 	pageTitle="All topics for Data Factory service | Microsoft Azure"
-<<<<<<< HEAD
-	description="List of all topics for the Azure Data Factory service that exist on http://azure.microsoft.com/documentation/articles/, Title and description."
-=======
 	description="Table of all topics for the Azure service named Data Factory that exist on http://azure.microsoft.com/documentation/articles/, Title and description."
->>>>>>> c4ea2467
 	services="data-factory"
 	documentationCenter=""
 	authors="spelluru"
@@ -17,21 +13,13 @@
 	ms.tgt_pltfrm="na"
 	ms.devlang="na"
 	ms.topic="article"
-<<<<<<< HEAD
-	ms.date="03/03/2016"
-=======
 	ms.date="03/08/2016"
->>>>>>> c4ea2467
 	ms.author="spelluru"/>
 
 
 # All topics for Azure Data Factory service
 
-<<<<<<< HEAD
-This topic lists every topic that applies directly to the Data Factory service of Azure. You can search this webpage for keywords by using **Ctrl+F**, to find the topics of current interest.
-=======
 This topic lists every topic that applies directly to the Data Factory service of Azure. You can search this web page for keywords by using **Ctrl+F**, to find the topics of current interest.
->>>>>>> c4ea2467
 
 
 
@@ -156,7 +144,6 @@
 
 | Title | Description |
 | :-- | :-- |
-| [Data Factory Functions and Variables](data-factory-functions-variables.md) | Provides a list of Azure Data Factory functions and system variables |  
 | [Azure Data Factory - Frequently Asked Questions](data-factory-faq.md) | Frequently asked questions about Azure Data Factory. |
 | [Azure Data Factory - Functions and System Variables](data-factory-functions-variables.md) | Provides a list of Azure Data Factory functions and system variables |
 | [Azure Data Factory - Naming Rules](data-factory-naming-rules.md) | Describes naming rules for Data Factory entities. |
@@ -166,13 +153,6 @@
 
 #### Extras
 
-<<<<<<< HEAD
-- [Learning Path graphic for Data Factory](https://azure.microsoft.com/documentation/learning-paths/data-factory/)
-- [Search the documentation of Microsoft Azure](https://azure.microsoft.com/search/documentation/)
-- [Alternative search for the documentation of Microsoft Azure](https://azure.microsoft.com/searchresults/?query=)
-- [View the latest updates to the Data Factory service](https://azure.microsoft.com/updates/?service=data-factory)
-- [Learning Path graphics for Microsoft Azure services](https://azure.microsoft.com/documentation/learning-paths/)
-=======
 - Learning Path graphic: [Data Factory](http://azure.microsoft.com/documentation/learning-paths/data-factory/)
 
 - [Search the documentation of Microsoft Azure](http://azure.microsoft.com/search/documentation/)
@@ -180,4 +160,3 @@
 - [View the latest updates to the Data Factory service](http://azure.microsoft.com/updates/?service=data-factory)
 
 - [Learning Path graphics for Microsoft Azure services](http://azure.microsoft.com/documentation/learning-paths/)
->>>>>>> c4ea2467
