--- conflicted
+++ resolved
@@ -143,17 +143,10 @@
 8. On the **General** tab at the bottom of the properties window, in **Name**, enter **SourceBlobDataset**.
 
     ![Dataset name](./media/tutorial-copy-data-portal/dataset-name.png)
-<<<<<<< HEAD
-9. Go to the **Connection** tab in the properties window. 
-
-    ![Connection tab](./media/tutorial-copy-data-portal/source-dataset-connection-tab.png)
-10. Next to the **Linked service** text box, select **New**. A linked service links a data store or a compute to the data factory. In this case, you create a Storage linked service to link your Azure storage account to the data store. The linked service has the connection information that Data Factory uses to connect to Blob storage at runtime. The dataset specifies the container, folder, and the file (optional) that contains the source data. 
-=======
-10. Switch to the **Connection** tab in the properties window. Click **+ New** next to the **Linked service** text box. A linked service links a data store or a compute to the data factory. In this case, you create an Azure Storage linked service to link your Azure Storage account to the data store. The linked service has the connection information that the Data Factory services uses to connect to the blob storage at runtime. The dataset specifies the container, folder, and the file (optional) that contains the source data. 
->>>>>>> 7b50938d
+9. Go to the **Connection** tab in the properties window. Next to the **Linked service** text box, select **New**. A linked service links a data store or a compute to the data factory. In this case, you create a  Storage linked service to link your storage account to the data store. The linked service has the connection information that Data Factory uses to connect to Blob storage at runtime. The dataset specifies the container, folder, and the file (optional) that contains the source data. 
 
     ![New linked service button](./media/tutorial-copy-data-portal/source-dataset-new-linked-service-button.png)
-11. In the **New Linked Service** window, do the following steps: 
+10. In the **New Linked Service** window, do the following steps: 
 
     a. Under **Name**, enter **AzureStorageLinkedService**. 
 
@@ -164,37 +157,37 @@
     d. Select **Save** to save the linked service.
 
     ![New Azure Storage linked service](./media/tutorial-copy-data-portal/new-azure-storage-linked-service.png)
-12. Next to **File path**, select **Browse**.
+11. Next to **File path**, select **Browse**.
 
     ![Browse button for file](./media/tutorial-copy-data-portal/file-browse-button.png)
-13. Go to the **adftutorial/input** folder, select the **emp.txt** file, and then select **Finish**. Alternatively, you can double-click **emp.txt**. 
+12. Go to the **adftutorial/input** folder, select the **emp.txt** file, and then select **Finish**. Alternatively, you can double-click **emp.txt**. 
 
     ![Select input file](./media/tutorial-copy-data-portal/select-input-file.png)
-14. Confirm that **File format** is set to **Text format** and that **Column delimiter** is set to **Comma (`,`)**. If the source file uses different row and column delimiters, you can select **Detect Text Format** for **File format**. The Copy Data tool detects the file format and delimiters automatically for you. You can still override these values. To preview data on this page, select **Preview data**.
+13. Confirm that **File format** is set to **Text format** and that **Column delimiter** is set to **Comma (`,`)**. If the source file uses different row and column delimiters, you can select **Detect Text Format** for **File format**. The Copy Data tool detects the file format and delimiters automatically for you. You can still override these values. To preview data on this page, select **Preview data**.
 
     ![Detect text format](./media/tutorial-copy-data-portal/detect-text-format.png)
-15. Go to the **Schema** tab in the properties window, and select **Import Schema**. Notice that the application detected two columns in the source file. You import the schema here so that you can map columns from the source data store to the sink data store. If you don't need to map columns, you can skip this step. For this tutorial, import the schema.
+14. Go to the **Schema** tab in the properties window, and select **Import Schema**. Notice that the application detected two columns in the source file. You import the schema here so that you can map columns from the source data store to the sink data store. If you don't need to map columns, you can skip this step. For this tutorial, import the schema.
 
     ![Detect source schema](./media/tutorial-copy-data-portal/detect-source-schema.png)  
-16. Now, go to the tab with the pipeline, or select the pipeline on the left.
+15. Now, go to the tab with the pipeline, or select the pipeline on the left.
 
     ![Pipeline tab](./media/tutorial-copy-data-portal/pipeline-tab.png)
-17. In **Source Dataset** in the properties window, confirm that **SourceBlobDataset** is selected. To preview data on this page, select **Preview data**. 
+16. In **Source Dataset** in the properties window, confirm that **SourceBlobDataset** is selected. To preview data on this page, select **Preview data**. 
     
     ![Source dataset](./media/tutorial-copy-data-portal/source-dataset-selected.png)
-18. Go to the **Sink** tab, and select **New** to create a sink dataset. 
+17. Go to the **Sink** tab, and select **New** to create a sink dataset. 
 
     ![New sink dataset menu](./media/tutorial-copy-data-portal/new-sink-dataset-button.png)
-19. In the **New Dataset** window, select **Azure SQL Database**, and then select **Finish**. In this tutorial, you copy data to a SQL database. 
+18. In the **New Dataset** window, select **Azure SQL Database**, and then select **Finish**. In this tutorial, you copy data to a SQL database. 
 
     ![Select Azure SQL Database](./media/tutorial-copy-data-portal/select-azure-sql-database.png)
-20. On the **General** tab of the properties window, in **Name**, enter **OutputSqlDataset**. 
+19. On the **General** tab of the properties window, in **Name**, enter **OutputSqlDataset**. 
     
     ![Output dataset name](./media/tutorial-copy-data-portal/output-dataset-name.png)
-21. Go to the **Connection** tab, and next to **Linked service**, select **New**. A dataset must be associated with a linked service. The linked service has the connection string that Data Factory uses to connect to the SQL database at runtime. The dataset specifies the container, folder, and the file (optional) to which the data is copied. 
+20. Go to the **Connection** tab, and next to **Linked service**, select **New**. A dataset must be associated with a linked service. The linked service has the connection string that Data Factory uses to connect to the SQL database at runtime. The dataset specifies the container, folder, and the file (optional) to which the data is copied. 
     
     ![New linked service button](./media/tutorial-copy-data-portal/new-azure-sql-database-linked-service-button.png)       
-22. In the **New Linked Service** window, do the following steps: 
+21. In the **New Linked Service** window, do the following steps: 
 
     a. Under **Name**, enter **AzureSqlDatabaseLinkedService**.
 
@@ -212,28 +205,28 @@
     
     ![New Azure SQL Database linked service](./media/tutorial-copy-data-portal/new-azure-sql-linked-service-window.png)
 
-23. In **Table**, select **[dbo].[emp]**. 
+22. In **Table**, select **[dbo].[emp]**. 
 
     ![Select emp table](./media/tutorial-copy-data-portal/select-emp-table.png)
-24. Go to the **Schema** tab, and select **Import Schema**. 
+23. Go to the **Schema** tab, and select **Import Schema**. 
 
     ![Import destination schema](./media/tutorial-copy-data-portal/import-destination-schema.png)
-25. Select the **ID** column, and then select **Delete**. The **ID** column is an identity column in the SQL database, so the copy activity doesn't need to insert data into this column.
+24. Select the **ID** column, and then select **Delete**. The **ID** column is an identity column in the SQL database, so the copy activity doesn't need to insert data into this column.
 
     ![Delete ID column](./media/tutorial-copy-data-portal/delete-id-column.png)
-26. Go to the tab with the pipeline, and in **Sink Dataset**, confirm that **OutputSqlDataset** is selected.
+25. Go to the tab with the pipeline, and in **Sink Dataset**, confirm that **OutputSqlDataset** is selected.
 
     ![Pipeline tab](./media/tutorial-copy-data-portal/pipeline-tab-2.png)        
-27. Go to the **Mapping** tab at the bottom of the properties window, and select **Import Schemas**. Notice that the first and second columns in the source file are mapped to **FirstName** and **LastName** in the SQL database.
+26. Go to the **Mapping** tab at the bottom of the properties window, and select **Import Schemas**. Notice that the first and second columns in the source file are mapped to **FirstName** and **LastName** in the SQL database.
 
     ![Map schemas](./media/tutorial-copy-data-portal/map-schemas.png)
-28. To validate the pipeline, select **Validate**. In the upper-right corner, select the right arrow to close the validation window.
+27. To validate the pipeline, select **Validate**. In the upper-right corner, select the right arrow to close the validation window.
 
     ![Pipeline validation output](./media/tutorial-copy-data-portal/pipeline-validation-output.png)   
-29. In the upper-right corner, select **Code**. You see the JSON code associated with the pipeline. 
+28. In the upper-right corner, select **Code**. You see the JSON code associated with the pipeline. 
 
     ![Code button](./media/tutorial-copy-data-portal/code-button.png)
-30. You see JSON code similar to the following snippet: 
+29. You see JSON code similar to the following snippet: 
 
     ```json
     {
@@ -295,11 +288,7 @@
 2. Verify that the data from the source file is inserted into the destination SQL database. 
 
     ![Verify SQL output](./media/tutorial-copy-data-portal/verify-sql-output.png)
-<<<<<<< HEAD
-3. In the left pane, select **Publish**. This action publishes entities (linked services, datasets, and pipelines) you created to Data Factory.
-=======
-3. Click **Publish All** in the left pane. This action publishes entities (linked services, datasets, and pipelines) you created to Azure Data Factory.
->>>>>>> 7b50938d
+3. In the left pane, select **Publish All**. This action publishes entities (linked services, datasets, and pipelines) you created to Data Factory.
 
     ![Publish button](./media/tutorial-copy-data-portal/publish-button.png)
 4. Wait until you see the **Successfully published** message. To see notification messages, on the left sidebar, select the **Show Notifications** tab. Close the notifications window by selecting **X**.
@@ -367,11 +356,7 @@
 ## Trigger the pipeline manually
 In this step, you manually trigger the pipeline you published in the previous step. 
 
-<<<<<<< HEAD
-1. Select **Trigger** on the toolbar, and select **Trigger Now**. 
-=======
-1. Click **Trigger** on the toolbar, and click **Trigger Now**. On the **Pipeline Run** page, click **Finish**.  
->>>>>>> 7b50938d
+1. Select **Trigger** on the toolbar, and select **Trigger Now**. On the **Pipeline Run** page, select **Finish**.  
 
     ![Trigger Now menu](./media/tutorial-copy-data-portal/trigger-now-menu.png)
 2. Go to the **Monitor** tab on the left. You see a pipeline run that is triggered by a manual trigger. You can use links in the **Actions** column to view activity details and to rerun the pipeline.
@@ -420,19 +405,11 @@
     > A cost is associated with each pipeline run, so set the end date appropriately. 
 5. On the **Trigger Run Parameters** page, review the warning, and then select **Finish**. The pipeline in this example doesn't take any parameters. 
 
-<<<<<<< HEAD
-    ![Trigger Run Parameters](./media/tutorial-copy-data-portal/trigger-pipeline-parameters.png)
-6. Select **Publish** to publish the changes to the repository. The trigger is not activated until the publishing succeeds. 
-
-    ![Publish button](./media/tutorial-copy-data-portal/publish-trigger.png) 
-7. Switch to the **Monitor** tab on the left to see if the triggered pipeline runs. 
-=======
     ![Pipeline parameters](./media/tutorial-copy-data-portal/trigger-pipeline-parameters.png)
-7. Click **Sync** to sync changes in your branch with the master branch. By default, the **Publish changes after sync** is selected. Therefore, when you select **Sync**, it also publishes the updated entities to the Azure Data Factory service from the master branch. The trigger is not actually activated until the publishing succeeds.
+6. Select **Sync** to sync changes in your branch with the master branch. By default, **Publish changes after sync** is selected. When you select **Sync**, it also publishes the updated entities to Data Factory from the master branch. The trigger isn't activated until the publishing succeeds.
 
     ![Publish trigger](./media/tutorial-copy-data-portal/sync-your-changes-with-trigger.png) 
-9. Switch to the **Monitor** tab on the left to see the triggered pipeline runs. 
->>>>>>> 7b50938d
+7. Go to the **Monitor** tab on the left to see the triggered pipeline runs. 
 
     ![Triggered pipeline runs](./media/tutorial-copy-data-portal/triggered-pipeline-runs.png)    
 8. To switch from the **Pipeline Runs** view to the **Trigger Runs** view, select **Pipeline Runs** and then select **Trigger Runs**.
