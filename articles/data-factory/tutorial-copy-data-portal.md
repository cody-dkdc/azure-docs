--- conflicted
+++ resolved
@@ -78,42 +78,38 @@
     c. On the **Firewall settings** page, select **ON** for **Allow access to Azure services**.
 
 ## Create a data factory
-In this step, you create a data factory and launch the Data Factory UI to create a pipeline in the data factory. 
-
-<<<<<<< HEAD
-1. On the left menu, select **+ New** > **Data + Analytics** > **Data Factory**. 
-=======
-1. Launch **Microsoft Edge** or **Google Chrome** web browser. Currently, Data Factory UI is supported only in Microsoft Edge and Google Chrome web browsers.
-2. Click **New** on the left menu, click **Data + Analytics**, and click **Data Factory**. 
->>>>>>> d72d896e
-   
+In this step, you create a data factory and start the Data Factory UI to create a pipeline in the data factory. 
+
+1. Open the **Microsoft Edge** or **Google Chrome** web browser. Currently, Data Factory UI is supported only in Microsoft Edge and Google Chrome web browsers.
+2. On the left menu, select **New** > **Data + Analytics** > **Data Factory**. 
+  
    ![New data factory creation](./media/tutorial-copy-data-portal/new-azure-data-factory-menu.png)
-2. On the **New data factory** page, under **Name**, enter **ADFTutorialDataFactory**. 
+3. On the **New data factory** page, under **Name**, enter **ADFTutorialDataFactory**. 
       
      ![New data factory](./media/tutorial-copy-data-portal/new-azure-data-factory.png)
  
    The name of the Azure data factory must be *globally unique*. If you see the following error message for the name field, change the name of the data factory (for example, yournameADFTutorialDataFactory). For naming rules for Data Factory artifacts, see [Data Factory naming rules](naming-rules.md).
   
    ![Error message](./media/tutorial-copy-data-portal/name-not-available-error.png)
-3. Select the Azure **subscription** in which you want to create the data factory. 
-4. For **Resource Group**, take one of the following steps:
+4. Select the Azure **subscription** in which you want to create the data factory. 
+5. For **Resource Group**, take one of the following steps:
      
     a. Select **Use existing**, and select an existing resource group from the drop-down list.
 
     b. Select **Create new**, and enter the name of a resource group. 
          
     To learn about resource groups, see [Use resource groups to manage your Azure resources](../azure-resource-manager/resource-group-overview.md). 
-5. Under **Version**, select **V2 (Preview)**.
-6. Under **Location**, select a location for the data factory. Only locations that are supported are displayed in the drop-down list. The data stores (for example, Azure Storage and SQL Database) and computes (for example, Azure HDInsight) used by the data factory can be in other regions.
-7. Select **Pin to dashboard**. 
-8. Select **Create**. 
-9. On the dashboard, you see the following tile with the status **Deploying Data Factory**: 
+6. Under **Version**, select **V2 (Preview)**.
+7. Under **Location**, select a location for the data factory. Only locations that are supported are displayed in the drop-down list. The data stores (for example, Azure Storage and SQL Database) and computes (for example, Azure HDInsight) used by the data factory can be in other regions.
+8. Select **Pin to dashboard**. 
+9. Select **Create**. 
+10. On the dashboard, you see the following tile with the status **Deploying Data Factory**: 
 
 	![Deploying data factory tile](media/tutorial-copy-data-portal/deploying-data-factory.png)
-10. After the creation is finished, you see the **Data factory** page as shown in the image.
+11. After the creation is finished, you see the **Data factory** page as shown in the image.
    
     ![Data factory home page](./media/tutorial-copy-data-portal/data-factory-home-page.png)
-11. Select **Author & Monitor** to launch the Data Factory UI in a separate tab.
+12. Select **Author & Monitor** to launch the Data Factory UI in a separate tab.
 
 ## Create a pipeline
 In this step, you create a pipeline with a copy activity in the data factory. The copy activity copies data from Blob storage to SQL Database. In the [Quickstart tutorial](quickstart-create-data-factory-portal.md), you created a pipeline by following these steps:
