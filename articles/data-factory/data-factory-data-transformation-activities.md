<properties 
	pageTitle="Data Transformation Activities | Microsoft Azure" 
	description="Learn how you can use the Azure Data Factory service to transform and analyze data." 
	services="data-factory" 
	documentationCenter="" 
	authors="spelluru" 
	manager="jhubbard" 
	editor="monicar"/>

<tags 
	ms.service="data-factory" 
	ms.workload="data-services" 
	ms.tgt_pltfrm="na" 
	ms.devlang="na" 
	ms.topic="article" 
<<<<<<< HEAD
	ms.date="10/27/2015" 
=======
	ms.date="11/04/2015" 
>>>>>>> e21c384c
	ms.author="spelluru"/>

# Transform and analyze using Azure Data Factory

## Overview
Transformation activities in Azure Data Factory transform and process your raw data into predictions and insights. The transformation activity executes in a computing environment such as Azure HDInsight cluster or an Azure Batch. Azure Data Factory supports the following transformation activities that can be added to [pipelines](data-factory-create-pipelines.md) either individually or chained with another activity.


Transformation activity |  Compute environment 
<<<<<<< HEAD
----------------------- | --------------------
=======
:----------------------- | :--------------------
>>>>>>> e21c384c
[Hive](data-factory-hive-activity.md) | HDInsight [Hadoop] 
[Pig](data-factory-pig-activity.md) | HDInsight [Hadoop]  
[MapReduce](data-factory-map-reduce.md) | HDInsight [Hadoop]  
[Hadoop Streaming](data-factory-hadoop-streaming-activity.md) | HDInsight [Hadoop]
<<<<<<< HEAD
[Machine Learning Batch Execution](data-factory-azure-ml-batch-execution-activity.md) | Azure VM 
=======
[Machine Learning activites: Batch Execution and Update Resource](data-factory-azure-ml-batch-execution-activity.md) | Azure VM 
>>>>>>> e21c384c
[Stored Procedure](data-factory-stored-proc-activity.md) | Azure SQL |
[Data Lake Analytics U-SQL](data-factory-usql-activity.md) | Azure Data Lake Analytics 
[DotNet](data-factory-use-custom-activities.md) | HDInsight [Hadoop] or Azure Batch
   

You need to create a linked service for the compute environment and then use the linked service when defining a transformation activity. There are two types of compute environments supported by Data Factory. 

1. **On-Demand**:  In this case, the computing environment is fully managed by Data Factory. It is automatically created by the Data Factory service before a job is submitted to process data and removed when the job is completed. Users can configure and control granular settings of the on-demand compute environment for job execution, cluster management, and bootstrapping actions. 
2. **Bring Your Own**: In this case, you can register your own computing environment (for example HDInsight cluster) as a linked service in Data Factory. The computing environment is managed by you and the Data Factory service uses it to execute the activities. 

See [Compute Linked Services](data-factory-compute-linked-services.md) article to learn about compute linked services supported by Data Factory. 

## Send Feedback
We would really appreciate your feedback on this article. Please take a few minutes to submit your feedback via [email](mailto:adfdocfeedback@microsoft.com?subject=data-factory-data-transformation-activities.md). <|MERGE_RESOLUTION|>--- conflicted
+++ resolved
@@ -1,57 +1,45 @@
-<properties 
-	pageTitle="Data Transformation Activities | Microsoft Azure" 
-	description="Learn how you can use the Azure Data Factory service to transform and analyze data." 
-	services="data-factory" 
-	documentationCenter="" 
-	authors="spelluru" 
-	manager="jhubbard" 
-	editor="monicar"/>
-
-<tags 
-	ms.service="data-factory" 
-	ms.workload="data-services" 
-	ms.tgt_pltfrm="na" 
-	ms.devlang="na" 
-	ms.topic="article" 
-<<<<<<< HEAD
-	ms.date="10/27/2015" 
-=======
-	ms.date="11/04/2015" 
->>>>>>> e21c384c
-	ms.author="spelluru"/>
-
-# Transform and analyze using Azure Data Factory
-
-## Overview
-Transformation activities in Azure Data Factory transform and process your raw data into predictions and insights. The transformation activity executes in a computing environment such as Azure HDInsight cluster or an Azure Batch. Azure Data Factory supports the following transformation activities that can be added to [pipelines](data-factory-create-pipelines.md) either individually or chained with another activity.
-
-
-Transformation activity |  Compute environment 
-<<<<<<< HEAD
------------------------ | --------------------
-=======
-:----------------------- | :--------------------
->>>>>>> e21c384c
-[Hive](data-factory-hive-activity.md) | HDInsight [Hadoop] 
-[Pig](data-factory-pig-activity.md) | HDInsight [Hadoop]  
-[MapReduce](data-factory-map-reduce.md) | HDInsight [Hadoop]  
-[Hadoop Streaming](data-factory-hadoop-streaming-activity.md) | HDInsight [Hadoop]
-<<<<<<< HEAD
-[Machine Learning Batch Execution](data-factory-azure-ml-batch-execution-activity.md) | Azure VM 
-=======
-[Machine Learning activites: Batch Execution and Update Resource](data-factory-azure-ml-batch-execution-activity.md) | Azure VM 
->>>>>>> e21c384c
-[Stored Procedure](data-factory-stored-proc-activity.md) | Azure SQL |
-[Data Lake Analytics U-SQL](data-factory-usql-activity.md) | Azure Data Lake Analytics 
-[DotNet](data-factory-use-custom-activities.md) | HDInsight [Hadoop] or Azure Batch
-   
-
-You need to create a linked service for the compute environment and then use the linked service when defining a transformation activity. There are two types of compute environments supported by Data Factory. 
-
-1. **On-Demand**:  In this case, the computing environment is fully managed by Data Factory. It is automatically created by the Data Factory service before a job is submitted to process data and removed when the job is completed. Users can configure and control granular settings of the on-demand compute environment for job execution, cluster management, and bootstrapping actions. 
-2. **Bring Your Own**: In this case, you can register your own computing environment (for example HDInsight cluster) as a linked service in Data Factory. The computing environment is managed by you and the Data Factory service uses it to execute the activities. 
-
-See [Compute Linked Services](data-factory-compute-linked-services.md) article to learn about compute linked services supported by Data Factory. 
-
-## Send Feedback
+<properties 
+	pageTitle="Data Transformation Activities | Microsoft Azure" 
+	description="Learn how you can use the Azure Data Factory service to transform and analyze data." 
+	services="data-factory" 
+	documentationCenter="" 
+	authors="spelluru" 
+	manager="jhubbard" 
+	editor="monicar"/>
+
+<tags 
+	ms.service="data-factory" 
+	ms.workload="data-services" 
+	ms.tgt_pltfrm="na" 
+	ms.devlang="na" 
+	ms.topic="article" 
+	ms.date="11/04/2015" 
+	ms.author="spelluru"/>
+
+# Transform and analyze using Azure Data Factory
+
+## Overview
+Transformation activities in Azure Data Factory transform and process your raw data into predictions and insights. The transformation activity executes in a computing environment such as Azure HDInsight cluster or an Azure Batch. Azure Data Factory supports the following transformation activities that can be added to [pipelines](data-factory-create-pipelines.md) either individually or chained with another activity.
+
+
+Transformation activity |  Compute environment 
+:----------------------- | :--------------------
+[Hive](data-factory-hive-activity.md) | HDInsight [Hadoop] 
+[Pig](data-factory-pig-activity.md) | HDInsight [Hadoop]  
+[MapReduce](data-factory-map-reduce.md) | HDInsight [Hadoop]  
+[Hadoop Streaming](data-factory-hadoop-streaming-activity.md) | HDInsight [Hadoop]
+[Machine Learning activites: Batch Execution and Update Resource](data-factory-azure-ml-batch-execution-activity.md) | Azure VM 
+[Stored Procedure](data-factory-stored-proc-activity.md) | Azure SQL |
+[Data Lake Analytics U-SQL](data-factory-usql-activity.md) | Azure Data Lake Analytics 
+[DotNet](data-factory-use-custom-activities.md) | HDInsight [Hadoop] or Azure Batch
+   
+
+You need to create a linked service for the compute environment and then use the linked service when defining a transformation activity. There are two types of compute environments supported by Data Factory. 
+
+1. **On-Demand**:  In this case, the computing environment is fully managed by Data Factory. It is automatically created by the Data Factory service before a job is submitted to process data and removed when the job is completed. Users can configure and control granular settings of the on-demand compute environment for job execution, cluster management, and bootstrapping actions. 
+2. **Bring Your Own**: In this case, you can register your own computing environment (for example HDInsight cluster) as a linked service in Data Factory. The computing environment is managed by you and the Data Factory service uses it to execute the activities. 
+
+See [Compute Linked Services](data-factory-compute-linked-services.md) article to learn about compute linked services supported by Data Factory. 
+
+## Send Feedback
 We would really appreciate your feedback on this article. Please take a few minutes to submit your feedback via [email](mailto:adfdocfeedback@microsoft.com?subject=data-factory-data-transformation-activities.md). 