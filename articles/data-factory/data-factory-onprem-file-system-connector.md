<<<<<<< HEAD
<properties
	pageTitle="Move data to and from a file system | Microsoft Azure"
	description="Learn how to move data to and from an on-premises file system by using Azure Data Factory."
	services="data-factory"
	documentationCenter=""
	authors="spelluru"
	manager="jhubbard"
	editor="monicar"/>

<tags
	ms.service="data-factory"
	ms.workload="data-services"
	ms.tgt_pltfrm="na"
	ms.devlang="na"
	ms.topic="article"
	ms.date="09/01/2016"
	ms.author="spelluru"/>
=======
<properties 
	pageTitle="Move data to and from File System | Azure Data Factory" 
	description="Learn how to move data to/from on-premises File System using Azure Data Factory." 
	services="data-factory" 
	documentationCenter="" 
	authors="linda33wj" 
	manager="jhubbard" 
	editor="monicar"/>

<tags 
	ms.service="data-factory" 
	ms.workload="data-services" 
	ms.tgt_pltfrm="na" 
	ms.devlang="na" 
	ms.topic="article" 
	ms.date="09/01/2016" 
	ms.author="jingwang"/>
>>>>>>> 17319147

# Move data to and from an on-premises file system by using Azure Data Factory

This article outlines how you can use Azure Data Factory Copy Activity to move data to and from an on-premises file system. See [Supported sources and sinks](data-factory-data-movement-activities.md#supported-data-stores) for a list of data stores that can be used as sources or sinks with the on-premises file system. This article builds on the [data movement activities](data-factory-data-movement-activities.md) article, which presents a general overview of data movement with Copy Activity and supported data store combinations.

Data Factory supports connecting to and from an on-premises file system via Data Management Gateway. To learn about Data Management Gateway and for step-by-step instructions on setting up the gateway, see [Move data between on-premises sources and the cloud with Data Management Gateway](data-factory-move-data-between-onprem-and-cloud.md).

> [AZURE.NOTE]
> Apart from Data Management Gateway, no other binary files need to be installed to communicate to and from an on-premises file system.
>
> See [Troubleshoot gateway issues](data-factory-data-management-gateway.md#troubleshoot-gateway-issues) for tips on troubleshooting connection/gateway-related issues.

## Linux file share

Perform the following two steps to use a Linux file share with the File Server linked service:

- Install [Samba](https://www.samba.org/) on your Linux server.
- Install and configure Data Management Gateway on a Windows server. Installing Data Management Gateway on a Linux server is not supported.

## Copy Wizard
The easiest way to create a pipeline that copies data to and from an on-premises file system is to use the Copy Wizard. For a quick walkthrough, see [Tutorial: Create a pipeline using Copy Wizard](data-factory-copy-data-wizard-tutorial.md).

The following examples provide sample JSON definitions that you can use to create a pipeline by using the [Azure portal](data-factory-copy-activity-tutorial-using-azure-portal.md), [Visual Studio](data-factory-copy-activity-tutorial-using-visual-studio.md), or [Azure PowerShell](data-factory-copy-activity-tutorial-using-powershell.md). They show how to copy data to and from an on-premises file system and Azure Blob storage. However, you can copy data *directly* from any of the sources to any of the sinks listed in [Supported sources and sinks](data-factory-data-movement-activities.md#supported-data-stores) by using Copy Activity in Azure Data Factory.


## Sample: Copy data from an on-premises file system to Azure Blob storage

This sample shows how to copy data from an on-premises file system to Azure Blob storage.

The sample has the following Data Factory entities:

- A linked service of type [OnPremisesFileServer](data-factory-onprem-file-system-connector.md#onpremisesfileserver-linked-service-properties).
- A linked service of type [AzureStorage](data-factory-azure-blob-connector.md#azure-storage-linked-service-properties).
- An input [dataset](data-factory-create-datasets.md) of type [FileShare](data-factory-onprem-file-system-connector.md#on-premises-file-system-dataset-type-properties).
- An output [dataset](data-factory-create-datasets.md) of type [AzureBlob](data-factory-azure-blob-connector.md#azure-blob-dataset-type-properties).
- The [pipeline](data-factory-create-pipelines.md) with Copy Activity that uses [FileSystemSource](data-factory-onprem-file-system-connector.md#file-share-copy-activity-type-properties) and [BlobSink](data-factory-azure-blob-connector.md#azure-blob-copy-activity-type-properties).

The following sample copies time-series data from an on-premises file system to Azure Blob storage every hour. The JSON properties that are used in these samples are described in the sections after the samples.

As a first step, set up Data Management Gateway as per the instructions in [Move data between on-premises sources and the cloud with Data Management Gateway](data-factory-move-data-between-onprem-and-cloud.md).

**On-Premises File Server linked service:**

	{
	  "Name": "OnPremisesFileServerLinkedService",
	  "properties": {
	    "type": "OnPremisesFileServer",
	    "typeProperties": {
	      "host": "\\\\Contosogame-Asia.<region>.corp.<company>.com",
	      "userid": "Admin",
	      "password": "123456",
	      "gatewayName": "mygateway"
	    }
	  }
	}

We recommend using the **encryptedCredential** property instead the **userid** and **password** properties. See [File Server linked service](#onpremisesfileserver-linked-service-properties) for details about this linked service.

**Azure Storage linked service:**

	{
	  "name": "StorageLinkedService",
	  "properties": {
	    "type": "AzureStorage",
	    "typeProperties": {
	      "connectionString": "DefaultEndpointsProtocol=https;AccountName=<accountname>;AccountKey=<accountkey>"
	    }
	  }
	}

**On-premises file system input dataset:**

Data is picked up from a new file every hour. The folderPath and fileName properties are determined based on the start time of the slice.  

Setting `"external": "true"` informs Data Factory that the dataset is external to the data factory and is not produced by an activity in the data factory.

	{
	  "name": "OnpremisesFileSystemInput",
	  "properties": {
	    "type": " FileShare",
	    "linkedServiceName": " OnPremisesFileServerLinkedService ",
	    "typeProperties": {
	      "folderPath": "mysharedfolder/yearno={Year}/monthno={Month}/dayno={Day}",
	      "fileName": "{Hour}.csv",
	      "partitionedBy": [
	        {
	          "name": "Year",
	          "value": {
	            "type": "DateTime",
	            "date": "SliceStart",
	            "format": "yyyy"
	          }
	        },
	        {
	          "name": "Month",
	          "value": {
	            "type": "DateTime",
	            "date": "SliceStart",
	            "format": "MM"
	          }
	        },
	        {
	          "name": "Day",
	          "value": {
	            "type": "DateTime",
	            "date": "SliceStart",
	            "format": "dd"
	          }
	        },
	        {
	          "name": "Hour",
	          "value": {
	            "type": "DateTime",
	            "date": "SliceStart",
	            "format": "HH"
	          }
	        }
	      ]
	    },
	    "external": true,
	    "availability": {
	      "frequency": "Hour",
	      "interval": 1
	    },
	    "policy": {
	      "externalData": {
	        "retryInterval": "00:01:00",
	        "retryTimeout": "00:10:00",
	        "maximumRetry": 3
	      }
	    }
	  }
	}

**Azure Blob storage output dataset:**

Data is written to a new blob every hour (frequency: hour, interval: 1). The folder path for the blob is dynamically evaluated based on the start time of the slice that is being processed. The folder path uses the year, month, day, and hour parts of the start time.

	{
	  "name": "AzureBlobOutput",
	  "properties": {
	    "type": "AzureBlob",
	    "linkedServiceName": "StorageLinkedService",
	    "typeProperties": {
	      "folderPath": "mycontainer/yearno={Year}/monthno={Month}/dayno={Day}/hourno={Hour}",
	      "partitionedBy": [
	        {
	          "name": "Year",
	          "value": {
	            "type": "DateTime",
	            "date": "SliceStart",
	            "format": "yyyy"
	          }
	        },
	        {
	          "name": "Month",
	          "value": {
	            "type": "DateTime",
	            "date": "SliceStart",
	            "format": "MM"
	          }
	        },
	        {
	          "name": "Day",
	          "value": {
	            "type": "DateTime",
	            "date": "SliceStart",
	            "format": "dd"
	          }
	        },
	        {
	          "name": "Hour",
	          "value": {
	            "type": "DateTime",
	            "date": "SliceStart",
	            "format": "HH"
	          }
	        }
	      ],
	      "format": {
	        "type": "TextFormat",
	        "columnDelimiter": "\t",
	        "rowDelimiter": "\n"
	      }
	    },
	    "availability": {
	      "frequency": "Hour",
	      "interval": 1
	    }
	  }
	}

**Copy activity:**

The pipeline contains a copy activity that is configured to use the input and output datasets, and is scheduled to run every hour. In the pipeline JSON definition, the **source** type is set to **FileSystemSource**, and **sink** type is set to **BlobSink**.

	{  
	    "name":"SamplePipeline",
	    "properties":{  
	    "start":"2015-06-01T18:00:00",
	    "end":"2015-06-01T19:00:00",
	    "description":"Pipeline for copy activity",
	    "activities":[  
	      {
	        "name": "OnpremisesFileSystemtoBlob",
	        "description": "copy activity",
	        "type": "Copy",
	        "inputs": [
	          {
	            "name": "OnpremisesFileSystemInput"
	          }
	        ],
	        "outputs": [
	          {
	            "name": "AzureBlobOutput"
	          }
	        ],
	        "typeProperties": {
	          "source": {
	            "type": "FileSystemSource"
	          },
	          "sink": {
	            "type": "BlobSink"
	          }
	        },
	       "scheduler": {
	          "frequency": "Hour",
	          "interval": 1
	        },
	        "policy": {
	          "concurrency": 1,
	          "executionPriorityOrder": "OldestFirst",
	          "retry": 0,
	          "timeout": "01:00:00"
	        }
	      }
	     ]
	   }
	}

## Sample: Copy data from Azure SQL Database to an on-premises file system

The following sample shows:

- A linked service of type AzureSqlDatabase.
- A linked service of type OnPremisesFileServer.
- An input dataset of type AzureSqlTable.
- An output dataset of type FileShare.
- A pipeline with a copy activity that uses SqlSource and FileSystemSink.

The sample copies time-series data from an Azure SQL table to an on-premises file system every hour. The JSON properties that are used in these samples are described in sections after the samples.

**Azure SQL linked service:**

	{
	  "name": "AzureSqlLinkedService",
	  "properties": {
	    "type": "AzureSqlDatabase",
	    "typeProperties": {
	      "connectionString": "Server=tcp:<servername>.database.windows.net,1433;Database=<databasename>;User ID=<username>@<servername>;Password=<password>;Trusted_Connection=False;Encrypt=True;Connection Timeout=30"
	    }
	  }
	}

**On-Premises File Server linked service:**

	{
	  "Name": "OnPremisesFileServerLinkedService",
	  "properties": {
	    "type": "OnPremisesFileServer",
	    "typeProperties": {
	      "host": "\\\\Contosogame-Asia.<region>.corp.<company>.com",
	      "userid": "Admin",
	      "password": "123456",
	      "gatewayName": "mygateway"
	    }
	  }
	}

We recommend using the **encryptedCredential** property instead of using the **userid** and **password** properties. See [File System linked service](#onpremisesfileserver-linked-service-properties) for details about this linked service.

**Azure SQL input dataset:**

The sample assumes that you've created a table “MyTable” in Azure SQL, and it contains a column called “timestampcolumn” for time-series data.

Setting ``“external”: ”true”`` informs Data Factory that the dataset is external to the data factory and is not produced by an activity in the data factory.

	{
	  "name": "AzureSqlInput",
	  "properties": {
	    "type": "AzureSqlTable",
	    "linkedServiceName": "AzureSqlLinkedService",
	    "typeProperties": {
	      "tableName": "MyTable"
	    },
	    "external": true,
	    "availability": {
	      "frequency": "Hour",
	      "interval": 1
	    },
	    "policy": {
	      "externalData": {
	        "retryInterval": "00:01:00",
	        "retryTimeout": "00:10:00",
	        "maximumRetry": 3
	      }
	    }
	  }
	}

**On-premises file system output dataset:**

Data is copied to a new file every hour. The folderPath and fileName for the blob are determined based on the start time of the slice.

	{
	  "name": "OnpremisesFileSystemOutput",
	  "properties": {
	    "type": "FileShare",
	    "linkedServiceName": " OnPremisesFileServerLinkedService ",
	    "typeProperties": {
	      "folderPath": "mysharedfolder/yearno={Year}/monthno={Month}/dayno={Day}",
	      "fileName": "{Hour}.csv",
	      "partitionedBy": [
	        {
	          "name": "Year",
	          "value": {
	            "type": "DateTime",
	            "date": "SliceStart",
	            "format": "yyyy"
	          }
	        },
	        {
	          "name": "Month",
	          "value": {
	            "type": "DateTime",
	            "date": "SliceStart",
	            "format": "MM"
	          }
	        },
	        {
	          "name": "Day",
	          "value": {
	            "type": "DateTime",
	            "date": "SliceStart",
	            "format": "dd"
	          }
	        },
	        {
	          "name": "Hour",
	          "value": {
	            "type": "DateTime",
	            "date": "SliceStart",
	            "format": "HH"
	          }
	        }
	      ]
	    },
	    "external": true,
	    "availability": {
	      "frequency": "Hour",
	      "interval": 1
	    },
	    "policy": {
	      "externalData": {
	        "retryInterval": "00:01:00",
	        "retryTimeout": "00:10:00",
	        "maximumRetry": 3
	      }
	    }
	  }
	}

**Pipeline with a copy activity:**
The pipeline contains a copy activity that is configured to use the input and output datasets, and is scheduled to run every hour. In the pipeline JSON definition, the **source** type is set to **SqlSource**, and the **sink** type is set to **FileSystemSink**. The SQL query that is specified for the **SqlReaderQuery** property selects the data in the past hour to copy.


	{  
	    "name":"SamplePipeline",
	    "properties":{  
	    "start":"2015-06-01T18:00:00",
	    "end":"2015-06-01T20:00:00",
	    "description":"pipeline for copy activity",
	    "activities":[  
	      {
	        "name": "AzureSQLtoOnPremisesFile",
	        "description": "copy activity",
	        "type": "Copy",
	        "inputs": [
	          {
	            "name": "AzureSQLInput"
	          }
	        ],
	        "outputs": [
	          {
	            "name": "OnpremisesFileSystemOutput"
	          }
	        ],
	        "typeProperties": {
	          "source": {
	            "type": "SqlSource",
	            "SqlReaderQuery": "$$Text.Format('select * from MyTable where timestampcolumn >= \\'{0:yyyy-MM-dd}\\' AND timestampcolumn < \\'{1:yyyy-MM-dd}\\'', WindowStart, WindowEnd)"
	          },
	          "sink": {
	            "type": "FileSystemSink"
	          }
	        },
	       "scheduler": {
	          "frequency": "Hour",
	          "interval": 1
	        },
	        "policy": {
	          "concurrency": 1,
	          "executionPriorityOrder": "OldestFirst",
	          "retry": 3,
	          "timeout": "01:00:00"
	        }
	      }
	     ]
	   }
	}

## On-Premises File Server linked service properties

You can link an on-premises file system to an Azure data factory with the On-Premises File Server linked service. The following table provides descriptions for JSON elements that are specific to the On-Premises File Server linked service.

Property | Description | Required
-------- | ----------- | --------
type | Ensure that the type property is set to **OnPremisesFileServer**. | Yes
host | Specifies the root path of the folder that you want to copy. Use the escape character ‘ \ ’ for special characters in the string. See [Sample linked service and dataset definitions](#sample-linked-service-and-dataset-definitions) for examples. | Yes
userid | Specify the ID of the user who has access to the server. | No (if you choose encryptedCredential)
password | Specify the password for the user (userid). | No (if you choose encryptedCredential
encryptedCredential | Specify the encrypted credentials that you can get by running the New-AzureRmDataFactoryEncryptValue cmdlet. | No (if you choose to specify userid and password in plain text)
gatewayName | Specifies the name of the gateway that Data Factory should use to connect to the on-premises file server. | Yes

See [Setting Credentials and Security](data-factory-move-data-between-onprem-and-cloud.md#set-credentials-and-security) for details about setting credentials for an on-premises File System data source.

### Sample linked service and dataset definitions
Scenario | Host in linked service definition | folderPath in dataset definition
-------- | --------------------------------- | --------------------- |
Local folder on Data Management Gateway machine: <br/><br/>Examples: D:\\\* or D:\folder\subfolder\\* | D:\\\\ (for Data Management Gateway 2.0 and later versions) <br/><br/> localhost (for earlier versions than Data Management Gateway 2.0) | .\\\\ or folder\\\\subfolder (for Data Management Gateway 2.0 and later versions) <br/><br/>D:\\\\ or D:\\\\folder\\\\subfolder (for gateway version below 2.0)
Remote shared folder: <br/><br/>Examples: \\\\myserver\\share\\\* or \\\\myserver\\share\\folder\\subfolder\\* | \\\\\\\\myserver\\\\share | .\\\\ or folder\\\\subfolder


**To find the version of a gateway:**

1. Launch [Data Management Gateway Configuration Manager](data-factory-data-management-gateway.md#data-management-gateway-configuration-manager) on your machine.
2. Switch to the **Help** tab.

> [AZURE.NOTE] We recommend that you [upgrade your gateway to Data Management Gateway 2.0 or later](data-factory-data-management-gateway.md#update-data-management-gateway) to take advantage of the latest features and fixes.

**Example: Using username and password in plain text**

	{
	  "Name": "OnPremisesFileServerLinkedService",
	  "properties": {
	    "type": "OnPremisesFileServer",
	    "typeProperties": {
	      "host": "\\\\Contosogame-Asia",
	      "userid": "Admin",
	      "password": "123456",
	      "gatewayName": "mygateway"
	    }
	  }
	}

**Example: Using encryptedcredential**

	{
	  "Name": " OnPremisesFileServerLinkedService ",
	  "properties": {
	    "type": "OnPremisesFileServer",
	    "typeProperties": {
	      "host": "D:\\",
	      "encryptedCredential": "WFuIGlzIGRpc3Rpbmd1aXNoZWQsIG5vdCBvbmx5IGJ5xxxxxxxxxxxxxxxxx",
	      "gatewayName": "mygateway"
	    }
	  }
	}

## On-premises file system dataset type properties

For a full list of sections and properties that are available for defining datasets, see [Creating datasets](data-factory-create-datasets.md). Sections such as structure, availability, and policy of a dataset JSON are similar for all dataset types.

<<<<<<< HEAD
The typeProperties section is different for each type of dataset. It provides information such as the location and format of the data in the data store. The typeProperties section for the dataset of type **FileShare** has the following properties.

Property | Description | Required
-------- | ----------- | --------
folderPath | Specifies the subpath to the folder. Use the escape character ‘ \ ’ for special characters in the string. See [Sample linked service and dataset definitions](#sample-linked-service-and-dataset-definitions) for examples.<br/><br/>You can combine this property with **partitionBy** to have folder paths that are based on slice start/end date-times. | Yes
fileName | Specify the name of the file in the **folderPath** if you want the table to refer to a specific file in the folder. If you do not specify any value for this property, the table points to all files in the folder.<br/><br/>When fileName is not specified for an output dataset, the name of the generated file is in the following format: <br/><br/>Data.<Guid>.txt (Example: Data.0a405f8a-93ff-4c6f-b3be-f69616f1df7a.txt) | No
partitionedBy | You can use partitionedBy to specify a dynamic folderPath/fileName for time-series data. An example is folderPath parameterized for every hour of data. | No
Format | The following format types are supported: **TextFormat**, **AvroFormat**, **JsonFormat**, and **OrcFormat**. Set the **type** property under format to one of these values. See [Specifying TextFormat](#specifying-textformat), [Specifying AvroFormat](#specifying-avroformat), [Specifying JsonFormat](#specifying-jsonformat), and [Specifying OrcFormat](#specifying-orcformat) sections for details. If you want to copy files as-is between file-based stores (binary copy), you can skip the format section in both input and output dataset definitions. | No
fileFilter | Specify a filter to be used to select a subset of files in the folderPath rather than all files. <br/><br/>Allowed values are: * (multiple characters) and ? (single character).<br/><br/>Example 1: "fileFilter": "*.log"<br/>Example 2: "fileFilter": 2014-1-?.txt"<br/><br/>Note that fileFilter is applicable for an input FileShare dataset. | No
| compression | Specify the type and level of compression for the data. Supported types are **GZip**, **Deflate**, and **BZip2**. Supported levels are **Optimal** and **Fastest**. Currently, compression settings are not supported for data in **AvroFormat** or **OrcFormat**. See the [Compression support](#compression-support) section for more details. | No |
=======
The typeProperties section is different for each type of dataset and provides information about the location, format etc., of the data in the data store. The typeProperties section for dataset of type **FileShare** dataset has the following properties:

Property | Description | Required
-------- | ----------- | --------
folderPath | Sub path to the folder. Use escape character ‘ \ ’ for special characters in the string. See [Sample linked service and dataset definitions](#sample-linked-service-and-dataset-definitions) for examples.<br/><br/>You can combine this property with **partitionBy** to have folder paths based on slice start/end date-times. | Yes
fileName | Specify the name of the file in the **folderPath** if you want the table to refer to a specific file in the folder. If you do not specify any value for this property, the table points to all files in the folder.<br/><br/>When fileName is not specified for an output dataset, the name of the generated file would be in the following this format: <br/><br/>Data.<Guid>.txt (Example: Data.0a405f8a-93ff-4c6f-b3be-f69616f1df7a.txt | No
partitionedBy | partitionedBy can be used to specify a dynamic folderPath, filename for time series data. For example, folderPath parameterized for every hour of data. | No
Format | The following format types are supported: **TextFormat**, **AvroFormat**, **JsonFormat**, **OrcFormat**, **ParquetFormat**. Set the **type** property under format to one of these values. See [Specifying TextFormat](#specifying-textformat), [Specifying AvroFormat](#specifying-avroformat), [Specifying JsonFormat](#specifying-jsonformat), [Specifying OrcFormat](#specifying-orcformat), and [Specifying ParquetFormat](#specifying-parquetformat) sections for details. If you want to copy files as-is between file-based stores (binary copy), you can skip the format section in both input and output dataset definitions. | No
fileFilter | Specify a filter to be used to select a subset of files in the folderPath rather than all files. <br/><br/>Allowed values are: * (multiple characters) and ? (single character).<br/><br/>Examples 1: "fileFilter": "*.log"<br/>Example 2: "fileFilter": 2014-1-?.txt"<br/><br/>**Note**: fileFilter is applicable for an input FileShare dataset | No
| compression | Specify the type and level of compression for the data. Supported types are: **GZip**, **Deflate**, and **BZip2** and supported levels are: **Optimal** and **Fastest**. Currently, compression settings are not supported for data in **AvroFormat** or **OrcFormat**. For more information, see [Compression support](#compression-support) section. | No |
>>>>>>> 17319147

> [AZURE.NOTE] You cannot use fileName and fileFilter simultaneously.

### Using partitionedBy property

As mentioned in the previous section, you can specify a dynamic folderPath and fileName for time-series data with partitionedBy. You can do so with the Data Factory macros and the system variable SliceStart and SliceEnd, which indicate the logical time period for a given data slice.

To understand more details on time-series datasets, scheduling, and slices, see [Creating datasets](data-factory-create-datasets.md), [Scheduling and execution](data-factory-scheduling-and-execution.md), and [Creating pipelines](data-factory-create-pipelines.md).

#### Sample 1:

	"folderPath": "wikidatagateway/wikisampledataout/{Slice}",
	"partitionedBy":
	[
	    { "name": "Slice", "value": { "type": "DateTime", "date": "SliceStart", "format": "yyyyMMddHH" } },
	],

In this example, {Slice} is replaced with the value of the Data Factory system variable SliceStart in the format (YYYYMMDDHH). SliceStart refers to start time of the slice. The folderPath is different for each slice. For example: wikidatagateway/wikisampledataout/2014100103 or wikidatagateway/wikisampledataout/2014100104.

#### Sample 2:

	"folderPath": "wikidatagateway/wikisampledataout/{Year}/{Month}/{Day}",
	"fileName": "{Hour}.csv",
	"partitionedBy":
	 [
	    { "name": "Year", "value": { "type": "DateTime", "date": "SliceStart", "format": "yyyy" } },
	    { "name": "Month", "value": { "type": "DateTime", "date": "SliceStart", "format": "MM" } },
	    { "name": "Day", "value": { "type": "DateTime", "date": "SliceStart", "format": "dd" } },
	    { "name": "Hour", "value": { "type": "DateTime", "date": "SliceStart", "format": "hh" } }
	],

In this example, year, month, day, and time of SliceStart are extracted into separate variables that the folderPath and fileName properties use.

[AZURE.INCLUDE [data-factory-file-format](../../includes/data-factory-file-format.md)]   
[AZURE.INCLUDE [data-factory-compression](../../includes/data-factory-compression.md)]

## File share Copy Activity type properties

**FileSystemSource** supports the following properties:

| Property | Description | Allowed values | Required |
| -------- | ----------- | -------------- | -------- |
| recursive | Indicates whether the data is read recursively from the subfolders or only from the specified folder. | True, False (default)| No |

**FileSystemSink** supports the following properties:

| Property | Description | Allowed values | Required |
| -------- | ----------- | -------------- | -------- |
| copyBehavior | Defines the copy behavior when the source is BlobSource or FileSystem. | **PreserveHierarchy:** Preserves the file hierarchy in the target folder. That is, the relative path of the source file to the source folder is the same as the relative path of the target file to the target folder.<br/><br/>**FlattenHierarchy:** All files from the source folder are created in the first level of target folder. The target files are created with an autogenerated name.<br/><br/>**MergeFiles:** Merges all files from the source folder to one file. If the file name/blob name is specified, the merged file name is the specified name. Otherwise, it is an auto-generated file name. | No |

### recursive and copyBehavior examples
This section describes the resulting behavior of the Copy operation for different combinations of values for the recursive and copyBehavior properties.

recursive value | copyBehavior value | Resulting behavior
--------- | ------------ | --------
true | preserveHierarchy | For a source folder Folder1 with the following structure,<br/><br/>Folder1<br/>&nbsp;&nbsp;&nbsp;&nbsp;File1<br/>&nbsp;&nbsp;&nbsp;&nbsp;File2<br/>&nbsp;&nbsp;&nbsp;&nbsp;Subfolder1<br/>&nbsp;&nbsp;&nbsp;&nbsp;&nbsp;&nbsp;&nbsp;&nbsp;File3<br/>&nbsp;&nbsp;&nbsp;&nbsp;&nbsp;&nbsp;&nbsp;&nbsp;File4<br/>&nbsp;&nbsp;&nbsp;&nbsp;&nbsp;&nbsp;&nbsp;&nbsp;File5<br/><br/>the target folder Folder1 is created with the same structure as the source:<br/><br/>Folder1<br/>&nbsp;&nbsp;&nbsp;&nbsp;File1<br/>&nbsp;&nbsp;&nbsp;&nbsp;File2<br/>&nbsp;&nbsp;&nbsp;&nbsp;Subfolder1<br/>&nbsp;&nbsp;&nbsp;&nbsp;&nbsp;&nbsp;&nbsp;&nbsp;File3<br/>&nbsp;&nbsp;&nbsp;&nbsp;&nbsp;&nbsp;&nbsp;&nbsp;File4<br/>&nbsp;&nbsp;&nbsp;&nbsp;&nbsp;&nbsp;&nbsp;&nbsp;File5  
true | flattenHierarchy | For a source folder Folder1 with the following structure,<br/><br/>Folder1<br/>&nbsp;&nbsp;&nbsp;&nbsp;File1<br/>&nbsp;&nbsp;&nbsp;&nbsp;File2<br/>&nbsp;&nbsp;&nbsp;&nbsp;Subfolder1<br/>&nbsp;&nbsp;&nbsp;&nbsp;&nbsp;&nbsp;&nbsp;&nbsp;File3<br/>&nbsp;&nbsp;&nbsp;&nbsp;&nbsp;&nbsp;&nbsp;&nbsp;File4<br/>&nbsp;&nbsp;&nbsp;&nbsp;&nbsp;&nbsp;&nbsp;&nbsp;File5<br/><br/>the target Folder1 is created with the following structure: <br/><br/>Folder1<br/>&nbsp;&nbsp;&nbsp;&nbsp;auto-generated name for File1<br/>&nbsp;&nbsp;&nbsp;&nbsp;auto-generated name for File2<br/>&nbsp;&nbsp;&nbsp;&nbsp;auto-generated name for File3<br/>&nbsp;&nbsp;&nbsp;&nbsp;auto-generated name for File4<br/>&nbsp;&nbsp;&nbsp;&nbsp;auto-generated name for File5
true | mergeFiles | For a source folder Folder1 with the following structure,<br/><br/>Folder1<br/>&nbsp;&nbsp;&nbsp;&nbsp;File1<br/>&nbsp;&nbsp;&nbsp;&nbsp;File2<br/>&nbsp;&nbsp;&nbsp;&nbsp;Subfolder1<br/>&nbsp;&nbsp;&nbsp;&nbsp;&nbsp;&nbsp;&nbsp;&nbsp;File3<br/>&nbsp;&nbsp;&nbsp;&nbsp;&nbsp;&nbsp;&nbsp;&nbsp;File4<br/>&nbsp;&nbsp;&nbsp;&nbsp;&nbsp;&nbsp;&nbsp;&nbsp;File5<br/><br/>the target Folder1 is created with the following structure: <br/><br/>Folder1<br/>&nbsp;&nbsp;&nbsp;&nbsp;File1 + File2 + File3 + File4 + File 5 contents are merged into one file with an auto-generated file name.
false | preserveHierarchy | For a source folder Folder1 with the following structure,<br/><br/>Folder1<br/>&nbsp;&nbsp;&nbsp;&nbsp;File1<br/>&nbsp;&nbsp;&nbsp;&nbsp;File2<br/>&nbsp;&nbsp;&nbsp;&nbsp;Subfolder1<br/>&nbsp;&nbsp;&nbsp;&nbsp;&nbsp;&nbsp;&nbsp;&nbsp;File3<br/>&nbsp;&nbsp;&nbsp;&nbsp;&nbsp;&nbsp;&nbsp;&nbsp;File4<br/>&nbsp;&nbsp;&nbsp;&nbsp;&nbsp;&nbsp;&nbsp;&nbsp;File5<br/><br/>the target folder Folder1 is created with the following structure:<br/><br/>Folder1<br/>&nbsp;&nbsp;&nbsp;&nbsp;File1<br/>&nbsp;&nbsp;&nbsp;&nbsp;File2<br/><br/>Subfolder1 with File3, File4, and File5 is not picked up.
false | flattenHierarchy | For a source folder Folder1 with the following structure,<br/><br/>Folder1<br/>&nbsp;&nbsp;&nbsp;&nbsp;File1<br/>&nbsp;&nbsp;&nbsp;&nbsp;File2<br/>&nbsp;&nbsp;&nbsp;&nbsp;Subfolder1<br/>&nbsp;&nbsp;&nbsp;&nbsp;&nbsp;&nbsp;&nbsp;&nbsp;File3<br/>&nbsp;&nbsp;&nbsp;&nbsp;&nbsp;&nbsp;&nbsp;&nbsp;File4<br/>&nbsp;&nbsp;&nbsp;&nbsp;&nbsp;&nbsp;&nbsp;&nbsp;File5<br/><br/>the target folder Folder1 is created with the following structure:<br/><br/>Folder1<br/>&nbsp;&nbsp;&nbsp;&nbsp;auto-generated name for File1<br/>&nbsp;&nbsp;&nbsp;&nbsp;auto-generated name for File2<br/><br/>Subfolder1 with File3, File4, and File5 is not picked up.
false | mergeFiles | For a source folder Folder1 with the following structure,<br/><br/>Folder1<br/>&nbsp;&nbsp;&nbsp;&nbsp;File1<br/>&nbsp;&nbsp;&nbsp;&nbsp;File2<br/>&nbsp;&nbsp;&nbsp;&nbsp;Subfolder1<br/>&nbsp;&nbsp;&nbsp;&nbsp;&nbsp;&nbsp;&nbsp;&nbsp;File3<br/>&nbsp;&nbsp;&nbsp;&nbsp;&nbsp;&nbsp;&nbsp;&nbsp;File4<br/>&nbsp;&nbsp;&nbsp;&nbsp;&nbsp;&nbsp;&nbsp;&nbsp;File5<br/><br/>the target folder Folder1 is created with the following structure:<br/><br/>Folder1<br/>&nbsp;&nbsp;&nbsp;&nbsp;File1 + File2 contents are merged into one file with an auto-generated file name.<br/>&nbsp;&nbsp;&nbsp;&nbsp;Auto-generated name for File1<br/><br/>Subfolder1 with File3, File4, and File5 is not picked up.


[AZURE.INCLUDE [data-factory-structure-for-rectangualr-datasets](../../includes/data-factory-structure-for-rectangualr-datasets.md)]

[AZURE.INCLUDE [data-factory-column-mapping](../../includes/data-factory-column-mapping.md)]

## Performance and tuning
 To learn about key factors that impact the performance of data movement (Copy Activity) in Azure Data Factory and various ways to optimize it, see the [Copy Activity performance and tuning guide](data-factory-copy-activity-performance.md).
<|MERGE_RESOLUTION|>--- conflicted
+++ resolved
@@ -1,612 +1,580 @@
-<<<<<<< HEAD
-<properties
-	pageTitle="Move data to and from a file system | Microsoft Azure"
-	description="Learn how to move data to and from an on-premises file system by using Azure Data Factory."
-	services="data-factory"
-	documentationCenter=""
-	authors="spelluru"
-	manager="jhubbard"
-	editor="monicar"/>
-
-<tags
-	ms.service="data-factory"
-	ms.workload="data-services"
-	ms.tgt_pltfrm="na"
-	ms.devlang="na"
-	ms.topic="article"
-	ms.date="09/01/2016"
-	ms.author="spelluru"/>
-=======
-<properties 
-	pageTitle="Move data to and from File System | Azure Data Factory" 
-	description="Learn how to move data to/from on-premises File System using Azure Data Factory." 
-	services="data-factory" 
-	documentationCenter="" 
-	authors="linda33wj" 
-	manager="jhubbard" 
-	editor="monicar"/>
-
-<tags 
-	ms.service="data-factory" 
-	ms.workload="data-services" 
-	ms.tgt_pltfrm="na" 
-	ms.devlang="na" 
-	ms.topic="article" 
-	ms.date="09/01/2016" 
-	ms.author="jingwang"/>
->>>>>>> 17319147
-
-# Move data to and from an on-premises file system by using Azure Data Factory
-
-This article outlines how you can use Azure Data Factory Copy Activity to move data to and from an on-premises file system. See [Supported sources and sinks](data-factory-data-movement-activities.md#supported-data-stores) for a list of data stores that can be used as sources or sinks with the on-premises file system. This article builds on the [data movement activities](data-factory-data-movement-activities.md) article, which presents a general overview of data movement with Copy Activity and supported data store combinations.
-
-Data Factory supports connecting to and from an on-premises file system via Data Management Gateway. To learn about Data Management Gateway and for step-by-step instructions on setting up the gateway, see [Move data between on-premises sources and the cloud with Data Management Gateway](data-factory-move-data-between-onprem-and-cloud.md).
-
-> [AZURE.NOTE]
-> Apart from Data Management Gateway, no other binary files need to be installed to communicate to and from an on-premises file system.
->
-> See [Troubleshoot gateway issues](data-factory-data-management-gateway.md#troubleshoot-gateway-issues) for tips on troubleshooting connection/gateway-related issues.
-
-## Linux file share
-
-Perform the following two steps to use a Linux file share with the File Server linked service:
-
-- Install [Samba](https://www.samba.org/) on your Linux server.
-- Install and configure Data Management Gateway on a Windows server. Installing Data Management Gateway on a Linux server is not supported.
-
-## Copy Wizard
-The easiest way to create a pipeline that copies data to and from an on-premises file system is to use the Copy Wizard. For a quick walkthrough, see [Tutorial: Create a pipeline using Copy Wizard](data-factory-copy-data-wizard-tutorial.md).
-
-The following examples provide sample JSON definitions that you can use to create a pipeline by using the [Azure portal](data-factory-copy-activity-tutorial-using-azure-portal.md), [Visual Studio](data-factory-copy-activity-tutorial-using-visual-studio.md), or [Azure PowerShell](data-factory-copy-activity-tutorial-using-powershell.md). They show how to copy data to and from an on-premises file system and Azure Blob storage. However, you can copy data *directly* from any of the sources to any of the sinks listed in [Supported sources and sinks](data-factory-data-movement-activities.md#supported-data-stores) by using Copy Activity in Azure Data Factory.
-
-
-## Sample: Copy data from an on-premises file system to Azure Blob storage
-
-This sample shows how to copy data from an on-premises file system to Azure Blob storage.
-
-The sample has the following Data Factory entities:
-
-- A linked service of type [OnPremisesFileServer](data-factory-onprem-file-system-connector.md#onpremisesfileserver-linked-service-properties).
-- A linked service of type [AzureStorage](data-factory-azure-blob-connector.md#azure-storage-linked-service-properties).
-- An input [dataset](data-factory-create-datasets.md) of type [FileShare](data-factory-onprem-file-system-connector.md#on-premises-file-system-dataset-type-properties).
-- An output [dataset](data-factory-create-datasets.md) of type [AzureBlob](data-factory-azure-blob-connector.md#azure-blob-dataset-type-properties).
-- The [pipeline](data-factory-create-pipelines.md) with Copy Activity that uses [FileSystemSource](data-factory-onprem-file-system-connector.md#file-share-copy-activity-type-properties) and [BlobSink](data-factory-azure-blob-connector.md#azure-blob-copy-activity-type-properties).
-
-The following sample copies time-series data from an on-premises file system to Azure Blob storage every hour. The JSON properties that are used in these samples are described in the sections after the samples.
-
-As a first step, set up Data Management Gateway as per the instructions in [Move data between on-premises sources and the cloud with Data Management Gateway](data-factory-move-data-between-onprem-and-cloud.md).
-
-**On-Premises File Server linked service:**
-
-	{
-	  "Name": "OnPremisesFileServerLinkedService",
-	  "properties": {
-	    "type": "OnPremisesFileServer",
-	    "typeProperties": {
-	      "host": "\\\\Contosogame-Asia.<region>.corp.<company>.com",
-	      "userid": "Admin",
-	      "password": "123456",
-	      "gatewayName": "mygateway"
-	    }
-	  }
-	}
-
-We recommend using the **encryptedCredential** property instead the **userid** and **password** properties. See [File Server linked service](#onpremisesfileserver-linked-service-properties) for details about this linked service.
-
-**Azure Storage linked service:**
-
-	{
-	  "name": "StorageLinkedService",
-	  "properties": {
-	    "type": "AzureStorage",
-	    "typeProperties": {
-	      "connectionString": "DefaultEndpointsProtocol=https;AccountName=<accountname>;AccountKey=<accountkey>"
-	    }
-	  }
-	}
-
-**On-premises file system input dataset:**
-
-Data is picked up from a new file every hour. The folderPath and fileName properties are determined based on the start time of the slice.  
-
-Setting `"external": "true"` informs Data Factory that the dataset is external to the data factory and is not produced by an activity in the data factory.
-
-	{
-	  "name": "OnpremisesFileSystemInput",
-	  "properties": {
-	    "type": " FileShare",
-	    "linkedServiceName": " OnPremisesFileServerLinkedService ",
-	    "typeProperties": {
-	      "folderPath": "mysharedfolder/yearno={Year}/monthno={Month}/dayno={Day}",
-	      "fileName": "{Hour}.csv",
-	      "partitionedBy": [
-	        {
-	          "name": "Year",
-	          "value": {
-	            "type": "DateTime",
-	            "date": "SliceStart",
-	            "format": "yyyy"
-	          }
-	        },
-	        {
-	          "name": "Month",
-	          "value": {
-	            "type": "DateTime",
-	            "date": "SliceStart",
-	            "format": "MM"
-	          }
-	        },
-	        {
-	          "name": "Day",
-	          "value": {
-	            "type": "DateTime",
-	            "date": "SliceStart",
-	            "format": "dd"
-	          }
-	        },
-	        {
-	          "name": "Hour",
-	          "value": {
-	            "type": "DateTime",
-	            "date": "SliceStart",
-	            "format": "HH"
-	          }
-	        }
-	      ]
-	    },
-	    "external": true,
-	    "availability": {
-	      "frequency": "Hour",
-	      "interval": 1
-	    },
-	    "policy": {
-	      "externalData": {
-	        "retryInterval": "00:01:00",
-	        "retryTimeout": "00:10:00",
-	        "maximumRetry": 3
-	      }
-	    }
-	  }
-	}
-
-**Azure Blob storage output dataset:**
-
-Data is written to a new blob every hour (frequency: hour, interval: 1). The folder path for the blob is dynamically evaluated based on the start time of the slice that is being processed. The folder path uses the year, month, day, and hour parts of the start time.
-
-	{
-	  "name": "AzureBlobOutput",
-	  "properties": {
-	    "type": "AzureBlob",
-	    "linkedServiceName": "StorageLinkedService",
-	    "typeProperties": {
-	      "folderPath": "mycontainer/yearno={Year}/monthno={Month}/dayno={Day}/hourno={Hour}",
-	      "partitionedBy": [
-	        {
-	          "name": "Year",
-	          "value": {
-	            "type": "DateTime",
-	            "date": "SliceStart",
-	            "format": "yyyy"
-	          }
-	        },
-	        {
-	          "name": "Month",
-	          "value": {
-	            "type": "DateTime",
-	            "date": "SliceStart",
-	            "format": "MM"
-	          }
-	        },
-	        {
-	          "name": "Day",
-	          "value": {
-	            "type": "DateTime",
-	            "date": "SliceStart",
-	            "format": "dd"
-	          }
-	        },
-	        {
-	          "name": "Hour",
-	          "value": {
-	            "type": "DateTime",
-	            "date": "SliceStart",
-	            "format": "HH"
-	          }
-	        }
-	      ],
-	      "format": {
-	        "type": "TextFormat",
-	        "columnDelimiter": "\t",
-	        "rowDelimiter": "\n"
-	      }
-	    },
-	    "availability": {
-	      "frequency": "Hour",
-	      "interval": 1
-	    }
-	  }
-	}
-
-**Copy activity:**
-
-The pipeline contains a copy activity that is configured to use the input and output datasets, and is scheduled to run every hour. In the pipeline JSON definition, the **source** type is set to **FileSystemSource**, and **sink** type is set to **BlobSink**.
-
-	{  
-	    "name":"SamplePipeline",
-	    "properties":{  
-	    "start":"2015-06-01T18:00:00",
-	    "end":"2015-06-01T19:00:00",
-	    "description":"Pipeline for copy activity",
-	    "activities":[  
-	      {
-	        "name": "OnpremisesFileSystemtoBlob",
-	        "description": "copy activity",
-	        "type": "Copy",
-	        "inputs": [
-	          {
-	            "name": "OnpremisesFileSystemInput"
-	          }
-	        ],
-	        "outputs": [
-	          {
-	            "name": "AzureBlobOutput"
-	          }
-	        ],
-	        "typeProperties": {
-	          "source": {
-	            "type": "FileSystemSource"
-	          },
-	          "sink": {
-	            "type": "BlobSink"
-	          }
-	        },
-	       "scheduler": {
-	          "frequency": "Hour",
-	          "interval": 1
-	        },
-	        "policy": {
-	          "concurrency": 1,
-	          "executionPriorityOrder": "OldestFirst",
-	          "retry": 0,
-	          "timeout": "01:00:00"
-	        }
-	      }
-	     ]
-	   }
-	}
-
-## Sample: Copy data from Azure SQL Database to an on-premises file system
-
-The following sample shows:
-
-- A linked service of type AzureSqlDatabase.
-- A linked service of type OnPremisesFileServer.
-- An input dataset of type AzureSqlTable.
-- An output dataset of type FileShare.
-- A pipeline with a copy activity that uses SqlSource and FileSystemSink.
-
-The sample copies time-series data from an Azure SQL table to an on-premises file system every hour. The JSON properties that are used in these samples are described in sections after the samples.
-
-**Azure SQL linked service:**
-
-	{
-	  "name": "AzureSqlLinkedService",
-	  "properties": {
-	    "type": "AzureSqlDatabase",
-	    "typeProperties": {
-	      "connectionString": "Server=tcp:<servername>.database.windows.net,1433;Database=<databasename>;User ID=<username>@<servername>;Password=<password>;Trusted_Connection=False;Encrypt=True;Connection Timeout=30"
-	    }
-	  }
-	}
-
-**On-Premises File Server linked service:**
-
-	{
-	  "Name": "OnPremisesFileServerLinkedService",
-	  "properties": {
-	    "type": "OnPremisesFileServer",
-	    "typeProperties": {
-	      "host": "\\\\Contosogame-Asia.<region>.corp.<company>.com",
-	      "userid": "Admin",
-	      "password": "123456",
-	      "gatewayName": "mygateway"
-	    }
-	  }
-	}
-
-We recommend using the **encryptedCredential** property instead of using the **userid** and **password** properties. See [File System linked service](#onpremisesfileserver-linked-service-properties) for details about this linked service.
-
-**Azure SQL input dataset:**
-
-The sample assumes that you've created a table “MyTable” in Azure SQL, and it contains a column called “timestampcolumn” for time-series data.
-
-Setting ``“external”: ”true”`` informs Data Factory that the dataset is external to the data factory and is not produced by an activity in the data factory.
-
-	{
-	  "name": "AzureSqlInput",
-	  "properties": {
-	    "type": "AzureSqlTable",
-	    "linkedServiceName": "AzureSqlLinkedService",
-	    "typeProperties": {
-	      "tableName": "MyTable"
-	    },
-	    "external": true,
-	    "availability": {
-	      "frequency": "Hour",
-	      "interval": 1
-	    },
-	    "policy": {
-	      "externalData": {
-	        "retryInterval": "00:01:00",
-	        "retryTimeout": "00:10:00",
-	        "maximumRetry": 3
-	      }
-	    }
-	  }
-	}
-
-**On-premises file system output dataset:**
-
-Data is copied to a new file every hour. The folderPath and fileName for the blob are determined based on the start time of the slice.
-
-	{
-	  "name": "OnpremisesFileSystemOutput",
-	  "properties": {
-	    "type": "FileShare",
-	    "linkedServiceName": " OnPremisesFileServerLinkedService ",
-	    "typeProperties": {
-	      "folderPath": "mysharedfolder/yearno={Year}/monthno={Month}/dayno={Day}",
-	      "fileName": "{Hour}.csv",
-	      "partitionedBy": [
-	        {
-	          "name": "Year",
-	          "value": {
-	            "type": "DateTime",
-	            "date": "SliceStart",
-	            "format": "yyyy"
-	          }
-	        },
-	        {
-	          "name": "Month",
-	          "value": {
-	            "type": "DateTime",
-	            "date": "SliceStart",
-	            "format": "MM"
-	          }
-	        },
-	        {
-	          "name": "Day",
-	          "value": {
-	            "type": "DateTime",
-	            "date": "SliceStart",
-	            "format": "dd"
-	          }
-	        },
-	        {
-	          "name": "Hour",
-	          "value": {
-	            "type": "DateTime",
-	            "date": "SliceStart",
-	            "format": "HH"
-	          }
-	        }
-	      ]
-	    },
-	    "external": true,
-	    "availability": {
-	      "frequency": "Hour",
-	      "interval": 1
-	    },
-	    "policy": {
-	      "externalData": {
-	        "retryInterval": "00:01:00",
-	        "retryTimeout": "00:10:00",
-	        "maximumRetry": 3
-	      }
-	    }
-	  }
-	}
-
-**Pipeline with a copy activity:**
-The pipeline contains a copy activity that is configured to use the input and output datasets, and is scheduled to run every hour. In the pipeline JSON definition, the **source** type is set to **SqlSource**, and the **sink** type is set to **FileSystemSink**. The SQL query that is specified for the **SqlReaderQuery** property selects the data in the past hour to copy.
-
-
-	{  
-	    "name":"SamplePipeline",
-	    "properties":{  
-	    "start":"2015-06-01T18:00:00",
-	    "end":"2015-06-01T20:00:00",
-	    "description":"pipeline for copy activity",
-	    "activities":[  
-	      {
-	        "name": "AzureSQLtoOnPremisesFile",
-	        "description": "copy activity",
-	        "type": "Copy",
-	        "inputs": [
-	          {
-	            "name": "AzureSQLInput"
-	          }
-	        ],
-	        "outputs": [
-	          {
-	            "name": "OnpremisesFileSystemOutput"
-	          }
-	        ],
-	        "typeProperties": {
-	          "source": {
-	            "type": "SqlSource",
-	            "SqlReaderQuery": "$$Text.Format('select * from MyTable where timestampcolumn >= \\'{0:yyyy-MM-dd}\\' AND timestampcolumn < \\'{1:yyyy-MM-dd}\\'', WindowStart, WindowEnd)"
-	          },
-	          "sink": {
-	            "type": "FileSystemSink"
-	          }
-	        },
-	       "scheduler": {
-	          "frequency": "Hour",
-	          "interval": 1
-	        },
-	        "policy": {
-	          "concurrency": 1,
-	          "executionPriorityOrder": "OldestFirst",
-	          "retry": 3,
-	          "timeout": "01:00:00"
-	        }
-	      }
-	     ]
-	   }
-	}
-
-## On-Premises File Server linked service properties
-
-You can link an on-premises file system to an Azure data factory with the On-Premises File Server linked service. The following table provides descriptions for JSON elements that are specific to the On-Premises File Server linked service.
-
-Property | Description | Required
--------- | ----------- | --------
-type | Ensure that the type property is set to **OnPremisesFileServer**. | Yes
-host | Specifies the root path of the folder that you want to copy. Use the escape character ‘ \ ’ for special characters in the string. See [Sample linked service and dataset definitions](#sample-linked-service-and-dataset-definitions) for examples. | Yes
-userid | Specify the ID of the user who has access to the server. | No (if you choose encryptedCredential)
-password | Specify the password for the user (userid). | No (if you choose encryptedCredential
-encryptedCredential | Specify the encrypted credentials that you can get by running the New-AzureRmDataFactoryEncryptValue cmdlet. | No (if you choose to specify userid and password in plain text)
-gatewayName | Specifies the name of the gateway that Data Factory should use to connect to the on-premises file server. | Yes
-
-See [Setting Credentials and Security](data-factory-move-data-between-onprem-and-cloud.md#set-credentials-and-security) for details about setting credentials for an on-premises File System data source.
-
-### Sample linked service and dataset definitions
-Scenario | Host in linked service definition | folderPath in dataset definition
--------- | --------------------------------- | --------------------- |
-Local folder on Data Management Gateway machine: <br/><br/>Examples: D:\\\* or D:\folder\subfolder\\* | D:\\\\ (for Data Management Gateway 2.0 and later versions) <br/><br/> localhost (for earlier versions than Data Management Gateway 2.0) | .\\\\ or folder\\\\subfolder (for Data Management Gateway 2.0 and later versions) <br/><br/>D:\\\\ or D:\\\\folder\\\\subfolder (for gateway version below 2.0)
-Remote shared folder: <br/><br/>Examples: \\\\myserver\\share\\\* or \\\\myserver\\share\\folder\\subfolder\\* | \\\\\\\\myserver\\\\share | .\\\\ or folder\\\\subfolder
-
-
-**To find the version of a gateway:**
-
-1. Launch [Data Management Gateway Configuration Manager](data-factory-data-management-gateway.md#data-management-gateway-configuration-manager) on your machine.
-2. Switch to the **Help** tab.
-
-> [AZURE.NOTE] We recommend that you [upgrade your gateway to Data Management Gateway 2.0 or later](data-factory-data-management-gateway.md#update-data-management-gateway) to take advantage of the latest features and fixes.
-
-**Example: Using username and password in plain text**
-
-	{
-	  "Name": "OnPremisesFileServerLinkedService",
-	  "properties": {
-	    "type": "OnPremisesFileServer",
-	    "typeProperties": {
-	      "host": "\\\\Contosogame-Asia",
-	      "userid": "Admin",
-	      "password": "123456",
-	      "gatewayName": "mygateway"
-	    }
-	  }
-	}
-
-**Example: Using encryptedcredential**
-
-	{
-	  "Name": " OnPremisesFileServerLinkedService ",
-	  "properties": {
-	    "type": "OnPremisesFileServer",
-	    "typeProperties": {
-	      "host": "D:\\",
-	      "encryptedCredential": "WFuIGlzIGRpc3Rpbmd1aXNoZWQsIG5vdCBvbmx5IGJ5xxxxxxxxxxxxxxxxx",
-	      "gatewayName": "mygateway"
-	    }
-	  }
-	}
-
-## On-premises file system dataset type properties
-
-For a full list of sections and properties that are available for defining datasets, see [Creating datasets](data-factory-create-datasets.md). Sections such as structure, availability, and policy of a dataset JSON are similar for all dataset types.
-
-<<<<<<< HEAD
-The typeProperties section is different for each type of dataset. It provides information such as the location and format of the data in the data store. The typeProperties section for the dataset of type **FileShare** has the following properties.
-
-Property | Description | Required
--------- | ----------- | --------
-folderPath | Specifies the subpath to the folder. Use the escape character ‘ \ ’ for special characters in the string. See [Sample linked service and dataset definitions](#sample-linked-service-and-dataset-definitions) for examples.<br/><br/>You can combine this property with **partitionBy** to have folder paths that are based on slice start/end date-times. | Yes
-fileName | Specify the name of the file in the **folderPath** if you want the table to refer to a specific file in the folder. If you do not specify any value for this property, the table points to all files in the folder.<br/><br/>When fileName is not specified for an output dataset, the name of the generated file is in the following format: <br/><br/>Data.<Guid>.txt (Example: Data.0a405f8a-93ff-4c6f-b3be-f69616f1df7a.txt) | No
-partitionedBy | You can use partitionedBy to specify a dynamic folderPath/fileName for time-series data. An example is folderPath parameterized for every hour of data. | No
-Format | The following format types are supported: **TextFormat**, **AvroFormat**, **JsonFormat**, and **OrcFormat**. Set the **type** property under format to one of these values. See [Specifying TextFormat](#specifying-textformat), [Specifying AvroFormat](#specifying-avroformat), [Specifying JsonFormat](#specifying-jsonformat), and [Specifying OrcFormat](#specifying-orcformat) sections for details. If you want to copy files as-is between file-based stores (binary copy), you can skip the format section in both input and output dataset definitions. | No
-fileFilter | Specify a filter to be used to select a subset of files in the folderPath rather than all files. <br/><br/>Allowed values are: * (multiple characters) and ? (single character).<br/><br/>Example 1: "fileFilter": "*.log"<br/>Example 2: "fileFilter": 2014-1-?.txt"<br/><br/>Note that fileFilter is applicable for an input FileShare dataset. | No
-| compression | Specify the type and level of compression for the data. Supported types are **GZip**, **Deflate**, and **BZip2**. Supported levels are **Optimal** and **Fastest**. Currently, compression settings are not supported for data in **AvroFormat** or **OrcFormat**. See the [Compression support](#compression-support) section for more details. | No |
-=======
-The typeProperties section is different for each type of dataset and provides information about the location, format etc., of the data in the data store. The typeProperties section for dataset of type **FileShare** dataset has the following properties:
-
-Property | Description | Required
--------- | ----------- | --------
-folderPath | Sub path to the folder. Use escape character ‘ \ ’ for special characters in the string. See [Sample linked service and dataset definitions](#sample-linked-service-and-dataset-definitions) for examples.<br/><br/>You can combine this property with **partitionBy** to have folder paths based on slice start/end date-times. | Yes
-fileName | Specify the name of the file in the **folderPath** if you want the table to refer to a specific file in the folder. If you do not specify any value for this property, the table points to all files in the folder.<br/><br/>When fileName is not specified for an output dataset, the name of the generated file would be in the following this format: <br/><br/>Data.<Guid>.txt (Example: Data.0a405f8a-93ff-4c6f-b3be-f69616f1df7a.txt | No
-partitionedBy | partitionedBy can be used to specify a dynamic folderPath, filename for time series data. For example, folderPath parameterized for every hour of data. | No
-Format | The following format types are supported: **TextFormat**, **AvroFormat**, **JsonFormat**, **OrcFormat**, **ParquetFormat**. Set the **type** property under format to one of these values. See [Specifying TextFormat](#specifying-textformat), [Specifying AvroFormat](#specifying-avroformat), [Specifying JsonFormat](#specifying-jsonformat), [Specifying OrcFormat](#specifying-orcformat), and [Specifying ParquetFormat](#specifying-parquetformat) sections for details. If you want to copy files as-is between file-based stores (binary copy), you can skip the format section in both input and output dataset definitions. | No
-fileFilter | Specify a filter to be used to select a subset of files in the folderPath rather than all files. <br/><br/>Allowed values are: * (multiple characters) and ? (single character).<br/><br/>Examples 1: "fileFilter": "*.log"<br/>Example 2: "fileFilter": 2014-1-?.txt"<br/><br/>**Note**: fileFilter is applicable for an input FileShare dataset | No
-| compression | Specify the type and level of compression for the data. Supported types are: **GZip**, **Deflate**, and **BZip2** and supported levels are: **Optimal** and **Fastest**. Currently, compression settings are not supported for data in **AvroFormat** or **OrcFormat**. For more information, see [Compression support](#compression-support) section. | No |
->>>>>>> 17319147
-
-> [AZURE.NOTE] You cannot use fileName and fileFilter simultaneously.
-
-### Using partitionedBy property
-
-As mentioned in the previous section, you can specify a dynamic folderPath and fileName for time-series data with partitionedBy. You can do so with the Data Factory macros and the system variable SliceStart and SliceEnd, which indicate the logical time period for a given data slice.
-
-To understand more details on time-series datasets, scheduling, and slices, see [Creating datasets](data-factory-create-datasets.md), [Scheduling and execution](data-factory-scheduling-and-execution.md), and [Creating pipelines](data-factory-create-pipelines.md).
-
-#### Sample 1:
-
-	"folderPath": "wikidatagateway/wikisampledataout/{Slice}",
-	"partitionedBy":
-	[
-	    { "name": "Slice", "value": { "type": "DateTime", "date": "SliceStart", "format": "yyyyMMddHH" } },
-	],
-
-In this example, {Slice} is replaced with the value of the Data Factory system variable SliceStart in the format (YYYYMMDDHH). SliceStart refers to start time of the slice. The folderPath is different for each slice. For example: wikidatagateway/wikisampledataout/2014100103 or wikidatagateway/wikisampledataout/2014100104.
-
-#### Sample 2:
-
-	"folderPath": "wikidatagateway/wikisampledataout/{Year}/{Month}/{Day}",
-	"fileName": "{Hour}.csv",
-	"partitionedBy":
-	 [
-	    { "name": "Year", "value": { "type": "DateTime", "date": "SliceStart", "format": "yyyy" } },
-	    { "name": "Month", "value": { "type": "DateTime", "date": "SliceStart", "format": "MM" } },
-	    { "name": "Day", "value": { "type": "DateTime", "date": "SliceStart", "format": "dd" } },
-	    { "name": "Hour", "value": { "type": "DateTime", "date": "SliceStart", "format": "hh" } }
-	],
-
-In this example, year, month, day, and time of SliceStart are extracted into separate variables that the folderPath and fileName properties use.
-
-[AZURE.INCLUDE [data-factory-file-format](../../includes/data-factory-file-format.md)]   
-[AZURE.INCLUDE [data-factory-compression](../../includes/data-factory-compression.md)]
-
-## File share Copy Activity type properties
-
-**FileSystemSource** supports the following properties:
-
-| Property | Description | Allowed values | Required |
-| -------- | ----------- | -------------- | -------- |
-| recursive | Indicates whether the data is read recursively from the subfolders or only from the specified folder. | True, False (default)| No |
-
-**FileSystemSink** supports the following properties:
-
-| Property | Description | Allowed values | Required |
-| -------- | ----------- | -------------- | -------- |
-| copyBehavior | Defines the copy behavior when the source is BlobSource or FileSystem. | **PreserveHierarchy:** Preserves the file hierarchy in the target folder. That is, the relative path of the source file to the source folder is the same as the relative path of the target file to the target folder.<br/><br/>**FlattenHierarchy:** All files from the source folder are created in the first level of target folder. The target files are created with an autogenerated name.<br/><br/>**MergeFiles:** Merges all files from the source folder to one file. If the file name/blob name is specified, the merged file name is the specified name. Otherwise, it is an auto-generated file name. | No |
-
-### recursive and copyBehavior examples
-This section describes the resulting behavior of the Copy operation for different combinations of values for the recursive and copyBehavior properties.
-
-recursive value | copyBehavior value | Resulting behavior
---------- | ------------ | --------
-true | preserveHierarchy | For a source folder Folder1 with the following structure,<br/><br/>Folder1<br/>&nbsp;&nbsp;&nbsp;&nbsp;File1<br/>&nbsp;&nbsp;&nbsp;&nbsp;File2<br/>&nbsp;&nbsp;&nbsp;&nbsp;Subfolder1<br/>&nbsp;&nbsp;&nbsp;&nbsp;&nbsp;&nbsp;&nbsp;&nbsp;File3<br/>&nbsp;&nbsp;&nbsp;&nbsp;&nbsp;&nbsp;&nbsp;&nbsp;File4<br/>&nbsp;&nbsp;&nbsp;&nbsp;&nbsp;&nbsp;&nbsp;&nbsp;File5<br/><br/>the target folder Folder1 is created with the same structure as the source:<br/><br/>Folder1<br/>&nbsp;&nbsp;&nbsp;&nbsp;File1<br/>&nbsp;&nbsp;&nbsp;&nbsp;File2<br/>&nbsp;&nbsp;&nbsp;&nbsp;Subfolder1<br/>&nbsp;&nbsp;&nbsp;&nbsp;&nbsp;&nbsp;&nbsp;&nbsp;File3<br/>&nbsp;&nbsp;&nbsp;&nbsp;&nbsp;&nbsp;&nbsp;&nbsp;File4<br/>&nbsp;&nbsp;&nbsp;&nbsp;&nbsp;&nbsp;&nbsp;&nbsp;File5  
-true | flattenHierarchy | For a source folder Folder1 with the following structure,<br/><br/>Folder1<br/>&nbsp;&nbsp;&nbsp;&nbsp;File1<br/>&nbsp;&nbsp;&nbsp;&nbsp;File2<br/>&nbsp;&nbsp;&nbsp;&nbsp;Subfolder1<br/>&nbsp;&nbsp;&nbsp;&nbsp;&nbsp;&nbsp;&nbsp;&nbsp;File3<br/>&nbsp;&nbsp;&nbsp;&nbsp;&nbsp;&nbsp;&nbsp;&nbsp;File4<br/>&nbsp;&nbsp;&nbsp;&nbsp;&nbsp;&nbsp;&nbsp;&nbsp;File5<br/><br/>the target Folder1 is created with the following structure: <br/><br/>Folder1<br/>&nbsp;&nbsp;&nbsp;&nbsp;auto-generated name for File1<br/>&nbsp;&nbsp;&nbsp;&nbsp;auto-generated name for File2<br/>&nbsp;&nbsp;&nbsp;&nbsp;auto-generated name for File3<br/>&nbsp;&nbsp;&nbsp;&nbsp;auto-generated name for File4<br/>&nbsp;&nbsp;&nbsp;&nbsp;auto-generated name for File5
-true | mergeFiles | For a source folder Folder1 with the following structure,<br/><br/>Folder1<br/>&nbsp;&nbsp;&nbsp;&nbsp;File1<br/>&nbsp;&nbsp;&nbsp;&nbsp;File2<br/>&nbsp;&nbsp;&nbsp;&nbsp;Subfolder1<br/>&nbsp;&nbsp;&nbsp;&nbsp;&nbsp;&nbsp;&nbsp;&nbsp;File3<br/>&nbsp;&nbsp;&nbsp;&nbsp;&nbsp;&nbsp;&nbsp;&nbsp;File4<br/>&nbsp;&nbsp;&nbsp;&nbsp;&nbsp;&nbsp;&nbsp;&nbsp;File5<br/><br/>the target Folder1 is created with the following structure: <br/><br/>Folder1<br/>&nbsp;&nbsp;&nbsp;&nbsp;File1 + File2 + File3 + File4 + File 5 contents are merged into one file with an auto-generated file name.
-false | preserveHierarchy | For a source folder Folder1 with the following structure,<br/><br/>Folder1<br/>&nbsp;&nbsp;&nbsp;&nbsp;File1<br/>&nbsp;&nbsp;&nbsp;&nbsp;File2<br/>&nbsp;&nbsp;&nbsp;&nbsp;Subfolder1<br/>&nbsp;&nbsp;&nbsp;&nbsp;&nbsp;&nbsp;&nbsp;&nbsp;File3<br/>&nbsp;&nbsp;&nbsp;&nbsp;&nbsp;&nbsp;&nbsp;&nbsp;File4<br/>&nbsp;&nbsp;&nbsp;&nbsp;&nbsp;&nbsp;&nbsp;&nbsp;File5<br/><br/>the target folder Folder1 is created with the following structure:<br/><br/>Folder1<br/>&nbsp;&nbsp;&nbsp;&nbsp;File1<br/>&nbsp;&nbsp;&nbsp;&nbsp;File2<br/><br/>Subfolder1 with File3, File4, and File5 is not picked up.
-false | flattenHierarchy | For a source folder Folder1 with the following structure,<br/><br/>Folder1<br/>&nbsp;&nbsp;&nbsp;&nbsp;File1<br/>&nbsp;&nbsp;&nbsp;&nbsp;File2<br/>&nbsp;&nbsp;&nbsp;&nbsp;Subfolder1<br/>&nbsp;&nbsp;&nbsp;&nbsp;&nbsp;&nbsp;&nbsp;&nbsp;File3<br/>&nbsp;&nbsp;&nbsp;&nbsp;&nbsp;&nbsp;&nbsp;&nbsp;File4<br/>&nbsp;&nbsp;&nbsp;&nbsp;&nbsp;&nbsp;&nbsp;&nbsp;File5<br/><br/>the target folder Folder1 is created with the following structure:<br/><br/>Folder1<br/>&nbsp;&nbsp;&nbsp;&nbsp;auto-generated name for File1<br/>&nbsp;&nbsp;&nbsp;&nbsp;auto-generated name for File2<br/><br/>Subfolder1 with File3, File4, and File5 is not picked up.
-false | mergeFiles | For a source folder Folder1 with the following structure,<br/><br/>Folder1<br/>&nbsp;&nbsp;&nbsp;&nbsp;File1<br/>&nbsp;&nbsp;&nbsp;&nbsp;File2<br/>&nbsp;&nbsp;&nbsp;&nbsp;Subfolder1<br/>&nbsp;&nbsp;&nbsp;&nbsp;&nbsp;&nbsp;&nbsp;&nbsp;File3<br/>&nbsp;&nbsp;&nbsp;&nbsp;&nbsp;&nbsp;&nbsp;&nbsp;File4<br/>&nbsp;&nbsp;&nbsp;&nbsp;&nbsp;&nbsp;&nbsp;&nbsp;File5<br/><br/>the target folder Folder1 is created with the following structure:<br/><br/>Folder1<br/>&nbsp;&nbsp;&nbsp;&nbsp;File1 + File2 contents are merged into one file with an auto-generated file name.<br/>&nbsp;&nbsp;&nbsp;&nbsp;Auto-generated name for File1<br/><br/>Subfolder1 with File3, File4, and File5 is not picked up.
-
-
-[AZURE.INCLUDE [data-factory-structure-for-rectangualr-datasets](../../includes/data-factory-structure-for-rectangualr-datasets.md)]
-
-[AZURE.INCLUDE [data-factory-column-mapping](../../includes/data-factory-column-mapping.md)]
-
-## Performance and tuning
- To learn about key factors that impact the performance of data movement (Copy Activity) in Azure Data Factory and various ways to optimize it, see the [Copy Activity performance and tuning guide](data-factory-copy-activity-performance.md).
+<properties
+	pageTitle="Move data to and from a file system | Microsoft Azure"
+	description="Learn how to move data to and from an on-premises file system by using Azure Data Factory."
+	services="data-factory"
+	documentationCenter=""
+	authors="linda33wj"
+	manager="jhubbard"
+	editor="monicar"/>
+
+<tags
+	ms.service="data-factory"
+	ms.workload="data-services"
+	ms.tgt_pltfrm="na"
+	ms.devlang="na"
+	ms.topic="article"
+	ms.date="09/01/2016"
+	ms.author="jingwang"/>
+
+# Move data to and from an on-premises file system by using Azure Data Factory
+
+This article outlines how you can use Azure Data Factory Copy Activity to move data to and from an on-premises file system. See [Supported sources and sinks](data-factory-data-movement-activities.md#supported-data-stores) for a list of data stores that can be used as sources or sinks with the on-premises file system. This article builds on the [data movement activities](data-factory-data-movement-activities.md) article, which presents a general overview of data movement with Copy Activity and supported data store combinations.
+
+Data Factory supports connecting to and from an on-premises file system via Data Management Gateway. To learn about Data Management Gateway and for step-by-step instructions on setting up the gateway, see [Move data between on-premises sources and the cloud with Data Management Gateway](data-factory-move-data-between-onprem-and-cloud.md).
+
+> [AZURE.NOTE]
+> Apart from Data Management Gateway, no other binary files need to be installed to communicate to and from an on-premises file system.
+>
+> See [Troubleshoot gateway issues](data-factory-data-management-gateway.md#troubleshoot-gateway-issues) for tips on troubleshooting connection/gateway-related issues.
+
+## Linux file share
+
+Perform the following two steps to use a Linux file share with the File Server linked service:
+
+- Install [Samba](https://www.samba.org/) on your Linux server.
+- Install and configure Data Management Gateway on a Windows server. Installing Data Management Gateway on a Linux server is not supported.
+
+## Copy Wizard
+The easiest way to create a pipeline that copies data to and from an on-premises file system is to use the Copy Wizard. For a quick walkthrough, see [Tutorial: Create a pipeline using Copy Wizard](data-factory-copy-data-wizard-tutorial.md).
+
+The following examples provide sample JSON definitions that you can use to create a pipeline by using the [Azure portal](data-factory-copy-activity-tutorial-using-azure-portal.md), [Visual Studio](data-factory-copy-activity-tutorial-using-visual-studio.md), or [Azure PowerShell](data-factory-copy-activity-tutorial-using-powershell.md). They show how to copy data to and from an on-premises file system and Azure Blob storage. However, you can copy data *directly* from any of the sources to any of the sinks listed in [Supported sources and sinks](data-factory-data-movement-activities.md#supported-data-stores) by using Copy Activity in Azure Data Factory.
+
+
+## Sample: Copy data from an on-premises file system to Azure Blob storage
+
+This sample shows how to copy data from an on-premises file system to Azure Blob storage.
+
+The sample has the following Data Factory entities:
+
+- A linked service of type [OnPremisesFileServer](data-factory-onprem-file-system-connector.md#onpremisesfileserver-linked-service-properties).
+- A linked service of type [AzureStorage](data-factory-azure-blob-connector.md#azure-storage-linked-service-properties).
+- An input [dataset](data-factory-create-datasets.md) of type [FileShare](data-factory-onprem-file-system-connector.md#on-premises-file-system-dataset-type-properties).
+- An output [dataset](data-factory-create-datasets.md) of type [AzureBlob](data-factory-azure-blob-connector.md#azure-blob-dataset-type-properties).
+- The [pipeline](data-factory-create-pipelines.md) with Copy Activity that uses [FileSystemSource](data-factory-onprem-file-system-connector.md#file-share-copy-activity-type-properties) and [BlobSink](data-factory-azure-blob-connector.md#azure-blob-copy-activity-type-properties).
+
+The following sample copies time-series data from an on-premises file system to Azure Blob storage every hour. The JSON properties that are used in these samples are described in the sections after the samples.
+
+As a first step, set up Data Management Gateway as per the instructions in [Move data between on-premises sources and the cloud with Data Management Gateway](data-factory-move-data-between-onprem-and-cloud.md).
+
+**On-Premises File Server linked service:**
+
+	{
+	  "Name": "OnPremisesFileServerLinkedService",
+	  "properties": {
+	    "type": "OnPremisesFileServer",
+	    "typeProperties": {
+	      "host": "\\\\Contosogame-Asia.<region>.corp.<company>.com",
+	      "userid": "Admin",
+	      "password": "123456",
+	      "gatewayName": "mygateway"
+	    }
+	  }
+	}
+
+We recommend using the **encryptedCredential** property instead the **userid** and **password** properties. See [File Server linked service](#onpremisesfileserver-linked-service-properties) for details about this linked service.
+
+**Azure Storage linked service:**
+
+	{
+	  "name": "StorageLinkedService",
+	  "properties": {
+	    "type": "AzureStorage",
+	    "typeProperties": {
+	      "connectionString": "DefaultEndpointsProtocol=https;AccountName=<accountname>;AccountKey=<accountkey>"
+	    }
+	  }
+	}
+
+**On-premises file system input dataset:**
+
+Data is picked up from a new file every hour. The folderPath and fileName properties are determined based on the start time of the slice.  
+
+Setting `"external": "true"` informs Data Factory that the dataset is external to the data factory and is not produced by an activity in the data factory.
+
+	{
+	  "name": "OnpremisesFileSystemInput",
+	  "properties": {
+	    "type": " FileShare",
+	    "linkedServiceName": " OnPremisesFileServerLinkedService ",
+	    "typeProperties": {
+	      "folderPath": "mysharedfolder/yearno={Year}/monthno={Month}/dayno={Day}",
+	      "fileName": "{Hour}.csv",
+	      "partitionedBy": [
+	        {
+	          "name": "Year",
+	          "value": {
+	            "type": "DateTime",
+	            "date": "SliceStart",
+	            "format": "yyyy"
+	          }
+	        },
+	        {
+	          "name": "Month",
+	          "value": {
+	            "type": "DateTime",
+	            "date": "SliceStart",
+	            "format": "MM"
+	          }
+	        },
+	        {
+	          "name": "Day",
+	          "value": {
+	            "type": "DateTime",
+	            "date": "SliceStart",
+	            "format": "dd"
+	          }
+	        },
+	        {
+	          "name": "Hour",
+	          "value": {
+	            "type": "DateTime",
+	            "date": "SliceStart",
+	            "format": "HH"
+	          }
+	        }
+	      ]
+	    },
+	    "external": true,
+	    "availability": {
+	      "frequency": "Hour",
+	      "interval": 1
+	    },
+	    "policy": {
+	      "externalData": {
+	        "retryInterval": "00:01:00",
+	        "retryTimeout": "00:10:00",
+	        "maximumRetry": 3
+	      }
+	    }
+	  }
+	}
+
+**Azure Blob storage output dataset:**
+
+Data is written to a new blob every hour (frequency: hour, interval: 1). The folder path for the blob is dynamically evaluated based on the start time of the slice that is being processed. The folder path uses the year, month, day, and hour parts of the start time.
+
+	{
+	  "name": "AzureBlobOutput",
+	  "properties": {
+	    "type": "AzureBlob",
+	    "linkedServiceName": "StorageLinkedService",
+	    "typeProperties": {
+	      "folderPath": "mycontainer/yearno={Year}/monthno={Month}/dayno={Day}/hourno={Hour}",
+	      "partitionedBy": [
+	        {
+	          "name": "Year",
+	          "value": {
+	            "type": "DateTime",
+	            "date": "SliceStart",
+	            "format": "yyyy"
+	          }
+	        },
+	        {
+	          "name": "Month",
+	          "value": {
+	            "type": "DateTime",
+	            "date": "SliceStart",
+	            "format": "MM"
+	          }
+	        },
+	        {
+	          "name": "Day",
+	          "value": {
+	            "type": "DateTime",
+	            "date": "SliceStart",
+	            "format": "dd"
+	          }
+	        },
+	        {
+	          "name": "Hour",
+	          "value": {
+	            "type": "DateTime",
+	            "date": "SliceStart",
+	            "format": "HH"
+	          }
+	        }
+	      ],
+	      "format": {
+	        "type": "TextFormat",
+	        "columnDelimiter": "\t",
+	        "rowDelimiter": "\n"
+	      }
+	    },
+	    "availability": {
+	      "frequency": "Hour",
+	      "interval": 1
+	    }
+	  }
+	}
+
+**Copy activity:**
+
+The pipeline contains a copy activity that is configured to use the input and output datasets, and is scheduled to run every hour. In the pipeline JSON definition, the **source** type is set to **FileSystemSource**, and **sink** type is set to **BlobSink**.
+
+	{  
+	    "name":"SamplePipeline",
+	    "properties":{  
+	    "start":"2015-06-01T18:00:00",
+	    "end":"2015-06-01T19:00:00",
+	    "description":"Pipeline for copy activity",
+	    "activities":[  
+	      {
+	        "name": "OnpremisesFileSystemtoBlob",
+	        "description": "copy activity",
+	        "type": "Copy",
+	        "inputs": [
+	          {
+	            "name": "OnpremisesFileSystemInput"
+	          }
+	        ],
+	        "outputs": [
+	          {
+	            "name": "AzureBlobOutput"
+	          }
+	        ],
+	        "typeProperties": {
+	          "source": {
+	            "type": "FileSystemSource"
+	          },
+	          "sink": {
+	            "type": "BlobSink"
+	          }
+	        },
+	       "scheduler": {
+	          "frequency": "Hour",
+	          "interval": 1
+	        },
+	        "policy": {
+	          "concurrency": 1,
+	          "executionPriorityOrder": "OldestFirst",
+	          "retry": 0,
+	          "timeout": "01:00:00"
+	        }
+	      }
+	     ]
+	   }
+	}
+
+## Sample: Copy data from Azure SQL Database to an on-premises file system
+
+The following sample shows:
+
+- A linked service of type AzureSqlDatabase.
+- A linked service of type OnPremisesFileServer.
+- An input dataset of type AzureSqlTable.
+- An output dataset of type FileShare.
+- A pipeline with a copy activity that uses SqlSource and FileSystemSink.
+
+The sample copies time-series data from an Azure SQL table to an on-premises file system every hour. The JSON properties that are used in these samples are described in sections after the samples.
+
+**Azure SQL linked service:**
+
+	{
+	  "name": "AzureSqlLinkedService",
+	  "properties": {
+	    "type": "AzureSqlDatabase",
+	    "typeProperties": {
+	      "connectionString": "Server=tcp:<servername>.database.windows.net,1433;Database=<databasename>;User ID=<username>@<servername>;Password=<password>;Trusted_Connection=False;Encrypt=True;Connection Timeout=30"
+	    }
+	  }
+	}
+
+**On-Premises File Server linked service:**
+
+	{
+	  "Name": "OnPremisesFileServerLinkedService",
+	  "properties": {
+	    "type": "OnPremisesFileServer",
+	    "typeProperties": {
+	      "host": "\\\\Contosogame-Asia.<region>.corp.<company>.com",
+	      "userid": "Admin",
+	      "password": "123456",
+	      "gatewayName": "mygateway"
+	    }
+	  }
+	}
+
+We recommend using the **encryptedCredential** property instead of using the **userid** and **password** properties. See [File System linked service](#onpremisesfileserver-linked-service-properties) for details about this linked service.
+
+**Azure SQL input dataset:**
+
+The sample assumes that you've created a table “MyTable” in Azure SQL, and it contains a column called “timestampcolumn” for time-series data.
+
+Setting ``“external”: ”true”`` informs Data Factory that the dataset is external to the data factory and is not produced by an activity in the data factory.
+
+	{
+	  "name": "AzureSqlInput",
+	  "properties": {
+	    "type": "AzureSqlTable",
+	    "linkedServiceName": "AzureSqlLinkedService",
+	    "typeProperties": {
+	      "tableName": "MyTable"
+	    },
+	    "external": true,
+	    "availability": {
+	      "frequency": "Hour",
+	      "interval": 1
+	    },
+	    "policy": {
+	      "externalData": {
+	        "retryInterval": "00:01:00",
+	        "retryTimeout": "00:10:00",
+	        "maximumRetry": 3
+	      }
+	    }
+	  }
+	}
+
+**On-premises file system output dataset:**
+
+Data is copied to a new file every hour. The folderPath and fileName for the blob are determined based on the start time of the slice.
+
+	{
+	  "name": "OnpremisesFileSystemOutput",
+	  "properties": {
+	    "type": "FileShare",
+	    "linkedServiceName": " OnPremisesFileServerLinkedService ",
+	    "typeProperties": {
+	      "folderPath": "mysharedfolder/yearno={Year}/monthno={Month}/dayno={Day}",
+	      "fileName": "{Hour}.csv",
+	      "partitionedBy": [
+	        {
+	          "name": "Year",
+	          "value": {
+	            "type": "DateTime",
+	            "date": "SliceStart",
+	            "format": "yyyy"
+	          }
+	        },
+	        {
+	          "name": "Month",
+	          "value": {
+	            "type": "DateTime",
+	            "date": "SliceStart",
+	            "format": "MM"
+	          }
+	        },
+	        {
+	          "name": "Day",
+	          "value": {
+	            "type": "DateTime",
+	            "date": "SliceStart",
+	            "format": "dd"
+	          }
+	        },
+	        {
+	          "name": "Hour",
+	          "value": {
+	            "type": "DateTime",
+	            "date": "SliceStart",
+	            "format": "HH"
+	          }
+	        }
+	      ]
+	    },
+	    "external": true,
+	    "availability": {
+	      "frequency": "Hour",
+	      "interval": 1
+	    },
+	    "policy": {
+	      "externalData": {
+	        "retryInterval": "00:01:00",
+	        "retryTimeout": "00:10:00",
+	        "maximumRetry": 3
+	      }
+	    }
+	  }
+	}
+
+**Pipeline with a copy activity:**
+The pipeline contains a copy activity that is configured to use the input and output datasets, and is scheduled to run every hour. In the pipeline JSON definition, the **source** type is set to **SqlSource**, and the **sink** type is set to **FileSystemSink**. The SQL query that is specified for the **SqlReaderQuery** property selects the data in the past hour to copy.
+
+
+	{  
+	    "name":"SamplePipeline",
+	    "properties":{  
+	    "start":"2015-06-01T18:00:00",
+	    "end":"2015-06-01T20:00:00",
+	    "description":"pipeline for copy activity",
+	    "activities":[  
+	      {
+	        "name": "AzureSQLtoOnPremisesFile",
+	        "description": "copy activity",
+	        "type": "Copy",
+	        "inputs": [
+	          {
+	            "name": "AzureSQLInput"
+	          }
+	        ],
+	        "outputs": [
+	          {
+	            "name": "OnpremisesFileSystemOutput"
+	          }
+	        ],
+	        "typeProperties": {
+	          "source": {
+	            "type": "SqlSource",
+	            "SqlReaderQuery": "$$Text.Format('select * from MyTable where timestampcolumn >= \\'{0:yyyy-MM-dd}\\' AND timestampcolumn < \\'{1:yyyy-MM-dd}\\'', WindowStart, WindowEnd)"
+	          },
+	          "sink": {
+	            "type": "FileSystemSink"
+	          }
+	        },
+	       "scheduler": {
+	          "frequency": "Hour",
+	          "interval": 1
+	        },
+	        "policy": {
+	          "concurrency": 1,
+	          "executionPriorityOrder": "OldestFirst",
+	          "retry": 3,
+	          "timeout": "01:00:00"
+	        }
+	      }
+	     ]
+	   }
+	}
+
+## On-Premises File Server linked service properties
+
+You can link an on-premises file system to an Azure data factory with the On-Premises File Server linked service. The following table provides descriptions for JSON elements that are specific to the On-Premises File Server linked service.
+
+Property | Description | Required
+-------- | ----------- | --------
+type | Ensure that the type property is set to **OnPremisesFileServer**. | Yes
+host | Specifies the root path of the folder that you want to copy. Use the escape character ‘ \ ’ for special characters in the string. See [Sample linked service and dataset definitions](#sample-linked-service-and-dataset-definitions) for examples. | Yes
+userid | Specify the ID of the user who has access to the server. | No (if you choose encryptedCredential)
+password | Specify the password for the user (userid). | No (if you choose encryptedCredential
+encryptedCredential | Specify the encrypted credentials that you can get by running the New-AzureRmDataFactoryEncryptValue cmdlet. | No (if you choose to specify userid and password in plain text)
+gatewayName | Specifies the name of the gateway that Data Factory should use to connect to the on-premises file server. | Yes
+
+See [Setting Credentials and Security](data-factory-move-data-between-onprem-and-cloud.md#set-credentials-and-security) for details about setting credentials for an on-premises File System data source.
+
+### Sample linked service and dataset definitions
+Scenario | Host in linked service definition | folderPath in dataset definition
+-------- | --------------------------------- | --------------------- |
+Local folder on Data Management Gateway machine: <br/><br/>Examples: D:\\\* or D:\folder\subfolder\\* | D:\\\\ (for Data Management Gateway 2.0 and later versions) <br/><br/> localhost (for earlier versions than Data Management Gateway 2.0) | .\\\\ or folder\\\\subfolder (for Data Management Gateway 2.0 and later versions) <br/><br/>D:\\\\ or D:\\\\folder\\\\subfolder (for gateway version below 2.0)
+Remote shared folder: <br/><br/>Examples: \\\\myserver\\share\\\* or \\\\myserver\\share\\folder\\subfolder\\* | \\\\\\\\myserver\\\\share | .\\\\ or folder\\\\subfolder
+
+
+**To find the version of a gateway:**
+
+1. Launch [Data Management Gateway Configuration Manager](data-factory-data-management-gateway.md#data-management-gateway-configuration-manager) on your machine.
+2. Switch to the **Help** tab.
+
+> [AZURE.NOTE] We recommend that you [upgrade your gateway to Data Management Gateway 2.0 or later](data-factory-data-management-gateway.md#update-data-management-gateway) to take advantage of the latest features and fixes.
+
+**Example: Using username and password in plain text**
+
+	{
+	  "Name": "OnPremisesFileServerLinkedService",
+	  "properties": {
+	    "type": "OnPremisesFileServer",
+	    "typeProperties": {
+	      "host": "\\\\Contosogame-Asia",
+	      "userid": "Admin",
+	      "password": "123456",
+	      "gatewayName": "mygateway"
+	    }
+	  }
+	}
+
+**Example: Using encryptedcredential**
+
+	{
+	  "Name": " OnPremisesFileServerLinkedService ",
+	  "properties": {
+	    "type": "OnPremisesFileServer",
+	    "typeProperties": {
+	      "host": "D:\\",
+	      "encryptedCredential": "WFuIGlzIGRpc3Rpbmd1aXNoZWQsIG5vdCBvbmx5IGJ5xxxxxxxxxxxxxxxxx",
+	      "gatewayName": "mygateway"
+	    }
+	  }
+	}
+
+## On-premises file system dataset type properties
+
+For a full list of sections and properties that are available for defining datasets, see [Creating datasets](data-factory-create-datasets.md). Sections such as structure, availability, and policy of a dataset JSON are similar for all dataset types.
+
+The typeProperties section is different for each type of dataset. It provides information such as the location and format of the data in the data store. The typeProperties section for the dataset of type **FileShare** has the following properties:
+
+Property | Description | Required
+-------- | ----------- | --------
+folderPath | Specifies the subpath to the folder. Use the escape character ‘ \ ’ for special characters in the string. See [Sample linked service and dataset definitions](#sample-linked-service-and-dataset-definitions) for examples.<br/><br/>You can combine this property with **partitionBy** to have folder paths based on slice start/end date-times. | Yes
+fileName | Specify the name of the file in the **folderPath** if you want the table to refer to a specific file in the folder. If you do not specify any value for this property, the table points to all files in the folder.<br/><br/>When fileName is not specified for an output dataset, the name of the generated file is in the following format: <br/><br/>`Data.<Guid>.txt` (Example: Data.0a405f8a-93ff-4c6f-b3be-f69616f1df7a.txt) | No
+partitionedBy | You can use partitionedBy to specify a dynamic folderPath/fileName for time-series data. An example is folderPath parameterized for every hour of data. | No
+Format | The following format types are supported: **TextFormat**, **AvroFormat**, **JsonFormat**, **OrcFormat**, and **ParquetFormat**. Set the **type** property under Format to one of these values. See [Specifying TextFormat](#specifying-textformat), [Specifying AvroFormat](#specifying-avroformat), [Specifying JsonFormat](#specifying-jsonformat), [Specifying OrcFormat](#specifying-orcformat), and [Specifying ParquetFormat](#specifying-parquetformat) for details. If you want to copy files as-is between file-based stores (binary copy), you can skip the format section in both input and output dataset definitions. | No
+fileFilter | Specify a filter to be used to select a subset of files in the folderPath rather than all files. <br/><br/>Allowed values are: `*` (multiple characters) and ? (single character).<br/><br/>Example 1: "fileFilter": "*.log"<br/>Example 2: "fileFilter": 2014-1-?.txt"<br/><br/>Note that fileFilter is applicable for an input FileShare dataset. | No
+| compression | Specify the type and level of compression for the data. Supported types are **GZip**, **Deflate**, and **BZip2**. Supported levels are **Optimal** and **Fastest**. Currently, compression settings are not supported for data in **AvroFormat** or **OrcFormat**. For more information, see the [Compression support](#compression-support) section. | No |
+
+
+> [AZURE.NOTE] You cannot use fileName and fileFilter simultaneously.
+
+### Using partitionedBy property
+
+As mentioned in the previous section, you can specify a dynamic folderPath and fileName for time-series data with partitionedBy. You can do so with the Data Factory macros and the system variable SliceStart and SliceEnd, which indicate the logical time period for a given data slice.
+
+To understand more details on time-series datasets, scheduling, and slices, see [Creating datasets](data-factory-create-datasets.md), [Scheduling and execution](data-factory-scheduling-and-execution.md), and [Creating pipelines](data-factory-create-pipelines.md).
+
+#### Sample 1:
+
+	"folderPath": "wikidatagateway/wikisampledataout/{Slice}",
+	"partitionedBy":
+	[
+	    { "name": "Slice", "value": { "type": "DateTime", "date": "SliceStart", "format": "yyyyMMddHH" } },
+	],
+
+In this example, {Slice} is replaced with the value of the Data Factory system variable SliceStart in the format (YYYYMMDDHH). SliceStart refers to start time of the slice. The folderPath is different for each slice. For example: wikidatagateway/wikisampledataout/2014100103 or wikidatagateway/wikisampledataout/2014100104.
+
+#### Sample 2:
+
+	"folderPath": "wikidatagateway/wikisampledataout/{Year}/{Month}/{Day}",
+	"fileName": "{Hour}.csv",
+	"partitionedBy":
+	 [
+	    { "name": "Year", "value": { "type": "DateTime", "date": "SliceStart", "format": "yyyy" } },
+	    { "name": "Month", "value": { "type": "DateTime", "date": "SliceStart", "format": "MM" } },
+	    { "name": "Day", "value": { "type": "DateTime", "date": "SliceStart", "format": "dd" } },
+	    { "name": "Hour", "value": { "type": "DateTime", "date": "SliceStart", "format": "hh" } }
+	],
+
+In this example, year, month, day, and time of SliceStart are extracted into separate variables that the folderPath and fileName properties use.
+
+[AZURE.INCLUDE [data-factory-file-format](../../includes/data-factory-file-format.md)]   
+[AZURE.INCLUDE [data-factory-compression](../../includes/data-factory-compression.md)]
+
+## File share Copy Activity type properties
+
+**FileSystemSource** supports the following properties:
+
+| Property | Description | Allowed values | Required |
+| -------- | ----------- | -------------- | -------- |
+| recursive | Indicates whether the data is read recursively from the subfolders or only from the specified folder. | True, False (default)| No |
+
+**FileSystemSink** supports the following properties:
+
+| Property | Description | Allowed values | Required |
+| -------- | ----------- | -------------- | -------- |
+| copyBehavior | Defines the copy behavior when the source is BlobSource or FileSystem. | **PreserveHierarchy:** Preserves the file hierarchy in the target folder. That is, the relative path of the source file to the source folder is the same as the relative path of the target file to the target folder.<br/><br/>**FlattenHierarchy:** All files from the source folder are created in the first level of target folder. The target files are created with an autogenerated name.<br/><br/>**MergeFiles:** Merges all files from the source folder to one file. If the file name/blob name is specified, the merged file name is the specified name. Otherwise, it is an auto-generated file name. | No |
+
+### recursive and copyBehavior examples
+This section describes the resulting behavior of the Copy operation for different combinations of values for the recursive and copyBehavior properties.
+
+recursive value | copyBehavior value | Resulting behavior
+--------- | ------------ | --------
+true | preserveHierarchy | For a source folder Folder1 with the following structure,<br/><br/>Folder1<br/>&nbsp;&nbsp;&nbsp;&nbsp;File1<br/>&nbsp;&nbsp;&nbsp;&nbsp;File2<br/>&nbsp;&nbsp;&nbsp;&nbsp;Subfolder1<br/>&nbsp;&nbsp;&nbsp;&nbsp;&nbsp;&nbsp;&nbsp;&nbsp;File3<br/>&nbsp;&nbsp;&nbsp;&nbsp;&nbsp;&nbsp;&nbsp;&nbsp;File4<br/>&nbsp;&nbsp;&nbsp;&nbsp;&nbsp;&nbsp;&nbsp;&nbsp;File5<br/><br/>the target folder Folder1 is created with the same structure as the source:<br/><br/>Folder1<br/>&nbsp;&nbsp;&nbsp;&nbsp;File1<br/>&nbsp;&nbsp;&nbsp;&nbsp;File2<br/>&nbsp;&nbsp;&nbsp;&nbsp;Subfolder1<br/>&nbsp;&nbsp;&nbsp;&nbsp;&nbsp;&nbsp;&nbsp;&nbsp;File3<br/>&nbsp;&nbsp;&nbsp;&nbsp;&nbsp;&nbsp;&nbsp;&nbsp;File4<br/>&nbsp;&nbsp;&nbsp;&nbsp;&nbsp;&nbsp;&nbsp;&nbsp;File5  
+true | flattenHierarchy | For a source folder Folder1 with the following structure,<br/><br/>Folder1<br/>&nbsp;&nbsp;&nbsp;&nbsp;File1<br/>&nbsp;&nbsp;&nbsp;&nbsp;File2<br/>&nbsp;&nbsp;&nbsp;&nbsp;Subfolder1<br/>&nbsp;&nbsp;&nbsp;&nbsp;&nbsp;&nbsp;&nbsp;&nbsp;File3<br/>&nbsp;&nbsp;&nbsp;&nbsp;&nbsp;&nbsp;&nbsp;&nbsp;File4<br/>&nbsp;&nbsp;&nbsp;&nbsp;&nbsp;&nbsp;&nbsp;&nbsp;File5<br/><br/>the target Folder1 is created with the following structure: <br/><br/>Folder1<br/>&nbsp;&nbsp;&nbsp;&nbsp;auto-generated name for File1<br/>&nbsp;&nbsp;&nbsp;&nbsp;auto-generated name for File2<br/>&nbsp;&nbsp;&nbsp;&nbsp;auto-generated name for File3<br/>&nbsp;&nbsp;&nbsp;&nbsp;auto-generated name for File4<br/>&nbsp;&nbsp;&nbsp;&nbsp;auto-generated name for File5
+true | mergeFiles | For a source folder Folder1 with the following structure,<br/><br/>Folder1<br/>&nbsp;&nbsp;&nbsp;&nbsp;File1<br/>&nbsp;&nbsp;&nbsp;&nbsp;File2<br/>&nbsp;&nbsp;&nbsp;&nbsp;Subfolder1<br/>&nbsp;&nbsp;&nbsp;&nbsp;&nbsp;&nbsp;&nbsp;&nbsp;File3<br/>&nbsp;&nbsp;&nbsp;&nbsp;&nbsp;&nbsp;&nbsp;&nbsp;File4<br/>&nbsp;&nbsp;&nbsp;&nbsp;&nbsp;&nbsp;&nbsp;&nbsp;File5<br/><br/>the target Folder1 is created with the following structure: <br/><br/>Folder1<br/>&nbsp;&nbsp;&nbsp;&nbsp;File1 + File2 + File3 + File4 + File 5 contents are merged into one file with an auto-generated file name.
+false | preserveHierarchy | For a source folder Folder1 with the following structure,<br/><br/>Folder1<br/>&nbsp;&nbsp;&nbsp;&nbsp;File1<br/>&nbsp;&nbsp;&nbsp;&nbsp;File2<br/>&nbsp;&nbsp;&nbsp;&nbsp;Subfolder1<br/>&nbsp;&nbsp;&nbsp;&nbsp;&nbsp;&nbsp;&nbsp;&nbsp;File3<br/>&nbsp;&nbsp;&nbsp;&nbsp;&nbsp;&nbsp;&nbsp;&nbsp;File4<br/>&nbsp;&nbsp;&nbsp;&nbsp;&nbsp;&nbsp;&nbsp;&nbsp;File5<br/><br/>the target folder Folder1 is created with the following structure:<br/><br/>Folder1<br/>&nbsp;&nbsp;&nbsp;&nbsp;File1<br/>&nbsp;&nbsp;&nbsp;&nbsp;File2<br/><br/>Subfolder1 with File3, File4, and File5 is not picked up.
+false | flattenHierarchy | For a source folder Folder1 with the following structure,<br/><br/>Folder1<br/>&nbsp;&nbsp;&nbsp;&nbsp;File1<br/>&nbsp;&nbsp;&nbsp;&nbsp;File2<br/>&nbsp;&nbsp;&nbsp;&nbsp;Subfolder1<br/>&nbsp;&nbsp;&nbsp;&nbsp;&nbsp;&nbsp;&nbsp;&nbsp;File3<br/>&nbsp;&nbsp;&nbsp;&nbsp;&nbsp;&nbsp;&nbsp;&nbsp;File4<br/>&nbsp;&nbsp;&nbsp;&nbsp;&nbsp;&nbsp;&nbsp;&nbsp;File5<br/><br/>the target folder Folder1 is created with the following structure:<br/><br/>Folder1<br/>&nbsp;&nbsp;&nbsp;&nbsp;auto-generated name for File1<br/>&nbsp;&nbsp;&nbsp;&nbsp;auto-generated name for File2<br/><br/>Subfolder1 with File3, File4, and File5 is not picked up.
+false | mergeFiles | For a source folder Folder1 with the following structure,<br/><br/>Folder1<br/>&nbsp;&nbsp;&nbsp;&nbsp;File1<br/>&nbsp;&nbsp;&nbsp;&nbsp;File2<br/>&nbsp;&nbsp;&nbsp;&nbsp;Subfolder1<br/>&nbsp;&nbsp;&nbsp;&nbsp;&nbsp;&nbsp;&nbsp;&nbsp;File3<br/>&nbsp;&nbsp;&nbsp;&nbsp;&nbsp;&nbsp;&nbsp;&nbsp;File4<br/>&nbsp;&nbsp;&nbsp;&nbsp;&nbsp;&nbsp;&nbsp;&nbsp;File5<br/><br/>the target folder Folder1 is created with the following structure:<br/><br/>Folder1<br/>&nbsp;&nbsp;&nbsp;&nbsp;File1 + File2 contents are merged into one file with an auto-generated file name.<br/>&nbsp;&nbsp;&nbsp;&nbsp;Auto-generated name for File1<br/><br/>Subfolder1 with File3, File4, and File5 is not picked up.
+
+
+[AZURE.INCLUDE [data-factory-structure-for-rectangualr-datasets](../../includes/data-factory-structure-for-rectangualr-datasets.md)]
+
+[AZURE.INCLUDE [data-factory-column-mapping](../../includes/data-factory-column-mapping.md)]
+
+## Performance and tuning
+ To learn about key factors that impact the performance of data movement (Copy Activity) in Azure Data Factory and various ways to optimize it, see the [Copy Activity performance and tuning guide](data-factory-copy-activity-performance.md).