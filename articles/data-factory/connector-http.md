---
title: Copy data from an HTTP source by using Azure Data Factory | Microsoft Docs
description: Learn how to copy data from a cloud or on-premises HTTP source to supported sink data stores by using a copy activity in an Azure Data Factory pipeline.
services: data-factory
documentationcenter: ''
author: linda33wj
manager: craigg
ms.reviewer: douglasl

ms.service: data-factory
ms.workload: data-services
ms.tgt_pltfrm: na

ms.topic: conceptual
<<<<<<< HEAD
ms.date: 12/20/2018
=======
ms.date: 04/29/2019
>>>>>>> 6a383dfd
ms.author: jingwang

---
# Copy data from an HTTP endpoint by using Azure Data Factory

> [!div class="op_single_selector" title1="Select the version of Data Factory service you are using:"]
> * [Version 1](v1/data-factory-http-connector.md)
> * [Current version](connector-http.md)

This article outlines how to use Copy Activity in Azure Data Factory to copy data from an HTTP endpoint. The article builds on [Copy Activity in Azure Data Factory](copy-activity-overview.md), which presents a general overview of Copy Activity.

The difference among this HTTP connector, the [REST connector](connector-rest.md) and the [Web table connector](connector-web-table.md) are:

- **REST connector** specifically support copying data from RESTful APIs; 
- **HTTP connector** is generic to retrieve data from any HTTP endpoint, e.g. to download file. Before REST connector becomes available, you may happen to use the HTTP connector to copy data from RESTful API, which is supported but less functional comparing to REST connector.
- **Web table connector** extracts table content from an HTML webpage.

## Supported capabilities

You can copy data from an HTTP source to any supported sink data store. For a list of data stores that Copy Activity supports as sources and sinks, see [Supported data stores and formats](copy-activity-overview.md#supported-data-stores-and-formats).

You can use this HTTP connector to:

- Retrieve data from an HTTP/S endpoint by using the HTTP **GET** or **POST** methods.
- Retrieve data by using one of the following authentications: **Anonymous**, **Basic**, **Digest**, **Windows**, or **ClientCertificate**.
- Copy the HTTP response as-is or parse it by using [supported file formats and compression codecs](supported-file-formats-and-compression-codecs.md).

> [!TIP]
> To test an HTTP request for data retrieval before you configure the HTTP connector in Data Factory, learn about the API specification for header and body requirements. You can use tools like Postman or a web browser to validate.

## Get started

[!INCLUDE [data-factory-v2-connector-get-started](../../includes/data-factory-v2-connector-get-started.md)]

The following sections provide details about properties you can use to define Data Factory entities that are specific to the HTTP connector.

## Linked service properties

The following properties are supported for the HTTP linked service:

| Property | Description | Required |
|:--- |:--- |:--- |
| type | The **type** property must be set to **HttpServer**. | Yes |
| url | The base URL to the web server. | Yes |
| enableServerCertificateValidation | Specify whether to enable server SSL certificate validation when you connect to an HTTP endpoint. If your HTTPS server uses a self-signed certificate, set this property to **false**. | No<br /> (the default is **true**) |
| authenticationType | Specifies the authentication type. Allowed values are **Anonymous**, **Basic**, **Digest**, **Windows**, and **ClientCertificate**. <br><br> See the sections that follow this table for more properties and JSON samples for these authentication types. | Yes |
| connectVia | The [Integration Runtime](concepts-integration-runtime.md) to use to connect to the data store. You can use the Azure Integration Runtime or a self-hosted Integration Runtime (if your data store is located in a private network). If not specified, this property uses the default Azure Integration Runtime. |No |

### Using Basic, Digest, or Windows authentication

Set the **authenticationType** property to **Basic**, **Digest**, or **Windows**. In addition to the generic properties that are described in the preceding section, specify the following properties:

| Property | Description | Required |
|:--- |:--- |:--- |
| userName | The user name to use to access the HTTP endpoint. | Yes |
| password | The password for the user (the **userName** value). Mark this field as a **SecureString** type to store it securely in Data Factory. You can also [reference a secret stored in Azure Key Vault](store-credentials-in-key-vault.md). | Yes |

**Example**

```json
{
    "name": "HttpLinkedService",
    "properties": {
        "type": "HttpServer",
        "typeProperties": {
            "authenticationType": "Basic",
            "url" : "<HTTP endpoint>",
            "userName": "<user name>",
            "password": {
                "type": "SecureString",
                "value": "<password>"
            }
        },
        "connectVia": {
            "referenceName": "<name of Integration Runtime>",
            "type": "IntegrationRuntimeReference"
        }
    }
}
```

### Using ClientCertificate authentication

To use ClientCertificate authentication, set the **authenticationType** property to **ClientCertificate**. In addition to the generic properties that are described in the preceding section, specify the following properties:

| Property | Description | Required |
|:--- |:--- |:--- |
| embeddedCertData | Base64-encoded certificate data. | Specify either **embeddedCertData** or **certThumbprint**. |
| certThumbprint | The thumbprint of the certificate that's installed on your self-hosted Integration Runtime machine's cert store. Applies only when the self-hosted type of Integration Runtime is specified in the **connectVia** property. | Specify either **embeddedCertData** or **certThumbprint**. |
| password | The password that's associated with the certificate. Mark this field as a **SecureString** type to store it securely in Data Factory. You can also [reference a secret stored in Azure Key Vault](store-credentials-in-key-vault.md). | No |

If you use **certThumbprint** for authentication and the certificate is installed in the personal store of the local computer, grant read permissions to the self-hosted Integration Runtime:

1. Open the Microsoft Management Console (MMC). Add the **Certificates** snap-in that targets **Local Computer**.
2. Expand **Certificates** > **Personal**, and then select **Certificates**.
3. Right-click the certificate from the personal store, and then select **All Tasks** > **Manage Private Keys**.
3. On the **Security** tab, add the user account under which the Integration Runtime Host Service (DIAHostService) is running, with read access to the certificate.

**Example 1: Using certThumbprint**

```json
{
    "name": "HttpLinkedService",
    "properties": {
        "type": "HttpServer",
        "typeProperties": {
            "authenticationType": "ClientCertificate",
            "url": "<HTTP endpoint>",
            "certThumbprint": "<thumbprint of certificate>"
        },
        "connectVia": {
            "referenceName": "<name of Integration Runtime>",
            "type": "IntegrationRuntimeReference"
        }
    }
}
```

**Example 2: Using embeddedCertData**

```json
{
    "name": "HttpLinkedService",
    "properties": {
        "type": "HttpServer",
        "typeProperties": {
            "authenticationType": "ClientCertificate",
            "url": "<HTTP endpoint>",
            "embeddedCertData": "<Base64-encoded cert data>",
            "password": {
                "type": "SecureString",
                "value": "password of cert"
            }
        },
        "connectVia": {
            "referenceName": "<name of Integration Runtime>",
            "type": "IntegrationRuntimeReference"
        }
    }
}
```

## Dataset properties

For a full list of sections and properties available for defining datasets, see the [Datasets](concepts-datasets-linked-services.md) article. 

- For **Parquet and delimited text format**, refer to [Parquet and delimited text format dataset](#parquet-and-delimited-text-format-dataset) section.
- For other formats like **ORC/Avro/JSON/Binary format**, refer to [Other format dataset](#other-format-dataset) section.

### Parquet and delimited text format dataset

To copy data from HTTP in **Parquet or delimited text format**, refer to [Parquet format](format-parquet.md) and [Delimited text format](format-delimited-text.md) article on format-based dataset and supported settings. The following properties are supported for HTTP under `location` settings in format-based dataset:

| Property    | Description                                                  | Required |
| ----------- | ------------------------------------------------------------ | -------- |
| type        | The type property under `location` in dataset must be set to **HttpServerLocation**. | Yes      |
| relativeUrl | A relative URL to the resource that contains the data.       | No       |

> [!NOTE]
> The supported HTTP request payload size is around 500 KB. If the payload size you want to pass to your web endpoint is larger than 500 KB, consider batching the payload in smaller chunks.

> [!NOTE]
> **HttpFile** type dataset with Parquet/Text format mentioned in next section is still supported as-is for Copy/Lookup activity for backward compatibility. You are suggested to use this new model going forward, and the ADF authoring UI has switched to generating these new types.

**Example:**

```json
{
    "name": "DelimitedTextDataset",
    "properties": {
        "type": "DelimitedText",
        "linkedServiceName": {
            "referenceName": "<HTTP linked service name>",
            "type": "LinkedServiceReference"
        },
        "schema": [ < physical schema, optional, auto retrieved during authoring > ],
        "typeProperties": {
            "location": {
                "type": "HttpServerLocation",
                "relativeUrl": "<relative url>"
            },
            "columnDelimiter": ",",
            "quoteChar": "\"",
            "firstRowAsHeader": true,
            "compressionCodec": "gzip"
        }
    }
}
```

### Other format dataset

To copy data from HTTP in **ORC/Avro/JSON/Binary format**, the following properties are supported:

| Property | Description | Required |
|:--- |:--- |:--- |
| type | The **type** property of the dataset must be set to **HttpFile**. | Yes |
| relativeUrl | A relative URL to the resource that contains the data. When this property isn't specified, only the URL that's specified in the linked service definition is used. | No |
| requestMethod | The HTTP method. Allowed values are **Get** (default) and **Post**. | No |
| additionalHeaders | Additional HTTP request headers. | No |
| requestBody | The body for the HTTP request. | No |
| format | If you want to retrieve data from the HTTP endpoint as-is without parsing it, and then copy the data to a file-based store, skip the **format** section in both the input and output dataset definitions.<br/><br/>If you want to parse the HTTP response content during copy, the following file format types are supported: **TextFormat**, **JsonFormat**, **AvroFormat**, **OrcFormat**, and **ParquetFormat**. Under **format**, set the **type** property to one of these values. For more information, see [JSON format](supported-file-formats-and-compression-codecs.md#json-format), [Text format](supported-file-formats-and-compression-codecs.md#text-format), [Avro format](supported-file-formats-and-compression-codecs.md#avro-format), [Orc format](supported-file-formats-and-compression-codecs.md#orc-format), and [Parquet format](supported-file-formats-and-compression-codecs.md#parquet-format). |No |
| compression | Specify the type and level of compression for the data. For more information, see [Supported file formats and compression codecs](supported-file-formats-and-compression-codecs.md#compression-support).<br/><br/>Supported types: **GZip**, **Deflate**, **BZip2**, and **ZipDeflate**.<br/>Supported levels:  **Optimal** and **Fastest**. |No |

> [!NOTE]
> The supported HTTP request payload size is around 500 KB. If the payload size you want to pass to your web endpoint is larger than 500 KB, consider batching the payload in smaller chunks.

**Example 1: Using the Get method (default)**

```json
{
    "name": "HttpSourceDataInput",
    "properties": {
        "type": "HttpFile",
        "linkedServiceName": {
            "referenceName": "<HTTP linked service name>",
            "type": "LinkedServiceReference"
        },
        "typeProperties": {
            "relativeUrl": "<relative url>",
            "additionalHeaders": "Connection: keep-alive\nUser-Agent: Mozilla/5.0\n"
        }
    }
}
```

**Example 2: Using the Post method**

```json
{
    "name": "HttpSourceDataInput",
    "properties": {
        "type": "HttpFile",
        "linkedServiceName": {
            "referenceName": "<HTTP linked service name>",
            "type": "LinkedServiceReference"
        },
        "typeProperties": {
            "relativeUrl": "<relative url>",
            "requestMethod": "Post",
            "requestBody": "<body for POST HTTP request>"
        }
    }
}
```

## Copy Activity properties

This section provides a list of properties that the HTTP source supports.

For a full list of sections and properties that are available for defining activities, see [Pipelines](concepts-pipelines-activities.md). 

### HTTP as source

- For copy from **Parquet and delimited text format**, refer to [Parquet and delimited text format source](#parquet-and-delimited-text-format-source) section.
- For copy from other formats like **ORC/Avro/JSON/Binary format**, refer to [Other format source](#other-format-source) section.

#### Parquet and delimited text format source

To copy data from HTTP in **Parquet or delimited text format**, refer to [Parquet format](format-parquet.md) and [Delimited text format](format-delimited-text.md) article on format-based copy activity source and supported settings. The following properties are supported for HTTP under `storeSettings` settings in format-based copy source:

| Property                 | Description                                                  | Required |
| ------------------------ | ------------------------------------------------------------ | -------- |
| type                     | The type property under `storeSettings` must be set to **HttpReadSetting**. | Yes      |
| requestMethod            | The HTTP method. <br>Allowed values are **Get** (default) and **Post**. | No       |
| addtionalHeaders         | Additional HTTP request headers.                             | No       |
| requestBody              | The body for the HTTP request.                               | No       |
| requestTimeout           | The timeout (the **TimeSpan** value) for the HTTP request to get a response. This value is the timeout to get a response, not the timeout to read response data. The default value is **00:01:40**. | No       |
| maxConcurrentConnections | The number of the connections to connect to storage store concurrently. Specify only when you want to limit the concurrent connection to the data store. | No       |

> [!NOTE]
> For Parquet/delimited text format, **HttpSource** type copy activity source mentioned in next section is still supported as-is for backward compatibility. You are suggested to use this new model going forward, and the ADF authoring UI has switched to generating these new types.

**Example:**

```json
"activities":[
    {
        "name": "CopyFromHTTP",
        "type": "Copy",
        "inputs": [
            {
                "referenceName": "<Delimited text input dataset name>",
                "type": "DatasetReference"
            }
        ],
        "outputs": [
            {
                "referenceName": "<output dataset name>",
                "type": "DatasetReference"
            }
        ],
        "typeProperties": {
            "source": {
                "type": "DelimitedTextSource",
                "formatSettings":{
                    "type": "DelimitedTextReadSetting",
                    "skipLineCount": 10
                },
                "storeSettings":{
                    "type": "HttpReadSetting",
                    "requestMethod": "Post",
                    "additionalHeaders": "<header key: header value>\n<header key: header value>\n",
                    "requestBody": "<body for POST HTTP request>"
                }
            },
            "sink": {
                "type": "<sink type>"
            }
        }
    }
]
```

#### Other format source

To copy data from HTTP in **ORC/Avro/JSON/Binary format**, the following properties are supported in the copy activity **source** section:

| Property | Description | Required |
|:--- |:--- |:--- |
| type | The **type** property of the copy activity source must be set to **HttpSource**. | Yes |
| httpRequestTimeout | The timeout (the **TimeSpan** value) for the HTTP request to get a response. This value is the timeout to get a response, not the timeout to read response data. The default value is **00:01:40**.  | No |

**Example**

```json
"activities":[
    {
        "name": "CopyFromHTTP",
        "type": "Copy",
        "inputs": [
            {
                "referenceName": "<HTTP input dataset name>",
                "type": "DatasetReference"
            }
        ],
        "outputs": [
            {
                "referenceName": "<output dataset name>",
                "type": "DatasetReference"
            }
        ],
        "typeProperties": {
            "source": {
                "type": "HttpSource",
                "httpRequestTimeout": "00:01:00"
            },
            "sink": {
                "type": "<sink type>"
            }
        }
    }
]
```


## Next steps

For a list of data stores that Copy Activity supports as sources and sinks in Azure Data Factory, see [Supported data stores and formats](copy-activity-overview.md#supported-data-stores-and-formats).<|MERGE_RESOLUTION|>--- conflicted
+++ resolved
@@ -12,11 +12,7 @@
 ms.tgt_pltfrm: na
 
 ms.topic: conceptual
-<<<<<<< HEAD
-ms.date: 12/20/2018
-=======
 ms.date: 04/29/2019
->>>>>>> 6a383dfd
 ms.author: jingwang
 
 ---
