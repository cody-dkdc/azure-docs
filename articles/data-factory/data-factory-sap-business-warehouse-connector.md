---
title: Move data from SAP Business Warehouse using Azure Data Factory | Microsoft Docs
description: Learn about how to move data from SAP Business Warehouse using Azure Data Factory.
services: data-factory
documentationcenter: ''
author: linda33wj
manager: jhubbard
editor: 

ms.service: data-factory
ms.workload: data-services
ms.tgt_pltfrm: na
ms.devlang: na
ms.topic: article
ms.date: 05/16/2017
ms.author: jingwang

---
# Move data From SAP Business Warehouse using Azure Data Factory
This article explains how to use the Copy Activity in Azure Data Factory to move data from an on-premises SAP Business Warehouse (BW). It builds on the [Data Movement Activities](data-factory-data-movement-activities.md) article, which presents a general overview of data movement with the copy activity.

You can copy data from an on-premises SAP Business Warehouse data store to any supported sink data store. For a list of data stores supported as sinks by the copy activity, see the [Supported data stores](data-factory-data-movement-activities.md#supported-data-stores-and-formats) table. Data factory currently supports only moving data from an SAP Business Warehouse to other data stores, but not for moving data from other data stores to an SAP Business Warehouse. 

## Supported versions and installation
This connector supports SAP Business Warehouse version 7.x. It supports copying data from InfoCubes and QueryCubes (including BEx queries) using MDX queries.

To enable the connectivity to the SAP BW instance, install the following components:
- **Data Management Gateway**: Data Factory service supports connecting to on-premises data stores (including SAP Business Warehouse) using a component called Data Management Gateway. To learn about Data Management Gateway and step-by-step instructions for setting up the gateway, see [Moving data between on-premises data store to cloud data store](data-factory-move-data-between-onprem-and-cloud.md) article. Gateway is required even if the SAP Business Warehouse is hosted in an Azure IaaS virtual machine (VM). You can install the gateway on the same VM as the data store or on a different VM as long as the gateway can connect to the database.
- **SAP NetWeaver library** on the gateway machine. You can get the SAP Netweaver library from your SAP administrator, or directly from the [SAP Software Download Center](https://support.sap.com/swdc). Search for the **SAP Note #1025361** to get the download location for the most recent version. Make sure that the architecture for the SAP NetWeaver library (32-bit or 64-bit) matches your gateway installation. Then install all files included in the SAP NetWeaver RFC SDK according to the SAP Note. The SAP NetWeaver library is also included in the SAP Client Tools installation.

<<<<<<< HEAD
## Getting started
You can create a pipeline with a copy activity that moves data from an on-premises Cassandra data store by using different tools/APIs. 

- The easiest way to create a pipeline is to use the **Copy Wizard**. See [Tutorial: Create a pipeline using Copy Wizard](data-factory-copy-data-wizard-tutorial.md) for a quick walkthrough on creating a pipeline using the Copy data wizard. 
- You can also use the following tools to create a pipeline: **Azure portal**, **Visual Studio**, **Azure PowerShell**, **Azure Resource Manager template**, **.NET API**, and **REST API**. See [Copy activity tutorial](data-factory-copy-data-from-azure-blob-storage-to-sql-database.md) for step-by-step instructions to create a pipeline with a copy activity. 

=======
> [!TIP]
> Put the dlls extracted from the NetWeaver RFC SDK into system32 folder.

## Getting started
You can create a pipeline with a copy activity that moves data from an on-premises Cassandra data store by using different tools/APIs. 

- The easiest way to create a pipeline is to use the **Copy Wizard**. See [Tutorial: Create a pipeline using Copy Wizard](data-factory-copy-data-wizard-tutorial.md) for a quick walkthrough on creating a pipeline using the Copy data wizard. 
- You can also use the following tools to create a pipeline: **Azure portal**, **Visual Studio**, **Azure PowerShell**, **Azure Resource Manager template**, **.NET API**, and **REST API**. See [Copy activity tutorial](data-factory-copy-data-from-azure-blob-storage-to-sql-database.md) for step-by-step instructions to create a pipeline with a copy activity. 

>>>>>>> a42dbad0
Whether you use the tools or APIs, you perform the following steps to create a pipeline that moves data from a source data store to a sink data store:

1. Create **linked services** to link input and output data stores to your data factory.
2. Create **datasets** to represent input and output data for the copy operation. 
3. Create a **pipeline** with a copy activity that takes a dataset as an input and a dataset as an output. 

When you use the wizard, JSON definitions for these Data Factory entities (linked services, datasets, and the pipeline) are automatically created for you. When you use tools/APIs (except .NET API), you define these Data Factory entities by using the JSON format.  For a sample with JSON definitions for Data Factory entities that are used to copy data from an on-premises SAP Business Warehouse, see [JSON example: Copy data from SAP Business Warehouse to Azure Blob](#json-example-copy-data-from-sap-business-warehouse-to-azure-blob) section of this article. 

The following sections provide details about JSON properties that are used to define Data Factory entities specific to an SAP BW data store:

## Linked service properties
The following table provides description for JSON elements specific to SAP Business Warehouse (BW) linked service.

Property | Description | Allowed values | Required
-------- | ----------- | -------------- | --------
server | Name of the server on which the SAP BW instance resides. | string | Yes
systemNumber | System number of the SAP BW system. | Two-digit decimal number represented as a string. | Yes
clientId | Client ID of the client in the SAP W system. | Three-digit decimal number represented as a string. | Yes
username | Name of the user who has access to the SAP server | string | Yes
password | Password for the user. | string | Yes
gatewayName | Name of the gateway that the Data Factory service should use to connect to the on-premises SAP BW instance. | string | Yes
encryptedCredential | The encrypted credential string. | string | No

## Dataset properties
For a full list of sections & properties available for defining datasets, see the [Creating datasets](data-factory-create-datasets.md) article. Sections such as structure, availability, and policy of a dataset JSON are similar for all dataset types (Azure SQL, Azure blob, Azure table, etc.).

The **typeProperties** section is different for each type of dataset and provides information about the location of the data in the data store. There are no type-specific properties supported for the SAP BW dataset of type **RelationalTable**. 


## Copy activity properties
For a full list of sections & properties available for defining activities, see the [Creating Pipelines](data-factory-create-pipelines.md) article. Properties such as name, description, input and output tables, are policies are available for all types of activities.

Whereas, properties available in the **typeProperties** section of the activity vary with each activity type. For Copy activity, they vary depending on the types of sources and sinks.

When source in copy activity is of type **RelationalSource** (which includes SAP BW), the following properties are available in typeProperties section:

| Property | Description | Allowed values | Required |
| --- | --- | --- | --- |
| query | Specifies the MDX query to read data from the SAP BW instance. | MDX query. | Yes |


## JSON example: Copy data from SAP Business Warehouse to Azure Blob
The following example provides sample JSON definitions that you can use to create a pipeline by using [Azure portal](data-factory-copy-activity-tutorial-using-azure-portal.md) or [Visual Studio](data-factory-copy-activity-tutorial-using-visual-studio.md) or [Azure PowerShell](data-factory-copy-activity-tutorial-using-powershell.md). This sample shows how to copy data from an on-premises SAP Business Warehouse to an Azure Blob Storage. However, data can be copied **directly** to any of the sinks stated [here](data-factory-data-movement-activities.md#supported-data-stores-and-formats) using the Copy Activity in Azure Data Factory.  

> [!IMPORTANT]
> This sample provides JSON snippets. It does not include step-by-step instructions for creating the data factory. See [moving data between on-premises locations and cloud](data-factory-move-data-between-onprem-and-cloud.md) article for step-by-step instructions.

The sample has the following data factory entities:

1. A linked service of type [SapBw](#linked-service-properties).
2. A linked service of type [AzureStorage](data-factory-azure-blob-connector.md#linked-service-properties).
3. An input [dataset](data-factory-create-datasets.md) of type [RelationalTable](#dataset-properties).
4. An output [dataset](data-factory-create-datasets.md) of type [AzureBlob](data-factory-azure-blob-connector.md#dataset-properties).
5. A [pipeline](data-factory-create-pipelines.md) with Copy Activity that uses [RelationalSource](#copy-activity-properties) and [BlobSink](data-factory-azure-blob-connector.md#copy-activity-properties).

The sample copies data from an SAP Business Warehouse instance to an Azure blob hourly. The JSON properties used in these samples are described in sections following the samples.

As a first step, setup the data management gateway. The instructions are in the [moving data between on-premises locations and cloud](data-factory-move-data-between-onprem-and-cloud.md) article.

### SAP Business Warehouse linked service
This linked service links your SAP BW instance to the data factory. The type property is set to **SapBw**. The typeProperties section provides connection information for the SAP BW instance. 

```json
{
    "name": "SapBwLinkedService",
    "properties":
    {
        "type": "SapBw",
        "typeProperties":
        {
            "server": "<server name>",
            "systemNumber": "<system number>",
            "clientId": "<client id>",
            "username": "<SAP user>",
            "password": "<Password for SAP user>",
            "gatewayName": "<gateway name>"
        }
    }
}
```

### Azure Storage linked service
This linked service links your Azure Storage account to the data factory. The type property is set to **AzureStorage**. The typeProperties section provides connection information for the Azure Storage account.

```json
{
  "name": "AzureStorageLinkedService",
  "properties": {
    "type": "AzureStorage",
    "typeProperties": {
      "connectionString": "DefaultEndpointsProtocol=https;AccountName=<accountname>;AccountKey=<accountkey>"
    }
  }
}
```

### SAP BW input dataset
This dataset defines the SAP Business Warehouse dataset. You set the type of the Data Factory dataset to **RelationalTable**. Currently, you do not specify any type-specific properties for an SAP BW dataset. The query in the Copy Activity definition specifies what data to read from the SAP BW instance. 

Setting external property to true informs the Data Factory service that the table is external to the data factory and is not produced by an activity in the data factory.

Frequency and interval properties defines the schedule. In this case, the data is read from the SAP BW instance hourly. 

```json
{
    "name": "SapBwDataset",
    "properties": {
        "type": "RelationalTable",
        "linkedServiceName": "SapBwLinkedService",
        "typeProperties": {},
        "availability": {
            "frequency": "Hour",
            "interval": 1
        },
        "external": true
    }
}
```



### Azure Blob output dataset
This dataset defines the output Azure Blob dataset. The type property is set to AzureBlob. The typeProperties section provides where the data copied from the SAP BW instance is stored. The data is written to a new blob every hour (frequency: hour, interval: 1). The folder path for the blob is dynamically evaluated based on the start time of the slice that is being processed. The folder path uses year, month, day, and hours parts of the start time.

```json
{
    "name": "AzureBlobDataSet",
    "properties": {
        "type": "AzureBlob",
        "linkedServiceName": "AzureStorageLinkedService",
        "typeProperties": {
            "folderPath": "mycontainer/sapbw/yearno={Year}/monthno={Month}/dayno={Day}/hourno={Hour}",
            "format": {
                "type": "TextFormat",
                "rowDelimiter": "\n",
                "columnDelimiter": "\t"
            },
            "partitionedBy": [
                {
                    "name": "Year",
                    "value": {
                        "type": "DateTime",
                        "date": "SliceStart",
                        "format": "yyyy"
                    }
                },
                {
                    "name": "Month",
                    "value": {
                        "type": "DateTime",
                        "date": "SliceStart",
                        "format": "MM"
                    }
                },
                {
                    "name": "Day",
                    "value": {
                        "type": "DateTime",
                        "date": "SliceStart",
                        "format": "dd"
                    }
                },
                {
                    "name": "Hour",
                    "value": {
                        "type": "DateTime",
                        "date": "SliceStart",
                        "format": "HH"
                    }
                }
            ]
        },
        "availability": {
            "frequency": "Hour",
            "interval": 1
        }
    }
}
```


### Pipeline with Copy activity
The pipeline contains a Copy Activity that is configured to use the input and output datasets and is scheduled to run every hour. In the pipeline JSON definition, the **source** type is set to **RelationalSource** (for SAP BW source) and **sink** type is set to **BlobSink**. The query specified for the **query** property selects the data in the past hour to copy.

```json
{
    "name": "CopySapBwToBlob",
    "properties": {
        "description": "pipeline for copy activity",
        "activities": [
            {
                "type": "Copy",
                "typeProperties": {
                    "source": {
                        "type": "RelationalSource",
        				"query": "<MDX query for SAP BW>"
                    },
                    "sink": {
                        "type": "BlobSink",
                        "writeBatchSize": 0,
                        "writeBatchTimeout": "00:00:00"
                    }
                },
                "inputs": [
                    {
                        "name": "SapBwDataset"
                    }
                ],
                "outputs": [
                    {
                        "name": "AzureBlobDataSet"
                    }
                ],
                "policy": {
                    "timeout": "01:00:00",
                    "concurrency": 1
                },
                "scheduler": {
                    "frequency": "Hour",
                    "interval": 1
                },
                "name": "SapBwToBlob"
            }
        ],
        "start": "2017-03-01T18:00:00Z",
        "end": "2017-03-01T19:00:00Z"
    }
}
```



### Type mapping for SAP BW
As mentioned in the [data movement activities](data-factory-data-movement-activities.md) article, Copy activity performs automatic type conversions from source types to sink types with the following two-step approach:

1. Convert from native source types to .NET type
2. Convert from .NET type to native sink type

When moving data from SAP BW, the following mappings are used from SAP BW types to .NET types.

Data type in the ABAP Dictionary | .Net Data Type
-------------------------------- | --------------
ACCP |	Int
CHAR | String
CLNT | String
CURR | Decimal
CUKY | String
DEC | Decimal
FLTP | Double
INT1 | Byte
INT2 | Int16
INT4 | Int
LANG | String
LCHR | String
LRAW | Byte[]
PREC | Int16
QUAN | Decimal
RAW | Byte[]
RAWSTRING | Byte[]
STRING | String
UNIT | String
DATS | String
NUMC | String
TIMS | String

> [!NOTE]
> To map columns from source dataset to columns from sink dataset, see [Mapping dataset columns in Azure Data Factory](data-factory-map-columns.md).


## Map source to sink columns
To learn about mapping columns in source dataset to columns in sink dataset, see [Mapping dataset columns in Azure Data Factory](data-factory-map-columns.md).

## Repeatable read from relational sources
When copying data from relational data stores, keep repeatability in mind to avoid unintended outcomes. In Azure Data Factory, you can rerun a slice manually. You can also configure retry policy for a dataset so that a slice is rerun when a failure occurs. When a slice is rerun in either way, you need to make sure that the same data is read no matter how many times a slice is run. See [Repeatable read from relational sources](data-factory-repeatable-copy.md#repeatable-read-from-relational-sources)

## Performance and Tuning
See [Copy Activity Performance & Tuning Guide](data-factory-copy-activity-performance.md) to learn about key factors that impact performance of data movement (Copy Activity) in Azure Data Factory and various ways to optimize it.<|MERGE_RESOLUTION|>--- conflicted
+++ resolved
@@ -28,24 +28,15 @@
 - **Data Management Gateway**: Data Factory service supports connecting to on-premises data stores (including SAP Business Warehouse) using a component called Data Management Gateway. To learn about Data Management Gateway and step-by-step instructions for setting up the gateway, see [Moving data between on-premises data store to cloud data store](data-factory-move-data-between-onprem-and-cloud.md) article. Gateway is required even if the SAP Business Warehouse is hosted in an Azure IaaS virtual machine (VM). You can install the gateway on the same VM as the data store or on a different VM as long as the gateway can connect to the database.
 - **SAP NetWeaver library** on the gateway machine. You can get the SAP Netweaver library from your SAP administrator, or directly from the [SAP Software Download Center](https://support.sap.com/swdc). Search for the **SAP Note #1025361** to get the download location for the most recent version. Make sure that the architecture for the SAP NetWeaver library (32-bit or 64-bit) matches your gateway installation. Then install all files included in the SAP NetWeaver RFC SDK according to the SAP Note. The SAP NetWeaver library is also included in the SAP Client Tools installation.
 
-<<<<<<< HEAD
+> [!TIP]
+> Put the dlls extracted from the NetWeaver RFC SDK into system32 folder.
+
 ## Getting started
 You can create a pipeline with a copy activity that moves data from an on-premises Cassandra data store by using different tools/APIs. 
 
 - The easiest way to create a pipeline is to use the **Copy Wizard**. See [Tutorial: Create a pipeline using Copy Wizard](data-factory-copy-data-wizard-tutorial.md) for a quick walkthrough on creating a pipeline using the Copy data wizard. 
 - You can also use the following tools to create a pipeline: **Azure portal**, **Visual Studio**, **Azure PowerShell**, **Azure Resource Manager template**, **.NET API**, and **REST API**. See [Copy activity tutorial](data-factory-copy-data-from-azure-blob-storage-to-sql-database.md) for step-by-step instructions to create a pipeline with a copy activity. 
 
-=======
-> [!TIP]
-> Put the dlls extracted from the NetWeaver RFC SDK into system32 folder.
-
-## Getting started
-You can create a pipeline with a copy activity that moves data from an on-premises Cassandra data store by using different tools/APIs. 
-
-- The easiest way to create a pipeline is to use the **Copy Wizard**. See [Tutorial: Create a pipeline using Copy Wizard](data-factory-copy-data-wizard-tutorial.md) for a quick walkthrough on creating a pipeline using the Copy data wizard. 
-- You can also use the following tools to create a pipeline: **Azure portal**, **Visual Studio**, **Azure PowerShell**, **Azure Resource Manager template**, **.NET API**, and **REST API**. See [Copy activity tutorial](data-factory-copy-data-from-azure-blob-storage-to-sql-database.md) for step-by-step instructions to create a pipeline with a copy activity. 
-
->>>>>>> a42dbad0
 Whether you use the tools or APIs, you perform the following steps to create a pipeline that moves data from a source data store to a sink data store:
 
 1. Create **linked services** to link input and output data stores to your data factory.
