---
title: Copy data to and from Azure SQL Database Managed Instance by using Azure Data Factory | Microsoft Docs
description: Learn how to move data to and from Azure SQL Database Managed Instance by using Azure Data Factory.
services: data-factory
documentationcenter: ''
author: linda33wj
manager: craigg
ms.reviewer: douglasl

ms.service: data-factory
ms.workload: data-services
ms.tgt_pltfrm: na

ms.topic: conceptual
ms.date: 04/08/2019
ms.author: jingwang

---
# Copy data to and from Azure SQL Database Managed Instance by using Azure Data Factory

This article outlines how to use the copy activity in Azure Data Factory to copy data to and from Azure SQL Database Managed Instance. It builds on the [Copy activity overview](copy-activity-overview.md) article that presents a general overview of the copy activity.

## Supported capabilities

You can copy data from Azure SQL Database Managed Instance to any supported sink data store. You also can copy data from any supported source data store to the managed instance. For a list of data stores that are supported as sources and sinks by the copy activity, see the [Supported data stores](copy-activity-overview.md#supported-data-stores-and-formats) table.

Specifically, this Azure SQL Database Managed Instance connector supports:

- Copying data by using SQL or Windows authentication.
- As a source, retrieving data by using a SQL query or stored procedure.
- As a sink, appending data to a destination table or invoking a stored procedure with custom logic during copy.

SQL Server [Always Encrypted](https://docs.microsoft.com/sql/relational-databases/security/encryption/always-encrypted-database-engine?view=sql-server-2017) is not supported now. 

## Prerequisites

To use copy data from an Azure SQL Database Managed Instance that's located in a virtual network, set up a self-hosted integration runtime that can access the database. For more information, see [Self-hosted integration runtime](create-self-hosted-integration-runtime.md).

If you provision your self-hosted integration runtime in the same virtual network as your managed instance, make sure that your integration runtime machine is in a different subnet than your managed instance. If you provision your self-hosted integration runtime in a different virtual network than your managed instance, you can use either a virtual network peering or virtual network to virtual network connection. For more information, see [Connect your application to Azure SQL Database Managed Instance](../sql-database/sql-database-managed-instance-connect-app.md).

## Get started

[!INCLUDE [data-factory-v2-connector-get-started](../../includes/data-factory-v2-connector-get-started.md)]

The following sections provide details about properties that are used to define Data Factory entities specific to the Azure SQL Database Managed Instance connector.

## Linked service properties

The following properties are supported for the Azure SQL Database Managed Instance linked service:

| Property | Description | Required |
|:--- |:--- |:--- |
| type | The type property must be set to **SqlServer**. | Yes. |
| connectionString |This property specifies the connectionString information that's needed to connect to the managed instance by using either SQL authentication or Windows authentication. For more information, see the following examples. <br/>Mark this field as a SecureString to store it securely in Data Factory. You can also put password in Azure Key Vault，and if it's SQL authentication pull the `password` configuration out of the connection string. See the JSON example below the table and [Store credentials in Azure Key Vault](store-credentials-in-key-vault.md) article with more details. |Yes. |
| userName |This property specifies a user name if you use Windows authentication. An example is **domainname\\username**. |No. |
| password |This property specifies a password for the user account you specified for the user name. Select **SecureString** to store the connectionString information securely in Data Factory, or [reference a secret stored in Azure Key Vault](store-credentials-in-key-vault.md). |No. |
| connectVia | This [integration runtime](concepts-integration-runtime.md) is used to connect to the data store. Provision the self-hosted integration runtime in the same virtual network as your managed instance. |Yes. |

>[!TIP]
>You might see the error code "UserErrorFailedToConnectToSqlServer" with a message like "The session limit for the database is XXX and has been reached." If this error occurs, add `Pooling=false` to your connection string and try again.

**Example 1: Use SQL authentication**

```json
{
    "name": "AzureSqlMILinkedService",
    "properties": {
        "type": "SqlServer",
        "typeProperties": {
            "connectionString": {
                "type": "SecureString",
                "value": "Data Source=<servername>\\<instance name if using named instance>;Initial Catalog=<databasename>;Integrated Security=False;User ID=<username>;Password=<password>;"
            }
        },
        "connectVia": {
            "referenceName": "<name of Integration Runtime>",
            "type": "IntegrationRuntimeReference"
        }
    }
}
```

**Example 2: Use SQL authentication with password in Azure Key Vault**

```json
{
    "name": "AzureSqlMILinkedService",
    "properties": {
        "type": "SqlServer",
        "typeProperties": {
            "connectionString": {
                "type": "SecureString",
                "value": "Data Source=<servername>\\<instance name if using named instance>;Initial Catalog=<databasename>;Integrated Security=False;User ID=<username>;"
            },
            "password": { 
                "type": "AzureKeyVaultSecret", 
                "store": { 
                    "referenceName": "<Azure Key Vault linked service name>", 
                    "type": "LinkedServiceReference" 
                }, 
                "secretName": "<secretName>" 
            }
        },
        "connectVia": {
            "referenceName": "<name of Integration Runtime>",
            "type": "IntegrationRuntimeReference"
        }
    }
}
```

**Example 3: Use Windows authentication**

```json
{
    "name": "AzureSqlMILinkedService",
    "properties": {
        "type": "SqlServer",
        "typeProperties": {
            "connectionString": {
                "type": "SecureString",
                "value": "Data Source=<servername>\\<instance name if using named instance>;Initial Catalog=<databasename>;Integrated Security=True;"
            },
            "userName": "<domain\\username>",
            "password": {
                "type": "SecureString",
                "value": "<password>"
            }
        },
        "connectVia": {
            "referenceName": "<name of Integration Runtime>",
            "type": "IntegrationRuntimeReference"
        }
    }
}
```

## Dataset properties

For a full list of sections and properties available for use to define datasets, see the datasets article. This section provides a list of properties supported by the Azure SQL Database Managed Instance dataset.

<<<<<<< HEAD
To copy data to and from Azure SQL Database Managed Instance, set the type property of the dataset to **SqlServerTable**. The following properties are supported:
=======
To copy data to and from Azure SQL Database Managed Instance, the following properties are supported:
>>>>>>> 6a383dfd

| Property | Description | Required |
|:--- |:--- |:--- |
| type | The type property of the dataset must be set to **SqlServerTable**. | Yes. |
| tableName |This property is the name of the table or view in the database instance that the linked service refers to. | No for source. Yes for sink. |

**Example**

```json
{
    "name": "AzureSqlMIDataset",
    "properties":
    {
        "type": "SqlServerTable",
        "linkedServiceName": {
            "referenceName": "<Managed Instance linked service name>",
            "type": "LinkedServiceReference"
        },
        "schema": [ < physical schema, optional, retrievable during authoring > ],
        "typeProperties": {
            "tableName": "MyTable"
        }
    }
}
```

## Copy activity properties

For a full list of sections and properties available for use to define activities, see the [Pipelines](concepts-pipelines-activities.md) article. This section provides a list of properties supported by the Azure SQL Database Managed Instance source and sink.

### Azure SQL Database Managed Instance as a source

To copy data from Azure SQL Database Managed Instance, set the source type in the copy activity to **SqlSource**. The following properties are supported in the copy activity source section:

| Property | Description | Required |
|:--- |:--- |:--- |
| type | The type property of the copy activity source must be set to **SqlSource**. | Yes. |
| sqlReaderQuery |This property uses the custom SQL query to read data. An example is `select * from MyTable`. |No. |
| sqlReaderStoredProcedureName |This property is the name of the stored procedure that reads data from the source table. The last SQL statement must be a SELECT statement in the stored procedure. |No. |
| storedProcedureParameters |These parameters are for the stored procedure.<br/>Allowed values are name or value pairs. The names and casing of the parameters must match the names and casing of the stored procedure parameters. |No. |

Note the following points:

- If **sqlReaderQuery** is specified for **SqlSource**, the copy activity runs this query against the managed instance source to get the data. You also can specify a stored procedure by specifying **sqlReaderStoredProcedureName** and **storedProcedureParameters** if the stored procedure takes parameters.
- If you don't specify either the **sqlReaderQuery** or **sqlReaderStoredProcedureName** property, the columns defined in the "structure" section of the dataset JSON are used to construct a query. The query `select column1, column2 from mytable` runs against the managed instance. If the dataset definition doesn't have "structure," all columns are selected from the table.

**Example: Use a SQL query**

```json
"activities":[
    {
        "name": "CopyFromAzureSqlMI",
        "type": "Copy",
        "inputs": [
            {
                "referenceName": "<Managed Instance input dataset name>",
                "type": "DatasetReference"
            }
        ],
        "outputs": [
            {
                "referenceName": "<output dataset name>",
                "type": "DatasetReference"
            }
        ],
        "typeProperties": {
            "source": {
                "type": "SqlSource",
                "sqlReaderQuery": "SELECT * FROM MyTable"
            },
            "sink": {
                "type": "<sink type>"
            }
        }
    }
]
```

**Example: Use a stored procedure**

```json
"activities":[
    {
        "name": "CopyFromAzureSqlMI",
        "type": "Copy",
        "inputs": [
            {
                "referenceName": "<Managed Instance input dataset name>",
                "type": "DatasetReference"
            }
        ],
        "outputs": [
            {
                "referenceName": "<output dataset name>",
                "type": "DatasetReference"
            }
        ],
        "typeProperties": {
            "source": {
                "type": "SqlSource",
                "sqlReaderStoredProcedureName": "CopyTestSrcStoredProcedureWithParameters",
                "storedProcedureParameters": {
                    "stringData": { "value": "str3" },
                    "identifier": { "value": "$$Text.Format('{0:yyyy}', <datetime parameter>)", "type": "Int"}
                }
            },
            "sink": {
                "type": "<sink type>"
            }
        }
    }
]
```

**The stored procedure definition**

```sql
CREATE PROCEDURE CopyTestSrcStoredProcedureWithParameters
(
    @stringData varchar(20),
    @identifier int
)
AS
SET NOCOUNT ON;
BEGIN
    select *
    from dbo.UnitTestSrcTable
    where dbo.UnitTestSrcTable.stringData != stringData
    and dbo.UnitTestSrcTable.identifier != identifier
END
GO
```

### Azure SQL Database Managed Instance as a sink

To copy data to Azure SQL Database Managed Instance, set the sink type in the copy activity to **SqlSink**. The following properties are supported in the copy activity sink section:

| Property | Description | Required |
|:--- |:--- |:--- |
| type | The type property of the copy activity sink must be set to **SqlSink**. | Yes. |
<<<<<<< HEAD
| writeBatchSize |Number of rows to inserts into the SQL table **per batch**.<br/>Allowed values are integers for the number of rows. |No (default: 10,000). |
=======
| writeBatchSize |Number of rows to inserts into the SQL table **per batch**.<br/>Allowed values are integers for the number of rows. By default, Data Factory dynamically determine the appropriate batch size based on the row size.  |No |
>>>>>>> 6a383dfd
| writeBatchTimeout |This property specifies the wait time for the batch insert operation to complete before it times out.<br/>Allowed values are for the time span. An example is “00:30:00,” which is 30 minutes. |No. |
| preCopyScript |This property specifies a SQL query for the copy activity to execute before writing data into the managed instance. It's invoked only once per copy run. You can use this property to clean up preloaded data. |No. |
| sqlWriterStoredProcedureName |This name is for the stored procedure that defines how to apply source data into the target table. Examples of procedures are to do upserts or transforms by using your own business logic. <br/><br/>This stored procedure is *invoked per batch*. To do an operation that runs only once and has nothing to do with source data, for example, delete or truncate, use the `preCopyScript` property. |No. |
| storedProcedureParameters |These parameters are used for the stored procedure.<br/>Allowed values are name or value pairs. The names and casing of the parameters must match the names and casing of the stored procedure parameters. |No. |
| sqlWriterTableType |This property specifies a table type name to be used in the stored procedure. The copy activity makes the data being moved available in a temp table with this table type. Stored procedure code can then merge the data that's being copied with existing data. |No. |

> [!TIP]
> When data is copied to Azure SQL Database Managed Instance, the copy activity appends data to the sink table by default. To perform an upsert or additional business logic, use the stored procedure in SqlSink. For more information, see [Invoke a stored procedure from a SQL sink](#invoke-a-stored-procedure-from-a-sql-sink).

**Example 1: Append data**

```json
"activities":[
    {
        "name": "CopyToAzureSqlMI",
        "type": "Copy",
        "inputs": [
            {
                "referenceName": "<input dataset name>",
                "type": "DatasetReference"
            }
        ],
        "outputs": [
            {
                "referenceName": "<Managed Instance output dataset name>",
                "type": "DatasetReference"
            }
        ],
        "typeProperties": {
            "source": {
                "type": "<source type>"
            },
            "sink": {
                "type": "SqlSink",
                "writeBatchSize": 100000
            }
        }
    }
]
```

**Example 2: Invoke a stored procedure during copy for upsert**

Learn more details from [Invoke a stored procedure from a SQL sink](#invoke-a-stored-procedure-from-a-sql-sink).

```json
"activities":[
    {
        "name": "CopyToAzureSqlMI",
        "type": "Copy",
        "inputs": [
            {
                "referenceName": "<input dataset name>",
                "type": "DatasetReference"
            }
        ],
        "outputs": [
            {
                "referenceName": "<Managed Instance output dataset name>",
                "type": "DatasetReference"
            }
        ],
        "typeProperties": {
            "source": {
                "type": "<source type>"
            },
            "sink": {
                "type": "SqlSink",
                "sqlWriterStoredProcedureName": "CopyTestStoredProcedureWithParameters",
                "sqlWriterTableType": "CopyTestTableType",
                "storedProcedureParameters": {
                    "identifier": { "value": "1", "type": "Int" },
                    "stringData": { "value": "str1" }
                }
            }
        }
    }
]
```

## Identity columns in the target database

The following example copies data from a source table with no identity column to a destination table with an identity column.

**Source table**

```sql
create table dbo.SourceTbl
(
    name varchar(100),
    age int
)
```

**Destination table**

```sql
create table dbo.TargetTbl
(
    identifier int identity(1,1),
    name varchar(100),
    age int
)
```

Notice that the target table has an identity column.

**Source dataset JSON definition**

```json
{
    "name": "SampleSource",
    "properties": {
        "type": " SqlServerTable",
        "linkedServiceName": {
            "referenceName": "TestIdentitySQL",
            "type": "LinkedServiceReference"
        },
        "typeProperties": {
            "tableName": "SourceTbl"
        }
    }
}
```

**Destination dataset JSON definition**

```json
{
    "name": "SampleTarget",
    "properties": {
        "structure": [
            { "name": "name" },
            { "name": "age" }
        ],
        "type": "SqlServerTable",
        "linkedServiceName": {
            "referenceName": "TestIdentitySQL",
            "type": "LinkedServiceReference"
        },
        "typeProperties": {
            "tableName": "TargetTbl"
        }
    }
}
```

Notice that your source and target table have different schema. The target table has an identity column. In this scenario, specify the "structure" property in the target dataset definition, which doesn’t include the identity column.

## <a name="invoke-a-stored-procedure-from-a-sql-sink"></a> Invoke a stored procedure from a SQL sink

When data is copied into Azure SQL Database Managed Instance, a stored procedure can be configured and invoked with additional parameters that you specify.

You can use a stored procedure when built-in copy mechanisms don't serve the purpose. It's typically used when an upsert (update + insert) or extra processing must be done before the final insertion of source data in the destination table. Extra processing can include tasks such as merging columns, looking up additional values, and insertion into multiple tables.

The following sample shows how to use a stored procedure to do an upsert into a table in the SQL Server database. Assume that input data and the sink **Marketing** table each have three columns: **ProfileID**, **State**, and **Category**. Do the upsert based on the **ProfileID** column, and only apply it for a specific category.

**Output dataset:** the "tableName" should be the same table type parameter name in your stored procedure (see below stored procedure script).

```json
{
    "name": "AzureSqlMIDataset",
    "properties":
    {
        "type": "SqlServerTable",
        "linkedServiceName": {
            "referenceName": "<Managed Instance linked service name>",
            "type": "LinkedServiceReference"
        },
        "typeProperties": {
            "tableName": "Marketing"
        }
    }
}
```

Define the **SQL sink** section in copy activity as follows.

```json
"sink": {
    "type": "SqlSink",
    "SqlWriterTableType": "MarketingType",
    "SqlWriterStoredProcedureName": "spOverwriteMarketing",
    "storedProcedureParameters": {
        "category": {
            "value": "ProductA"
        }
    }
}
```

In your database, define the stored procedure with the same name as the **SqlWriterStoredProcedureName**. It handles input data from your specified source and merges into the output table. The parameter name of the table type in the stored procedure should be the same as the **tableName** defined in the dataset.

```sql
CREATE PROCEDURE spOverwriteMarketing @Marketing [dbo].[MarketingType] READONLY, @category varchar(256)
AS
BEGIN
  MERGE [dbo].[Marketing] AS target
  USING @Marketing AS source
  ON (target.ProfileID = source.ProfileID and target.Category = @category)
  WHEN MATCHED THEN
      UPDATE SET State = source.State
  WHEN NOT MATCHED THEN
      INSERT (ProfileID, State, Category)
      VALUES (source.ProfileID, source.State, source.Category);
END
```

In your database, define the table type with the same name as sqlWriterTableType. The schema of the table type is the same as the schema returned by your input data.

```sql
CREATE TYPE [dbo].[MarketingType] AS TABLE(
    [ProfileID] [varchar](256) NOT NULL,
    [State] [varchar](256) NOT NULL，
    [Category] [varchar](256) NOT NULL
)
```

The stored procedure feature takes advantage of [table-valued parameters](https://msdn.microsoft.com/library/bb675163.aspx).

## Data type mapping for Azure SQL Database Managed Instance

When data is copied to and from Azure SQL Database Managed Instance, the following mappings are used from Azure SQL Database Managed Instance data types to Azure Data Factory interim data types. To learn how the copy activity maps from the source schema and data type to the sink, see [Schema and data type mappings](copy-activity-schema-and-type-mapping.md).

| Azure SQL Database Managed Instance data type | Azure Data Factory interim data type |
|:--- |:--- |
| bigint |Int64 |
| binary |Byte[] |
| bit |Boolean |
| char |String, Char[] |
| date |DateTime |
| Datetime |DateTime |
| datetime2 |DateTime |
| Datetimeoffset |DateTimeOffset |
| Decimal |Decimal |
| FILESTREAM attribute (varbinary(max)) |Byte[] |
| Float |Double |
| image |Byte[] |
| int |Int32 |
| money |Decimal |
| nchar |String, Char[] |
| ntext |String, Char[] |
| numeric |Decimal |
| nvarchar |String, Char[] |
| real |Single |
| rowversion |Byte[] |
| smalldatetime |DateTime |
| smallint |Int16 |
| smallmoney |Decimal |
| sql_variant |Object |
| text |String, Char[] |
| time |TimeSpan |
| timestamp |Byte[] |
| tinyint |Int16 |
| uniqueidentifier |Guid |
| varbinary |Byte[] |
| varchar |String, Char[] |
| xml |Xml |

>[!NOTE]
> For data types that map to the Decimal interim type, currently Azure Data Factory supports precision up to 28. If you have data that requires precision larger than 28, consider converting to a string in a SQL query.

## Next steps
For a list of data stores supported as sources and sinks by the copy activity in Azure Data Factory, see [Supported data stores](copy-activity-overview.md##supported-data-stores-and-formats).<|MERGE_RESOLUTION|>--- conflicted
+++ resolved
@@ -139,11 +139,7 @@
 
 For a full list of sections and properties available for use to define datasets, see the datasets article. This section provides a list of properties supported by the Azure SQL Database Managed Instance dataset.
 
-<<<<<<< HEAD
-To copy data to and from Azure SQL Database Managed Instance, set the type property of the dataset to **SqlServerTable**. The following properties are supported:
-=======
 To copy data to and from Azure SQL Database Managed Instance, the following properties are supported:
->>>>>>> 6a383dfd
 
 | Property | Description | Required |
 |:--- |:--- |:--- |
@@ -284,11 +280,7 @@
 | Property | Description | Required |
 |:--- |:--- |:--- |
 | type | The type property of the copy activity sink must be set to **SqlSink**. | Yes. |
-<<<<<<< HEAD
-| writeBatchSize |Number of rows to inserts into the SQL table **per batch**.<br/>Allowed values are integers for the number of rows. |No (default: 10,000). |
-=======
 | writeBatchSize |Number of rows to inserts into the SQL table **per batch**.<br/>Allowed values are integers for the number of rows. By default, Data Factory dynamically determine the appropriate batch size based on the row size.  |No |
->>>>>>> 6a383dfd
 | writeBatchTimeout |This property specifies the wait time for the batch insert operation to complete before it times out.<br/>Allowed values are for the time span. An example is “00:30:00,” which is 30 minutes. |No. |
 | preCopyScript |This property specifies a SQL query for the copy activity to execute before writing data into the managed instance. It's invoked only once per copy run. You can use this property to clean up preloaded data. |No. |
 | sqlWriterStoredProcedureName |This name is for the stored procedure that defines how to apply source data into the target table. Examples of procedures are to do upserts or transforms by using your own business logic. <br/><br/>This stored procedure is *invoked per batch*. To do an operation that runs only once and has nothing to do with source data, for example, delete or truncate, use the `preCopyScript` property. |No. |
