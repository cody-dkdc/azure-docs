--- conflicted
+++ resolved
@@ -34,13 +34,9 @@
 
 ## Prerequisites
 
-<<<<<<< HEAD
-To use copy data from an Azure SQL Database managed instance that's located in a virtual network, set up a self-hosted integration runtime in the same virtual network that can access the database. For more information, see [Self-hosted integration runtime](create-self-hosted-integration-runtime.md).
-=======
-To use copy data from an Azure SQL Database Managed Instance which is located in VNET, you need to set up a Self-hosted Integration Runtime that can access the database. See [Self-hosted Integration Runtime](create-self-hosted-integration-runtime.md) article for details.
-
-If you provision your Self-hosted IR in the same virtual network as your Managed Instance, make sure that your IR machine is in a different subnet than your Managed Instance. If you provision your Self-hosted IR in a different virtual network than your Managed Instance, you can use either a virtual network peering or virtual network to virtual network connection. See [Connect your application to Azure SQL Database Managed Instance](../sql-database/sql-database-managed-instance-connect-app.md).
->>>>>>> 812cf349
+To use copy data from an Azure SQL Database Managed Instance that's located in a virtual network, set up a self-hosted integration runtime that can access the database. For more information, see [Self-hosted integration runtime](create-self-hosted-integration-runtime.md).
+
+If you provision your self-hosted integration runtime in the same virtual network as your managed instance, make sure that your integration runtime machine is in a different subnet than your managed instance. If you provision your self-hosted integration runtime in a different virtual network than your managed instance, you can use either a virtual network peering or virtual network to virtual network connection. For more information, see [Connect your application to Azure SQL Database Managed Instance](../sql-database/sql-database-managed-instance-connect-app.md).
 
 ## Get started
 
@@ -158,7 +154,7 @@
 Note the following points:
 
 - If **sqlReaderQuery** is specified for **SqlSource**, the copy activity runs this query against the managed instance source to get the data. You also can specify a stored procedure by specifying **sqlReaderStoredProcedureName** and **storedProcedureParameters** if the stored procedure takes parameters.
-- If you don't specify either the **sqlReaderQuery** or **sqlReaderStoredProcedureName** property, the columns defined in the "structure" section of the dataset JSON are used to construct a query. The query  `select column1, column2 from mytable` runs against the managed instance. If the dataset definition doesn't have  "structure," all columns are selected from the table.
+- If you don't specify either the **sqlReaderQuery** or **sqlReaderStoredProcedureName** property, the columns defined in the "structure" section of the dataset JSON are used to construct a query. The query `select column1, column2 from mytable` runs against the managed instance. If the dataset definition doesn't have "structure," all columns are selected from the table.
 
 **Example: Use a SQL query**
 
