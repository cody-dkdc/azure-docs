--- conflicted
+++ resolved
@@ -105,17 +105,10 @@
     - **As sink**: In Storage Explorer, grant at least **Write + Execute** permission to create child items in the folder. Alternatively, in Access control (IAM), grant at least the **Storage Blob Data Contributor** role.
 
 >[!NOTE]
-<<<<<<< HEAD
->To list folders starting from the account level or to test the connection, you must set the permission of the service principal being granted to a **storage account with "Execute" permission in IAM**. This is true when you use the:
+>To list folders starting from the account level or to test connection, you need to set the permission of the service principal being granted to **storage account with "Storage Blob Data Reader" permission in IAM**. This is true when you use the:
 >- **Copy data tool** to author copy pipeline.
->- **Data Factory UI** to test the connection and navigate folders during authoring. 
->If you have concerns about granting permission at the account level, you can skip the connection test and input the path manually during authoring. The copy activity works as long as the service principal is granted the proper permission at the files to be copied.
-=======
->To list folders starting from the account level or to test connection, you need to set the permission of the service principal being granted to **storage account with "Storage Blob Data Reader" permission in IAM**. This is true when you use the:
->- **Copy Data Tool** to author copy pipeline.
 >- **Data Factory UI** to test connection and navigating folders during authoring. 
->If you have concern on granting permission at account level, you can skip test connection and input path manually during authoring. Copy activity will still work as long as the service principal is granted with proper permission at the files to be copied.
->>>>>>> b0f8080e
+>If you have concerns about granting permission at the account level, you can skip test connection and input path manually during authoring. Copy activity still works as long as the service principal is granted with proper permission at the files to be copied.
 
 These properties are supported for the linked service:
 
@@ -166,17 +159,10 @@
     - **As sink**: In Storage Explorer, grant at least **Write + Execute** permission to create child items in the folder. Alternatively, in Access control (IAM), grant at least the **Storage Blob Data Contributor** role.
 
 >[!NOTE]
-<<<<<<< HEAD
->To list folders starting from the account level or to test the connection, set the permission of the managed identity being granted to **storage account with "Execute" permission in IAM**. This is true when you use the:
+>To list folders starting from the account level or to test connection, you need to set the permission of the managed identity being granted to **storage account with "Storage Blob Data Reader" permission in IAM**. This is true when you use the:
 >- **Copy data tool** to author copy pipeline.
->- **Data Factory UI** to test the connection and navigate folders during authoring. 
->If you have concerns about granting permission at the account level, skip the connection test and input the path manually during authoring. The copy activity works as long as the managed identity is granted with the proper permission at the files to be copied.
-=======
->To list folders starting from the account level or to test connection, you need to set the permission of the managed identity being granted to **storage account with "Storage Blob Data Reader" permission in IAM**. This is true when you use the:
->- **Copy Data Tool** to author copy pipeline.
 >- **Data Factory UI** to test connection and navigating folders during authoring. 
->If you have concern on granting permission at account level, you can skip test connection and input path manually during authoring. Copy activity will still work as long as the managed identity is granted with proper permission at the files to be copied.
->>>>>>> b0f8080e
+>If you have concerns about granting permission at the account level, you can skip test connection and input path manually during authoring. Copy activity still works as long as the managed identity is granted with proper permission at the files to be copied.
 
 >[!IMPORTANT]
 >If you use PolyBase to load data from Data Lake Storage Gen2 into SQL Data Warehouse, when you use Data Lake Storage Gen2 managed identity authentication, make sure you also follow steps 1 and 2 in [this guidance](../sql-database/sql-database-vnet-service-endpoint-rule-overview.md#impact-of-using-vnet-service-endpoints-with-azure-storage). Follow the instructions to register your SQL Database server with Azure Active Directory (Azure AD). You also assign the Storage Blob Data Contributor role with role-based access control to your SQL Database server. The rest is handled by Data Factory. If your Data Lake Storage Gen2 is configured with an Azure Virtual Network endpoint to use PolyBase to load data from it, you must use managed identity authentication.
