<properties 
	pageTitle="Move data to and from DocumentDB | Azure Data Factory" 
	description="Learn how move data to/from Azure DocumentDB collection using Azure Data Factory" 
	services="data-factory, documentdb" 
	documentationCenter="" 
	authors="spelluru" 
	manager="jhubbard" 
	editor="monicar"/>

<tags 
	ms.service="multiple" 
	ms.workload="data-services" 
	ms.tgt_pltfrm="na" 
	ms.devlang="na" 
	ms.topic="article" 
<<<<<<< HEAD
	ms.date="02/16/2016" 
=======
	ms.date="02/24/2016" 
>>>>>>> 62d764ee
	ms.author="spelluru"/>

# Move data to and from DocumentDB using Azure Data Factory

This article outlines how you can use the Copy Activity in an Azure data factory to move data to Azure DocumentDB from another data store and move data from another data store to DocumentDB. This article builds on the [data movement activities](data-factory-data-movement-activities.md) article which presents a general overview of data movement with copy activity and supported data store combinations.

The following sample(s) show how to copy data to and from Azure DocumentDB and Azure Blob Storage. However, data can be copied **directly** from any of sources to any of the sinks stated [here](data-factory-data-movement-activities.md#supported-data-stores) using the Copy Activity in Azure Data Factory.  


## Sample: Copy data from DocumentDB to Azure Blob

The sample below shows:

1. A linked service of type [DocumentDb](#azure-documentdb-linked-service-properties).
2. A linked service of type [AzureStorage](data-factory-azure-blob-connector.md#azure-storage-linked-service-properties). 
3. An input [dataset](data-factory-create-datasets.md) of type [DocumentDbCollection](#azure-documentdb-dataset-type-properties). 
4. An output [dataset](data-factory-create-datasets.md) of type [AzureBlob](data-factory-azure-blob-connector.md#azure-blob-dataset-type-properties).
4. A [pipeline](data-factory-create-pipelines.md) with Copy Activity that uses [DocumentDbCollectionSource](#azure-documentdb-copy-activity-type-properties) and [BlobSink](data-factory-azure-blob-connector.md#azure-blob-copy-activity-type-properties).

The sample copies data in Azure DocumentDB to Azure Blob. The JSON properties used in these samples are described in sections following the samples.

**Azure DocumentDB linked service:**

	{
	  "name": "DocumentDbLinkedService",
	  "properties": {
	    "type": "DocumentDb",
	    "typeProperties": {
	      "connectionString": "AccountEndpoint=<EndpointUrl>;AccountKey=<AccessKey>;Database=<Database>"
	    }
	  }
	}

**Azure Blob storage linked service:**

	{
	  "name": "StorageLinkedService",
	  "properties": {
	    "type": "AzureStorage",
	    "typeProperties": {
	      "connectionString": "DefaultEndpointsProtocol=https;AccountName=<accountname>;AccountKey=<accountkey>"
	    }
	  }
	}

**Azure Document DB input dataset:**

The sample assumes you have a collection named **Person** in an Azure DocumentDB database.
 
Setting “external”: ”true” and specifying externalData policy information the Azure Data Factory service that the table is external to the data factory and not produced by an activity in the data factory.

	{
	  "name": "PersonDocumentDbTable",
	  "properties": {
	    "type": "DocumentDbCollection",
	    "linkedServiceName": "DocumentDbLinkedService",
	    "typeProperties": {
	      "collectionName": "Person"
	    },
	    "external": true,
	    "availability": {
	      "frequency": "Day",
	      "interval": 1
	    }
	  }
	}


**Azure Blob output dataset:**

Data is copied to a new blob every hour with the path for the blob reflecting the specific datetime with hour granularity.

	{
	  "name": "PersonBlobTableOut",
	  "properties": {
	    "type": "AzureBlob",
	    "linkedServiceName": "StorageLinkedService",
	    "typeProperties": {
	      "folderPath": "docdb",
	      "format": {
	        "type": "TextFormat",
	        "columnDelimiter": ",",
	        "nullValue": "NULL"
	      }
	    },
	    "availability": {
	      "frequency": "Day",
	      "interval": 1
	    }
	  }
	}

Sample JSON document in the Person collection in a DocumentDB database: 

	{
	  "PersonId": 2,
	  "Name": {
	    "First": "Jane",
	    "Middle": "",
	    "Last": "Doe"
	  }
	}

DocumentDB supports querying documents using a SQL like syntax over hierarchical JSON documents. 

Example: 
	SELECT Person.PersonId, Person.Name.First AS FirstName, Person.Name.Middle as MiddleName, Person.Name.Last AS LastName FROM Person

The following pipeline copies data from the Person collection in the DocumentDB database to an Azure blob. As part of the copy activity the input and output datasets have been specified.  
	
	{
	  "name": "DocDbToBlobPipeline",
	  "properties": {
	    "activities": [
	      {
	        "type": "Copy",
	        "typeProperties": {
	          "source": {
	            "type": "DocumentDbCollectionSource",
	            "query": "SELECT Person.Id, Person.Name.First AS FirstName, Person.Name.Middle as MiddleName, Person.Name.Last AS LastName FROM Person",
	            "nestingSeparator": "."
	          },
	          "sink": {
	            "type": "BlobSink",
	            "blobWriterAddHeader": true,
	            "writeBatchSize": 1000,
	            "writeBatchTimeout": "00:00:59"
	          }
	        },
	        "inputs": [
	          {
	            "name": "PersonDocumentDbTable"
	          }
	        ],
	        "outputs": [
	          {
	            "name": "PersonBlobTableOut"
	          }
	        ],
	        "policy": {
	          "concurrency": 1
	        },
	        "name": "CopyFromDocDbToBlob"
	      }
	    ],
	    "start": "2015-04-01T00:00:00Z",
	    "end": "2015-04-02T00:00:00Z"
	  }
	}

## Sample: Copy data from Azure Blob to Azure DocumentDB

The sample below shows:

1. A linked service of type [DocumentDb](#azure-documentdb-linked-service-properties).
2. A linked service of type [AzureStorage](data-factory-azure-blob-connector.md#azure-storage-linked-service-properties).
3. An input [dataset](data-factory-create-datasets.md) of type [AzureBlob](data-factory-azure-blob-connector.md#azure-blob-dataset-type-properties).
4. An output [dataset](data-factory-create-datasets.md) of type [DocumentDbCollection](#azure-documentdb-dataset-type-properties). 
4. A [pipeline](data-factory-create-pipelines.md) with Copy Activity that uses [BlobSource](data-factory-azure-blob-connector.md#azure-blob-copy-activity-type-properties) and [DocumentDbCollectionSink](#azure-documentdb-copy-activity-type-properties).


The sample copies data from Azure blob to Azure DocumentDB. The JSON properties used in these samples are described in sections following the samples.

**Azure Blob storage linked service:**
	
	{
	  "name": "StorageLinkedService",
	  "properties": {
	    "type": "AzureStorage",
	    "typeProperties": {
	      "connectionString": "DefaultEndpointsProtocol=https;AccountName=<accountname>;AccountKey=<accountkey>"
	    }
	  }
	}

**Azure DocumentDB linked service:**
	
	{
	  "name": "DocumentDbLinkedService",
	  "properties": {
	    "type": "DocumentDb",
	    "typeProperties": {
	      "connectionString": "AccountEndpoint=<EndpointUrl>;AccountKey=<AccessKey>;Database=<Database>"
	    }
	  }
	}

**Azure Blob input dataset:**

	{
	  "name": "PersonBlobTableIn",
	  "properties": {
	    "structure": [
	      {
	        "name": "Id",
	        "type": "Int"
	      },
	      {
	        "name": "FirstName",
	        "type": "String"
	      },
	      {
	        "name": "MiddleName",
	        "type": "String"
	      },
	      {
	        "name": "LastName",
	        "type": "String"
	      }
	    ],
	    "type": "AzureBlob",
	    "linkedServiceName": "StorageLinkedService",
	    "typeProperties": {
	      "fileName": "input.csv",
	      "folderPath": "docdb",
	      "format": {
	        "type": "TextFormat",
	        "columnDelimiter": ",",
	        "nullValue": "NULL"
	      }
	    },
	    "external": true,
	    "availability": {
	      "frequency": "Day",
	      "interval": 1
	    }
	  }
	}

**Azure DocumentDB output dataset:**

The sample copies data to a collection named “Person”.

	{
	  "name": "PersonDocumentDbTableOut",
	  "properties": {
	    "structure": [
	      {
	        "name": "Id",
	        "type": "Int"
	      },
	      {
	        "name": "Name.First",
	        "type": "String"
	      },
	      {
	        "name": "Name.Middle",
	        "type": "String"
	      },
	      {
	        "name": "Name.Last",
	        "type": "String"
	      }
	    ],
	    "type": "DocumentDbCollection",
	    "linkedServiceName": "DocumentDbLinkedService",
	    "typeProperties": {
	      "collectionName": "Person"
	    },
	    "availability": {
	      "frequency": "Day",
	      "interval": 1
	    }
	  }
	}

The following pipeline copies data from Azure Blob to the Person collection in the 	DocumentDB. As part of the copy activity the input and output datasets have been specified. 
	
	{
	  "name": "BlobToDocDbPipeline",
	  "properties": {
	    "activities": [
	      {
	        "type": "Copy",
	        "typeProperties": {
	          "source": {
	            "type": "BlobSource"
	          },
	          "sink": {
	            "type": "DocumentDbCollectionSink",
	            "nestingSeparator": ".",
	            "writeBatchSize": 2,
	            "writeBatchTimeout": "00:00:00"
	          }
	          "translator": {
	              "type": "TabularTranslator",
	              "ColumnMappings": "FirstName: Name.First, MiddleName: Name.Middle, LastName: Name.Last, BusinessEntityID: BusinessEntityID, PersonType: PersonType, NameStyle: NameStyle, Title: Title, Suffix: Suffix, EmailPromotion: EmailPromotion, rowguid: rowguid, ModifiedDate: ModifiedDate"
	          }
	        },
	        "inputs": [
	          {
	            "name": "PersonBlobTableIn"
	          }
	        ],
	        "outputs": [
	          {
	            "name": "PersonDocumentDbTableOut"
	          }
	        ],
	        "policy": {
	          "concurrency": 1
	        },
	        "name": "CopyFromBlobToDocDb"
	      }
	    ],
	    "start": "2015-04-14T00:00:00Z",
	    "end": "2015-04-15T00:00:00Z"
	  }
	}
 
If the sample blob input is as 

	1,John,,Doe

Then the output JSON in DocumentDB will be as:

	{
	  "Id": 1,
	  "Name": {
	    "First": "John",
	    "Middle": null,
	    "Last": "Doe"
	  },
	  "id": "a5e8595c-62ec-4554-a118-3940f4ff70b6"
	}
	
DocumentDB is a NoSQL store for JSON documents, where nested structures are allowed. Azure Data Factory enables user to denote hierarchy via **nestingSeparator**, which is “.” in this example. With the separator, the copy activity will generate the “Name” object with three children elements First, Middle and Last, according to “Name.First”, “Name.Middle” and “Name.Last” in the table definition.

## Azure DocumentDB Linked Service properties

The following table provides description for JSON elements specific to Azure DocumentDB linked service. 

| **Property** | **Description** | **Required** |
| -------- | ----------- | --------- |
| type | The type property must be set to: **DocumentDb** | Yes |
| connectionString | Specify information needed to connect to Azure DocumentDB database. | Yes |

## Azure DocumentDB Dataset type properties

For a full list of sections & properties available for defining datasets please refer to the [Creating datasets](data-factory-create-datasets.md) article. Sections like structure, availability, and policy of a dataset JSON are similar for all dataset types (Azure SQL, Azure blob, Azure table, etc...).
 
The typeProperties section is different for each type of dataset and provides information about the location of the data in the data store. The typeProperties section for the dataset of type **DocumentDbCollection** has the following properties.

| **Property** | **Description** | **Required** |
| -------- | ----------- | -------- |
| collectionName | Name of the DocumentDB document collection. | Yes |


Example:

	{
	  "name": "PersonDocumentDbTable",
	  "properties": {
	    "type": "DocumentDbCollection",
	    "linkedServiceName": "DocumentDbLinkedService",
	    "typeProperties": {
	      "collectionName": "Person"
	    },
	    "external": true,
	    "availability": {
	      "frequency": "Day",
	      "interval": 1
	    }
	  }
	}

### Schema by Data Factory
For schema-free data stores such as DocumentDB, the Data Factory service infers the schema in one of the following ways:  

1.	If you specify the structure of data by using the **structure** property in the dataset definition, the Data Factory service honors this structure as the schema. In this case, if a row does not contain a value for a column, a null value will be provided for it.
2.	If you do not specify the structure of data by using the **structure** property in the dataset definition, the Data Factory service infers the schema by using the first row in the data. In this case, if the first row does not contain the full schema, some columns will be missing in the result of copy operation.

Therefore, for schema-free data sources, the best practice is to specify the structure of data using the **structure** property.

## Azure DocumentDB Copy Activity type properties

For a full list of sections & properties available for defining activities please refer to the [Creating Pipelines](data-factory-create-pipelines.md) article. Properties like name, description, input and output tables, various policies etc are available for all types of activities.
 
**Note:** The Copy Activity takes only one input and produces only one output.

Properties available in the typeProperties section of the activity on the other hand vary with each activity type and in case of Copy activity they vary depending on the types of sources and sinks.

In case of Copy activity when source is of type **DocumentDbCollectionSource**
the following properties are available in **typeProperties** section:

| **Property** | **Description** | **Allowed values** | **Required** |
| ------------ | --------------- | ------------------ | ------------ |
| query | Specify the query to read data. | Query string supported by DocumentDB. <p>Example: SELECT c.BusinessEntityID, c.PersonType, c.NameStyle, c.Title, c.Name.First AS FirstName, c.Name.Last AS LastName, c.Suffix, c.EmailPromotion FROM c WHERE c.ModifiedDate > \"2009-01-01T00:00:00\"</p> | No <p>If not specified, the SQL statement that is executed: select <columns defined in structure> from mycollection </p>
| nestingSeparator | Special character to indicate that the document is nested | Any character. <p>DocumentDB is a NoSQL store for JSON documents, where nested structures are allowed. Azure Data Factory enables user to denote hierarchy via nestingSeparator, which is “.” in the above examples. With the separator, the copy activity will generate the “Name” object with three children elements First, Middle and Last, according to “Name.First”, “Name.Middle” and “Name.Last” in the table definition.</p> | No

**DocumentDbCollectionSink** supports the following properties:

| **Property** | **Description** | **Allowed values** | **Required** |
| -------- | ----------- | -------------- | -------- |
| nestingSeparator | A special character in the source column name to indicate that nested document is needed. <p>For example above: Name.First in the output table produces the following JSON structure in the DocumentDB document:</p><p>"Name": {<br/>	"First": "John"<br/>},</p> | Character that is used to separate nesting levels.<p>Default value is . (dot).</p> | Character that is used to separate nesting levels. <p>Default value is . (dot).</p> | No | 
| writeBatchSize | Number of parallel requests to DocumentDB service to create documents.<p>You can fine tune the performance when copying data to/from DocumentDB by using this property. You can expect a better performance when you increase writeBatchSize because more parallel requests to DocumentDB are sent. However you’ll need to avoid throttling that can throw the error message: "Request rate is large".</p><p>Throttling is decided by a number of factors, including size of documents, number of terms in documents, indexing policy of target collection, etc. For copy operations, you can use a better collection (e.g. S3) to have the most throughput available (2,500 request units/second).</p> | Integer Value | No |
| writeBatchTimeout | Wait time for the operation to complete before it times out. | (Unit = timespan) Example: “00:30:00” (30 minutes). | No |
 
## Appendix
1. **Question:** 
	Does the Copy Activity support update of existing records?

	**Answer:** 
	No.

2. **Question:** 
	How does a retry of a copy to DocumentDB deal with already copied records?

	**Answer:** 
	If records have an "ID" field and the copy operation tries to insert a record with the same ID, the copy operation throws an error.  
 
3. **Question:**
	Does Data Factory support [range or hash-based data partitioning](https://azure.microsoft.com/documentation/articles/documentdb-partition-data/)? 

	**Answer:**
	No. 
4. **Question:**
	Can I specify more than one DocumentDB collection for a table?
	
	**Answer:**
	No. Only one collection can be specified at this time.
     <|MERGE_RESOLUTION|>--- conflicted
+++ resolved
@@ -13,11 +13,7 @@
 	ms.tgt_pltfrm="na" 
 	ms.devlang="na" 
 	ms.topic="article" 
-<<<<<<< HEAD
-	ms.date="02/16/2016" 
-=======
 	ms.date="02/24/2016" 
->>>>>>> 62d764ee
 	ms.author="spelluru"/>
 
 # Move data to and from DocumentDB using Azure Data Factory
