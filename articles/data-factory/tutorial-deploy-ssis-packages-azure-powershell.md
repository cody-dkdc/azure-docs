---
<<<<<<< HEAD
title: 'Deploy SSIS packages to Azure with PowerShell | Microsoft Docs'
description: 'This article explains how to deploy SSIS packages to Azure and create an Azure-SSIS integration runtime by using PowerShell.'
=======
title: Create the Azure-SSIS Integration Runtime with PowerShell | Microsoft Docs
description: Learn how to create an Azure-SSIS integration runtime in Azure Data Factory with PowerShell so you can deploy and run SSIS packages in Azure.
>>>>>>> 4a786ae7
services: data-factory
documentationcenter: ''
author: douglaslMS
manager: craigg
ms.reviewer: douglasl

ms.service: data-factory
ms.workload: data-services
ms.tgt_pltfrm: 
ms.devlang: powershell
ms.topic: hero-article
ms.date: 06/11/2018
ms.author: douglasl
---
# Create the Azure-SSIS Integration Runtime in Azure Data Factory with PowerShell
This tutorial provides steps for provisioning an Azure-SSIS integration runtime (IR) in Azure Data Factory. Then, you can use SQL Server Data Tools (SSDT) or SQL Server Management Studio (SSMS) to deploy and run SQL Server Integration Services (SSIS) packages in this runtime in Azure. In this tutorial, you do the following steps:

> [!NOTE]
> This article uses Azure PowerShell to provision an Azure SSIS IR. To use the Data Factory user interface (UI) to provision an Azure SSIS IR, see [Tutorial: Create an Azure SSIS integration runtime](tutorial-create-azure-ssis-runtime-portal.md). 

> [!div class="checklist"]
> * Create a data factory.
> * Create an Azure-SSIS integration runtime
> * Start the Azure-SSIS integration runtime
> * Deploy SSIS packages
> * Review the complete script

> [!NOTE]
> This article applies to version 2 of Data Factory, which is currently in preview. If you are using version 1 of the Data Factory service, which is generally available (GA), see [documentation for Data Factory version 1](v1/data-factory-copy-data-from-azure-blob-storage-to-sql-database.md).

## Prerequisites
- **Azure subscription**. If you don't have an Azure subscription, create a [free](https://azure.microsoft.com/free/) account before you begin. For conceptual information on Azure-SSIS IR, see [Azure-SSIS integration runtime overview](concepts-integration-runtime.md#azure-ssis-integration-runtime).
- **Azure SQL Database server**. If you don't already have a database server, create one in the Azure portal before you get started. This server hosts the SSIS Catalog database (SSISDB). We recommend that you create the database server in the same Azure region as the integration runtime. This configuration lets the integration runtime write execution logs to SSISDB without crossing Azure regions. 
<<<<<<< HEAD
    - Based on the selected database server, SSISDB can be created on your behalf as a standalone database, part of an Elastic Pool, or in a Managed Instance (Preview) and accessible in public network or by joining a virtual network (VNet). If you use Azure SQL Database with VNet service endpoints/Managed Instance (Preview) to host SSISDB or require access to on-premises data, you need to join your Azure-SSIS IR to a VNet, see [Create Azure-SSIS IR in a VNet](https://docs.microsoft.com/en-us/azure/data-factory/create-azure-ssis-integration-runtime).
    - Confirm that the "**Allow access to Azure services**" setting is **ON** for the database server. This is not applicable when you use Azure SQL Database with VNet service endpoints/Managed Instance (Preview) to host SSISDB. For more information, see [Secure your Azure SQL database](../sql-database/sql-database-security-tutorial.md#create-a-server-level-firewall-rule-in-the-azure-portal). To enable this setting by using PowerShell, see [New-AzureRmSqlServerFirewallRule](/powershell/module/azurerm.sql/new-azurermsqlserverfirewallrule?view=azurermps-4.4.1).
    - Add the IP address of the client machine or a range of IP addresses that includes the IP address of client machine to the client IP address list in the firewall settings for the database server. For more information, see [Azure SQL Database server-level and database-level firewall rules](../sql-database/sql-database-firewall-configure.md). 
    - You can connect to the database server using SQL authentication with your server admin credentials or Azure Active Directory (AAD) authentication with your Azure Data Factory (ADF) Managed Service Identity (MSI).  For the latter, you need to add your ADF MSI into an AAD group with access permissions to the database server, see [Create Azure-SSIS IR with AAD authentication](https://docs.microsoft.com/en-us/azure/data-factory/create-azure-ssis-integration-runtime).
=======
    - Based on the selected database server, SSISDB can be created on your behalf as a standalone database, part of an Elastic Pool, or in a Managed Instance (Preview) and accessible in public network or by joining a virtual network. If you use Azure SQL Database with virtual network service endpoints/Managed Instance (Preview) to host SSISDB or require access to on-premises data, you need to join your Azure-SSIS IR to a virtual network, see [Create Azure-SSIS IR in a virtual network](https://docs.microsoft.com/en-us/azure/data-factory/create-azure-ssis-integration-runtime).
    - Confirm that the "**Allow access to Azure services**" setting is **ON** for the database server. This setting is not applicable when you use Azure SQL Database with virtual network service endpoints/Managed Instance (Preview) to host SSISDB. For more information, see [Secure your Azure SQL database](../sql-database/sql-database-security-tutorial.md#create-a-server-level-firewall-rule-in-the-azure-portal). To enable this setting by using PowerShell, see [New-AzureRmSqlServerFirewallRule](/powershell/module/azurerm.sql/new-azurermsqlserverfirewallrule?view=azurermps-4.4.1).
    - Add the IP address of the client machine or a range of IP addresses that includes the IP address of client machine to the client IP address list in the firewall settings for the database server. For more information, see [Azure SQL Database server-level and database-level firewall rules](../sql-database/sql-database-firewall-configure.md). 
    - You can connect to the database server using SQL authentication with your server admin credentials or Azure Active Directory (AAD) authentication with your Azure Data Factory Managed Service Identity (MSI).  For the latter, you need to add your Data Factory MSI into an AAD group with access permissions to the database server, see [Create Azure-SSIS IR with AAD authentication](https://docs.microsoft.com/en-us/azure/data-factory/create-azure-ssis-integration-runtime).
>>>>>>> 4a786ae7
    - Confirm that your Azure SQL Database server does not have an SSIS Catalog (SSISDB database). The provisioning of Azure-SSIS IR does not support using an existing SSIS Catalog. 
- **Azure PowerShell**. Follow the instructions in [How to install and configure Azure PowerShell](/powershell/azure/install-azurerm-ps). You use PowerShell to run a script to provision an Azure-SSIS integration runtime that runs SSIS packages in the cloud. 

> [!NOTE]
> - You can create a data factory of version 2 in the following regions: East US, East US 2, Southeast Asia, and West Europe. 
> - You can create an Azure-SSIS IR in the following regions: East US, East US 2, Central US, West US 2, North Europe, West Europe, UK South, and Australia East.

## Launch Windows PowerShell ISE
Start **Windows PowerShell ISE** with administrative privileges. 

## Create variables
Copy and paste the following script: Specify values for the variables. For a list of supported **pricing tiers** for Azure SQL Database, see [SQL Database resource limits](../sql-database/sql-database-resource-limits.md).

```powershell
# Azure Data Factory version 2 information 
# If your input contains a PSH special character, e.g. "$", precede it with the escape character "`" like "`$". 
$SubscriptionName = "[Azure subscription name]"
$ResourceGroupName = "[Azure resource group name]"
# Data factory name. Must be globally unique
$DataFactoryName = "[Data factory name]"
# You can create a data factory of version 2 in the following regions: East US, East US 2, Southeast Asia, and West Europe. 
$DataFactoryLocation = "EastUS"

# Azure-SSIS integration runtime information. This is a Data Factory compute resource for running SSIS packages
$AzureSSISName = "[Specify a name for your Azure-SSIS IR]"
$AzureSSISDescription = "[Specify a description for your Azure-SSIS IR]"
# You can create Azure-SSIS IR in the following regions: East US, East US 2, Central US, West US 2, North Europe, West Europe, UK South, Australia East. 
$AzureSSISLocation = "EastUS"
# In public preview, only Standard_A4_v2, Standard_A8_v2, Standard_D1_v2, Standard_D2_v2, Standard_D3_v2, Standard_D4_v2 are supported
$AzureSSISNodeSize = "Standard_D4_v2"
# In public preview, only 1-10 nodes are supported.
$AzureSSISNodeNumber = 2 
# Azure-SSIS IR edition/license info: Standard or Enterprise 
$AzureSSISEdition = "" # Standard by default, while Enterprise lets you use advanced/premium features on your Azure-SSIS IR
# Azure-SSIS IR hybrid usage info: LicenseIncluded or BasePrice
$AzureSSISLicenseType = "" # LicenseIncluded by default, while BasePrice lets you bring your own on-premises SQL Server license to earn cost savings from Azure Hybrid Benefit (AHB) option
# For a Standard_D1_v2 node, 1-4 parallel executions per node are supported. For other nodes, it's 1-8.
$AzureSSISMaxParallelExecutionsPerNode = 8
# Custom setup info
$SetupScriptContainerSasUri = "" # OPTIONAL to provide SAS URI of blob container where your custom setup script and its associated files are stored

# SSISDB info
$SSISDBServerEndpoint = “[your Azure SQL Database server name].database.windows.net" # WARNING: Please ensure that there is no existing SSISDB, so we can prepare and manage one on your behalf
$SSISDBServerAdminUserName = "[your server admin username for SQL authentication]"
$SSISDBServerAdminPassword = "[your server admin password for SQL authentication]"
# For the basic pricing tier, specify "Basic", not "B". For standard/premium/Elastic Pool tiers, specify "S0", "S1", "S2", "S3", etc.
$SSISDBPricingTier = "[Basic|S0|S1|S2|S3|S4|S6|S7|S9|S12|P1|P2|P4|P6|P11|P15|…|ELASTIC_POOL(name = <elastic_pool_name>)]"
```

## Validate the connection to database
Add the following script to validate your Azure SQL Database server, `<servername>.database.windows.net`. 

```powershell
$SSISDBConnectionString = "Data Source=" + $SSISDBServerEndpoint + ";User ID=" + $SSISDBServerAdminUserName + ";Password=“ + $SSISDBServerAdminPassword
$sqlConnection = New-Object System.Data.SqlClient.SqlConnection $SSISDBConnectionString;
Try
{
    $sqlConnection.Open();
}
Catch [System.Data.SqlClient.SqlException]
{
    Write-Warning "Cannot connect to your Azure SQL Database server, exception: $_"  ;
    Write-Warning "Please make sure the server you specified has already been created. Do you want to proceed? [Y/N]"
    $yn = Read-Host
    if(!($yn -ieq "Y"))
    {
        Return;
    } 
}
```

To create an Azure SQL database as part of the script, see the following example: 

Set values for the variables that haven't been defined already. For example: SSISDBServerName, FirewallIPAddress. 

```powershell
New-AzureRmSqlServer -ResourceGroupName $ResourceGroupName `
    -ServerName $SSISDBServerName `
    -Location $DataFactoryLocation `
    -SqlAdministratorCredentials $(New-Object -TypeName System.Management.Automation.PSCredential -ArgumentList $SSISDBServerAdminUserName, $(ConvertTo-SecureString -String $SSISDBServerAdminPassword -AsPlainText -Force))

New-AzureRmSqlServerFirewallRule -ResourceGroupName $ResourceGroupName `
    -ServerName $SSISDBServerName `
    -FirewallRuleName "ClientIPAddress_$today" -StartIpAddress $FirewallIPAddress -EndIpAddress $FirewallIPAddress

New-AzureRmSqlServerFirewallRule -ResourceGroupName $ResourceGroupName -ServerName $SSISDBServerName -AllowAllAzureIPs
```

## Log in and select subscription
Add the following code to the script to log in and select your Azure subscription: 

```powershell
Connect-AzureRmAccount
Select-AzureRmSubscription -SubscriptionName $SubscriptionName
```

## Create a resource group
Create an [Azure resource group](../azure-resource-manager/resource-group-overview.md) using the [New-AzureRmResourceGroup](/powershell/module/azurerm.resources/new-azurermresourcegroup) command. A resource group is a logical container into which Azure resources are deployed and managed as a group. The following example creates a resource group named `myResourceGroup` in the `westeurope` location.

If your resource group already exists, don't copy this code to your script. 

```powershell
New-AzureRmResourceGroup -Location $DataFactoryLocation -Name $ResourceGroupName
```

## Create a data factory
Run the following command to create a data factory:

```powershell
Set-AzureRmDataFactoryV2 -ResourceGroupName $ResourceGroupName `
                         -Location $DataFactoryLocation `
                         -Name $DataFactoryName
```

## Create an integration runtime
Run the following command to create an Azure-SSIS integration runtime that runs SSIS packages in Azure: 

```powershell
$secpasswd = ConvertTo-SecureString $SSISDBServerAdminPassword -AsPlainText -Force
$serverCreds = New-Object System.Management.Automation.PSCredential($SSISDBServerAdminUserName, $secpasswd)
  
Set-AzureRmDataFactoryV2IntegrationRuntime -ResourceGroupName $ResourceGroupName `
                                           -DataFactoryName $DataFactoryName `
                                           -Name $AzureSSISName `
                                           -Description $AzureSSISDescription `
                                           -Type Managed `
                                           -Location $AzureSSISLocation `
                                           -NodeSize $AzureSSISNodeSize `
                                           -NodeCount $AzureSSISNodeNumber `
                                           -Edition $AzureSSISEdition `
                                           -LicenseType $AzureSSISLicenseType `
                                           -MaxParallelExecutionsPerNode $AzureSSISMaxParallelExecutionsPerNode `
                                           -SetupScriptContainerSasUri $SetupScriptContainerSasUri `
                                           -CatalogServerEndpoint $SSISDBServerEndpoint `
                                           -CatalogAdminCredential $serverCreds `
                                           -CatalogPricingTier $SSISDBPricingTier
```

## Start integration runtime
Run the following command to start the Azure-SSIS integration runtime: 

```powershell
write-host("##### Starting your Azure-SSIS integration runtime. This command takes 20 to 30 minutes to complete. #####")
Start-AzureRmDataFactoryV2IntegrationRuntime -ResourceGroupName $ResourceGroupName `
                                             -DataFactoryName $DataFactoryName `
                                             -Name $AzureSSISName `
                                             -Force

write-host("##### Completed #####")
write-host("If any cmdlet is unsuccessful, please consider using -Debug option for diagnostics.")                                  
```
This command takes from **20 to 30 minutes** to complete. 

## Deploy SSIS packages
Now, use SQL Server Data Tools (SSDT) or SQL Server Management Studio (SSMS) to deploy your SSIS packages to Azure. Connect to your Azure SQL server that hosts the SSIS catalog (SSISDB). The name of the Azure SQL Database server is in the format: `<servername>.database.windows.net`. 

See the following articles from SSIS documentation: 

- [Deploy, run, and monitor an SSIS package on Azure](/sql/integration-services/lift-shift/ssis-azure-deploy-run-monitor-tutorial)   
- [Connect to SSIS catalog on Azure](/sql/integration-services/lift-shift/ssis-azure-connect-to-catalog-database)
- [Schedule package execution on Azure](/sql/integration-services/lift-shift/ssis-azure-schedule-packages)
- [Connect to on-premises data sources with Windows authentication](/sql/integration-services/lift-shift/ssis-azure-connect-with-windows-auth) 

## Full script
The PowerShell script in this section configures an instance of Azure-SSIS integration runtime in the cloud that runs SSIS packages. After you run this script successfully, you can deploy and run SSIS packages in the Microsoft Azure cloud with SSISDB hosted in Azure SQL Database.

1. Launch the Windows PowerShell Integrated Scripting Environment (ISE).
2. In the ISE, run the following command from the command prompt.    
    ```powershell
    Set-ExecutionPolicy Unrestricted -Scope CurrentUser
    ```
3. Copy the PowerShell script in this section and paste it into the ISE.
4. Provide appropriate values for all parameters at the beginning of the script.
5. Run the script. The `Start-AzureRmDataFactoryV2IntegrationRuntime` command near the end of the script runs for **20 to 30 minutes**.

> [!NOTE]
> - The script connects to your Azure SQL Database server to prepare the SSIS Catalog database (SSISDB).

> - When you provision an instance of Azure-SSIS IR, the Azure Feature Pack for SSIS and the Access Redistributable are also installed. These components provide connectivity to Excel and Access files and to various Azure data sources, in addition to the data sources supported by the built-in components. You can also install additional components. For more info, see [Custom setup for the Azure-SSIS integration runtime](how-to-configure-azure-ssis-ir-custom-setup.md).

For a list of supported **pricing tiers** for Azure SQL Database, see [SQL Database resource limits](../sql-database/sql-database-resource-limits.md). 

For a list of regions supported by Azure Data Factory V2 and Azure-SSIS Integration Runtime, see [Products available by region](https://azure.microsoft.com/regions/services/). Expand **Data + Analytics** to see **Data Factory V2** and **SSIS Integration Runtime**.

```powershell
# Azure Data Factory version 2 information 
# If your input contains a PSH special character, e.g. "$", precede it with the escape character "`" like "`$". 
$SubscriptionName = "[Azure subscription name]"
$ResourceGroupName = "[Azure resource group name]"
# Data factory name. Must be globally unique
$DataFactoryName = "[Data factory name]"
# You can create a data factory of version 2 in the following regions: East US, East US 2, Southeast Asia, and West Europe. 
$DataFactoryLocation = "EastUS"

# Azure-SSIS integration runtime information. This is a Data Factory compute resource for running SSIS packages
$AzureSSISName = "[Specify a name for your Azure-SSIS IR]"
$AzureSSISDescription = "[Specify a description for your Azure-SSIS IR]"
# You can create Azure-SSIS IR in the following regions: East US, East US 2, Central US, West US 2, North Europe, West Europe, UK South, Australia East. 
$AzureSSISLocation = "EastUS"
# In public preview, only Standard_A4_v2, Standard_A8_v2, Standard_D1_v2, Standard_D2_v2, Standard_D3_v2, Standard_D4_v2 are supported
$AzureSSISNodeSize = "Standard_D4_v2"
# In public preview, only 1-10 nodes are supported.
$AzureSSISNodeNumber = 2 
# Azure-SSIS IR edition/license info: Standard or Enterprise 
$AzureSSISEdition = "" # Standard by default, while Enterprise lets you use advanced/premium features on your Azure-SSIS IR
# Azure-SSIS IR hybrid usage info: LicenseIncluded or BasePrice
$AzureSSISLicenseType = "" # LicenseIncluded by default, while BasePrice lets you bring your own on-premises SQL Server license to earn cost savings from Azure Hybrid Benefit (AHB) option
# For a Standard_D1_v2 node, 1-4 parallel executions per node are supported. For other nodes, it's 1-8.
$AzureSSISMaxParallelExecutionsPerNode = 8
# Custom setup info
$SetupScriptContainerSasUri = "" # OPTIONAL to provide SAS URI of blob container where your custom setup script and its associated files are stored

# SSISDB info
$SSISDBServerEndpoint = “[your Azure SQL Database server name].database.windows.net" # WARNING: Please ensure that there is no existing SSISDB, so we can prepare and manage one on your behalf
$SSISDBServerAdminUserName = "[your server admin username for SQL authentication]"
$SSISDBServerAdminPassword = "[your server admin password for SQL authentication]"
# For the basic pricing tier, specify "Basic", not "B". For standard/premium/Elastic Pool tiers, specify "S0", "S1", "S2", "S3", etc.
$SSISDBPricingTier = "[Basic|S0|S1|S2|S3|S4|S6|S7|S9|S12|P1|P2|P4|P6|P11|P15|…|ELASTIC_POOL(name = <elastic_pool_name>)]"

$SSISDBConnectionString = "Data Source=" + $SSISDBServerEndpoint + ";User ID=" + $SSISDBServerAdminUserName + ";Password=“ + $SSISDBServerAdminPassword
$sqlConnection = New-Object System.Data.SqlClient.SqlConnection $SSISDBConnectionString;
Try
{
    $sqlConnection.Open();
}
Catch [System.Data.SqlClient.SqlException]
{
    Write-Warning "Cannot connect to your Azure SQL Database server, exception: $_"  ;
    Write-Warning "Please make sure the server you specified has already been created. Do you want to proceed? [Y/N]"
    $yn = Read-Host
    if(!($yn -ieq "Y"))
    {
        Return;
    } 
}

Connect-AzureRmAccount
Select-AzureRmSubscription -SubscriptionName $SubscriptionName

Set-AzureRmDataFactoryV2 -ResourceGroupName $ResourceGroupName `
                         -Location $DataFactoryLocation `
                         -Name $DataFactoryName
    
$secpasswd = ConvertTo-SecureString $SSISDBServerAdminPassword -AsPlainText -Force
$serverCreds = New-Object System.Management.Automation.PSCredential($SSISDBServerAdminUserName, $secpasswd)
    
Set-AzureRmDataFactoryV2IntegrationRuntime -ResourceGroupName $ResourceGroupName `
                                           -DataFactoryName $DataFactoryName `
                                           -Name $AzureSSISName `
                                           -Description $AzureSSISDescription `
                                           -Type Managed `
                                           -Location $AzureSSISLocation `
                                           -NodeSize $AzureSSISNodeSize `
                                           -NodeCount $AzureSSISNodeNumber `
                                           -Edition $AzureSSISEdition `
                                           -LicenseType $AzureSSISLicenseType `
                                           -MaxParallelExecutionsPerNode $AzureSSISMaxParallelExecutionsPerNode `
                                           -SetupScriptContainerSasUri $SetupScriptContainerSasUri `
                                           -CatalogServerEndpoint $SSISDBServerEndpoint `
                                           -CatalogAdminCredential $serverCreds `
                                           -CatalogPricingTier $SSISDBPricingTier

write-host("##### Starting your Azure-SSIS integration runtime. This command takes 20 to 30 minutes to complete. #####")
Start-AzureRmDataFactoryV2IntegrationRuntime -ResourceGroupName $ResourceGroupName `
                                             -DataFactoryName $DataFactoryName `
                                             -Name $AzureSSISName `
                                             -Force

write-host("##### Completed #####")
write-host("If any cmdlet is unsuccessful, please consider using -Debug option for diagnostics.")
```

<<<<<<< HEAD
## Join Azure-SSIS IR to a VNet
If you use Azure SQL Database with VNet service endpoints/Managed Instance (Preview) that joins a VNet to host SSISDB, you must also join your Azure-SSIS integration runtime to the same VNet. Azure Data Factory version 2 (Preview) lets you join your Azure-SSIS integration runtime to a VNet. For more information, see [Join Azure-SSIS integration runtime to a VNet](join-azure-ssis-integration-runtime-virtual-network.md).

For a full script to create an Azure-SSIS integration runtime that joins a VNet, see [Create an Azure-SSIS integration runtime](create-azure-ssis-integration-runtime.md).
=======
## Join Azure-SSIS IR to a virtual network
If you use Azure SQL Database with virtual network service endpoints/Managed Instance (Preview) that joins a virtual network to host SSISDB, you must also join your Azure-SSIS integration runtime to the same virtual network. Azure Data Factory version 2 (Preview) lets you join your Azure-SSIS integration runtime to a virtual network. For more information, see [Join Azure-SSIS integration runtime to a virtual network](join-azure-ssis-integration-runtime-virtual-network.md).

For a full script to create an Azure-SSIS integration runtime that joins a virtual network, see [Create an Azure-SSIS integration runtime](create-azure-ssis-integration-runtime.md).
>>>>>>> 4a786ae7

## Monitor and manage Azure-SSIS IR
See the following articles for details about monitoring and managing an Azure-SSIS IR. 

- [Monitor an Azure-SSIS integration runtime](monitor-integration-runtime.md#azure-ssis-integration-runtime)
- [Manage an Azure-SSIS integration runtime](manage-azure-ssis-integration-runtime.md)

## Next steps
In this tutorial, you learned how to: 

> [!div class="checklist"]
> * Create a data factory.
> * Create an Azure-SSIS integration runtime
> * Start the Azure-SSIS integration runtime
> * Deploy SSIS packages
> * Review the complete script

Advance to the following tutorial to learn about coping data from on-premises to cloud: 

> [!div class="nextstepaction"]
>[Copy data in cloud](tutorial-copy-data-dot-net.md)<|MERGE_RESOLUTION|>--- conflicted
+++ resolved
@@ -1,11 +1,6 @@
 ---
-<<<<<<< HEAD
-title: 'Deploy SSIS packages to Azure with PowerShell | Microsoft Docs'
-description: 'This article explains how to deploy SSIS packages to Azure and create an Azure-SSIS integration runtime by using PowerShell.'
-=======
 title: Create the Azure-SSIS Integration Runtime with PowerShell | Microsoft Docs
 description: Learn how to create an Azure-SSIS integration runtime in Azure Data Factory with PowerShell so you can deploy and run SSIS packages in Azure.
->>>>>>> 4a786ae7
 services: data-factory
 documentationcenter: ''
 author: douglaslMS
@@ -39,17 +34,10 @@
 ## Prerequisites
 - **Azure subscription**. If you don't have an Azure subscription, create a [free](https://azure.microsoft.com/free/) account before you begin. For conceptual information on Azure-SSIS IR, see [Azure-SSIS integration runtime overview](concepts-integration-runtime.md#azure-ssis-integration-runtime).
 - **Azure SQL Database server**. If you don't already have a database server, create one in the Azure portal before you get started. This server hosts the SSIS Catalog database (SSISDB). We recommend that you create the database server in the same Azure region as the integration runtime. This configuration lets the integration runtime write execution logs to SSISDB without crossing Azure regions. 
-<<<<<<< HEAD
-    - Based on the selected database server, SSISDB can be created on your behalf as a standalone database, part of an Elastic Pool, or in a Managed Instance (Preview) and accessible in public network or by joining a virtual network (VNet). If you use Azure SQL Database with VNet service endpoints/Managed Instance (Preview) to host SSISDB or require access to on-premises data, you need to join your Azure-SSIS IR to a VNet, see [Create Azure-SSIS IR in a VNet](https://docs.microsoft.com/en-us/azure/data-factory/create-azure-ssis-integration-runtime).
-    - Confirm that the "**Allow access to Azure services**" setting is **ON** for the database server. This is not applicable when you use Azure SQL Database with VNet service endpoints/Managed Instance (Preview) to host SSISDB. For more information, see [Secure your Azure SQL database](../sql-database/sql-database-security-tutorial.md#create-a-server-level-firewall-rule-in-the-azure-portal). To enable this setting by using PowerShell, see [New-AzureRmSqlServerFirewallRule](/powershell/module/azurerm.sql/new-azurermsqlserverfirewallrule?view=azurermps-4.4.1).
-    - Add the IP address of the client machine or a range of IP addresses that includes the IP address of client machine to the client IP address list in the firewall settings for the database server. For more information, see [Azure SQL Database server-level and database-level firewall rules](../sql-database/sql-database-firewall-configure.md). 
-    - You can connect to the database server using SQL authentication with your server admin credentials or Azure Active Directory (AAD) authentication with your Azure Data Factory (ADF) Managed Service Identity (MSI).  For the latter, you need to add your ADF MSI into an AAD group with access permissions to the database server, see [Create Azure-SSIS IR with AAD authentication](https://docs.microsoft.com/en-us/azure/data-factory/create-azure-ssis-integration-runtime).
-=======
     - Based on the selected database server, SSISDB can be created on your behalf as a standalone database, part of an Elastic Pool, or in a Managed Instance (Preview) and accessible in public network or by joining a virtual network. If you use Azure SQL Database with virtual network service endpoints/Managed Instance (Preview) to host SSISDB or require access to on-premises data, you need to join your Azure-SSIS IR to a virtual network, see [Create Azure-SSIS IR in a virtual network](https://docs.microsoft.com/en-us/azure/data-factory/create-azure-ssis-integration-runtime).
     - Confirm that the "**Allow access to Azure services**" setting is **ON** for the database server. This setting is not applicable when you use Azure SQL Database with virtual network service endpoints/Managed Instance (Preview) to host SSISDB. For more information, see [Secure your Azure SQL database](../sql-database/sql-database-security-tutorial.md#create-a-server-level-firewall-rule-in-the-azure-portal). To enable this setting by using PowerShell, see [New-AzureRmSqlServerFirewallRule](/powershell/module/azurerm.sql/new-azurermsqlserverfirewallrule?view=azurermps-4.4.1).
     - Add the IP address of the client machine or a range of IP addresses that includes the IP address of client machine to the client IP address list in the firewall settings for the database server. For more information, see [Azure SQL Database server-level and database-level firewall rules](../sql-database/sql-database-firewall-configure.md). 
     - You can connect to the database server using SQL authentication with your server admin credentials or Azure Active Directory (AAD) authentication with your Azure Data Factory Managed Service Identity (MSI).  For the latter, you need to add your Data Factory MSI into an AAD group with access permissions to the database server, see [Create Azure-SSIS IR with AAD authentication](https://docs.microsoft.com/en-us/azure/data-factory/create-azure-ssis-integration-runtime).
->>>>>>> 4a786ae7
     - Confirm that your Azure SQL Database server does not have an SSIS Catalog (SSISDB database). The provisioning of Azure-SSIS IR does not support using an existing SSIS Catalog. 
 - **Azure PowerShell**. Follow the instructions in [How to install and configure Azure PowerShell](/powershell/azure/install-azurerm-ps). You use PowerShell to run a script to provision an Azure-SSIS integration runtime that runs SSIS packages in the cloud. 
 
@@ -322,17 +310,10 @@
 write-host("If any cmdlet is unsuccessful, please consider using -Debug option for diagnostics.")
 ```
 
-<<<<<<< HEAD
-## Join Azure-SSIS IR to a VNet
-If you use Azure SQL Database with VNet service endpoints/Managed Instance (Preview) that joins a VNet to host SSISDB, you must also join your Azure-SSIS integration runtime to the same VNet. Azure Data Factory version 2 (Preview) lets you join your Azure-SSIS integration runtime to a VNet. For more information, see [Join Azure-SSIS integration runtime to a VNet](join-azure-ssis-integration-runtime-virtual-network.md).
-
-For a full script to create an Azure-SSIS integration runtime that joins a VNet, see [Create an Azure-SSIS integration runtime](create-azure-ssis-integration-runtime.md).
-=======
 ## Join Azure-SSIS IR to a virtual network
 If you use Azure SQL Database with virtual network service endpoints/Managed Instance (Preview) that joins a virtual network to host SSISDB, you must also join your Azure-SSIS integration runtime to the same virtual network. Azure Data Factory version 2 (Preview) lets you join your Azure-SSIS integration runtime to a virtual network. For more information, see [Join Azure-SSIS integration runtime to a virtual network](join-azure-ssis-integration-runtime-virtual-network.md).
 
 For a full script to create an Azure-SSIS integration runtime that joins a virtual network, see [Create an Azure-SSIS integration runtime](create-azure-ssis-integration-runtime.md).
->>>>>>> 4a786ae7
 
 ## Monitor and manage Azure-SSIS IR
 See the following articles for details about monitoring and managing an Azure-SSIS IR. 
