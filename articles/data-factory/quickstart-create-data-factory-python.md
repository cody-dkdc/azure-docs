---
title: Create an Azure data factory using Python | Microsoft Docs
description: Create an Azure data factory to copy data from one location in in an Azure Blob Storage to another location in the same Blob Storage. 
services: data-factory
documentationcenter: ''
author: linda33wj
manager: jhubbard
editor: spelluru

ms.service: data-factory
ms.workload: data-services
ms.tgt_pltfrm: 
ms.devlang: dotnet
ms.topic: hero-article
ms.date: 09/19/2017
ms.author: jingwang

---

# Create a data factory and pipeline using Python
This quickstart describes how to use Python to create an Azure data factory. The pipeline in this data factory copies data from one folder to another folder in an Azure blob storage.

## Prerequisites

* **Azure subscription**. If you don't have a subscription, you can create a [free trial](http://azure.microsoft.com/pricing/free-trial/) account.
* **Azure Storage account**. You use the blob storage as **source** and **sink** data store. If you don't have an Azure storage account, see the [Create a storage account](../storage/common/storage-create-storage-account.md#create-a-storage-account) article for steps to create one. 
* **Visual Studio** 2013, 2015, or 2017. The walkthrough in this article uses Visual Studio 2017.
* **Download and install [Azure .NET SDK](http://azure.microsoft.com/downloads/)**.
* **Create an application in Azure Active Directory** following [this instruction](../azure-resource-manager/resource-group-create-service-principal-portal.md#create-an-azure-active-directory-application). Make note of the following values that you use in later steps: **application ID**, **authentication key**, and **tenant ID**. Assign application to "**Contributor**" role by following instructions in the same article. 

### Create and upload an input file

1. Launch Notepad. Copy the following text and save it as **input.txt** file on your disk.
    
    ```
    John|Doe
    Jane|Doe
    ```
2.	Use tools such as [Azure Storage Explorer](http://storageexplorer.com/) to create the **adfv2tutorial** container, and to upload the input.txt file to the container. 

## Install the Python package

1.	Download the Azure Data Factory Python file into a directory where you’ll run your project.
2.	Open a terminal or command prompt with administrator privileges. 
3.	To install the package, run the following command:

    ```
    pip install azure_mgmt_datafactory-0.1.0-py2.py3-none-any.whl
    ```
4. You should see the following output if you successfully installed the file

    ```
    Installing collected packages: certifi, msrest, msrestazure, azure-nspkg, azure-common, azure-mgmt-nspkg, azure-mgmt-datafactory, idna
    Successfully installed azure-common-1.1.8 azure-mgmt-datafactory-0.1.0 azure-mgmt-nspkg-2.0.0 azure-nspkg-2.0.0 certifi-2017.7.27.1 idna-2.6 msrest-0.4.14 msrestazure-0.4.14
    ```

## Create a data factory client

1. Create a file named **datafactory.py**. Add the following statements to add references to namespaces.
    
    ```python
    from azure.common.credentials import ServicePrincipalCredentials
    from msrestazure.azure_cloud import Cloud, CloudEndpoints, CloudSuffixes
    from azure.mgmt.resource import ResourceManagementClient
    from azure.mgmt.datafactory import DataFactoryManagementClient
    from azure.mgmt.datafactory.models import *
    import json
    import time    
    ```
2. Add the following functions that print information. 

    ```python
    def print_item(group):
      """Print an Azure object instance."""
      print("\tName: {}".format(group.name))
      print("\tId: {}".format(group.id))
      if hasattr(group, 'location'):
          print("\tLocation: {}".format(group.location))
      if hasattr(group, 'tags'):
          print("\tTags: {}".format(group.tags))
      if hasattr(group, 'properties'):
          print_properties(group.properties)
    
    def print_properties(props):
      """Print a ResourceGroup properties instance."""
      if props and hasattr(props, 'provisioning_state') and props.provisioning_state:
          print("\tProperties:")
          print("\t\tProvisioning State: {}".format(props.provisioning_state))
      print("\n\n")    
    ```
3. Add the following code to the **Main** method that creates an instance of DataFactoryManagementClient class. You use this object to create the data factory, linked service, datasets, and pipeline. You also use this object to monitor the pipeline run details.

    ```python   
    subscription_id = '<your subscription ID where the factory resides>'
    credentials = ServicePrincipalCredentials(
            client_id=<yourClientId>',
            secret='<YourPassword>',
            tenant='<YourTenandId>'
    
    resource_client = ResourceManagementClient(credentials, subscription_id)
    adf_client = DataFactoryManagementClient(credentials, subscription_id)
    
    rg_params = {'location':'eastus'}
    df_params = {'location':'eastus'}
    rg_name = '<Your Resource Group Name>'
    df_name = '<Your Data Factory Name>'
    ```

## Create a data factory

Add the following code to the **Main** method that creates a **data factory**. 

```python
#Create Resource Group
resource_client.resource_groups.create_or_update(rg_name, rg_params)

#Create Data Factory
df_resource = Factory(location='eastus')
df = adf_client.factories.create_or_update(rg_name, df_name, df_resource)
print_item(df)
while df.provisioning_state != 'Succeeded':
    df = adf_client.factories.get(rg_name, df_name)
    time.sleep(1)
print_item(adf_client.factories.get(rg_name, df_name))
```

## Create a linked service

Add the following code to the **Main** method that creates an **Azure Storage linked service**.

You create linked services in a data factory to link your data stores and compute services to the data factory. In this quickstart, you only need create one Azure Storage linked service as both copy source and sink store, named "AzureStorageLinkedService" in the sample.

```python
#Create Storage Linked Service
ls_name = 'storageLinkedService'

#Replace Storage String with your credentials
storage_string = SecureString('DefaultEndpointsProtocol=https;AccountName=<replace>;AccountKey=<replace>

<<<<<<< HEAD
Tutorial | Description
-------- | -----------
[Tutorial: copy data from Azure Blob Storage to Azure SQL Database](tutorial-copy-data-dot-net.md) | Shows you how to copy data from a blob storage to a SQL database. For a list of data stores supported as sources and sinks in a copy operation by data factory, see [supported data stores](copy-activity-overview.md#supported-data-stores-and-formats). 
=======
ls_azure_storage = AzureStorageLinkedService(connection_string=storage_string)
ls = adf_client.linked_services.create_or_update(rg_name, df_name, ls_name, ls_azure_storage)
print_item(ls)
```
## Create datasets
In this section, you create two datasets: one for the source and the other for the sink.

### Create a dataset for source Azure Blob
Add the following code to the Main method that creates an Azure blob dataset. For information about properties of Azure Blob dataset, see [Azure blob connector](connector-azure-blob-storage.md#dataset-properties) article. 

You define a dataset that represents the source data in Azure Blob. This Blob dataset refers to the Azure Storage linked service you create in the previous step.

```python
#Create Dataset Input
ds_name = 'ds_in'
ds_ls = LinkedServiceReference(ls_name)
blob_path= 'adfv2branch/'
blob_filename = 'input.txt'
ds_azure_blob= AzureBlobDataset(ds_ls, folder_path=blob_path, file_name = blob_filename)
ds = adf_client.datasets.create_or_update(rg_name, df_name, ds_name, ds_azure_blob)
print_item(ds)
```

### Create a dataset for sink Azure Blob
Add the following code to the Main method that creates an Azure blob dataset. For information about properties of Azure Blob dataset, see [Azure blob connector](connector-azure-blob-storage.md#dataset-properties) article. 

You define a dataset that represents the source data in Azure Blob. This Blob dataset refers to the Azure Storage linked service you create in the previous step.

```python
#Create Dataset Output
dsOut_name = 'ds_out'
output_blobpath = 'output/'
dsOut_azure_blob = AzureBlobDataset(ds_ls, folder_path=output_blobpath)
dsOut = adf_client.datasets.create_or_update(rg_name, df_name, dsOut_name, dsOut_azure_blob)
print_item(dsOut)
```

## Create a pipeline

Add the following code to the **Main** method that creates a **pipeline with a copy activity**.

```python
#Create 1st activity: Copy Activity
act_name =  'copyBlobtoBlob'
blob_source = BlobSource()
blob_sink = BlobSink()
dsin_ref = DatasetReference(ds_name)
dsOut_ref = DatasetReference(dsOut_name)
copy_activity = CopyActivity(act_name,inputs=[dsin_ref], outputs=[dsOut_ref], source=blob_source, sink=blob_sink)

#Create Pipeline
p_name =  'copyPipeline'
params_for_pipeline = {}
p_obj = PipelineResource(activities=[copy_activity], parameters=params_for_pipeline)
p = adf_client.pipelines.create_or_update(rg_name, df_name, p_name, p_obj)
print_item(p)
```


## Create a pipeline run

Add the following code to the **Main** method that **triggers a pipeline run**.

```python
#Create Pipeline Run
print(adf_client.pipelines.create_run(rg_name, df_name, p_name,
    {
    }
))
```

## Run the code
Build and start the application, then verify the pipeline execution.

The console prints the progress of creating data factory, linked service, datasets, pipeline, and pipeline run. It then checks the pipeline run status. Wait until you see the copy activity run details with data read/written size. Then, use tools such as [Azure Storage explorer](https://azure.microsoft.com/features/storage-explorer/) to check the blob(s) is copied to "outputBlobPath" from "inputBlobPath" as you specified in variables.


## Clean up resources
To programmatically, delete the data factory, add the following lines of code to the program: 

```csharp
adf_client.data_factories.delete(rg_name, df_name)
```

## Next steps
You used Python to create a data factory and a pipeline in this tutorial. The pipeline in this sample copies data from one location to another location in an Azure blob storage. To learn more, review other Quickstarts and tutorials.
>>>>>>> 0420f49f
<|MERGE_RESOLUTION|>--- conflicted
+++ resolved
@@ -137,11 +137,6 @@
 #Replace Storage String with your credentials
 storage_string = SecureString('DefaultEndpointsProtocol=https;AccountName=<replace>;AccountKey=<replace>
 
-<<<<<<< HEAD
-Tutorial | Description
--------- | -----------
-[Tutorial: copy data from Azure Blob Storage to Azure SQL Database](tutorial-copy-data-dot-net.md) | Shows you how to copy data from a blob storage to a SQL database. For a list of data stores supported as sources and sinks in a copy operation by data factory, see [supported data stores](copy-activity-overview.md#supported-data-stores-and-formats). 
-=======
 ls_azure_storage = AzureStorageLinkedService(connection_string=storage_string)
 ls = adf_client.linked_services.create_or_update(rg_name, df_name, ls_name, ls_azure_storage)
 print_item(ls)
@@ -228,4 +223,7 @@
 
 ## Next steps
 You used Python to create a data factory and a pipeline in this tutorial. The pipeline in this sample copies data from one location to another location in an Azure blob storage. To learn more, review other Quickstarts and tutorials.
->>>>>>> 0420f49f
+
+Tutorial | Description
+-------- | -----------
+[Tutorial: copy data from Azure Blob Storage to Azure SQL Database](tutorial-copy-data-dot-net.md) | Shows you how to copy data from a blob storage to a SQL database. For a list of data stores supported as sources and sinks in a copy operation by data factory, see [supported data stores](copy-activity-overview.md#supported-data-stores-and-formats). 