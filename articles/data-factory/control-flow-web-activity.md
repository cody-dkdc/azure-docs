---
title: Web Activity in Azure Data Factory | Microsoft Docs
description: Learn how you can use Web Activity, one of the control flow activities supported by Data Factory, to invoke a REST endpoint from a pipeline.
services: data-factory
documentationcenter: ''
author: sharonlo101
manager: craigg
editor: 

ms.service: data-factory
ms.workload: data-services
ms.tgt_pltfrm: na
ms.devlang: na
ms.topic: conceptual
ms.date: 12/19/2018
ms.author: shlo

---
# Web activity in Azure Data Factory
Web Activity can be used to call a custom REST endpoint from a Data Factory pipeline. You can pass datasets and linked services to be consumed and accessed by the activity.

## Syntax

```json
{
   "name":"MyWebActivity",
   "type":"WebActivity",
   "typeProperties":{
      "method":"Post",
      "url":"<URLEndpoint>",
      "headers":{
         "Content-Type":"application/json"
      },
      "authentication":{
         "type":"ClientCertificate",
         "pfx":"****",
         "password":"****"
      },
      "datasets":[
         {
            "referenceName":"<ConsumedDatasetName>",
            "type":"DatasetReference",
            "parameters":{
               ...
            }
         }
      ],
      "linkedServices":[
         {
            "referenceName":"<ConsumedLinkedServiceName>",
            "type":"LinkedServiceReference"
         }
      ]
   }
}

```

## Type properties

Property | Description | Allowed values | Required
-------- | ----------- | -------------- | --------
name | Name of the web activity | String | Yes
type | Must be set to **WebActivity**. | String | Yes
method | Rest API method for the target endpoint. | String. <br/><br/>Supported Types: "GET", "POST", "PUT" | Yes
url | Target endpoint and path | String (or expression with resultType of string). The activity will timeout at 1 minute with an error if it does not receive a response from the endpoint. | Yes
headers | Headers that are sent to the request. For example, to set the language and type on a request: `"headers" : { "Accept-Language": "en-us", "Content-Type": "application/json" }`. | String (or expression with resultType of string) | Yes, Content-type header is required. `"headers":{ "Content-Type":"application/json"}`
body | Represents the payload that is sent to the endpoint.  | String (or expression with resultType of string). <br/><br/>See the schema of the request payload in [Request payload schema](#request-payload-schema) section. | Required for POST/PUT methods.
authentication | Authentication method used for calling the endpoint. Supported Types are "Basic, or ClientCertificate." For more information, see [Authentication](#authentication) section. If authentication is not required, exclude this property. | String (or expression with resultType of string) | No
datasets | List of datasets passed to the endpoint. | Array of dataset references. Can be an empty array. | Yes
linkedServices | List of linked services passed to endpoint. | Array of linked service references. Can be an empty array. | Yes

> [!NOTE]
> REST endpoints that the web activity invokes must return a response of type JSON. The activity will timeout at 1 minute with an error if it does not receive a response from the endpoint.

The following table shows the requirements for JSON content:

| Value type | Request body | Response body |
|---|---|---|
|JSON object | Supported | Supported |
|JSON array | Supported <br/>(At present, JSON arrays don't work as a result of a bug. A fix is in progress.) | Unsupported |
| JSON value | Supported | Unsupported |
| Non-JSON type | Unsupported | Unsupported |
||||

## Authentication

### None
If authentication is not required, do not include the "authentication" property.

### Basic
Specify user name and password to use with the basic authentication.

```json
<<<<<<< HEAD
"authentication":{
=======
"authentication":{  
>>>>>>> 351c229c
   "type":"Basic",
   "username":"****",
   "password":"****"
}
```

### Client certificate
Specify base64-encoded contents of a PFX file and the password.

```json
"authentication":{
   "type":"ClientCertificate",
   "pfx":"****",
   "password":"****"
}
```

### Managed Identity

Specify the resource uri for which the access token will be requested using the managed identity for the data factory. To call the Azure Resource Management API, use `https://management.azure.com/`.

```json
"authentication": {
	"type": "MSI",
	"resource": "https://management.azure.com/"
}
```

## Request payload schema
When you use the POST/PUT method, the body property represents the payload that is sent to the endpoint. You can pass linked services and datasets as part of the payload. Here is the schema for the payload:

```json
{
    "body": {
        "myMessage": "Sample",
        "datasets": [{
            "name": "MyDataset1",
            "properties": {
                ...
            }
        }],
        "linkedServices": [{
            "name": "MyStorageLinkedService1",
            "properties": {
                ...
            }
        }]
    }
}
```

## Example
In this example, the web activity in the pipeline calls a REST end point. It passes an Azure SQL linked service and an Azure SQL dataset to the endpoint. The REST end point uses the Azure SQL connection string to connect to the Azure SQL server and returns the name of the instance of SQL server.

### Pipeline definition

```json
{
    "name": "<MyWebActivityPipeline>",
    "properties": {
        "activities": [
            {
                "name": "<MyWebActivity>",
                "type": "WebActivity",
                "typeProperties": {
                    "method": "Post",
                    "url": "@pipeline().parameters.url",
                    "headers": {
                        "Content-Type": "application/json"
                    },
                    "authentication": {
                        "type": "ClientCertificate",
                        "pfx": "*****",
                        "password": "*****"
                    },
                    "datasets": [
                        {
                            "referenceName": "MySQLDataset",
                            "type": "DatasetReference",
                            "parameters": {
                                "SqlTableName": "@pipeline().parameters.sqlTableName"
                            }
                        }
                    ],
                    "linkedServices": [
                        {
                            "referenceName": "SqlLinkedService",
                            "type": "LinkedServiceReference"
                        }
                    ]
                }
            }
        ],
        "parameters": {
            "sqlTableName": {
                "type": "String"
            },
            "url": {
                "type": "String"
            }
        }
    }
}

```

### Pipeline parameter values

```json
{
    "sqlTableName": "department",
    "url": "https://adftes.azurewebsites.net/api/execute/running"
}

```

### Web service endpoint code

```csharp

[HttpPost]
public HttpResponseMessage Execute(JObject payload)
{
    Trace.TraceInformation("Start Execute");

    JObject result = new JObject();
    result.Add("status", "complete");

    JArray datasets = payload.GetValue("datasets") as JArray;
    result.Add("sinktable", datasets[0]["properties"]["typeProperties"]["tableName"].ToString());

    JArray linkedServices = payload.GetValue("linkedServices") as JArray;
    string connString = linkedServices[0]["properties"]["typeProperties"]["connectionString"].ToString();

    System.Data.SqlClient.SqlConnection sqlConn = new System.Data.SqlClient.SqlConnection(connString);

    result.Add("sinkServer", sqlConn.DataSource);

    Trace.TraceInformation("Stop Execute");

    return this.Request.CreateResponse(HttpStatusCode.OK, result);
}

```

## Next steps
See other control flow activities supported by Data Factory:

- [Execute Pipeline Activity](control-flow-execute-pipeline-activity.md)
- [For Each Activity](control-flow-for-each-activity.md)
- [Get Metadata Activity](control-flow-get-metadata-activity.md)
- [Lookup Activity](control-flow-lookup-activity.md)<|MERGE_RESOLUTION|>--- conflicted
+++ resolved
@@ -92,11 +92,7 @@
 Specify user name and password to use with the basic authentication.
 
 ```json
-<<<<<<< HEAD
 "authentication":{
-=======
-"authentication":{  
->>>>>>> 351c229c
    "type":"Basic",
    "username":"****",
    "password":"****"
