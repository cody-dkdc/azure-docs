--- conflicted
+++ resolved
@@ -12,11 +12,7 @@
 ms.tgt_pltfrm: na
 
 ms.topic: conceptual
-<<<<<<< HEAD
-ms.date: 04/08/2019
-=======
 ms.date: 04/29/2019
->>>>>>> 6a383dfd
 ms.author: jingwang
 
 ---
@@ -55,11 +51,7 @@
 
 You can use Copy Activity to **copy files as-is** between two file-based data stores, in which case the data is copied efficiently without any serialization/deserialization.
 
-<<<<<<< HEAD
-Copy Activity also supports reading from and writing to files in specified formats: **Text, JSON, Avro, ORC, and Parquet**, and compressing and decompresing files with the following codecs: **GZip, Deflate, BZip2, and ZipDeflate**. See [Supported file and compression formats](supported-file-formats-and-compression-codecs.md) with details.
-=======
 Copy Activity also supports reading from and writing to files in specified formats: **Text, JSON, Avro, ORC, and Parquet**, and compressing and decompressing files with the following codecs: **GZip, Deflate, BZip2, and ZipDeflate**. See [Supported file and compression formats](supported-file-formats-and-compression-codecs.md) with details.
->>>>>>> 6a383dfd
 
 For example, you can do the following copy activities:
 
@@ -161,10 +153,7 @@
 
 ![Monitor activity runs](./media/load-data-into-azure-data-lake-store/monitor-activity-runs.png)
 
-Click the "**Details**" link under **Actions** to see copy activity's execution details and performance characteristics. It shows you information including volume/rows/files of data copied from source to sink, throughput, steps it goes through with corresponding duration and used configurations for your copy scenario. 
-
->[!TIP]
->For some scenarios, you will also see "**Performance tuning tips**" on top of the copy monitoring page,  which tells you the bottleneck identified and guides you on what to change so as to boost copy throughput, see example with details [here](#performance-and-tuning).
+Click the "**Details**" link under **Actions** to see copy activity's execution details and performance characteristics. It shows you information including volume/rows/files of data copied from source to sink, throughput, steps it goes through with corresponding duration and used configurations for your copy scenario.
 
 >[!TIP]
 >For some scenarios, you will also see "**Performance tuning tips**" on top of the copy monitoring page,  which tells you the bottleneck identified and guides you on what to change so as to boost copy throughput, see example with details [here](#performance-and-tuning).
@@ -251,21 +240,12 @@
 
 **Example: copy into Azure SQL DB with performance tuning tips**
 
-<<<<<<< HEAD
-In this sample, during copy run, ADF notice the sink Azure SQL DB reaches high DTU utilization which slows down the write operations, thus the suggestion is to increase the Azure SQL DB tier with more DTU. 
-
-![Copy monitoring with performance tuning tips](./media/copy-activity-overview/copy-monitoring-with-performance-tuning-tips.png)
-
-## Incremental copy 
-Data Factory supports scenarios for incrementally copying delta data from a source data store to a destination data store. See [Tutorial: incrementally copy data](tutorial-incremental-copy-overview.md). 
-=======
 In this sample, during copy run, ADF notice the sink Azure SQL DB reaches high DTU utilization which slows down the write operations, thus the suggestion is to increase the Azure SQL DB tier with more DTU.
 
 ![Copy monitoring with performance tuning tips](./media/copy-activity-overview/copy-monitoring-with-performance-tuning-tips.png)
 
 ## Incremental copy
 Data Factory supports scenarios for incrementally copying delta data from a source data store to a destination data store. See [Tutorial: incrementally copy data](tutorial-incremental-copy-overview.md).
->>>>>>> 6a383dfd
 
 ## Read and write partitioned data
 In version 1, Azure Data Factory supported reading or writing partitioned data by using SliceStart/SliceEnd/WindowStart/WindowEnd system variables. In the current version, you can achieve this behavior by using a pipeline parameter and trigger's start time/scheduled time as a value of the parameter. For more information, see [How to read or write partitioned data](how-to-read-write-partitioned-data.md).
