--- conflicted
+++ resolved
@@ -151,13 +151,8 @@
 | entityName | The logical name of the entity to retrieve. | No for source (if "query" in the activity source is specified), Yes for sink |
 
 > [!IMPORTANT]
-<<<<<<< HEAD
 >- When you copy data from Dynamics, the "structure" section is optional but highly recommanded in the Dynamics dataset to ensure a deterministic copy result. It defines the column name and data type for Dynamics data that you want to copy over. To learn more, see [Dataset structure](concepts-datasets-linked-services.md#dataset-structure) and [Data type mapping for Dynamics](#data-type-mapping-for-dynamics).
 >- When importing schema in authoring UI, ADF infer the schema by sampling the top rows from the Dynamics query result to initialize the structure construction, in which case columns with no values will be omitted. The same behavior applies to copy executions if there is no explicit structure definition. You can review and add more columns into the Dynamics dataset schema/structure as needed, which will be honored during copy runtime.
-=======
->- When you copy data from Dynamics, the "structure" section is optional but recommanded in the Dynamics dataset to ensure a deterministic copy result. It defines the column name and data type for Dynamics data that you want to copy over. To learn more, see [Dataset structure](concepts-datasets-linked-services.md#dataset-structure-or-schema) and [Data type mapping for Dynamics](#data-type-mapping-for-dynamics).
->- When importing schema in authoring UI, ADF infer the schema by sampling the top rows from the Dynamics query result to initialize the structure construction, in which case columns with no values will be omitted. You can review and add more columns into the Dynamics dataset schema/structure as needed, which will be honored during copy runtime.
->>>>>>> 3d7f6498
 >- When you copy data to Dynamics, the "structure" section is optional in the Dynamics dataset. Which columns to copy into is determined by the source data schema. If your source is a CSV file without a header, in the input dataset, specify the "structure" with the column name and data type. They map to fields in the CSV file one by one in order.
 
 **Example:**
