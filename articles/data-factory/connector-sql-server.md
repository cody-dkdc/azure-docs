--- conflicted
+++ resolved
@@ -529,11 +529,7 @@
 
 3. In the same window, double-click **TCP/IP** to launch **TCP/IP Properties** window.
 4. Switch to the **IP Addresses** tab. Scroll down to see **IPAll** section. Note down the **TCP Port** (default is **1433**).
-<<<<<<< HEAD
-5. Create a **rule for the Windows Firewall** on the machine to allow incoming traffic through this port.
-=======
 5. Create a **rule for the Windows Firewall** on the machine to allow incoming traffic through this port.  
->>>>>>> 07521553
 6. **Verify connection**: To connect to the SQL Server using fully qualified name, use SQL Server Management Studio from a different machine. For example: `"<machine>.<domain>.corp.<company>.com,1433"`.
 
 ## Next steps
