--- conflicted
+++ resolved
@@ -8,11 +8,7 @@
 ms.service: data-factory
 ms.workload: data-services
 ms.topic: conceptual
-<<<<<<< HEAD
-ms.date: 04/08/2019
-=======
 ms.date: 04/29/2019
->>>>>>> 6a383dfd
 ms.author: jingwang
 
 ---
@@ -101,11 +97,7 @@
 | nestingSeparator |Character that is used to separate nesting levels. The default value is '.' (dot). |No |
 
 >[!NOTE]
-<<<<<<< HEAD
->For the case of cross-apply data in array into multiple rows (case 1 -> sample 2 in [JsonFormat examples](#jsonformat-example)), you can only choose to expand single array using property `jsonNodeReference`. 
-=======
 >For the case of cross-apply data in array into multiple rows (case 1 -> sample 2 in [JsonFormat examples](#jsonformat-example)), you can only choose to expand single array using property `jsonNodeReference`.
->>>>>>> 6a383dfd
 
 ### JSON file patterns
 
@@ -437,21 +429,13 @@
 > [!IMPORTANT]
 > For copy empowered by Self-hosted Integration Runtime e.g. between on-premises and cloud data stores, if you are not copying Parquet files **as-is**, you need to install the **64-bit JRE 8 (Java Runtime Environment) or OpenJDK** on your IR machine. See the following paragraph with more details.
 
-<<<<<<< HEAD
-For copy running on Self-hosted IR with Parquet file serialization/deserialization, ADF locates the Java runtime by firstly checking the registry *`(SOFTWARE\JavaSoft\Java Runtime Environment\{Current Version}\JavaHome)`* for JRE, if not found, secondly checking system variable *`JAVA_HOME`* for OpenJDK. 
-=======
 For copy running on Self-hosted IR with Parquet file serialization/deserialization, ADF locates the Java runtime by firstly checking the registry *`(SOFTWARE\JavaSoft\Java Runtime Environment\{Current Version}\JavaHome)`* for JRE, if not found, secondly checking system variable *`JAVA_HOME`* for OpenJDK.
->>>>>>> 6a383dfd
 
 - **To use JRE**: The 64-bit IR requires 64-bit JRE. You can find it from [here](https://go.microsoft.com/fwlink/?LinkId=808605).
 - **To use OpenJDK**: it's supported since IR version 3.13. Package the jvm.dll with all other required assemblies of OpenJDK into Self-hosted IR machine, and set system environment variable JAVA_HOME accordingly.
 
 >[!TIP]
-<<<<<<< HEAD
->If you copy data to/from Parquet format using Self-hosted Integration Runtime and hit error saying "An error occurred when invoking java, message: **java.lang.OutOfMemoryError:Java heap space**", you can add an environment variable `_JAVA_OPTIONS` in the machine that hosts the Self-hosted IR to adjust the min/max heap size for JVM to empower such copy, then rerun the pipeline. 
-=======
 >If you copy data to/from Parquet format using Self-hosted Integration Runtime and hit error saying "An error occurred when invoking java, message: **java.lang.OutOfMemoryError:Java heap space**", you can add an environment variable `_JAVA_OPTIONS` in the machine that hosts the Self-hosted IR to adjust the min/max heap size for JVM to empower such copy, then rerun the pipeline.
->>>>>>> 6a383dfd
 
 ![Set JVM heap size on Self-hosted IR](./media/supported-file-formats-and-compression-codecs/set-jvm-heap-size-on-selfhosted-ir.png)
 
@@ -502,11 +486,7 @@
 > [!IMPORTANT]
 > For copy empowered by Self-hosted Integration Runtime e.g. between on-premises and cloud data stores, if you are not copying ORC files **as-is**, you need to install the **64-bit JRE 8 (Java Runtime Environment) or OpenJDK** on your IR machine. See the following paragraph with more details.
 
-<<<<<<< HEAD
-For copy running on Self-hosted IR with ORC file serialization/deserialization, ADF locates the Java runtime by firstly checking the registry *`(SOFTWARE\JavaSoft\Java Runtime Environment\{Current Version}\JavaHome)`* for JRE, if not found, secondly checking system variable *`JAVA_HOME`* for OpenJDK. 
-=======
 For copy running on Self-hosted IR with ORC file serialization/deserialization, ADF locates the Java runtime by firstly checking the registry *`(SOFTWARE\JavaSoft\Java Runtime Environment\{Current Version}\JavaHome)`* for JRE, if not found, secondly checking system variable *`JAVA_HOME`* for OpenJDK.
->>>>>>> 6a383dfd
 
 - **To use JRE**: The 64-bit IR requires 64-bit JRE. You can find it from [here](https://go.microsoft.com/fwlink/?LinkId=808605).
 - **To use OpenJDK**: it's supported since IR version 3.13. Package the jvm.dll with all other required assemblies of OpenJDK into Self-hosted IR machine, and set system environment variable JAVA_HOME accordingly.
@@ -602,20 +582,12 @@
 
 ## Unsupported file types and compression formats
 
-<<<<<<< HEAD
-You can use the extensibility features of Azure Data Factory to transform files that aren't supported. 
-=======
 You can use the extensibility features of Azure Data Factory to transform files that aren't supported.
->>>>>>> 6a383dfd
 Two options include Azure Functions and custom tasks by using Azure Batch.
 
 You can see a sample that uses an Azure function to [extract the contents of a tar file](https://github.com/Azure/Azure-DataFactory/tree/master/SamplesV2/UntarAzureFilesWithAzureFunction). For more information, see [Azure Functions activity](https://docs.microsoft.com/azure/data-factory/control-flow-azure-function-activity).
 
-<<<<<<< HEAD
-You can also build this functionality using a custom dotnet activity. Further information is available [here](https://docs.microsoft.com/en-us/azure/data-factory/transform-data-using-dotnet-custom-activity)
-=======
 You can also build this functionality using a custom dotnet activity. Further information is available [here](https://docs.microsoft.com/azure/data-factory/transform-data-using-dotnet-custom-activity)
->>>>>>> 6a383dfd
 
 ## Next steps
 
