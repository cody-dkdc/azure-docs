--- conflicted
+++ resolved
@@ -21,13 +21,11 @@
 # Copy data to or from Azure Blob Storage using Azure Data Factory
 This article explains how to use the Copy Activity in Azure Data Factory to copy data to and from Azure Blob Storage. It builds on the [Data Movement Activities](data-factory-data-movement-activities.md) article, which presents a general overview of data movement with the copy activity.
 
-<<<<<<< HEAD
 ## Overview
 You can copy data from any supported source data store to Azure Blob Storage or from Azure Blob Storage to any supported sink data store. The following table provides a list of data stores supported as sources or sinks by the copy activity. For example, you can move data **from** a SQL Server database or an Azure SQL database **to** an Azure blob storage. And, you can copy data **from** Azure blob storage **to** an Azure SQL Data Warehouse or an Azure Cosmos DB collection. 
-=======
+
 ## Supported scenarios
 You can copy data **from Azure Blob Storage** to the following data stores:
->>>>>>> d3f775c1
 
 [!INCLUDE [data-factory-supported-sink](../../includes/data-factory-supported-sinks.md)]
 
