<<<<<<< HEAD
<properties 
	pageTitle="Data movement activities" 
	description="Learn about Data Factory entities that you can use in a Data Factory pipelines to move data." 
	services="data-factory" 
	documentationCenter="" 
	authors="spelluru" 
	manager="jhubbard" 
	editor="monicar"/>

<tags 
	ms.service="data-factory" 
	ms.workload="data-services" 
	ms.tgt_pltfrm="na" 
	ms.devlang="na" 
	ms.topic="article" 
	ms.date="07/29/2015" 
	ms.author="spelluru"/>

# Data movement activities
Data factory has a [globally available service](#global) to support data movement with [Copy activity](#copyactivity) across a variety of data stores listed below. Data factory also has built-in support for [securely moving data between on-premises locations and cloud](#moveonpremtocloud) using the data management gateway.

## Supported data stores for copy activity
Copy activity copies data from a **source** data store to a **sink** data store. Data factory supports the following data stores and source, sink combinations. Click on a data store to learn how to copy data from/to that store.

| **Source** | **Sink** |
| ------ | ---- |
| [Azure Blob](data-factory-azure-blob-connector.md) | Azure Blob, Azure Table, Azure SQL Database, On-premises SQL Server, SQL Server on IaaS, Azure DocumentDB, On-premises File System |
| [Azure Table](data-factory-azure-table-connector.md) | Azure Blob, Azure Table, Azure SQL Database, On-premises SQL Server, SQL Server on IaaS, Azure DocumentDB |
| [Azure SQL Database](data-factory-azure-sql-connector.md) | Azure Blob, Azure Table, Azure SQL Database, On-premises SQL Server, SQL Server on IaaS, Azure DocumentDB |
| [Azure DocumentDB](data-factory-azure-documentdb-connector.md) | Azure Blob, Azure Table, Azure SQL Database |
| [SQL Server on IaaS](data-factory-sqlserver-connector.md) | Azure Blob, Azure Table, Azure SQL Database, On-premises SQL Server, SQL Server on IaaS |
| [On-premises File System](data-factory-onprem-file-system-connector.md) | Azure Blob, Azure Table, Azure SQL Database, On-premises SQL Server, SQL Server on IaaS, On-premises File System |
| [On-premises SQL Server](data-factory-sqlserver-connector.md) | Azure Blob, Azure Table, Azure SQL Database, On-premises SQL Server, SQL Server on IaaS |
| [On-premises Oracle Database](data-factory-onprem-oracle-connector.md) | Azure Blob, Azure Table, Azure SQL Database, On-premises SQL Server, SQL Server on IaaS |
| [On-premises MySQL Database](data-factory-onprem-mysql-connector.md) | Azure Blob, Azure Table, Azure SQL Database, On-premises SQL Server, SQL Server on IaaS |
| [On-premises DB2 Database](data-factory-onprem-db2-connector.md) | Azure Blob, Azure Table, Azure SQL Database, On-premises SQL Server, SQL Server on IaaS |
| [On-premises Teradata Database](data-factory-onprem-teradata-connector.md) | Azure Blob, Azure Table, Azure SQL Database, On-premises SQL Server, SQL Server on IaaS |
| [On-premises Sybase Database](data-factory-onprem-sybase-connector.md) | Azure Blob, Azure Table, Azure SQL Database, On-premises SQL Server, SQL Server on IaaS |
| [On-premises PostgreSQL Database](data-factory-onprem-postgresql-connector.md) | Azure Blob, Azure Table, Azure SQL Database, On-premises SQL Server, SQL Server on IaaS |

## <a name="copyactivity"></a>Copy activity
Copy activity takes one input dataset (**source**) and copies data per activity configuration to one output dataset (**sink**). Data copy is done in a batch fashion according to the schedule specified on the activity.

> [AZURE.NOTE] To learn about defining activities in general at a high level such as various JSON sections and properties available for all activities, see [Understanding Pipelines & Activities](data-factory-create-pipelines.md) article.

Copy activity provides the following capabilities:

### <a name="global"></a>Globally available data movement
The data movement service powering copy activity is available globally in the following regions and geographies. The globally available topology ensures efficient data movement avoiding cross-region hops in most cases.

| Region | Geography |
| ------ | --------- | 
| Central US | US |
| East US | US |
| East US2 | US |
| North Central US | US |
| South Central US | US |
| West US | US |
| Brazil South | LATAM |
| North Europe | EMEA |
| West Europe | EMEA |
| Southeast Asia | APAC |
| Japan East | APAC |

### <a name="moveonpremtocloud"></a>Securely move data between on-premises location and cloud
One of the challenges for modern data integration is to seamlessly move data to and from on-premises to cloud. Data management gateway is an agent you can install on-premises to enable hybrid data pipelines. 

The data gateway provides the following capabilities: 

1.	Manage access to on-premises data stores securely.
2.	Model on-premises data stores and cloud data stores within the same data factory and move data.
3.	Have a single pane of glass for monitoring and management with visibility into gateway status with data factory cloud based dashboard.


See [Move data between on-premises and cloud](data-factory-move-data-between-onprem-and-cloud.md) for more details.

### Reliable and cost effective data movement
Copy activity is designed to move large volumes of data in a reliable way, resistant to transient errors across a large variety of data sources. Data can be copied in a cost effective way with the option to enable compression over the wire.

### Type conversions across different type systems
Different data stores have different native type systems. Copy activity performs automatic type conversions from source types to sink types with the following 2 step approach:

1. Convert from native source types to .NET type
2. Convert from .NET type to native sink type

You can find the mapping for a given native type system to .NET for the data store in the respective data store connector articles. You can use these mappings to determine appropriate types while creating your tables so that right conversions are performed during Copy activity.

### Working with different file formats
For file based sources Copy activity supports variety of file format including binary, text and Avro formats. 
You can use the copy activity to convert from one format to another. Example: text (CSV) to Avro.  

### Copy activity properties
Properties like name, description, input and output tables, various policies etc are available for all types of activities. Properties available in the **typeProperties** section of the activity on the other hand vary with each activity type. 

In case of Copy activity the **typeProperties** section varies depending on the types of sources and sinks. Each of the data store specific page listed above documents these properties specific to the data store type.


## Send Feedback
We would really appreciate your feedback on this article. Please take a few minutes to submit your feedback via [email](mailto:adfdocfeedback@microsoft.com?subject=data-factory-data-movement-activities.md). 
=======
<properties 
	pageTitle="Data movement activities" 
	description="Learn about Data Factory entities that you can use in a Data Factory pipelines to move data." 
	services="data-factory" 
	documentationCenter="" 
	authors="spelluru" 
	manager="jhubbard" 
	editor="monicar"/>

<tags 
	ms.service="data-factory" 
	ms.workload="data-services" 
	ms.tgt_pltfrm="na" 
	ms.devlang="na" 
	ms.topic="article" 
	ms.date="12/01/2015" 
	ms.author="spelluru"/>

# Data movement activities
The [Copy Activity](#copyactivity) performs the data movement in Azure Data Factory and the activity is powered by a [globally available Data Movement Service](#global) that can copy data between various data stores in a secure, reliable, and scalable way. The service automatically chooses the most optimal region to perform the data movement operation based on the location of the source and sink data stores. Currently the region closest to the sink data store is used.
 
Let’s understand how this data movement occurs in different scenarios.

## Copying data between two cloud data stores
When both the source and sink (destination) data stores reside in the cloud, the copy Activity goes through the following stages to copy/move data from the source to the sink. The data movement service

1. Reads data from source data store
2.	Performs serialization/deserialization, compression/decompression, column mapping, and type conversion based on the configurations of input dataset, output dataset and the Copy Activity 
3.	Writes data to the destination data store

![cloud-to-cloud copy](.\media\data-factory-data-movement-activities\cloud-to-cloud.png)


## Copying data between an on-premises data store and a cloud data store
To [securely move data between on-premises data stores behind your corporate firewall and a cloud data store](#moveonpremtocloud), you will need to install the Data Management Gateway, which is an agent that enables hybrid data movement and processing, on your on-premises machine. The Data Management Gateway can be installed on the same machine as the data store itself or on a separate machine that has access to reach the data store. In this scenario, the serialization/deserialization, compression/decompression, column mapping, and type conversion are performed by the Data Management Gateway. The Data Movement Service is not involved in this scenario. 

![onprem-to-cloud copy](.\media\data-factory-data-movement-activities\onprem-to-cloud.png)

## Copy data from/to a data store on an Azure Iaas VM 
You can also move data from/to supported data stores hosted on Azure IaaS VMs (Infrastructure-as-a-Service virtual machines) using the Data Management Gateway. In this case, the Data Management Gateway can be installed on the same Azure VM as the data store itself or on a separate VM that has access to reach the data store. 

## Supported data stores
Copy Activity copies data from a **source** data store to a **sink** data store. Data factory supports the following data stores and **data can from any source can be written to any sink**. Click on a data store to learn how to copy data from/to that store. 

| Sources| Sinks |
|:------- | :---- |
| <ul><li>[Azure Blob](data-factory-azure-blob-connector.md)</li><li>[Azure Table](data-factory-azure-table-connector.md)</li><li>[Azure SQL Database](data-factory-azure-sql-connector.md)</li><li>[Azure SQL Data Warehouse](data-factory-azure-sql-data-warehouse-connector.md)</li><li>[Azure DocumentDB](data-factory-azure-documentdb-connector.md)</li><li>[Azure Data Lake Store](data-factory-azure-datalake-connector.md)</li><li>[SQL Server on-premises/Azure IaaS](data-factory-sqlserver-connector.md)</li><li>[File System On-premises/Azure IaaS](data-factory-onprem-file-system-connector.md)</li><li>[Oracle Database On-premises/Azure IaaS](data-factory-onprem-oracle-connector.md)</li><li>[MySQL Database On-premises/Azure IaaS ](data-factory-onprem-mysql-connector.md)</li><li>[DB2 Database On-premises/Azure IaaS](data-factory-onprem-db2-connector.md)</li><li>[Teradata Database On-premises/Azure IaaS ](data-factory-onprem-teradata-connector.md)</li><li>[Sybase Database On-premises/Azure IaaS](data-factory-onprem-sybase-connector.md)</li><li>[PostgreSQL Database On-premises/Azure IaaS](data-factory-onprem-postgresql-connector.md)</li></ul> | <ul><li>[Azure Blob](data-factory-azure-blob-connector.md)</li><li>[Azure Table](data-factory-azure-table-connector.md)</li><li>[Azure SQL Database](data-factory-azure-sql-connector.md)</li><li>[Azure SQL Data Warehouse](data-factory-azure-sql-data-warehouse-connector.md)</li><li>[Azure DocumentDB](data-factory-azure-documentdb-connector.md)</li><li>[Azure Data Lake Store](data-factory-azure-datalake-connector.md)</li><li>[SQL Server on-premises/Azure IaaS](data-factory-sqlserver-connector.md)</li><li>[File System On-premises/Azure IaaS](data-factory-onprem-file-system-connector.md)</li></ul> |


## Tutorial
For a quick tutorial on using the Copy Activity, please see [Tutorial: Use Copy Activity in an Azure Data Factory Pipeline](data-factory-get-started.md).  In the tutorial, you will use the Copy Activity to copy data from an Azure blob storage to an Azure SQL database. The following section lists all the sources and sinks supported by the Copy Activity. 

## <a name="copyactivity"></a>Copy Activity
Copy Activity takes one input dataset (**source**) and one output dataset (**sink**). Data copy is done in a batch fashion according to the schedule specified on the activity. To learn about defining activities in general at a high level such as various JSON sections and properties available for all activities, see [Understanding Pipelines & Activities](data-factory-create-pipelines.md) article.

Copy Activity provides the following capabilities:

### <a name="global"></a>Globally available data movement
Even though the Azure Data Factory itself is available only in the West US and North Europe regions, the data movement service powering the Copy Activity is available globally in the following regions and geographies. The globally available topology ensures efficient data movement avoiding cross-region hops in most cases.

| Region | Geography |
| ------ | --------- | 
| Central US | US |
| East US | US |
| East US2 | US |
| North Central US | US |
| South Central US | US |
| West US | US |
| Brazil South | LATAM |
| North Europe | EMEA |
| West Europe | EMEA |
| Southeast Asia | APAC |
| Japan East | APAC |

Note the following: 

- If you are copying data from an **on-premises data source** to **cloud** or vice-versa (for example: on-premises SQL Server -> Azure Blob), the data movement is actually done by the **Data Management Gateway** in your on-premises environment with no involvement from the Data Movement Service.
- If you are copying from a **cloud source** to a **cloud destination** (for example: Azure Blob -> Azure SQL), the **Data Movement Service** picks the deployment that is **closest to the sink location in the same geography** to do the transfer. For example, if you are copying from South East Asia to Japan West, the Data Movement Service deployment in Japan East is used to perform the copy. When source and destination are both in the same geography, and there is no Data Movement service available in that geography (for example Australia currently), the Copy Activity will fail instead of going through an alternative geography. Note: the data movement service would be extended to Australia too. 

### <a name="moveonpremtocloud"></a>Securely move data between on-premises location and cloud
One of the challenges for modern data integration is to seamlessly move data to and from on-premises to cloud. Data management gateway is an agent you can install on-premises to enable hybrid data pipelines. 

The data gateway provides the following capabilities: 

1.	Manage access to on-premises data stores securely.
2.	Model on-premises data stores and cloud data stores within the same data factory and move data.
3.	Have a single pane of glass for monitoring and management with visibility into gateway status with data factory cloud based dashboard.

You should treat your data source as an on-premises data source (that is behind a firewall) even when you use **ExpressRoute** and **use the gateway** to establish connectivity between the service and the data source. 

See [Move data between on-premises and cloud](data-factory-move-data-between-onprem-and-cloud.md) for more details.

### Reliable and cost effective data movement
Copy Activity is designed to move large volumes of data in a reliable way, resistant to transient errors across a large variety of data sources. Data can be copied in a cost effective way with the option to enable compression over the wire.

### Type conversions across different type systems
Different data stores have different native type systems. Copy Activity performs automatic type conversions from source types to sink types with the following 2 step approach:

1. Convert from native source types to .NET type
2. Convert from .NET type to native sink type

You can find the mapping for a given native type system to .NET for the data store in the respective data store connector articles. You can use these mappings to determine appropriate types while creating your tables so that right conversions are performed during Copy Activity.

### Working with different file formats
Copy Activity supports a variety of file formats including binary, text and Avro formats for file based stores. You can use the Copy Activity to convert data from one format to another. Example: text (CSV) to Avro.  If the data is unstructured, you can omit the **Structure** property in the JSON definition of the [dataset](data-factory-create-datasets.md). 

### Copy Activity properties
Properties like name, description, input and output tables, various policies etc are available for all types of activities. Properties available in the **typeProperties** section of the activity on the other hand vary with each activity type. 

In case of Copy Activity the **typeProperties** section varies depending on the types of sources and sinks. Each of the data store specific page listed above documents these properties specific to the data store type.


>>>>>>> 08be3281
<|MERGE_RESOLUTION|>--- conflicted
+++ resolved
@@ -1,214 +1,112 @@
-<<<<<<< HEAD
-<properties 
-	pageTitle="Data movement activities" 
-	description="Learn about Data Factory entities that you can use in a Data Factory pipelines to move data." 
-	services="data-factory" 
-	documentationCenter="" 
-	authors="spelluru" 
-	manager="jhubbard" 
-	editor="monicar"/>
-
-<tags 
-	ms.service="data-factory" 
-	ms.workload="data-services" 
-	ms.tgt_pltfrm="na" 
-	ms.devlang="na" 
-	ms.topic="article" 
-	ms.date="07/29/2015" 
-	ms.author="spelluru"/>
-
-# Data movement activities
-Data factory has a [globally available service](#global) to support data movement with [Copy activity](#copyactivity) across a variety of data stores listed below. Data factory also has built-in support for [securely moving data between on-premises locations and cloud](#moveonpremtocloud) using the data management gateway.
-
-## Supported data stores for copy activity
-Copy activity copies data from a **source** data store to a **sink** data store. Data factory supports the following data stores and source, sink combinations. Click on a data store to learn how to copy data from/to that store.
-
-| **Source** | **Sink** |
-| ------ | ---- |
-| [Azure Blob](data-factory-azure-blob-connector.md) | Azure Blob, Azure Table, Azure SQL Database, On-premises SQL Server, SQL Server on IaaS, Azure DocumentDB, On-premises File System |
-| [Azure Table](data-factory-azure-table-connector.md) | Azure Blob, Azure Table, Azure SQL Database, On-premises SQL Server, SQL Server on IaaS, Azure DocumentDB |
-| [Azure SQL Database](data-factory-azure-sql-connector.md) | Azure Blob, Azure Table, Azure SQL Database, On-premises SQL Server, SQL Server on IaaS, Azure DocumentDB |
-| [Azure DocumentDB](data-factory-azure-documentdb-connector.md) | Azure Blob, Azure Table, Azure SQL Database |
-| [SQL Server on IaaS](data-factory-sqlserver-connector.md) | Azure Blob, Azure Table, Azure SQL Database, On-premises SQL Server, SQL Server on IaaS |
-| [On-premises File System](data-factory-onprem-file-system-connector.md) | Azure Blob, Azure Table, Azure SQL Database, On-premises SQL Server, SQL Server on IaaS, On-premises File System |
-| [On-premises SQL Server](data-factory-sqlserver-connector.md) | Azure Blob, Azure Table, Azure SQL Database, On-premises SQL Server, SQL Server on IaaS |
-| [On-premises Oracle Database](data-factory-onprem-oracle-connector.md) | Azure Blob, Azure Table, Azure SQL Database, On-premises SQL Server, SQL Server on IaaS |
-| [On-premises MySQL Database](data-factory-onprem-mysql-connector.md) | Azure Blob, Azure Table, Azure SQL Database, On-premises SQL Server, SQL Server on IaaS |
-| [On-premises DB2 Database](data-factory-onprem-db2-connector.md) | Azure Blob, Azure Table, Azure SQL Database, On-premises SQL Server, SQL Server on IaaS |
-| [On-premises Teradata Database](data-factory-onprem-teradata-connector.md) | Azure Blob, Azure Table, Azure SQL Database, On-premises SQL Server, SQL Server on IaaS |
-| [On-premises Sybase Database](data-factory-onprem-sybase-connector.md) | Azure Blob, Azure Table, Azure SQL Database, On-premises SQL Server, SQL Server on IaaS |
-| [On-premises PostgreSQL Database](data-factory-onprem-postgresql-connector.md) | Azure Blob, Azure Table, Azure SQL Database, On-premises SQL Server, SQL Server on IaaS |
-
-## <a name="copyactivity"></a>Copy activity
-Copy activity takes one input dataset (**source**) and copies data per activity configuration to one output dataset (**sink**). Data copy is done in a batch fashion according to the schedule specified on the activity.
-
-> [AZURE.NOTE] To learn about defining activities in general at a high level such as various JSON sections and properties available for all activities, see [Understanding Pipelines & Activities](data-factory-create-pipelines.md) article.
-
-Copy activity provides the following capabilities:
-
-### <a name="global"></a>Globally available data movement
-The data movement service powering copy activity is available globally in the following regions and geographies. The globally available topology ensures efficient data movement avoiding cross-region hops in most cases.
-
-| Region | Geography |
-| ------ | --------- | 
-| Central US | US |
-| East US | US |
-| East US2 | US |
-| North Central US | US |
-| South Central US | US |
-| West US | US |
-| Brazil South | LATAM |
-| North Europe | EMEA |
-| West Europe | EMEA |
-| Southeast Asia | APAC |
-| Japan East | APAC |
-
-### <a name="moveonpremtocloud"></a>Securely move data between on-premises location and cloud
-One of the challenges for modern data integration is to seamlessly move data to and from on-premises to cloud. Data management gateway is an agent you can install on-premises to enable hybrid data pipelines. 
-
-The data gateway provides the following capabilities: 
-
-1.	Manage access to on-premises data stores securely.
-2.	Model on-premises data stores and cloud data stores within the same data factory and move data.
-3.	Have a single pane of glass for monitoring and management with visibility into gateway status with data factory cloud based dashboard.
-
-
-See [Move data between on-premises and cloud](data-factory-move-data-between-onprem-and-cloud.md) for more details.
-
-### Reliable and cost effective data movement
-Copy activity is designed to move large volumes of data in a reliable way, resistant to transient errors across a large variety of data sources. Data can be copied in a cost effective way with the option to enable compression over the wire.
-
-### Type conversions across different type systems
-Different data stores have different native type systems. Copy activity performs automatic type conversions from source types to sink types with the following 2 step approach:
-
-1. Convert from native source types to .NET type
-2. Convert from .NET type to native sink type
-
-You can find the mapping for a given native type system to .NET for the data store in the respective data store connector articles. You can use these mappings to determine appropriate types while creating your tables so that right conversions are performed during Copy activity.
-
-### Working with different file formats
-For file based sources Copy activity supports variety of file format including binary, text and Avro formats. 
-You can use the copy activity to convert from one format to another. Example: text (CSV) to Avro.  
-
-### Copy activity properties
-Properties like name, description, input and output tables, various policies etc are available for all types of activities. Properties available in the **typeProperties** section of the activity on the other hand vary with each activity type. 
-
-In case of Copy activity the **typeProperties** section varies depending on the types of sources and sinks. Each of the data store specific page listed above documents these properties specific to the data store type.
-
-
-## Send Feedback
-We would really appreciate your feedback on this article. Please take a few minutes to submit your feedback via [email](mailto:adfdocfeedback@microsoft.com?subject=data-factory-data-movement-activities.md). 
-=======
-<properties 
-	pageTitle="Data movement activities" 
-	description="Learn about Data Factory entities that you can use in a Data Factory pipelines to move data." 
-	services="data-factory" 
-	documentationCenter="" 
-	authors="spelluru" 
-	manager="jhubbard" 
-	editor="monicar"/>
-
-<tags 
-	ms.service="data-factory" 
-	ms.workload="data-services" 
-	ms.tgt_pltfrm="na" 
-	ms.devlang="na" 
-	ms.topic="article" 
-	ms.date="12/01/2015" 
-	ms.author="spelluru"/>
-
-# Data movement activities
-The [Copy Activity](#copyactivity) performs the data movement in Azure Data Factory and the activity is powered by a [globally available Data Movement Service](#global) that can copy data between various data stores in a secure, reliable, and scalable way. The service automatically chooses the most optimal region to perform the data movement operation based on the location of the source and sink data stores. Currently the region closest to the sink data store is used.
- 
-Let’s understand how this data movement occurs in different scenarios.
-
-## Copying data between two cloud data stores
-When both the source and sink (destination) data stores reside in the cloud, the copy Activity goes through the following stages to copy/move data from the source to the sink. The data movement service
-
-1. Reads data from source data store
-2.	Performs serialization/deserialization, compression/decompression, column mapping, and type conversion based on the configurations of input dataset, output dataset and the Copy Activity 
-3.	Writes data to the destination data store
-
-![cloud-to-cloud copy](.\media\data-factory-data-movement-activities\cloud-to-cloud.png)
-
-
-## Copying data between an on-premises data store and a cloud data store
-To [securely move data between on-premises data stores behind your corporate firewall and a cloud data store](#moveonpremtocloud), you will need to install the Data Management Gateway, which is an agent that enables hybrid data movement and processing, on your on-premises machine. The Data Management Gateway can be installed on the same machine as the data store itself or on a separate machine that has access to reach the data store. In this scenario, the serialization/deserialization, compression/decompression, column mapping, and type conversion are performed by the Data Management Gateway. The Data Movement Service is not involved in this scenario. 
-
-![onprem-to-cloud copy](.\media\data-factory-data-movement-activities\onprem-to-cloud.png)
-
-## Copy data from/to a data store on an Azure Iaas VM 
-You can also move data from/to supported data stores hosted on Azure IaaS VMs (Infrastructure-as-a-Service virtual machines) using the Data Management Gateway. In this case, the Data Management Gateway can be installed on the same Azure VM as the data store itself or on a separate VM that has access to reach the data store. 
-
-## Supported data stores
-Copy Activity copies data from a **source** data store to a **sink** data store. Data factory supports the following data stores and **data can from any source can be written to any sink**. Click on a data store to learn how to copy data from/to that store. 
-
-| Sources| Sinks |
-|:------- | :---- |
-| <ul><li>[Azure Blob](data-factory-azure-blob-connector.md)</li><li>[Azure Table](data-factory-azure-table-connector.md)</li><li>[Azure SQL Database](data-factory-azure-sql-connector.md)</li><li>[Azure SQL Data Warehouse](data-factory-azure-sql-data-warehouse-connector.md)</li><li>[Azure DocumentDB](data-factory-azure-documentdb-connector.md)</li><li>[Azure Data Lake Store](data-factory-azure-datalake-connector.md)</li><li>[SQL Server on-premises/Azure IaaS](data-factory-sqlserver-connector.md)</li><li>[File System On-premises/Azure IaaS](data-factory-onprem-file-system-connector.md)</li><li>[Oracle Database On-premises/Azure IaaS](data-factory-onprem-oracle-connector.md)</li><li>[MySQL Database On-premises/Azure IaaS ](data-factory-onprem-mysql-connector.md)</li><li>[DB2 Database On-premises/Azure IaaS](data-factory-onprem-db2-connector.md)</li><li>[Teradata Database On-premises/Azure IaaS ](data-factory-onprem-teradata-connector.md)</li><li>[Sybase Database On-premises/Azure IaaS](data-factory-onprem-sybase-connector.md)</li><li>[PostgreSQL Database On-premises/Azure IaaS](data-factory-onprem-postgresql-connector.md)</li></ul> | <ul><li>[Azure Blob](data-factory-azure-blob-connector.md)</li><li>[Azure Table](data-factory-azure-table-connector.md)</li><li>[Azure SQL Database](data-factory-azure-sql-connector.md)</li><li>[Azure SQL Data Warehouse](data-factory-azure-sql-data-warehouse-connector.md)</li><li>[Azure DocumentDB](data-factory-azure-documentdb-connector.md)</li><li>[Azure Data Lake Store](data-factory-azure-datalake-connector.md)</li><li>[SQL Server on-premises/Azure IaaS](data-factory-sqlserver-connector.md)</li><li>[File System On-premises/Azure IaaS](data-factory-onprem-file-system-connector.md)</li></ul> |
-
-
-## Tutorial
-For a quick tutorial on using the Copy Activity, please see [Tutorial: Use Copy Activity in an Azure Data Factory Pipeline](data-factory-get-started.md).  In the tutorial, you will use the Copy Activity to copy data from an Azure blob storage to an Azure SQL database. The following section lists all the sources and sinks supported by the Copy Activity. 
-
-## <a name="copyactivity"></a>Copy Activity
-Copy Activity takes one input dataset (**source**) and one output dataset (**sink**). Data copy is done in a batch fashion according to the schedule specified on the activity. To learn about defining activities in general at a high level such as various JSON sections and properties available for all activities, see [Understanding Pipelines & Activities](data-factory-create-pipelines.md) article.
-
-Copy Activity provides the following capabilities:
-
-### <a name="global"></a>Globally available data movement
-Even though the Azure Data Factory itself is available only in the West US and North Europe regions, the data movement service powering the Copy Activity is available globally in the following regions and geographies. The globally available topology ensures efficient data movement avoiding cross-region hops in most cases.
-
-| Region | Geography |
-| ------ | --------- | 
-| Central US | US |
-| East US | US |
-| East US2 | US |
-| North Central US | US |
-| South Central US | US |
-| West US | US |
-| Brazil South | LATAM |
-| North Europe | EMEA |
-| West Europe | EMEA |
-| Southeast Asia | APAC |
-| Japan East | APAC |
-
-Note the following: 
-
-- If you are copying data from an **on-premises data source** to **cloud** or vice-versa (for example: on-premises SQL Server -> Azure Blob), the data movement is actually done by the **Data Management Gateway** in your on-premises environment with no involvement from the Data Movement Service.
-- If you are copying from a **cloud source** to a **cloud destination** (for example: Azure Blob -> Azure SQL), the **Data Movement Service** picks the deployment that is **closest to the sink location in the same geography** to do the transfer. For example, if you are copying from South East Asia to Japan West, the Data Movement Service deployment in Japan East is used to perform the copy. When source and destination are both in the same geography, and there is no Data Movement service available in that geography (for example Australia currently), the Copy Activity will fail instead of going through an alternative geography. Note: the data movement service would be extended to Australia too. 
-
-### <a name="moveonpremtocloud"></a>Securely move data between on-premises location and cloud
-One of the challenges for modern data integration is to seamlessly move data to and from on-premises to cloud. Data management gateway is an agent you can install on-premises to enable hybrid data pipelines. 
-
-The data gateway provides the following capabilities: 
-
-1.	Manage access to on-premises data stores securely.
-2.	Model on-premises data stores and cloud data stores within the same data factory and move data.
-3.	Have a single pane of glass for monitoring and management with visibility into gateway status with data factory cloud based dashboard.
-
-You should treat your data source as an on-premises data source (that is behind a firewall) even when you use **ExpressRoute** and **use the gateway** to establish connectivity between the service and the data source. 
-
-See [Move data between on-premises and cloud](data-factory-move-data-between-onprem-and-cloud.md) for more details.
-
-### Reliable and cost effective data movement
-Copy Activity is designed to move large volumes of data in a reliable way, resistant to transient errors across a large variety of data sources. Data can be copied in a cost effective way with the option to enable compression over the wire.
-
-### Type conversions across different type systems
-Different data stores have different native type systems. Copy Activity performs automatic type conversions from source types to sink types with the following 2 step approach:
-
-1. Convert from native source types to .NET type
-2. Convert from .NET type to native sink type
-
-You can find the mapping for a given native type system to .NET for the data store in the respective data store connector articles. You can use these mappings to determine appropriate types while creating your tables so that right conversions are performed during Copy Activity.
-
-### Working with different file formats
-Copy Activity supports a variety of file formats including binary, text and Avro formats for file based stores. You can use the Copy Activity to convert data from one format to another. Example: text (CSV) to Avro.  If the data is unstructured, you can omit the **Structure** property in the JSON definition of the [dataset](data-factory-create-datasets.md). 
-
-### Copy Activity properties
-Properties like name, description, input and output tables, various policies etc are available for all types of activities. Properties available in the **typeProperties** section of the activity on the other hand vary with each activity type. 
-
-In case of Copy Activity the **typeProperties** section varies depending on the types of sources and sinks. Each of the data store specific page listed above documents these properties specific to the data store type.
-
-
->>>>>>> 08be3281
+<properties 
+	pageTitle="Data movement activities" 
+	description="Learn about Data Factory entities that you can use in a Data Factory pipelines to move data." 
+	services="data-factory" 
+	documentationCenter="" 
+	authors="spelluru" 
+	manager="jhubbard" 
+	editor="monicar"/>
+
+<tags 
+	ms.service="data-factory" 
+	ms.workload="data-services" 
+	ms.tgt_pltfrm="na" 
+	ms.devlang="na" 
+	ms.topic="article" 
+	ms.date="12/01/2015" 
+	ms.author="spelluru"/>
+
+# Data movement activities
+The [Copy Activity](#copyactivity) performs the data movement in Azure Data Factory and the activity is powered by a [globally available Data Movement Service](#global) that can copy data between various data stores in a secure, reliable, and scalable way. The service automatically chooses the most optimal region to perform the data movement operation based on the location of the source and sink data stores. Currently the region closest to the sink data store is used.
+ 
+Let’s understand how this data movement occurs in different scenarios.
+
+## Copying data between two cloud data stores
+When both the source and sink (destination) data stores reside in the cloud, the copy Activity goes through the following stages to copy/move data from the source to the sink. The data movement service
+
+1. Reads data from source data store
+2.	Performs serialization/deserialization, compression/decompression, column mapping, and type conversion based on the configurations of input dataset, output dataset and the Copy Activity 
+3.	Writes data to the destination data store
+
+![cloud-to-cloud copy](.\media\data-factory-data-movement-activities\cloud-to-cloud.png)
+
+
+## Copying data between an on-premises data store and a cloud data store
+To [securely move data between on-premises data stores behind your corporate firewall and a cloud data store](#moveonpremtocloud), you will need to install the Data Management Gateway, which is an agent that enables hybrid data movement and processing, on your on-premises machine. The Data Management Gateway can be installed on the same machine as the data store itself or on a separate machine that has access to reach the data store. In this scenario, the serialization/deserialization, compression/decompression, column mapping, and type conversion are performed by the Data Management Gateway. The Data Movement Service is not involved in this scenario. 
+
+![onprem-to-cloud copy](.\media\data-factory-data-movement-activities\onprem-to-cloud.png)
+
+## Copy data from/to a data store on an Azure Iaas VM 
+You can also move data from/to supported data stores hosted on Azure IaaS VMs (Infrastructure-as-a-Service virtual machines) using the Data Management Gateway. In this case, the Data Management Gateway can be installed on the same Azure VM as the data store itself or on a separate VM that has access to reach the data store. 
+
+## Supported data stores
+Copy Activity copies data from a **source** data store to a **sink** data store. Data factory supports the following data stores and **data can from any source can be written to any sink**. Click on a data store to learn how to copy data from/to that store. 
+
+| Sources| Sinks |
+|:------- | :---- |
+| <ul><li>[Azure Blob](data-factory-azure-blob-connector.md)</li><li>[Azure Table](data-factory-azure-table-connector.md)</li><li>[Azure SQL Database](data-factory-azure-sql-connector.md)</li><li>[Azure SQL Data Warehouse](data-factory-azure-sql-data-warehouse-connector.md)</li><li>[Azure DocumentDB](data-factory-azure-documentdb-connector.md)</li><li>[Azure Data Lake Store](data-factory-azure-datalake-connector.md)</li><li>[SQL Server on-premises/Azure IaaS](data-factory-sqlserver-connector.md)</li><li>[File System On-premises/Azure IaaS](data-factory-onprem-file-system-connector.md)</li><li>[Oracle Database On-premises/Azure IaaS](data-factory-onprem-oracle-connector.md)</li><li>[MySQL Database On-premises/Azure IaaS ](data-factory-onprem-mysql-connector.md)</li><li>[DB2 Database On-premises/Azure IaaS](data-factory-onprem-db2-connector.md)</li><li>[Teradata Database On-premises/Azure IaaS ](data-factory-onprem-teradata-connector.md)</li><li>[Sybase Database On-premises/Azure IaaS](data-factory-onprem-sybase-connector.md)</li><li>[PostgreSQL Database On-premises/Azure IaaS](data-factory-onprem-postgresql-connector.md)</li></ul> | <ul><li>[Azure Blob](data-factory-azure-blob-connector.md)</li><li>[Azure Table](data-factory-azure-table-connector.md)</li><li>[Azure SQL Database](data-factory-azure-sql-connector.md)</li><li>[Azure SQL Data Warehouse](data-factory-azure-sql-data-warehouse-connector.md)</li><li>[Azure DocumentDB](data-factory-azure-documentdb-connector.md)</li><li>[Azure Data Lake Store](data-factory-azure-datalake-connector.md)</li><li>[SQL Server on-premises/Azure IaaS](data-factory-sqlserver-connector.md)</li><li>[File System On-premises/Azure IaaS](data-factory-onprem-file-system-connector.md)</li></ul> |
+
+
+## Tutorial
+For a quick tutorial on using the Copy Activity, please see [Tutorial: Use Copy Activity in an Azure Data Factory Pipeline](data-factory-get-started.md).  In the tutorial, you will use the Copy Activity to copy data from an Azure blob storage to an Azure SQL database. The following section lists all the sources and sinks supported by the Copy Activity. 
+
+## <a name="copyactivity"></a>Copy Activity
+Copy Activity takes one input dataset (**source**) and one output dataset (**sink**). Data copy is done in a batch fashion according to the schedule specified on the activity. To learn about defining activities in general at a high level such as various JSON sections and properties available for all activities, see [Understanding Pipelines & Activities](data-factory-create-pipelines.md) article.
+
+Copy Activity provides the following capabilities:
+
+### <a name="global"></a>Globally available data movement
+Even though the Azure Data Factory itself is available only in the West US and North Europe regions, the data movement service powering the Copy Activity is available globally in the following regions and geographies. The globally available topology ensures efficient data movement avoiding cross-region hops in most cases.
+
+| Region | Geography |
+| ------ | --------- | 
+| Central US | US |
+| East US | US |
+| East US2 | US |
+| North Central US | US |
+| South Central US | US |
+| West US | US |
+| Brazil South | LATAM |
+| North Europe | EMEA |
+| West Europe | EMEA |
+| Southeast Asia | APAC |
+| Japan East | APAC |
+
+Note the following: 
+
+- If you are copying data from an **on-premises data source** to **cloud** or vice-versa (for example: on-premises SQL Server -> Azure Blob), the data movement is actually done by the **Data Management Gateway** in your on-premises environment with no involvement from the Data Movement Service.
+- If you are copying from a **cloud source** to a **cloud destination** (for example: Azure Blob -> Azure SQL), the **Data Movement Service** picks the deployment that is **closest to the sink location in the same geography** to do the transfer. For example, if you are copying from South East Asia to Japan West, the Data Movement Service deployment in Japan East is used to perform the copy. When source and destination are both in the same geography, and there is no Data Movement service available in that geography (for example Australia currently), the Copy Activity will fail instead of going through an alternative geography. Note: the data movement service would be extended to Australia too. 
+
+### <a name="moveonpremtocloud"></a>Securely move data between on-premises location and cloud
+One of the challenges for modern data integration is to seamlessly move data to and from on-premises to cloud. Data management gateway is an agent you can install on-premises to enable hybrid data pipelines. 
+
+The data gateway provides the following capabilities: 
+
+1.	Manage access to on-premises data stores securely.
+2.	Model on-premises data stores and cloud data stores within the same data factory and move data.
+3.	Have a single pane of glass for monitoring and management with visibility into gateway status with data factory cloud based dashboard.
+
+You should treat your data source as an on-premises data source (that is behind a firewall) even when you use **ExpressRoute** and **use the gateway** to establish connectivity between the service and the data source. 
+
+See [Move data between on-premises and cloud](data-factory-move-data-between-onprem-and-cloud.md) for more details.
+
+### Reliable and cost effective data movement
+Copy Activity is designed to move large volumes of data in a reliable way, resistant to transient errors across a large variety of data sources. Data can be copied in a cost effective way with the option to enable compression over the wire.
+
+### Type conversions across different type systems
+Different data stores have different native type systems. Copy Activity performs automatic type conversions from source types to sink types with the following 2 step approach:
+
+1. Convert from native source types to .NET type
+2. Convert from .NET type to native sink type
+
+You can find the mapping for a given native type system to .NET for the data store in the respective data store connector articles. You can use these mappings to determine appropriate types while creating your tables so that right conversions are performed during Copy Activity.
+
+### Working with different file formats
+Copy Activity supports a variety of file formats including binary, text and Avro formats for file based stores. You can use the Copy Activity to convert data from one format to another. Example: text (CSV) to Avro.  If the data is unstructured, you can omit the **Structure** property in the JSON definition of the [dataset](data-factory-create-datasets.md). 
+
+### Copy Activity properties
+Properties like name, description, input and output tables, various policies etc are available for all types of activities. Properties available in the **typeProperties** section of the activity on the other hand vary with each activity type. 
+
+In case of Copy Activity the **typeProperties** section varies depending on the types of sources and sinks. Each of the data store specific page listed above documents these properties specific to the data store type.
+
+