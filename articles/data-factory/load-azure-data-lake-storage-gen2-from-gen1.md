--- conflicted
+++ resolved
@@ -10,11 +10,7 @@
 ms.service: data-factory
 ms.workload: data-services
 ms.topic: conceptual
-<<<<<<< HEAD
-ms.date: 02/15/2019
-=======
 ms.date: 05/13/2019
->>>>>>> 6a383dfd
 ms.author: jingwang
 ---
 
