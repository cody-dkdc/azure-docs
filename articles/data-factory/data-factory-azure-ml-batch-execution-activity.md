---
title: Use Machine Learning activities | Microsoft Docs
description: Describes how to create create predictive pipelines using Azure Data Factory and Azure Machine Learning
services: data-factory
documentationcenter: ''
author: sharonlo101
manager: jhubbard
editor: monicar

ms.assetid: 4fad8445-4e96-4ce0-aa23-9b88e5ec1965
ms.service: data-factory
ms.workload: data-services
ms.tgt_pltfrm: na
ms.devlang: na
ms.topic: article
ms.date: 11/09/2016
ms.author: shlo

---
# Create predictive pipelines using Azure Machine Learning activities
> [!div class="op_single_selector"]
> [Hive](data-factory-hive-activity.md)  
> [Pig](data-factory-pig-activity.md)  
> [MapReduce](data-factory-map-reduce.md)  
> [Hadoop Streaming](data-factory-hadoop-streaming-activity.md)
> [Machine Learning](data-factory-azure-ml-batch-execution-activity.md)
> [Stored Procedure](data-factory-stored-proc-activity.md)
> [Data Lake Analytics U-SQL](data-factory-usql-activity.md)
> [.NET custom](data-factory-use-custom-activities.md)
>
>

## Introduction
[Azure Machine Learning](https://azure.microsoft.com/documentation/services/machine-learning/) enables you to build, test, and deploy predictive analytics solutions. From a high-level point of view, it is done in three steps:

1. **Create a training experiment**. You do this step by using the Azure ML Studio. The ML studio is a collaborative visual development environment that you use to train and test a predictive analytics model using training data.
2. **Convert it to a predictive experiment**. Once your model has been trained with existing data and you are ready to use it to score new data, you prepare and streamline your experiment for scoring.
3. **Deploy it as a web service**. You can publish your scoring experiment as an Azure web service. You can send data to your model via this web service end point and receive result predictions fro the model.  

Azure Data Factory enables you to easily create pipelines that use a published [Azure Machine Learning][azure-machine-learning] web service for predictive analytics. See [Introduction to Azure Data Factory](data-factory-introduction.md) and [Build your first pipeline](data-factory-build-your-first-pipeline.md) articles to quickly get started with the Azure Data Factory service.

Using the **Batch Execution Activity** in an Azure Data Factory pipeline, you can invoke an Azure ML web service to make predictions on the data in batch. See [Invoking an Azure ML web service using the Batch Execution Activity](#invoking-an-azure-ml-web-service-using-the-batch-execution-activity) section for details.

Over time, the predictive models in the Azure ML scoring experiments need to be retrained using new input datasets. You can retrain an Azure ML model from a Data Factory pipeline by doing the following steps:

1. Publish the training experiment (not predictive experiment) as a web service. You do this step in the Azure ML Studio as you did to expose predictive experiment as a web service in the previous scenario.
2. Use the Azure ML Batch Execution Activity to invoke the web service for the training experiment. Basically, you can use the Azure ML Batch Execution activity to invoke both training web service and scoring web service.

After you are done with retraining, you want to update the scoring web service (predictive experiment exposed as a web service) with the newly trained model. Here are the steps:

1. Add a non-default end point to the scoring web service. The default endpoint of the web service cannot be updated, so you need to create a non-default endpoint using the Azure portal. See the [Create Endpoints](../machine-learning/machine-learning-create-endpoint.md) article for both conceptual information and procedural steps.
2. Update existing Azure ML linked services for scoring to use the non-default endpoint. Start using the new endpoint to use the web service that is updated.
3. Use the **Azure ML Update Resource Activity** to update the web service with the newly trained model.  

See [Updating Azure ML models using the Update Resource Activity](#updating-azure-ml-models-using-the-update-resource-activity) section for details.

## Invoking a web service using Batch Execution Activity
You use Azure Data Factory to orchestrate data movement and processing, and then perform batch execution using Azure Machine Learning. Here are the top-level steps:

1. Create an Azure Machine Learning linked service. You need the following:

   1. **Request URI** for the Batch Execution API. You can find the Request URI by clicking the **BATCH EXECUTION** link in the web services page.
   2. **API key** for the published Azure Machine Learning web service. You can find the API key by clicking the web service that you have published.

      1. Use the **AzureMLBatchExecution** activity.

      ![Machine Learning Dashboard](./media/data-factory-azure-ml-batch-execution-activity/AzureMLDashboard.png)

      ![Batch URI](./media/data-factory-azure-ml-batch-execution-activity/batch-uri.png)

### Scenario: Experiments using Web service inputs/outputs that refer to data in Azure Blob Storage
In this scenario, the Azure Machine Learning Web service makes predictions using data from a file in an Azure blob storage and stores the prediction results in the blob storage. The following JSON defines a Data Factory pipeline with an AzureMLBatchExecution activity. The activity has the dataset **DecisionTreeInputBlob** as input and **DecisionTreeResultBlob** as the output. The **DecisionTreeInputBlob** is passed as an input to the web service by using the **webServiceInput** JSON property. The **DecisionTreeResultBlob** is passed as an output to the Web service by using the **webServiceOutputs** JSON property.  

> [!IMPORTANT]
> If the web service takes multiple inputs, use the **webServiceInputs** property instead of using **webServiceInput**. See the [Web service requires multiple inputs](#web-service-requires-multiple-inputs) section for an example of using the webServiceInputs property.
>
> Datasets that are referenced by the **webServiceInput**/**webServiceInputs** and **webServiceOutputs** properties (in **typeProperties**) must also be included in the Activity **inputs** and **outputs**.
>
> In your Azure ML experiment, web service input and output ports and global parameters have default names ("input1", "input2") that you can customize. The names you use for webServiceInputs, webServiceOutputs, and globalParameters settings must exactly match the names in the experiments. You can view the sample request payload on the Batch Execution Help page for your Azure ML endpoint to verify the expected mapping.
>
>

    {
      "name": "PredictivePipeline",
      "properties": {
        "description": "use AzureML model",
        "activities": [
          {
            "name": "MLActivity",
            "type": "AzureMLBatchExecution",
            "description": "prediction analysis on batch input",
            "inputs": [
              {
                "name": "DecisionTreeInputBlob"
              }
            ],
            "outputs": [
              {
                "name": "DecisionTreeResultBlob"
              }
            ],
            "linkedServiceName": "MyAzureMLLinkedService",
            "typeProperties":
            {
                "webServiceInput": "DecisionTreeInputBlob",
                "webServiceOutputs": {
                    "output1": "DecisionTreeResultBlob"
                }                
            },
            "policy": {
              "concurrency": 3,
              "executionPriorityOrder": "NewestFirst",
              "retry": 1,
              "timeout": "02:00:00"
            }
          }
        ],
        "start": "2016-02-13T00:00:00Z",
        "end": "2016-02-14T00:00:00Z"
      }
    }

> [!NOTE]
> Only inputs and outputs of the AzureMLBatchExecution activity can be passed as parameters to the Web service. For example, in the above JSON snippet, DecisionTreeInputBlob is an input to the AzureMLBatchExecution activity, which is passed as an input to the Web service via webServiceInput parameter.   
>
>

### Example
This example uses Azure Storage to hold both the input and output data.

We recommend that you go through the [Build your first pipeline with Data Factory][adf-build-1st-pipeline] tutorial before going through this example. Use the Data Factory Editor to create Data Factory artifacts (linked services, datasets, pipeline) in this example.   

1. Create a **linked service** for your **Azure Storage**. If the input and output files are in different storage accounts, you need two linked services. Here is a JSON example:

        {
          "name": "StorageLinkedService",
          "properties": {
            "type": "AzureStorage",
            "typeProperties": {
              "connectionString": "DefaultEndpointsProtocol=https;AccountName=[acctName];AccountKey=[acctKey]"
            }
          }
        }
2. Create the **input** Azure Data Factory **dataset**. Unlike some other Data Factory datasets, these datasets must contain both **folderPath** and **fileName** values. You can use partitioning to cause each batch execution (each data slice) to process or produce unique input and output files. You may need to include some upstream activity to transform the input into the CSV file format and place it in the storage account for each slice. In that case, you would not include the **external** and **externalData** settings shown in the following example, and your DecisionTreeInputBlob would be the output dataset of a different Activity.

        {
          "name": "DecisionTreeInputBlob",
          "properties": {
            "type": "AzureBlob",
            "linkedServiceName": "StorageLinkedService",
            "typeProperties": {
              "folderPath": "azuremltesting/input",
              "fileName": "in.csv",
              "format": {
                "type": "TextFormat",
                "columnDelimiter": ","
              }
            },
            "external": true,
            "availability": {
              "frequency": "Day",
              "interval": 1
            },
            "policy": {
              "externalData": {
                "retryInterval": "00:01:00",
                "retryTimeout": "00:10:00",
                "maximumRetry": 3
              }
            }
          }
        }

    Your input csv file must have the column header row. If you are using the **Copy Activity** to create/move the csv into the blob storage, you should set the sink property **blobWriterAddHeader** to **true**. For example:

         sink:
         {
             "type": "BlobSink",     
             "blobWriterAddHeader": true
         }

    If the csv file does not have the header row, you may see the following error: **Error in Activity: Error reading string. Unexpected token: StartObject. Path '', line 1, position 1**.
3. Create the **output** Azure Data Factory **dataset**. This example uses partitioning to create a unique output path for each slice execution. Without the partitioning, the activity would overwrite the file.

        {
          "name": "DecisionTreeResultBlob",
          "properties": {
            "type": "AzureBlob",
            "linkedServiceName": "StorageLinkedService",
            "typeProperties": {
              "folderPath": "azuremltesting/scored/{folderpart}/",
              "fileName": "{filepart}result.csv",
              "partitionedBy": [
                {
                  "name": "folderpart",
                  "value": {
                    "type": "DateTime",
                    "date": "SliceStart",
                    "format": "yyyyMMdd"
                  }
                },
                {
                  "name": "filepart",
                  "value": {
                    "type": "DateTime",
                    "date": "SliceStart",
                    "format": "HHmmss"
                  }
                }
              ],
              "format": {
                "type": "TextFormat",
                "columnDelimiter": ","
              }
            },
            "availability": {
              "frequency": "Day",
              "interval": 15
            }
          }
        }
4. Create a **linked service** of type: **AzureMLLinkedService**, providing the API key and model batch execution URL.

        {
          "name": "MyAzureMLLinkedService",
          "properties": {
            "type": "AzureML",
            "typeProperties": {
              "mlEndpoint": "https://[batch execution endpoint]/jobs",
              "apiKey": "[apikey]"
            }
          }
        }
5. Finally, author a pipeline containing an **AzureMLBatchExecution** Activity. At runtime, pipeline performs the following steps:

   1. Gets the location of the input file from your input datasets.
   2. Invokes the Azure Machine Learning batch execution API
   3. Copies the batch execution output to the blob given in your output dataset.

      > [!NOTE]
      > AzureMLBatchExecution activity can have zero or more inputs and one or more outputs.
      >
      >

       {
         "name": "PredictivePipeline",
         "properties": {

           "description": "use AzureML model",
           "activities": [
             {
               "name": "MLActivity",
               "type": "AzureMLBatchExecution",
               "description": "prediction analysis on batch input",
               "inputs": [
                 {
                   "name": "DecisionTreeInputBlob"
                 }
               ],
               "outputs": [
                 {
                   "name": "DecisionTreeResultBlob"
                 }
               ],
               "linkedServiceName": "MyAzureMLLinkedService",
               "typeProperties":
               {
                   "webServiceInput": "DecisionTreeInputBlob",
                   "webServiceOutputs": {
                       "output1": "DecisionTreeResultBlob"
                   }                
               },
               "policy": {
                 "concurrency": 3,
                 "executionPriorityOrder": "NewestFirst",
                 "retry": 1,
                 "timeout": "02:00:00"
               }
             }
           ],
           "start": "2016-02-13T00:00:00Z",
           "end": "2016-02-14T00:00:00Z"
         }
       }

      Both **start** and **end** datetimes must be in [ISO format](http://en.wikipedia.org/wiki/ISO_8601). For example: 2014-10-14T16:32:41Z. The **end** time is optional. If you do not specify value for the **end** property, it is calculated as "**start + 48 hours.**" To run the pipeline indefinitely, specify **9999-09-09** as the value for the **end** property. See [JSON Scripting Reference](https://msdn.microsoft.com/library/dn835050.aspx) for details about JSON properties.

      > [!NOTE]
      > Specifying input for the AzureMLBatchExecution activity is optional.
      >
      >

### Scenario: Experiments using Reader/Writer Modules to refer to data in various storages
Another common scenario when creating Azure ML experiments is to use Reader and Writer modules. The reader module is used to load data into an experiment and the writer module is to save data from your experiments. For details about reader and writer modules, see [Reader](https://msdn.microsoft.com/library/azure/dn905997.aspx) and [Writer](https://msdn.microsoft.com/library/azure/dn905984.aspx) topics on MSDN Library.     

When using the reader and writer modules, it is good practice to use a Web service parameter for each property of these reader/writer modules. These web parameters enable you to configure the values during runtime. For example, you could create an experiment with a reader module that uses an Azure SQL Database: XXX.database.windows.net. After the web service has been deployed, you want to enable the consumers of the web service to specify another Azure SQL Server called YYY.database.windows.net. You can use a Web service parameter to allow this value to be configured.

> [!NOTE]
> Web service input and output are different from Web service parameters. In the first scenario, you have seen how an input and output can be specified for an Azure ML Web service. In this scenario, you pass parameters for a Web service that correspond to properties of reader/writer modules.
>
>

Let's look at a scenario for using Web service parameters. You have a deployed Azure Machine Learning web service that uses a reader module to read data from one of the data sources supported by Azure Machine Learning (for example: Azure SQL Database). After the batch execution is performed, the results are written using a Writer module (Azure SQL Database).  No web service inputs and outputs are defined in the experiments. In this case, we recommend that you configure relevant web service parameters for the reader and writer modules. This configuration allows the reader/writer modules to be configured when using the AzureMLBatchExecution activity. You specify Web service parameters in the **globalParameters** section in the activity JSON as follows.

    "typeProperties": {
        "globalParameters": {
            "Param 1": "Value 1",
            "Param 2": "Value 2"
        }
    }

You can also use [Data Factory Functions](data-factory-functions-variables.md) in passing values for the Web service parameters as shown in the following example:

    "typeProperties": {
        "globalParameters": {
           "Database query": "$$Text.Format('SELECT * FROM myTable WHERE timeColumn = \\'{0:yyyy-MM-dd HH:mm:ss}\\'', Time.AddHours(WindowStart, 0))"
        }
      }

> [!NOTE]
> The Web service parameters are case-sensitive, so ensure that the names you specify in the activity JSON match the ones exposed by the Web service.
>
>

### Using a Reader module to read data from multiple files in Azure Blob
Big data pipelines with activities such as Pig and Hive can produce one or more output files with no extensions. For example, when you specify an external Hive table, the data for the external Hive table can be stored in Azure blob storage with the following name 000000_0. You can use the reader module in an experiment to read multiple files, and use them for predictions.

When using the reader module in an Azure Machine Learning experiment, you can specify Azure Blob as an input. The files in the Azure blob storage can be the output files (Example: 000000_0) that are produced by a Pig and Hive script running on HDInsight. The reader module allows you to read files (with no extensions) by configuring the **Path to container, directory/blob**. The **Path to container** points to the container and **directory/blob** points to folder that contains the files as shown in the following image. The asterisk that is, \*) **specifies that all the files in the container/folder (that is, data/aggregateddata/year=2014/month-6/\*)** are read as part of the experiment.

![Azure Blob properties](./media/data-factory-create-predictive-pipelines/azure-blob-properties.png)

### Example
#### Pipeline with AzureMLBatchExecution activity with Web Service Parameters
    {
      "name": "MLWithSqlReaderSqlWriter",
      "properties": {
        "description": "Azure ML model with sql azure reader/writer",
        "activities": [
          {
            "name": "MLSqlReaderSqlWriterActivity",
            "type": "AzureMLBatchExecution",
            "description": "test",
            "inputs": [
              {
                "name": "MLSqlInput"
              }
            ],
            "outputs": [
              {
                "name": "MLSqlOutput"
              }
            ],
            "linkedServiceName": "MLSqlReaderSqlWriterDecisionTreeModel",
            "typeProperties":
            {
                "webServiceInput": "MLSqlInput",
                "webServiceOutputs": {
                    "output1": "MLSqlOutput"
                }
                  "globalParameters": {
                    "Database server name": "<myserver>.database.windows.net",
                    "Database name": "<database>",
                    "Server user account name": "<user name>",
                    "Server user account password": "<password>"
                  }              
            },
            "policy": {
              "concurrency": 1,
              "executionPriorityOrder": "NewestFirst",
              "retry": 1,
              "timeout": "02:00:00"
            },
          }
        ],
        "start": "2016-02-13T00:00:00Z",
        "end": "2016-02-14T00:00:00Z"
      }
    }

In the above JSON example:

* The deployed Azure Machine Learning Web service uses a reader and a writer module to read/write data from/to an Azure SQL Database. This Web service exposes the following four parameters:  Database server name, Database name, Server user account name, and Server user account password.  
* Both **start** and **end** datetimes must be in [ISO format](http://en.wikipedia.org/wiki/ISO_8601). For example: 2014-10-14T16:32:41Z. The **end** time is optional. If you do not specify value for the **end** property, it is calculated as "**start + 48 hours.**" To run the pipeline indefinitely, specify **9999-09-09** as the value for the **end** property. See [JSON Scripting Reference](https://msdn.microsoft.com/library/dn835050.aspx) for details about JSON properties.

### Other scenarios
#### Web service requires multiple inputs
If the web service takes multiple inputs, use the **webServiceInputs** property instead of using **webServiceInput**. Datasets that are referenced by the **webServiceInputs** must also be included in the Activity **inputs**.

In your Azure ML experiment, web service input and output ports and global parameters have default names ("input1", "input2") that you can customize. The names you use for webServiceInputs, webServiceOutputs, and globalParameters settings must exactly match the names in the experiments. You can view the sample request payload on the Batch Execution Help page for your Azure ML endpoint to verify the expected mapping.

    {
        "name": "PredictivePipeline",
        "properties": {
            "description": "use AzureML model",
            "activities": [{
                "name": "MLActivity",
                "type": "AzureMLBatchExecution",
                "description": "prediction analysis on batch input",
                "inputs": [{
                    "name": "inputDataset1"
                }, {
                    "name": "inputDataset2"
                }],
                "outputs": [{
                    "name": "outputDataset"
                }],
                "linkedServiceName": "MyAzureMLLinkedService",
                "typeProperties": {
                    "webServiceInputs": {
                        "input1": "inputDataset1",
                        "input2": "inputDataset2"
                    },
                    "webServiceOutputs": {
                        "output1": "outputDataset"
                    }
                },
                "policy": {
                    "concurrency": 3,
                    "executionPriorityOrder": "NewestFirst",
                    "retry": 1,
                    "timeout": "02:00:00"
                }
            }],
            "start": "2016-02-13T00:00:00Z",
            "end": "2016-02-14T00:00:00Z"
        }
    }

#### Web Service does not require an input
Azure ML batch execution web services can be used to run any workflows, for example R or Python scripts, that may not require any inputs. Or, the experiment might be configured with a Reader module that does not expose any GlobalParameters. In that case, the AzureMLBatchExecution Activity would be configured as follows:

    {
        "name": "scoring service",
        "type": "AzureMLBatchExecution",
        "outputs": [
            {
                "name": "myBlob"
            }
        ],
        "typeProperties": {
            "webServiceOutputs": {
                "output1": "myBlob"
            }              
         },
        "linkedServiceName": "mlEndpoint",
        "policy": {
            "concurrency": 1,
            "executionPriorityOrder": "NewestFirst",
            "retry": 1,
            "timeout": "02:00:00"
        }
    },


#### Web Service does not require an input/output
The Azure ML batch execution web service might not have any Web Service output configured. In this example, there is no Web Service input or output, nor are any GlobalParameters configured. There is still an output configured on the activity itself, but it is not given as a webServiceOutput.

    {
        "name": "retraining",
        "type": "AzureMLBatchExecution",
        "outputs": [
            {
                "name": "placeholderOutputDataset"
            }
        ],
        "typeProperties": {
         },
        "linkedServiceName": "mlEndpoint",
        "policy": {
            "concurrency": 1,
            "executionPriorityOrder": "NewestFirst",
            "retry": 1,
            "timeout": "02:00:00"
        }
    },

#### Web Service uses readers and writers, and the activity runs only when other activities have succeeded
The Azure ML web service reader and writer modules might be configured to run with or without any GlobalParameters. However, you may want to embed service calls in a pipeline that uses dataset dependencies to invoke the service only when some upstream processing has completed. You can also trigger some other action after the batch execution has completed using this approach. In that case, you can express the dependencies using activity inputs and outputs, without naming any of them as Web Service inputs or outputs.

    {
        "name": "retraining",
        "type": "AzureMLBatchExecution",
        "inputs": [
            {
                "name": "upstreamData1"
            },
            {
                "name": "upstreamData2"
            }
        ],
        "outputs": [
            {
                "name": "downstreamData"
            }
        ],
        "typeProperties": {
         },
        "linkedServiceName": "mlEndpoint",
        "policy": {
            "concurrency": 1,
            "executionPriorityOrder": "NewestFirst",
            "retry": 1,
            "timeout": "02:00:00"
        }
    },

The **takeaways** are:

* If your experiment endpoint uses a webServiceInput: it is represented by a blob dataset and is included in the activity inputs and the webServiceInput property. Otherwise, the webServiceInput property is omitted.
* If your experiment endpoint uses webServiceOutput(s): they are represented by blob datasets and are included in the activity outputs and in the webServiceOutputs property. The activity outputs and webServiceOutputs are mapped by the name of each output in the experiment. Otherwise, the webServiceOutputs property is omitted.
<<<<<<< HEAD
* If your experiment endpoint exposes globalParameter(s), they are given in the activity globalParameters property as key, value pairs. Otherwise, the globalParameters property is omitted. The keys are case-sensitive. Azure Data Factory functions may be used in the values. 
* Additional datasets may be included in the Activity inputs and outputs properties, without being referenced in the Activity typeProperties. These datasets govern execution using slice dependencies but are otherwise ignored by the AzureMLBatchExecution Activity.
=======
* If your experiment endpoint exposes globalParameter(s), they are given in the activity globalParameters property as key, value pairs. Otherwise, the globalParameters property is omitted. The keys are case-sensitive. [Azure Data Factory functions](data-factory-functions-variables.md) may be used in the values. 
* Additional datasets may be included in the Activity inputs and outputs properties, without being referenced in the Activity typeProperties. These datasets govern execution using slice dependencies but are otherwise ignored by the AzureMLBatchExecution Activity. 
>>>>>>> 275c2e5b

## Updating models using Update Resource Activity
Over time, the predictive models in the Azure ML scoring experiments need to be retrained using new input datasets. After you are done with retraining, you want to update the scoring web service with the retrained ML model. The typical steps to enable retraining and updating Azure ML models via web services are:

1. Create an experiment in [Azure ML Studio](https://studio.azureml.net).
2. When you are satisfied with the model, use Azure ML Studio to publish web services for both the **training experiment** and scoring/**predictive experiment**.

The following table describes the web services used in this example.  See [Retrain Machine Learning models programmatically](../machine-learning/machine-learning-retrain-models-programmatically.md) for details.

| Type of web service | description |
|:--- |:--- |
| **Training web service** |Receives training data and produces trained models. The output of the retraining is an .ilearner file in an Azure Blob storage.  The **default endpoint** is automatically created for you when you publish the training experiment as a web service. You can create more endpoints but the example uses only the default endpoint |
| **Scoring web service** |Receives unlabeled data examples and makes predictions. The output of prediction could have various forms, such as a .csv file or rows in an Azure SQL database, depending on the configuration of the experiment. The default endpoint is automatically created for you when you publish the predictive experiment as a web service. Create the second **non-default and updatable endpoint** by using the [Azure portal](https://manage.windowsazure.com). You can create more endpoints but this example uses only one non-default updatable endpoint. See the [Create Endpoints](../machine-learning/machine-learning-create-endpoint.md) article for steps. |

The following picture depicts the relationship between training and scoring endpoints in Azure ML.

![Web services](./media/data-factory-azure-ml-batch-execution-activity/web-services.png)

You can invoke the **training web service** by using the **Azure ML Batch Execution Activity**. Invoking a training web service is same as invoking an Azure ML web service (scoring web service) for scoring data. The preceding sections cover how to invoke an Azure ML web service from an Azure Data Factory pipeline in detail.

You can invoke the **scoring web service** by using the **Azure ML Update Resource Activity** to update the web service with the newly trained model. As mentioned in the table above, you must create and use the non-default updatable endpoint. In addition, update any existing linked services in your data factory to use the non-default endpoint so that they always use the latest retrained model.

The following scenario provides more details. It has an example for retraining and updating Azure ML models from an Azure Data Factory pipeline.

### Scenario: retraining and updating an Azure ML model
This section provides a sample pipeline that uses the **Azure ML Batch Execution activity** to retrain a model. The pipeline also uses the **Azure ML Update Resource activity** to update the model in the scoring web service. The section also provides JSON snippets for all the linked services, datasets, and pipeline in the example.

Here is the diagram view of the sample pipeline. As you can see, the Azure ML Batch Execution Activity takes the training input and produces a training output (iLearner file). The Azure ML Update Resource Activity takes this training output and updates the model in the scoring web service endpoint. The Update Resource Activity does not produce any output. The placeholderBlob is just a dummy output dataset that is required by the Azure Data Factory service to run the pipeline.

![pipeline diagram](./media/data-factory-azure-ml-batch-execution-activity/update-activity-pipeline-diagram.png)

#### Azure Blob storage linked service:
The Azure Storage holds the following data:

* training data. The input data for the Azure ML training web service.  
* iLearner file. The output from the Azure ML training web service. This file is also the input to the Update Resource activity.  

Here is the sample JSON definition of the linked service:

    {
        "name": "StorageLinkedService",
          "properties": {
            "type": "AzureStorage",
            "typeProperties": {
                "connectionString": "DefaultEndpointsProtocol=https;AccountName=name;AccountKey=key"
            }
        }
    }


#### Training input dataset:
The following dataset represents the input training data for the Azure ML training web service. The Azure ML Batch Execution activity takes this dataset as an input.

    {
        "name": "trainingData",
        "properties": {
            "type": "AzureBlob",
            "linkedServiceName": "StorageLinkedService",
            "typeProperties": {
                "folderPath": "labeledexamples",
                "fileName": "labeledexamples.arff",
                "format": {
                    "type": "TextFormat"
                }
            },
            "availability": {
                "frequency": "Week",
                "interval": 1
            },
            "policy": {          
                "externalData": {
                    "retryInterval": "00:01:00",
                    "retryTimeout": "00:10:00",
                    "maximumRetry": 3
                }
            }
        }
    }

#### Training output dataset:
The following dataset represents the output iLearner file from the Azure ML training web service. The Azure ML Batch Execution Activity produces this dataset. This dataset is also the input to the Azure ML Update Resource activity.

    {
        "name": "trainedModelBlob",
        "properties": {
            "type": "AzureBlob",
            "linkedServiceName": "StorageLinkedService",
            "typeProperties": {
                "folderPath": "trainingoutput",
                "fileName": "model.ilearner",
                "format": {
                    "type": "TextFormat"
                }
            },
            "availability": {
                "frequency": "Week",
                "interval": 1
            }
        }
    }

#### Linked service for Azure ML training endpoint
The following JSON snippet defines an Azure Machine Learning linked service that points to the default endpoint of the training web service.

    {    
        "name": "trainingEndpoint",
          "properties": {
            "type": "AzureML",
            "typeProperties": {
                "mlEndpoint": "https://ussouthcentral.services.azureml.net/workspaces/xxx/services/--training experiment--/jobs",
                  "apiKey": "myKey"
            }
          }
    }

In **Azure ML Studio**, do the following to get values for **mlEndpoint** and **apiKey**:

1. Click **WEB SERVICES** on the left menu.
2. Click the **training web service** in the list of web services.
3. Click copy next to **API key** text box. Paste the key in the clipboard into the Data Factory JSON editor.
4. In the **Azure ML studio**, click **BATCH EXECUTION** link.
5. Copy the **Request URI** from the **Request** section and paste it into the Data Factory JSON editor.   

#### Linked Service for Azure ML updatable scoring endpoint:
The following JSON snippet defines an Azure Machine Learning linked service that points to the non-default updatable endpoint of the scoring web service.  

    {
        "name": "updatableScoringEndpoint2",
        "properties": {
            "type": "AzureML",
            "typeProperties": {
                "mlEndpoint": "https://ussouthcentral.services.azureml.net/workspaces/xxx/services/--scoring experiment--/jobs",
                "apiKey": "endpoint2Key",
                "updateResourceEndpoint": "https://management.azureml.net/workspaces/xxx/webservices/--scoring experiment--/endpoints/endpoint2"
            }
        }
    }


Before creating and deploying an Azure ML linked service, follow the steps in [Create Endpoints](../machine-learning/machine-learning-create-endpoint.md) article to create a second (non-default and updatable) endpoint for the scoring web service.

After you create the non-default updatable endpoint, do the following:

* Click **BATCH EXECUTION** to get the URI value for the **mlEndpoint** JSON property.
* Click **UPDATE RESOURCE** link to get the URI value for the **updateResourceEndpoint** JSON property. The API key is on the endpoint page itself (in the bottom-right corner).

![updatable endpoint](./media/data-factory-azure-ml-batch-execution-activity/updatable-endpoint.png)

#### Placeholder output dataset:
The Azure ML Update Resource activity does not generate any output. However, Azure Data Factory requires an output dataset to drive the schedule of a pipeline. Therefore, we use a dummy/placeholder dataset in this example.  

    {
        "name": "placeholderBlob",
        "properties": {
            "availability": {
                "frequency": "Week",
                "interval": 1
            },
            "type": "AzureBlob",
            "linkedServiceName": "StorageLinkedService",
            "typeProperties": {
                "folderPath": "any",
                "format": {
                    "type": "TextFormat"
                }
            }
        }
    }


#### Pipeline
The pipeline has two activities: **AzureMLBatchExecution** and **AzureMLUpdateResource**. The Azure ML Batch Execution activity takes the training data as input and produces an iLearner file as an output. The activity invokes the training web service (training experiment exposed as a web service) with the input training data and receives the ilearner file from the webservice. The placeholderBlob is just a dummy output dataset that is required by the Azure Data Factory service to run the pipeline.

![pipeline diagram](./media/data-factory-azure-ml-batch-execution-activity/update-activity-pipeline-diagram.png)

    {
        "name": "pipeline",
        "properties": {
            "activities": [
                {
                    "name": "retraining",
                    "type": "AzureMLBatchExecution",
                    "inputs": [
                        {
                            "name": "trainingData"
                        }
                    ],
                    "outputs": [
                        {
                            "name": "trainedModelBlob"
                        }
                    ],
                    "typeProperties": {
                        "webServiceInput": "trainingData",
                        "webServiceOutputs": {
                            "output1": "trainedModelBlob"
                        }              
                     },
                    "linkedServiceName": "trainingEndpoint",
                    "policy": {
                        "concurrency": 1,
                        "executionPriorityOrder": "NewestFirst",
                        "retry": 1,
                        "timeout": "02:00:00"
                    }
                },
                {
                    "type": "AzureMLUpdateResource",
                    "typeProperties": {
                        "trainedModelName": "Training Exp for ADF ML [trained model]",
                        "trainedModelDatasetName" :  "trainedModelBlob"
                    },
                    "inputs": [
                        {
                            "name": "trainedModelBlob"
                        }
                    ],
                    "outputs": [
                        {
                            "name": "placeholderBlob"
                        }
                    ],
                    "policy": {
                        "timeout": "01:00:00",
                        "concurrency": 1,
                        "retry": 3
                    },
                    "name": "AzureML Update Resource",
                    "linkedServiceName": "updatableScoringEndpoint2"
                }
            ],
            "start": "2016-02-13T00:00:00Z",
               "end": "2016-02-14T00:00:00Z"
        }
    }


### Reader and Writer Modules
A common scenario for using Web service parameters is the use of Azure SQL Readers and Writers. The reader module is used to load data into an experiment from data management services outside Azure Machine Learning Studio. The writer module is to save data from your experiments into data management services outside Azure Machine Learning Studio.  

For details about Azure Blob/Azure SQL reader/writer, see [Reader](https://msdn.microsoft.com/library/azure/dn905997.aspx) and [Writer](https://msdn.microsoft.com/library/azure/dn905984.aspx) topics on MSDN Library. The example in the previous section used the Azure Blob reader and Azure Blob writer. This section discusses using Azure SQL reader and Azure SQL writer.

## Frequently asked questions
**Q:** I have multiple files that are generated by my big data pipelines. Can I use the AzureMLBatchExecution Activity to work on all the files?

**A:** Yes. See the **Using a Reader module to read data from multiple files in Azure Blob** section for details.

## Azure ML Batch Scoring Activity
If you are using the **AzureMLBatchScoring** activity to integrate with Azure Machine Learning, we recommend that you use the latest **AzureMLBatchExecution** activity.

The AzureMLBatchExecution activity is introduced in the August 2015 release of Azure SDK and Azure PowerShell.

If you want to continue using the AzureMLBatchScoring activity, continue reading through this section.  

### Azure ML Batch Scoring activity using Azure Storage for input/output
    {
      "name": "PredictivePipeline",
      "properties": {
        "description": "use AzureML model",
        "activities": [
          {
            "name": "MLActivity",
            "type": "AzureMLBatchScoring",
            "description": "prediction analysis on batch input",
            "inputs": [
              {
                "name": "ScoringInputBlob"
              }
            ],
            "outputs": [
              {
                "name": "ScoringResultBlob"
              }
            ],
            "linkedServiceName": "MyAzureMLLinkedService",
            "policy": {
              "concurrency": 3,
              "executionPriorityOrder": "NewestFirst",
              "retry": 1,
              "timeout": "02:00:00"
            }
          }
        ],
        "start": "2016-02-13T00:00:00Z",
        "end": "2016-02-14T00:00:00Z"
      }
    }

### Web Service Parameters
To specify values for Web service parameters, add a **typeProperties** section to the **AzureMLBatchScoringActivty** section in the pipeline JSON as shown in the following example:

    "typeProperties": {
        "webServiceParameters": {
            "Param 1": "Value 1",
            "Param 2": "Value 2"
        }
    }


You can also use [Data Factory Functions](data-factory-functions-variables.md) in passing values for the Web service parameters as shown in the following example:

    "typeProperties": {
        "webServiceParameters": {
           "Database query": "$$Text.Format('SELECT * FROM myTable WHERE timeColumn = \\'{0:yyyy-MM-dd HH:mm:ss}\\'', Time.AddHours(WindowStart, 0))"
        }
      }

> [!NOTE]
> The Web service parameters are case-sensitive, so ensure that the names you specify in the activity JSON match the ones exposed by the Web service.
>
>

## See Also
* [Azure blog post: Getting started with Azure Data Factory and Azure Machine Learning](https://azure.microsoft.com/blog/getting-started-with-azure-data-factory-and-azure-machine-learning-4/)

[adf-build-1st-pipeline]: data-factory-build-your-first-pipeline.md

[azure-machine-learning]: http://azure.microsoft.com/services/machine-learning/<|MERGE_RESOLUTION|>--- conflicted
+++ resolved
@@ -508,13 +508,9 @@
 
 * If your experiment endpoint uses a webServiceInput: it is represented by a blob dataset and is included in the activity inputs and the webServiceInput property. Otherwise, the webServiceInput property is omitted.
 * If your experiment endpoint uses webServiceOutput(s): they are represented by blob datasets and are included in the activity outputs and in the webServiceOutputs property. The activity outputs and webServiceOutputs are mapped by the name of each output in the experiment. Otherwise, the webServiceOutputs property is omitted.
-<<<<<<< HEAD
-* If your experiment endpoint exposes globalParameter(s), they are given in the activity globalParameters property as key, value pairs. Otherwise, the globalParameters property is omitted. The keys are case-sensitive. Azure Data Factory functions may be used in the values. 
+* If your experiment endpoint exposes globalParameter(s), they are given in the activity globalParameters property as key, value pairs. Otherwise, the globalParameters property is omitted. The keys are case-sensitive. [Azure Data Factory functions](data-factory-functions-variables.md) may be used in the values.
 * Additional datasets may be included in the Activity inputs and outputs properties, without being referenced in the Activity typeProperties. These datasets govern execution using slice dependencies but are otherwise ignored by the AzureMLBatchExecution Activity.
-=======
-* If your experiment endpoint exposes globalParameter(s), they are given in the activity globalParameters property as key, value pairs. Otherwise, the globalParameters property is omitted. The keys are case-sensitive. [Azure Data Factory functions](data-factory-functions-variables.md) may be used in the values. 
-* Additional datasets may be included in the Activity inputs and outputs properties, without being referenced in the Activity typeProperties. These datasets govern execution using slice dependencies but are otherwise ignored by the AzureMLBatchExecution Activity. 
->>>>>>> 275c2e5b
+
 
 ## Updating models using Update Resource Activity
 Over time, the predictive models in the Azure ML scoring experiments need to be retrained using new input datasets. After you are done with retraining, you want to update the scoring web service with the retrained ML model. The typical steps to enable retraining and updating Azure ML models via web services are:
