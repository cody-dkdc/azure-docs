---
title: Use Machine Learning activities | Microsoft Docs
description: Describes how to create create predictive pipelines using Azure Data Factory and Azure Machine Learning
services: data-factory
documentationcenter: ''
author: sharonlo101
manager: jhubbard
editor: monicar

ms.assetid: 4fad8445-4e96-4ce0-aa23-9b88e5ec1965
ms.service: data-factory
ms.workload: data-services
ms.tgt_pltfrm: na
ms.devlang: na
ms.topic: article
ms.date: 01/19/2017
ms.author: shlo

---
# Create predictive pipelines using Azure Machine Learning activities

> [!div class="op_single_selector"]
> * [Hive](data-factory-hive-activity.md) 
> * [Pig](data-factory-pig-activity.md)
> * [MapReduce](data-factory-map-reduce.md)
> * [Hadoop Streaming](data-factory-hadoop-streaming-activity.md)
> * [Machine Learning](data-factory-azure-ml-batch-execution-activity.md)
> * [Stored Procedure](data-factory-stored-proc-activity.md)
> * [Data Lake Analytics U-SQL](data-factory-usql-activity.md)
> * [.NET custom](data-factory-use-custom-activities.md)
>

## Introduction

### Azure Machine Learning
[Azure Machine Learning](https://azure.microsoft.com/documentation/services/machine-learning/) enables you to build, test, and deploy predictive analytics solutions. From a high-level point of view, it is done in three steps:

1. **Create a training experiment**. You do this step by using the Azure ML Studio. The ML studio is a collaborative visual development environment that you use to train and test a predictive analytics model using training data.
2. **Convert it to a predictive experiment**. Once your model has been trained with existing data and you are ready to use it to score new data, you prepare and streamline your experiment for scoring.
3. **Deploy it as a web service**. You can publish your scoring experiment as an Azure web service. You can send data to your model via this web service end point and receive result predictions fro the model.  

### Azure Data Factory
Data Factory is a cloud-based data integration service that orchestrates and automates the **movement** and **transformation** of data. You can create data integration solutions using the Data Factory service that can ingest data from various data stores, transform/process the data, and publish the result data to the data stores.

Data Factory service allows you to create data pipelines that move and transform data, and then run the pipelines on a specified schedule (hourly, daily, weekly, etc.). It also provides rich visualizations to display the lineage and dependencies between your data pipelines, and monitor all your data pipelines from a single unified view to easily pinpoint issues and setup monitoring alerts.

See [Introduction to Azure Data Factory](data-factory-introduction.md) and [Build your first pipeline](data-factory-build-your-first-pipeline.md) articles to quickly get started with the Azure Data Factory service.

### Data Factory and Machine Learning together
Azure Data Factory enables you to easily create pipelines that use a published [Azure Machine Learning][azure-machine-learning] web service for predictive analytics. Using the **Batch Execution Activity** in an Azure Data Factory pipeline, you can invoke an Azure ML web service to make predictions on the data in batch. See [Invoking an Azure ML web service using the Batch Execution Activity](#invoking-an-azure-ml-web-service-using-the-batch-execution-activity) section for details.

Over time, the predictive models in the Azure ML scoring experiments need to be retrained using new input datasets. You can retrain an Azure ML model from a Data Factory pipeline by doing the following steps:

1. Publish the training experiment (not predictive experiment) as a web service. You do this step in the Azure ML Studio as you did to expose predictive experiment as a web service in the previous scenario.
2. Use the Azure ML Batch Execution Activity to invoke the web service for the training experiment. Basically, you can use the Azure ML Batch Execution activity to invoke both training web service and scoring web service.

After you are done with retraining, update the scoring web service (predictive experiment exposed as a web service) with the newly trained model by using the **Azure ML Update Resource Activity**. See [Updating models using Update Resource Activity](#updating-models-using-update-resource-activity) section for details.

## Invoking a web service using Batch Execution Activity
You use Azure Data Factory to orchestrate data movement and processing, and then perform batch execution using Azure Machine Learning. Here are the top-level steps:

1. Create an Azure Machine Learning linked service. You need the following:

   1. **Request URI** for the Batch Execution API. You can find the Request URI by clicking the **BATCH EXECUTION** link in the web services page.
   2. **API key** for the published Azure Machine Learning web service. You can find the API key by clicking the web service that you have published.
   3. Use the **AzureMLBatchExecution** activity.

      ![Machine Learning Dashboard](./media/data-factory-azure-ml-batch-execution-activity/AzureMLDashboard.png)

      ![Batch URI](./media/data-factory-azure-ml-batch-execution-activity/batch-uri.png)

### Scenario: Experiments using Web service inputs/outputs that refer to data in Azure Blob Storage
In this scenario, the Azure Machine Learning Web service makes predictions using data from a file in an Azure blob storage and stores the prediction results in the blob storage. The following JSON defines a Data Factory pipeline with an AzureMLBatchExecution activity. The activity has the dataset **DecisionTreeInputBlob** as input and **DecisionTreeResultBlob** as the output. The **DecisionTreeInputBlob** is passed as an input to the web service by using the **webServiceInput** JSON property. The **DecisionTreeResultBlob** is passed as an output to the Web service by using the **webServiceOutputs** JSON property.  

> [!IMPORTANT]
> If the web service takes multiple inputs, use the **webServiceInputs** property instead of using **webServiceInput**. See the [Web service requires multiple inputs](#web-service-requires-multiple-inputs) section for an example of using the webServiceInputs property.
>
> Datasets that are referenced by the **webServiceInput**/**webServiceInputs** and **webServiceOutputs** properties (in **typeProperties**) must also be included in the Activity **inputs** and **outputs**.
>
> In your Azure ML experiment, web service input and output ports and global parameters have default names ("input1", "input2") that you can customize. The names you use for webServiceInputs, webServiceOutputs, and globalParameters settings must exactly match the names in the experiments. You can view the sample request payload on the Batch Execution Help page for your Azure ML endpoint to verify the expected mapping.
>
>

```JSON
{
  "name": "PredictivePipeline",
  "properties": {
    "description": "use AzureML model",
    "activities": [
      {
        "name": "MLActivity",
        "type": "AzureMLBatchExecution",
        "description": "prediction analysis on batch input",
        "inputs": [
          {
            "name": "DecisionTreeInputBlob"
          }
        ],
        "outputs": [
          {
            "name": "DecisionTreeResultBlob"
          }
        ],
        "linkedServiceName": "MyAzureMLLinkedService",
        "typeProperties":
        {
            "webServiceInput": "DecisionTreeInputBlob",
            "webServiceOutputs": {
                "output1": "DecisionTreeResultBlob"
            }                
        },
        "policy": {
          "concurrency": 3,
          "executionPriorityOrder": "NewestFirst",
          "retry": 1,
          "timeout": "02:00:00"
        }
      }
    ],
    "start": "2016-02-13T00:00:00Z",
    "end": "2016-02-14T00:00:00Z"
  }
}
```
> [!NOTE]
> Only inputs and outputs of the AzureMLBatchExecution activity can be passed as parameters to the Web service. For example, in the above JSON snippet, DecisionTreeInputBlob is an input to the AzureMLBatchExecution activity, which is passed as an input to the Web service via webServiceInput parameter.   
>
>

### Example
This example uses Azure Storage to hold both the input and output data.

We recommend that you go through the [Build your first pipeline with Data Factory][adf-build-1st-pipeline] tutorial before going through this example. Use the Data Factory Editor to create Data Factory artifacts (linked services, datasets, pipeline) in this example.   

1. Create a **linked service** for your **Azure Storage**. If the input and output files are in different storage accounts, you need two linked services. Here is a JSON example:

	```JSON
	{
	  "name": "StorageLinkedService",
	  "properties": {
	    "type": "AzureStorage",
	    "typeProperties": {
	      "connectionString": "DefaultEndpointsProtocol=https;AccountName=[acctName];AccountKey=[acctKey]"
	    }
	  }
	}
	```
2. Create the **input** Azure Data Factory **dataset**. Unlike some other Data Factory datasets, these datasets must contain both **folderPath** and **fileName** values. You can use partitioning to cause each batch execution (each data slice) to process or produce unique input and output files. You may need to include some upstream activity to transform the input into the CSV file format and place it in the storage account for each slice. In that case, you would not include the **external** and **externalData** settings shown in the following example, and your DecisionTreeInputBlob would be the output dataset of a different Activity.

	```JSON
	{
	  "name": "DecisionTreeInputBlob",
	  "properties": {
	    "type": "AzureBlob",
	    "linkedServiceName": "StorageLinkedService",
	    "typeProperties": {
	      "folderPath": "azuremltesting/input",
	      "fileName": "in.csv",
	      "format": {
	        "type": "TextFormat",
	        "columnDelimiter": ","
	      }
	    },
	    "external": true,
	    "availability": {
	      "frequency": "Day",
	      "interval": 1
	    },
	    "policy": {
	      "externalData": {
	        "retryInterval": "00:01:00",
	        "retryTimeout": "00:10:00",
	        "maximumRetry": 3
	      }
	    }
	  }
	}
	```

    Your input csv file must have the column header row. If you are using the **Copy Activity** to create/move the csv into the blob storage, you should set the sink property **blobWriterAddHeader** to **true**. For example:

	```JSON
	sink:
    {
    	"type": "BlobSink",     
        "blobWriterAddHeader": true
	}
	```

    If the csv file does not have the header row, you may see the following error: **Error in Activity: Error reading string. Unexpected token: StartObject. Path '', line 1, position 1**.
3. Create the **output** Azure Data Factory **dataset**. This example uses partitioning to create a unique output path for each slice execution. Without the partitioning, the activity would overwrite the file.

	```JSON
	{
	  "name": "DecisionTreeResultBlob",
	  "properties": {
	    "type": "AzureBlob",
	    "linkedServiceName": "StorageLinkedService",
	    "typeProperties": {
	      "folderPath": "azuremltesting/scored/{folderpart}/",
	      "fileName": "{filepart}result.csv",
	      "partitionedBy": [
	        {
	          "name": "folderpart",
	          "value": {
	            "type": "DateTime",
	            "date": "SliceStart",
	            "format": "yyyyMMdd"
	          }
	        },
	        {
	          "name": "filepart",
	          "value": {
	            "type": "DateTime",
	            "date": "SliceStart",
	            "format": "HHmmss"
	          }
	        }
	      ],
	      "format": {
	        "type": "TextFormat",
	        "columnDelimiter": ","
	      }
	    },
	    "availability": {
	      "frequency": "Day",
	      "interval": 15
	    }
	  }
	}
	```
4. Create a **linked service** of type: **AzureMLLinkedService**, providing the API key and model batch execution URL.

	```JSON
	{
	  "name": "MyAzureMLLinkedService",
	  "properties": {
	    "type": "AzureML",
	    "typeProperties": {
	      "mlEndpoint": "https://[batch execution endpoint]/jobs",
	      "apiKey": "[apikey]"
	    }
	  }
	}
	```
5. Finally, author a pipeline containing an **AzureMLBatchExecution** Activity. At runtime, pipeline performs the following steps:

   1. Gets the location of the input file from your input datasets.
   2. Invokes the Azure Machine Learning batch execution API
   3. Copies the batch execution output to the blob given in your output dataset.

      > [!NOTE]
      > AzureMLBatchExecution activity can have zero or more inputs and one or more outputs.
      >
      >

	```JSON
	{
		"name": "PredictivePipeline",
	 	"properties": {
			"description": "use AzureML model",
	   		"activities": [
	     	{
	       		"name": "MLActivity",
	       		"type": "AzureMLBatchExecution",
	       		"description": "prediction analysis on batch input",
	       		"inputs": [
	         	{
	           		"name": "DecisionTreeInputBlob"
	         	}
	       		],
	       		"outputs": [
	         	{
	           		"name": "DecisionTreeResultBlob"
	         	}
	       		],
	       		"linkedServiceName": "MyAzureMLLinkedService",
	       		"typeProperties":
	       		{
	           		"webServiceInput": "DecisionTreeInputBlob",
	           		"webServiceOutputs": {
	               		"output1": "DecisionTreeResultBlob"
	           		}                
	       		},
	       		"policy": {
	        		"concurrency": 3,
	         		"executionPriorityOrder": "NewestFirst",
	         		"retry": 1,
	         		"timeout": "02:00:00"
	       		}
     		}
	   		],
	   		"start": "2016-02-13T00:00:00Z",
	   		"end": "2016-02-14T00:00:00Z"
	 	}
	}
	```

      Both **start** and **end** datetimes must be in [ISO format](http://en.wikipedia.org/wiki/ISO_8601). For example: 2014-10-14T16:32:41Z. The **end** time is optional. If you do not specify value for the **end** property, it is calculated as "**start + 48 hours.**" To run the pipeline indefinitely, specify **9999-09-09** as the value for the **end** property. See [JSON Scripting Reference](https://msdn.microsoft.com/library/dn835050.aspx) for details about JSON properties.

      > [!NOTE]
      > Specifying input for the AzureMLBatchExecution activity is optional.
      >
      >

### Scenario: Experiments using Reader/Writer Modules to refer to data in various storages
Another common scenario when creating Azure ML experiments is to use Reader and Writer modules. The reader module is used to load data into an experiment and the writer module is to save data from your experiments. For details about reader and writer modules, see [Reader](https://msdn.microsoft.com/library/azure/dn905997.aspx) and [Writer](https://msdn.microsoft.com/library/azure/dn905984.aspx) topics on MSDN Library.     

When using the reader and writer modules, it is good practice to use a Web service parameter for each property of these reader/writer modules. These web parameters enable you to configure the values during runtime. For example, you could create an experiment with a reader module that uses an Azure SQL Database: XXX.database.windows.net. After the web service has been deployed, you want to enable the consumers of the web service to specify another Azure SQL Server called YYY.database.windows.net. You can use a Web service parameter to allow this value to be configured.

> [!NOTE]
> Web service input and output are different from Web service parameters. In the first scenario, you have seen how an input and output can be specified for an Azure ML Web service. In this scenario, you pass parameters for a Web service that correspond to properties of reader/writer modules.
>
>

Let's look at a scenario for using Web service parameters. You have a deployed Azure Machine Learning web service that uses a reader module to read data from one of the data sources supported by Azure Machine Learning (for example: Azure SQL Database). After the batch execution is performed, the results are written using a Writer module (Azure SQL Database).  No web service inputs and outputs are defined in the experiments. In this case, we recommend that you configure relevant web service parameters for the reader and writer modules. This configuration allows the reader/writer modules to be configured when using the AzureMLBatchExecution activity. You specify Web service parameters in the **globalParameters** section in the activity JSON as follows.

```JSON
"typeProperties": {
    "globalParameters": {
        "Param 1": "Value 1",
        "Param 2": "Value 2"
    }
}
```

You can also use [Data Factory Functions](data-factory-functions-variables.md) in passing values for the Web service parameters as shown in the following example:

```JSON
"typeProperties": {
	"globalParameters": {
       "Database query": "$$Text.Format('SELECT * FROM myTable WHERE timeColumn = \\'{0:yyyy-MM-dd HH:mm:ss}\\'', Time.AddHours(WindowStart, 0))"
    }
}
```

> [!NOTE]
> The Web service parameters are case-sensitive, so ensure that the names you specify in the activity JSON match the ones exposed by the Web service.
>
>

### Using a Reader module to read data from multiple files in Azure Blob
Big data pipelines with activities such as Pig and Hive can produce one or more output files with no extensions. For example, when you specify an external Hive table, the data for the external Hive table can be stored in Azure blob storage with the following name 000000_0. You can use the reader module in an experiment to read multiple files, and use them for predictions.

When using the reader module in an Azure Machine Learning experiment, you can specify Azure Blob as an input. The files in the Azure blob storage can be the output files (Example: 000000_0) that are produced by a Pig and Hive script running on HDInsight. The reader module allows you to read files (with no extensions) by configuring the **Path to container, directory/blob**. The **Path to container** points to the container and **directory/blob** points to folder that contains the files as shown in the following image. The asterisk that is, \*) **specifies that all the files in the container/folder (that is, data/aggregateddata/year=2014/month-6/\*)** are read as part of the experiment.

![Azure Blob properties](./media/data-factory-create-predictive-pipelines/azure-blob-properties.png)

### Example
#### Pipeline with AzureMLBatchExecution activity with Web Service Parameters

```JSON
{
  "name": "MLWithSqlReaderSqlWriter",
  "properties": {
    "description": "Azure ML model with sql azure reader/writer",
    "activities": [
      {
        "name": "MLSqlReaderSqlWriterActivity",
        "type": "AzureMLBatchExecution",
        "description": "test",
        "inputs": [
          {
            "name": "MLSqlInput"
          }
        ],
        "outputs": [
          {
            "name": "MLSqlOutput"
          }
        ],
        "linkedServiceName": "MLSqlReaderSqlWriterDecisionTreeModel",
        "typeProperties":
        {
            "webServiceInput": "MLSqlInput",
            "webServiceOutputs": {
                "output1": "MLSqlOutput"
            }
              "globalParameters": {
                "Database server name": "<myserver>.database.windows.net",
                "Database name": "<database>",
                "Server user account name": "<user name>",
                "Server user account password": "<password>"
              }              
        },
        "policy": {
          "concurrency": 1,
          "executionPriorityOrder": "NewestFirst",
          "retry": 1,
          "timeout": "02:00:00"
        },
      }
    ],
    "start": "2016-02-13T00:00:00Z",
    "end": "2016-02-14T00:00:00Z"
  }
}
```

In the above JSON example:

* The deployed Azure Machine Learning Web service uses a reader and a writer module to read/write data from/to an Azure SQL Database. This Web service exposes the following four parameters:  Database server name, Database name, Server user account name, and Server user account password.  
* Both **start** and **end** datetimes must be in [ISO format](http://en.wikipedia.org/wiki/ISO_8601). For example: 2014-10-14T16:32:41Z. The **end** time is optional. If you do not specify value for the **end** property, it is calculated as "**start + 48 hours.**" To run the pipeline indefinitely, specify **9999-09-09** as the value for the **end** property. See [JSON Scripting Reference](https://msdn.microsoft.com/library/dn835050.aspx) for details about JSON properties.

### Other scenarios
#### Web service requires multiple inputs
If the web service takes multiple inputs, use the **webServiceInputs** property instead of using **webServiceInput**. Datasets that are referenced by the **webServiceInputs** must also be included in the Activity **inputs**.

In your Azure ML experiment, web service input and output ports and global parameters have default names ("input1", "input2") that you can customize. The names you use for webServiceInputs, webServiceOutputs, and globalParameters settings must exactly match the names in the experiments. You can view the sample request payload on the Batch Execution Help page for your Azure ML endpoint to verify the expected mapping.

```JSON
{
    "name": "PredictivePipeline",
    "properties": {
        "description": "use AzureML model",
        "activities": [{
            "name": "MLActivity",
            "type": "AzureMLBatchExecution",
            "description": "prediction analysis on batch input",
            "inputs": [{
                "name": "inputDataset1"
            }, {
                "name": "inputDataset2"
            }],
            "outputs": [{
                "name": "outputDataset"
            }],
            "linkedServiceName": "MyAzureMLLinkedService",
            "typeProperties": {
                "webServiceInputs": {
                    "input1": "inputDataset1",
                    "input2": "inputDataset2"
                },
                "webServiceOutputs": {
                    "output1": "outputDataset"
                }
            },
            "policy": {
                "concurrency": 3,
                "executionPriorityOrder": "NewestFirst",
                "retry": 1,
                "timeout": "02:00:00"
            }
        }],
        "start": "2016-02-13T00:00:00Z",
        "end": "2016-02-14T00:00:00Z"
    }
}
```

#### Web Service does not require an input
Azure ML batch execution web services can be used to run any workflows, for example R or Python scripts, that may not require any inputs. Or, the experiment might be configured with a Reader module that does not expose any GlobalParameters. In that case, the AzureMLBatchExecution Activity would be configured as follows:

```JSON
{
    "name": "scoring service",
    "type": "AzureMLBatchExecution",
    "outputs": [
        {
            "name": "myBlob"
        }
    ],
    "typeProperties": {
        "webServiceOutputs": {
            "output1": "myBlob"
        }              
     },
    "linkedServiceName": "mlEndpoint",
    "policy": {
        "concurrency": 1,
        "executionPriorityOrder": "NewestFirst",
        "retry": 1,
        "timeout": "02:00:00"
    }
},
```

#### Web Service does not require an input/output
The Azure ML batch execution web service might not have any Web Service output configured. In this example, there is no Web Service input or output, nor are any GlobalParameters configured. There is still an output configured on the activity itself, but it is not given as a webServiceOutput.

```JSON
{
    "name": "retraining",
    "type": "AzureMLBatchExecution",
    "outputs": [
        {
            "name": "placeholderOutputDataset"
        }
    ],
    "typeProperties": {
     },
    "linkedServiceName": "mlEndpoint",
    "policy": {
        "concurrency": 1,
        "executionPriorityOrder": "NewestFirst",
        "retry": 1,
        "timeout": "02:00:00"
    }
},
```

#### Web Service uses readers and writers, and the activity runs only when other activities have succeeded
The Azure ML web service reader and writer modules might be configured to run with or without any GlobalParameters. However, you may want to embed service calls in a pipeline that uses dataset dependencies to invoke the service only when some upstream processing has completed. You can also trigger some other action after the batch execution has completed using this approach. In that case, you can express the dependencies using activity inputs and outputs, without naming any of them as Web Service inputs or outputs.

```JSON
{
    "name": "retraining",
    "type": "AzureMLBatchExecution",
    "inputs": [
        {
            "name": "upstreamData1"
        },
        {
            "name": "upstreamData2"
        }
    ],
    "outputs": [
        {
            "name": "downstreamData"
        }
    ],
    "typeProperties": {
     },
    "linkedServiceName": "mlEndpoint",
    "policy": {
        "concurrency": 1,
        "executionPriorityOrder": "NewestFirst",
        "retry": 1,
        "timeout": "02:00:00"
    }
},
```

The **takeaways** are:

* If your experiment endpoint uses a webServiceInput: it is represented by a blob dataset and is included in the activity inputs and the webServiceInput property. Otherwise, the webServiceInput property is omitted.
* If your experiment endpoint uses webServiceOutput(s): they are represented by blob datasets and are included in the activity outputs and in the webServiceOutputs property. The activity outputs and webServiceOutputs are mapped by the name of each output in the experiment. Otherwise, the webServiceOutputs property is omitted.
* If your experiment endpoint exposes globalParameter(s), they are given in the activity globalParameters property as key, value pairs. Otherwise, the globalParameters property is omitted. The keys are case-sensitive. [Azure Data Factory functions](data-factory-functions-variables.md) may be used in the values.
* Additional datasets may be included in the Activity inputs and outputs properties, without being referenced in the Activity typeProperties. These datasets govern execution using slice dependencies but are otherwise ignored by the AzureMLBatchExecution Activity.


## Updating models using Update Resource Activity
Over time, the predictive models in the Azure ML scoring experiments need to be retrained using new input datasets. After you are done with retraining, you want to update the scoring web service with the retrained ML model. The typical steps to enable retraining and updating Azure ML models via web services are:

1. Create an experiment in [Azure ML Studio](https://studio.azureml.net).
2. When you are satisfied with the model, use Azure ML Studio to publish web services for both the **training experiment** and scoring/**predictive experiment**.

The following table describes the web services used in this example.  See [Retrain Machine Learning models programmatically](../machine-learning/machine-learning-retrain-models-programmatically.md) for details.

- **Training web service** - Receives training data and produces trained models. The output of the retraining is an .ilearner file in an Azure Blob storage. The **default endpoint** is automatically created for you when you publish the training experiment as a web service. You can create more endpoints but the example uses only the default endpoint.
- **Scoring web service** - Receives unlabeled data examples and makes predictions. The output of prediction could have various forms, such as a .csv file or rows in an Azure SQL database, depending on the configuration of the experiment. The default endpoint is automatically created for you when you publish the predictive experiment as a web service. 

The following picture depicts the relationship between training and scoring endpoints in Azure ML.

![Web services](./media/data-factory-azure-ml-batch-execution-activity/web-services.png)

You can invoke the **training web service** by using the **Azure ML Batch Execution Activity**. Invoking a training web service is same as invoking an Azure ML web service (scoring web service) for scoring data. The preceding sections cover how to invoke an Azure ML web service from an Azure Data Factory pipeline in detail. 

You can invoke the **scoring web service** by using the **Azure ML Update Resource Activity** to update the web service with the newly trained model. The following examples provide linked service definitions: 

### Scoring web service is a classic web service
If the scoring web service is a **classic web service**, create the second **non-default and updatable endpoint** by using the [Azure portal](https://manage.windowsazure.com). See [Create Endpoints](../machine-learning/machine-learning-create-endpoint.md) article for steps. After you create the non-default updatable endpoint, do the following:

* Click **BATCH EXECUTION** to get the URI value for the **mlEndpoint** JSON property.
* Click **UPDATE RESOURCE** link to get the URI value for the **updateResourceEndpoint** JSON property. The API key is on the endpoint page itself (in the bottom-right corner).

![updatable endpoint](./media/data-factory-azure-ml-batch-execution-activity/updatable-endpoint.png)

The following example provides a sample JSON definition for the AzureML linked service. The linked service uses the apiKey for authentication.  

```json
{
    "name": "updatableScoringEndpoint2",
    "properties": {
        "type": "AzureML",
        "typeProperties": {
            "mlEndpoint": "https://ussouthcentral.services.azureml.net/workspaces/xxx/services/--scoring experiment--/jobs",
            "apiKey": "endpoint2Key",
            "updateResourceEndpoint": "https://management.azureml.net/workspaces/xxx/webservices/--scoring experiment--/endpoints/endpoint2"
        }
    }
}
```

### Scoring web service is a new type of web service (Azure Resource Manager)
If the web service is the new type of web service that exposes an Azure Resource Manager endpoint, you do not need to add the second **non-default** endpoint. The **updateResourceEndpoint** in the linked service is of the format: 

```
https://management.azure.com/subscriptions/{subscriptionId}/resourceGroups/{resource-group-name}/providers/Microsoft.MachineLearning/webServices/{web-service-name}?api-version=2016-05-01-preview. 
```

You can get values for place holders in the URL when querying the web service on the [Azure Machine Learning Web Services Portal](https://services.azureml.net/). The new type of update resource endpoint requires an AAD (Azure Active Directory) token. Specify **servicePrincipalId** and **servicePrincipalKey**in AzureML linked service. See [how to create service principal and assign permissions to manage Azure resource](../azure-resource-manager/resource-group-create-service-principal-portal.md). Here is a sample AzureML linked service definition: 

```json
{
    "name": "AzureMLLinkedService",
    "properties": {
        "type": "AzureML",
        "description": "The linked service for AML web service.",
        "typeProperties": {
            "mlEndpoint": "https://ussouthcentral.services.azureml.net/workspaces/0000000000000000000000000000000000000/services/0000000000000000000000000000000000000/jobs?api-version=2.0",
            "apiKey": "xxxxxxxxxxxx",
            "updateResourceEndpoint": "https://management.azure.com/subscriptions/00000000-0000-0000-0000-000000000000/resourceGroups/myRG/providers/Microsoft.MachineLearning/webServices/myWebService?api-version=2016-05-01-preview",
            "servicePrincipalId": "000000000-0000-0000-0000-0000000000000",
            "servicePrincipalKey": "xxxxx",
            "tenant": "mycompany.com"
        }
    }
}
```

The following scenario provides more details. It has an example for retraining and updating Azure ML models from an Azure Data Factory pipeline.

### Scenario: retraining and updating an Azure ML model
This section provides a sample pipeline that uses the **Azure ML Batch Execution activity** to retrain a model. The pipeline also uses the **Azure ML Update Resource activity** to update the model in the scoring web service. The section also provides JSON snippets for all the linked services, datasets, and pipeline in the example.

Here is the diagram view of the sample pipeline. As you can see, the Azure ML Batch Execution Activity takes the training input and produces a training output (iLearner file). The Azure ML Update Resource Activity takes this training output and updates the model in the scoring web service endpoint. The Update Resource Activity does not produce any output. The placeholderBlob is just a dummy output dataset that is required by the Azure Data Factory service to run the pipeline.

![pipeline diagram](./media/data-factory-azure-ml-batch-execution-activity/update-activity-pipeline-diagram.png)

#### Azure Blob storage linked service:
The Azure Storage holds the following data:

* training data. The input data for the Azure ML training web service.  
* iLearner file. The output from the Azure ML training web service. This file is also the input to the Update Resource activity.  

Here is the sample JSON definition of the linked service:

```JSON
{
    "name": "StorageLinkedService",
      "properties": {
        "type": "AzureStorage",
        "typeProperties": {
            "connectionString": "DefaultEndpointsProtocol=https;AccountName=name;AccountKey=key"
        }
    }
}
```

#### Training input dataset:
The following dataset represents the input training data for the Azure ML training web service. The Azure ML Batch Execution activity takes this dataset as an input.

```JSON
{
    "name": "trainingData",
    "properties": {
        "type": "AzureBlob",
        "linkedServiceName": "StorageLinkedService",
        "typeProperties": {
            "folderPath": "labeledexamples",
            "fileName": "labeledexamples.arff",
            "format": {
                "type": "TextFormat"
            }
        },
        "availability": {
            "frequency": "Week",
            "interval": 1
        },
        "policy": {          
            "externalData": {
                "retryInterval": "00:01:00",
                "retryTimeout": "00:10:00",
                "maximumRetry": 3
            }
        }
    }
}
```

#### Training output dataset:
The following dataset represents the output iLearner file from the Azure ML training web service. The Azure ML Batch Execution Activity produces this dataset. This dataset is also the input to the Azure ML Update Resource activity.

```JSON
{
    "name": "trainedModelBlob",
    "properties": {
        "type": "AzureBlob",
        "linkedServiceName": "StorageLinkedService",
        "typeProperties": {
            "folderPath": "trainingoutput",
            "fileName": "model.ilearner",
            "format": {
                "type": "TextFormat"
            }
        },
        "availability": {
            "frequency": "Week",
            "interval": 1
        }
    }
}
```

#### Linked service for Azure ML training endpoint
The following JSON snippet defines an Azure Machine Learning linked service that points to the default endpoint of the training web service.

```JSON
{    
    "name": "trainingEndpoint",
      "properties": {
        "type": "AzureML",
        "typeProperties": {
            "mlEndpoint": "https://ussouthcentral.services.azureml.net/workspaces/xxx/services/--training experiment--/jobs",
              "apiKey": "myKey"
        }
      }
}
```

In **Azure ML Studio**, do the following to get values for **mlEndpoint** and **apiKey**:

1. Click **WEB SERVICES** on the left menu.
2. Click the **training web service** in the list of web services.
3. Click copy next to **API key** text box. Paste the key in the clipboard into the Data Factory JSON editor.
4. In the **Azure ML studio**, click **BATCH EXECUTION** link.
5. Copy the **Request URI** from the **Request** section and paste it into the Data Factory JSON editor.   

#### Linked Service for Azure ML updatable scoring endpoint:
The following JSON snippet defines an Azure Machine Learning linked service that points to the non-default updatable endpoint of the scoring web service.  

```JSON
{
    "name": "updatableScoringEndpoint2",
    "properties": {
        "type": "AzureML",
        "typeProperties": {
<<<<<<< HEAD
            "mlEndpoint": "https://ussouthcentral.services.azureml.net/workspaces/xxx/services/--scoring experiment--/jobs",
            "apiKey": "endpoint2Key",
            "updateResourceEndpoint": "https://management.azureml.net/workspaces/xxx/webservices/--scoring experiment--/endpoints/endpoint2"
        }
    }
}
```

Before creating and deploying an Azure ML linked service, follow the steps in [Create Endpoints](../machine-learning/machine-learning-create-endpoint.md) article to create a second (non-default and updatable) endpoint for the scoring web service.

After you create the non-default updatable endpoint, do the following:

* Click **BATCH EXECUTION** to get the URI value for the **mlEndpoint** JSON property.
* Click **UPDATE RESOURCE** link to get the URI value for the **updateResourceEndpoint** JSON property. The API key is on the endpoint page itself (in the bottom-right corner).

![updatable endpoint](./media/data-factory-azure-ml-batch-execution-activity/updatable-endpoint.png)
=======
            "mlEndpoint": "https://ussouthcentral.services.azureml.net/workspaces/00000000eb0abe4d6bbb1d7886062747d7/services/00000000026734a5889e02fbb1f65cefd/jobs?api-version=2.0",
            "apiKey": "sooooooooooh3WvG1hBfKS2BNNcfwSO7hhY6dY98noLfOdqQydYDIXyf2KoIaN3JpALu/AKtflHWMOCuicm/Q==",
            "updateResourceEndpoint": "https://management.azure.com/subscriptions/00000000-0000-0000-0000-000000000000/resourceGroups/Default-MachineLearning-SouthCentralUS/providers/Microsoft.MachineLearning/webServices/myWebService?api-version=2016-05-01-preview",
            "servicePrincipalId": "fe200044-c008-4008-a005-94000000731",
            "servicePrincipalKey": "zWa0000000000Tp6FjtZOspK/WMA2tQ08c8U+gZRBlw=",
            "tenant": "mycompany.com"
        }
    }
}
```
>>>>>>> e8cfaf0d

#### Placeholder output dataset:
The Azure ML Update Resource activity does not generate any output. However, Azure Data Factory requires an output dataset to drive the schedule of a pipeline. Therefore, we use a dummy/placeholder dataset in this example.  

```JSON
{
    "name": "placeholderBlob",
    "properties": {
        "availability": {
            "frequency": "Week",
            "interval": 1
        },
        "type": "AzureBlob",
        "linkedServiceName": "StorageLinkedService",
        "typeProperties": {
            "folderPath": "any",
            "format": {
                "type": "TextFormat"
            }
        }
    }
}
```

#### Pipeline
The pipeline has two activities: **AzureMLBatchExecution** and **AzureMLUpdateResource**. The Azure ML Batch Execution activity takes the training data as input and produces an iLearner file as an output. The activity invokes the training web service (training experiment exposed as a web service) with the input training data and receives the ilearner file from the webservice. The placeholderBlob is just a dummy output dataset that is required by the Azure Data Factory service to run the pipeline.

![pipeline diagram](./media/data-factory-azure-ml-batch-execution-activity/update-activity-pipeline-diagram.png)

```JSON
{
    "name": "pipeline",
    "properties": {
        "activities": [
            {
                "name": "retraining",
                "type": "AzureMLBatchExecution",
                "inputs": [
                    {
                        "name": "trainingData"
                    }
                ],
                "outputs": [
                    {
                        "name": "trainedModelBlob"
                    }
                ],
                "typeProperties": {
                    "webServiceInput": "trainingData",
                    "webServiceOutputs": {
                        "output1": "trainedModelBlob"
                    }              
                 },
                "linkedServiceName": "trainingEndpoint",
                "policy": {
                    "concurrency": 1,
                    "executionPriorityOrder": "NewestFirst",
                    "retry": 1,
                    "timeout": "02:00:00"
                }
            },
            {
                "type": "AzureMLUpdateResource",
                "typeProperties": {
                    "trainedModelName": "Training Exp for ADF ML [trained model]",
                    "trainedModelDatasetName" :  "trainedModelBlob"
                },
                "inputs": [
                    {
                        "name": "trainedModelBlob"
                    }
                ],
                "outputs": [
                    {
                        "name": "placeholderBlob"
                    }
                ],
                "policy": {
                    "timeout": "01:00:00",
                    "concurrency": 1,
                    "retry": 3
                },
                "name": "AzureML Update Resource",
                "linkedServiceName": "updatableScoringEndpoint2"
            }
        ],
        "start": "2016-02-13T00:00:00Z",
           "end": "2016-02-14T00:00:00Z"
    }
}
```

### Reader and Writer Modules
A common scenario for using Web service parameters is the use of Azure SQL Readers and Writers. The reader module is used to load data into an experiment from data management services outside Azure Machine Learning Studio. The writer module is to save data from your experiments into data management services outside Azure Machine Learning Studio.  

For details about Azure Blob/Azure SQL reader/writer, see [Reader](https://msdn.microsoft.com/library/azure/dn905997.aspx) and [Writer](https://msdn.microsoft.com/library/azure/dn905984.aspx) topics on MSDN Library. The example in the previous section used the Azure Blob reader and Azure Blob writer. This section discusses using Azure SQL reader and Azure SQL writer.

## Frequently asked questions
**Q:** I have multiple files that are generated by my big data pipelines. Can I use the AzureMLBatchExecution Activity to work on all the files?

**A:** Yes. See the **Using a Reader module to read data from multiple files in Azure Blob** section for details.

## Azure ML Batch Scoring Activity
If you are using the **AzureMLBatchScoring** activity to integrate with Azure Machine Learning, we recommend that you use the latest **AzureMLBatchExecution** activity.

The AzureMLBatchExecution activity is introduced in the August 2015 release of Azure SDK and Azure PowerShell.

If you want to continue using the AzureMLBatchScoring activity, continue reading through this section.  

### Azure ML Batch Scoring activity using Azure Storage for input/output

```JSON
{
  "name": "PredictivePipeline",
  "properties": {
    "description": "use AzureML model",
    "activities": [
      {
        "name": "MLActivity",
        "type": "AzureMLBatchScoring",
        "description": "prediction analysis on batch input",
        "inputs": [
          {
            "name": "ScoringInputBlob"
          }
        ],
        "outputs": [
          {
            "name": "ScoringResultBlob"
          }
        ],
        "linkedServiceName": "MyAzureMLLinkedService",
        "policy": {
          "concurrency": 3,
          "executionPriorityOrder": "NewestFirst",
          "retry": 1,
          "timeout": "02:00:00"
        }
      }
    ],
    "start": "2016-02-13T00:00:00Z",
    "end": "2016-02-14T00:00:00Z"
  }
}
```

### Web Service Parameters
To specify values for Web service parameters, add a **typeProperties** section to the **AzureMLBatchScoringActivty** section in the pipeline JSON as shown in the following example:

```JSON
"typeProperties": {
    "webServiceParameters": {
        "Param 1": "Value 1",
        "Param 2": "Value 2"
    }
}
```
You can also use [Data Factory Functions](data-factory-functions-variables.md) in passing values for the Web service parameters as shown in the following example:

```JSON
"typeProperties": {
    "webServiceParameters": {
       "Database query": "$$Text.Format('SELECT * FROM myTable WHERE timeColumn = \\'{0:yyyy-MM-dd HH:mm:ss}\\'', Time.AddHours(WindowStart, 0))"
    }
}
```

> [!NOTE]
> The Web service parameters are case-sensitive, so ensure that the names you specify in the activity JSON match the ones exposed by the Web service.
>
>

## See Also
* [Azure blog post: Getting started with Azure Data Factory and Azure Machine Learning](https://azure.microsoft.com/blog/getting-started-with-azure-data-factory-and-azure-machine-learning-4/)

[adf-build-1st-pipeline]: data-factory-build-your-first-pipeline.md

[azure-machine-learning]: http://azure.microsoft.com/services/machine-learning/<|MERGE_RESOLUTION|>--- conflicted
+++ resolved
@@ -726,24 +726,6 @@
     "properties": {
         "type": "AzureML",
         "typeProperties": {
-<<<<<<< HEAD
-            "mlEndpoint": "https://ussouthcentral.services.azureml.net/workspaces/xxx/services/--scoring experiment--/jobs",
-            "apiKey": "endpoint2Key",
-            "updateResourceEndpoint": "https://management.azureml.net/workspaces/xxx/webservices/--scoring experiment--/endpoints/endpoint2"
-        }
-    }
-}
-```
-
-Before creating and deploying an Azure ML linked service, follow the steps in [Create Endpoints](../machine-learning/machine-learning-create-endpoint.md) article to create a second (non-default and updatable) endpoint for the scoring web service.
-
-After you create the non-default updatable endpoint, do the following:
-
-* Click **BATCH EXECUTION** to get the URI value for the **mlEndpoint** JSON property.
-* Click **UPDATE RESOURCE** link to get the URI value for the **updateResourceEndpoint** JSON property. The API key is on the endpoint page itself (in the bottom-right corner).
-
-![updatable endpoint](./media/data-factory-azure-ml-batch-execution-activity/updatable-endpoint.png)
-=======
             "mlEndpoint": "https://ussouthcentral.services.azureml.net/workspaces/00000000eb0abe4d6bbb1d7886062747d7/services/00000000026734a5889e02fbb1f65cefd/jobs?api-version=2.0",
             "apiKey": "sooooooooooh3WvG1hBfKS2BNNcfwSO7hhY6dY98noLfOdqQydYDIXyf2KoIaN3JpALu/AKtflHWMOCuicm/Q==",
             "updateResourceEndpoint": "https://management.azure.com/subscriptions/00000000-0000-0000-0000-000000000000/resourceGroups/Default-MachineLearning-SouthCentralUS/providers/Microsoft.MachineLearning/webServices/myWebService?api-version=2016-05-01-preview",
@@ -754,7 +736,6 @@
     }
 }
 ```
->>>>>>> e8cfaf0d
 
 #### Placeholder output dataset:
 The Azure ML Update Resource activity does not generate any output. However, Azure Data Factory requires an output dataset to drive the schedule of a pipeline. Therefore, we use a dummy/placeholder dataset in this example.  
