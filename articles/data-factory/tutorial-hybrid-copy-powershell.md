--- conflicted
+++ resolved
@@ -16,14 +16,10 @@
 ms.author: jingwang
 ---
 # Copy data between on-premises and cloud
-<<<<<<< HEAD
 
 [!INCLUDE [data-factory-what-is-include-md](../../includes/data-factory-what-is-include.md)]
 
 #### This tutorial
-=======
-Azure Data Factory is a cloud-based data integration service that allows you to create data-driven workflows in the cloud for orchestrating and automating data movement and data transformation. Using Azure Data Factory, you can create and schedule data-driven workflows (called pipelines) that can ingest data from disparate data stores, process/transform the data by using compute services such as Azure HDInsight Hadoop, Spark, Azure Data Lake Analytics, and Azure Machine Learning, and publish output data to data stores such as Azure SQL Data Warehouse for business intelligence (BI) applications to consume.
->>>>>>> d2caeb76
 
 > [!NOTE]
 > This article applies to version 2 of Data Factory, which is currently in preview. If you are using version 1 of the Data Factory service, which is generally available (GA), see [documentation for Data Factory version 1](v1/data-factory-copy-data-from-azure-blob-storage-to-sql-database.md).
