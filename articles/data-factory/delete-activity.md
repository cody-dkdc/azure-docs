---
title: Delete Activity in Azure Data Factory | Microsoft Docs
description: Learn how to delete files in various file stores with the Delete Activity in Azure Data Factory.
services: data-factory
documentationcenter: ''
author: dearandyxu
ms.author: yexu
ms.reviewer: douglasl
manager: craigg
ms.service: data-factory
ms.workload: data-services
ms.tgt_pltfrm: na
ms.devlang: na
ms.topic: conceptual
ms.date: 01/10/2019
---

# Delete Activity in Azure Data Factory

You can use the Delete Activity in Azure Data Factory to delete files or folders from on-premise storage stores or cloud storage stores. Use this activity to clean up or archive files when they are no longer needed.

> [!WARNING]
> Deleted files or folders cannot be restored. Be cautious when using the Delete activity to delete files or folders.

## Best practices

Here are some recommendations for using the Delete activity:

-   Back up your files before deleting them with the Delete activity in case you need to restore them in the future.

-   Make sure that Data Factory has write permissions to delete folders or files from the storage store.

-   Make sure you are not deleting files that are being written at the same time. 

-   If you want to delete files or folder from an on-premise system, make sure you are using a self-hosted integration runtime with a version greater than 3.14.

## Supported data stores

-   [Azure Blob storage](connector-azure-blob-storage.md)
-   [Azure Data Lake Storage Gen1](connector-azure-data-lake-store.md)
-   [Azure Data Lake Storage Gen2](connector-azure-data-lake-storage.md)
<<<<<<< HEAD

### File system data stores

=======
>>>>>>> 794b4827
-   [File System](connector-file-system.md)
-   [FTP](connector-ftp.md)
-   [SFTP](connector-sftp.md)
-   [Amazon S3](connector-amazon-simple-storage-service.md)

## Syntax

```json
{
    "name": "DeleteActivity",
    "type": "Delete",
    "typeProperties": {
        "dataset": {
            "referenceName": "<dataset name>",
            "type": "DatasetReference"
        },
        "recursive": true/false,
        "maxConcurrentConnections": <number>,
        "enableLogging": true/false,
        "logStorageSettings": {
            "linkedServiceName": {
                "referenceName": "<name of linked service>",
                "type": "LinkedServiceReference"
            },
            "path": "<path to save log file>"
        }
    }
}
```

## Type properties

| Property | Description | Required |
| --- | --- | --- |
| dataset | Provides the dataset reference to determine which files or folder to be deleted | Yes |
| recursive | Indicates whether the files are deleted recursively from the subfolders or only from the specified folder.  | No. The default is `false`. |
| maxConcurrentConnections | The number of the connections to connect to storage store concurrently for deleting folder or files.   |  No. The default is `1`. |
| enablelogging | Indicates whether you need to record the folder or file names that have been deleted. If true, you need to further provide a storage account to save the log file, so that you can track the behaviors of the Delete activity by reading the log file. | No |
| logStorageSettings | Only applicable when enablelogging = true.<br/><br/>A group of storage properties that can be specified where you want to save the log file containing the folder or file names that have been deleted by the Delete activity. | No |
| linkedServiceName | Only applicable when enablelogging = true.<br/><br/>The linked service of [Azure Storage](connector-azure-blob-storage.md#linked-service-properties), [Azure Data Lake Storage Gen1](connector-azure-data-lake-store.md#linked-service-properties), or [Azure Data Lake Storage Gen2](connector-azure-data-lake-storage.md#linked-service-properties) to store the log file that contains the folder or file names that have been deleted by the Delete activity. | No |
| path | Only applicable when enablelogging = true.<br/><br/>The path to save the log file in your storage account. If you do not provide a path, the service creates a container for you. | No |

## Monitoring

There are two places where you can see and monitor the results of the Delete activity: 
-   From the output of the Delete activity.
-   From the log file.

### Sample output of the Delete activity

```json
{ 
  "datasetName": "AmazonS3",
  "type": "AmazonS3Object",
  "prefix": "test",
  "bucketName": "adf",
  "recursive": true,
  "isWildcardUsed": false,
  "maxConcurrentConnections": 2,  
  "filesDeleted": 4,
  "logPath": "https://sample.blob.core.windows.net/mycontainer/5c698705-a6e2-40bf-911e-e0a927de3f07",
  "effectiveIntegrationRuntime": "MyAzureIR (West Central US)",
  "executionDuration": 650
}
```

### Sample log file of the Delete activity

| Name | Category | Status | Error |
|:--- |:--- |:--- |:--- |
| test1/yyy.json | File | Deleted |  |
| test2/hello789.txt | File | Deleted |  |
| test2/test3/hello000.txt | File | Deleted |  |
| test2/test3/zzz.json | File | Deleted |  |

## Examples of using the Delete activity

### Delete specific folders or files

The store has the following folder structure:

Root/<br/>&nbsp;&nbsp;&nbsp;&nbsp;Folder_A_1/<br/>&nbsp;&nbsp;&nbsp;&nbsp;&nbsp;&nbsp;&nbsp;&nbsp;1.txt<br/>&nbsp;&nbsp;&nbsp;&nbsp;&nbsp;&nbsp;&nbsp;&nbsp;2.txt<br/>&nbsp;&nbsp;&nbsp;&nbsp;&nbsp;&nbsp;&nbsp;&nbsp;3.csv<br/>&nbsp;&nbsp;&nbsp;&nbsp;Folder_A_2/<br/>&nbsp;&nbsp;&nbsp;&nbsp;&nbsp;&nbsp;&nbsp;&nbsp;4.txt<br/>&nbsp;&nbsp;&nbsp;&nbsp;&nbsp;&nbsp;&nbsp;&nbsp;5.csv<br/>&nbsp;&nbsp;&nbsp;&nbsp;&nbsp;&nbsp;&nbsp;&nbsp;Folder_B_1/<br/>&nbsp;&nbsp;&nbsp;&nbsp;&nbsp;&nbsp;&nbsp;&nbsp;&nbsp;&nbsp;&nbsp;&nbsp;6.txt<br/>&nbsp;&nbsp;&nbsp;&nbsp;&nbsp;&nbsp;&nbsp;&nbsp;&nbsp;&nbsp;&nbsp;&nbsp;7.csv<br/>&nbsp;&nbsp;&nbsp;&nbsp;&nbsp;&nbsp;&nbsp;&nbsp;Folder_B_2/<br/>&nbsp;&nbsp;&nbsp;&nbsp;&nbsp;&nbsp;&nbsp;&nbsp;&nbsp;&nbsp;&nbsp;&nbsp;8.txt

Now you are using the Delete activity to delete folder or files by the combination of different property value from the dataset and the Delete activity:

| folderPath (from dataset) | fileName (from dataset) | recursive (from the Delete activity) | Output |
|:--- |:--- |:--- |:--- |
| Root/ Folder_A_2 | NULL | False | Root/<br/>&nbsp;&nbsp;&nbsp;&nbsp;Folder_A_1/<br/>&nbsp;&nbsp;&nbsp;&nbsp;&nbsp;&nbsp;&nbsp;&nbsp;1.txt<br/>&nbsp;&nbsp;&nbsp;&nbsp;&nbsp;&nbsp;&nbsp;&nbsp;2.txt<br/>&nbsp;&nbsp;&nbsp;&nbsp;&nbsp;&nbsp;&nbsp;&nbsp;3.csv<br/>&nbsp;&nbsp;&nbsp;&nbsp;Folder_A_2/<br/>&nbsp;&nbsp;&nbsp;&nbsp;&nbsp;&nbsp;&nbsp;&nbsp;<strike>4.txt</strike><br/>&nbsp;&nbsp;&nbsp;&nbsp;&nbsp;&nbsp;&nbsp;&nbsp;<strike>5.csv</strike><br/>&nbsp;&nbsp;&nbsp;&nbsp;&nbsp;&nbsp;&nbsp;&nbsp;Folder_B_1/<br/>&nbsp;&nbsp;&nbsp;&nbsp;&nbsp;&nbsp;&nbsp;&nbsp;&nbsp;&nbsp;&nbsp;&nbsp;6.txt<br/>&nbsp;&nbsp;&nbsp;&nbsp;&nbsp;&nbsp;&nbsp;&nbsp;&nbsp;&nbsp;&nbsp;&nbsp;7.csv<br/>&nbsp;&nbsp;&nbsp;&nbsp;&nbsp;&nbsp;&nbsp;&nbsp;Folder_B_2/<br/>&nbsp;&nbsp;&nbsp;&nbsp;&nbsp;&nbsp;&nbsp;&nbsp;&nbsp;&nbsp;&nbsp;&nbsp;8.txt |
| Root/ Folder_A_2 | NULL | True | Root/<br/>&nbsp;&nbsp;&nbsp;&nbsp;Folder_A_1/<br/>&nbsp;&nbsp;&nbsp;&nbsp;&nbsp;&nbsp;&nbsp;&nbsp;1.txt<br/>&nbsp;&nbsp;&nbsp;&nbsp;&nbsp;&nbsp;&nbsp;&nbsp;2.txt<br/>&nbsp;&nbsp;&nbsp;&nbsp;&nbsp;&nbsp;&nbsp;&nbsp;3.csv<br/>&nbsp;&nbsp;&nbsp;&nbsp;<strike>Folder_A_2/</strike><br/>&nbsp;&nbsp;&nbsp;&nbsp;&nbsp;&nbsp;&nbsp;&nbsp;<strike>4.txt</strike><br/>&nbsp;&nbsp;&nbsp;&nbsp;&nbsp;&nbsp;&nbsp;&nbsp;<strike>5.csv</strike><br/>&nbsp;&nbsp;&nbsp;&nbsp;&nbsp;&nbsp;&nbsp;&nbsp;<strike>Folder_B_1/</strike><br/>&nbsp;&nbsp;&nbsp;&nbsp;&nbsp;&nbsp;&nbsp;&nbsp;&nbsp;&nbsp;&nbsp;&nbsp;<strike>6.txt</strike><br/>&nbsp;&nbsp;&nbsp;&nbsp;&nbsp;&nbsp;&nbsp;&nbsp;&nbsp;&nbsp;&nbsp;&nbsp;<strike>7.csv</strike><br/>&nbsp;&nbsp;&nbsp;&nbsp;&nbsp;&nbsp;&nbsp;&nbsp;<strike>Folder_B_2/</strike><br/>&nbsp;&nbsp;&nbsp;&nbsp;&nbsp;&nbsp;&nbsp;&nbsp;&nbsp;&nbsp;&nbsp;&nbsp;<strike>8.txt</strike> |
| Root/ Folder_A_2 | *.txt | False | Root/<br/>&nbsp;&nbsp;&nbsp;&nbsp;Folder_A_1/<br/>&nbsp;&nbsp;&nbsp;&nbsp;&nbsp;&nbsp;&nbsp;&nbsp;1.txt<br/>&nbsp;&nbsp;&nbsp;&nbsp;&nbsp;&nbsp;&nbsp;&nbsp;2.txt<br/>&nbsp;&nbsp;&nbsp;&nbsp;&nbsp;&nbsp;&nbsp;&nbsp;3.csv<br/>&nbsp;&nbsp;&nbsp;&nbsp;Folder_A_2/<br/>&nbsp;&nbsp;&nbsp;&nbsp;&nbsp;&nbsp;&nbsp;&nbsp;<strike>4.txt</strike><br/>&nbsp;&nbsp;&nbsp;&nbsp;&nbsp;&nbsp;&nbsp;&nbsp;5.csv<br/>&nbsp;&nbsp;&nbsp;&nbsp;&nbsp;&nbsp;&nbsp;&nbsp;Folder_B_1/<br/>&nbsp;&nbsp;&nbsp;&nbsp;&nbsp;&nbsp;&nbsp;&nbsp;&nbsp;&nbsp;&nbsp;&nbsp;6.txt<br/>&nbsp;&nbsp;&nbsp;&nbsp;&nbsp;&nbsp;&nbsp;&nbsp;&nbsp;&nbsp;&nbsp;&nbsp;7.csv<br/>&nbsp;&nbsp;&nbsp;&nbsp;&nbsp;&nbsp;&nbsp;&nbsp;Folder_B_2/<br/>&nbsp;&nbsp;&nbsp;&nbsp;&nbsp;&nbsp;&nbsp;&nbsp;&nbsp;&nbsp;&nbsp;&nbsp;8.txt |
| Root/ Folder_A_2 | *.txt | True | Root/<br/>&nbsp;&nbsp;&nbsp;&nbsp;Folder_A_1/<br/>&nbsp;&nbsp;&nbsp;&nbsp;&nbsp;&nbsp;&nbsp;&nbsp;1.txt<br/>&nbsp;&nbsp;&nbsp;&nbsp;&nbsp;&nbsp;&nbsp;&nbsp;2.txt<br/>&nbsp;&nbsp;&nbsp;&nbsp;&nbsp;&nbsp;&nbsp;&nbsp;3.csv<br/>&nbsp;&nbsp;&nbsp;&nbsp;Folder_A_2/<br/>&nbsp;&nbsp;&nbsp;&nbsp;&nbsp;&nbsp;&nbsp;&nbsp;<strike>4.txt</strike><br/>&nbsp;&nbsp;&nbsp;&nbsp;&nbsp;&nbsp;&nbsp;&nbsp;5.csv<br/>&nbsp;&nbsp;&nbsp;&nbsp;&nbsp;&nbsp;&nbsp;&nbsp;Folder_B_1/<br/>&nbsp;&nbsp;&nbsp;&nbsp;&nbsp;&nbsp;&nbsp;&nbsp;&nbsp;&nbsp;&nbsp;&nbsp;<strike>6.txt</strike><br/>&nbsp;&nbsp;&nbsp;&nbsp;&nbsp;&nbsp;&nbsp;&nbsp;&nbsp;&nbsp;&nbsp;&nbsp;7.csv<br/>&nbsp;&nbsp;&nbsp;&nbsp;&nbsp;&nbsp;&nbsp;&nbsp;Folder_B_2/<br/>&nbsp;&nbsp;&nbsp;&nbsp;&nbsp;&nbsp;&nbsp;&nbsp;&nbsp;&nbsp;&nbsp;&nbsp;<strike>8.txt</strike> |

### Periodically clean up the time-partitioned folder or files

You can create a pipeline to periodically clean up the time partitioned folder or files.  For example, the folder structure is similar as: `/mycontainer/2018/12/14/*.csv`.  You can leverage ADF system variable from schedule trigger to identify which folder or files should be deleted in each pipeline run. 

#### Sample pipeline

```json
{
    "name": "cleanup_time_partitioned_folder",
    "properties": {
        "activities": [
            {
                "name": "DeleteOneFolder",
                "type": "Delete",
                "policy": {
                    "timeout": "7.00:00:00",
                    "retry": 0,
                    "retryIntervalInSeconds": 30,
                    "secureOutput": false,
                    "secureInput": false
                },
                "typeProperties": {
                    "dataset": {
                        "referenceName": "PartitionedFolder",
                        "type": "DatasetReference",
                        "parameters": {
                            "TriggerTime": {
                                "value": "@formatDateTime(pipeline().parameters.TriggerTime, 'yyyy/MM/dd')",
                                "type": "Expression"
                            }
                        }
                    },
                    "recursive": true,
                    "logStorageSettings": {
                        "linkedServiceName": {
                            "referenceName": "BloblinkedService",
                            "type": "LinkedServiceReference"
                        },
                        "path": "mycontainer/log"
                    },
                    "enableLogging": true
                }
            }
        ],
        "parameters": {
            "TriggerTime": {
                "type": "String"
            }
        }
    },
    "type": "Microsoft.DataFactory/factories/pipelines"
}
```

#### Sample dataset

```json
{
    "name": "PartitionedFolder",
    "properties": {
        "linkedServiceName": {
            "referenceName": "BloblinkedService",
            "type": "LinkedServiceReference"
        },
        "parameters": {
            "TriggerTime": {
                "type": "String"
            }
        },
        "type": "AzureBlob",
        "typeProperties": {
            "folderPath": {
                "value": "@concat('mycontainer/',dataset().TriggerTime)",
                "type": "Expression"
            }
        }
    },
    "type": "Microsoft.DataFactory/factories/datasets"
}
```

#### Sample trigger

```json
{
    "name": "DailyTrigger",
    "properties": {
        "runtimeState": "Started",
        "pipelines": [
            {
                "pipelineReference": {
                    "referenceName": "cleanup_time_partitioned_folder",
                    "type": "PipelineReference"
                },
                "parameters": {
                    "TriggerTime": "@trigger().scheduledTime"
                }
            }
        ],
        "type": "ScheduleTrigger",
        "typeProperties": {
            "recurrence": {
                "frequency": "Day",
                "interval": 1,
                "startTime": "2018-12-13T00:00:00.000Z",
                "timeZone": "UTC",
                "schedule": {
                    "minutes": [
                        59
                    ],
                    "hours": [
                        23
                    ]
                }
            }
        }
    }
}
```

### Clean up the expired files that were last modified before 2018.1.1

You can create a pipeline to clean up the old or expired files by leveraging file attribute filter: “LastModified” in dataset.  

#### Sample pipeline

```json
{
    "name": "CleanupExpiredFiles",
    "properties": {
        "activities": [
            {
                "name": "DeleteFilebyLastModified",
                "type": "Delete",
                "policy": {
                    "timeout": "7.00:00:00",
                    "retry": 0,
                    "retryIntervalInSeconds": 30,
                    "secureOutput": false,
                    "secureInput": false
                },
                "typeProperties": {
                    "dataset": {
                        "referenceName": "BlobFilesLastModifiedBefore201811",
                        "type": "DatasetReference"
                    },
                    "recursive": true,
                    "logStorageSettings": {
                        "linkedServiceName": {
                            "referenceName": "BloblinkedService",
                            "type": "LinkedServiceReference"
                        },
                        "path": "mycontainer/log"
                    },
                    "enableLogging": true
                }
            }
        ]
    }
}
```

#### Sample dataset

```json
{
    "name": "BlobFilesLastModifiedBefore201811",
    "properties": {
        "linkedServiceName": {
            "referenceName": "BloblinkedService",
            "type": "LinkedServiceReference"
        },
        "type": "AzureBlob",
        "typeProperties": {
            "fileName": "",
            "folderPath": "mycontainer",
            "modifiedDatetimeEnd": "2018-01-01T00:00:00.000Z"
        }
    }
}
```

### Move files by chaining the Copy activity and the Delete activity

You can move a file by using a copy activity to copy a file and then a delete activity to delete a file in a pipeline.  When you want to move multiple files, you can use the GetMetadata activity + Filter activity + Foreach activity + Copy activity + Delete activity as in the following sample:

> [!NOTE]
> If you want to move the entire folder by defining a dataset containing a folder path only, and then using a copy activity and a the Delete activity to reference to the same dataset representing a folder, you need to be very careful. It is because you have to make sure that there will NOT be new files arriving into the folder between copying operation and deleting operation.  If there are new files arriving at the folder at the moment when your copy activity just completed the copy job but the Delete activity has not been stared, it is possible that the Delete activity will delete this new arriving file which has NOT been copied to the destination yet by deleting the entire folder. 

#### Sample pipeline

```json
{
    "name": "MoveFiles",
    "properties": {
        "activities": [
            {
                "name": "GetFileList",
                "type": "GetMetadata",
                "typeProperties": {
                    "dataset": {
                        "referenceName": "OneSourceFolder",
                        "type": "DatasetReference"
                    },
                    "fieldList": [
                        "childItems"
                    ]
                }
            },
            {
                "name": "FilterFiles",
                "type": "Filter",
                "dependsOn": [
                    {
                        "activity": "GetFileList",
                        "dependencyConditions": [
                            "Succeeded"
                        ]
                    }
                ],
                "typeProperties": {
                    "items": {
                        "value": "@activity('GetFileList').output.childItems",
                        "type": "Expression"
                    },
                    "condition": {
                        "value": "@equals(item().type, 'File')",
                        "type": "Expression"
                    }
                }
            },
            {
                "name": "ForEachFile",
                "type": "ForEach",
                "dependsOn": [
                    {
                        "activity": "FilterFiles",
                        "dependencyConditions": [
                            "Succeeded"
                        ]
                    }
                ],
                "typeProperties": {
                    "items": {
                        "value": "@activity('FilterFiles').output.value",
                        "type": "Expression"
                    },
                    "batchCount": 20,
                    "activities": [
                        {
                            "name": "CopyAFile",
                            "type": "Copy",
                            "policy": {
                                "timeout": "7.00:00:00",
                                "retry": 0,
                                "retryIntervalInSeconds": 30,
                                "secureOutput": false,
                                "secureInput": false
                            },
                            "typeProperties": {
                                "source": {
                                    "type": "BlobSource",
                                    "recursive": false
                                },
                                "sink": {
                                    "type": "BlobSink"
                                },
                                "enableStaging": false,
                                "dataIntegrationUnits": 0
                            },
                            "inputs": [
                                {
                                    "referenceName": "OneSourceFile",
                                    "type": "DatasetReference",
                                    "parameters": {
                                        "path": "myFolder",
                                        "filename": {
                                            "value": "@item().name",
                                            "type": "Expression"
                                        }
                                    }
                                }
                            ],
                            "outputs": [
                                {
                                    "referenceName": "OneDestinationFile",
                                    "type": "DatasetReference",
                                    "parameters": {
                                        "DestinationFileName": {
                                            "value": "@item().name",
                                            "type": "Expression"
                                        }
                                    }
                                }
                            ]
                        },
                        {
                            "name": "DeleteAFile",
                            "type": "Delete",
                            "dependsOn": [
                                {
                                    "activity": "CopyAFile",
                                    "dependencyConditions": [
                                        "Succeeded"
                                    ]
                                }
                            ],
                            "policy": {
                                "timeout": "7.00:00:00",
                                "retry": 0,
                                "retryIntervalInSeconds": 30,
                                "secureOutput": false,
                                "secureInput": false
                            },
                            "typeProperties": {
                                "dataset": {
                                    "referenceName": "OneSourceFile",
                                    "type": "DatasetReference",
                                    "parameters": {
                                        "path": "myFolder",
                                        "filename": {
                                            "value": "@item().name",
                                            "type": "Expression"
                                        }
                                    }
                                },
                                "logStorageSettings": {
                                    "linkedServiceName": {
                                        "referenceName": "BloblinkedService",
                                        "type": "LinkedServiceReference"
                                    },
                                    "path": "Container/log"
                                },
                                "enableLogging": true
                            }
                        }
                    ]
                }
            }
        ]
    }
}
```

#### Sample datasets

Dataset used by GetMetadata activity to enumerate the file list.

```json
{
    "name": "OneSourceFolder",
    "properties": {
        "linkedServiceName": {
            "referenceName": "AzureStorageLinkedService",
            "type": "LinkedServiceReference"
        },
        "type": "AzureBlob",
        "typeProperties": {
            "fileName": "",
            "folderPath": "myFolder"
        }
    }
}
```

Dataset for data source used by copy activity and the Delete activity.

```json
{
    "name": "OneSourceFile",
    "properties": {
        "linkedServiceName": {
            "referenceName": "AzureStorageLinkedService",
            "type": "LinkedServiceReference"
        },
        "parameters": {
            "path": {
                "type": "String"
            },
            "filename": {
                "type": "String"
            }
        },
        "type": "AzureBlob",
        "typeProperties": {
            "fileName": {
                "value": "@dataset().filename",
                "type": "Expression"
            },
            "folderPath": {
                "value": "@{dataset().path}",
                "type": "Expression"
            }
        }
    }
}
```

Dataset for data destination used by copy activity.

```json
{
    "name": "OneDestinationFile",
    "properties": {
        "linkedServiceName": {
            "referenceName": "AzureStorageLinkedService",
            "type": "LinkedServiceReference"
        },
        "parameters": {
            "DestinationFileName": {
                "type": "String"
            }
        },
        "type": "AzureBlob",
        "typeProperties": {
            "fileName": {
                "value": "@dataset().DestinationFileName",
                "type": "Expression"
            },
            "folderPath": "mycontainer/dest"
        }
    }
}
```

## Next steps

Learn more about moving files in Azure Data Factory.

-   [Copy Data tool in Azure Data Factory](copy-data-tool.md)<|MERGE_RESOLUTION|>--- conflicted
+++ resolved
@@ -12,7 +12,7 @@
 ms.tgt_pltfrm: na
 ms.devlang: na
 ms.topic: conceptual
-ms.date: 01/10/2019
+ms.date: 02/25/2019
 ---
 
 # Delete Activity in Azure Data Factory
@@ -39,12 +39,9 @@
 -   [Azure Blob storage](connector-azure-blob-storage.md)
 -   [Azure Data Lake Storage Gen1](connector-azure-data-lake-store.md)
 -   [Azure Data Lake Storage Gen2](connector-azure-data-lake-storage.md)
-<<<<<<< HEAD
 
 ### File system data stores
 
-=======
->>>>>>> 794b4827
 -   [File System](connector-file-system.md)
 -   [FTP](connector-ftp.md)
 -   [SFTP](connector-sftp.md)
