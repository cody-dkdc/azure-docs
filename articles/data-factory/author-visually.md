---
title: Visual authoring in Azure Data Factory | Microsoft Docs
description: Learn how to use visual authoring in Azure Data Factory
services: data-factory
documentationcenter: ''
ms.service: data-factory
ms.workload: data-services
ms.tgt_pltfrm: na
ms.topic: conceptual
ms.date: 01/09/2019
author: sharonlo101
ms.author: shlo
ms.reviewer: 
manager: craigg
---
# Visual authoring in Azure Data Factory
The Azure Data Factory user interface experience (UX) lets you visually author and deploy resources for your data factory without having to write any code. You can drag activities to a pipeline canvas, perform test runs, debug iteratively, and deploy and monitor your pipeline runs. There are two approaches for using the UX to perform visual authoring:

- Author directly with the Data Factory service.
- Author with Azure Repos Git integration for collaboration, source control, and versioning.

## Author directly with the Data Factory service
Visual authoring with the Data Factory service differs from visual authoring with Git integration in two ways:

- The Data Factory service doesn't include a repository for storing the JSON entities for your changes.
- The Data Factory service isn't optimized for collaboration or version control.

![Configure the Data Factory service](media/author-visually/configure-data-factory.png)

When you use the UX **Authoring canvas** to author directly with the Data Factory service, only the **Publish All** mode is available. Any changes that you make are published directly to the Data Factory service.

![Publish mode](media/author-visually/data-factory-publish.png)

## Author with Azure Repos Git integration
Visual authoring with Azure Repos Git integration supports source control and collaboration for work on your data factory pipelines. You can associate a data factory with an Azure Repos Git organization repository for source control, collaboration, versioning, and so on. A single Azure Repos Git organization can have multiple repositories, but an Azure Repos Git repository can be associated with only one data factory. If you don't have an Azure Repos organization or repository, follow [these instructions](https://docs.microsoft.com/azure/devops/organizations/accounts/create-organization-msa-or-work-student) to create your resources.

> [!NOTE]
> You can store script and data files in an Azure Repos Git repository. However, you have to upload the files manually to Azure Storage. A Data Factory pipeline does not automatically upload script or data files stored in an Azure Repos Git repository to Azure Storage.

### Configure an Azure Repos Git repository with Azure Data Factory
You can configure an Azure Repos Git repository with a data factory through two methods.

#### <a name="method1"></a> Configuration method 1 (Azure Repos Git repo): Let's get started page

In Azure Data Factory, go to the **Let's get started** page. Select **Configure Code Repository**:

![Configure an Azure Repos code repository](media/author-visually/configure-repo.png)

The **Repository Settings** configuration pane appears:

![Configure the code repository settings](media/author-visually/repo-settings.png)

The pane shows the following Azure Repos code repository settings:

| Setting | Description | Value |
|:--- |:--- |:--- |
<<<<<<< HEAD
| **Repository Type** | The type of the Azure Repos code repository.<br/>**Note**: GitHub is not currently supported. | Azure Repos Git |
=======
| **Repository Type** | The type of the Azure Repos code repository.<br/> | Azure Repos Git |
>>>>>>> 6a383dfd
| **Azure Active Directory** | Your Azure AD tenant name. | `<your tenant name>` |
| **Azure Repos Organization** | Your Azure Repos organization name. You can locate your Azure Repos organization name at `https://{organization name}.visualstudio.com`. You can [sign in to your Azure Repos organization](https://www.visualstudio.com/team-services/git/) to access your Visual Studio profile and see your repositories and projects. | `<your organization name>` |
| **ProjectName** | Your Azure Repos project name. You can locate your Azure Repos project name at `https://{organization name}.visualstudio.com/{project name}`. | `<your Azure Repos project name>` |
| **RepositoryName** | Your Azure Repos code repository name. Azure Repos projects contain Git repositories to manage your source code as your project grows. You can create a new repository or use an existing repository that's already in your project. | `<your Azure Repos code repository name>` |
| **Collaboration branch** | Your Azure Repos collaboration branch that is used for publishing. By default, it is `master`. Change this setting in case you want to publish resources from another branch. | `<your collaboration branch name>` |
| **Root folder** | Your root folder in your Azure Repos collaboration branch. | `<your root folder name>` |
| **Import existing Data Factory resources to repository** | Specifies whether to import existing data factory resources from the UX **Authoring canvas** into an Azure Repos Git repository. Select the box to import your data factory resources into the associated Git repository in JSON format. This action exports each resource individually (that is, the linked services and datasets are exported into separate JSONs). When this box isn't selected, the existing resources aren't imported. | Selected (default) |

#### Configuration method 2 (Azure Repos Git repo): UX authoring canvas
In the Azure Data Factory UX **Authoring canvas**, locate your data factory. Select the **Data Factory** drop-down menu, and then select **Configure Code Repository**.

A configuration pane appears. For details about the configuration settings, see the descriptions in <a href="#method1">Configuration method 1</a>.

![Configure the code repository settings for UX authoring](media/author-visually/configure-repo-2.png)

### Use a different Azure Active Directory tenant

You can create an Azure Repos Git repo in a different Azure Active Directory tenant. To specify a different Azure AD tenant, you have to have administrator permissions for the Azure subscription that you're using.

### Use your personal Microsoft account

To use a personal Microsoft account for Git integration, you can link your personal Azure Repo to your organization's Active Directory.

1. Add your personal Microsoft account to your organization's Active Directory as a guest. For more info, see [Add Azure Active Directory B2B collaboration users in the Azure portal](../active-directory/b2b/add-users-administrator.md).

2. Log in to the Azure portal with your personal Microsoft account. Then switch to your organization's Active Directory.

3. Go to the Azure DevOps section, where you now see your personal repo. Select the repo and connect with Active Directory.

After these configuration steps, your personal repo is available when you set up Git integration in the Data Factory UI.

For more info about connecting Azure Repos to your organization's Active Directory, see [Connect your Azure DevOps organization to Azure Active Directory](/azure/devops/organizations/accounts/connect-organization-to-azure-ad).

### Switch to a different Git repo

To switch to a different Git repo, locate the icon in the upper right corner of the Data Factory overview page, as shown in the following screenshot. If you can’t see the icon, clear your local browser cache. Select the icon to remove the association with the current repo.

After you remove the association with the current repo, you can configure your Git settings to use a different repo. Then you can import existing Data Factory resources to the new repo.

![Remove the association with the current Git repo](media/author-visually/remove-repo.png)

### Use version control
Version control systems (also known as _source control_) let developers collaborate on code and track changes that are made to the code base. Source control is an essential tool for multi-developer projects.

Each Azure Repos Git repository that's associated with a data factory has a collaboration branch. (`master` is the default collaboration branch). Users can also create feature branches by clicking **+ New Branch** and do development in the feature branches.

![Change the code by syncing or publishing](media/author-visually/sync-publish.png)

When you are ready with the feature development in your feature branch, you can click **Create pull request**. This action takes you to Azure Repos Git where you can raise pull requests, do code reviews, and merge changes to your collaboration branch. (`master` is the default). You are only allowed to publish to the Data Factory service from your collaboration branch. 

![Create a new pull request](media/author-visually/create-pull-request.png)

### Configure publishing settings

To configure the publish branch - that is, the branch where Resource Manager templates are saved - add a `publish_config.json` file to the root folder in the collaboration branch. Data Factory reads this file, looks for the field `publishBranch`, and creates a new branch (if it doesn't already exist) with the value provided. Then it saves all Resource Manager templates to the specified location. For example:

```json
{
    "publishBranch": "factory/adf_publish"
}
```

When you publish from Git mode, you can confirm that Data Factory is using the publish branch that you expect, as shown in the following screenshot:

![Confirm the correct publish branch](media/author-visually/configure-publish-branch.png)

When you specify a new publish branch, Data Factory doesn't delete the previous publish branch. If you want to remote the previous publish branch, delete it manually.

Data Factory only reads the `publish_config.json` file when it loads the factory. If you already have the factory loaded in the portal, refresh the browser to make your changes take effect.

### Publish code changes
After you have merged changes to the collaboration branch (`master` is the default), select **Publish** to manually publish your code changes in the master branch to the Data Factory service.

![Publish changes to the Data Factory service](media/author-visually/publish-changes.png)

> [!IMPORTANT]
> The master branch is not representative of what's deployed in the Data Factory service. The master branch *must* be published manually to the Data Factory service.

### Advantages of Git integration

-   **Source Control**. As your data factory workloads become crucial, you would want to integrate your factory with Git to leverage several source control benefits like the following:
    -   Ability to track/audit changes.
    -   Ability to revert changes that introduced bugs.
-   **Partial Saves**. As you make a lot of changes in your factory, you will realize that in the regular LIVE mode, you can't save your changes as draft, because you are not ready, or you don’t want to lose your changes in case your computer crashes. With Git integration, you can continue saving your changes incrementally, and publish to the factory only when you are ready. Git acts as a staging place for your work, until you have tested your changes to your satisfaction.
-   **Collaboration and Control**. If you have multiple team members participating to the same factory, you may want to let your teammates collaborate with each other via a code review process. You can also set up your factory such that not every contributor to the factory has permission to deploy to the factory. Team members may just be allowed to make changes via Git, but only certain people in the team are allowed to "Publish" the changes to the factory.
-   **Showing diffs**. In Git mode, you get to see a nice diff of the payload that’s about to get published to the factory. This diff shows you all resources/entities that got modified/added/deleted since the last time you published to your factory. Based on this diff, you can either continue further with publishing, or go back and check your changes, and then come back later.
-   **Better CI/CD**. If you are using Git mode, you can configure your release pipeline to trigger automatically as soon as there are any changes made in the dev factory. You also get to customize the properties in your factory that are available as parameters in the Resource Manager template. It can be useful to keep only the required set of properties as parameters, and have everything else hard coded.
-   **Better Performance**. An average factory loads 10x times faster in Git mode than in regular LIVE mode, because the resources are downloaded via Git.

### Best practices for Git integration

-   **Permissions**. Typically you don’t want all the team members to be having permissions to update the factory.
    -   All team members should have read permissions to the data factory.
    -   Only a select set of people should be allowed to publish to the factory, and for that they need to be part of the "Data Factory contributor" role on the factory.
    -   One of the good practices of the source control is also to not allow direct check-ins into the collaboration branch. This requirement prevents bugs as every check-in goes through a Pull Request process.
-   **Switching modes**.
    -    Once you are in Git mode, we don’t recommend you to switch back and forth into LIVE mode, primarily because any changes that are made in LIVE mode, will not be seen when you switch back to Git. Try to make the changes in Git mode itself and then publish them via the UI.
    -   Similarly, don’t use any Data factory powershell cmdlets either, as they achieve the same effect by directly applying the provided changes to the live factory.
-   **Use passwords from Azure Key Vault**.
    -   We strongly recommend using AzureKeyVault to store any connection strings or passwords to DataFactory Linked Services.
    -   We don’t store any such secret information in Git (for security reasons), so any changes to Linked Services are right away published to the live factory. This immediate publishing is sometimes not desired, as the changes may not have gotten tested, which defeats the purpose of Git.
    -   As a result, all such secrets must be fetched from Linked Services that use Azure Key Vault based.
    -   Some of the other benefits of using Key Vault, is that it makes CICD easier, by not making you provide these secrets during Resource Manager template deployment.

## Author with GitHub integration

Visual authoring with GitHub integration supports source control and collaboration for work on your data factory pipelines. You can associate a data factory with a GitHub account repository for source control, collaboration, versioning. A single GitHub account can have multiple repositories, but a GitHub repository can be associated with only one data factory. If you don't have a GitHub account or repository, follow [these instructions](https://github.com/join) to create your resources.

The GitHub integration with Data Factory supports both public GitHub (that is, [https://github.com](https://github.com)) and GitHub Enterprise. You can use both public and private GitHub repositories with Data Factory as long you have read and write permission to the repository in GitHub.

To configure a GitHub repo, you have to have administrator permissions for the Azure subscription that you're using.

For a nine-minute introduction and demonstration of this feature, watch the following video:

> [!VIDEO https://channel9.msdn.com/shows/azure-friday/Azure-Data-Factory-visual-tools-now-integrated-with-GitHub/player]

### Limitations

- You can store script and data files in a GitHub repository. However, you have to upload the files manually to Azure Storage. A Data Factory pipeline does not automatically upload script or data files stored in a GitHub repository to Azure Storage.

- GitHub Enterprise with a version older than 2.14.0 doesn't work in the Microsoft Edge browser.

- GitHub integration with the Data Factor visual authoring tools only works in the generally available version of Data Factory.

### Configure a public GitHub repository with Azure Data Factory

You can configure a GitHub repository with a data factory through two methods.

**Configuration method 1 (public repo): Let's get started page**

In Azure Data Factory, go to the **Let's get started** page. Select **Configure Code Repository**:

![Data Factory Get Started page](media/author-visually/github-integration-image1.png)

The **Repository Settings** configuration pane appears:

![GitHub repository settings](media/author-visually/github-integration-image2.png)

The pane shows the following Azure Repos code repository settings:

| **Setting**                                              | **Description**                                                                                                                                                                                                                                                                                                                                                                                                                   | **Value**          |
|----------------------------------------------------------|-----------------------------------------------------------------------------------------------------------------------------------------------------------------------------------------------------------------------------------------------------------------------------------------------------------------------------------------------------------------------------------------------------------------------------------|--------------------|
| **Repository Type**                                      | The type of the Azure Repos code repository.                                                                                                                                                                                                                                                                                                                                                                                             | GitHub             |
| **GitHub account**                                       | Your GitHub account name. This name can be found from https:\//github.com/{account name}/{repository name}. Navigating to this page prompts you to enter GitHub OAuth credentials to your GitHub account.                                                                                                                                                                                                                                               |                    |
| **RepositoryName**                                       | Your GitHub code repository name. GitHub accounts contain Git repositories to manage your source code. You can create a new repository or use an existing repository that's already in your account.                                                                                                                                                                                                                              |                    |
| **Collaboration branch**                                 | Your GitHub collaboration branch that is used for publishing. By default, it is master. Change this setting in case you want to publish resources from another branch.                                                                                                                                                                                                                                                               |                    |
| **Root folder**                                          | Your root folder in your GitHub collaboration branch.                                                                                                                                                                                                                                                                                                                                                                             |                    |
| **Import existing Data Factory resources to repository** | Specifies whether to import existing data factory resources from the UX **Authoring canvas** into a GitHub repository. Select the box to import your data factory resources into the associated Git repository in JSON format. This action exports each resource individually (that is, the linked services and datasets are exported into separate JSONs). When this box isn't selected, the existing resources aren't imported. | Selected (default) |
| **Branch to import resource into**                       | Specifies into which branch the data factory resources (pipelines, datasets, linked services etc.) are imported. You can import resources into one of the following branches: a. Collaboration b. Create new c. Use Existing                                                                                                                                                                                                     |                    |

#### Configuration method 2 (public repo): UX authoring canvas

In the Azure Data Factory UX **Authoring canvas**, locate your data factory. Select the **Data Factory** drop-down menu, and then select **Configure Code Repository**.

A configuration pane appears. For details about the configuration settings, see the descriptions in *Configuration method 1* above.

### Configure a GitHub Enterprise Repository with Azure Data Factory

You can configure a GitHub Enterprise repository with a data factory through two methods.

#### Configuration method 1 (Enterprise repo): Let's get started page

In Azure Data Factory, go to the **Let's get started** page. Select **Configure Code Repository**:

![Data Factory Get Started page](media/author-visually/github-integration-image1.png)

The **Repository Settings** configuration pane appears:

![GitHub repository settings](media/author-visually/github-integration-image3.png)

The pane shows the following Azure Repos code repository settings:

| **Setting**                                              | **Description**                                                                                                                                                                                                                                                                                                                                                                                                                   | **Value**          |
|----------------------------------------------------------|-----------------------------------------------------------------------------------------------------------------------------------------------------------------------------------------------------------------------------------------------------------------------------------------------------------------------------------------------------------------------------------------------------------------------------------|--------------------|
| **Repository Type**                                      | The type of the Azure Repos code repository.                                                                                                                                                                                                                                                                                                                                                                                             | GitHub             |
| **Use GitHub Enterprise**                                | Checkbox to select GitHub Enterprise                                                                                                                                                                                                                                                                                                                                                                                              |                    |
| **GitHub Enterprise URL**                                | The GitHub Enterprise root URL. For example: https://github.mydomain.com                                                                                                                                                                                                                                                                                                                                                          |                    |
| **GitHub account**                                       | Your GitHub account name. This name can be found from https:\//github.com/{account name}/{repository name}. Navigating to this page prompts you to enter GitHub OAuth credentials to your GitHub account.                                                                                                                                                                                                                                               |                    |
| **RepositoryName**                                       | Your GitHub code repository name. GitHub accounts contain Git repositories to manage your source code. You can create a new repository or use an existing repository that's already in your account.                                                                                                                                                                                                                              |                    |
| **Collaboration branch**                                 | Your GitHub collaboration branch that is used for publishing. By default, it is master. Change this setting in case you want to publish resources from another branch.                                                                                                                                                                                                                                                               |                    |
| **Root folder**                                          | Your root folder in your GitHub collaboration branch.                                                                                                                                                                                                                                                                                                                                                                             |                    |
| **Import existing Data Factory resources to repository** | Specifies whether to import existing data factory resources from the UX **Authoring canvas** into a GitHub repository. Select the box to import your data factory resources into the associated Git repository in JSON format. This action exports each resource individually (that is, the linked services and datasets are exported into separate JSONs). When this box isn't selected, the existing resources aren't imported. | Selected (default) |
| **Branch to import resource into**                       | Specifies into which branch the data factory resources (pipelines, datasets, linked services etc.) are imported. You can import resources into one of the following branches: a. Collaboration b. Create new c. Use Existing                                                                                                                                                                                                     |                    |

#### Configuration method 2 (Enterprise repo): UX authoring canvas

In the Azure Data Factory UX **Authoring canvas**, locate your data factory. Select the **Data Factory** drop-down menu, and then select **Configure Code Repository**.

A configuration pane appears. For details about the configuration settings, see the descriptions in *Configuration method 1* above.

## Use the expression language
You can specify expressions for property values by using the expression language that's supported by Azure Data Factory.

Specify expressions for property values by selecting **Add Dynamic Content**:

![Use the expression language](media/author-visually/dynamic-content-1.png)

## Use functions and parameters

You can use functions or specify parameters for pipelines and datasets in the Data Factory **expression builder**:

For information about the supported expressions, see [Expressions and functions in Azure Data Factory](control-flow-expression-language-functions.md).

![Add Dynamic Content](media/author-visually/dynamic-content-2.png)

## Provide feedback
Select **Feedback** to comment about features or to notify Microsoft about issues with the tool:

![Feedback](media/author-visually/provide-feedback.png)

## Next steps
To learn more about monitoring and managing pipelines, see [Monitor and manage pipelines programmatically](monitor-programmatically.md).<|MERGE_RESOLUTION|>--- conflicted
+++ resolved
@@ -54,11 +54,7 @@
 
 | Setting | Description | Value |
 |:--- |:--- |:--- |
-<<<<<<< HEAD
-| **Repository Type** | The type of the Azure Repos code repository.<br/>**Note**: GitHub is not currently supported. | Azure Repos Git |
-=======
 | **Repository Type** | The type of the Azure Repos code repository.<br/> | Azure Repos Git |
->>>>>>> 6a383dfd
 | **Azure Active Directory** | Your Azure AD tenant name. | `<your tenant name>` |
 | **Azure Repos Organization** | Your Azure Repos organization name. You can locate your Azure Repos organization name at `https://{organization name}.visualstudio.com`. You can [sign in to your Azure Repos organization](https://www.visualstudio.com/team-services/git/) to access your Visual Studio profile and see your repositories and projects. | `<your organization name>` |
 | **ProjectName** | Your Azure Repos project name. You can locate your Azure Repos project name at `https://{organization name}.visualstudio.com/{project name}`. | `<your Azure Repos project name>` |
