--- conflicted
+++ resolved
@@ -35,11 +35,7 @@
 ![Publish mode](media/author-visually/data-factory-publish.png)
 
 ## Author with Azure DevOps Git integration
-<<<<<<< HEAD
-Visual authoring with Azure DevOps Git integration supports source control and collaboration for work on your data factory pipelines. You can associate a data factory with an Azure DevOps Git organization repository for source control, collaboration, versioning, and so on. A single Azure DevOps Git organization can have multiple repositories, but an Azure DevOps Git repository can be associated with only one data factory. If you don't have an Azure DevOps organization or repository, follow [these instructions](https://docs.microsoft.com/vsts/accounts/create-account-msa-or-work-student) to create your resources.
-=======
 Visual authoring with Azure DevOps Git integration supports source control and collaboration for work on your data factory pipelines. You can associate a data factory with an Azure DevOps Git organization repository for source control, collaboration, versioning, and so on. A single Azure DevOps Git organization can have multiple repositories, but an Azure DevOps Git repository can be associated with only one data factory. If you don't have an Azure DevOps organization or repository, follow [these instructions](https://docs.microsoft.com/azure/devops/organizations/accounts/create-organization-msa-or-work-student) to create your resources.
->>>>>>> f5909a51
 
 > [!NOTE]
 > You can store script and data files in an Azure DevOps Git repository. However, you have to upload the files manually to Azure Storage. A Data Factory pipeline does not automatically upload script or data files stored in an Azure DevOps Git repository to Azure Storage.
