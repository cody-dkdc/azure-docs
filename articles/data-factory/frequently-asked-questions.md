---
title: 'Azure Data Factory: Frequently asked questions | Microsoft Docs'
description: Get answers to frequently asked questions about Azure Data Factory.
services: data-factory
documentationcenter: ''
author: sharonlo101
manager: craigg


ms.assetid: 532dec5a-7261-4770-8f54-bfe527918058
ms.service: data-factory
ms.workload: data-services
ms.tgt_pltfrm: na
ms.devlang: na
ms.topic: conceptual
ms.date: 06/27/2018
ms.author: shlo
---
# Azure Data Factory FAQ
This article provides answers to frequently asked questions about Azure Data Factory.  

## What is Azure Data Factory? 
Data Factory is a fully managed, cloud-based, data-integration service that automates the movement and transformation of data. Like a factory that runs equipment to transform raw materials into finished goods, Azure Data Factory orchestrates existing services that collect raw data and transform it into ready-to-use information. 

By using Azure Data Factory, you can create data-driven workflows to move data between on-premises and cloud data stores. And you can process and transform data by using compute services such as Azure HDInsight, Azure Data Lake Analytics, and SQL Server Integration Services (SSIS) integration runtime. 

With Data Factory, you can execute your data processing either on an Azure-based cloud service or in your own self-hosted compute environment, such as SSIS, SQL Server, or Oracle. After you create a pipeline that performs the action that you need, you can schedule it to run periodically (for example, hourly, daily, or weekly), time window scheduling or trigger the pipeline from an event occurrence. For more information, see [Introduction to Azure Data Factory](introduction.md).

### Control flows and scale 
To support the diverse integration flows and patterns in the modern data warehouse, Data Factory enables flexible data pipeline modeling that includes full control flow programming paradigms including conditional execution, branching in data pipelines, and explicitly pass parameters within and across these flows. Control Flow also encompasses transforming data through activity dispatch to external execution engines and data flow capabilities, including data movement at scale, via the Copy Activity.

Data Factory provides freedom to model any flow style that's required for data integration and that can be dispatched on demand or repeatedly on a schedule. A few common flows that this model enables are:   

- Control flows:
	- Chain activities in a sequence within a pipeline.
	- Branch activities within a pipeline.
	- Parameters
		- Define parameters at the pipeline level, and pass arguments while you invoke the pipeline on demand or from a trigger.
		- Activities can consume the arguments that are passed to the pipeline.
	- Custom state passing
		- Activity outputs including state can be consumed by a subsequent activity in the pipeline.
	- Looping containers
		- For-each 
- Trigger-based flows:
	- Pipelines can be triggered on demand or by wall-clock time.
- Delta flows:
	- Use parameters and define your high-water mark for delta copy while moving dimension or reference tables from a relational store, either on-premises or in the cloud, to load the data into the lake. 

For more information, see [Tutorial: Control flows](tutorial-control-flow.md).

### Transform your data at scale with code free pipelines
The new browser-based tooling experience provides code-free pipeline authoring and deployment with a modern, interactive web-based experience.

For visual data developers and data engineers, the ADF Web UI is the code-free design environment that you will use to build pipelines. It is fully integrated with Visual Studio Online Git and provides integration for CI/CD and iterative development with debugging options.

### Rich cross platform SDKs for advanced users
If you are an advanced user and looking for a programmatic interface, ADF V2 provides a rich set of SDKs that can be leveraged to author, manage, monitor pipelines using your favorite IDE
1.	Python SDK
2.	Powershell CLI
3.	C# SDK
Users can also leverage the documented REST APIs to interface with ADF V2

### Iterative development and debugging using visual tools
Azure Data Factory (ADF) visual tools allow you to do iterative development and debugging. You can create your pipelines and do test runs using the Debug capability in the pipeline canvas without writing a single line of code. You can view the results of your test runs in the Output window of your pipeline canvas. Once your test run succeeds, you can add more activities to your pipeline and continue debugging in an iterative manner. You can also Cancel your test runs once they are in-progress. You are not required to publish your changes to the data factory service before clicking Debug. This is helpful in scenarios where you want to make sure that the new additions or changes work as expected before you update your data factory workflows in dev, test, or prod environments. 

### Deploy SSIS packages to Azure 
If you want to move your SSIS workloads, you can create a Data Factory and provision an Azure-SSIS integration runtime. The Azure-SSIS integration runtime is a fully managed cluster of Azure VMs (nodes) that are dedicated to run your SSIS packages in the cloud. For step-by-step instructions, see the [Deploy SSIS packages to Azure](tutorial-create-azure-ssis-runtime-portal.md) tutorial. 
 
### SDKs
If you are an advanced user and looking for a programmatic interface, ADF provides a rich set of SDKs that you can use to author, manage, or monitor pipelines by using your favorite IDE. Language support includes .NET, PowerShell, Python, and REST.

### Monitoring
You can monitor your Data Factories via PowerShell, SDK, or the Visual Monitoring Tools in the browser user interface. You can monitor and manage on demand, trigger based and clock driven custom flows in an efficient and effective manner. Cancel existing tasks, see failures at a glance, drill down to get detailed error messages, and debug the issues all from a single pane of glass without context switching or navigating back and forth between screens. 

### New features for SSIS in ADF
<<<<<<< HEAD
Since Public Preview release last year, we have added the following features for SSIS in ADF:
=======
Since the initial Public Preview release in 2017, Data Factory has added the following features for SSIS:
>>>>>>> 3f72ce7b

-	Support for three more configurations/variants of Azure SQL Database (DB) to host SSIS catalog of projects/packages (SSISDB):
-	Azure SQL DB with VNet service endpoints
-	Managed Instance (MI)
-	Elastic Pool
-	Support for Azure Resource Manager Virtual Network (VNet) on top of Classic VNet that will be deprecated in the future – This lets you inject/join your Azure-SSIS Integration Runtime (IR) to a VNet that is configured for Azure SQL DB with VNet service endpoints/MI/on-premises data access, see:
https://docs.microsoft.com/en-us/azure/data-factory/join-azure-ssis-integration-runtime-virtual-network 
-	Support for Azure Active Directory (AAD) authentication on top of SQL authentication to connect to your SSISDB - This lets you use AAD authentication with your ADF Managed Service Identity (MSI)
-	Support for bringing your own on-premises SQL Server license to earn substantial cost savings from Azure Hybrid Benefit (AHB) option
-	Support for Enterprise Edition of Azure-SSIS IR that lets you use advanced/premium features, custom setup to install additional components/extensions, and 3rd party ecosystem, see: 
https://blogs.msdn.microsoft.com/ssis/2018/04/27/enterprise-edition-custom-setup-and-3rd-party-extensibility-for-ssis-in-adf/ 
-	Deeper integration of SSIS in ADF that lets you invoke/trigger first-class Execute SSIS Package activities in ADF pipelines and schedule them via SSMS, see:
https://blogs.msdn.microsoft.com/ssis/2018/05/23/modernize-and-extend-your-etlelt-workflows-with-ssis-activities-in-adf-pipelines/ 


## What is integration runtime?
Integration runtime is the compute infrastructure that's used by Azure Data Factory to provide the following data integration capabilities across various network environments:

- **Data movement**: For data movement, Integration Runtime moves the data between the source and destination data stores, while providing support for built-in connectors, format conversion, column mapping, and performant and scalable data transfer.
- **Dispatch activities**: For transformation, Integration Runtime provide capability to natively execute SSIS packages.
- **Execute SSIS packages**: Natively executes SSIS packages in a managed Azure compute environment. Integration Runtime also supports dispatching and monitoring transformation activities running on a variety of compute services such as Azure HDInsight, Azure Machine Learning, Azure SQL Database, SQL Server, and more.

You can deploy one or many instances of integration runtime as required to move and transform data. Integration runtime can run on an Azure public network or on a private network (on-premises, Azure Virtual Network, or Amazon Web Services virtual private cloud [VPC]). 

For more information, see [Integration runtime in Azure Data Factory](concepts-integration-runtime.md).

## What is the limit on the number of integration runtimes?
There is no hard limit on the number of integration runtime instances you can have in a data factory. There is, however, a limit on the number of VM cores that the integration runtime can use per subscription for SSIS package execution. For more information, see [Data Factory limits](../azure-subscription-service-limits.md#data-factory-limits).

## What are the top-level concepts of Azure Data Factory?
An Azure subscription can have one or more Azure Data Factory instances (or data factories). Azure Data Factory contains four key components that work together as a platform on which you can compose data-driven workflows with steps to move and transform data.

### Pipelines
A data factory can have one or more pipelines. A pipeline is a logical grouping of activities to perform a unit of work. Together, the activities in a pipeline perform a task. For example, a pipeline can contain a group of activities that ingest data from an Azure blob and then run a Hive query on an HDInsight cluster to partition the data. The benefit is that you can use a pipeline to manage the activities as a set instead of having to manage each activity individually. You can chain together the activities in a pipeline to operate them sequentially, or you can operate them independently, in parallel.

### Activity
Activities represent a processing step in a pipeline. For example, you can use a *Copy* activity to copy data from one data store to another data store. Similarly, you can use a Hive activity, which runs a Hive query on an Azure HDInsight cluster to transform or analyze your data. Data Factory supports three types of activities: data movement activities, data transformation activities, and control activities.

### Datasets
Datasets represent data structures within the data stores, which simply point to or reference the data you want to use in your activities as inputs or outputs. 

### Linked services
Linked services are much like connection strings, which define the connection information needed for Data Factory to connect to external resources. Think of it this way: a linked service defines the connection to the data source, and a data set represents the structure of the data. For example, an Azure Storage linked service specifies the connection string to connect to the Azure Storage account. And an Azure Blob data set specifies the blob container and the folder that contains the data.

Linked services have two purposes in Data Factory:

- To represent a *data store* that includes, but is not limited to, an on-premises SQL Server instance, an Oracle database instance, a file share, or an Azure Blob storage account. For a list of supported data stores, see [Copy Activity in Azure Data Factory](copy-activity-overview.md).
- To represent a *compute resource* that can host the execution of an activity. For example, the HDInsight Hive activity runs on an HDInsight Hadoop cluster. For a list of transformation activities and supported compute environments, see [Transform data in Azure Data Factory](transform-data.md).

### Triggers
Triggers represent units of processing that determine when a pipeline execution is kicked off. There are different types of triggers for different types of events. 

### Pipeline runs
A pipeline run is an instance of a pipeline execution. You usually instantiate a pipeline run by passing arguments to the parameters that are defined in the pipeline. You can pass the arguments manually or within the trigger definition.

### Parameters
Parameters are key-value pairs in a read-only configuration. You define parameters in a pipeline, and you pass the arguments for the defined parameters during execution from a run context. The run context is created by a trigger or from a pipeline that you execute manually. Activities within the pipeline consume the parameter values.

A data set is a strongly typed parameter and an entity that you can reuse or reference. An activity can reference data sets, and it can consume the properties that are defined in the data-set definition.

A linked service is also a strongly typed parameter that contains connection information to either a data store or a compute environment. It is also an entity that you can reuse or reference.

### Control flows
Control flows orchestrate pipeline activities that include chaining activities in a sequence, branching, parameters that you define at the pipeline level, and arguments that you pass as you invoke the pipeline on demand or from a trigger. Control flows also include custom-state passing and looping containers (that is, for-each iterators).


For more information about Data Factory concepts, see the following articles:

- [Data set and linked services](concepts-datasets-linked-services.md)
- [Pipelines and activities](concepts-pipelines-activities.md)
- [Integration runtime](concepts-integration-runtime.md)

## What is the pricing model for Data Factory?
For Azure Data Factory pricing details, see [Data Factory pricing details](https://azure.microsoft.com/pricing/details/data-factory/).

## How can I stay up-to-date with information about Data Factory?
For the most up-to-date information about Azure Data Factory, go to the following sites:

- [Blog](https://azure.microsoft.com/blog/tag/azure-data-factory/)
- [Documentation home page](/azure/data-factory)
- [Product home page](https://azure.microsoft.com/services/data-factory/)

## Technical deep dive 

### How can I schedule a pipeline? 
You can use the scheduler trigger or time window trigger to schedule a pipeline. The trigger uses a wall-clock calendar schedule, and you can use it to schedule pipelines either periodically or by using calendar-based recurrent patterns (for example, weekly on Mondays at 6 PM and Thursdays at 9 PM). For more information, see [Pipeline execution and triggers](concepts-pipeline-execution-triggers.md).

### Can I pass parameters to a pipeline run?
Yes, parameters are a first-class, top-level concept in ADF. You can define parameters at the pipeline level and pass arguments as you execute the pipeline run on demand or by using a trigger.  

### Can I define default values for the pipeline parameters? 
Yes. You can define default values for the parameters in the pipelines. 

### Can an activity in a pipeline consume arguments that are passed to a pipeline run? 
Yes. Each activity within the pipeline can consume the parameter value that's passed to the pipeline and run with the `@parameter` construct. 

### Can an activity output property be consumed in another activity? 
Yes. An activity output can be consumed in a subsequent activity with the `@activity` construct.
 
### How do I gracefully handle null values in an activity output? 
You can use the `@coalesce` construct in the expressions to handle null values gracefully. 

## Next steps
For step-by-step instructions to create a data factory, see the following tutorials:

- [Quickstart: Create a data factory](quickstart-create-data-factory-dot-net.md)
- [Tutorial: Copy data in the cloud](tutorial-copy-data-dot-net.md)<|MERGE_RESOLUTION|>--- conflicted
+++ resolved
@@ -73,11 +73,7 @@
 You can monitor your Data Factories via PowerShell, SDK, or the Visual Monitoring Tools in the browser user interface. You can monitor and manage on demand, trigger based and clock driven custom flows in an efficient and effective manner. Cancel existing tasks, see failures at a glance, drill down to get detailed error messages, and debug the issues all from a single pane of glass without context switching or navigating back and forth between screens. 
 
 ### New features for SSIS in ADF
-<<<<<<< HEAD
-Since Public Preview release last year, we have added the following features for SSIS in ADF:
-=======
 Since the initial Public Preview release in 2017, Data Factory has added the following features for SSIS:
->>>>>>> 3f72ce7b
 
 -	Support for three more configurations/variants of Azure SQL Database (DB) to host SSIS catalog of projects/packages (SSISDB):
 -	Azure SQL DB with VNet service endpoints
