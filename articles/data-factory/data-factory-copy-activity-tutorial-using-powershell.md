--- conflicted
+++ resolved
@@ -40,14 +40,8 @@
 > The data pipeline in this tutorial copies data from a source data store to a destination data store. It does not transform input data to produce output data. For a tutorial on how to transform data using Azure Data Factory, see [Tutorial: Build a pipeline to transform data using Hadoop cluster](data-factory-build-your-first-pipeline.md).
 
 ## Prerequisites
-<<<<<<< HEAD
-* Go through [Tutorial Overview and Prerequisites](data-factory-copy-data-from-azure-blob-storage-to-sql-database.md) and complete the **prerequisite** steps.
-* Follow instructions in [How to install and configure Azure PowerShell](/powershell/azureps-cmdlets-docs) article to install latest version of Azure PowerShell on your computer. In this tutorial, you use PowerShell to deploy Data Factory entities.
-* (optional) See [Authoring Azure Resource Manager Templates](../azure-resource-manager/resource-group-authoring-templates.md) to learn about Azure Resource Manager templates.
-=======
 - Go through [Tutorial Overview and Pre-requisites](data-factory-copy-data-from-azure-blob-storage-to-sql-database.md) to get an overview of the tutorial and complete the **prerequisite** steps.
 - Install Azure PowerShell. Follow the instructions in [How to install and configure Azure PowerShell](../powershell-install-configure.md).
->>>>>>> e8cfaf0d
 
 ## In this tutorial
 The following table lists the steps you perform as part of the tutorial.
