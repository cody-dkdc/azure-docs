---
<<<<<<< HEAD
title: 'Tutorial: Create a pipeline with Copy Activity using Azure PowerShell | Microsoft Docs'
description: In this tutorial, you create an Azure Data Factory pipeline with a Copy Activity by using Azure PowerShell.
=======
title: 'Tutorial: Create a pipeline using Resource Manager Template | Microsoft Docs'
description: In this tutorial, you create an Azure Data Factory pipeline with a Copy Activity by using Azure Resource Manager template.
>>>>>>> f1ea3417
services: data-factory
documentationcenter: ''
author: spelluru
manager: jhubbard
editor: monicar

ms.assetid: 1274e11a-e004-4df5-af07-850b2de7c15e
ms.service: data-factory
ms.workload: data-services
ms.tgt_pltfrm: na
ms.devlang: na
ms.topic: get-started-article
<<<<<<< HEAD
ms.date: 12/06/2016
=======
ms.date: 10/10/2016
>>>>>>> f1ea3417
ms.author: spelluru

---
# Tutorial: Create a pipeline with Copy Activity using Azure Resource Manager template
> [!div class="op_single_selector"]
> * [Overview and prerequisites](data-factory-copy-data-from-azure-blob-storage-to-sql-database.md)
> * [Copy Wizard](data-factory-copy-data-wizard-tutorial.md)
> * [Azure portal](data-factory-copy-activity-tutorial-using-azure-portal.md)
> * [Visual Studio](data-factory-copy-activity-tutorial-using-visual-studio.md)
> * [PowerShell](data-factory-copy-activity-tutorial-using-powershell.md)
> * [Azure Resource Manager template](data-factory-copy-activity-tutorial-using-azure-resource-manager-template.md)
> * [REST API](data-factory-copy-activity-tutorial-using-rest-api.md)
> * [.NET API](data-factory-copy-activity-tutorial-using-dotnet-api.md)


This tutorial shows you how to create and monitor an Azure data factory using an Azure Resource Manager template. The pipeline in the data factory copies data from Azure Blob Storage to Azure SQL Database.

## Prerequisites
* Go through [Tutorial Overview and Prerequisites](data-factory-copy-data-from-azure-blob-storage-to-sql-database.md) and complete the **prerequisite** steps.
* Follow instructions in [How to install and configure Azure PowerShell](/powershell/azureps-cmdlets-docs) article to install latest version of Azure PowerShell on your computer. In this tutorial, you use PowerShell to deploy Data Factory entities.
* (optional) See [Authoring Azure Resource Manager Templates](../resource-group-authoring-templates.md) to learn about Azure Resource Manager templates.

## In this tutorial
In this tutorial, you create a data factory with the following Data Factory entities:

| Entity | Description |
| --- | --- |
<<<<<<< HEAD
| [Create an Azure Data Factory](#create-data-factory) |In this step, you create an Azure data factory named **ADFTutorialDataFactoryPSH**. |
| [Create linked services](#create-linked-services) |In this step, you create two linked services: **StorageLinkedService** and **AzureSqlLinkedService**. The StorageLinkedService links an Azure storage and AzureSqlLinkedService links an Azure SQL database to the ADFTutorialDataFactoryPSH. |
| [Create input and output datasets](#create-datasets) |In this step, you define two data sets (**EmpTableFromBlob** and **EmpSQLTable**). These datasets are used as input and output tables for the **Copy Activity** in the ADFTutorialPipeline that you create in the next step. |
| [Create and run a pipeline](#create-pipeline) |In this step, you create a pipeline named **ADFTutorialPipeline** in the data factory: **ADFTutorialDataFactoryPSH**. The pipeline has a **Copy Activity** that copies data from an Azure blob to an output Azure database table. |
| [Monitor data sets and pipeline](#monitor-pipeline) |In this step, you monitor the datasets and the pipeline using Azure PowerShell in this step. |

## Create data factory
In this step, you use the Azure PowerShell to create an Azure data factory named **ADFTutorialDataFactoryPSH**.

1. Launch **PowerShell**. Keep Azure PowerShell open until the end of this tutorial. If you close and reopen, you need to run the commands again.
   
   1. Run the following command and enter the user name and password that you use to sign in to the Azure portal:
      
           Login-AzureRmAccount   
   2. Run the following command to view all the subscriptions for this account:
      
           Get-AzureRmSubscription 
   3. Run the following command to select the subscription that you want to work with. Replace **&lt;NameOfAzureSubscription**&gt; with the name of your Azure subscription:
      
           Get-AzureRmSubscription -SubscriptionName <NameOfAzureSubscription> | Set-AzureRmContext
2. Create an Azure resource group named: **ADFTutorialResourceGroup** by running the following command:
   
        New-AzureRmResourceGroup -Name ADFTutorialResourceGroup  -Location "West US"
   
    Some of the steps in this tutorial assume that you use the resource group named **ADFTutorialResourceGroup**. If you use a different resource group, you need to use it in place of ADFTutorialResourceGroup in this tutorial. 
3. Run the **New-AzureRmDataFactory** cmdlet to create a data factory named: **ADFTutorialDataFactoryPSH**:  
   
        New-AzureRmDataFactory -ResourceGroupName ADFTutorialResourceGroup -Name ADFTutorialDataFactoryPSH –Location "West US"

Note the following points:

* The name of the Azure data factory must be globally unique. If you receive the following error, change the name (for example, yournameADFTutorialDataFactoryPSH). Use this name in place of ADFTutorialFactoryPSH while performing steps in this tutorial. See [Data Factory - Naming Rules](data-factory-naming-rules.md) topic for naming rules for Data Factory artifacts.
  
        Data factory name “ADFTutorialDataFactoryPSH” is not available
* To create Data Factory instances, you need to be a contributor/administrator of the Azure subscription
* The name of the data factory may be registered as a DNS name in the future and hence become publically visible.
* If you receive the error: "**This subscription is not registered to use namespace Microsoft.DataFactory**", do one of the following and try publishing again: 
  
  * In Azure PowerShell, run the following command to register the Data Factory provider: 
    
          Register-AzureRmResourceProvider -ProviderNamespace Microsoft.DataFactory
    
      Run the following command to confirm that the Data Factory provider is registered: 
    
          Get-AzureRmResourceProvider
  * Login using the Azure subscription into the [Azure portal](https://portal.azure.com) and navigate to a Data Factory blade (or) create a data factory in the Azure portal. This action automatically registers the provider for you.

## Create linked services
Linked services link data stores or compute services to an Azure data factory. A data store can be an Azure Storage, Azure SQL Database, or an on-premises SQL Server database that contains input data or stores output data for a Data Factory pipeline. A compute service is the service that processes input data and produces output data. 

In this step, you create two linked services: **StorageLinkedService** and **AzureSqlLinkedService**. StorageLinkedService linked service links an Azure Storage Account and AzureSqlLinkedService links an Azure SQL database to the data factory: **ADFTutorialDataFactoryPSH**. You create a pipeline later in this tutorial that copies data from a blob container in StorageLinkedService to a SQL table in AzureSqlLinkedService.

### Create a linked service for an Azure storage account
1. Create a JSON file named **StorageLinkedService.json** in the **C:\ADFGetStartedPSH** with the following content. Create the folder ADFGetStartedPSH if it does not already exist.
   
         {
               "name": "StorageLinkedService",
               "properties": {
                 "type": "AzureStorage",
                 "typeProperties": {
                       "connectionString": "DefaultEndpointsProtocol=https;AccountName=<accountname>;AccountKey=<accountkey>"
                 }
               }
         }
   
   Replace **accountname** and **accountkey** with name and key of your Azure storage account.
2. In the **Azure PowerShell**, switch to the **ADFGetStartedPSH** folder. 
3. You can use the **New-AzureRmDataFactoryLinkedService** cmdlet to create a linked service. This cmdlet and other Data Factory cmdlets you use in this tutorial requires you to pass values for the **ResourceGroupName** and **DataFactoryName** parameters. Alternatively, you can use **Get-AzureRmDataFactory** to get a DataFactory object and pass the object without typing ResourceGroupName and DataFactoryName each time you run a cmdlet. Run the following command to assign the output of the **Get-AzureRmDataFactory** cmdlet to a variable: **$df**: 
   
	```   
	$df=Get-AzureRmDataFactory -ResourceGroupName ADFTutorialResourceGroup -Name ADFTutorialDataFactoryPSH
	```

4. Now, run the **New-AzureRmDataFactoryLinkedService** cmdlet to create the linked service: **StorageLinkedService**. 
   
	```
	New-AzureRmDataFactoryLinkedService $df -File .\StorageLinkedService.json
	```

	If you hadn't run the **Get-AzureRmDataFactory** cmdlet and assigned the output to **$df** variable, you would have to specify values for the ResourceGroupName and DataFactoryName parameters as follows.   
   
	```
	New-AzureRmDataFactoryLinkedService -ResourceGroupName ADFTutorialResourceGroup -DataFactoryName ADFTutorialDataFactoryPSH -File .\StorageLinkedService.json
	```

If you close the Azure PowerShell in the middle of the tutorial, you have run the Get-AzureRmDataFactory cmdlet next time you launch Azure PowerShell to complete the tutorial.

### Create a linked service for an Azure SQL Database
1. Create a JSON file named AzureSqlLinkedService.json with the following content:
   
         {
             "name": "AzureSqlLinkedService",
             "properties": {
                 "type": "AzureSqlDatabase",
                 "typeProperties": {
                       "connectionString": "Server=tcp:<server>.database.windows.net,1433;Database=<databasename>;User ID=<user>@<server>;Password=<password>;Trusted_Connection=False;Encrypt=True;Connection Timeout=30"
                 }
               }
         }
   
   Replace **servername**, **databasename**, **username@servername**, and **password** with names of your Azure SQL server, database, user account, and password.
2. Run the following command to create a linked service: 
   
	```
	New-AzureRmDataFactoryLinkedService $df -File .\AzureSqlLinkedService.json
	```

   Confirm that **Allow access to Azure services** setting is turned ON for your Azure SQL server. To verify and turn it on, do the following steps:
   
   1. Click **BROWSE** hub on the left and click **SQL servers**.
   2. Select your server, and click **SETTINGS** on the SQL SERVER blade.
   3. In the **SETTINGS** blade, click **Firewall**.
   4. In the **Firewall settings** blade, click **ON** for **Allow access to Azure services**.
   5. Click **ACTIVE** hub on the left to switch to the **Data Factory** blade you were on.

## Create datasets
In the previous step, you created linked services **StorageLinkedService** and **AzureSqlLinkedService** to link an Azure Storage account and Azure SQL database to the data factory: **ADFTutorialDataFactoryPSH**. In this step, you create datasets that represent the input and output data for the Copy Activity in the pipeline you create in the next step. 

A table is a rectangular dataset and it is the only type of dataset that is supported now. The input table in this tutorial refers to a blob container in the Azure storage that StorageLinkedService points. The output table refers to a SQL table in the Azure SQL database that AzureSqlLinkedService points to.  

### Prepare Azure Blob Storage and Azure SQL Database for the tutorial
Skip this step if you have gone through the tutorial from [Copy data from Blob Storage to SQL Database](data-factory-copy-data-from-azure-blob-storage-to-sql-database.md) article. 

Perform the following steps to prepare the Azure blob storage and Azure SQL database for this tutorial. 

* Create a blob container named **adftutorial** in the Azure blob storage that **StorageLinkedService** points to. 
* Create and upload a text file, **emp.txt**, as a blob to the **adftutorial** container. 
* Create a table named **emp** in the Azure SQL Database in the Azure SQL database that **AzureSqlLinkedService** points to.

1. Launch Notepad, paste the following text, and save it as **emp.txt** to **C:\ADFGetStartedPSH** folder on your hard drive. 
   
        John, Doe
        Jane, Doe
2. Use tools such as [Azure Storage Explorer](https://azurestorageexplorer.codeplex.com/) to create the **adftutorial** container and to upload the **emp.txt** file to the container.
   
    ![Azure Storage Explorer](media/data-factory-copy-activity-tutorial-using-powershell/getstarted-storage-explorer.png)
3. Use the following SQL script to create the **emp** table in your Azure SQL Database.  

        CREATE TABLE dbo.emp 
        (
            ID int IDENTITY(1,1) NOT NULL,
            FirstName varchar(50),
            LastName varchar(50),
        )
        GO

        CREATE CLUSTERED INDEX IX_emp_ID ON dbo.emp (ID); 

    If you have SQL Server 2014 installed on your computer: follow instructions from [Step 2: Connect to SQL Database of the Managing Azure SQL Database using SQL Server Management Studio](../sql-database/sql-database-manage-azure-ssms.md) article to connect to your Azure SQL server and run the SQL script.

    If your client is not allowed to access the Azure SQL server, you need to configure firewall for your Azure SQL server to allow access from your machine (IP Address). See [this article](../sql-database/sql-database-configure-firewall-settings.md) for steps to configure the firewall for your Azure SQL server.

### Create input dataset
A table is a rectangular dataset and has a schema. In this step, you create a table named **EmpBlobTable** that points to a blob container in the Azure Storage represented by the **StorageLinkedService** linked service. This blob container (**adftutorial**) contains the input data in the file: **emp.txt**. 

1. Create a JSON file named **EmpBlobTable.json** in the **C:\ADFGetStartedPSH** folder with the following content:
   
         {
           "name": "EmpTableFromBlob",
           "properties": {
             "structure": [
               {
                 "name": "FirstName",
                 "type": "String"
               },
               {
                 "name": "LastName",
                 "type": "String"
               }
             ],
             "type": "AzureBlob",
             "linkedServiceName": "StorageLinkedService",
             "typeProperties": {
               "fileName": "emp.txt",
               "folderPath": "adftutorial/",
               "format": {
                 "type": "TextFormat",
                 "columnDelimiter": ","
               }
             },
             "external": true,
             "availability": {
               "frequency": "Hour",
               "interval": 1
             }
           }
         }
   
   Note the following points: 
   
   * dataset **type** is set to **AzureBlob**.
   * **linkedServiceName** is set to **StorageLinkedService**. 
   * **folderPath** is set to the **adftutorial** container. 
   * **fileName** is set to **emp.txt**. If you do not specify the name of the blob, data from all blobs in the container is considered as an input data.  
   * format **type** is set to **TextFormat**
   * There are two fields in the text file – **FirstName** and **LastName** – separated by a comma character (**columnDelimiter**)    
   * The **availability** is set to **hourly** (**frequency** is set to **hour** and **interval** is set to **1**). Therefore, Data Factory looks for input data hourly in the root folder in the blob container (**adftutorial**).
   
   if you don't specify a **fileName** for an **input** **table**, all files/blobs from the input folder (**folderPath**) are considered as inputs. If you specify a fileName in the JSON, only the specified file/blob is considered asn input. 
   
   If you do not specify a **fileName** for an **output table**, the generated files in the **folderPath** are named in the following format: Data.<Guid\>.txt (example: Data.0a405f8a-93ff-4c6f-b3be-f69616f1df7a.txt.).
   
   To set **folderPath** and **fileName** dynamically based on the **SliceStart** time, use the **partitionedBy** property. In the following example, folderPath uses Year, Month, and Day from the SliceStart (start time of the slice being processed) and fileName uses Hour from the SliceStart. For example, if a slice is being produced for 2016-10-20T08:00:00, the folderName is set to wikidatagateway/wikisampledataout/2016/10/20 and the fileName is set to 08.csv. 
   
         "folderPath": "wikidatagateway/wikisampledataout/{Year}/{Month}/{Day}",
         "fileName": "{Hour}.csv",
         "partitionedBy": 
         [
             { "name": "Year", "value": { "type": "DateTime", "date": "SliceStart", "format": "yyyy" } },
             { "name": "Month", "value": { "type": "DateTime", "date": "SliceStart", "format": "MM" } }, 
             { "name": "Day", "value": { "type": "DateTime", "date": "SliceStart", "format": "dd" } }, 
             { "name": "Hour", "value": { "type": "DateTime", "date": "SliceStart", "format": "hh" } } 
         ],
   
   See [JSON Scripting Reference](data-factory-data-movement-activities.md) for details about JSON properties.
2. Run the following command to create the Data Factory dataset.
   
	```  
	New-AzureRmDataFactoryDataset $df -File .\EmpBlobTable.json
	```

### Create output dataset
In this step, you create an output dataset named **EmpSQLTable**. This dataset points to a SQL table (**emp**) in the Azure SQL database represented by **AzureSqlLinkedService**. The pipeline copies data from the input blob to the **emp** table. 

1. Create a JSON file named **EmpSQLTable.json** in the **C:\ADFGetStartedPSH** folder with the following content:
   
         {
           "name": "EmpSQLTable",
           "properties": {
             "structure": [
               {
                 "name": "FirstName",
                 "type": "String"
               },
               {
                 "name": "LastName",
                 "type": "String"
               }
             ],
             "type": "AzureSqlTable",
             "linkedServiceName": "AzureSqlLinkedService",
             "typeProperties": {
               "tableName": "emp"
             },
             "availability": {
               "frequency": "Hour",
               "interval": 1
             }
           }
         }
   
   Note the following points: 
   
   * dataset **type** is set to **AzureSqlTable**.
   * **linkedServiceName** is set to **AzureSqlLinkedService**.
   * **tablename** is set to **emp**.
   * There are three columns – **ID**, **FirstName**, and **LastName** – in the emp table in the database. ID is an identity column, so you need to specify only **FirstName** and **LastName** here.
   * The **availability** is set to **hourly** (**frequency** set to **hour** and **interval** set to **1**).  The Data Factory service generates an output data slice every hour in the **emp** table in the Azure SQL database.
2. Run the following command to create the Data Factory dataset. 

	```   
	New-AzureRmDataFactoryDataset $df -File .\EmpSQLTable.json
	```

## Create pipeline
In this step, you create a pipeline with a **Copy Activity** that uses **EmpTableFromBlob** as input and **EmpSQLTable** as output.

1. Create a JSON file named **ADFTutorialPipeline.json** in the **C:\ADFGetStartedPSH** folder with the following content: 
   
          {
           "name": "ADFTutorialPipeline",
           "properties": {
             "description": "Copy data from a blob to Azure SQL table",
             "activities": [
               {
                 "name": "CopyFromBlobToSQL",
                 "description": "Push Regional Effectiveness Campaign data to Azure SQL database",
                 "type": "Copy",
                 "inputs": [
                   {
                     "name": "EmpTableFromBlob"
                   }
                 ],
                 "outputs": [
                   {
                     "name": "EmpSQLTable"
                   }
                 ],
                 "typeProperties": {
                   "source": {
                     "type": "BlobSource"
                   },
                   "sink": {
                     "type": "SqlSink"
                   }
                 },
                 "Policy": {
                   "concurrency": 1,
                   "executionPriorityOrder": "NewestFirst",
                   "style": "StartOfInterval",
                   "retry": 0,
                   "timeout": "01:00:00"
                 }
               }
             ],
             "start": "2016-08-09T00:00:00Z",
             "end": "2016-08-10T00:00:00Z",
             "isPaused": false
           }
         }
   
   Note the following points:
   
   * In the activities section, there is only one activity whose **type** is set to **Copy**.
   * Input for the activity is set to **EmpTableFromBlob** and output for the activity is set to **EmpSQLTable**.
   * In the **transformation** section, **BlobSource** is specified as the source type and **SqlSink** is specified as the sink type.
   
   Replace the value of the **start** property with the current day and **end** value with the next day. Both start and end datetimes must be in [ISO format](http://en.wikipedia.org/wiki/ISO_8601). For example: 2016-10-14T16:32:41Z. The **end** time is optional, but we use it in this tutorial. 
   
   If you do not specify value for the **end** property, it is calculated as "**start + 48 hours**". To run the pipeline indefinitely, specify **9/9/9999** as the value for the **end** property.
   
   In the example, there are 24 data slices as each data slice is produced hourly.
   
   See [JSON Scripting Reference](data-factory-data-movement-activities.md) for details about JSON properties.
2. Run the following command to create the Data Factory table. 

	```   
	New-AzureRmDataFactoryPipeline $df -File .\ADFTutorialPipeline.json
	```
=======
| Azure Storage linked service |Links your Azure Storage account to the data factory. Azure Storage is the source data store and Azure SQL database is the sink data store for the copy activity in the tutorial. It specifies the storage account that contains the input data for the copy activity. |
| Azure SQL Database linked service |Links your Azure SQL database to the data factory. It specifies the Azure SQL database that holds the output data for the copy activity. |
| Azure Blob input dataset |Refers to the Azure Storage linked service. The linked service refers to an Azure Storage account and the Azure Blob dataset specifies the container, folder, and file name in the storage that holds the input data. |
| Azure SQL output dataset |Refers to the Azure SQL linked service. The Azure SQL linked service refers to an Azure SQL server and the Azure SQL dataset specifies the name of the table that holds the output data. |
| Data pipeline |The pipeline has one activity of type Copy that takes the Azure blob dataset as an input and the Azure SQL dataset as an output. The copy activity copies data from an Azure blob to a table in the Azure SQL database. |

A data factory can have one or more pipelines. A pipeline can have one or more activities in it. There are two types of activities: [data movement activities](data-factory-data-movement-activities.md) and [data transformation activities](data-factory-data-transformation-activities.md). In this tutorial, you create a pipeline with one activity (copy activity).

![Copy Azure Blob to Azure SQL Database](media/data-factory-copy-activity-tutorial-using-azure-resource-manager-template/CopyBlob2SqlDiagram.png)

The following section provides the complete Resource Manager template for defining Data Factory entities so that you can quickly run through the tutorial and test the template. To understand how each Data Factory entity is defined, see [Data Factory entities in the template](#data-factory-entities-in-the-template) section.

## Data Factory JSON template
The top-level Resource Manager template for defining a data factory is:

```json
{
    "$schema": "http://schema.management.azure.com/schemas/2015-01-01/deploymentTemplate.json#",
    "contentVersion": "1.0.0.0",
    "parameters": { ...
    },
    "variables": { ...
    },
    "resources": [
        {
            "name": "[parameters('dataFactoryName')]",
            "apiVersion": "[variables('apiVersion')]",
            "type": "Microsoft.DataFactory/datafactories",
            "location": "westus",
            "resources": [
                { ... },
                { ... },
                { ... },
                { ... }
            ]
        }
    ]
}
```

Create a JSON file named **ADFCopyTutorialARM.json** in **C:\ADFGetStarted** folder with the following content:

```json
{
    "contentVersion": "1.0.0.0",
    "$schema": "http://schema.management.azure.com/schemas/2015-01-01/deploymentTemplate.json#",
    "parameters": {
        "storageAccountName": { "type": "string", "metadata": { "description": "Name of the Azure storage account that contains the data to be copied." } },
        "storageAccountKey": { "type": "securestring", "metadata": { "description": "Key for the Azure storage account." } },
        "sourceBlobContainer": { "type": "string", "metadata": { "description": "Name of the blob container in the Azure Storage account." } },
        "sourceBlobName": { "type": "string", "metadata": { "description": "Name of the blob in the container that has the data to be copied to Azure SQL Database table" } },
        "sqlServerName": { "type": "string", "metadata": { "description": "Name of the Azure SQL Server that will hold the output/copied data." } },
        "databaseName": { "type": "string", "metadata": { "description": "Name of the Azure SQL Database in the Azure SQL server." } },
        "sqlServerUserName": { "type": "string", "metadata": { "description": "Name of the user that has access to the Azure SQL server." } },
        "sqlServerPassword": { "type": "securestring", "metadata": { "description": "Password for the user." } },
        "targetSQLTable": {
            "type": "string",
            "metadata": { "description": "Table in the Azure SQL Database that will hold the copied data." }
        }
    },
    "variables": {
        "dataFactoryName": "[concat('AzureBlobToAzureSQLDatabaseDF', uniqueString(resourceGroup().id))]",
        "azureSqlLinkedServiceName": "AzureSqlLinkedService",
        "azureStorageLinkedServiceName": "AzureStorageLinkedService",
        "blobInputDatasetName": "BlobInputDataset",
        "sqlOutputDatasetName": "SQLOutputDataset",
        "pipelineName": "Blob2SQLPipeline"
    },
    "resources": [{
        "name": "[variables('dataFactoryName')]",
        "apiVersion": "2015-10-01",
        "type": "Microsoft.DataFactory/datafactories",
        "location": "West US",
        "resources": [{
                "type": "linkedservices",
                "name": "[variables('azureStorageLinkedServiceName')]",
                "dependsOn": [
                    "[variables('dataFactoryName')]"
                ],
                "apiVersion": "2015-10-01",
                "properties": {
                    "type": "AzureStorage",
                    "description": "Azure Storage linked service",
                    "typeProperties": {
                        "connectionString": "[concat('DefaultEndpointsProtocol=https;AccountName=',parameters('storageAccountName'),';AccountKey=',parameters('storageAccountKey'))]"
                    }
                }
            },
            {
                "type": "linkedservices",
                "name": "[variables('azureSqlLinkedServiceName')]",
                "dependsOn": [
                    "[variables('dataFactoryName')]"
                ],
                "apiVersion": "2015-10-01",
                "properties": {
                    "type": "AzureSqlDatabase",
                    "description": "Azure SQL linked service",
                    "typeProperties": {
                        "connectionString": "[concat('Server=tcp:',parameters('sqlServerName'),'.database.windows.net,1433;Database=', parameters('databaseName'), ';User ID=',parameters('sqlServerUserName'),';Password=',parameters('sqlServerPassword'),';Trusted_Connection=False;Encrypt=True;Connection Timeout=30')]"
                    }
                }
            },
            {
                "type": "datasets",
                "name": "[variables('blobInputDatasetName')]",
                "dependsOn": [
                    "[variables('dataFactoryName')]",
                    "[variables('azureStorageLinkedServiceName')]"
                ],
                "apiVersion": "2015-10-01",
                "properties": {
                    "type": "AzureBlob",
                    "linkedServiceName": "[variables('azureStorageLinkedServiceName')]",
                    "structure": [{
                            "name": "Column0",
                            "type": "String"
                        },
                        {
                            "name": "Column1",
                            "type": "String"
                        }
                    ],
                    "typeProperties": {
                        "folderPath": "[concat(parameters('sourceBlobContainer'), '/')]",
                        "fileName": "[parameters('sourceBlobName')]",
                        "format": {
                            "type": "TextFormat",
                            "columnDelimiter": ","
                        }
                    },
                    "availability": {
                        "frequency": "Day",
                        "interval": 1
                    },
                    "external": true
                }
            },
            {
                "type": "datasets",
                "name": "[variables('sqlOutputDatasetName')]",
                "dependsOn": [
                    "[variables('dataFactoryName')]",
                    "[variables('azureSqlLinkedServiceName')]"
                ],
                "apiVersion": "2015-10-01",
                "properties": {
                    "type": "AzureSqlTable",
                    "linkedServiceName": "[variables('azureSqlLinkedServiceName')]",
                    "structure": [{
                            "name": "FirstName",
                            "type": "String"
                        },
                        {
                            "name": "LastName",
                            "type": "String"
                        }
                    ],
                    "typeProperties": {
                        "tableName": "[parameters('targetSQLTable')]"
                    },
                    "availability": {
                        "frequency": "Day",
                        "interval": 1
                    }
                }
            },
            {
                "type": "datapipelines",
                "name": "[variables('pipelineName')]",
                "dependsOn": [
                    "[variables('dataFactoryName')]",
                    "[variables('azureStorageLinkedServiceName')]",
                    "[variables('azureSqlLinkedServiceName')]",
                    "[variables('blobInputDatasetName')]",
                    "[variables('sqlOutputDatasetName')]"
                ],
                "apiVersion": "2015-10-01",
                "properties": {
                    "activities": [{
                        "name": "CopyFromAzureBlobToAzureSQL",
                        "description": "Copy data frm Azure blob to Azure SQL",
                        "type": "Copy",
                        "inputs": [{
                            "name": "[variables('blobInputDatasetName')]"
                        }],
                        "outputs": [{
                            "name": "[variables('sqlOutputDatasetName')]"
                        }],
                        "typeProperties": {
                            "source": {
                                "type": "BlobSource"
                            },
                            "sink": {
                                "type": "SqlSink",
                                "sqlWriterCleanupScript": "$$Text.Format('DELETE FROM {0}', 'emp')"
                            },
                            "translator": {
                                "type": "TabularTranslator",
                                "columnMappings": "Column0:FirstName,Column1:LastName"
                            }
                        },
                        "Policy": {
                            "concurrency": 1,
                            "executionPriorityOrder": "NewestFirst",
                            "retry": 3,
                            "timeout": "01:00:00"
                        }
                    }],
                    "start": "2016-10-02T00:00:00Z",
                    "end": "2016-10-03T00:00:00Z"
                }
            }
        ]
    }]
}
```

## Parameters JSON
Create a JSON file named **ADFCopyTutorialARM-Parameters.json** that contains parameters for the Azure Resource Manager template.

> [!IMPORTANT]
> Specify the name and key of your Azure Storage account for **storageAccountName** and **storageAccountKey** parameters.


```json
{
    "$schema": "https://schema.management.azure.com/schemas/2015-01-01/deploymentParameters.json#",
    "contentVersion": "1.0.0.0",
    "parameters": {
        "storageAccountName": {    "value": "<Name of the Azure storage account>"    },
        "storageAccountKey": {
                    "value": "<Key for the Azure storage account>"
        },
        "sourceBlobContainer": { "value": "adftutorial" },
        "sourceBlobName": { "value": "emp.txt" },
        "sqlServerName": { "value": "<Name of the Azure SQL server>" },
        "databaseName": { "value": "<Name of the Azure SQL database>" },
        "sqlServerUserName": { "value": "<Name of the user who has access to the Azure SQL database>" },
        "sqlServerPassword": { "value": "<password for the user>" },
        "targetSQLTable": { "value": "emp" }
    }
}
```

> [!IMPORTANT]
> You may have separate parameter JSON files for development, testing, and production environments that you can use with the same Data Factory JSON template. By using a Power Shell script, you can automate deploying Data Factory entities in these environments.

## Create data factory
1. Start **Azure PowerShell** and run the following command:
   * Run `Login-AzureRmAccount` and enter the user name and password that you use to sign in to the Azure portal.
   * Run `Get-AzureRmSubscription` to view all the subscriptions for this account.
   * Run `Get-AzureRmSubscription -SubscriptionName <SUBSCRIPTION NAME> | Set-AzureRmContext` to select the subscription that you want to work with.
2. Run the following command to deploy Data Factory entities using the Resource Manager template you created in Step 1.
>>>>>>> f1ea3417

    ```powershell
    New-AzureRmResourceGroupDeployment -Name MyARMDeployment -ResourceGroupName ADFTutorialResourceGroup -TemplateFile C:\ADFGetStarted\ADFCopyTutorialARM.json -TemplateParameterFile C:\ADFGetStarted\ADFCopyTutorialARM-Parameters.json
    ```

## Monitor pipeline
1. Log in to the [Azure portal](https://portal.azure.com) using your Azure account.
2. Click **Data factories** on the left menu (or) click **More services** and click **Data factories** under **INTELLIGENCE + ANALYTICS** category.

   ![Data factories menu](media/data-factory-copy-activity-tutorial-using-azure-resource-manager-template/data-factories-menu.png)
3. In the **Data factories** page, search for and find your data factory.

<<<<<<< HEAD
	```  
	$df=Get-AzureRmDataFactory -ResourceGroupName ADFTutorialResourceGroup -Name ADFTutorialDataFactoryPSH
	```
=======
   ![Search for data factory](media/data-factory-copy-activity-tutorial-using-azure-resource-manager-template/search-for-data-factory.png)
4. Click your Azure data factory. You see the home page for the data factory.

   ![Home page for data factory](media/data-factory-copy-activity-tutorial-using-azure-resource-manager-template/data-factory-home-page.png)
5. Click **Diagram** tile to see the diagram view of your data factory.

   ![Diagram view of data factory](media/data-factory-copy-activity-tutorial-using-azure-resource-manager-template/data-factory-diagram-view.png)
6. In the diagram view, double-click the dataset **SQLOutputDataset**. You see that status of the slice. When the copy operation is done, you the status set to **Ready**.
>>>>>>> f1ea3417

   ![Output slice in ready state](media/data-factory-copy-activity-tutorial-using-azure-resource-manager-template/output-slice-ready.png)
7. When the slice is in **Ready** state, verify that the data is copied to the **emp** table in the Azure SQL database.

<<<<<<< HEAD
	```   
	Get-AzureRmDataFactorySlice $df -DatasetName EmpSQLTable -StartDateTime 2016-08-09T00:00:00
	```

   Replace year, month, and date part of the **StartDateTime** parameter with the current year, month, and date. This setting should match the **Start** value in the pipeline JSON. 
   
   You should see 24 slices, one for each hour from 12 AM of the current day to 12 AM of the next day. 
   
   **Sample output:**

	```   
     ResourceGroupName : ADFTutorialResourceGroup
     DataFactoryName   : ADFTutorialDataFactoryPSH
     TableName         : EmpSQLTable
     Start             : 8/9/2016 12:00:00 AM
     End               : 8/9/2016 1:00:00 AM
     RetryCount        : 0
     Status            : Waiting
     LatencyStatus     :
     LongRetryCount    : 0
	```
3. Run **Get-AzureRmDataFactoryRun** to get the details of activity runs for a **specific** slice. Change the value of the **StartDateTime** parameter to match the **Start** time of the slice from the output. The value of the **StartDateTime** must be in [ISO format](http://en.wikipedia.org/wiki/ISO_8601). 

	```  
	Get-AzureRmDataFactoryRun $df -DatasetName EmpSQLTable -StartDateTime 2016-08-09T00:00:00
	```

   You should see the output similar to the following sample output:

	```   
     Id                  : 3404c187-c889-4f88-933b-2a2f5cd84e90_635614488000000000_635614524000000000_EmpSQLTable
     ResourceGroupName   : ADFTutorialResourceGroup
     DataFactoryName     : ADFTutorialDataFactoryPSH
     TableName           : EmpSQLTable
     ProcessingStartTime : 8/9/2016 11:03:28 PM
     ProcessingEndTime   : 8/9/2016 11:04:36 PM
     PercentComplete     : 100
     DataSliceStart      : 8/9/2016 10:00:00 PM
     DataSliceEnd        : 8/9/2016 11:00:00 PM
     Status              : Succeeded
     Timestamp           : 8/9/2016 11:03:28 PM
     RetryAttempt        : 0
     Properties          : {}
     ErrorMessage        :
     ActivityName        : CopyFromBlobToSQL
     PipelineName        : ADFTutorialPipeline
     Type                : Copy
	```
=======
See [Monitor datasets and pipeline](data-factory-monitor-manage-pipelines.md) for instructions on how to use the Azure portal blades to monitor the pipeline and datasets you have created in this tutorial.

You can also use Monitor and Manage App to monitor your data pipelines. See [Monitor and manage Azure Data Factory pipelines using Monitoring App](data-factory-monitor-manage-app.md) for details about using the application.

## Data Factory entities in the template
### Define data factory
You define a data factory in the resource manager template as shown in the following sample:

```json
"resources": [
{
    "name": "[variables('dataFactoryName')]",
    "apiVersion": "2015-10-01",
    "type": "Microsoft.DataFactory/datafactories",
    "location": "West US"
}]
```

The dataFactoryName is defined as:

    "dataFactoryName": "[concat('AzureBlobToAzureSQLDatabaseDF', uniqueString(resourceGroup().id))]"

It is an unique string based on the resource group ID.

### Defining Data Factory entities
The following Data Factory entities are defined in the JSON template:

1. [Azure Storage linked service](#azure-storage-linked-service)
2. [Azure SQL linked service](#azure-sql-database-linked-service)
3. [Azure blob dataset](#azure-blob-dataset)
4. [Azure SQL dataset](#azure-sql-dataset)
5. [Data pipeline with a copy activity](#data-pipeline)

#### Azure Storage linked service
You specify the name and key of your Azure storage account in this section. See [Azure Storage linked service](data-factory-azure-blob-connector.md#azure-storage-linked-service) for details about JSON properties used to define an Azure Storage linked service.

```json
{
    "type": "linkedservices",
    "name": "[variables('azureStorageLinkedServiceName')]",
    "dependsOn": [
        "[variables('dataFactoryName')]"
    ],
    "apiVersion": "2015-10-01",
    "properties": {
        "type": "AzureStorage",
        "description": "Azure Storage linked service",
        "typeProperties": {
            "connectionString": "[concat('DefaultEndpointsProtocol=https;AccountName=',parameters('storageAccountName'),';AccountKey=',parameters('storageAccountKey'))]"
        }
    }
}
```

The connectionString uses the storageAccountName and storageAccountKey parameters. The values for these parameters passed by using a configuration file. The definition also uses variables: azureStroageLinkedService and dataFactoryName defined in the template.

#### Azure SQL Database linked service
You specify the Azure SQL server name, database name, user name, and user password in this section. See [Azure SQL linked service](data-factory-azure-sql-connector.md#azure-sql-linked-service-properties) for details about JSON properties used to define an Azure SQL linked service.

```json
{
    "type": "linkedservices",
    "name": "[variables('azureSqlLinkedServiceName')]",
    "dependsOn": [
        "[variables('dataFactoryName')]"
    ],
    "apiVersion": "2015-10-01",
    "properties": {
            "type": "AzureSqlDatabase",
            "description": "Azure SQL linked service",
            "typeProperties": {
            "connectionString": "[concat('Server=tcp:',parameters('sqlServerName'),'.database.windows.net,1433;Database=', parameters('databaseName'), ';User ID=',parameters('sqlServerUserName'),';Password=',parameters('sqlServerPassword'),';Trusted_Connection=False;Encrypt=True;Connection Timeout=30')]"
            }
    }
}
```

The connectionString uses sqlServerName, databaseName, sqlServerUserName, and sqlServerPassword parameters whose values are passed by using a configuration file. The definition also uses the following variables from the template: azureSqlLinkedServiceName, dataFactoryName.

#### Azure blob dataset
You specify the names of blob container, folder, and file that contains the input data. See [Azure Blob dataset properties](data-factory-azure-blob-connector.md#azure-blob-dataset-type-properties) for details about JSON properties used to define an Azure Blob dataset.

```json
{
    "type": "datasets",
    "name": "[variables('blobInputDatasetName')]",
    "dependsOn": [
        "[variables('dataFactoryName')]",
        "[variables('azureStorageLinkedServiceName')]"
    ],
    "apiVersion": "2015-10-01",
    "properties": {
        "type": "AzureBlob",
            "linkedServiceName": "[variables('azureStorageLinkedServiceName')]",
        "structure": [
        {
                "name": "Column0",
                "type": "String"
        },
        {
                "name": "Column1",
                "type": "String"
        }
            ],
            "typeProperties": {
            "folderPath": "[concat(parameters('sourceBlobContainer'), '/')]",
            "fileName": "[parameters('sourceBlobName')]",
            "format": {
                    "type": "TextFormat",
                    "columnDelimiter": ","
            }
            },
            "availability": {
            "frequency": "Day",
            "interval": 1
            },
            "external": true
    }
}
```
>>>>>>> f1ea3417

#### Azure SQL dataset
You specify the name of the table in the Azure SQL database that holds the copied data from the Azure Blob storage. See [Azure SQL dataset properties](data-factory-azure-sql-connector.md#azure-sql-dataset-type-properties) for details about JSON properties used to define an Azure SQL dataset.

```json
{
    "type": "datasets",
    "name": "[variables('sqlOutputDatasetName')]",
    "dependsOn": [
        "[variables('dataFactoryName')]",
            "[variables('azureSqlLinkedServiceName')]"
    ],
    "apiVersion": "2015-10-01",
    "properties": {
            "type": "AzureSqlTable",
            "linkedServiceName": "[variables('azureSqlLinkedServiceName')]",
            "structure": [
        {
                "name": "FirstName",
                "type": "String"
        },
        {
                "name": "LastName",
                "type": "String"
        }
            ],
            "typeProperties": {
            "tableName": "[parameters('targetSQLTable')]"
            },
            "availability": {
            "frequency": "Day",
            "interval": 1
            }
    }
}
```

#### Data pipeline
You define a pipeline that copies data from the Azure blob dataset to the Azure SQL dataset. See [Pipeline JSON](data-factory-create-pipelines.md#pipeline-json) for descriptions of JSON elements used to define a pipeline in this example.

```json
{
    "type": "datapipelines",
    "name": "[variables('pipelineName')]",
    "dependsOn": [
        "[variables('dataFactoryName')]",
            "[variables('azureStorageLinkedServiceName')]",
            "[variables('azureSqlLinkedServiceName')]",
            "[variables('blobInputDatasetName')]",
            "[variables('sqlOutputDatasetName')]"
    ],
    "apiVersion": "2015-10-01",
    "properties": {
            "activities": [
        {
                "name": "CopyFromAzureBlobToAzureSQL",
                "description": "Copy data frm Azure blob to Azure SQL",
                "type": "Copy",
                "inputs": [
            {
                    "name": "[variables('blobInputDatasetName')]"
            }
                ],
                "outputs": [
            {
                    "name": "[variables('sqlOutputDatasetName')]"
            }
                ],
                "typeProperties": {
                "source": {
                        "type": "BlobSource"
                },
                "sink": {
                        "type": "SqlSink",
                        "sqlWriterCleanupScript": "$$Text.Format('DELETE FROM {0}', 'emp')"
                },
                "translator": {
                        "type": "TabularTranslator",
                        "columnMappings": "Column0:FirstName,Column1:LastName"
                }
                },
                "Policy": {
                "concurrency": 1,
                "executionPriorityOrder": "NewestFirst",
                "retry": 3,
                "timeout": "01:00:00"
                }
        }
            ],
            "start": "2016-10-02T00:00:00Z",
            "end": "2016-10-03T00:00:00Z"
    }
}
```

## Reuse the template
In the tutorial, you created a template for defining Data Factory entities and a template for passing values for parameters. The pipeline copies data from an Azure Storage account to an Azure SQL database specified via parameters. To use the same template to deploy Data Factory entities to different environments, you create a parameter file for each environment and use it when deploying to that environment.

Example:

```powershell
New-AzureRmResourceGroupDeployment -Name MyARMDeployment -ResourceGroupName ADFTutorialResourceGroup -TemplateFile ADFCopyTutorialARM.json -TemplateParameterFile ADFCopyTutorialARM-Parameters-Dev.json

New-AzureRmResourceGroupDeployment -Name MyARMDeployment -ResourceGroupName ADFTutorialResourceGroup -TemplateFile ADFCopyTutorialARM.json -TemplateParameterFile ADFCopyTutorialARM-Parameters-Test.json

New-AzureRmResourceGroupDeployment -Name MyARMDeployment -ResourceGroupName ADFTutorialResourceGroup -TemplateFile ADFCopyTutorialARM.json -TemplateParameterFile ADFCopyTutorialARM-Parameters-Production.json
```

Notice that the first command uses parameter file for the development environment, second one for the test environment, and the third one for the production environment.

You can also reuse the template to perform repeated tasks. For example, you need to create many data factories with one or more pipelines that implement the same logic but each data factory uses different Azure storage and Azure SQL Database accounts. In this scenario, you use the same template in the same environment (dev, test, or production) with different parameter files to create data factories.
<|MERGE_RESOLUTION|>--- conflicted
+++ resolved
@@ -1,11 +1,6 @@
 ---
-<<<<<<< HEAD
-title: 'Tutorial: Create a pipeline with Copy Activity using Azure PowerShell | Microsoft Docs'
-description: In this tutorial, you create an Azure Data Factory pipeline with a Copy Activity by using Azure PowerShell.
-=======
 title: 'Tutorial: Create a pipeline using Resource Manager Template | Microsoft Docs'
 description: In this tutorial, you create an Azure Data Factory pipeline with a Copy Activity by using Azure Resource Manager template.
->>>>>>> f1ea3417
 services: data-factory
 documentationcenter: ''
 author: spelluru
@@ -18,11 +13,7 @@
 ms.tgt_pltfrm: na
 ms.devlang: na
 ms.topic: get-started-article
-<<<<<<< HEAD
-ms.date: 12/06/2016
-=======
 ms.date: 10/10/2016
->>>>>>> f1ea3417
 ms.author: spelluru
 
 ---
@@ -50,337 +41,6 @@
 
 | Entity | Description |
 | --- | --- |
-<<<<<<< HEAD
-| [Create an Azure Data Factory](#create-data-factory) |In this step, you create an Azure data factory named **ADFTutorialDataFactoryPSH**. |
-| [Create linked services](#create-linked-services) |In this step, you create two linked services: **StorageLinkedService** and **AzureSqlLinkedService**. The StorageLinkedService links an Azure storage and AzureSqlLinkedService links an Azure SQL database to the ADFTutorialDataFactoryPSH. |
-| [Create input and output datasets](#create-datasets) |In this step, you define two data sets (**EmpTableFromBlob** and **EmpSQLTable**). These datasets are used as input and output tables for the **Copy Activity** in the ADFTutorialPipeline that you create in the next step. |
-| [Create and run a pipeline](#create-pipeline) |In this step, you create a pipeline named **ADFTutorialPipeline** in the data factory: **ADFTutorialDataFactoryPSH**. The pipeline has a **Copy Activity** that copies data from an Azure blob to an output Azure database table. |
-| [Monitor data sets and pipeline](#monitor-pipeline) |In this step, you monitor the datasets and the pipeline using Azure PowerShell in this step. |
-
-## Create data factory
-In this step, you use the Azure PowerShell to create an Azure data factory named **ADFTutorialDataFactoryPSH**.
-
-1. Launch **PowerShell**. Keep Azure PowerShell open until the end of this tutorial. If you close and reopen, you need to run the commands again.
-   
-   1. Run the following command and enter the user name and password that you use to sign in to the Azure portal:
-      
-           Login-AzureRmAccount   
-   2. Run the following command to view all the subscriptions for this account:
-      
-           Get-AzureRmSubscription 
-   3. Run the following command to select the subscription that you want to work with. Replace **&lt;NameOfAzureSubscription**&gt; with the name of your Azure subscription:
-      
-           Get-AzureRmSubscription -SubscriptionName <NameOfAzureSubscription> | Set-AzureRmContext
-2. Create an Azure resource group named: **ADFTutorialResourceGroup** by running the following command:
-   
-        New-AzureRmResourceGroup -Name ADFTutorialResourceGroup  -Location "West US"
-   
-    Some of the steps in this tutorial assume that you use the resource group named **ADFTutorialResourceGroup**. If you use a different resource group, you need to use it in place of ADFTutorialResourceGroup in this tutorial. 
-3. Run the **New-AzureRmDataFactory** cmdlet to create a data factory named: **ADFTutorialDataFactoryPSH**:  
-   
-        New-AzureRmDataFactory -ResourceGroupName ADFTutorialResourceGroup -Name ADFTutorialDataFactoryPSH –Location "West US"
-
-Note the following points:
-
-* The name of the Azure data factory must be globally unique. If you receive the following error, change the name (for example, yournameADFTutorialDataFactoryPSH). Use this name in place of ADFTutorialFactoryPSH while performing steps in this tutorial. See [Data Factory - Naming Rules](data-factory-naming-rules.md) topic for naming rules for Data Factory artifacts.
-  
-        Data factory name “ADFTutorialDataFactoryPSH” is not available
-* To create Data Factory instances, you need to be a contributor/administrator of the Azure subscription
-* The name of the data factory may be registered as a DNS name in the future and hence become publically visible.
-* If you receive the error: "**This subscription is not registered to use namespace Microsoft.DataFactory**", do one of the following and try publishing again: 
-  
-  * In Azure PowerShell, run the following command to register the Data Factory provider: 
-    
-          Register-AzureRmResourceProvider -ProviderNamespace Microsoft.DataFactory
-    
-      Run the following command to confirm that the Data Factory provider is registered: 
-    
-          Get-AzureRmResourceProvider
-  * Login using the Azure subscription into the [Azure portal](https://portal.azure.com) and navigate to a Data Factory blade (or) create a data factory in the Azure portal. This action automatically registers the provider for you.
-
-## Create linked services
-Linked services link data stores or compute services to an Azure data factory. A data store can be an Azure Storage, Azure SQL Database, or an on-premises SQL Server database that contains input data or stores output data for a Data Factory pipeline. A compute service is the service that processes input data and produces output data. 
-
-In this step, you create two linked services: **StorageLinkedService** and **AzureSqlLinkedService**. StorageLinkedService linked service links an Azure Storage Account and AzureSqlLinkedService links an Azure SQL database to the data factory: **ADFTutorialDataFactoryPSH**. You create a pipeline later in this tutorial that copies data from a blob container in StorageLinkedService to a SQL table in AzureSqlLinkedService.
-
-### Create a linked service for an Azure storage account
-1. Create a JSON file named **StorageLinkedService.json** in the **C:\ADFGetStartedPSH** with the following content. Create the folder ADFGetStartedPSH if it does not already exist.
-   
-         {
-               "name": "StorageLinkedService",
-               "properties": {
-                 "type": "AzureStorage",
-                 "typeProperties": {
-                       "connectionString": "DefaultEndpointsProtocol=https;AccountName=<accountname>;AccountKey=<accountkey>"
-                 }
-               }
-         }
-   
-   Replace **accountname** and **accountkey** with name and key of your Azure storage account.
-2. In the **Azure PowerShell**, switch to the **ADFGetStartedPSH** folder. 
-3. You can use the **New-AzureRmDataFactoryLinkedService** cmdlet to create a linked service. This cmdlet and other Data Factory cmdlets you use in this tutorial requires you to pass values for the **ResourceGroupName** and **DataFactoryName** parameters. Alternatively, you can use **Get-AzureRmDataFactory** to get a DataFactory object and pass the object without typing ResourceGroupName and DataFactoryName each time you run a cmdlet. Run the following command to assign the output of the **Get-AzureRmDataFactory** cmdlet to a variable: **$df**: 
-   
-	```   
-	$df=Get-AzureRmDataFactory -ResourceGroupName ADFTutorialResourceGroup -Name ADFTutorialDataFactoryPSH
-	```
-
-4. Now, run the **New-AzureRmDataFactoryLinkedService** cmdlet to create the linked service: **StorageLinkedService**. 
-   
-	```
-	New-AzureRmDataFactoryLinkedService $df -File .\StorageLinkedService.json
-	```
-
-	If you hadn't run the **Get-AzureRmDataFactory** cmdlet and assigned the output to **$df** variable, you would have to specify values for the ResourceGroupName and DataFactoryName parameters as follows.   
-   
-	```
-	New-AzureRmDataFactoryLinkedService -ResourceGroupName ADFTutorialResourceGroup -DataFactoryName ADFTutorialDataFactoryPSH -File .\StorageLinkedService.json
-	```
-
-If you close the Azure PowerShell in the middle of the tutorial, you have run the Get-AzureRmDataFactory cmdlet next time you launch Azure PowerShell to complete the tutorial.
-
-### Create a linked service for an Azure SQL Database
-1. Create a JSON file named AzureSqlLinkedService.json with the following content:
-   
-         {
-             "name": "AzureSqlLinkedService",
-             "properties": {
-                 "type": "AzureSqlDatabase",
-                 "typeProperties": {
-                       "connectionString": "Server=tcp:<server>.database.windows.net,1433;Database=<databasename>;User ID=<user>@<server>;Password=<password>;Trusted_Connection=False;Encrypt=True;Connection Timeout=30"
-                 }
-               }
-         }
-   
-   Replace **servername**, **databasename**, **username@servername**, and **password** with names of your Azure SQL server, database, user account, and password.
-2. Run the following command to create a linked service: 
-   
-	```
-	New-AzureRmDataFactoryLinkedService $df -File .\AzureSqlLinkedService.json
-	```
-
-   Confirm that **Allow access to Azure services** setting is turned ON for your Azure SQL server. To verify and turn it on, do the following steps:
-   
-   1. Click **BROWSE** hub on the left and click **SQL servers**.
-   2. Select your server, and click **SETTINGS** on the SQL SERVER blade.
-   3. In the **SETTINGS** blade, click **Firewall**.
-   4. In the **Firewall settings** blade, click **ON** for **Allow access to Azure services**.
-   5. Click **ACTIVE** hub on the left to switch to the **Data Factory** blade you were on.
-
-## Create datasets
-In the previous step, you created linked services **StorageLinkedService** and **AzureSqlLinkedService** to link an Azure Storage account and Azure SQL database to the data factory: **ADFTutorialDataFactoryPSH**. In this step, you create datasets that represent the input and output data for the Copy Activity in the pipeline you create in the next step. 
-
-A table is a rectangular dataset and it is the only type of dataset that is supported now. The input table in this tutorial refers to a blob container in the Azure storage that StorageLinkedService points. The output table refers to a SQL table in the Azure SQL database that AzureSqlLinkedService points to.  
-
-### Prepare Azure Blob Storage and Azure SQL Database for the tutorial
-Skip this step if you have gone through the tutorial from [Copy data from Blob Storage to SQL Database](data-factory-copy-data-from-azure-blob-storage-to-sql-database.md) article. 
-
-Perform the following steps to prepare the Azure blob storage and Azure SQL database for this tutorial. 
-
-* Create a blob container named **adftutorial** in the Azure blob storage that **StorageLinkedService** points to. 
-* Create and upload a text file, **emp.txt**, as a blob to the **adftutorial** container. 
-* Create a table named **emp** in the Azure SQL Database in the Azure SQL database that **AzureSqlLinkedService** points to.
-
-1. Launch Notepad, paste the following text, and save it as **emp.txt** to **C:\ADFGetStartedPSH** folder on your hard drive. 
-   
-        John, Doe
-        Jane, Doe
-2. Use tools such as [Azure Storage Explorer](https://azurestorageexplorer.codeplex.com/) to create the **adftutorial** container and to upload the **emp.txt** file to the container.
-   
-    ![Azure Storage Explorer](media/data-factory-copy-activity-tutorial-using-powershell/getstarted-storage-explorer.png)
-3. Use the following SQL script to create the **emp** table in your Azure SQL Database.  
-
-        CREATE TABLE dbo.emp 
-        (
-            ID int IDENTITY(1,1) NOT NULL,
-            FirstName varchar(50),
-            LastName varchar(50),
-        )
-        GO
-
-        CREATE CLUSTERED INDEX IX_emp_ID ON dbo.emp (ID); 
-
-    If you have SQL Server 2014 installed on your computer: follow instructions from [Step 2: Connect to SQL Database of the Managing Azure SQL Database using SQL Server Management Studio](../sql-database/sql-database-manage-azure-ssms.md) article to connect to your Azure SQL server and run the SQL script.
-
-    If your client is not allowed to access the Azure SQL server, you need to configure firewall for your Azure SQL server to allow access from your machine (IP Address). See [this article](../sql-database/sql-database-configure-firewall-settings.md) for steps to configure the firewall for your Azure SQL server.
-
-### Create input dataset
-A table is a rectangular dataset and has a schema. In this step, you create a table named **EmpBlobTable** that points to a blob container in the Azure Storage represented by the **StorageLinkedService** linked service. This blob container (**adftutorial**) contains the input data in the file: **emp.txt**. 
-
-1. Create a JSON file named **EmpBlobTable.json** in the **C:\ADFGetStartedPSH** folder with the following content:
-   
-         {
-           "name": "EmpTableFromBlob",
-           "properties": {
-             "structure": [
-               {
-                 "name": "FirstName",
-                 "type": "String"
-               },
-               {
-                 "name": "LastName",
-                 "type": "String"
-               }
-             ],
-             "type": "AzureBlob",
-             "linkedServiceName": "StorageLinkedService",
-             "typeProperties": {
-               "fileName": "emp.txt",
-               "folderPath": "adftutorial/",
-               "format": {
-                 "type": "TextFormat",
-                 "columnDelimiter": ","
-               }
-             },
-             "external": true,
-             "availability": {
-               "frequency": "Hour",
-               "interval": 1
-             }
-           }
-         }
-   
-   Note the following points: 
-   
-   * dataset **type** is set to **AzureBlob**.
-   * **linkedServiceName** is set to **StorageLinkedService**. 
-   * **folderPath** is set to the **adftutorial** container. 
-   * **fileName** is set to **emp.txt**. If you do not specify the name of the blob, data from all blobs in the container is considered as an input data.  
-   * format **type** is set to **TextFormat**
-   * There are two fields in the text file – **FirstName** and **LastName** – separated by a comma character (**columnDelimiter**)    
-   * The **availability** is set to **hourly** (**frequency** is set to **hour** and **interval** is set to **1**). Therefore, Data Factory looks for input data hourly in the root folder in the blob container (**adftutorial**).
-   
-   if you don't specify a **fileName** for an **input** **table**, all files/blobs from the input folder (**folderPath**) are considered as inputs. If you specify a fileName in the JSON, only the specified file/blob is considered asn input. 
-   
-   If you do not specify a **fileName** for an **output table**, the generated files in the **folderPath** are named in the following format: Data.<Guid\>.txt (example: Data.0a405f8a-93ff-4c6f-b3be-f69616f1df7a.txt.).
-   
-   To set **folderPath** and **fileName** dynamically based on the **SliceStart** time, use the **partitionedBy** property. In the following example, folderPath uses Year, Month, and Day from the SliceStart (start time of the slice being processed) and fileName uses Hour from the SliceStart. For example, if a slice is being produced for 2016-10-20T08:00:00, the folderName is set to wikidatagateway/wikisampledataout/2016/10/20 and the fileName is set to 08.csv. 
-   
-         "folderPath": "wikidatagateway/wikisampledataout/{Year}/{Month}/{Day}",
-         "fileName": "{Hour}.csv",
-         "partitionedBy": 
-         [
-             { "name": "Year", "value": { "type": "DateTime", "date": "SliceStart", "format": "yyyy" } },
-             { "name": "Month", "value": { "type": "DateTime", "date": "SliceStart", "format": "MM" } }, 
-             { "name": "Day", "value": { "type": "DateTime", "date": "SliceStart", "format": "dd" } }, 
-             { "name": "Hour", "value": { "type": "DateTime", "date": "SliceStart", "format": "hh" } } 
-         ],
-   
-   See [JSON Scripting Reference](data-factory-data-movement-activities.md) for details about JSON properties.
-2. Run the following command to create the Data Factory dataset.
-   
-	```  
-	New-AzureRmDataFactoryDataset $df -File .\EmpBlobTable.json
-	```
-
-### Create output dataset
-In this step, you create an output dataset named **EmpSQLTable**. This dataset points to a SQL table (**emp**) in the Azure SQL database represented by **AzureSqlLinkedService**. The pipeline copies data from the input blob to the **emp** table. 
-
-1. Create a JSON file named **EmpSQLTable.json** in the **C:\ADFGetStartedPSH** folder with the following content:
-   
-         {
-           "name": "EmpSQLTable",
-           "properties": {
-             "structure": [
-               {
-                 "name": "FirstName",
-                 "type": "String"
-               },
-               {
-                 "name": "LastName",
-                 "type": "String"
-               }
-             ],
-             "type": "AzureSqlTable",
-             "linkedServiceName": "AzureSqlLinkedService",
-             "typeProperties": {
-               "tableName": "emp"
-             },
-             "availability": {
-               "frequency": "Hour",
-               "interval": 1
-             }
-           }
-         }
-   
-   Note the following points: 
-   
-   * dataset **type** is set to **AzureSqlTable**.
-   * **linkedServiceName** is set to **AzureSqlLinkedService**.
-   * **tablename** is set to **emp**.
-   * There are three columns – **ID**, **FirstName**, and **LastName** – in the emp table in the database. ID is an identity column, so you need to specify only **FirstName** and **LastName** here.
-   * The **availability** is set to **hourly** (**frequency** set to **hour** and **interval** set to **1**).  The Data Factory service generates an output data slice every hour in the **emp** table in the Azure SQL database.
-2. Run the following command to create the Data Factory dataset. 
-
-	```   
-	New-AzureRmDataFactoryDataset $df -File .\EmpSQLTable.json
-	```
-
-## Create pipeline
-In this step, you create a pipeline with a **Copy Activity** that uses **EmpTableFromBlob** as input and **EmpSQLTable** as output.
-
-1. Create a JSON file named **ADFTutorialPipeline.json** in the **C:\ADFGetStartedPSH** folder with the following content: 
-   
-          {
-           "name": "ADFTutorialPipeline",
-           "properties": {
-             "description": "Copy data from a blob to Azure SQL table",
-             "activities": [
-               {
-                 "name": "CopyFromBlobToSQL",
-                 "description": "Push Regional Effectiveness Campaign data to Azure SQL database",
-                 "type": "Copy",
-                 "inputs": [
-                   {
-                     "name": "EmpTableFromBlob"
-                   }
-                 ],
-                 "outputs": [
-                   {
-                     "name": "EmpSQLTable"
-                   }
-                 ],
-                 "typeProperties": {
-                   "source": {
-                     "type": "BlobSource"
-                   },
-                   "sink": {
-                     "type": "SqlSink"
-                   }
-                 },
-                 "Policy": {
-                   "concurrency": 1,
-                   "executionPriorityOrder": "NewestFirst",
-                   "style": "StartOfInterval",
-                   "retry": 0,
-                   "timeout": "01:00:00"
-                 }
-               }
-             ],
-             "start": "2016-08-09T00:00:00Z",
-             "end": "2016-08-10T00:00:00Z",
-             "isPaused": false
-           }
-         }
-   
-   Note the following points:
-   
-   * In the activities section, there is only one activity whose **type** is set to **Copy**.
-   * Input for the activity is set to **EmpTableFromBlob** and output for the activity is set to **EmpSQLTable**.
-   * In the **transformation** section, **BlobSource** is specified as the source type and **SqlSink** is specified as the sink type.
-   
-   Replace the value of the **start** property with the current day and **end** value with the next day. Both start and end datetimes must be in [ISO format](http://en.wikipedia.org/wiki/ISO_8601). For example: 2016-10-14T16:32:41Z. The **end** time is optional, but we use it in this tutorial. 
-   
-   If you do not specify value for the **end** property, it is calculated as "**start + 48 hours**". To run the pipeline indefinitely, specify **9/9/9999** as the value for the **end** property.
-   
-   In the example, there are 24 data slices as each data slice is produced hourly.
-   
-   See [JSON Scripting Reference](data-factory-data-movement-activities.md) for details about JSON properties.
-2. Run the following command to create the Data Factory table. 
-
-	```   
-	New-AzureRmDataFactoryPipeline $df -File .\ADFTutorialPipeline.json
-	```
-=======
 | Azure Storage linked service |Links your Azure Storage account to the data factory. Azure Storage is the source data store and Azure SQL database is the sink data store for the copy activity in the tutorial. It specifies the storage account that contains the input data for the copy activity. |
 | Azure SQL Database linked service |Links your Azure SQL database to the data factory. It specifies the Azure SQL database that holds the output data for the copy activity. |
 | Azure Blob input dataset |Refers to the Azure Storage linked service. The linked service refers to an Azure Storage account and the Azure Blob dataset specifies the container, folder, and file name in the storage that holds the input data. |
@@ -635,7 +295,6 @@
    * Run `Get-AzureRmSubscription` to view all the subscriptions for this account.
    * Run `Get-AzureRmSubscription -SubscriptionName <SUBSCRIPTION NAME> | Set-AzureRmContext` to select the subscription that you want to work with.
 2. Run the following command to deploy Data Factory entities using the Resource Manager template you created in Step 1.
->>>>>>> f1ea3417
 
     ```powershell
     New-AzureRmResourceGroupDeployment -Name MyARMDeployment -ResourceGroupName ADFTutorialResourceGroup -TemplateFile C:\ADFGetStarted\ADFCopyTutorialARM.json -TemplateParameterFile C:\ADFGetStarted\ADFCopyTutorialARM-Parameters.json
@@ -648,11 +307,6 @@
    ![Data factories menu](media/data-factory-copy-activity-tutorial-using-azure-resource-manager-template/data-factories-menu.png)
 3. In the **Data factories** page, search for and find your data factory.
 
-<<<<<<< HEAD
-	```  
-	$df=Get-AzureRmDataFactory -ResourceGroupName ADFTutorialResourceGroup -Name ADFTutorialDataFactoryPSH
-	```
-=======
    ![Search for data factory](media/data-factory-copy-activity-tutorial-using-azure-resource-manager-template/search-for-data-factory.png)
 4. Click your Azure data factory. You see the home page for the data factory.
 
@@ -661,61 +315,10 @@
 
    ![Diagram view of data factory](media/data-factory-copy-activity-tutorial-using-azure-resource-manager-template/data-factory-diagram-view.png)
 6. In the diagram view, double-click the dataset **SQLOutputDataset**. You see that status of the slice. When the copy operation is done, you the status set to **Ready**.
->>>>>>> f1ea3417
 
    ![Output slice in ready state](media/data-factory-copy-activity-tutorial-using-azure-resource-manager-template/output-slice-ready.png)
 7. When the slice is in **Ready** state, verify that the data is copied to the **emp** table in the Azure SQL database.
 
-<<<<<<< HEAD
-	```   
-	Get-AzureRmDataFactorySlice $df -DatasetName EmpSQLTable -StartDateTime 2016-08-09T00:00:00
-	```
-
-   Replace year, month, and date part of the **StartDateTime** parameter with the current year, month, and date. This setting should match the **Start** value in the pipeline JSON. 
-   
-   You should see 24 slices, one for each hour from 12 AM of the current day to 12 AM of the next day. 
-   
-   **Sample output:**
-
-	```   
-     ResourceGroupName : ADFTutorialResourceGroup
-     DataFactoryName   : ADFTutorialDataFactoryPSH
-     TableName         : EmpSQLTable
-     Start             : 8/9/2016 12:00:00 AM
-     End               : 8/9/2016 1:00:00 AM
-     RetryCount        : 0
-     Status            : Waiting
-     LatencyStatus     :
-     LongRetryCount    : 0
-	```
-3. Run **Get-AzureRmDataFactoryRun** to get the details of activity runs for a **specific** slice. Change the value of the **StartDateTime** parameter to match the **Start** time of the slice from the output. The value of the **StartDateTime** must be in [ISO format](http://en.wikipedia.org/wiki/ISO_8601). 
-
-	```  
-	Get-AzureRmDataFactoryRun $df -DatasetName EmpSQLTable -StartDateTime 2016-08-09T00:00:00
-	```
-
-   You should see the output similar to the following sample output:
-
-	```   
-     Id                  : 3404c187-c889-4f88-933b-2a2f5cd84e90_635614488000000000_635614524000000000_EmpSQLTable
-     ResourceGroupName   : ADFTutorialResourceGroup
-     DataFactoryName     : ADFTutorialDataFactoryPSH
-     TableName           : EmpSQLTable
-     ProcessingStartTime : 8/9/2016 11:03:28 PM
-     ProcessingEndTime   : 8/9/2016 11:04:36 PM
-     PercentComplete     : 100
-     DataSliceStart      : 8/9/2016 10:00:00 PM
-     DataSliceEnd        : 8/9/2016 11:00:00 PM
-     Status              : Succeeded
-     Timestamp           : 8/9/2016 11:03:28 PM
-     RetryAttempt        : 0
-     Properties          : {}
-     ErrorMessage        :
-     ActivityName        : CopyFromBlobToSQL
-     PipelineName        : ADFTutorialPipeline
-     Type                : Copy
-	```
-=======
 See [Monitor datasets and pipeline](data-factory-monitor-manage-pipelines.md) for instructions on how to use the Azure portal blades to monitor the pipeline and datasets you have created in this tutorial.
 
 You can also use Monitor and Manage App to monitor your data pipelines. See [Monitor and manage Azure Data Factory pipelines using Monitoring App](data-factory-monitor-manage-app.md) for details about using the application.
@@ -836,7 +439,6 @@
     }
 }
 ```
->>>>>>> f1ea3417
 
 #### Azure SQL dataset
 You specify the name of the table in the Azure SQL database that holds the copied data from the Azure Blob storage. See [Azure SQL dataset properties](data-factory-azure-sql-connector.md#azure-sql-dataset-type-properties) for details about JSON properties used to define an Azure SQL dataset.
