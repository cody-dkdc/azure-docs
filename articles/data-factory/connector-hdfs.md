---
title: Copy data from HDFS using Azure Data Factory  | Microsoft Docs
description: Learn how to copy data from a cloud or on-premises HDFS source to supported sink data stores by using a copy activity in an Azure Data Factory pipeline.
services: data-factory
documentationcenter: ''
author: linda33wj
manager: craigg
ms.reviewer: douglasl

ms.service: data-factory
ms.workload: data-services
ms.tgt_pltfrm: na

ms.topic: conceptual
<<<<<<< HEAD
ms.date: 01/25/2019
=======
ms.date: 04/29/2019
>>>>>>> 6a383dfd
ms.author: jingwang

---
# Copy data from HDFS using Azure Data Factory
> [!div class="op_single_selector" title1="Select the version of Data Factory service you are using:"]
> * [Version 1](v1/data-factory-hdfs-connector.md)
> * [Current version](connector-hdfs.md)

This article outlines how to copy data from HDFS server. To learn about Azure Data Factory, read the [introductory article](introduction.md).

## Supported capabilities

This HDFS connector is supported for the following activities:

- [Copy activity](copy-activity-overview.md) with [supported source/sink matrix](copy-activity-overview.md)
- [Lookup activity](control-flow-lookup-activity.md)

Specifically, this HDFS connector supports:

- Copying files using **Windows** (Kerberos) or **Anonymous** authentication.
- Copying files using **webhdfs** protocol or **built-in DistCp** support.
- Copying files as-is or parsing/generating files with the [supported file formats and compression codecs](supported-file-formats-and-compression-codecs.md).

## Prerequisites

To copy data from an HDFS that is not publicly accessible, you need to set up a Self-hosted Integration Runtime. See [Self-hosted Integration Runtime](concepts-integration-runtime.md) article to learn details.

> [!NOTE]
> Make sure the Integration Runtime can access to **ALL** the [name node server]:[name node port] and [data node servers]:[data node port] of the Hadoop cluster. Default [name node port] is 50070, and default [data node port] is 50075.

## Getting started

[!INCLUDE [data-factory-v2-connector-get-started](../../includes/data-factory-v2-connector-get-started.md)]

The following sections provide details about properties that are used to define Data Factory entities specific to HDFS.

## Linked service properties

The following properties are supported for HDFS linked service:

| Property | Description | Required |
|:--- |:--- |:--- |
| type | The type property must be set to: **Hdfs**. | Yes |
| url |URL to the HDFS |Yes |
| authenticationType | Allowed values are: **Anonymous**, or **Windows**. <br><br> To use **Kerberos authentication** for HDFS connector, refer to [this section](#use-kerberos-authentication-for-hdfs-connector) to set up your on-premises environment accordingly. |Yes |
| userName |Username for Windows authentication. For Kerberos authentication, specify `<username>@<domain>.com`. |Yes (for Windows Authentication) |
| password |Password for Windows authentication. Mark this field as a SecureString to store it securely in Data Factory, or [reference a secret stored in Azure Key Vault](store-credentials-in-key-vault.md). |Yes (for Windows Authentication) |
| connectVia | The [Integration Runtime](concepts-integration-runtime.md) to be used to connect to the data store. You can use Self-hosted Integration Runtime or Azure Integration Runtime (if your data store is publicly accessible). If not specified, it uses the default Azure Integration Runtime. |No |

**Example: using Anonymous authentication**

```json
{
    "name": "HDFSLinkedService",
    "properties": {
        "type": "Hdfs",
        "typeProperties": {
            "url" : "http://<machine>:50070/webhdfs/v1/",
            "authenticationType": "Anonymous",
            "userName": "hadoop"
        },
        "connectVia": {
            "referenceName": "<name of Integration Runtime>",
            "type": "IntegrationRuntimeReference"
        }
    }
}
```

**Example: using Windows authentication**

```json
{
    "name": "HDFSLinkedService",
    "properties": {
        "type": "Hdfs",
        "typeProperties": {
            "url" : "http://<machine>:50070/webhdfs/v1/",
            "authenticationType": "Windows",
            "userName": "<username>@<domain>.com (for Kerberos auth)",
            "password": {
                "type": "SecureString",
                "value": "<password>"
            }
        },
        "connectVia": {
            "referenceName": "<name of Integration Runtime>",
            "type": "IntegrationRuntimeReference"
        }
    }
}
```

## Dataset properties

For a full list of sections and properties available for defining datasets, see the [Datasets](concepts-datasets-linked-services.md) article. 

- For **Parquet and delimited text format**, refer to [Parquet and delimited text format dataset](#parquet-and-delimited-text-format-dataset) section.
- For other formats like **ORC/Avro/JSON/Binary format**, refer to [Other format dataset](#other-format-dataset) section.

### Parquet and delimited text format dataset

To copy data from HDFS in **Parquet or delimited text format**, refer to [Parquet format](format-parquet.md) and [Delimited text format](format-delimited-text.md) article on format-based dataset and supported settings. The following properties are supported for HDFS under `location` settings in format-based dataset:

| Property   | Description                                                  | Required |
| ---------- | ------------------------------------------------------------ | -------- |
| type       | The type property under `location` in dataset must be set to **HdfsLocation**. | Yes      |
| folderPath | The path to folder. If you want to use wildcard to filter folder, skip this setting and specify in activity source settings. | No       |
| fileName   | The file name under the given folderPath. If you want to use wildcard to filter files, skip this setting and specify in activity source settings. | No       |

> [!NOTE]
> **FileShare** type dataset with Parquet/Text format mentioned in next section is still supported as-is for Copy/Lookup activity for backward compatibility. You are suggested to use this new model going forward, and the ADF authoring UI has switched to generating these new types.

**Example:**

```json
{
    "name": "DelimitedTextDataset",
    "properties": {
        "type": "DelimitedText",
        "linkedServiceName": {
            "referenceName": "<HDFS linked service name>",
            "type": "LinkedServiceReference"
        },
        "schema": [ < physical schema, optional, auto retrieved during authoring > ],
        "typeProperties": {
            "location": {
                "type": "HdfsLocation",
                "folderPath": "root/folder/subfolder"
            },
            "columnDelimiter": ",",
            "quoteChar": "\"",
            "firstRowAsHeader": true,
            "compressionCodec": "gzip"
        }
    }
}
```

### Other format dataset

To copy data from HDFS in **ORC/Avro/JSON/Binary format**, the following properties are supported:

| Property | Description | Required |
|:--- |:--- |:--- |
| type | The type property of the dataset must be set to: **FileShare** |Yes |
| folderPath | Path to the folder. Wildcard filter is supported, allowed wildcards are: `*` (matches zero or more characters) and `?` (matches zero or single character); use `^` to escape if your actual file name has wildcard or this escape char inside. <br/><br/>Examples: rootfolder/subfolder/, see more examples in [Folder and file filter examples](#folder-and-file-filter-examples). |Yes |
| fileName |  **Name or wildcard filter** for the file(s) under the specified "folderPath". If you don't specify a value for this property, the dataset points to all files in the folder. <br/><br/>For filter, allowed wildcards are: `*` (matches zero or more characters) and `?` (matches zero or single character).<br/>- Example 1: `"fileName": "*.csv"`<br/>- Example 2: `"fileName": "???20180427.txt"`<br/>Use `^` to escape if your actual folder name has wildcard or this escape char inside. |No |
<<<<<<< HEAD
| modifiedDatetimeStart | Files filter based on the attribute: Last Modified. The files will be selected if their last modified time are within the time range between `modifiedDatetimeStart` and `modifiedDatetimeEnd`. The time is applied to UTC time zone in the format of "2018-12-01T05:00:00Z". <br/><br/> The properties can be NULL which mean no file attribute filter will be applied to the dataset.  When `modifiedDatetimeStart` has datetime value but `modifiedDatetimeEnd` is NULL, it means the files whose last modified attribute is greater than or equal with the datetime value will be selected.  When `modifiedDatetimeEnd` has datetime value but `modifiedDatetimeStart` is NULL, it means the files whose last modified attribute is less than the datetime value will be selected.| No |
| modifiedDatetimeEnd | Files filter based on the attribute: Last Modified. The files will be selected if their last modified time are within the time range between `modifiedDatetimeStart` and `modifiedDatetimeEnd`. The time is applied to UTC time zone in the format of "2018-12-01T05:00:00Z". <br/><br/> The properties can be NULL which mean no file attribute filter will be applied to the dataset.  When `modifiedDatetimeStart` has datetime value but `modifiedDatetimeEnd` is NULL, it means the files whose last modified attribute is greater than or equal with the datetime value will be selected.  When `modifiedDatetimeEnd` has datetime value but `modifiedDatetimeStart` is NULL, it means the files whose last modified attribute is less than the datetime value will be selected.| No |
=======
| modifiedDatetimeStart | Files filter based on the attribute: Last Modified. The files will be selected if their last modified time are within the time range between `modifiedDatetimeStart` and `modifiedDatetimeEnd`. The time is applied to UTC time zone in the format of "2018-12-01T05:00:00Z". <br/><br/> Be aware the overall performance of data movement will be impacted by enabling this setting when you want to do file filter from huge amounts of files. <br/><br/> The properties can be NULL that mean no file attribute filter will be applied to the dataset.  When `modifiedDatetimeStart` has datetime value but `modifiedDatetimeEnd` is NULL, it means the files whose last modified attribute is greater than or equal with the datetime value will be selected.  When `modifiedDatetimeEnd` has datetime value but `modifiedDatetimeStart` is NULL, it means the files whose last modified attribute is less than the datetime value will be selected.| No |
| modifiedDatetimeEnd | Files filter based on the attribute: Last Modified. The files will be selected if their last modified time are within the time range between `modifiedDatetimeStart` and `modifiedDatetimeEnd`. The time is applied to UTC time zone in the format of "2018-12-01T05:00:00Z". <br/><br/> Be aware the overall performance of data movement will be impacted by enabling this setting when you want to do file filter from huge amounts of files. <br/><br/> The properties can be NULL that mean no file attribute filter will be applied to the dataset.  When `modifiedDatetimeStart` has datetime value but `modifiedDatetimeEnd` is NULL, it means the files whose last modified attribute is greater than or equal with the datetime value will be selected.  When `modifiedDatetimeEnd` has datetime value but `modifiedDatetimeStart` is NULL, it means the files whose last modified attribute is less than the datetime value will be selected.| No |
>>>>>>> 6a383dfd
| format | If you want to **copy files as-is** between file-based stores (binary copy), skip the format section in both input and output dataset definitions.<br/><br/>If you want to parse files with a specific format, the following file format types are supported: **TextFormat**, **JsonFormat**, **AvroFormat**, **OrcFormat**, **ParquetFormat**. Set the **type** property under format to one of these values. For more information, see [Text Format](supported-file-formats-and-compression-codecs.md#text-format), [Json Format](supported-file-formats-and-compression-codecs.md#json-format), [Avro Format](supported-file-formats-and-compression-codecs.md#avro-format), [Orc Format](supported-file-formats-and-compression-codecs.md#orc-format), and [Parquet Format](supported-file-formats-and-compression-codecs.md#parquet-format) sections. |No (only for binary copy scenario) |
| compression | Specify the type and level of compression for the data. For more information, see [Supported file formats and compression codecs](supported-file-formats-and-compression-codecs.md#compression-support).<br/>Supported types are: **GZip**, **Deflate**, **BZip2**, and **ZipDeflate**.<br/>Supported levels are: **Optimal** and **Fastest**. |No |

>[!TIP]
>To copy all files under a folder, specify **folderPath** only.<br>To copy a single file with a given name, specify **folderPath** with folder part and **fileName** with file name.<br>To copy a subset of files under a folder, specify **folderPath** with folder part and **fileName** with wildcard filter.

**Example:**

```json
{
    "name": "HDFSDataset",
    "properties": {
        "type": "FileShare",
        "linkedServiceName":{
            "referenceName": "<HDFS linked service name>",
            "type": "LinkedServiceReference"
        },
        "typeProperties": {
            "folderPath": "folder/subfolder/",
            "fileName": "*",
            "modifiedDatetimeStart": "2018-12-01T05:00:00Z",
            "modifiedDatetimeEnd": "2018-12-01T06:00:00Z",
            "format": {
                "type": "TextFormat",
                "columnDelimiter": ",",
                "rowDelimiter": "\n"
            },
            "compression": {
                "type": "GZip",
                "level": "Optimal"
            }
        }
    }
}
```

### Folder and file filter examples

This section describes the resulting behavior of the folder path and file name with wildcard filters.

| folderPath | fileName | recursive | Source folder structure and filter result (files in **bold** are retrieved)|
|:--- |:--- |:--- |:--- |
| `Folder*` | (empty, use default) | false | FolderA<br/>&nbsp;&nbsp;&nbsp;&nbsp;**File1.csv**<br/>&nbsp;&nbsp;&nbsp;&nbsp;**File2.json**<br/>&nbsp;&nbsp;&nbsp;&nbsp;Subfolder1<br/>&nbsp;&nbsp;&nbsp;&nbsp;&nbsp;&nbsp;&nbsp;&nbsp;File3.csv<br/>&nbsp;&nbsp;&nbsp;&nbsp;&nbsp;&nbsp;&nbsp;&nbsp;File4.json<br/>&nbsp;&nbsp;&nbsp;&nbsp;&nbsp;&nbsp;&nbsp;&nbsp;File5.csv<br/>AnotherFolderB<br/>&nbsp;&nbsp;&nbsp;&nbsp;File6.csv |
| `Folder*` | (empty, use default) | true | FolderA<br/>&nbsp;&nbsp;&nbsp;&nbsp;**File1.csv**<br/>&nbsp;&nbsp;&nbsp;&nbsp;**File2.json**<br/>&nbsp;&nbsp;&nbsp;&nbsp;Subfolder1<br/>&nbsp;&nbsp;&nbsp;&nbsp;&nbsp;&nbsp;&nbsp;&nbsp;**File3.csv**<br/>&nbsp;&nbsp;&nbsp;&nbsp;&nbsp;&nbsp;&nbsp;&nbsp;**File4.json**<br/>&nbsp;&nbsp;&nbsp;&nbsp;&nbsp;&nbsp;&nbsp;&nbsp;**File5.csv**<br/>AnotherFolderB<br/>&nbsp;&nbsp;&nbsp;&nbsp;File6.csv |
| `Folder*` | `*.csv` | false | FolderA<br/>&nbsp;&nbsp;&nbsp;&nbsp;**File1.csv**<br/>&nbsp;&nbsp;&nbsp;&nbsp;File2.json<br/>&nbsp;&nbsp;&nbsp;&nbsp;Subfolder1<br/>&nbsp;&nbsp;&nbsp;&nbsp;&nbsp;&nbsp;&nbsp;&nbsp;File3.csv<br/>&nbsp;&nbsp;&nbsp;&nbsp;&nbsp;&nbsp;&nbsp;&nbsp;File4.json<br/>&nbsp;&nbsp;&nbsp;&nbsp;&nbsp;&nbsp;&nbsp;&nbsp;File5.csv<br/>AnotherFolderB<br/>&nbsp;&nbsp;&nbsp;&nbsp;File6.csv |
| `Folder*` | `*.csv` | true | FolderA<br/>&nbsp;&nbsp;&nbsp;&nbsp;**File1.csv**<br/>&nbsp;&nbsp;&nbsp;&nbsp;File2.json<br/>&nbsp;&nbsp;&nbsp;&nbsp;Subfolder1<br/>&nbsp;&nbsp;&nbsp;&nbsp;&nbsp;&nbsp;&nbsp;&nbsp;**File3.csv**<br/>&nbsp;&nbsp;&nbsp;&nbsp;&nbsp;&nbsp;&nbsp;&nbsp;File4.json<br/>&nbsp;&nbsp;&nbsp;&nbsp;&nbsp;&nbsp;&nbsp;&nbsp;**File5.csv**<br/>AnotherFolderB<br/>&nbsp;&nbsp;&nbsp;&nbsp;File6.csv |

## Copy activity properties

For a full list of sections and properties available for defining activities, see the [Pipelines](concepts-pipelines-activities.md) article. This section provides a list of properties supported by HDFS source.

### HDFS as source

- For copy from **Parquet and delimited text format**, refer to [Parquet and delimited text format source](#parquet-and-delimited-text-format-source) section.
- For copy from other formats like **ORC/Avro/JSON/Binary format**, refer to [Other format source](#other-format-source) section.

#### Parquet and delimited text format source

To copy data from HDFS in **Parquet or delimited text format**, refer to [Parquet format](format-parquet.md) and [Delimited text format](format-delimited-text.md) article on format-based copy activity source and supported settings. The following properties are supported for HDFS under `storeSettings` settings in format-based copy source:

| Property                 | Description                                                  | Required                                      |
| ------------------------ | ------------------------------------------------------------ | --------------------------------------------- |
| type                     | The type property under `storeSettings` must be set to **HdfsReadSetting**. | Yes                                           |
| recursive                | Indicates whether the data is read recursively from the subfolders or only from the specified folder. Note that when recursive is set to true and the sink is a file-based store, an empty folder or subfolder isn't copied or created at the sink. Allowed values are **true** (default) and **false**. | No                                            |
| wildcardFolderPath       | The folder path with wildcard characters to filter source folders. <br>Allowed wildcards are: `*` (matches zero or more characters) and `?` (matches zero or single character); use `^` to escape if your actual folder name has wildcard or this escape char inside. <br>See more examples in [Folder and file filter examples](#folder-and-file-filter-examples). | No                                            |
| wildcardFileName         | The file name with wildcard characters under the given folderPath/wildcardFolderPath to filter source files. <br>Allowed wildcards are: `*` (matches zero or more characters) and `?` (matches zero or single character); use `^` to escape if your actual folder name has wildcard or this escape char inside.  See more examples in [Folder and file filter examples](#folder-and-file-filter-examples). | Yes if `fileName` is not specified in dataset |
| modifiedDatetimeStart    | Files filter based on the attribute: Last Modified. The files will be selected if their last modified time are within the time range between `modifiedDatetimeStart` and `modifiedDatetimeEnd`. The time is applied to UTC time zone in the format of "2018-12-01T05:00:00Z". <br> The properties can be NULL which mean no file attribute filter will be applied to the dataset.  When `modifiedDatetimeStart` has datetime value but `modifiedDatetimeEnd` is NULL, it means the files whose last modified attribute is greater than or equal with the datetime value will be selected.  When `modifiedDatetimeEnd` has datetime value but `modifiedDatetimeStart` is NULL, it means the files whose last modified attribute is less than the datetime value will be selected. | No                                            |
| modifiedDatetimeEnd      | Same as above.                                               | No                                            |
| maxConcurrentConnections | The number of the connections to connect to storage store concurrently. Specify only when you want to limit the concurrent connection to the data store. | No                                            |

> [!NOTE]
> For Parquet/delimited text format, **FileSystemSource** type copy activity source mentioned in next section is still supported as-is for backward compatibility. You are suggested to use this new model going forward, and the ADF authoring UI has switched to generating these new types.

**Example:**

```json
"activities":[
    {
        "name": "CopyFromHDFS",
        "type": "Copy",
        "inputs": [
            {
                "referenceName": "<Delimited text input dataset name>",
                "type": "DatasetReference"
            }
        ],
        "outputs": [
            {
                "referenceName": "<output dataset name>",
                "type": "DatasetReference"
            }
        ],
        "typeProperties": {
            "source": {
                "type": "DelimitedTextSource",
                "formatSettings":{
                    "type": "DelimitedTextReadSetting",
                    "skipLineCount": 10
                },
                "storeSettings":{
                    "type": "HdfsReadSetting",
                    "recursive": true
                }
            },
            "sink": {
                "type": "<sink type>"
            }
        }
    }
]
```

#### Other format source

To copy data from HDFS in **ORC/Avro/JSON/Binary format**, the following properties are supported in the copy activity **source** section:

| Property | Description | Required |
|:--- |:--- |:--- |
| type | The type property of the copy activity source must be set to: **HdfsSource** |Yes |
| recursive | Indicates whether the data is read recursively from the sub folders or only from the specified folder. Note when recursive is set to true and sink is file-based store, empty folder/sub-folder will not be copied/created at sink.<br/>Allowed values are: **true** (default), **false** | No |
| distcpSettings | Property group when using HDFS DistCp. | No |
| resourceManagerEndpoint | The Yarn Resource Manager endpoint | Yes if using DistCp |
| tempScriptPath | A folder path used to store temp DistCp command script. The script file is generated by Data Factory and will be removed after Copy job finished. | Yes if using DistCp |
| distcpOptions | Additional options provided to DistCp command. | No |
| maxConcurrentConnections | The number of the connections to connect to storage store concurrently. Specify only when you want to limit the concurrent connection to the data store. | No |

**Example: HDFS source in copy activity using DistCp**

```json
"source": {
    "type": "HdfsSource",
    "distcpSettings": {
        "resourceManagerEndpoint": "resourcemanagerendpoint:8088",
        "tempScriptPath": "/usr/hadoop/tempscript",
        "distcpOptions": "-m 100"
    }
}
```

Learn more on how to use DistCp to copy data from HDFS efficiently from the next section.

### Folder and file filter examples

This section describes the resulting behavior of the folder path and file name with wildcard filters.

| folderPath | fileName             | recursive | Source folder structure and filter result (files in **bold** are retrieved) |
| :--------- | :------------------- | :-------- | :----------------------------------------------------------- |
| `Folder*`  | (empty, use default) | false     | FolderA<br/>&nbsp;&nbsp;&nbsp;&nbsp;**File1.csv**<br/>&nbsp;&nbsp;&nbsp;&nbsp;**File2.json**<br/>&nbsp;&nbsp;&nbsp;&nbsp;Subfolder1<br/>&nbsp;&nbsp;&nbsp;&nbsp;&nbsp;&nbsp;&nbsp;&nbsp;File3.csv<br/>&nbsp;&nbsp;&nbsp;&nbsp;&nbsp;&nbsp;&nbsp;&nbsp;File4.json<br/>&nbsp;&nbsp;&nbsp;&nbsp;&nbsp;&nbsp;&nbsp;&nbsp;File5.csv<br/>AnotherFolderB<br/>&nbsp;&nbsp;&nbsp;&nbsp;File6.csv |
| `Folder*`  | (empty, use default) | true      | FolderA<br/>&nbsp;&nbsp;&nbsp;&nbsp;**File1.csv**<br/>&nbsp;&nbsp;&nbsp;&nbsp;**File2.json**<br/>&nbsp;&nbsp;&nbsp;&nbsp;Subfolder1<br/>&nbsp;&nbsp;&nbsp;&nbsp;&nbsp;&nbsp;&nbsp;&nbsp;**File3.csv**<br/>&nbsp;&nbsp;&nbsp;&nbsp;&nbsp;&nbsp;&nbsp;&nbsp;**File4.json**<br/>&nbsp;&nbsp;&nbsp;&nbsp;&nbsp;&nbsp;&nbsp;&nbsp;**File5.csv**<br/>AnotherFolderB<br/>&nbsp;&nbsp;&nbsp;&nbsp;File6.csv |
| `Folder*`  | `*.csv`              | false     | FolderA<br/>&nbsp;&nbsp;&nbsp;&nbsp;**File1.csv**<br/>&nbsp;&nbsp;&nbsp;&nbsp;File2.json<br/>&nbsp;&nbsp;&nbsp;&nbsp;Subfolder1<br/>&nbsp;&nbsp;&nbsp;&nbsp;&nbsp;&nbsp;&nbsp;&nbsp;File3.csv<br/>&nbsp;&nbsp;&nbsp;&nbsp;&nbsp;&nbsp;&nbsp;&nbsp;File4.json<br/>&nbsp;&nbsp;&nbsp;&nbsp;&nbsp;&nbsp;&nbsp;&nbsp;File5.csv<br/>AnotherFolderB<br/>&nbsp;&nbsp;&nbsp;&nbsp;File6.csv |
| `Folder*`  | `*.csv`              | true      | FolderA<br/>&nbsp;&nbsp;&nbsp;&nbsp;**File1.csv**<br/>&nbsp;&nbsp;&nbsp;&nbsp;File2.json<br/>&nbsp;&nbsp;&nbsp;&nbsp;Subfolder1<br/>&nbsp;&nbsp;&nbsp;&nbsp;&nbsp;&nbsp;&nbsp;&nbsp;**File3.csv**<br/>&nbsp;&nbsp;&nbsp;&nbsp;&nbsp;&nbsp;&nbsp;&nbsp;File4.json<br/>&nbsp;&nbsp;&nbsp;&nbsp;&nbsp;&nbsp;&nbsp;&nbsp;**File5.csv**<br/>AnotherFolderB<br/>&nbsp;&nbsp;&nbsp;&nbsp;File6.csv |

## Use DistCp to copy data from HDFS

[DistCp](https://hadoop.apache.org/docs/current3/hadoop-distcp/DistCp.html) is a Hadoop native command-line tool to do distributed copy in a Hadoop cluster. When run a Distcp command, it will first list all the files to be copied, create several Map jobs into the Hadoop cluster, and each Map job will do binary copy from source to sink.

Copy Activity support using DistCp to copy files as-is into Azure Blob (including [staged copy](copy-activity-performance.md) or Azure Data Lake Store, in which case it can fully leverage your cluster's power instead of running on the Self-hosted Integration Runtime. It will provide better copy throughput especially if your cluster is very powerful. Based on your configuration in Azure Data Factory, Copy activity automatically construct a distcp command, submit to your Hadoop cluster, and monitor the copy status.

### Prerequisites

To use DistCp to copy files as-is from HDFS to Azure Blob (including staged copy) or Azure Data Lake Store, make sure your Hadoop cluster meets below requirements:

1. MapReduce and Yarn services are enabled.
2. Yarn version is 2.5 or above.
3. HDFS server is integrated with your target data store - Azure Blob or Azure Data Lake Store:

    - Azure Blob FileSystem is natively supported since Hadoop 2.7. You only need to specify jar path in Hadoop env config.
    - Azure Data Lake Store FileSystem is packaged starting from Hadoop 3.0.0-alpha1. If your Hadoop cluster is lower than that version, you need to manually import ADLS related jar packages (azure-datalake-store.jar) into cluster from [here](https://hadoop.apache.org/releases.html), and specify jar path in Hadoop env config.

4. Prepare a temp folder in HDFS. This temp folder is used to store DistCp shell script, so it will occupy KB-level space.
5. Make sure the user account provided in HDFS Linked Service have permission to a) submit application in Yarn; b) have the permission to create subfolder, read/write files under above temp folder.

### Configurations

See DistCp related configurations and examples in [HDFS as source](#hdfs-as-source) section.

## Use Kerberos authentication for HDFS connector

There are two options to set up the on-premises environment so as to use Kerberos Authentication in HDFS connector. You can choose the one better fits your case.
* Option 1: [Join Self-hosted Integration Runtime machine in Kerberos realm](#kerberos-join-realm)
* Option 2: [Enable mutual trust between Windows domain and Kerberos realm](#kerberos-mutual-trust)

### <a name="kerberos-join-realm"></a>Option 1: Join Self-hosted Integration Runtime machine in Kerberos realm

#### Requirements

* The Self-hosted Integration Runtime machine needs to join the Kerberos realm and can’t join any Windows domain.

#### How to configure

**On Self-hosted Integration Runtime machine:**

1.	Run the **Ksetup** utility to configure the Kerberos KDC server and realm.

    The machine must be configured as a member of a workgroup since a Kerberos realm is different from a Windows domain. This can be achieved by setting the Kerberos realm and adding a KDC server as follows. Replace *REALM.COM* with your own respective realm as needed.

            C:> Ksetup /setdomain REALM.COM
            C:> Ksetup /addkdc REALM.COM <your_kdc_server_address>

	**Restart** the machine after executing these 2 commands.

2.	Verify the configuration with **Ksetup** command. The output should be like:

            C:> Ksetup
            default realm = REALM.COM (external)
            REALM.com:
                kdc = <your_kdc_server_address>

**In Azure Data Factory:**

* Configure the HDFS connector using **Windows authentication** together with your Kerberos principal name and password to connect to the HDFS data source. Check [HDFS Linked Service properties](#linked-service-properties) section on configuration details.

### <a name="kerberos-mutual-trust"></a>Option 2: Enable mutual trust between Windows domain and Kerberos realm

#### Requirements

*	The Self-hosted Integration Runtime machine must join a Windows domain.
*	You need permission to update the domain controller's settings.

#### How to configure

> [!NOTE]
> Replace REALM.COM and AD.COM in the following tutorial with your own respective realm and domain controller as needed.

**On KDC server:**

1. Edit the KDC configuration in **krb5.conf** file to let KDC trust Windows Domain referring to the following configuration template. By default, the configuration is located at **/etc/krb5.conf**.

           [logging]
            default = FILE:/var/log/krb5libs.log
            kdc = FILE:/var/log/krb5kdc.log
            admin_server = FILE:/var/log/kadmind.log
<<<<<<< HEAD

=======
            
>>>>>>> 6a383dfd
           [libdefaults]
            default_realm = REALM.COM
            dns_lookup_realm = false
            dns_lookup_kdc = false
            ticket_lifetime = 24h
            renew_lifetime = 7d
            forwardable = true
<<<<<<< HEAD

=======
            
>>>>>>> 6a383dfd
           [realms]
            REALM.COM = {
             kdc = node.REALM.COM
             admin_server = node.REALM.COM
            }
           AD.COM = {
            kdc = windc.ad.com
            admin_server = windc.ad.com
           }
<<<<<<< HEAD

=======
            
>>>>>>> 6a383dfd
           [domain_realm]
            .REALM.COM = REALM.COM
            REALM.COM = REALM.COM
            .ad.com = AD.COM
            ad.com = AD.COM
<<<<<<< HEAD

=======
            
>>>>>>> 6a383dfd
           [capaths]
            AD.COM = {
             REALM.COM = .
            }

   **Restart** the KDC service after configuration.

2. Prepare a principal named **krbtgt/REALM.COM\@AD.COM** in KDC server with the following command:

           Kadmin> addprinc krbtgt/REALM.COM@AD.COM

3. In **hadoop.security.auth_to_local** HDFS service configuration file, add `RULE:[1:$1@$0](.*\@AD.COM)s/\@.*//`.

**On domain controller:**

1.	Run the following **Ksetup** commands to add a realm entry:

            C:> Ksetup /addkdc REALM.COM <your_kdc_server_address>
            C:> ksetup /addhosttorealmmap HDFS-service-FQDN REALM.COM

2.	Establish trust from Windows Domain to Kerberos Realm. [password] is the password for the principal **krbtgt/REALM.COM\@AD.COM**.

            C:> netdom trust REALM.COM /Domain: AD.COM /add /realm /passwordt:[password]

3.	Select encryption algorithm used in Kerberos.

    1. Go to Server Manager > Group Policy Management > Domain > Group Policy Objects > Default or Active Domain Policy, and Edit.

    2. In the **Group Policy Management Editor** popup window, go to Computer Configuration > Policies > Windows Settings > Security Settings > Local Policies > Security Options, and configure **Network security: Configure Encryption types allowed for Kerberos**.

    3. Select the encryption algorithm you want to use when connect to KDC. Commonly, you can simply select all the options.

        ![Config Encryption Types for Kerberos](media/connector-hdfs/config-encryption-types-for-kerberos.png)

    4. Use **Ksetup** command to specify the encryption algorithm to be used on the specific REALM.

                C:> ksetup /SetEncTypeAttr REALM.COM DES-CBC-CRC DES-CBC-MD5 RC4-HMAC-MD5 AES128-CTS-HMAC-SHA1-96 AES256-CTS-HMAC-SHA1-96

4.	Create the mapping between the domain account and Kerberos principal, in order to use Kerberos principal in Windows Domain.

    1. Start the Administrative tools > **Active Directory Users and Computers**.

    2. Configure advanced features by clicking **View** > **Advanced Features**.

    3. Locate the account to which you want to create mappings, and right-click to view **Name Mappings** > click **Kerberos Names** tab.

    4. Add a principal from the realm.

        ![Map Security Identity](media/connector-hdfs/map-security-identity.png)

**On Self-hosted Integration Runtime machine:**

* Run the following **Ksetup** commands to add a realm entry.

            C:> Ksetup /addkdc REALM.COM <your_kdc_server_address>
            C:> ksetup /addhosttorealmmap HDFS-service-FQDN REALM.COM

**In Azure Data Factory:**

* Configure the HDFS connector using **Windows authentication** together with either your Domain Account or Kerberos Principal to connect to the HDFS data source. Check [HDFS Linked Service properties](#linked-service-properties) section on configuration details.


## Next steps
For a list of data stores supported as sources and sinks by the copy activity in Azure Data Factory, see [supported data stores](copy-activity-overview.md#supported-data-stores-and-formats).<|MERGE_RESOLUTION|>--- conflicted
+++ resolved
@@ -12,11 +12,7 @@
 ms.tgt_pltfrm: na
 
 ms.topic: conceptual
-<<<<<<< HEAD
-ms.date: 01/25/2019
-=======
 ms.date: 04/29/2019
->>>>>>> 6a383dfd
 ms.author: jingwang
 
 ---
@@ -165,13 +161,8 @@
 | type | The type property of the dataset must be set to: **FileShare** |Yes |
 | folderPath | Path to the folder. Wildcard filter is supported, allowed wildcards are: `*` (matches zero or more characters) and `?` (matches zero or single character); use `^` to escape if your actual file name has wildcard or this escape char inside. <br/><br/>Examples: rootfolder/subfolder/, see more examples in [Folder and file filter examples](#folder-and-file-filter-examples). |Yes |
 | fileName |  **Name or wildcard filter** for the file(s) under the specified "folderPath". If you don't specify a value for this property, the dataset points to all files in the folder. <br/><br/>For filter, allowed wildcards are: `*` (matches zero or more characters) and `?` (matches zero or single character).<br/>- Example 1: `"fileName": "*.csv"`<br/>- Example 2: `"fileName": "???20180427.txt"`<br/>Use `^` to escape if your actual folder name has wildcard or this escape char inside. |No |
-<<<<<<< HEAD
-| modifiedDatetimeStart | Files filter based on the attribute: Last Modified. The files will be selected if their last modified time are within the time range between `modifiedDatetimeStart` and `modifiedDatetimeEnd`. The time is applied to UTC time zone in the format of "2018-12-01T05:00:00Z". <br/><br/> The properties can be NULL which mean no file attribute filter will be applied to the dataset.  When `modifiedDatetimeStart` has datetime value but `modifiedDatetimeEnd` is NULL, it means the files whose last modified attribute is greater than or equal with the datetime value will be selected.  When `modifiedDatetimeEnd` has datetime value but `modifiedDatetimeStart` is NULL, it means the files whose last modified attribute is less than the datetime value will be selected.| No |
-| modifiedDatetimeEnd | Files filter based on the attribute: Last Modified. The files will be selected if their last modified time are within the time range between `modifiedDatetimeStart` and `modifiedDatetimeEnd`. The time is applied to UTC time zone in the format of "2018-12-01T05:00:00Z". <br/><br/> The properties can be NULL which mean no file attribute filter will be applied to the dataset.  When `modifiedDatetimeStart` has datetime value but `modifiedDatetimeEnd` is NULL, it means the files whose last modified attribute is greater than or equal with the datetime value will be selected.  When `modifiedDatetimeEnd` has datetime value but `modifiedDatetimeStart` is NULL, it means the files whose last modified attribute is less than the datetime value will be selected.| No |
-=======
 | modifiedDatetimeStart | Files filter based on the attribute: Last Modified. The files will be selected if their last modified time are within the time range between `modifiedDatetimeStart` and `modifiedDatetimeEnd`. The time is applied to UTC time zone in the format of "2018-12-01T05:00:00Z". <br/><br/> Be aware the overall performance of data movement will be impacted by enabling this setting when you want to do file filter from huge amounts of files. <br/><br/> The properties can be NULL that mean no file attribute filter will be applied to the dataset.  When `modifiedDatetimeStart` has datetime value but `modifiedDatetimeEnd` is NULL, it means the files whose last modified attribute is greater than or equal with the datetime value will be selected.  When `modifiedDatetimeEnd` has datetime value but `modifiedDatetimeStart` is NULL, it means the files whose last modified attribute is less than the datetime value will be selected.| No |
 | modifiedDatetimeEnd | Files filter based on the attribute: Last Modified. The files will be selected if their last modified time are within the time range between `modifiedDatetimeStart` and `modifiedDatetimeEnd`. The time is applied to UTC time zone in the format of "2018-12-01T05:00:00Z". <br/><br/> Be aware the overall performance of data movement will be impacted by enabling this setting when you want to do file filter from huge amounts of files. <br/><br/> The properties can be NULL that mean no file attribute filter will be applied to the dataset.  When `modifiedDatetimeStart` has datetime value but `modifiedDatetimeEnd` is NULL, it means the files whose last modified attribute is greater than or equal with the datetime value will be selected.  When `modifiedDatetimeEnd` has datetime value but `modifiedDatetimeStart` is NULL, it means the files whose last modified attribute is less than the datetime value will be selected.| No |
->>>>>>> 6a383dfd
 | format | If you want to **copy files as-is** between file-based stores (binary copy), skip the format section in both input and output dataset definitions.<br/><br/>If you want to parse files with a specific format, the following file format types are supported: **TextFormat**, **JsonFormat**, **AvroFormat**, **OrcFormat**, **ParquetFormat**. Set the **type** property under format to one of these values. For more information, see [Text Format](supported-file-formats-and-compression-codecs.md#text-format), [Json Format](supported-file-formats-and-compression-codecs.md#json-format), [Avro Format](supported-file-formats-and-compression-codecs.md#avro-format), [Orc Format](supported-file-formats-and-compression-codecs.md#orc-format), and [Parquet Format](supported-file-formats-and-compression-codecs.md#parquet-format) sections. |No (only for binary copy scenario) |
 | compression | Specify the type and level of compression for the data. For more information, see [Supported file formats and compression codecs](supported-file-formats-and-compression-codecs.md#compression-support).<br/>Supported types are: **GZip**, **Deflate**, **BZip2**, and **ZipDeflate**.<br/>Supported levels are: **Optimal** and **Fastest**. |No |
 
@@ -208,17 +199,6 @@
 }
 ```
 
-### Folder and file filter examples
-
-This section describes the resulting behavior of the folder path and file name with wildcard filters.
-
-| folderPath | fileName | recursive | Source folder structure and filter result (files in **bold** are retrieved)|
-|:--- |:--- |:--- |:--- |
-| `Folder*` | (empty, use default) | false | FolderA<br/>&nbsp;&nbsp;&nbsp;&nbsp;**File1.csv**<br/>&nbsp;&nbsp;&nbsp;&nbsp;**File2.json**<br/>&nbsp;&nbsp;&nbsp;&nbsp;Subfolder1<br/>&nbsp;&nbsp;&nbsp;&nbsp;&nbsp;&nbsp;&nbsp;&nbsp;File3.csv<br/>&nbsp;&nbsp;&nbsp;&nbsp;&nbsp;&nbsp;&nbsp;&nbsp;File4.json<br/>&nbsp;&nbsp;&nbsp;&nbsp;&nbsp;&nbsp;&nbsp;&nbsp;File5.csv<br/>AnotherFolderB<br/>&nbsp;&nbsp;&nbsp;&nbsp;File6.csv |
-| `Folder*` | (empty, use default) | true | FolderA<br/>&nbsp;&nbsp;&nbsp;&nbsp;**File1.csv**<br/>&nbsp;&nbsp;&nbsp;&nbsp;**File2.json**<br/>&nbsp;&nbsp;&nbsp;&nbsp;Subfolder1<br/>&nbsp;&nbsp;&nbsp;&nbsp;&nbsp;&nbsp;&nbsp;&nbsp;**File3.csv**<br/>&nbsp;&nbsp;&nbsp;&nbsp;&nbsp;&nbsp;&nbsp;&nbsp;**File4.json**<br/>&nbsp;&nbsp;&nbsp;&nbsp;&nbsp;&nbsp;&nbsp;&nbsp;**File5.csv**<br/>AnotherFolderB<br/>&nbsp;&nbsp;&nbsp;&nbsp;File6.csv |
-| `Folder*` | `*.csv` | false | FolderA<br/>&nbsp;&nbsp;&nbsp;&nbsp;**File1.csv**<br/>&nbsp;&nbsp;&nbsp;&nbsp;File2.json<br/>&nbsp;&nbsp;&nbsp;&nbsp;Subfolder1<br/>&nbsp;&nbsp;&nbsp;&nbsp;&nbsp;&nbsp;&nbsp;&nbsp;File3.csv<br/>&nbsp;&nbsp;&nbsp;&nbsp;&nbsp;&nbsp;&nbsp;&nbsp;File4.json<br/>&nbsp;&nbsp;&nbsp;&nbsp;&nbsp;&nbsp;&nbsp;&nbsp;File5.csv<br/>AnotherFolderB<br/>&nbsp;&nbsp;&nbsp;&nbsp;File6.csv |
-| `Folder*` | `*.csv` | true | FolderA<br/>&nbsp;&nbsp;&nbsp;&nbsp;**File1.csv**<br/>&nbsp;&nbsp;&nbsp;&nbsp;File2.json<br/>&nbsp;&nbsp;&nbsp;&nbsp;Subfolder1<br/>&nbsp;&nbsp;&nbsp;&nbsp;&nbsp;&nbsp;&nbsp;&nbsp;**File3.csv**<br/>&nbsp;&nbsp;&nbsp;&nbsp;&nbsp;&nbsp;&nbsp;&nbsp;File4.json<br/>&nbsp;&nbsp;&nbsp;&nbsp;&nbsp;&nbsp;&nbsp;&nbsp;**File5.csv**<br/>AnotherFolderB<br/>&nbsp;&nbsp;&nbsp;&nbsp;File6.csv |
-
 ## Copy activity properties
 
 For a full list of sections and properties available for defining activities, see the [Pipelines](concepts-pipelines-activities.md) article. This section provides a list of properties supported by HDFS source.
@@ -404,11 +384,7 @@
             default = FILE:/var/log/krb5libs.log
             kdc = FILE:/var/log/krb5kdc.log
             admin_server = FILE:/var/log/kadmind.log
-<<<<<<< HEAD
-
-=======
             
->>>>>>> 6a383dfd
            [libdefaults]
             default_realm = REALM.COM
             dns_lookup_realm = false
@@ -416,11 +392,7 @@
             ticket_lifetime = 24h
             renew_lifetime = 7d
             forwardable = true
-<<<<<<< HEAD
-
-=======
             
->>>>>>> 6a383dfd
            [realms]
             REALM.COM = {
              kdc = node.REALM.COM
@@ -430,21 +402,13 @@
             kdc = windc.ad.com
             admin_server = windc.ad.com
            }
-<<<<<<< HEAD
-
-=======
             
->>>>>>> 6a383dfd
            [domain_realm]
             .REALM.COM = REALM.COM
             REALM.COM = REALM.COM
             .ad.com = AD.COM
             ad.com = AD.COM
-<<<<<<< HEAD
-
-=======
             
->>>>>>> 6a383dfd
            [capaths]
             AD.COM = {
              REALM.COM = .
