- name: Data Factory Documentation
  href: index.yml
- name: Switch to version 1 documentation
  href: v1/data-factory-introduction.md
- name: Overview
  items:
  - name: Introduction to Data Factory
    href: introduction.md
  - name: Compare current version to version 1
    href: compare-versions.md
- name: Quickstarts
  expanded: true
  items:
  - name: Create data factory - User interface (UI)
    href: quickstart-create-data-factory-portal.md
  - name: Create data factory - Copy Data tool
    href: quickstart-create-data-factory-copy-data-tool.md
  - name: Create data factory - Azure PowerShell
    href: quickstart-create-data-factory-powershell.md
  - name: Create data factory - .NET
    href: quickstart-create-data-factory-dot-net.md
  - name: Create data factory - Python
    href: quickstart-create-data-factory-python.md
  - name: Create data factory - REST
    href: quickstart-create-data-factory-rest-api.md
  - name: Create data factory - Resource Manager template
    href: quickstart-create-data-factory-resource-manager-template.md
- name: Tutorials
  items:
  - name: Copy data in cloud
    items:
    - name: Copy Data tool
      href: tutorial-copy-data-tool.md
    - name: User interface (UI)
      href: tutorial-copy-data-portal.md
    - name: .NET
      href: tutorial-copy-data-dot-net.md
  - name: Copy on-premises data to cloud
    items:
    - name: Copy Data tool
      href: tutorial-hybrid-copy-data-tool.md
    - name: User interface (UI)
      href: tutorial-hybrid-copy-portal.md
    - name: Azure PowerShell
      href: tutorial-hybrid-copy-powershell.md
  - name: Copy data in bulk
    items:
    - name: User interface (UI)
      href: tutorial-bulk-copy-portal.md
    - name: Azure PowerShell
      href: tutorial-bulk-copy.md
  - name: Copy data incrementally
    href: tutorial-incremental-copy-overview.md
    items:
    - name: 1 - Copy from one table
      items:
      - name: User interface (UI)
        href: tutorial-incremental-copy-portal.md
      - name: Azure PowerShell
        href: tutorial-incremental-copy-powershell.md
    - name: 2 - Copy from multiple tables
      items:
      - name: User interface (UI)
        href: tutorial-incremental-copy-multiple-tables-portal.md
      - name: Azure PowerShell
        href: tutorial-incremental-copy-multiple-tables-powershell.md
    - name: 3 - Use change tracking feature
      items:
      - name: User interface (UI)
        href: tutorial-incremental-copy-change-tracking-feature-portal.md
      - name: Azure PowerShell
        href: tutorial-incremental-copy-change-tracking-feature-powershell.md
  - name: Transform data in cloud
    items:
    - name: HDInsight Spark
      items:
      - name: User interface (UI)
        href: tutorial-transform-data-spark-portal.md
      - name: Azure PowerShell
        href: tutorial-transform-data-spark-powershell.md
    - name: Databricks Notebook
      items:
      - name: User interface (UI)
        href: transform-data-using-databricks-notebook.md
  - name: Transform data in virtual network
    items:
    - name: User interface (UI)
      href: tutorial-transform-data-hive-virtual-network-portal.md
    - name: Azure PowerShell
      href: tutorial-transform-data-hive-virtual-network.md
  - name: Add branching and chaining
    items:
    - name: User interface (UI)
      href: tutorial-control-flow-portal.md
    - name: .NET
      href: tutorial-control-flow.md
  - name: Run SSIS packages in Azure
    items:
    - name: User interface (UI)
      href: tutorial-deploy-ssis-packages-azure.md
    - name: Azure PowerShell
      href: tutorial-deploy-ssis-packages-azure-powershell.md
- name: Samples
  items:
  - name: Code samples
    href: https://azure.microsoft.com/resources/samples/?service=data-factory
  - name: Azure PowerShell
    href: samples-powershell.md
- name: Concepts
  items:
  - name: Pipelines and activities
    href: concepts-pipelines-activities.md
  - name: Datasets and linked services
    href: concepts-datasets-linked-services.md
  - name: Pipeline execution and triggers
    href: concepts-pipeline-execution-triggers.md
  - name: Integration runtime
    href: concepts-integration-runtime.md
<<<<<<< HEAD
  - name: Mapping Data Flows
    - name: Mapping Data Flow concepts
      href: concepts-adf-data-flow-overview.md
    - name: Debug Mode
      href: concepts-adf-data-flow-debug-mode.md
    - name: Schema Drift
      href: concepts-adf-data-flow-schema-drift.md
    - name: Inspect Pane
      href: concepts-adf-data-flow-inspect-pane.md
    - name: Column Patterns
      href: concepts-adf-data-flow-column-pattern.md
    - name: Data Flow Monitoring
      href: concepts-adf-data-flow-monitoring.md     
    - name: Move Nodes
      href: concepts-adf-data-flow-move-nodes.md
    - name: Optimize Tab
      href: concepts-adf-data-flow-optimize-tab.md
    - name: Expression Builder
      href: concepts-adf-data-flow-expression-builder.md
    - name: Reference Nodes
      href: concepts-adf-data-flow-reference-node.md
=======
  - name: Roles and permissions
    href: concepts-roles-permissions.md
  - name: Understanding pricing
    href: pricing-concepts.md
  - name: Naming rules
    href: naming-rules.md
>>>>>>> 92700c43
- name: How-to guides
  items:
  - name: Author
    items:
    - name: Visually author data factories
      href: author-visually.md
    - name: Continuous integration and delivery
      href: continuous-integration-deployment.md
    - name: Iterative development and debugging
      href: iterative-development-debugging.md
  - name: Connectors
    items:
    - name: Amazon Marketplace Web Service
      href: connector-amazon-marketplace-web-service.md
    - name: Amazon Redshift
      href: connector-amazon-redshift.md
    - name: Amazon S3
      href: connector-amazon-simple-storage-service.md
    - name: Azure Blob Storage
      href: connector-azure-blob-storage.md
    - name: Azure Cosmos DB SQL API
      href: connector-azure-cosmos-db.md
    - name: Azure Cosmos DB MongDB API
      href: connector-azure-cosmos-db-mongodb-api.md
    - name: Azure Data Explorer
      href: connector-azure-data-explorer.md
    - name: Azure Data Lake Storage Gen1
      href: connector-azure-data-lake-store.md
    - name: Azure Data Lake Storage Gen2
      href: connector-azure-data-lake-storage.md
    - name: Azure Database for MariaDB
      href: connector-azure-database-for-mariadb.md
    - name: Azure Database for MySQL
      href: connector-azure-database-for-mysql.md
    - name: Azure Database for PostgreSQL
      href: connector-azure-database-for-postgresql.md
    - name: Azure File Storage
      href: connector-azure-file-storage.md
    - name: Azure Search
      href: connector-azure-search.md
    - name: Azure SQL Database
      href: connector-azure-sql-database.md
    - name: Azure SQL Database Managed Instance
      href: connector-azure-sql-database-managed-insance.md
    - name: Azure SQL Data Warehouse
      href: connector-azure-sql-data-warehouse.md
    - name: Azure Table Storage
      href: connector-azure-table-storage.md
    - name: Cassandra
      href: connector-cassandra.md
    - name: Common Data Service for Apps
      href: connector-dynamics-crm-office-365.md
    - name: Concur
      href: connector-concur.md
    - name: Couchbase
      href: connector-couchbase.md
    - name: DB2
      href: connector-db2.md
    - name: Drill
      href: connector-drill.md
    - name: Dynamics 365
      href: connector-dynamics-crm-office-365.md
    - name: Dynamics AX
      href: connector-dynamics-ax.md
    - name: Dynamics CRM
      href: connector-dynamics-crm-office-365.md
    - name: File System
      href: connector-file-system.md
    - name: FTP
      href: connector-ftp.md
    - name: Google AdWords
      href: connector-google-adwords.md
    - name: Google BigQuery
      href: connector-google-bigquery.md
    - name: Google Cloud Storage
      href: connector-google-cloud-storage.md
    - name: Greenplum
      href: connector-greenplum.md
    - name: HBase
      href: connector-hbase.md
    - name: HDFS
      href: connector-hdfs.md
    - name: Hive
      href: connector-hive.md
    - name: HTTP
      href: connector-http.md
    - name: HubSpot
      href: connector-hubspot.md
    - name: Impala
      href: connector-impala.md
    - name: Informix
      href: connector-odbc.md#ibm-informix-source
    - name: Jira
      href: connector-jira.md
    - name: Magento
      href: connector-magento.md
    - name: MariaDB
      href: connector-mariadb.md
    - name: Marketo
      href: connector-marketo.md
    - name: Microsoft Access
      href: connector-odbc.md#microsoft-access-source
    - name: MongoDB
      href: connector-mongodb.md
      items:
      - name: MongoDB (legacy)
        href: connector-mongodb-legacy.md
    - name: MySQL
      href: connector-mysql.md
    - name: Netezza
      href: connector-netezza.md
    - name: OData
      href: connector-odata.md
    - name: ODBC
      href: connector-odbc.md
    - name: Office 365
      href: connector-office-365.md
    - name: Oracle
      href: connector-oracle.md
    - name: Oracle Eloqua
      href: connector-oracle-eloqua.md
    - name: Oracle Responsys
      href: connector-oracle-responsys.md
    - name: Oracle Service Cloud
      href: connector-oracle-service-cloud.md
    - name: Paypal
      href: connector-paypal.md
    - name: Phoenix
      href: connector-phoenix.md
    - name: PostgreSQL
      href: connector-postgresql.md
    - name: Presto
      href: connector-presto.md
    - name: QuickBooks Online
      href: connector-quickbooks.md
    - name: REST
      href: connector-rest.md
    - name: Salesforce
      href: connector-salesforce.md
    - name: Salesforce Service Cloud
      href: connector-salesforce.md
    - name: Salesforce Marketing Cloud
      href: connector-salesforce-marketing-cloud.md
    - name: SAP Business Warehouse Open Hub
      href: connector-sap-business-warehouse-open-hub.md
    - name: SAP Business Warehouse MDX
      href: connector-sap-business-warehouse.md
    - name: SAP Cloud for Customer
      href: connector-sap-cloud-for-customer.md
    - name: SAP ECC
      href: connector-sap-ecc.md
    - name: SAP HANA
      href: connector-sap-hana.md
    - name: ServiceNow
      href: connector-servicenow.md
    - name: SFTP
      href: connector-sftp.md
    - name: Shopify
      href: connector-shopify.md
    - name: Spark
      href: connector-spark.md
    - name: SQL Server
      href: connector-sql-server.md
    - name: Square
      href: connector-square.md
    - name: Sybase
      href: connector-sybase.md
    - name: Teradata
      href: connector-teradata.md
    - name: Vertica
      href: connector-vertica.md
    - name: Web Table
      href: connector-web-table.md
    - name: Xero
      href: connector-xero.md
    - name: Zoho
      href: connector-zoho.md
  - name: Copy data
    items:
    - name: Copy data using Copy Activity
      href: copy-activity-overview.md
    - name: Delete files using Delete Activity
      href: delete-activity.md
    - name: Copy Data tool
      href: copy-data-tool.md
    - name: Load Data Lake Storage Gen2
      href: load-azure-data-lake-storage-gen2.md
      items:
      - name: Copy from Data Lake Storage Gen1
        href: load-azure-data-lake-storage-gen2-from-gen1.md
    - name: Load SQL Data Warehouse
      href: load-azure-sql-data-warehouse.md
    - name: Load Data Lake Storage Gen1
      href: load-azure-data-lake-store.md 
    - name: Load Office 365 data
      href: load-office-365-data.md
    - name: Read or write partitioned data
      href: how-to-read-write-partitioned-data.md
    - name: Format and compression support
      href: supported-file-formats-and-compression-codecs.md
    - name: Schema and type mapping
      href: copy-activity-schema-and-type-mapping.md
    - name: Fault tolerance
      href: copy-activity-fault-tolerance.md
    - name: Performance and tuning
      href: copy-activity-performance.md
  - name: Transform data
    href: transform-data.md
    items:
    - name: HDInsight Hive Activity
      href: transform-data-using-hadoop-hive.md
    - name: HDInsight Pig Activity
      href: transform-data-using-hadoop-pig.md
    - name: HDInsight MapReduce Activity
      href: transform-data-using-hadoop-map-reduce.md
    - name: HDInsight Streaming Activity
      href: transform-data-using-hadoop-streaming.md
    - name: HDInsight Spark Activity
      href: transform-data-using-spark.md
    - name: ML Batch Execution Activity
      href: transform-data-using-machine-learning.md
    - name: ML Update Resource Activity
      href: update-machine-learning-models.md
    - name: Stored Procedure Activity
      href: transform-data-using-stored-procedure.md
    - name: Data Lake U-SQL Activity
      href: transform-data-using-data-lake-analytics.md
    - name: Databricks Notebook Activity
      href: transform-data-databricks-notebook.md
    - name: Databricks Jar Activity
      href: transform-data-databricks-jar.md
    - name: Databricks Python Activity
      href: transform-data-databricks-python.md
    - name: Custom activity
      href: transform-data-using-dotnet-custom-activity.md
    - name: Compute linked services
      href: compute-linked-services.md
  - name: Control flow
    items:
    - name: Append Variable Activity
      href: control-flow-append-variable-activity.md
    - name: Azure Function Activity
      href: control-flow-azure-function-activity.md
    - name: Execute Pipeline Activity
      href: control-flow-execute-pipeline-activity.md
    - name: Filter Activity
      href: control-flow-filter-activity.md
    - name: For Each Activity
      href: control-flow-for-each-activity.md
    - name: Get Metadata Activity
      href: control-flow-get-metadata-activity.md
    - name: If Condition Activity
      href: control-flow-if-condition-activity.md
    - name: Lookup Activity
      href: control-flow-lookup-activity.md
    - name: Set Variable Activity
      href: control-flow-set-variable-activity.md
    - name: Until Activity
      href: control-flow-until-activity.md
    - name: Wait Activity
      href: control-flow-wait-activity.md
    - name: Web Activity
      href: control-flow-web-activity.md
  - name: Parameterize
    items:
    - name: Parameterize linked services
      href: parameterize-linked-services.md
    - name: Expression Language
      href: control-flow-expression-language-functions.md
    - name: System variables
      href: control-flow-system-variables.md
  - name: Security
    items:
    - name: Data movement security considerations
      href: data-movement-security-considerations.md
    - name: Store credentials in Azure Key Vault
      href: store-credentials-in-key-vault.md
    - name: Encrypt credentials for self-hosted integration runtime
      href: encrypt-credentials-self-hosted-integration-runtime.md
    - name: Data factory service identity
      href: data-factory-service-identity.md
  - name: Monitor and manage
    items:
    - name: Monitor visually
      href: monitor-visually.md
    - name: Monitor with Azure Monitor
      href: monitor-using-azure-monitor.md
    - name: Monitor with SDKs
      href: monitor-programmatically.md
    - name: Monitor integration runtime
      href: monitor-integration-runtime.md
    - name: Monitor Azure-SSIS integration runtime
      href: monitor-integration-runtime.md#azure-ssis-integration-runtime
    - name: Reconfigure Azure-SSIS integration runtime
      href: manage-azure-ssis-integration-runtime.md
    - name: Copy or clone a data factory
      href: copy-clone-data-factory.md
  - name: Create integration runtime
    items:
    - name: Azure integration runtime
      href: create-azure-integration-runtime.md
    - name: Self hosted integration runtime
      href: create-self-hosted-integration-runtime.md
    - name: Azure-SSIS integration runtime
      href: create-azure-ssis-integration-runtime.md
    - name: Shared self-hosted integration runtime
      href: create-shared-self-hosted-integration-runtime-powershell.md
  - name: Run SSIS packages in Azure
    items:
    - name: Run SSIS packages with Execute SSIS Package activity
      href: how-to-invoke-ssis-package-ssis-activity.md
    - name: Run SSIS packages with Stored Procedure activity
      href: how-to-invoke-ssis-package-stored-procedure-activity.md
    - name: Schedule Azure-SSIS integration runtime
      href: how-to-schedule-azure-ssis-integration-runtime.md
    - name: Join Azure-SSIS IR to a virtual network
      href: join-azure-ssis-integration-runtime-virtual-network.md
    - name: Enable Azure AD authentication for Azure-SSIS IR
      href: enable-aad-authentication-azure-ssis-ir.md
    - name: Provision Enterprise Edition for Azure-SSIS IR
      href: how-to-configure-azure-ssis-ir-enterprise-edition.md
    - name: Customize setup for Azure-SSIS IR
      href: how-to-configure-azure-ssis-ir-custom-setup.md
    - name: Install licensed components for Azure-SSIS IR
      href: how-to-develop-azure-ssis-ir-licensed-components.md
    - name: Configure high performance for Azure-SSIS IR
      href: configure-azure-ssis-integration-runtime-performance.md
    - name: Configure disaster recovery for Azure-SSIS IR
      href: configure-bcdr-azure-ssis-integration-runtime.md
    - name: Clean up SSISDB logs with Elastic Database Jobs
      href: how-to-clean-up-ssisdb-logs-with-elastic-jobs.md
  - name: Create triggers
    items:
    - name: Create a schedule trigger
      href: how-to-create-schedule-trigger.md
    - name: Create a tumbling window trigger
      href: how-to-create-tumbling-window-trigger.md
    - name: Create a tumbling window trigger dependency
      href: tumbling-window-trigger-dependency.md
    - name: Create an event-based trigger
      href: how-to-create-event-trigger.md
  - name: Templates
    items:
    - name: Overview of templates
      href: solution-templates-introduction.md
    - name: Copy files from multiple containers
      href: solution-template-copy-files-multiple-containers.md
    - name: Bulk copy with control table
      href: solution-template-bulk-copy-with-control-table.md
    - name: Delta copy with control table
      href: solution-template-delta-copy-with-control-table.md
    - name: Transform data with Databricks
      href: solution-template-databricks-notebook.md
- name: Reference
  items:
  - name: .NET
    href: /dotnet/api/microsoft.azure.management.datafactory
  - name: PowerShell
    href: /powershell/module/azurerm.datafactoryv2/
  - name: REST API
    href: /rest/api/datafactory
  - name: Resource Manager template
    href: /azure/templates/microsoft.datafactory/allversions
  - name: Python
    href: /python/api/overview/azure/datafactory?view=azure-python
- name: Resources
  items:
  - name: Ask a question - MSDN forum
    href: https://social.msdn.microsoft.com/Forums/en-US/home?forum=AzureDataFactory&filter=alltypes&sort=lastpostdesc
  - name: Ask a question - Stack Overflow
    href: https://stackoverflow.com/questions/tagged/azure-data-factory
  - name: Request a feature
    href: https://feedback.azure.com/forums/270578-azure-data-factory
  - name: FAQ
    href: frequently-asked-questions.md
  - name: Roadmap
    href: https://azure.microsoft.com/roadmap/?tag=data-factory
  - name: Pricing
    href: https://azure.microsoft.com/pricing/details/data-factory/
  - name: Availability by region
    href: https://azure.microsoft.com/global-infrastructure/services/
  - name: Support options
    href: https://azure.microsoft.com/support/options/<|MERGE_RESOLUTION|>--- conflicted
+++ resolved
@@ -116,8 +116,8 @@
     href: concepts-pipeline-execution-triggers.md
   - name: Integration runtime
     href: concepts-integration-runtime.md
-<<<<<<< HEAD
   - name: Mapping Data Flows
+    items:
     - name: Mapping Data Flow concepts
       href: concepts-adf-data-flow-overview.md
     - name: Debug Mode
@@ -138,14 +138,12 @@
       href: concepts-adf-data-flow-expression-builder.md
     - name: Reference Nodes
       href: concepts-adf-data-flow-reference-node.md
-=======
   - name: Roles and permissions
     href: concepts-roles-permissions.md
   - name: Understanding pricing
     href: pricing-concepts.md
   - name: Naming rules
     href: naming-rules.md
->>>>>>> 92700c43
 - name: How-to guides
   items:
   - name: Author
