--- conflicted
+++ resolved
@@ -29,15 +29,10 @@
     href: tutorial-transform-data-using-spark-powershell.md
   - name: 4 - Control flow
     href: tutorial-control-flow.md    
-<<<<<<< HEAD
   - name: 5 - Bulk and incremental copy
     href: tutorial-bulk-incremental-copy.md
   - name: 6 - Deploy SSIS packages to Azure
     href: tutorial-deploy-ssis-packages-azure.md    
-=======
-  - name: 6 - Deploy SSIS packages
-    href: tutorial-deploy-ssis-packages.md    
->>>>>>> f3689206
 - name: Samples
   items:
   - name: PowerShell
