- name: Data Factory V2 Documentation
  href: index.yml
- name: Overview
  items:
  - name: Introduction to Data Factory
    href: introduction.md
- name: Quickstarts
  expanded: true
  items:
  - name: Create data factory
    items:
    - name: PowerShell
      href: quickstart-create-data-factory-powershell.md    
    - name: .NET
      href: quickstart-create-data-factory-dot-net.md
    - name: Python
      href: quickstart-create-data-factory-python.md      
    - name: REST   
      href: quickstart-create-data-factory-rest-api.md
- name: Tutorials
  items:
<<<<<<< HEAD
  - name: 1 - Deploy SSIS packages to Azure
    href: tutorial-deploy-ssis-packages.md    
=======
  - name: 1. Deploy SSIS packages to Azure
    href: tutorial-deploy-ssis-packages-azure.md    
>>>>>>> c860cac0
  - name: 2 - Copy data in cloud
    href: tutorial-copy-data-dot-net.md
  - name: 3 - Copy on-prem data to cloud
    href: tutorial-copy-onprem-data-to-cloud-powershell.md
  - name: 4 - Copy data in bulk
    href: tutorial-bulk-copy.md
  - name: 5 - Copy data incrementally
    href: tutorial-incremental-copy-powershell.md
  - name: 6 - Transform data in cloud
    href: tutorial-transform-data-spark-powershell.md
  - name: 7 - Transform data in virtual network
    href: tutorial-transform-data-hive-virtual-network.md       
  - name: 8 - Control flow
    href: tutorial-control-flow.md    
- name: Samples
  items:
  - name: PowerShell
    href: samples-powershell.md
  - name: Code samples
    href: https://azure.microsoft.com/en-us/resources/samples/?service=data-factory
- name: Concepts
  items:
  - name: Pipelines and activities
    href: concepts-pipelines-activities.md
  - name: Datasets and linked services
    href: concepts-datasets-linked-services.md
  - name: Pipeline execution and triggers
    href: concepts-pipeline-execution-triggers.md 
  - name: Integration runtime
    href: concepts-integration-runtime.md
- name: How-to guides
  items:
  - name: Move data
    items: 
    - name: Copy Activity overview
      href: copy-activity-overview.md
    - name: Connectors
      items: 
      - name: Amazon Redshift
        href: connector-amazon-redshift.md
      - name: Amazon S3
        href: connector-amazon-simple-storage-service.md
      - name: Azure Blob Storage
        href: connector-azure-blob-storage.md
      - name: Azure Cosmos DB
        href: connector-azure-cosmos-db.md
      - name: Azure Data Lake Store
        href: connector-azure-data-lake-store.md
      - name: Azure Search
        href: connector-azure-search.md
      - name: Azure SQL DB
        href: connector-azure-sql-database.md
      - name: Azure SQL Data Warehouse
        href: connector-azure-sql-data-warehouse.md
      - name: Azure Table Storage
        href: connector-azure-table-storage.md
      - name: Cassandra
        href: connector-cassandra.md
      - name: DB2
        href: connector-db2.md
      - name: Dynamics 365
        href: connector-dynamics-crm-office-365.md       
      - name: Dynamics CRM 
        href: connector-dynamics-crm-office-365.md
      - name: File System
        href: connector-file-system.md
      - name: FTP
        href: connector-ftp.md
      - name: HDFS
        href: connector-hdfs.md
      - name: HTTP
        href: connector-http.md
      - name: MongoDB
        href: connector-mongodb.md
      - name: MySQL
        href: connector-mysql.md
      - name: OData
        href: connector-odata.md
      - name: ODBC
        href: connector-odbc.md
      - name: Oracle
        href: connector-oracle.md
      - name: PostgreSQL
        href: connector-postgresql.md
      - name: Salesforce
        href: connector-salesforce.md
      - name: SAP Business Warehouse
        href: connector-sap-business-warehouse.md
      - name: SAP HANA
        href: connector-sap-hana.md
      - name: SFTP
        href: connector-sftp.md
      - name: SQL Server
        href: connector-sql-server.md
      - name: Sybase
        href: connector-sybase.md
      - name: Teradata
        href: connector-teradata.md
      - name: WebTable
        href: connector-web-table.md
    - name: Format and compression support
      href: supported-file-formats-and-compression-codecs.md        
    - name: Schema and type mapping
      href: copy-activity-schema-and-type-mapping.md      
    - name: Fault tolerance
      href: copy-activity-fault-tolerance.md     
    - name: Performance and tuning
      href: copy-activity-performance.md
  - name: Transform data
    href: transform-data.md
    items: 
    - name: HdInsight Hive Activity
      href: transform-data-using-hadoop-hive.md
    - name: HdInsight Pig Activity
      href: transform-data-using-hadoop-pig.md
    - name: HdInsight MapReduce Activity
      href: transform-data-using-hadoop-map-reduce.md
    - name: HdInsight Streaming Activity
      href: transform-data-using-hadoop-streaming.md
    - name: HdInsight Spark Activity
      href: transform-data-using-spark.md
    - name: ML Batch Execution Activity
      href: transform-data-using-machine-learning.md
    - name: ML Update Resource Activity
      href: update-machine-learning-models.md
    - name: Stored Procedure Activity
      href: transform-data-using-stored-procedure.md
    - name: Data Lake U-SQL Activity
      href: transform-data-using-data-lake-analytics.md
    - name: .NET custom activity
      href: transform-data-using-dotnet-custom-activity.md
    - name: Compute linked services
      href: compute-linked-services.md
  - name: Control flow
    items: 
    - name: Web Activity
      href: control-flow-web-activity.md     
    - name: Lookup Activity
      href: control-flow-lookup-activity.md     
    - name: Get Metadata Activity
      href: control-flow-get-metadata-activity.md     
    - name: Execute Pipeline Activity
      href: control-flow-execute-pipeline-activity.md     
    - name: For Each Activity
      href: control-flow-for-each-activity.md  
    - name: Expression Language         
      href: control-flow-expression-language-functions.md
    - name: System variables         
      href: control-flow-system-variables.md     
  - name: Store credentials in key vault
    href: store-credentials-in-key-vault.md 
  - name: Monitor and manage
    items: 
    - name: Use .NET
      href: quickstart-create-data-factory-dot-net.md#monitor-pipeline-run
    - name: Use Azure Monitor
      href: monitor-using-azure-monitor.md
  - name: Create integration runtime
    items:
    - name: Azure integration runtime
      href: create-azure-integration-runtime.md   
    - name: Azure SSIS integration runtime
      href: create-azure-ssis-integration-runtime.md
    - name: Self hosted integration runtime
      href: create-self-hosted-integration-runtime.md
- name: Reference
  items:
  - name: .NET
  - name: PowerShell
    href: /powershell/azure/data-factory
  - name: REST API
    href: /rest/api/data-factory
  - name: Python
- name: Resources
  items:
  - name: Azure Roadmap
    href: https://azure.microsoft.com/roadmap/?category=analytics
  - name: Pricing
    href: https://azure.microsoft.com/pricing/details/data-factory/
  - name: MSDN forum
    href: https://social.msdn.microsoft.com/Forums/home?forum=AzureDataFactory
  - name: Stack Overflow
    href: https://stackoverflow.com/questions/tagged/azure-data-factory
  - name: Request a feature
    href: https://feedback.azure.com/forums/270578-azure-data-factory
  - name: Region availability
    href: https://azure.microsoft.com/regions/services/
  - name: Support options
    href: https://azure.microsoft.com/support/options/<|MERGE_RESOLUTION|>--- conflicted
+++ resolved
@@ -19,13 +19,8 @@
       href: quickstart-create-data-factory-rest-api.md
 - name: Tutorials
   items:
-<<<<<<< HEAD
-  - name: 1 - Deploy SSIS packages to Azure
-    href: tutorial-deploy-ssis-packages.md    
-=======
   - name: 1. Deploy SSIS packages to Azure
     href: tutorial-deploy-ssis-packages-azure.md    
->>>>>>> c860cac0
   - name: 2 - Copy data in cloud
     href: tutorial-copy-data-dot-net.md
   - name: 3 - Copy on-prem data to cloud
