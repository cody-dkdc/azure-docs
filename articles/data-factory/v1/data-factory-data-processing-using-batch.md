---
title: Process large-scale datasets by using Data Factory and Batch | Microsoft Docs
description: Describes how to process huge amounts of data in an Azure Data Factory pipeline by using the parallel processing capability of Azure Batch.
services: data-factory
documentationcenter: ''
author: spelluru
manager: jhubbard
editor: monicar

ms.assetid: 688b964b-51d0-4faa-91a7-26c7e3150868
ms.service: data-factory
ms.workload: data-services
ms.tgt_pltfrm: na
ms.devlang: na
ms.topic: article
ms.date: 10/15/2017
ms.author: spelluru

robots: noindex
---
# Process large-scale datasets by using Data Factory and Batch
> [!NOTE]
> This article applies to version 1 of Azure Data Factory, which is generally available. If you use version 2 of the Data Factory service, which is in preview, see [Custom activities in Data Factory version 2](../transform-data-using-dotnet-custom-activity.md).

This article describes an architecture of a sample solution that moves and processes large-scale datasets in an automatic and scheduled manner. It also provides an end-to-end walkthrough to implement the solution by using Data Factory and Azure Batch.

This article is longer than a typical article because it contains a walkthrough of an entire sample solution. If you're new to Batch and Data Factory, you can learn about these services and how they work together. If you know something about the services and are designing/architecting a solution, you can focus on the [architecture section](#architecture-of-sample-solution) of the article. If you're developing a prototype or a solution, you might want to try out the step-by-step instructions in the [walkthrough](#implementation-of-sample-solution). We invite your comments about this content and how you use it.

First, let's look at how Data Factory and Batch services can help you process large datasets in the cloud.     

## Why Azure Batch?
 You can use Batch to run large-scale parallel and high-performance computing (HPC) applications efficiently in the cloud. It's a platform service that schedules compute-intensive work to run on a managed collection of virtual machines (VMs). It can automatically scale compute resources to meet the needs of your jobs.

With the Batch service, you define Azure compute resources to execute your applications in parallel, and at scale. You can run on-demand or scheduled jobs. You don't need to manually create, configure, and manage an HPC cluster, individual VMs, virtual networks, or a complex job and task-scheduling infrastructure.

 If you aren't familiar with Batch, the following articles help you understand the architecture/implementation of the solution described in this article:   

* [Basics of Batch](../../batch/batch-technical-overview.md)
* [Batch feature overview](../../batch/batch-api-basics.md)

Optionally, to learn more about Batch, see [Learning path for Batch](https://azure.microsoft.com/documentation/learning-paths/batch/).

## Why Azure Data Factory?
Data Factory is a cloud-based data integration service that orchestrates and automates the movement and transformation of data. You can use Data Factory to create managed data pipelines that move data from on-premises and cloud data stores to a centralized data store. An example is Azure Blob storage. You can use Data Factory to process/transform data by using services such as Azure HDInsight and Azure Machine Learning. You also can schedule data pipelines to run in a scheduled manner (for example, hourly, daily, and weekly). You can monitor and manage the pipelines at a glance to identify issues and take action.

  If you aren't familiar with Data Factory, the following articles help you understand the architecture/implementation of the solution described in this article:  

* [Introduction to Data Factory](data-factory-introduction.md)
* [Build your first data pipeline](data-factory-build-your-first-pipeline.md)   

Optionally, to learn more about Data Factory, see [Learning path for Data Factory](https://azure.microsoft.com/documentation/learning-paths/data-factory/).

## Data Factory and Batch together
Data Factory includes built-in activities. For example, the Copy activity is used to copy/move data from a source data store to a destination data store. The Hive activity is used to process data by using Hadoop clusters (HDInsight) on Azure. For a list of supported transformation activities, see [Data transformation activities](data-factory-data-transformation-activities.md).

You also can create custom .NET activities to move or process data with your own logic. You can run these activities on an HDInsight cluster or on a Batch pool of VMs. When you use Batch, you can configure the pool to autoscale (add or remove VMs based on the workload) based on a formula you provide.     

## Architecture of a sample solution
  The architecture described in this article is for a simple solution. It's also relevant to complex scenarios, such as risk modeling by financial services, image processing and rendering, and genomic analysis.

The diagram illustrates how Data Factory orchestrates data movement and processing. It also shows how Batch processes the data in a parallel manner. Download and print the diagram for easy reference (11 x 17 inches or A3 size). To access the diagram so that you can print it, see [HPC and data orchestration by using Batch and Data Factory](http://go.microsoft.com/fwlink/?LinkId=717686).

[![Large-scale data processing diagram](./media/data-factory-data-processing-using-batch/image1.png)](http://go.microsoft.com/fwlink/?LinkId=717686)

The following list provides the basic steps of the process. The solution includes code and explanations to build the end-to-end solution.

* **Configure Batch with a pool of compute nodes (VMs).** You can specify the number of nodes and the size of each node.

* **Create a Data Factory instance** that is configured with entities that represent blob storage, the Batch compute service, input/output data, and a workflow/pipeline with activities that move and transform data.

* **Create a custom .NET activity in the Data Factory pipeline.** The activity is your user code that runs on the Batch pool.

* **Store large amounts of input data as blobs in Azure Storage.** Data is divided into logical slices (usually by time).

* **Data Factory copies data that is processed in parallel** to the secondary location.

* **Data Factory runs the custom activity by using the pool allocated by Batch.** Data Factory can run activities concurrently. Each activity processes a slice of data. The results are stored in storage.

* **Data Factory moves the final results to a third location,** either for distribution via an app or for further processing by other tools.

## Implementation of the sample solution
The sample solution is intentionally simple. It's designed to show you how to use Data Factory and Batch together to process datasets. The solution counts the number of occurrences of the search term "Microsoft" in input files that are organized in a time series. It then outputs the count to output files.

**Time:** If you're familiar with the basics of Azure, Data Factory, and Batch and have completed the following prerequisites, this solution takes one to two hours to complete.

### Prerequisites
#### Azure subscription
If you don't have an Azure subscription, you can create a free trial account quickly. For more information, see [Free trial](https://azure.microsoft.com/pricing/free-trial/).

#### Azure storage account
You use a storage account to store the data in this tutorial. If you don't have a storage account, see [Create a storage account](../../storage/common/storage-create-storage-account.md#create-a-storage-account). The sample solution uses blob storage.

#### Azure Batch account
Create a Batch account by using the [Azure portal](http://portal.azure.com/). For more information, see [Create and manage a Batch account](../../batch/batch-account-create-portal.md). Note the Batch account name and account key. You also can use the [New-AzureRmBatchAccount](https://msdn.microsoft.com/library/mt603749.aspx) cmdlet to create a Batch account. For instructions on how to use this cmdlet, see [Get started with Batch PowerShell cmdlets](../../batch/batch-powershell-cmdlets-get-started.md).

The sample solution uses Batch (indirectly via a data factory pipeline) to process data in a parallel manner on a pool of compute nodes (a managed collection of VMs).

#### Azure Batch pool of virtual machines
Create a Batch pool with at least two compute nodes.

1. In the [Azure portal](https://portal.azure.com), select **Browse** in the left menu, and select **Batch Accounts**.

2. Select your Batch account to open the **Batch Account** blade.

3. Select the **Pools** tile.

4. On the **Pools** blade, select the **Add** button on the toolbar to add a pool.

   a. Enter an ID for the pool (**Pool ID**). Note the ID of the pool. You need it when you create the data factory solution.

   b. Specify **Windows Server 2012 R2** for the **Operating System Family** setting.

   c. Select a **node pricing tier**.

   d. Enter **2** as the value for the **Target Dedicated** setting.

   e. Enter **2** as the value for the **Max tasks per node** setting.

   f. Select **OK** to create the pool.

#### Azure Storage Explorer
You use [Azure Storage Explorer 6](https://azurestorageexplorer.codeplex.com/) or [CloudXplorer](http://clumsyleaf.com/products/cloudxplorer) (from ClumsyLeaf Software) to inspect and alter the data in your Storage projects. You also can inspect and alter the data in the logs of your cloud-hosted applications.

1. Create a container named **mycontainer** with private access (no anonymous access).

2. If you use CloudXplorer, create folders and subfolders with the following structure:

   ![Folder and subfolder structure](./media/data-factory-data-processing-using-batch/image3.png)

   `Inputfolder` and `outputfolder` are top-level folders in `mycontainer`. The `inputfolder` folder has subfolders with date-time stamps (YYYY-MM-DD-HH).

   If you use Storage Explorer, in the next step, you upload files with the following names: `inputfolder/2015-11-16-00/file.txt`, `inputfolder/2015-11-16-01/file.txt`, and so on. This step automatically creates the folders.

3. Create a text file **file.txt** on your machine with content that has the keyword **Microsoft**. An example is "test custom activity Microsoft test custom activity Microsoft."

4. Upload the file to the following input folders in blob storage:

   ![Input folders](./media/data-factory-data-processing-using-batch/image4.png)

   If you use Storage Explorer, upload the **file.txt** file to **mycontainer**. Select **Copy** on the toolbar to create a copy of the blob. In the **Copy Blob** dialog box, change the **destination blob name** to `inputfolder/2015-11-16-00/file.txt`. Repeat this step to create `inputfolder/2015-11-16-01/file.txt`, `inputfolder/2015-11-16-02/file.txt`, `inputfolder/2015-11-16-03/file.txt`, `inputfolder/2015-11-16-04/file.txt`, and so on. This action automatically creates the folders.

5. Create another container named `customactivitycontainer`. Upload the custom activity zip file to this container.

#### Visual Studio
Install Visual Studio 2012 or later to create the custom Batch activity to be used in the data factory solution.

### High-level steps to create the solution
1. Create a custom activity that contains the data processing logic.

2. Create a data factory that uses the custom activity.

### Create the custom activity
The data factory custom activity is the heart of this sample solution. The sample solution uses Batch to run the custom activity. For information about how to develop custom activities and use them in data factory pipelines, see [Use custom activities in a data factory pipeline](data-factory-use-custom-activities.md).

To create a .NET custom activity that you can use in a data factory pipeline, you create a .NET class library project with a class that implements the IDotNetActivity interface. This interface has only one method: Execute. Here is the signature of the method:

```csharp
public IDictionary<string, string> Execute(
            IEnumerable<LinkedService> linkedServices,
            IEnumerable<Dataset> datasets,
            Activity activity,
            IActivityLogger logger)
```

The method has a few key components that you need to understand:

* The method takes four parameters:

  * **linkedServices**. This parameter is an enumerable list of linked services that link input/output data sources (for example, blob storage) to the data factory. In this sample, there is only one linked service of the type Azure Storage used for both input and output.
  * **datasets**. This parameter is an enumerable list of datasets. You can use this parameter to get the locations and schemas defined by input and output datasets.
  * **activity**. This parameter represents the current compute entity. In this case, it's a Batch service.
  * **logger**. You can use the logger to write debug comments that surface as the "User" log for the pipeline.
* The method returns a dictionary that can be used to chain custom activities together in the future. This feature isn't implemented yet, so just return an empty dictionary from the method.

#### Procedure: Create the custom activity
1. Create a .NET class library project in Visual Studio.

   a. Start Visual Studio 2012/2013/2015.

   b. Select **File** > **New** > **Project**.

   c. Expand **Templates**, and select **Visual C\#**. In this walkthrough, you use C\#, but you can use any .NET language to develop the custom activity.

   d. Select **Class Library** from the list of project types on the right.

   e. Enter **MyDotNetActivity** for the **Name**.

   f. Select **C:\\ADF** for the **Location**. Create the folder **ADF** if it doesn't exist.

   g. Select **OK** to create the project.

2. Select **Tools** > **NuGet Package Manager** > **Package Manager Console**.

3. In the Package Manager Console, execute the following command to import Microsoft.Azure.Management.DataFactories:

	```powershell
	Install-Package Microsoft.Azure.Management.DataFactories
	```
4. Import the **Azure Storage** NuGet package into the project. You need this package because you use the Blob Storage API in this sample:

	```powershell
	Install-Package Azure.Storage
	```
5. Add the following using directives to the source file in the project:

	```csharp
	using System.IO;
	using System.Globalization;
	using System.Diagnostics;
	using System.Linq;
	
	using Microsoft.Azure.Management.DataFactories.Models;
	using Microsoft.Azure.Management.DataFactories.Runtime;
	
	using Microsoft.WindowsAzure.Storage;
	using Microsoft.WindowsAzure.Storage.Blob;
	```
6. Change the name of the namespace to **MyDotNetActivityNS**.

	```csharp
	namespace MyDotNetActivityNS
	```
7. Change the name of the class to **MyDotNetActivity**, and derive it from the **IDotNetActivity** interface as shown:

	```csharp
	public class MyDotNetActivity : IDotNetActivity
	```
8. Implement (add) the **Execute** method of the **IDotNetActivity** interface to the **MyDotNetActivity** class. Copy the following sample code to the method. For an explanation of the logic used in this method, see the [Execute method](#execute-method) section.

	```csharp
	/// <summary>
	/// The Execute method is the only method of IDotNetActivity interface you must implement.
	/// In this sample, the method invokes the Calculate method to perform the core logic.  
	/// </summary>
	public IDictionary<string, string> Execute(
	   IEnumerable<LinkedService> linkedServices,
	   IEnumerable<Dataset> datasets,
	   Activity activity,
	   IActivityLogger logger)
	{
	
	   // Declare types for the input and output data stores.
	   AzureStorageLinkedService inputLinkedService;
	
	   Dataset inputDataset = datasets.Single(dataset => dataset.Name == activity.Inputs.Single().Name);
	
	   foreach (LinkedService ls in linkedServices)
	       logger.Write("linkedService.Name {0}", ls.Name);
	
	   // Use the First method instead of Single because we are using the same
	   // Azure Storage linked service for input and output.
	   inputLinkedService = linkedServices.First(
	       linkedService =>
	       linkedService.Name ==
	       inputDataset.Properties.LinkedServiceName).Properties.TypeProperties
	       as AzureStorageLinkedService;
	
	   string connectionString = inputLinkedService.ConnectionString; // To create an input storage client.
	   string folderPath = GetFolderPath(inputDataset);
	   string output = string.Empty; // for use later.
	
	   // Create the storage client for input. Pass the connection string.
	   CloudStorageAccount inputStorageAccount = CloudStorageAccount.Parse(connectionString);
	   CloudBlobClient inputClient = inputStorageAccount.CreateCloudBlobClient();
	
	   // Initialize the continuation token before using it in the do-while loop.
	   BlobContinuationToken continuationToken = null;
	   do
	   {   // get the list of input blobs from the input storage client object.
	       BlobResultSegment blobList = inputClient.ListBlobsSegmented(folderPath,
	                                true,
	                                BlobListingDetails.Metadata,
	                                null,
	                                continuationToken,
	                                null,
	                                null);
	
	       // The Calculate method returns the number of occurrences of
	       // the search term "Microsoft" in each blob associated
	       // with the data slice.
	       //
	       // The definition of the method is shown in the next step.
	       output = Calculate(blobList, logger, folderPath, ref continuationToken, "Microsoft");
	
	   } while (continuationToken != null);
	
	   // Get the output dataset by using the name of the dataset matched to a name in the Activity output collection.
	   Dataset outputDataset = datasets.Single(dataset => dataset.Name == activity.Outputs.Single().Name);
	
	   folderPath = GetFolderPath(outputDataset);
	
	   logger.Write("Writing blob to the folder: {0}", folderPath);
	
	   // Create a storage object for the output blob.
	   CloudStorageAccount outputStorageAccount = CloudStorageAccount.Parse(connectionString);
	   // Write the name of the file.
	   Uri outputBlobUri = new Uri(outputStorageAccount.BlobEndpoint, folderPath + "/" + GetFileName(outputDataset));
	
	   logger.Write("output blob URI: {0}", outputBlobUri.ToString());
	   // Create a blob and upload the output text.
	   CloudBlockBlob outputBlob = new CloudBlockBlob(outputBlobUri, outputStorageAccount.Credentials);
	   logger.Write("Writing {0} to the output blob", output);
	   outputBlob.UploadText(output);
	
	   // The dictionary can be used to chain custom activities together in the future.
	   // This feature is not implemented yet, so just return an empty dictionary.
	   return new Dictionary<string, string>();
	}
	```
9. Add the following helper methods to the class. These methods are invoked by the **Execute** method. Most important, the **Calculate** method isolates the code that iterates through each blob.

	```csharp
	/// <summary>
	/// Gets the folderPath value from the input/output dataset.
	/// </summary>
	private static string GetFolderPath(Dataset dataArtifact)
	{
	   if (dataArtifact == null || dataArtifact.Properties == null)
	   {
	       return null;
	   }
	
	   AzureBlobDataset blobDataset = dataArtifact.Properties.TypeProperties as AzureBlobDataset;
	   if (blobDataset == null)
	   {
	       return null;
	   }
	
	   return blobDataset.FolderPath;
	}
	
	/// <summary>
	/// Gets the fileName value from the input/output dataset.
	/// </summary>
	
	private static string GetFileName(Dataset dataArtifact)
	{
	   if (dataArtifact == null || dataArtifact.Properties == null)
	   {
	       return null;
	   }
	
	   AzureBlobDataset blobDataset = dataArtifact.Properties.TypeProperties as AzureBlobDataset;
	   if (blobDataset == null)
	   {
	       return null;
	   }
	
	   return blobDataset.FileName;
	}
	
	/// <summary>
	/// Iterates through each blob (file) in the folder, counts the number of instances of the search term in the file,
	/// and prepares the output text that is written to the output blob.
	/// </summary>
	
	public static string Calculate(BlobResultSegment Bresult, IActivityLogger logger, string folderPath, ref BlobContinuationToken token, string searchTerm)
	{
	   string output = string.Empty;
	   logger.Write("number of blobs found: {0}", Bresult.Results.Count<IListBlobItem>());
	   foreach (IListBlobItem listBlobItem in Bresult.Results)
	   {
	       CloudBlockBlob inputBlob = listBlobItem as CloudBlockBlob;
	       if ((inputBlob != null) && (inputBlob.Name.IndexOf("$$$.$$$") == -1))
	       {
	           string blobText = inputBlob.DownloadText(Encoding.ASCII, null, null, null);
	           logger.Write("input blob text: {0}", blobText);
	           string[] source = blobText.Split(new char[] { '.', '?', '!', ' ', ';', ':', ',' }, StringSplitOptions.RemoveEmptyEntries);
	           var matchQuery = from word in source
	                            where word.ToLowerInvariant() == searchTerm.ToLowerInvariant()
	                            select word;
	           int wordCount = matchQuery.Count();
	           output += string.Format("{0} occurrences(s) of the search term \"{1}\" were found in the file {2}.\r\n", wordCount, searchTerm, inputBlob.Name);
	       }
	   }
	   return output;
	}
	```
    The GetFolderPath method returns the path to the folder that the dataset points to and the GetFileName method returns the name of the blob/file that the dataset points to.

	```csharp

	"name": "InputDataset",
	"properties": {
	    "type": "AzureBlob",
	    "linkedServiceName": "StorageLinkedService",
	    "typeProperties": {
	        "fileName": "file.txt",
	        "folderPath": "mycontainer/inputfolder/{Year}-{Month}-{Day}-{Hour}",
	```

    The Calculate method calculates the number of instances of the keyword "Microsoft" in the input files (blobs in the folder). The search term "Microsoft" is hard-coded in the code.

10. Compile the project. Select **Build** from the menu, and then select **Build Solution**.

11. Start Windows Explorer, and go to the **bin\\debug** or **bin\\release** folder. The folder choice depends on the type of build.

12. Create a zip file **MyDotNetActivity.zip** that contains all the binaries in the **\\bin\\Debug** folder. You might want to include the MyDotNetActivity.**pdb** file so that you get additional details such as the line number in the source code that caused the issue when a failure occurs.

   ![The bin\Debug folder list](./media/data-factory-data-processing-using-batch/image5.png)

13. Upload **MyDotNetActivity.zip** as a blob to the blob container `customactivitycontainer` in the blob storage that the StorageLinkedService linked service in ADFTutorialDataFactory uses. Create the blob container `customactivitycontainer` if it doesn't already exist.

#### Execute method
This section provides more details about the code in the Execute method.

1. The members for iterating through the input collection are found in the [Microsoft.WindowsAzure.Storage.Blob](https://msdn.microsoft.com/library/azure/microsoft.windowsazure.storage.blob.aspx) namespace. To iterate through the blob collection, you're required to use the **BlobContinuationToken** class. In essence, you must use a do-while loop with the token as the mechanism for exiting the loop. For more information, see [Use Blob storage from .NET](../../storage/blobs/storage-dotnet-how-to-use-blobs.md). A basic loop is shown here:

	```csharp
	// Initialize the continuation token.
	BlobContinuationToken continuationToken = null;
	do
	{
	// Get the list of input blobs from the input storage client object.
	BlobResultSegment blobList = inputClient.ListBlobsSegmented(folderPath,
	
	                     true,
	                               BlobListingDetails.Metadata,
	                               null,
	                               continuationToken,
	                               null,
	                               null);
	// Return a string derived from parsing each blob.
	
	 output = Calculate(blobList, logger, folderPath, ref continuationToken, "Microsoft");
	
	} while (continuationToken != null);

	```
   For more information, see the documentation for the [ListBlobsSegmented](https://msdn.microsoft.com/library/jj717596.aspx) method.

2. The code for working through the set of blobs logically goes within the do-while loop. In the **Execute** method, the do-while loop passes the list of blobs to a method named **Calculate**. The method returns a string variable named **output** that is the result of having iterated through all the blobs in the segment.

   It returns the number of occurrences of the search term "Microsoft" in the blob passed to the **Calculate** method.

	```csharp
	output += string.Format("{0} occurrences of the search term \"{1}\" were found in the file {2}.\r\n", wordCount, searchTerm, inputBlob.Name);
	```
3. After the **Calculate** method is finished, it must be written to a new blob. For every set of blobs processed, a new blob can be written with the results. To write to a new blob, first find the output dataset.

	```csharp
	// Get the output dataset by using the name of the dataset matched to a name in the Activity output collection.
	Dataset outputDataset = datasets.Single(dataset => dataset.Name == activity.Outputs.Single().Name);
	```
4. The code also calls the helper method **GetFolderPath** to retrieve the folder path (the storage container name).

	```csharp
	folderPath = GetFolderPath(outputDataset);
	```
   The GetFolderPath method casts the DataSet object to an AzureBlobDataSet, which has a property named FolderPath.

	```csharp
	AzureBlobDataset blobDataset = dataArtifact.Properties.TypeProperties as AzureBlobDataset;
	
	return blobDataset.FolderPath;
	```
5. The code calls the **GetFileName** method to retrieve the file name (blob name). The code is similar to the previous code that was used to get the folder path.

	```csharp
	AzureBlobDataset blobDataset = dataArtifact.Properties.TypeProperties as AzureBlobDataset;
	
	return blobDataset.FileName;
	```
6. The name of the file is written by creating a URI object. The URI constructor uses the **BlobEndpoint** property to return the container name. The folder path and file name are added to construct the output blob URI.  

	```csharp
	// Write the name of the file.
	Uri outputBlobUri = new Uri(outputStorageAccount.BlobEndpoint, folderPath + "/" + GetFileName(outputDataset));
	```
7. After the name of the file is written, you can write the output string from the **Calculate** method to a new blob:

	```csharp
	// Create a blob and upload the output text.
	CloudBlockBlob outputBlob = new CloudBlockBlob(outputBlobUri, outputStorageAccount.Credentials);
	logger.Write("Writing {0} to the output blob", output);
	outputBlob.UploadText(output);
	```

### Create the data factory
In the [Create the custom activity](#create-the-custom-activity) section, you created a custom activity and uploaded the zip file with binaries and the PDB file to a blob container. In this section, you create a data factory with a pipeline that uses the custom activity.

The input dataset for the custom activity represents the blobs (files) in the input folder (`mycontainer\\inputfolder`) in blob storage. The output dataset for the activity represents the output blobs in the output folder (`mycontainer\\outputfolder`) in blob storage.

Drop one or more files into the input folders:

```
mycontainer -\> inputfolder
    2015-11-16-00
    2015-11-16-01
    2015-11-16-02
    2015-11-16-03
    2015-11-16-04
```

For example, drop one file (file.txt) with the following content into each of the folders:

```
test custom activity Microsoft test custom activity Microsoft
```

Each input folder corresponds to a slice in the data factory even if the folder has two or more files. When each slice is processed by the pipeline, the custom activity iterates through all the blobs in the input folder for that slice.

You see five output files with the same content. For example, the output file from processing the file in the 2015-11-16-00 folder has the following content:

```
2 occurrences(s) of the search term "Microsoft" were found in the file inputfolder/2015-11-16-00/file.txt.
```

If you drop multiple files (file.txt, file2.txt, file3.txt) with the same content into the input folder, you see the following content in the output file. Each folder (2015-11-16-00, etc.) corresponds to a slice in this sample even though the folder has multiple input files.

```csharp
2 occurrences(s) of the search term "Microsoft" were found in the file inputfolder/2015-11-16-00/file.txt.
2 occurrences(s) of the search term "Microsoft" were found in the file inputfolder/2015-11-16-00/file2.txt.
2 occurrences(s) of the search term "Microsoft" were found in the file inputfolder/2015-11-16-00/file3.txt.
```

The output file has three lines now, one for each input file (blob) in the folder associated with the slice (2015-11-16-00).

A task is created for each activity run. In this sample, there is only one activity in the pipeline. When a slice is processed by the pipeline, the custom activity runs on Batch to process the slice. Because there are five slices (each slice can have multiple blobs or file), five tasks are created in Batch. When a task runs on Batch, it's the custom activity that is running.

The following walkthrough provides additional details.

#### Step 1: Create the data factory
1. After you sign in to the [Azure portal](https://portal.azure.com/), take the following steps:

   a. Select **NEW** on the left menu.

<<<<<<< HEAD
   1. Click **Create a resource** on the left menu.
   2. Click **Data + Analytics** in the **New** blade.
   3. Click **Data Factory** on the **Data analytics** blade.
2. In the **New data factory** blade, enter **CustomActivityFactory** for the Name. The name of the Azure data factory must be globally unique. If you receive the error: **Data factory name “CustomActivityFactory” is not available**, change the name of the data factory (for example, **yournameCustomActivityFactory**) and try creating again.
3. Click **RESOURCE GROUP NAME**, and select an existing resource group or create a resource group.
4. Verify that you are using the correct subscription and region where you want the data factory to be created.
5. Click **Create** on the **New data factory** blade.
6. You see the data factory being created in the **Dashboard** of the Azure portal.
7. After the data factory has been created successfully, you see the data factory page, which shows you the contents of the data factory.
=======
   b. Select **Data + Analytics** on the **New** blade.
>>>>>>> 229f08b8

   c. Select **Data Factory** on the **Data analytics** blade.

2. On the **New data factory** blade, enter **CustomActivityFactory** for the name. The name of the data factory must be globally unique. If you receive the error "Data factory name CustomActivityFactory is not available," change the name of the data factory. For example, use yournameCustomActivityFactory, and create the data factory again.

3. Select **RESOURCE GROUP NAME**, and select an existing resource group or create a resource group.

4. Verify that the subscription and region where you want the data factory to be created are correct.

5. Select **Create** on the **New data factory** blade.

6. The data factory is created in the dashboard of the portal.

7. After the data factory is created successfully, you see the **Data factory** page, which shows you the contents of the data factory.

   ![Data factory page](./media/data-factory-data-processing-using-batch/image6.png)

#### Step 2: Create linked services
Linked services link data stores or compute services to a data factory. In this step, you link your storage account and Batch account to your data factory.

#### Create an Azure Storage linked service
1. Select the **Author and deploy** tile on the **Data factory** blade for **CustomActivityFactory**. The Data Factory Editor appears.

2. Select **New data store** on the command bar, and choose **Azure storage.** The JSON script you use to create a Storage linked service in the editor appears.

   ![New data store](./media/data-factory-data-processing-using-batch/image7.png)

3. Replace **account name** with the name of your storage account. Replace **account key** with the access key of the storage account. To learn how to get your storage access key, see [View, copy, and regenerate storage access keys](../../storage/common/storage-create-storage-account.md#manage-your-storage-account).

4. Select **Deploy** on the command bar to deploy the linked service.

   ![Deploy](./media/data-factory-data-processing-using-batch/image8.png)

#### Create an Azure Batch linked service
In this step, you create a linked service for your Batch account that is used to run the data factory custom activity.

1. Select **New compute** on the command bar, and choose **Azure Batch.** The JSON script you use to create a Batch linked service in the editor appears.

2. In the JSON script:

   a. Replace **account name** with the name of your Batch account.

   b. Replace **access key** with the access key of the Batch account.

   c. Enter the ID of the pool for the **poolName** property. For this property, you can specify either the pool name or the pool ID.

   d. Enter the batch URI for the **batchUri** JSON property.

      > [!IMPORTANT]
      > The URL from the **Batch Account** blade is in the following format:
	 \<accountname\>.\<region\>.batch.azure.com. For the **batchUri** property in the JSON script, you need to remove a88"accountname."** from the URL. An example is `"batchUri": "https://eastus.batch.azure.com"`.
      >
      >

      ![Batch Account blade](./media/data-factory-data-processing-using-batch/image9.png)

      For the **poolName** property, you also can specify the ID of the pool instead of the name of the pool.

      > [!NOTE]
      > The Data Factory service doesn't support an on-demand option for Batch as it does for HDInsight. You can use only your own Batch pool in a data factory.
      >
      >
   
   e. Specify **StorageLinkedService** for the **linkedServiceName** property. You created this linked service in the previous step. This storage is used as a staging area for files and logs.

3. Select **Deploy** on the command bar to deploy the linked service.

#### Step 3: Create datasets
In this step, you create datasets to represent input and output data.

#### Create the input dataset
1. In the Data Factory Editor, select the **New dataset** button on the toolbar. Select **Azure Blob storage** from the drop-down list.

2. Replace the JSON script in the right pane with the following JSON snippet:

	```json
	{
	   "name": "InputDataset",
	   "properties": {
	       "type": "AzureBlob",
	       "linkedServiceName": "AzureStorageLinkedService",
	       "typeProperties": {
	           "folderPath": "mycontainer/inputfolder/{Year}-{Month}-{Day}-{Hour}",
	           "format": {
	               "type": "TextFormat"
	           },
	           "partitionedBy": [
	               {
	                   "name": "Year",
	                   "value": {
	                       "type": "DateTime",
	                       "date": "SliceStart",
	                       "format": "yyyy"
	                   }
	               },
	               {
	                   "name": "Month",
	                   "value": {
	                       "type": "DateTime",
	                       "date": "SliceStart",
	                       "format": "MM"
	                   }
	               },
	               {
	                   "name": "Day",
	                   "value": {
	                       "type": "DateTime",
	                       "date": "SliceStart",
	                       "format": "dd"
	                   }
	               },
	               {
	                   "name": "Hour",
	                   "value": {
	                       "type": "DateTime",
	                       "date": "SliceStart",
	                       "format": "HH"
	                   }
	               }
	           ]
	       },
	       "availability": {
	           "frequency": "Hour",
	           "interval": 1
	       },
	       "external": true,
	       "policy": {}
	   }
	}
	```

	You create a pipeline later in this walkthrough with the start time 2015-11-16T00:00:00Z and the end time 2015-11-16T05:00:00Z. It's scheduled to produce data hourly, so there are five input/output slices (between **00**:00:00 -\> **05**:00:00).

	The **frequency** and **interval** for the input dataset are set to **Hour** and **1**, which means that the input slice is available hourly.

	The start time for each slice is represented by the **SliceStart** system variable in the previous JSON snippet. Here are the start times for each slice.

    | **Slice** | **Start time**          |
    |-----------|-------------------------|
    | 1         | 2015-11-16T**00**:00:00 |
    | 2         | 2015-11-16T**01**:00:00 |
    | 3         | 2015-11-16T**02**:00:00 |
    | 4         | 2015-11-16T**03**:00:00 |
    | 5         | 2015-11-16T**04**:00:00 |

	The **folderPath** is calculated by using the year, month, day, and hour part of the slice start time (**SliceStart**). Here is how an input folder is mapped to a slice.

    | **Slice** | **Start time**          | **Input folder**  |
    |-----------|-------------------------|-------------------|
    | 1         | 2015-11-16T**00**:00:00 | 2015-11-16-**00** |
    | 2         | 2015-11-16T**01**:00:00 | 2015-11-16-**01** |
    | 3         | 2015-11-16T**02**:00:00 | 2015-11-16-**02** |
    | 4         | 2015-11-16T**03**:00:00 | 2015-11-16-**03** |
    | 5         | 2015-11-16T**04**:00:00 | 2015-11-16-**04** |

3. Select **Deploy** on the toolbar to create and deploy the **InputDataset** table.

#### Create the output dataset
In this step, you create another dataset of the type AzureBlob to represent the output data.

1. In the Data Factory Editor, select the **New dataset** button on the toolbar. Select **Azure Blob storage** from the drop-down list.

2. Replace the JSON script in the right pane with the following JSON snippet:

	```json
	{
	   "name": "OutputDataset",
	   "properties": {
	       "type": "AzureBlob",
	       "linkedServiceName": "AzureStorageLinkedService",
	       "typeProperties": {
	           "fileName": "{slice}.txt",
	           "folderPath": "mycontainer/outputfolder",
	           "partitionedBy": [
	               {
	                   "name": "slice",
	                   "value": {
	                       "type": "DateTime",
	                       "date": "SliceStart",
	                       "format": "yyyy-MM-dd-HH"
	                   }
	               }
	           ]
	       },
	       "availability": {
	           "frequency": "Hour",
	           "interval": 1
	       }
	   }
	}
	```

	An output blob/file is generated for each input slice. Here is how an output file is named for each slice. All the output files are generated in one output folder, `mycontainer\\outputfolder`.

	| **Slice** | **Start time**          | **Output file**       |
	|-----------|-------------------------|-----------------------|
	| 1         | 2015-11-16T**00**:00:00 | 2015-11-16-**00.txt** |
	| 2         | 2015-11-16T**01**:00:00 | 2015-11-16-**01.txt** |
	| 3         | 2015-11-16T**02**:00:00 | 2015-11-16-**02.txt** |
	| 4         | 2015-11-16T**03**:00:00 | 2015-11-16-**03.txt** |
	| 5         | 2015-11-16T**04**:00:00 | 2015-11-16-**04.txt** |

	Remember that all the files in an input folder (for example, 2015-11-16-00) are part of a slice with the start time 2015-11-16-00. When this slice is processed, the custom activity scans through each file and produces a line in the output file with the number of occurrences of the search term "Microsoft." If there are three files in the folder 2015-11-16-00, there are three lines in the output file  2015-11-16-00.txt.

3. Select **Deploy** on the toolbar to create and deploy the **OutputDataset**.

#### Step 4: Create and run the pipeline with a custom activity
In this step, you create a pipeline with one activity, the custom activity you created previously.

> [!IMPORTANT]
> If you haven't uploaded **file.txt** to input folders in the blob container, do so before you create the pipeline. The **isPaused** property is set to false in the pipeline JSON, so the pipeline runs immediately because the **start** date is in the past.
>
>

1. In the Data Factory Editor, select **New pipeline** on the command bar. If you don't see the command, select the ellipsis symbol to display it.

2. Replace the JSON script in the right pane with the following JSON snippet:

	```json
	{
	   "name": "PipelineCustom",
	   "properties": {
	       "description": "Use custom activity",
	       "activities": [
	           {
	               "type": "DotNetActivity",
	               "typeProperties": {
	                   "assemblyName": "MyDotNetActivity.dll",
	                   "entryPoint": "MyDotNetActivityNS.MyDotNetActivity",
	                   "packageLinkedService": "AzureStorageLinkedService",
	                   "packageFile": "customactivitycontainer/MyDotNetActivity.zip"
	               },
	               "inputs": [
	                   {
	                       "name": "InputDataset"
	                   }
	               ],
	               "outputs": [
	                   {
	                       "name": "OutputDataset"
	                   }
	               ],
	               "policy": {
	                   "timeout": "00:30:00",
	                   "concurrency": 5,
	                   "retry": 3
	               },
	               "scheduler": {
	                   "frequency": "Hour",
	                   "interval": 1
	               },
	               "name": "MyDotNetActivity",
	               "linkedServiceName": "AzureBatchLinkedService"
	           }
	       ],
	       "start": "2015-11-16T00:00:00Z",
	       "end": "2015-11-16T05:00:00Z",
	       "isPaused": false
	  }
	}
	```
   Note the following points:

   * Only one activity is in the pipeline, and it's of the type **DotNetActivity**.
   * **AssemblyName** is set to the name of the DLL **MyDotNetActivity.dll**.
   * **EntryPoint** is set to **MyDotNetActivityNS.MyDotNetActivity**. It's basically \<namespace\>.\<classname\> in your code.
   * **PackageLinkedService** is set to **StorageLinkedService**, which points to the blob storage that contains the custom activity zip file. If you use different storage accounts for input/output files and the custom activity zip file, you have to create another Storage linked service. This article assumes that you use the same storage account.
   * **PackageFile** is set to **customactivitycontainer/MyDotNetActivity.zip**. It's in the format \<containerforthezip\>/\<nameofthezip.zip\>.
   * The custom activity takes **InputDataset** as input and **OutputDataset** as output.
   * The **linkedServiceName** property of the custom activity points to **AzureBatchLinkedService**, which tells Data Factory that the custom activity needs to run on Batch.
   * The **concurrency** setting is important. If you use the default value, which is 1, even if you have two or more compute nodes in the Batch pool, the slices are processed one after another. Therefore, you aren't taking advantage of the parallel processing capability of Batch. If you set **concurrency** to a higher value, say 2, it means that two slices (corresponds to two tasks in Batch) can be processed at the same time. In this case, both the VMs in the Batch pool are utilized. Set the concurrency property appropriately.
   * Only one task (slice) is executed on a VM at any point by default. By default, **Maximum tasks per VM** is set to 1 for a Batch pool. As part of the prerequisites, you created a pool with this property set to 2. Therefore, two data factory slices can run on a VM at the same time.
    - The **isPaused** property is set to false by default. The pipeline runs immediately in this example because the slices start in the past. You can set this property to **true** to pause the pipeline and set it back to **false** to restart.
    -   The **start** and **end** times are five hours apart. Slices are produced hourly, so five slices are produced by the pipeline.

3. Select **Deploy** on the command bar to deploy the pipeline.

#### Step 5: Test the pipeline
In this step, you test the pipeline by dropping files into the input folders. Start by testing the pipeline with one file for each input folder.

1. On the **Data factory** blade in the Azure portal, select **Diagram**.

   ![Diagram](./media/data-factory-data-processing-using-batch/image10.png)

2. In the **Diagram** view, double-click the input dataset **InputDataset**.

   ![InputDataset](./media/data-factory-data-processing-using-batch/image11.png)

3. The **InputDataset** blade appears with all five slices ready. Notice the **SLICE START TIME** and **SLICE END TIME** for each slice.

   ![Input slice start and end times](./media/data-factory-data-processing-using-batch/image12.png)

4. In the **Diagram** view, select **OutputDataset**.

5. The five output slices appear in the **Ready** state if they were produced.

   ![Output slice start and end times](./media/data-factory-data-processing-using-batch/image13.png)

6. Use the portal to view the tasks associated with the slices and see what VM each slice ran on. For more information, see the [Data Factory and Batch integration](#data-factory-and-batch-integration) section.

7. The output files appear under `mycontainer` in `outputfolder` in your blob storage.

   ![Output files in storage](./media/data-factory-data-processing-using-batch/image15.png)

   Five output files are listed, one for each input slice. Each of the output files has content similar to the following output:

	```
	2 occurrences(s) of the search term "Microsoft" were found in the file inputfolder/2015-11-16-00/file.txt.
	```
   The following diagram illustrates how the data factory slices map to tasks in Batch. In this example, a slice has only one run.

   ![Slice mapping diagram](./media/data-factory-data-processing-using-batch/image16.png)

8. Now try with multiple files in a folder. Create the files **file2.txt**, **file3.txt**, **file4.txt**, and **file5.txt** with the same content as in file.txt in the folder **2015-11-06-01**.

9. In the output folder, delete the output file **2015-11-16-01.txt**.

10. On the **OutputDataset** blade, right-click the slice with **SLICE START TIME** set to **11/16/2015 01:00:00 AM**. Select **Run** to rerun/reprocess the slice. The slice now has five files instead of one file.

    ![Run](./media/data-factory-data-processing-using-batch/image17.png)

11. After the slice runs and its status is **Ready**, verify the content in the output file for this slice (**2015-11-16-01.txt**). The output file appears under `mycontainer` in `outputfolder` in your blob storage. There should be a line for each file of the slice.

	```
	2 occurrences(s) of the search term "Microsoft" were found in the file inputfolder/2015-11-16-01/file.txt.
	2 occurrences(s) of the search term "Microsoft" were found in the file inputfolder/2015-11-16-01/file2.txt.
	2 occurrences(s) of the search term "Microsoft" were found in the file inputfolder/2015-11-16-01/file3.txt.
	2 occurrences(s) of the search term "Microsoft" were found in the file inputfolder/2015-11-16-01/file4.txt.
	2 occurrences(s) of the search term "Microsoft" were found in the file inputfolder/2015-11-16-01/file5.txt.
	```

> [!NOTE]
> If you didn't delete the output file 2015-11-16-01.txt before you tried with five input files, you see one line from the previous slice run and five lines from the current slice run. By default, the content is appended to the output file if it already exists.
>
>

#### Data Factory and Batch integration
The Data Factory service creates a job in Batch with the name `adf-poolname:job-xxx`.

![Batch jobs](media/data-factory-data-processing-using-batch/data-factory-batch-jobs.png)

A task in the job is created for each activity run of a slice. If 10 slices are ready to be processed, 10 tasks are created in the job. You can have more than one slice running in parallel if you have multiple compute nodes in the pool. If the maximum number of tasks per compute node is set to greater than one, more than one slice can run on the same compute.

In this example, there are five slices, so there are five tasks in Batch. With **concurrency** set to **5** in the pipeline JSON in the data factory and **Maximum tasks per VM** set to **2** in the Batch pool with **2** VMs, the tasks run fast. (Check the start and end times for tasks.)

Use the portal to view the Batch job and its tasks that are associated with the slices and see what VM each slice ran on.

![Batch job tasks](media/data-factory-data-processing-using-batch/data-factory-batch-job-tasks.png)

### Debug the pipeline
Debugging consists of a few basic techniques.

1. If the input slice isn't set to **Ready**, confirm that the input folder structure is correct and that file.txt exists in the input folders.

   ![Input folder structure](./media/data-factory-data-processing-using-batch/image3.png)

2. In the **Execute** method of your custom activity, use the **IActivityLogger** object to log information that helps you troubleshoot issues. The logged messages show up in the user\_0.log file.

   On the **OutputDataset** blade, select the slice to see the **Data slice** blade for that slice. Under **Activity runs**, you see one activity run for the slice. If you select **Run** in the command bar, you can start another activity run for the same slice.

   When you select the activity run, you see the **Activity run details** blade with a list of log files. You see logged messages in the user\_0.log file. When an error occurs, you see three activity runs because the retry count is set to 3 in the pipeline/activity JSON. When you select the activity run, you see the log files that you can review to troubleshoot the error.

   ![OutputDataset and Data slice blades](./media/data-factory-data-processing-using-batch/image18.png)

   In the list of log files, select **user-0.log**. In the right panel, the results of using the **IActivityLogger.Write** method appear.

   ![Activity run details blade](./media/data-factory-data-processing-using-batch/image19.png)

   Check the system-0.log for any system error messages and exceptions.

	```
	Trace\_T\_D\_12/6/2015 1:43:35 AM\_T\_D\_\_T\_D\_Verbose\_T\_D\_0\_T\_D\_Loading assembly file MyDotNetActivity...
	
	Trace\_T\_D\_12/6/2015 1:43:35 AM\_T\_D\_\_T\_D\_Verbose\_T\_D\_0\_T\_D\_Creating an instance of MyDotNetActivityNS.MyDotNetActivity from assembly file MyDotNetActivity...
	
	Trace\_T\_D\_12/6/2015 1:43:35 AM\_T\_D\_\_T\_D\_Verbose\_T\_D\_0\_T\_D\_Executing Module
	
	Trace\_T\_D\_12/6/2015 1:43:38 AM\_T\_D\_\_T\_D\_Information\_T\_D\_0\_T\_D\_Activity e3817da0-d843-4c5c-85c6-40ba7424dce2 finished successfully
	```
3. Include the **PDB** file in the zip file so that the error details have information such as call stack when an error occurs.

4. All the files in the zip file for the custom activity must be at the top level with no subfolders.

   ![Custom activity zip file list](./media/data-factory-data-processing-using-batch/image20.png)

5. Ensure that **assemblyName** (MyDotNetActivity.dll), **entryPoint** (MyDotNetActivityNS.MyDotNetActivity), **packageFile** (customactivitycontainer/MyDotNetActivity.zip), and **packageLinkedService** (should point to the blob storage that contains the zip file) are set to the correct values.

6. If you fixed an error and want to reprocess the slice, right-click the slice in the **OutputDataset** blade and select **Run**.

   ![OutputDataset blade Run option](./media/data-factory-data-processing-using-batch/image21.png)

   > [!NOTE]
   > A container is in your blob storage named `adfjobs`. This container isn't automatically deleted, but you can safely delete it after you finish testing the solution. Similarly, the data factory solution creates a Batch job named `adf-\<pool ID/name\>:job-0000000001`. You can delete this job after you test the solution if you like.
   >
   >
7. The custom activity doesn't use the **app.config** file from your package. Therefore, if your code reads any connection strings from the configuration file, it doesn't work at runtime. The best practice when you use Batch is to hold any secrets in Azure Key Vault. Then use a certificate-based service principal to protect the key vault and distribute the certificate to the Batch pool. The .NET custom activity can access secrets from the key vault at runtime. This generic solution can scale to any type of secret, not just a connection string.

    There is an easier workaround, but it's not a best practice. You can create a SQL database linked service with connection string settings. Then you can create a dataset that uses the linked service and chain the dataset as a dummy input dataset to the custom .NET activity. You can then access the linked service's connection string in the custom activity code. It should work fine at runtime.  

#### Extend the sample
You can extend this sample to learn more about Data Factory and Batch features. For example, to process slices in a different time range, take the following steps:

1. Add the following subfolders in `inputfolder`: 2015-11-16-05, 2015-11-16-06, 201-11-16-07, 2011-11-16-08, and 2015-11-16-09. Place input files in those folders. Change the end time for the pipeline from `2015-11-16T05:00:00Z` to `2015-11-16T10:00:00Z`. In the **Diagram** view, double-click **InputDataset** and confirm that the input slices are ready. Double-click **OutputDataset** to see the state of the output slices. If they're in the **Ready** state, check the output folder for the output files.

2. Increase or decrease the **concurrency** setting to understand how it affects the performance of your solution, especially the processing that occurs on Batch. For more information on the **concurrency** setting, see "Step 4: Create and run the pipeline with a custom activity."

3. Create a pool with higher/lower **Maximum tasks per VM**. To use the new pool you created, update the Batch linked service in the data factory solution. For more information on the **Maximum tasks per VM** setting, see "Step 4: Create and run the pipeline with a custom activity."

4. Create a Batch pool with the **autoscale** feature. Automatically scaling compute nodes in a Batch pool is the dynamic adjustment of processing power used by your application. 

	The sample formula here achieves the following behavior. When the pool is initially created, it starts with one VM. The $PendingTasks metric defines the number of tasks in the running and active (queued) states. The formula finds the average number of pending tasks in the last 180 seconds and sets TargetDedicated accordingly. It ensures that TargetDedicated never goes beyond 25 VMs. As new tasks are submitted, the pool automatically grows. As tasks complete, VMs become free one by one and the autoscaling shrinks those VMs. You can adjust startingNumberOfVMs and maxNumberofVMs to your needs.
 
	Autoscale formula:

	``` 
	startingNumberOfVMs = 1;
	maxNumberofVMs = 25;
	pendingTaskSamplePercent = $PendingTasks.GetSamplePercent(180 * TimeInterval_Second);
	pendingTaskSamples = pendingTaskSamplePercent < 70 ? startingNumberOfVMs : avg($PendingTasks.GetSample(180 * TimeInterval_Second));
	$TargetDedicated=min(maxNumberofVMs,pendingTaskSamples);
	```

   For more information, see [Automatically scale compute nodes in a Batch pool](../../batch/batch-automatic-scaling.md).

   If the pool uses the default [autoScaleEvaluationInterval](https://msdn.microsoft.com/library/azure/dn820173.aspx), the Batch service might take 15 to 30 minutes to prepare the VM before running the custom activity. If the pool uses a different autoScaleEvaluationInterval, the Batch service might take autoScaleEvaluationInterval plus 10 minutes.

5. In the sample solution, the **Execute** method invokes the **Calculate** method that processes an input data slice to produce an output data slice. You can write your own method to process input data and replace the **Calculate** method call in the **Execute** method with a call to your method.

### Next steps: Consume the data
After you process data, you can consume it with online tools such as Power BI. Here are links to help you understand Power BI and how to use it in Azure:

* [Explore a dataset in Power BI](https://powerbi.microsoft.com/documentation/powerbi-service-get-data/)
* [Get started with Power BI Desktop](https://powerbi.microsoft.com/documentation/powerbi-desktop-getting-started/)
* [Refresh data in Power BI](https://powerbi.microsoft.com/documentation/powerbi-refresh-data/)
* [Azure and Power BI: Basic overview](https://powerbi.microsoft.com/documentation/powerbi-azure-and-power-bi/)

## References
* [Azure Data Factory](https://azure.microsoft.com/documentation/services/data-factory/)

  * [Introduction to the Data Factory service](data-factory-introduction.md)
  * [Get started with Data Factory](data-factory-build-your-first-pipeline.md)
  * [Use custom activities in a Data Factory pipeline](data-factory-use-custom-activities.md)
* [Azure Batch](https://azure.microsoft.com/documentation/services/batch/)

  * [Basics of Batch](../../batch/batch-technical-overview.md)
  * [Overview of Batch features](../../batch/batch-api-basics.md)
  * [Create and manage a Batch account in the Azure portal](../../batch/batch-account-create-portal.md)
  * [Get started with the Batch client library for .NET](../../batch/batch-dotnet-get-started.md)

[batch-explorer]: https://github.com/Azure/azure-batch-samples/tree/master/CSharp/BatchExplorer
[batch-explorer-walkthrough]: http://blogs.technet.com/b/windowshpc/archive/2015/01/20/azure-batch-explorer-sample-walkthrough.aspx<|MERGE_RESOLUTION|>--- conflicted
+++ resolved
@@ -525,19 +525,7 @@
 
    a. Select **NEW** on the left menu.
 
-<<<<<<< HEAD
-   1. Click **Create a resource** on the left menu.
-   2. Click **Data + Analytics** in the **New** blade.
-   3. Click **Data Factory** on the **Data analytics** blade.
-2. In the **New data factory** blade, enter **CustomActivityFactory** for the Name. The name of the Azure data factory must be globally unique. If you receive the error: **Data factory name “CustomActivityFactory” is not available**, change the name of the data factory (for example, **yournameCustomActivityFactory**) and try creating again.
-3. Click **RESOURCE GROUP NAME**, and select an existing resource group or create a resource group.
-4. Verify that you are using the correct subscription and region where you want the data factory to be created.
-5. Click **Create** on the **New data factory** blade.
-6. You see the data factory being created in the **Dashboard** of the Azure portal.
-7. After the data factory has been created successfully, you see the data factory page, which shows you the contents of the data factory.
-=======
    b. Select **Data + Analytics** on the **New** blade.
->>>>>>> 229f08b8
 
    c. Select **Data Factory** on the **Data analytics** blade.
 
