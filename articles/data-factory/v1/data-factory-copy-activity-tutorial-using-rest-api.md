--- conflicted
+++ resolved
@@ -60,43 +60,24 @@
 * Launch **PowerShell** and do the following steps. Keep Azure PowerShell open until the end of this tutorial. If you close and reopen, you need to run the commands again.
   
   1. Run the following command and enter the user name and password that you use to sign in to the Azure portal:
-    
-<<<<<<< HEAD
-	```powershell 
-	Connect-AzAccount
-	```   
+  
+	   ```powershell 
+	   Connect-AzAccount
+	   ```   
   2. Run the following command to view all the subscriptions for this account:
 
-	```powershell     
-	Get-AzSubscription
-	``` 
+	   ```powershell     
+	   Get-AzSubscription
+	   ``` 
   3. Run the following command to select the subscription that you want to work with. Replace **&lt;NameOfAzureSubscription**&gt; with the name of your Azure subscription. 
      
-	```powershell
-	Get-AzSubscription -SubscriptionName <NameOfAzureSubscription> | Set-AzContext
-	```
+	   ```powershell
+     Get-AzSubscription -SubscriptionName <NameOfAzureSubscription> | Set-AzContext
+	   ```
   4. Create an Azure resource group named **ADFTutorialResourceGroup** by running the following command in the PowerShell:  
 
-	```powershell     
-=======
-     ```PowerShell 
-     Connect-AzAccount
-     ```   
-  2. Run the following command to view all the subscriptions for this account:
-
-     ```PowerShell     
-     Get-AzSubscription
-     ``` 
-  3. Run the following command to select the subscription that you want to work with. Replace **&lt;NameOfAzureSubscription**&gt; with the name of your Azure subscription. 
-     
-     ```PowerShell
-     Get-AzSubscription -SubscriptionName <NameOfAzureSubscription> | Set-AzContext
-     ```
-  4. Create an Azure resource group named **ADFTutorialResourceGroup** by running the following command in the PowerShell:  
-
-     ```PowerShell     
->>>>>>> 0104a899
-      New-AzResourceGroup -Name ADFTutorialResourceGroup  -Location "West US"
+	   ```powershell
+     New-AzResourceGroup -Name ADFTutorialResourceGroup  -Location "West US"
      ```
      
       If the resource group already exists, you specify whether to update it (Y) or keep it as (N). 
