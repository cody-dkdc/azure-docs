--- conflicted
+++ resolved
@@ -78,11 +78,7 @@
 | username |Specify user name if you are using Windows Authentication. Example: **domainname\\username**. |No |
 | password |Specify password for the user account you specified for the username. |No |
 
-<<<<<<< HEAD
-You can encrypt credentials using the **New-AzureRmDataFactoryEncryptValue** cmdlet and use them in the connection string as shown in the following example (**EncryptedCredential** property):
-=======
-You can encrypt credentials using the **New-AzDataFactoryEncryptValue** cmdlet and use them in the connection string as shown in the following example (**EncryptedCredential** property):  
->>>>>>> 5944f76c
+You can encrypt credentials using the **New-AzDataFactoryEncryptValue** cmdlet and use them in the connection string as shown in the following example (**EncryptedCredential** property):
 
 ```JSON
 "connectionString": "Data Source=<servername>;Initial Catalog=<databasename>;Integrated Security=True;EncryptedCredential=<encrypted credential>",
