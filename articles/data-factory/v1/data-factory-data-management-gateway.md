--- conflicted
+++ resolved
@@ -280,11 +280,7 @@
 
 [For single node gateway]
 1. Launch Windows PowerShell on the gateway machine.
-<<<<<<< HEAD
-2. Switch to the C:\Program Files\Microsoft Integration Runtime\3.0\PowerShellScript\ folder.
-=======
 2. Switch to the *C:\\\\Program Files\\Microsoft Integration Runtime\\3.0\\PowerShellScript\\* folder.
->>>>>>> 6a383dfd
 3. Run the following command to turn the auto-update feature OFF (disable).
 
 	```powershell
@@ -297,11 +293,7 @@
     ```
    [For multi-node highly available and scalable gateway](data-factory-data-management-gateway-high-availability-scalability.md)
 1. Launch Windows PowerShell on the gateway machine.
-<<<<<<< HEAD
-2. Switch to the C:\Program Files\Microsoft Integration Runtime\3.0\PowerShellScript\ folder.
-=======
 2. Switch to the *C:\\\\Program Files\\Microsoft Integration Runtime\\3.0\\PowerShellScript\\* folder.
->>>>>>> 6a383dfd
 3. Run the following command to turn the auto-update feature OFF (disable).
 
 	For gateway with high availability feature, an extra AuthKey param is required.
@@ -519,11 +511,7 @@
     Key               : ADF#00000000-0000-4fb8-a867-947877aef6cb@fda06d87-f446-43b1-9485-78af26b8bab0@4707262b-dc25-4fe5-881c-c8a7c3c569fe@wu#nfU4aBlq/heRyYFZ2Xt/CD+7i73PEO521Sj2AFOCmiI
     ```
 
-<<<<<<< HEAD
-1. In Azure PowerShell, switch to the folder: **C:\\Program Files\Microsoft Data Management Gateway\2.0\PowerShellScript\\**. Run **RegisterGateway.ps1** associated with the local variable **$Key** as shown in the following command. This script registers the client agent installed on your machine with the logical gateway you create earlier.
-=======
 1. In Azure PowerShell, switch to the folder: *C:\\\\Program Files\\Microsoft Integration Runtime\\3.0\\PowerShellScript\\*. Run *RegisterGateway.ps1* associated with the local variable **$Key** as shown in the following command. This script registers the client agent installed on your machine with the logical gateway you create earlier.
->>>>>>> 6a383dfd
 
 	```powershell
 	PS C:\> .\RegisterGateway.ps1 $MyDMG.Key
