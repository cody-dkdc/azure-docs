--- conflicted
+++ resolved
@@ -293,11 +293,7 @@
 
 	```PowerShell
 	.\GatewayAutoUpdateToggle.ps1  -on -AuthKey <your auth key> 
-<<<<<<< HEAD
-
-=======
-	```
->>>>>>> 701dfc34
+	```
 
 ## Configuration Manager
 Once you install the gateway, you can launch Data Management Gateway Configuration Manager in one of the following ways:
