---
title: Move data from Cassandra using Data Factory | Microsoft Docs
description: Learn about how to move data from an on-premises Cassandra database using Azure Data Factory.
services: data-factory
documentationcenter: ''
author: linda33wj
manager: jhubbard
editor: monicar

ms.assetid: 085cc312-42ca-4f43-aa35-535b35a102d5
ms.service: data-factory
ms.workload: data-services
ms.tgt_pltfrm: na
ms.devlang: na
ms.topic: article
ms.date: 02/09/2017
ms.author: jingwang

---
# Move data from an on-premises Cassandra database using Azure Data Factory
<<<<<<< HEAD
This article explains how to use the Copy Activity in Azure Data Factory to move data from an on-premsies Cassandra database. It builds on the [Data Movement Activities](data-factory-data-movement-activities.md) article, which presents a general overview of data movement with the copy activity.

You can copy data from an on-premises Cassandra data store to any supported sink data store. For a list of data stores supported as sinks by the copy activity, see the [Supported data stores](data-factory-data-movement-activities.md#supported-data-stores-and-formats) table. Data factory currently supports only moving data from a Cassandra data store to other data stores, but not for moving data from other data stores to an Cassandra data store. 

=======
This article explains how to use the Copy Activity in Azure Data Factory to move data from an on-premises Cassandra database. It builds on the [Data Movement Activities](data-factory-data-movement-activities.md) article, which presents a general overview of data movement with the copy activity.

You can copy data from an on-premises Cassandra data store to any supported sink data store. For a list of data stores supported as sinks by the copy activity, see the [Supported data stores](data-factory-data-movement-activities.md#supported-data-stores-and-formats) table. Data factory currently supports only moving data from a Cassandra data store to other data stores, but not for moving data from other data stores to a Cassandra data store. 

## Supported versions
The Cassandra connector supports the following versions of Cassandra: 2.X.
>>>>>>> 7e3cc73e

## Prerequisites
For the Azure Data Factory service to be able to connect to your on-premises Cassandra database, you must install a Data Management Gateway on the same machine that hosts the database or on a separate machine to avoid competing for resources with the database. Data Management Gateway is a component that connects on-premises data sources to cloud services in a secure and managed way. See [Data Management Gateway](data-factory-data-management-gateway.md) article for details about Data Management Gateway. See [Move data from on-premises to cloud](data-factory-move-data-between-onprem-and-cloud.md) article for step-by-step instructions on setting up the gateway a data pipeline to move data.

<<<<<<< HEAD
- Supported Cassandra versions: 2.X.
- Data Management Gateway on the same machine that hosts the database or on a separate machine to avoid competing for resources with the database. Data Management Gateway is a software that connects on-premises data sources to cloud services in a secure and managed way. See [Data Management Gateway](data-factory-data-management-gateway.md) article for details about Data Management Gateway. See [Move data from on-premises to cloud](data-factory-move-data-between-onprem-and-cloud.md) article for step-by-step instructions on setting up the gateway a data pipeline to move data.
=======
You must use the gateway to connect to a Cassandra database even if the database is hosted in the cloud, for example, on an Azure IaaS VM. Y You can have the gateway on the same VM that hosts the database or on a separate VM as long as the gateway can connect to the database.  
>>>>>>> 7e3cc73e

When you install the gateway, it automatically installs a Microsoft Cassandra ODBC driver used to connect to Cassandra database. Therefore, you don't need to manually install any driver on the gateway machine when copying data from the Cassandra database. 

<<<<<<< HEAD
    > [!NOTE]
    > You need to use the gateway to connect to Cassandra database even if it is hosted in Azure IaaS VMs. If you are trying to connect to an instance of Cassandra database hosted in cloud, you can also install the gateway instance in the IaaS VM.   
    > See [Troubleshoot gateway issues](data-factory-data-management-gateway.md#troubleshooting-gateway-issues) for tips on troubleshooting connection/gateway related issues.

## Getting started
You can create a pipeline with a copy activity that moves data from an on-premises Cassandra data store by using different tools/APIs. 

- The easiest way to create a pipeline is to use the **Copy Wizard**. See [Tutorial: Create a pipeline using Copy Wizard](data-factory-copy-data-wizard-tutorial.md) for a quick walkthrough on creating a pipeline using the Copy data wizard. 
- You can also use the following tools to create a pipeline: **Azure portal**, **Visual Studio**, **Azure PowerShell**, **Azure Resource Manager template**, **.NET API**, and **REST API**. See [Copy activity tutorial](data-factory-copy-data-from-azure-blob-storage-to-sql-database.md) for step-by-step instructions to create a pipeline with a copy activity. 

Whether you use the tools or APIs, you perform the following steps to create a pipeline that moves data from a source data store to a sink data store:

1. Create **linked services** to link input and output data stores to your data factory.
2. Create **datasets** to represent input and output data for the copy operation. 
3. Create a **pipeline** with a copy activity that takes a dataset as an input and a dataset as an output. 

When you use the wizard, JSON definitions for these Data Factory entities (linked services, datasets, and the pipeline) are automatically created for you. When you use tools/APIs (except .NET API), you define these Data Factory entities by using the JSON format.  For a sample with JSON definitions for Data Factory entities that are used to copy data from an on-premises Cassandra data store, see [JSON example: Copy data from Cassandra to Azure Blob](#json-example-copy-data-from-cassandra-to-azure-blob) section of this article. 

The following sections provide details about JSON properties that are used to define Data Factory entities specific to a Cassandra data store:

## Linked service properties
The following table provides description for JSON elements specific to Cassandra linked service.

| Property | Description | Required |
| --- | --- | --- |
| type |The type property must be set to: **OnPremisesCassandra** |Yes |
| host |One or more IP addresses or host names of Cassandra servers.<br/><br/>Specify a comma-separated list of IP addresses or host names to connect to all servers concurrently. |Yes |
| port |The TCP port that the Cassandra server uses to listen for client connections. |No, default value: 9042 |
| authenticationType |Basic, or Anonymous |Yes |
| username |Specify user name for the user account. |Yes, if authenticationType is set to Basic. |
| password |Specify password for the user account. |Yes, if authenticationType is set to Basic. |
| gatewayName |The name of the gateway that is used to connect to the on-premises Cassandra database. |Yes |
| encryptedCredential |Credential encrypted by the gateway. |No |

## Dataset properties
For a full list of sections & properties available for defining datasets, see the [Creating datasets](data-factory-create-datasets.md) article. Sections such as structure, availability, and policy of a dataset JSON are similar for all dataset types (Azure SQL, Azure blob, Azure table, etc.).

The **typeProperties** section is different for each type of dataset and provides information about the location of the data in the data store. The typeProperties section for dataset of type **CassandraTable** has the following properties

| Property | Description | Required |
| --- | --- | --- |
| keyspace |Name of the keyspace or schema in Cassandra database. |Yes (If **query** for **CassandraSource** is not defined). |
| tableName |Name of the table in Cassandra database. |Yes (If **query** for **CassandraSource** is not defined). |

## Copy activity properties
For a full list of sections & properties available for defining activities, see the [Creating Pipelines](data-factory-create-pipelines.md) article. Properties such as name, description, input and output tables, and policy are available for all types of activities.

Properties available in the typeProperties section of the activity on the other hand vary with each activity type. For Copy activity, they vary depending on the types of sources and sinks.

When source is of type **CassandraSource**, the following properties are available in typeProperties section:

| Property | Description | Allowed values | Required |
| --- | --- | --- | --- |
| query |Use the custom query to read data. |SQL-92 query or CQL query. See [CQL reference](https://docs.datastax.com/en/cql/3.1/cql/cql_reference/cqlReferenceTOC.html). <br/><br/>When using SQL query, specify **keyspace name.table name** to represent the table you want to query. |No (if tableName and keyspace on dataset are defined). |
| consistencyLevel |The consistency level specifies how many replicas must respond to a read request before returning data to the client application. Cassandra checks the specified number of replicas for data to satisfy the read request. |ONE, TWO, THREE, QUORUM, ALL, LOCAL_QUORUM, EACH_QUORUM, LOCAL_ONE. See [Configuring data consistency](http://docs.datastax.com/en//cassandra/2.0/cassandra/dml/dml_config_consistency_c.html) for details. |No. Default value is ONE. |

=======
> [!NOTE]
> See [Troubleshoot gateway issues](data-factory-data-management-gateway.md#troubleshooting-gateway-issues) for tips on troubleshooting connection/gateway related issues.
>>>>>>> 7e3cc73e

## Getting started
You can create a pipeline with a copy activity that moves data from an on-premises Cassandra data store by using different tools/APIs. 

- The easiest way to create a pipeline is to use the **Copy Wizard**. See [Tutorial: Create a pipeline using Copy Wizard](data-factory-copy-data-wizard-tutorial.md) for a quick walkthrough on creating a pipeline using the Copy data wizard. 
- You can also use the following tools to create a pipeline: **Azure portal**, **Visual Studio**, **Azure PowerShell**, **Azure Resource Manager template**, **.NET API**, and **REST API**. See [Copy activity tutorial](data-factory-copy-data-from-azure-blob-storage-to-sql-database.md) for step-by-step instructions to create a pipeline with a copy activity. 

Whether you use the tools or APIs, you perform the following steps to create a pipeline that moves data from a source data store to a sink data store:

1. Create **linked services** to link input and output data stores to your data factory.
2. Create **datasets** to represent input and output data for the copy operation. 
3. Create a **pipeline** with a copy activity that takes a dataset as an input and a dataset as an output. 

When you use the wizard, JSON definitions for these Data Factory entities (linked services, datasets, and the pipeline) are automatically created for you. When you use tools/APIs (except .NET API), you define these Data Factory entities by using the JSON format.  For a sample with JSON definitions for Data Factory entities that are used to copy data from an on-premises Cassandra data store, see [JSON example: Copy data from Cassandra to Azure Blob](#json-example-copy-data-from-cassandra-to-azure-blob) section of this article. 

The following sections provide details about JSON properties that are used to define Data Factory entities specific to a Cassandra data store:

## Linked service properties
The following table provides description for JSON elements specific to Cassandra linked service.

| Property | Description | Required |
| --- | --- | --- |
| type |The type property must be set to: **OnPremisesCassandra** |Yes |
| host |One or more IP addresses or host names of Cassandra servers.<br/><br/>Specify a comma-separated list of IP addresses or host names to connect to all servers concurrently. |Yes |
| port |The TCP port that the Cassandra server uses to listen for client connections. |No, default value: 9042 |
| authenticationType |Basic, or Anonymous |Yes |
| username |Specify user name for the user account. |Yes, if authenticationType is set to Basic. |
| password |Specify password for the user account. |Yes, if authenticationType is set to Basic. |
| gatewayName |The name of the gateway that is used to connect to the on-premises Cassandra database. |Yes |
| encryptedCredential |Credential encrypted by the gateway. |No |

## Dataset properties
For a full list of sections & properties available for defining datasets, see the [Creating datasets](data-factory-create-datasets.md) article. Sections such as structure, availability, and policy of a dataset JSON are similar for all dataset types (Azure SQL, Azure blob, Azure table, etc.).

The **typeProperties** section is different for each type of dataset and provides information about the location of the data in the data store. The typeProperties section for dataset of type **CassandraTable** has the following properties

| Property | Description | Required |
| --- | --- | --- |
| keyspace |Name of the keyspace or schema in Cassandra database. |Yes (If **query** for **CassandraSource** is not defined). |
| tableName |Name of the table in Cassandra database. |Yes (If **query** for **CassandraSource** is not defined). |

## Copy activity properties
For a full list of sections & properties available for defining activities, see the [Creating Pipelines](data-factory-create-pipelines.md) article. Properties such as name, description, input and output tables, and policy are available for all types of activities.

Whereas, properties available in the typeProperties section of the activity vary with each activity type. For Copy activity, they vary depending on the types of sources and sinks.

When source is of type **CassandraSource**, the following properties are available in typeProperties section:

| Property | Description | Allowed values | Required |
| --- | --- | --- | --- |
| query |Use the custom query to read data. |SQL-92 query or CQL query. See [CQL reference](https://docs.datastax.com/en/cql/3.1/cql/cql_reference/cqlReferenceTOC.html). <br/><br/>When using SQL query, specify **keyspace name.table name** to represent the table you want to query. |No (if tableName and keyspace on dataset are defined). |
| consistencyLevel |The consistency level specifies how many replicas must respond to a read request before returning data to the client application. Cassandra checks the specified number of replicas for data to satisfy the read request. |ONE, TWO, THREE, QUORUM, ALL, LOCAL_QUORUM, EACH_QUORUM, LOCAL_ONE. See [Configuring data consistency](http://docs.datastax.com/en//cassandra/2.0/cassandra/dml/dml_config_consistency_c.html) for details. |No. Default value is ONE. |

## JSON example: Copy data from Cassandra to Azure Blob
This example provides sample JSON definitions that you can use to create a pipeline by using [Azure portal](data-factory-copy-activity-tutorial-using-azure-portal.md) or [Visual Studio](data-factory-copy-activity-tutorial-using-visual-studio.md) or [Azure PowerShell](data-factory-copy-activity-tutorial-using-powershell.md). It shows how to copy data from an on-premises Cassandra database to an Azure Blob Storage. However, data can be copied to any of the sinks stated [here](data-factory-data-movement-activities.md#supported-data-stores-and-formats) using the Copy Activity in Azure Data Factory.

> [!IMPORTANT]
> This sample provides JSON snippets. It does not include step-by-step instructions for creating the data factory. See [moving data between on-premises locations and cloud](data-factory-move-data-between-onprem-and-cloud.md) article for step-by-step instructions.

<<<<<<< HEAD
## JSON example: Copy data from Cassandra to Azure Blob
This example provides sample JSON definitions that you can use to create a pipeline by using [Azure portal](data-factory-copy-activity-tutorial-using-azure-portal.md) or [Visual Studio](data-factory-copy-activity-tutorial-using-visual-studio.md) or [Azure PowerShell](data-factory-copy-activity-tutorial-using-powershell.md). It shows how to copy data from an on-premises Cassandra database to an Azure Blob Storage. However, data can be copied to any of the sinks stated [here](data-factory-data-movement-activities.md#supported-data-stores-and-formats) using the Copy Activity in Azure Data Factory.
=======
The sample has the following data factory entities:
>>>>>>> 7e3cc73e

* A linked service of type [OnPremisesCassandra](#linked-service-properties).
* A linked service of type [AzureStorage](data-factory-azure-blob-connector.md#linked-service-properties).
* An input [dataset](data-factory-create-datasets.md) of type [CassandraTable](#dataset-properties).
* An output [dataset](data-factory-create-datasets.md) of type [AzureBlob](data-factory-azure-blob-connector.md#dataset-properties).
* A [pipeline](data-factory-create-pipelines.md) with Copy Activity that uses [CassandraSource](#copy-activity-properties) and [BlobSink](data-factory-azure-blob-connector.md#copy-activity-properties).

**Cassandra linked service:**

This example uses the **Cassandra** linked service. See [Cassandra linked service](#linked-service-properties) section for the properties supported by this linked service.  

```json
{
    "name": "CassandraLinkedService",
    "properties":
    {
        "type": "OnPremisesCassandra",
        "typeProperties":
        {
            "authenticationType": "Basic",
            "host": "mycassandraserver",
            "port": 9042,
            "username": "user",
            "password": "password",
            "gatewayName": "mygateway"
        }
    }
}
```

**Azure Storage linked service:**

```json
{
    "name": "AzureStorageLinkedService",
    "properties": {
    "type": "AzureStorage",
        "typeProperties": {
            "connectionString": "DefaultEndpointsProtocol=https;AccountName=<accountname>;AccountKey=<accountkey>"
        }
    }
}
```

**Cassandra input dataset:**

```json
{
    "name": "CassandraInput",
    "properties": {
        "linkedServiceName": "CassandraLinkedService",
        "type": "CassandraTable",
        "typeProperties": {
            "tableName": "mytable",
            "keySpace": "mykeyspace"
        },
        "availability": {
            "frequency": "Hour",
            "interval": 1
        },
        "external": true,
        "policy": {
            "externalData": {
                "retryInterval": "00:01:00",
                "retryTimeout": "00:10:00",
                "maximumRetry": 3
            }
        }
    }
}
```

Setting **external** to **true** informs the Data Factory service that the dataset is external to the data factory and is not produced by an activity in the data factory.

**Azure Blob output dataset:**

Data is written to a new blob every hour (frequency: hour, interval: 1).

```json
{
    "name": "AzureBlobOutput",
    "properties":
    {
        "type": "AzureBlob",
        "linkedServiceName": "AzureStorageLinkedService",
        "typeProperties":
        {
            "folderPath": "adfgetstarted/fromcassandra"
        },
        "availability":
        {
            "frequency": "Hour",
            "interval": 1
        }
    }
}
```

**Copy activity in a pipeline with Cassandra source and Blob sink:**

The pipeline contains a Copy Activity that is configured to use the input and output datasets and is scheduled to run every hour. In the pipeline JSON definition, the **source** type is set to **CassandraSource** and **sink** type is set to **BlobSink**.

See [RelationalSource type properties](#copy-activity-properties) for the list of properties supported by the RelationalSource.

```json
{  
    "name":"SamplePipeline",
    "properties":{  
        "start":"2016-06-01T18:00:00",
        "end":"2016-06-01T19:00:00",
        "description":"pipeline with copy activity",
        "activities":[  
        {
            "name": "CassandraToAzureBlob",
            "description": "Copy from Cassandra to an Azure blob",
            "type": "Copy",
            "inputs": [
            {
                "name": "CassandraInput"
            }
            ],
            "outputs": [
            {
                "name": "AzureBlobOutput"
            }
            ],
            "typeProperties": {
                "source": {
                    "type": "CassandraSource",
                    "query": "select id, firstname, lastname from mykeyspace.mytable"

                },
                "sink": {
                    "type": "BlobSink"
                }
            },
            "scheduler": {
                "frequency": "Hour",
                "interval": 1
            },
            "policy": {
                "concurrency": 1,
                "executionPriorityOrder": "OldestFirst",
                "retry": 0,
                "timeout": "01:00:00"
            }
        }
        ]    
    }
}
```

### Type mapping for Cassandra
| Cassandra Type | .Net Based Type |
| --- | --- |
| ASCII |String |
| BIGINT |Int64 |
| BLOB |Byte[] |
| BOOLEAN |Boolean |
| DECIMAL |Decimal |
| DOUBLE |Double |
| FLOAT |Single |
| INET |String |
| INT |Int32 |
| TEXT |String |
| TIMESTAMP |DateTime |
| TIMEUUID |Guid |
| UUID |Guid |
| VARCHAR |String |
| VARINT |Decimal |

> [!NOTE]
> For collection types (map, set, list, etc.), refer to [Work with Cassandra collection types using virtual table](#work-with-collections-using-virtual-table) section.
>
> User-defined types are not supported.
>
> The length of Binary Column and String Column lengths cannot be greater than 4000.
>
>

## Work with collections using virtual table
Azure Data Factory uses a built-in ODBC driver to connect to and copy data from your Cassandra database. For collection types including map, set and list, the driver renormalizes the data into corresponding virtual tables. Specifically, if a table contains any collection columns, the driver generates the following virtual tables:

* A **base table**, which contains the same data as the real table except for the collection columns. The base table uses the same name as the real table that it represents.
* A **virtual table** for each collection column, which expands the nested data. The virtual tables that represent collections are named using the name of the real table, a separator “*vt*” and the name of the column.

Virtual tables refer to the data in the real table, enabling the driver to access the denormalized data. See Example section for details. You can access the content of Cassandra collections by querying and joining the virtual tables.

You can use the [Copy Wizard](data-factory-data-movement-activities.md#create-a-pipeline-with-copy-activity) to intuitively view the list of tables in Cassandra database including the virtual tables, and preview the data inside. You can also construct a query in the Copy Wizard and validate to see the result.

### Example
For example, the following “ExampleTable” is a Cassandra database table that contains an integer primary key column named “pk_int”, a text column named value, a list column, a map column, and a set column (named “StringSet”).

| pk_int | Value | List | Map | StringSet |
| --- | --- | --- | --- | --- |
| 1 |"sample value 1" |["1", "2", "3"] |{"S1": "a", "S2": "b"} |{"A", "B", "C"} |
| 3 |"sample value 3" |["100", "101", "102", "105"] |{"S1": "t"} |{"A", "E"} |

The driver would generate multiple virtual tables to represent this single table. The foreign key columns in the virtual tables reference the primary key columns in the real table, and indicate which real table row the virtual table row corresponds to.

The first virtual table is the base table named “ExampleTable” is shown in the following table. The base table contains the same data as the original database table except for the collections, which are omitted from this table and expanded in other virtual tables.

| pk_int | Value |
| --- | --- |
| 1 |"sample value 1" |
| 3 |"sample value 3" |

The following tables show the virtual tables that renormalize the data from the List, Map, and StringSet columns. The columns with names that end with “_index” or “_key” indicate the position of the data within the original list or map. The columns with names that end with “_value” contain the expanded data from the collection.

#### Table “ExampleTable_vt_List”:
| pk_int | List_index | List_value |
| --- | --- | --- |
| 1 |0 |1 |
| 1 |1 |2 |
| 1 |2 |3 |
| 3 |0 |100 |
| 3 |1 |101 |
| 3 |2 |102 |
| 3 |3 |103 |

#### Table “ExampleTable_vt_Map”:
| pk_int | Map_key | Map_value |
| --- | --- | --- |
| 1 |S1 |A |
| 1 |S2 |b |
| 3 |S1 |t |

#### Table “ExampleTable_vt_StringSet”:
| pk_int | StringSet_value |
| --- | --- |
| 1 |A |
| 1 |B |
| 1 |C |
| 3 |A |
| 3 |E |

<<<<<<< HEAD
> [!NOTE]
> To map columns from source dataset to columns from sink dataset, see [Mapping dataset columns in Azure Data Factory](data-factory-map-columns.md).
=======
## Map source to sink columns
To learn about mapping columns in source dataset to columns in sink dataset, see [Mapping dataset columns in Azure Data Factory](data-factory-map-columns.md).

## Repeatable read from relational sources
When copying data from relational data stores, keep repeatability in mind to avoid unintended outcomes. In Azure Data Factory, you can rerun a slice manually. You can also configure retry policy for a dataset so that a slice is rerun when a failure occurs. When a slice is rerun in either way, you need to make sure that the same data is read no matter how many times a slice is run. See [Repeatable read from relational sources](data-factory-repeatable-copy.md#repeatable-read-from-relational-sources).
>>>>>>> 7e3cc73e

## Performance and Tuning
See [Copy Activity Performance & Tuning Guide](data-factory-copy-activity-performance.md) to learn about key factors that impact performance of data movement (Copy Activity) in Azure Data Factory and various ways to optimize it.<|MERGE_RESOLUTION|>--- conflicted
+++ resolved
@@ -18,36 +18,22 @@
 
 ---
 # Move data from an on-premises Cassandra database using Azure Data Factory
-<<<<<<< HEAD
-This article explains how to use the Copy Activity in Azure Data Factory to move data from an on-premsies Cassandra database. It builds on the [Data Movement Activities](data-factory-data-movement-activities.md) article, which presents a general overview of data movement with the copy activity.
-
-You can copy data from an on-premises Cassandra data store to any supported sink data store. For a list of data stores supported as sinks by the copy activity, see the [Supported data stores](data-factory-data-movement-activities.md#supported-data-stores-and-formats) table. Data factory currently supports only moving data from a Cassandra data store to other data stores, but not for moving data from other data stores to an Cassandra data store. 
-
-=======
 This article explains how to use the Copy Activity in Azure Data Factory to move data from an on-premises Cassandra database. It builds on the [Data Movement Activities](data-factory-data-movement-activities.md) article, which presents a general overview of data movement with the copy activity.
 
 You can copy data from an on-premises Cassandra data store to any supported sink data store. For a list of data stores supported as sinks by the copy activity, see the [Supported data stores](data-factory-data-movement-activities.md#supported-data-stores-and-formats) table. Data factory currently supports only moving data from a Cassandra data store to other data stores, but not for moving data from other data stores to a Cassandra data store. 
 
 ## Supported versions
 The Cassandra connector supports the following versions of Cassandra: 2.X.
->>>>>>> 7e3cc73e
 
 ## Prerequisites
 For the Azure Data Factory service to be able to connect to your on-premises Cassandra database, you must install a Data Management Gateway on the same machine that hosts the database or on a separate machine to avoid competing for resources with the database. Data Management Gateway is a component that connects on-premises data sources to cloud services in a secure and managed way. See [Data Management Gateway](data-factory-data-management-gateway.md) article for details about Data Management Gateway. See [Move data from on-premises to cloud](data-factory-move-data-between-onprem-and-cloud.md) article for step-by-step instructions on setting up the gateway a data pipeline to move data.
 
-<<<<<<< HEAD
-- Supported Cassandra versions: 2.X.
-- Data Management Gateway on the same machine that hosts the database or on a separate machine to avoid competing for resources with the database. Data Management Gateway is a software that connects on-premises data sources to cloud services in a secure and managed way. See [Data Management Gateway](data-factory-data-management-gateway.md) article for details about Data Management Gateway. See [Move data from on-premises to cloud](data-factory-move-data-between-onprem-and-cloud.md) article for step-by-step instructions on setting up the gateway a data pipeline to move data.
-=======
 You must use the gateway to connect to a Cassandra database even if the database is hosted in the cloud, for example, on an Azure IaaS VM. Y You can have the gateway on the same VM that hosts the database or on a separate VM as long as the gateway can connect to the database.  
->>>>>>> 7e3cc73e
 
 When you install the gateway, it automatically installs a Microsoft Cassandra ODBC driver used to connect to Cassandra database. Therefore, you don't need to manually install any driver on the gateway machine when copying data from the Cassandra database. 
 
-<<<<<<< HEAD
-    > [!NOTE]
-    > You need to use the gateway to connect to Cassandra database even if it is hosted in Azure IaaS VMs. If you are trying to connect to an instance of Cassandra database hosted in cloud, you can also install the gateway instance in the IaaS VM.   
-    > See [Troubleshoot gateway issues](data-factory-data-management-gateway.md#troubleshooting-gateway-issues) for tips on troubleshooting connection/gateway related issues.
+> [!NOTE]
+> See [Troubleshoot gateway issues](data-factory-data-management-gateway.md#troubleshooting-gateway-issues) for tips on troubleshooting connection/gateway related issues.
 
 ## Getting started
 You can create a pipeline with a copy activity that moves data from an on-premises Cassandra data store by using different tools/APIs. 
@@ -92,7 +78,7 @@
 ## Copy activity properties
 For a full list of sections & properties available for defining activities, see the [Creating Pipelines](data-factory-create-pipelines.md) article. Properties such as name, description, input and output tables, and policy are available for all types of activities.
 
-Properties available in the typeProperties section of the activity on the other hand vary with each activity type. For Copy activity, they vary depending on the types of sources and sinks.
+Whereas, properties available in the typeProperties section of the activity vary with each activity type. For Copy activity, they vary depending on the types of sources and sinks.
 
 When source is of type **CassandraSource**, the following properties are available in typeProperties section:
 
@@ -101,75 +87,13 @@
 | query |Use the custom query to read data. |SQL-92 query or CQL query. See [CQL reference](https://docs.datastax.com/en/cql/3.1/cql/cql_reference/cqlReferenceTOC.html). <br/><br/>When using SQL query, specify **keyspace name.table name** to represent the table you want to query. |No (if tableName and keyspace on dataset are defined). |
 | consistencyLevel |The consistency level specifies how many replicas must respond to a read request before returning data to the client application. Cassandra checks the specified number of replicas for data to satisfy the read request. |ONE, TWO, THREE, QUORUM, ALL, LOCAL_QUORUM, EACH_QUORUM, LOCAL_ONE. See [Configuring data consistency](http://docs.datastax.com/en//cassandra/2.0/cassandra/dml/dml_config_consistency_c.html) for details. |No. Default value is ONE. |
 
-=======
-> [!NOTE]
-> See [Troubleshoot gateway issues](data-factory-data-management-gateway.md#troubleshooting-gateway-issues) for tips on troubleshooting connection/gateway related issues.
->>>>>>> 7e3cc73e
-
-## Getting started
-You can create a pipeline with a copy activity that moves data from an on-premises Cassandra data store by using different tools/APIs. 
-
-- The easiest way to create a pipeline is to use the **Copy Wizard**. See [Tutorial: Create a pipeline using Copy Wizard](data-factory-copy-data-wizard-tutorial.md) for a quick walkthrough on creating a pipeline using the Copy data wizard. 
-- You can also use the following tools to create a pipeline: **Azure portal**, **Visual Studio**, **Azure PowerShell**, **Azure Resource Manager template**, **.NET API**, and **REST API**. See [Copy activity tutorial](data-factory-copy-data-from-azure-blob-storage-to-sql-database.md) for step-by-step instructions to create a pipeline with a copy activity. 
-
-Whether you use the tools or APIs, you perform the following steps to create a pipeline that moves data from a source data store to a sink data store:
-
-1. Create **linked services** to link input and output data stores to your data factory.
-2. Create **datasets** to represent input and output data for the copy operation. 
-3. Create a **pipeline** with a copy activity that takes a dataset as an input and a dataset as an output. 
-
-When you use the wizard, JSON definitions for these Data Factory entities (linked services, datasets, and the pipeline) are automatically created for you. When you use tools/APIs (except .NET API), you define these Data Factory entities by using the JSON format.  For a sample with JSON definitions for Data Factory entities that are used to copy data from an on-premises Cassandra data store, see [JSON example: Copy data from Cassandra to Azure Blob](#json-example-copy-data-from-cassandra-to-azure-blob) section of this article. 
-
-The following sections provide details about JSON properties that are used to define Data Factory entities specific to a Cassandra data store:
-
-## Linked service properties
-The following table provides description for JSON elements specific to Cassandra linked service.
-
-| Property | Description | Required |
-| --- | --- | --- |
-| type |The type property must be set to: **OnPremisesCassandra** |Yes |
-| host |One or more IP addresses or host names of Cassandra servers.<br/><br/>Specify a comma-separated list of IP addresses or host names to connect to all servers concurrently. |Yes |
-| port |The TCP port that the Cassandra server uses to listen for client connections. |No, default value: 9042 |
-| authenticationType |Basic, or Anonymous |Yes |
-| username |Specify user name for the user account. |Yes, if authenticationType is set to Basic. |
-| password |Specify password for the user account. |Yes, if authenticationType is set to Basic. |
-| gatewayName |The name of the gateway that is used to connect to the on-premises Cassandra database. |Yes |
-| encryptedCredential |Credential encrypted by the gateway. |No |
-
-## Dataset properties
-For a full list of sections & properties available for defining datasets, see the [Creating datasets](data-factory-create-datasets.md) article. Sections such as structure, availability, and policy of a dataset JSON are similar for all dataset types (Azure SQL, Azure blob, Azure table, etc.).
-
-The **typeProperties** section is different for each type of dataset and provides information about the location of the data in the data store. The typeProperties section for dataset of type **CassandraTable** has the following properties
-
-| Property | Description | Required |
-| --- | --- | --- |
-| keyspace |Name of the keyspace or schema in Cassandra database. |Yes (If **query** for **CassandraSource** is not defined). |
-| tableName |Name of the table in Cassandra database. |Yes (If **query** for **CassandraSource** is not defined). |
-
-## Copy activity properties
-For a full list of sections & properties available for defining activities, see the [Creating Pipelines](data-factory-create-pipelines.md) article. Properties such as name, description, input and output tables, and policy are available for all types of activities.
-
-Whereas, properties available in the typeProperties section of the activity vary with each activity type. For Copy activity, they vary depending on the types of sources and sinks.
-
-When source is of type **CassandraSource**, the following properties are available in typeProperties section:
-
-| Property | Description | Allowed values | Required |
-| --- | --- | --- | --- |
-| query |Use the custom query to read data. |SQL-92 query or CQL query. See [CQL reference](https://docs.datastax.com/en/cql/3.1/cql/cql_reference/cqlReferenceTOC.html). <br/><br/>When using SQL query, specify **keyspace name.table name** to represent the table you want to query. |No (if tableName and keyspace on dataset are defined). |
-| consistencyLevel |The consistency level specifies how many replicas must respond to a read request before returning data to the client application. Cassandra checks the specified number of replicas for data to satisfy the read request. |ONE, TWO, THREE, QUORUM, ALL, LOCAL_QUORUM, EACH_QUORUM, LOCAL_ONE. See [Configuring data consistency](http://docs.datastax.com/en//cassandra/2.0/cassandra/dml/dml_config_consistency_c.html) for details. |No. Default value is ONE. |
-
 ## JSON example: Copy data from Cassandra to Azure Blob
 This example provides sample JSON definitions that you can use to create a pipeline by using [Azure portal](data-factory-copy-activity-tutorial-using-azure-portal.md) or [Visual Studio](data-factory-copy-activity-tutorial-using-visual-studio.md) or [Azure PowerShell](data-factory-copy-activity-tutorial-using-powershell.md). It shows how to copy data from an on-premises Cassandra database to an Azure Blob Storage. However, data can be copied to any of the sinks stated [here](data-factory-data-movement-activities.md#supported-data-stores-and-formats) using the Copy Activity in Azure Data Factory.
 
 > [!IMPORTANT]
 > This sample provides JSON snippets. It does not include step-by-step instructions for creating the data factory. See [moving data between on-premises locations and cloud](data-factory-move-data-between-onprem-and-cloud.md) article for step-by-step instructions.
 
-<<<<<<< HEAD
-## JSON example: Copy data from Cassandra to Azure Blob
-This example provides sample JSON definitions that you can use to create a pipeline by using [Azure portal](data-factory-copy-activity-tutorial-using-azure-portal.md) or [Visual Studio](data-factory-copy-activity-tutorial-using-visual-studio.md) or [Azure PowerShell](data-factory-copy-activity-tutorial-using-powershell.md). It shows how to copy data from an on-premises Cassandra database to an Azure Blob Storage. However, data can be copied to any of the sinks stated [here](data-factory-data-movement-activities.md#supported-data-stores-and-formats) using the Copy Activity in Azure Data Factory.
-=======
 The sample has the following data factory entities:
->>>>>>> 7e3cc73e
 
 * A linked service of type [OnPremisesCassandra](#linked-service-properties).
 * A linked service of type [AzureStorage](data-factory-azure-blob-connector.md#linked-service-properties).
@@ -406,16 +330,11 @@
 | 3 |A |
 | 3 |E |
 
-<<<<<<< HEAD
-> [!NOTE]
-> To map columns from source dataset to columns from sink dataset, see [Mapping dataset columns in Azure Data Factory](data-factory-map-columns.md).
-=======
 ## Map source to sink columns
 To learn about mapping columns in source dataset to columns in sink dataset, see [Mapping dataset columns in Azure Data Factory](data-factory-map-columns.md).
 
 ## Repeatable read from relational sources
 When copying data from relational data stores, keep repeatability in mind to avoid unintended outcomes. In Azure Data Factory, you can rerun a slice manually. You can also configure retry policy for a dataset so that a slice is rerun when a failure occurs. When a slice is rerun in either way, you need to make sure that the same data is read no matter how many times a slice is run. See [Repeatable read from relational sources](data-factory-repeatable-copy.md#repeatable-read-from-relational-sources).
->>>>>>> 7e3cc73e
 
 ## Performance and Tuning
 See [Copy Activity Performance & Tuning Guide](data-factory-copy-activity-performance.md) to learn about key factors that impact performance of data movement (Copy Activity) in Azure Data Factory and various ways to optimize it.