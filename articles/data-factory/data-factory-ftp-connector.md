--- conflicted
+++ resolved
@@ -35,29 +35,18 @@
 
 The easiest way to create a pipeline is to use the **Data Factory Copy Wizard**. See [Tutorial: Create a pipeline using Copy Wizard](data-factory-copy-data-wizard-tutorial.md) for a quick walkthrough.
 
-<<<<<<< HEAD
-You can also use the following tools to create a pipeline: **Azure portal**, **Visual Studio**, **Azure PowerShell**, **Azure Resource Manager template**, **.NET API**, and **REST API**. See [Copy activity tutorial](data-factory-copy-data-from-azure-blob-storage-to-sql-database.md) for step-by-step instructions to create a pipeline with a copy activity.
-
-Whether you use the tools or APIs, you perform the following steps to create a pipeline that moves data from a source data store to a sink data store:
-=======
 You can also use the following tools to create a pipeline: **Azure portal**, **Visual Studio**, **PowerShell**, **Azure Resource Manager template**, **.NET API**, and **REST API**. See [Copy activity tutorial](data-factory-copy-data-from-azure-blob-storage-to-sql-database.md) for step-by-step instructions to create a pipeline with a copy activity.
 
 Whether you use the tools or APIs, perform the following steps to create a pipeline that moves data from a source data store to a sink data store:
->>>>>>> a42dbad0
 
 1. Create **linked services** to link input and output data stores to your data factory.
 2. Create **datasets** to represent input and output data for the copy operation.
 3. Create a **pipeline** with a copy activity that takes a dataset as an input and a dataset as an output.
-<<<<<<< HEAD
-
-When you use the wizard, JSON definitions for these Data Factory entities (linked services, datasets, and the pipeline) are automatically created for you. When you use tools/APIs (except .NET API), you define these Data Factory entities by using the JSON format.  For a sample with JSON definitions for Data Factory entities that are used to copy data from an FTP data store, see [JSON example: Copy data from FTP server to Azure blob](#json-example-copy-data-from-ftp-server-to-azure-blob) section of this article.
-=======
 
 When you use the wizard, JSON definitions for these Data Factory entities (linked services, datasets, and the pipeline) are automatically created for you. When you use tools or APIs (except .NET API), you define these Data Factory entities by using the JSON format. For a sample with JSON definitions for Data Factory entities that are used to copy data from an FTP data store, see the [JSON example: Copy data from FTP server to Azure blob](#json-example-copy-data-from-ftp-server-to-azure-blob) section of this article.
 
 > [!NOTE]
 > For details about supported file and compression formats to use, see [File and compression formats in Azure Data Factory](data-factory-supported-file-and-compression-formats.md).
->>>>>>> a42dbad0
 
 The following sections provide details about JSON properties that are used to define Data Factory entities specific to FTP.
 
@@ -193,11 +182,7 @@
     { "name": "Hour", "value": { "type": "DateTime", "date": "SliceStart", "format": "hh" } }
 ],
 ```
-<<<<<<< HEAD
-In this example, year, month, day, and time of SliceStart are extracted into separate variables that are used by folderPath and fileName properties.
-=======
 In this example, the year, month, day, and time of SliceStart are extracted into separate variables that are used by the **folderPath** and **fileName** properties.
->>>>>>> a42dbad0
 
 ## Copy activity properties
 For a full list of sections and properties available for defining activities, see [Creating pipelines](data-factory-create-pipelines.md). Properties such as name, description, input and output tables, and policies are available for all types of activities.
@@ -210,13 +195,8 @@
 | --- | --- | --- | --- |
 | recursive |Indicates whether the data is read recursively from the subfolders, or only from the specified folder. |True, False (default) |No |
 
-<<<<<<< HEAD
-## Supported file and compression formats
-See [File and compression formats in Azure Data Factory](data-factory-supported-file-and-compression-formats.md) article on details.
-=======
 ## JSON example: Copy data from FTP server to Azure Blob storage
 This sample shows how to copy data from an FTP server to Azure Blob storage. However, data can be copied directly to any of the sinks stated in the [supported data stores and formats](data-factory-data-movement-activities.md#supported-data-stores-and-formats), by using the copy activity in Data Factory.  
->>>>>>> a42dbad0
 
 The following examples provide sample JSON definitions that you can use to create a pipeline by using [Azure portal](data-factory-copy-activity-tutorial-using-azure-portal.md), [Visual Studio](data-factory-copy-activity-tutorial-using-visual-studio.md), or [PowerShell](data-factory-copy-activity-tutorial-using-powershell.md):
 
