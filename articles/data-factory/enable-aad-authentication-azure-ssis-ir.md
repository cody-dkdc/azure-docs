---
title: Enable Azure Active Directory authentication for Azure-SSIS Integration Runtime | Microsoft Docs
description: This article describes how to enable Azure Active Directory authentication with the managed identity for Azure Data Factory to create Azure-SSIS Integration Runtime.
services: data-factory
documentationcenter: ''
ms.service: data-factory
ms.workload: data-services
ms.tgt_pltfrm: 
ms.devlang: powershell
ms.topic: conceptual
<<<<<<< HEAD
ms.date: 3/11/2019
=======
ms.date: 5/14/2019
>>>>>>> 6a383dfd
author: swinarko
ms.author: sawinark
manager: craigg
---
# Enable Azure Active Directory authentication for Azure-SSIS Integration Runtime

This article shows you how to enable Azure Active Directory (Azure AD) authentication with the managed identity for your Azure Data Factory (ADF) and use it instead of SQL authentication to create an Azure-SSIS Integration Runtime (IR) that will in turn provision SSIS catalog database (SSISDB) in Azure SQL Database server/Managed Instance on your behalf.

For more info about the managed identity for your ADF, see [Managed identiy for Data Factory](https://docs.microsoft.com/azure/data-factory/data-factory-service-identity).

> [!NOTE]
>-  In this scenario, Azure AD authentication with the managed identity for your ADF is only used in the creation and subsequent starting operations of your SSIS IR that will in turn provision and connect to SSISDB. For SSIS package executions, your SSIS IR will still connect to SSISDB using SQL authentication with fully managed accounts that are created during SSISDB provisioning.
>-  If you have already created your SSIS IR using SQL authentication, you can not reconfigure it to use Azure AD authentication via PowerShell at this time, but you can do so via Azure portal/ADF app. 

[!INCLUDE [updated-for-az](../../includes/updated-for-az.md)]

## Enable Azure AD on Azure SQL Database

Azure SQL Database server supports creating a database with an Azure AD user. First, you need to create an Azure AD group with the managed identity for your ADF as a member. Next, you need to set an Azure AD user as the Active Directory admin for your Azure SQL Database server and then connect to it on SQL Server Management Studio (SSMS) using that user. Finally, you need to create a contained user representing the Azure AD group, so the managed identity for your ADF can be used by Azure-SSIS IR to create SSISDB on your behalf.

### Create an Azure AD group with the managed identity for your ADF as a member

You can use an existing Azure AD group or create a new one using Azure AD PowerShell.

1.  Install the [Azure AD PowerShell](https://docs.microsoft.com/powershell/azure/active-directory/install-adv2) module.

2.  Sign in using `Connect-AzureAD`, run the following cmdlet to create a group, and save it in a variable:

    ```powershell
    $Group = New-AzureADGroup -DisplayName "SSISIrGroup" `
                              -MailEnabled $false `
                              -SecurityEnabled $true `
                              -MailNickName "NotSet"
    ```

    The result looks like the following example, which also displays the variable value:

    ```powershell
    $Group

    ObjectId DisplayName Description
    -------- ----------- -----------
    6de75f3c-8b2f-4bf4-b9f8-78cc60a18050 SSISIrGroup
    ```

<<<<<<< HEAD
3.  Add the managed identity for your ADF to the group. You can follow the article [Managed identiy for Data Factory](https://docs.microsoft.com/azure/data-factory/data-factory-service-identity) to get the principal SERVICE IDENTITY ID (e.g. 765ad4ab-XXXX-XXXX-XXXX-51ed985819dc, but do not use SERVICE IDENTITY APPLICATION ID for this purpose).
=======
3.  Add the managed identity for your ADF to the group. You can follow the article [Managed identiy for Data Factory](https://docs.microsoft.com/azure/data-factory/data-factory-service-identity) to get the principal Managed Identity Object ID (e.g. 765ad4ab-XXXX-XXXX-XXXX-51ed985819dc, but do not use Managed Identity Application ID for this purpose).
>>>>>>> 6a383dfd

    ```powershell
    Add-AzureAdGroupMember -ObjectId $Group.ObjectId -RefObjectId 765ad4ab-XXXX-XXXX-XXXX-51ed985819dc
    ```

    You can also check the group membership afterwards.

    ```powershell
    Get-AzureAdGroupMember -ObjectId $Group.ObjectId
    ```

### Configure Azure AD authentication for Azure SQL Database server

You can [Configure and manage Azure AD authentication with SQL](https://docs.microsoft.com/azure/sql-database/sql-database-aad-authentication-configure) using the following steps:

1.  In Azure portal, select **All services** -> **SQL servers** from the left-hand navigation.

2.  Select your Azure SQL Database server to be configured with Azure AD authentication.

3.  In the **Settings** section of the blade, select **Active Directory admin**.

4.  In the command bar, select **Set admin**.

5.  Select an Azure AD user account to be made administrator of the server, and then select **Select.**

6.  In the command bar, select **Save.**

### Create a contained user in Azure SQL Database server representing the Azure AD group

For this next step, you need [Microsoft SQL Server Management Studio](https://docs.microsoft.com/sql/ssms/download-sql-server-management-studio-ssms) (SSMS).

1. Start SSMS.

2. In the **Connect to Server** dialog, enter your Azure SQL Database server name in
   the **Server name** field.

3. In the **Authentication** field, select **Active Directory - Universal with MFA support** (you can also use the other two Active Directory authentication types, see [Configure and manage Azure AD authentication with SQL](https://docs.microsoft.com/azure/sql-database/sql-database-aad-authentication-configure)).

4. In the **User name** field, enter the name of Azure AD account that you set as the server administrator, e.g. testuser@xxxonline.com.

5. select **Connect** and complete the sign-in process.

6. In the **Object Explorer**, expand the **Databases** -> **System Databases** folder.

7. Right-click on **master** database and select **New query**.

8. In the query window, enter the following T-SQL command, and select **Execute** on the toolbar.

   ```sql
   CREATE USER [SSISIrGroup] FROM EXTERNAL PROVIDER
   ```

   The command should complete successfully, creating a contained user to represent the group.

9. Clear the query window, enter the following T-SQL command, and select **Execute** on the toolbar.

   ```sql
   ALTER ROLE dbmanager ADD MEMBER [SSISIrGroup]
   ```

   The command should complete successfully, granting the contained user the ability to create a database (SSISDB).

10. If your SSISDB was created using SQL authentication and you want to switch to use Azure AD authentication for your Azure-SSIS IR to access it, right-click on **SSISDB** database and select **New query**.

11. In the query window, enter the following T-SQL command, and select **Execute** on the toolbar.

    ```sql
    CREATE USER [SSISIrGroup] FROM EXTERNAL PROVIDER
    ```

    The command should complete successfully, creating a contained user to represent the group.

12. Clear the query window, enter the following T-SQL command, and select **Execute** on the toolbar.

    ```sql
    ALTER ROLE db_owner ADD MEMBER [SSISIrGroup]
    ```

    The command should complete successfully, granting the contained user the ability to access SSISDB.

## Enable Azure AD on Azure SQL Database Managed Instance

Azure SQL Database Managed Instance supports creating a database with the managed identity for your ADF directly. You need not join the managed identity for your ADF to an Azure AD group nor create a contained user representing that group in your Managed Instance.

### Configure Azure AD authentication for Azure SQL Database Managed Instance

1.   In Azure portal, select **All services** -> **SQL servers** from the left-hand navigation.

2.   Select your Managed Instance to be configured with Azure AD authentication.

3.   In the **Settings** section of the blade, select **Active Directory admin**.

4.   In the command bar, select **Set admin**.

5.   Select an Azure AD user account to be made administrator of the server, and then select **Select**.

6.   In the command bar, select **Save**.

### Add the managed identity for your ADF as a user in Azure SQL Database Managed Instance

For this next step, you need [Microsoft SQL Server Management Studio](https://docs.microsoft.com/sql/ssms/download-sql-server-management-studio-ssms) (SSMS).

1.	Start SSMS.

2.	Connect to your Managed Instance using your SQL/Active Directory admin account.

3.	In the **Object Explorer**, expand the **Databases** -> **System Databases** folder.

4.	Right-click on **master** database and select **New query**.

<<<<<<< HEAD
5.	Get the managed identity for your ADF. You can follow the article [Managed identiy for Data Factory](https://docs.microsoft.com/azure/data-factory/data-factory-service-identity) to get the principal SERVICE IDENTITY APPLICATION ID (but do not use SERVICE IDENTITY ID for this purpose).
=======
5.	Get the managed identity for your ADF. You can follow the article [Managed identiy for Data Factory](https://docs.microsoft.com/azure/data-factory/data-factory-service-identity) to get the principal Managed Identity Application ID (but do not use Managed Identity Object ID for this purpose).
>>>>>>> 6a383dfd

6.	In the query window, execute the following T-SQL script to convert the managed identity for your ADF to binary type:

    ```sql
<<<<<<< HEAD
    DECLARE @applicationId uniqueidentifier = '{your SERVICE IDENTITY APPLICATION ID}'
=======
    DECLARE @applicationId uniqueidentifier = '{your Managed Identity Application ID}'
>>>>>>> 6a383dfd
    select CAST(@applicationId AS varbinary)
    ```
    
    The command should complete successfully, displaying the managed identity for your ADF as binary.

7.	Clear the query window and execute the following T-SQL script to add the managed identity for your ADF as a user

    ```sql
<<<<<<< HEAD
    CREATE LOGIN [{a name for the managed identity}] FROM EXTERNAL PROVIDER with SID = {your SERVICE IDENTITY APPLICATION ID as binary}, TYPE = E
=======
    CREATE LOGIN [{a name for the managed identity}] FROM EXTERNAL PROVIDER with SID = {your Managed Identity Application ID as binary}, TYPE = E
>>>>>>> 6a383dfd
    ALTER SERVER ROLE [dbcreator] ADD MEMBER [{the managed identity name}]
    ALTER SERVER ROLE [securityadmin] ADD MEMBER [{the managed identity name}]
    ```
    
    The command should complete successfully, granting the managed identity for your ADF the ability to create a database (SSISDB).

8.  If your SSISDB was created using SQL authentication and you want to switch to use Azure AD authentication for your Azure-SSIS IR to access it, right-click on **SSISDB** database and select **New query**.

9.  In the query window, enter the following T-SQL command, and select **Execute** on the toolbar.

    ```sql
    CREATE USER [{the managed identity name}] FOR LOGIN [{the managed identity name}] WITH DEFAULT_SCHEMA = dbo
    ALTER ROLE db_owner ADD MEMBER [{the managed identity name}]
    ```

    The command should complete successfully, granting the managed identity for your ADF the ability to access SSISDB.

## Provision Azure-SSIS IR in Azure portal/ADF app

When you provision your Azure-SSIS IR in Azure portal/ADF app, on **SQL Settings** page, select **Use AAD authentication with the managed identity for your ADF** option. The following screenshot shows the settings for IR with Azure SQL Database server hosting SSISDB. For IR with Managed Instance hosting SSISDB, the **Catalog Database Service Tier** and **Allow Azure services to access** settings are not applicable, while other settings are the same.

For more info about how to create an Azure-SSIS IR, see [Create an Azure-SSIS integration runtime in Azure Data Factory](https://docs.microsoft.com/azure/data-factory/create-azure-ssis-integration-runtime).

![Settings for the Azure-SSIS integration runtime](media/enable-aad-authentication-azure-ssis-ir/enable-aad-authentication.png)

## Provision Azure-SSIS IR with PowerShell

To provision your Azure-SSIS IR with PowerShell, do the following things:

1.  Install [Azure PowerShell](https://github.com/Azure/azure-powershell/releases/tag/v5.5.0-March2018) module.

2.  In your script, do not set `CatalogAdminCredential` parameter. For example:

    ```powershell
    Set-AzDataFactoryV2IntegrationRuntime -ResourceGroupName $ResourceGroupName `
                                               -DataFactoryName $DataFactoryName `
                                               -Name $AzureSSISName `
                                               -Description $AzureSSISDescription `
                                               -Type Managed `
                                               -Location $AzureSSISLocation `
                                               -NodeSize $AzureSSISNodeSize `
                                               -NodeCount $AzureSSISNodeNumber `
                                               -Edition $AzureSSISEdition `
                                               -MaxParallelExecutionsPerNode $AzureSSISMaxParallelExecutionsPerNode `
                                               -CatalogServerEndpoint $SSISDBServerEndpoint `
                                               -CatalogPricingTier $SSISDBPricingTier

    Start-AzDataFactoryV2IntegrationRuntime -ResourceGroupName $ResourceGroupName `
                                                 -DataFactoryName $DataFactoryName `
                                                 -Name $AzureSSISName
   ```<|MERGE_RESOLUTION|>--- conflicted
+++ resolved
@@ -8,11 +8,7 @@
 ms.tgt_pltfrm: 
 ms.devlang: powershell
 ms.topic: conceptual
-<<<<<<< HEAD
-ms.date: 3/11/2019
-=======
 ms.date: 5/14/2019
->>>>>>> 6a383dfd
 author: swinarko
 ms.author: sawinark
 manager: craigg
@@ -58,11 +54,7 @@
     6de75f3c-8b2f-4bf4-b9f8-78cc60a18050 SSISIrGroup
     ```
 
-<<<<<<< HEAD
-3.  Add the managed identity for your ADF to the group. You can follow the article [Managed identiy for Data Factory](https://docs.microsoft.com/azure/data-factory/data-factory-service-identity) to get the principal SERVICE IDENTITY ID (e.g. 765ad4ab-XXXX-XXXX-XXXX-51ed985819dc, but do not use SERVICE IDENTITY APPLICATION ID for this purpose).
-=======
 3.  Add the managed identity for your ADF to the group. You can follow the article [Managed identiy for Data Factory](https://docs.microsoft.com/azure/data-factory/data-factory-service-identity) to get the principal Managed Identity Object ID (e.g. 765ad4ab-XXXX-XXXX-XXXX-51ed985819dc, but do not use Managed Identity Application ID for this purpose).
->>>>>>> 6a383dfd
 
     ```powershell
     Add-AzureAdGroupMember -ObjectId $Group.ObjectId -RefObjectId 765ad4ab-XXXX-XXXX-XXXX-51ed985819dc
@@ -173,20 +165,12 @@
 
 4.	Right-click on **master** database and select **New query**.
 
-<<<<<<< HEAD
-5.	Get the managed identity for your ADF. You can follow the article [Managed identiy for Data Factory](https://docs.microsoft.com/azure/data-factory/data-factory-service-identity) to get the principal SERVICE IDENTITY APPLICATION ID (but do not use SERVICE IDENTITY ID for this purpose).
-=======
 5.	Get the managed identity for your ADF. You can follow the article [Managed identiy for Data Factory](https://docs.microsoft.com/azure/data-factory/data-factory-service-identity) to get the principal Managed Identity Application ID (but do not use Managed Identity Object ID for this purpose).
->>>>>>> 6a383dfd
 
 6.	In the query window, execute the following T-SQL script to convert the managed identity for your ADF to binary type:
 
     ```sql
-<<<<<<< HEAD
-    DECLARE @applicationId uniqueidentifier = '{your SERVICE IDENTITY APPLICATION ID}'
-=======
     DECLARE @applicationId uniqueidentifier = '{your Managed Identity Application ID}'
->>>>>>> 6a383dfd
     select CAST(@applicationId AS varbinary)
     ```
     
@@ -195,11 +179,7 @@
 7.	Clear the query window and execute the following T-SQL script to add the managed identity for your ADF as a user
 
     ```sql
-<<<<<<< HEAD
-    CREATE LOGIN [{a name for the managed identity}] FROM EXTERNAL PROVIDER with SID = {your SERVICE IDENTITY APPLICATION ID as binary}, TYPE = E
-=======
     CREATE LOGIN [{a name for the managed identity}] FROM EXTERNAL PROVIDER with SID = {your Managed Identity Application ID as binary}, TYPE = E
->>>>>>> 6a383dfd
     ALTER SERVER ROLE [dbcreator] ADD MEMBER [{the managed identity name}]
     ALTER SERVER ROLE [securityadmin] ADD MEMBER [{the managed identity name}]
     ```
