---
title: Create a self-hosted integration runtime in Azure Data Factory | Microsoft Docs
description: Learn how to create a self-hosted integration runtime in Azure Data Factory, which allows data factories to access data stores in a private network.
services: data-factory
documentationcenter: ''
author: nabhishek
manager: craigg


ms.service: data-factory
ms.workload: data-services
ms.tgt_pltfrm: na
ms.devlang: na
ms.topic: conceptual
ms.date: 01/15/2018
ms.author: abnarain

---
# Create and configure a self-hosted integration runtime
The integration runtime (IR) is the compute infrastructure that Azure Data Factory uses to provide data-integration capabilities across different network environments. For details about IR, see [Integration runtime overview](concepts-integration-runtime.md).

A self-hosted integration runtime can run copy activities between a cloud data store and a data store in a private network, and it can dispatch transform activities against compute resources in an on-premises network or an Azure virtual network. The installation of a self-hosted integration runtime needs on an on-premises machine or a virtual machine (VM) inside a private network.  

This document describes how you can create and configure a self-hosted IR.

## High-level steps to install a self-hosted IR
1. Create a self-hosted integration runtime. You can use the Azure Data Factory UI for this task. Here is a PowerShell example:

	```powershell
	Set-AzureRmDataFactoryV2IntegrationRuntime -ResourceGroupName $resourceGroupName -DataFactoryName $dataFactoryName -Name $selfHostedIntegrationRuntimeName -Type SelfHosted -Description "selfhosted IR description"
	```
2. Download and install the self-hosted integration runtime on a local machine.
3. Retrieve the authentication key and register the self-hosted integration runtime with the key. Here is a PowerShell example:

	```powershell
	Get-AzureRmDataFactoryV2IntegrationRuntimeKey -ResourceGroupName $resourceGroupName -DataFactoryName $dataFactoryName -Name $selfHostedIntegrationRuntime.  
	```

## Setting up a self-hosted IR on an Azure VM by using an Azure Resource Manager template (automation)
You can automate self-hosted IR setup on an Azure virtual machine by using [this Azure Resource Manager template](https://github.com/Azure/azure-quickstart-templates/tree/master/101-vms-with-selfhost-integration-runtime). This template provides an easy way to have a fully functioning self-hosted IR inside an Azure virtual network with high-availability and scalability features (as long as you set the node count to 2 or higher).

## Command flow and data flow
When you move data between on-premises and the cloud, the activity uses a self-hosted integration runtime to transfer the data from an on-premises data source to the cloud and vice versa.

Here is a high-level data flow for the summary of steps for copying with a self-hosted IR:

![High-level overview](media\create-self-hosted-integration-runtime\high-level-overview.png)

1. The data developer creates a self-hosted integration runtime within an Azure data factory by using a PowerShell cmdlet. Currently, the Azure portal does not support this feature.
2. The data developer creates a linked service for an on-premises data store by specifying the self-hosted integration runtime instance that it should use to connect to data stores. As part of setting up the linked service, the data developer uses the Credential Manager application (currently not supported) for setting authentication types and credentials. The Credential Manager application communicates with the data store to test the connection and the self-hosted integration runtime to save credentials.
3. The self-hosted integration runtime node encrypts the credentials by using Windows Data Protection Application Programming Interface (DPAPI) and saves the credentials locally. If multiple nodes are set for high availability, the credentials are further synchronized across other nodes. Each node encrypts the credentials by using DPAPI and stores them locally. Credential synchronization is transparent to the data developer and is handled by the self-hosted IR.    
4. The Data Factory service communicates with the self-hosted integration runtime for scheduling and management of jobs via a *control channel* that uses a shared Azure Service Bus queue. When an activity job needs to be run, Data Factory queues the request along with any credential information (in case credentials are not already stored on the self-hosted integration runtime). The self-hosted integration runtime kicks off the job after polling the queue.
5. The self-hosted integration runtime copies data from an on-premises store to a cloud storage, or vice versa depending on how the copy activity is configured in the data pipeline. For this step, the self-hosted integration runtime directly communicates with cloud-based storage services such as Azure Blob storage over a secure (HTTPS) channel.

## Considerations for using a self-hosted IR

- A single self-hosted integration runtime can be used for multiple on-premises data sources. A single self-hosted integration runtime  can be shared with another data factory within the same Azure Active Directory tenant. For more information, see [Sharing a self-hosted integration runtime](#sharing-the-self-hosted-integration-runtime-ir-with-multiple-data-factories).
- You can have only one instance of a self-hosted integration runtime installed on a single machine. If you have two data factories that need to access on-premises data sources, you need to install the self-hosted integration runtime on two on-premises computers. In other words, a self-hosted integration runtime is tied to a specific data factory.
- The self-hosted integration runtime does not need to be on the same machine as the data source. However, having the self-hosted integration runtime closer to the data source reduces the time for the self-hosted integration runtime to connect to the data source. We recommend that you install the self-hosted integration runtime on a machine that is different from the one that hosts on-premises data source. When the self-hosted integration runtime and data source are on different machines, the self-hosted integration runtime does not compete for resources with the data source.
- You can have multiple self-hosted integration runtimes on different machines that connect to the same on-premises data source. For example, you might have two self-hosted integration runtimes that serve two data factories, but the same on-premises data source is registered with both the data factories.
- If you already have a gateway installed on your computer to serve a Power BI scenario, install a separate self-hosted integration runtime for Azure Data Factory on another machine.
- The self-hosted integration runtime must be used for supporting data integration within an Azure virtual network.
- Treat your data source as an on-premises data source that is behind a firewall, even when you use Azure ExpressRoute. Use the self-hosted integration runtime to establish connectivity between the service and the data source.
- You must use the self-hosted integration runtime even if the data store is in the cloud on an Azure IaaS virtual machine.
- Tasks might fail in a self-hosted integration runtime that's installed on a Windows server on which FIPS-compliant encryption is enabled. To work around this problem, disable FIPS-compliant encryption on the server. To disable FIPS-compliant encryption, change the following registry value from 1 (enabled) to 0 (disabled): `HKLM\System\CurrentControlSet\Control\Lsa\FIPSAlgorithmPolicy\Enabled`.

## Prerequisites

- The supported operating system versions are Windows 7 Service Pack 1, Windows 8.1, Windows 10, Windows Server 2008 R2 SP1, Windows Server 2012, Windows Server 2012 R2, and Windows Server 2016. Installation of the self-hosted integration runtime on a domain controller is not supported.
- .NET Framework 4.6.1 or later is required. If you're installing the self-hosted integration runtime on a Windows 7 machine, install .NET Framework 4.6.1 or later. See [.NET Framework System Requirements](/dotnet/framework/get-started/system-requirements) for details.
- The recommended configuration for the self-hosted integration runtime machine is at least 2 GHz, four cores, 8 GB of RAM, and an 80-GB disk.
- If the host machine hibernates, the self-hosted integration runtime does not respond to data requests. Configure an appropriate power plan on the computer before you install the self-hosted integration runtime. If the machine is configured to hibernate, the self-hosted integration runtime installation prompts a message.
- You must be an administrator on the machine to install and configure the self-hosted integration runtime successfully.
- Copy activity runs happen on a specific frequency. Resource usage (CPU, memory) on the machine follows the same pattern with peak and idle times. Resource utilization also depends heavily on the amount of data being moved. When multiple copy jobs are in progress, you see resource usage go up during peak times.

## Installation best practices
You can install the self-hosted integration runtime by downloading an MSI setup package from the [Microsoft Download Center](https://www.microsoft.com/download/details.aspx?id=39717). See [Move data between on-premises and cloud article](tutorial-hybrid-copy-powershell.md) for step-by-step instructions.

- Configure a power plan on the host machine for the self-hosted integration runtime so that the machine does not hibernate. If the host machine hibernates, the self-hosted integration runtime goes offline.
- Back up the credentials associated with the self-hosted integration runtime regularly.

## Install and register self-hosted IR from the Download Center

1. Go to the [Microsoft integration runtime download page](https://www.microsoft.com/download/details.aspx?id=39717).
2. Select **Download**, select the appropriate version (**32-bit** or **64-bit**), and select **Next**.
3. Run the MSI file directly, or save it to your hard disk and run it.
4. On the **Welcome** page, select a language and select **Next**.
5. Accept the Microsoft Software License Terms and select **Next**.
6. Select **folder** to install the self-hosted integration runtime, and select **Next**.
7. On the **Ready to install** page, select **Install**.
8. Click **Finish** to complete installation.
9. Get the authentication key by using Azure PowerShell. Here's a PowerShell example for retrieving the authentication key:

	```powershell
	Get-AzureRmDataFactoryV2IntegrationRuntimeKey -ResourceGroupName $resouceGroupName -DataFactoryName $dataFactoryName -Name $selfHostedIntegrationRuntime
	```
11. On the **Register Integration Runtime (Self-hosted)** page of Microsoft Integration Runtime Configuration Manager running on your machine, take the following steps:

	a. Paste the authentication key in the text area.

	b. Optionally, select **Show authentication key** to see the key text.

	c. Select **Register**.


## High availability and scalability
A self-hosted integration runtime can be associated with multiple on-premises machines. These machines are called nodes. You can have up to four nodes associated with a self-hosted integration runtime. The benefits of having multiple nodes (on-premises machines with a gateway installed) for a logical gateway are:
* Higher availability of the self-hosted integration runtime so that it's no longer the single point of failure in your big data	solution or cloud data integration with Azure Data Factory, ensuring continuity with up to four nodes.
* Improved performance and throughput during data movement between on-premises and cloud data stores. Get more information on [performance comparisons](copy-activity-performance.md).

You can associate multiple nodes by installing the self-hosted integration runtime software from the [Download Center](https://www.microsoft.com/download/details.aspx?id=39717). Then, register it by using either of the authentication keys obtained from the **New-AzureRmDataFactoryV2IntegrationRuntimeKey** cmdlet, as described in the [tutorial](tutorial-hybrid-copy-powershell.md).

> [!NOTE]
> You don't need to create new self-hosted integration runtime for associating each node. You can install the self-hosted integration runtime on another machine and register it by using the same authentication key. 

> [!NOTE]
> Before you add another node for high availability and scalability, ensure that the **Remote access to intranet** option is enabled on the first node (**Microsoft Integration Runtime Configuration Manager** > **Settings** > **Remote access to intranet**). 

### Scale considerations

#### Scale out

When the available memory on the self-hosted IR is low and the CPU usage is high, adding a new node helps scale out the load across machines. If activities are failing because they're timing out or because the self-hosted IR node is offline, it helps if you add a node to the gateway.

#### Scale up

When the available memory and CPU are not utilized well, but the execution of concurrent jobs is reaching the limit, you should scale up by increasing the number of concurrent jobs that can run on a node. You might also want to scale up when activities are timing out because the self-hosted IR is overloaded. As shown in the following image, you can increase the maximum capacity for a node:  

![Increasing concurrent jobs that can run on a node](media\create-self-hosted-integration-runtime\scale-up-self-hosted-IR.png)

### TLS/SSL certificate requirements

Here are the requirements for the TLS/SSL certificate that is used for securing communications between integration runtime nodes:

- The certificate must be a publicly trusted X509 v3 certificate. We recommend that you use certificates that are issued by a public (partner) certification authority (CA).
- Each integration runtime node must trust this certificate.
- We don't recommend Subject Alternative Name (SAN) certificates because only the last SAN item will be used and all others will be ignored due to current limitations. For example, if you have a SAN certificate whose SANs are **node1.domain.contoso.com** and **node2.domain.contoso.com**, you can use this certificate only on a machine whose FQDN is **node2.domain.contoso.com**.
- The certificate supports any key size supported by Windows Server 2012 R2 for SSL certificates.
- Certificates that use CNG keys are not supported.  

## Sharing the self-hosted integration runtime with multiple data factories

You can reuse an existing self-hosted integration runtime infrastructure that you already set up in a data factory. This enables you to create a *linked self-hosted integration runtime* in a different data factory by referencing an existing self-hosted IR (shared).

### Terminology

- **Shared IR**: The original self-hosted IR that's running on a physical infrastructure.  
- **Linked IR**: The IR that references another shared IR. This is a logical IR and uses the infrastructure of another self-hosted IR (shared).

### High-level steps for creating a linked self-hosted IR

1. In the self-hosted IR to be shared, grant permission to the data factory in which you want to create the linked IR. 

   ![Button for granting permission on the Sharing tab](media\create-self-hosted-integration-runtime\grant-permissions-IR-sharing.png)

   ![Selections for assigning permissions](media\create-self-hosted-integration-runtime\3_rbac_permissions.png)

2. Note the resource ID of the self-hosted IR to be shared.

   ![Location of the resource ID](media\create-self-hosted-integration-runtime\4_ResourceID_self-hostedIR.png)

3. In the data factory to which the permissions were granted, create a new self-hosted IR (linked) and enter the resource ID.

   ![Button for creating a linked self-hosted integration runtime](media\create-self-hosted-integration-runtime\6_create-linkedIR_2.png)

   ![Boxes for name and resource ID](media\create-self-hosted-integration-runtime\6_create-linkedIR_3.png)

### Monitoring 

- **Shared IR**

  ![Selections for finding a shared integration runtime](media\create-self-hosted-integration-runtime\Contoso-shared-IR.png)

  ![Tab for monitoring](media\create-self-hosted-integration-runtime\contoso-shared-ir-monitoring.png)

- **Linked IR**

  ![Selections for finding a linked integration runtime](media\create-self-hosted-integration-runtime\Contoso-linked-ir.png)

  ![Tab for monitoring](media\create-self-hosted-integration-runtime\Contoso-linked-ir-monitoring.png)

### Known limitations of self-hosted IR sharing

<<<<<<< HEAD
* The default number of linked IRs that can be created under single self-hosted IR is **20**. If you need more, contact Support. 
=======
2. The data factory in which linked IR is to be created must have an MSI ([managed service identity](https://docs.microsoft.com/azure/active-directory/managed-service-identity/overview)). By default, the data factories created in Azure portal or PowerShell cmdlets will have MSI 
  created implicitly. However, in some cases when data factory is created using an Azure Resorce Manager template or SDK, the “**Identity**” **property must be set** explicitly to ensure Azure Resorce Manager creates a data factory containing an MSI. 
>>>>>>> 3a79b39c

* The data factory in which a linked IR will be created must have an [MSI](https://docs.microsoft.com/azure/active-directory/managed-service-identity/overview). By default, the data factories created in the Azure portal or PowerShell cmdlets will have an MSI created implicitly. However, in some cases when a data factory is created through an Azure Resource Manager template or an SDK, the **Identity** property must be set explicitly to ensure that Azure Resource Manager creates a data factory that contains an MSI. 

<<<<<<< HEAD
* The self-hosted IR version must be 3.8.xxxx.xx or later. [Download the latest version](https://www.microsoft.com/download/details.aspx?id=39717) of the self-hosted IR.
=======
4. The data factory in which linked IR is to be created must have an MSI ([managed service identity](https://docs.microsoft.com/azure/active-directory/managed-service-identity/overview)). By default,
  the data factories created in Azure portal or PowerShell cmdlets will have MSI ([managed service identity](https://docs.microsoft.com/azure/active-directory/managed-service-identity/overview)).
  created implicitly, however, data factories created with Azure Resource Manager template or SDK requires “**Identity**” property to be set to ensure an MSI is created.
>>>>>>> 3a79b39c

* The Azure Data Factory .NET SDK that supports this feature is version 1.1.0 or later.

<<<<<<< HEAD
* The Azure PowerShell instance that supports this feature is version 6.6.0 or later (for AzureRM.DataFactoryV2, version 0.5.7 or later).

* To grant permission, the user will need the Owner role or the inherited Owner role in the data factory where the shared IR exists. 
=======
6. The Azure PowerShell which support this feature is version >= 6.6.0
  (AzureRM.DataFactoryV2 >= 0.5.7)

7. To Grant permission, the user will require "**Owner**" role or inherited "**Owner**" role in the Data Factory where the Shared IR exists. 

8. For Active Directory **[Guest Users](https://docs.microsoft.com/azure/active-directory/governance/manage-guest-access-with-access-reviews)**, the search functionality (listing all Data Factories using search keyword) in the UI [does not work](https://msdn.microsoft.com/library/azure/ad/graph/howto/azure-ad-graph-api-permission-scopes#SearchLimits). But as long as the guest user is the "**Owner**" of the Data Factory, they can share the IR without the search functionality, by directly typing the Managed Service Identity of the Data Factory with which the IR needs to be shared in "**Assign Pemission**" textbox and selecting "**Add**" in ADF UI. 
>>>>>>> 3a79b39c

  > [!NOTE]
  > This feature is available only in Azure Data Factory V2. 

## Notification area icons and notifications

If you move your cursor over the icon or message in the notification area, you can find details about the state of the self-hosted integration runtime.

![Notifications in the notification area](media\create-self-hosted-integration-runtime\system-tray-notifications.png)

## Ports and firewall
There are two firewalls to consider: the *corporate firewall* running on the central router of the organization, and the *Windows firewall* configured as a daemon on the local machine where the self-hosted integration runtime is installed.

![Firewall](media\create-self-hosted-integration-runtime\firewall.png)

At the *corporate firewall* level, you need to configure the following domains and outbound ports:

Domain names | Ports | Description
------------ | ----- | ------------
*.servicebus.windows.net | 443 | Used for communication with the back-end data movement service
*.core.windows.net | 443 | Used for staged copy through Azure Blob storage (if configured)
*.frontend.clouddatahub.net | 443 | Used for communication with the back-end data movement service
download.microsoft.com | 443 | Used for downloading the updates

At the *Windows firewall* level (machine level), these outbound ports are normally enabled. If not, you can configure the domains and ports accordingly on a self-hosted integration runtime machine.

> [!NOTE]
> Based on your source and sinks, you might have to whitelist additional domains and outbound ports in your corporate firewall or Windows firewall.
>
> For some cloud databases (for example, Azure SQL Database and Azure Data Lake), you might need to whitelist IP addresses of self-hosted integration runtime machines on their firewall configuration.

### Copy data from a source to a sink
Ensure that the firewall rules are enabled properly on the corporate firewall, the Windows firewall on the self-hosted integration runtime machine, and the data store itself. Enabling these rules allows the self-hosted integration runtime to connect to both source and sink successfully. Enable rules for each data store that is involved in the copy operation.

For example, to copy from an on-premises data store to an Azure SQL Database sink or an Azure SQL Data Warehouse sink, take the following steps:

1. Allow outbound TCP communication on port 1433 for both Windows firewall and corporate firewall.
2. Configure the firewall settings of the Azure SQL database to add the IP address of the self-hosted integration runtime machine to the list of allowed IP addresses.

> [!NOTE]
> If your firewall does not allow outbound port 1433, the self-hosted integration runtime can't access the Azure SQL database directly. In this case, you can use a [staged copy](copy-activity-performance.md) to Azure SQL Database and Azure SQL Data Warehouse. In this scenario, you would require only HTTPS (port 443) for the data movement.


## Proxy server considerations
If your corporate network environment uses a proxy server to access the internet, configure the self-hosted integration runtime to use appropriate proxy settings. You can set the proxy during the initial registration phase.

![Specify proxy](media\create-self-hosted-integration-runtime\specify-proxy.png)

The self-hosted integration runtime uses the proxy server to connect to the cloud service. Select **Change link** during initial setup. You see the proxy-setting dialog box.

![Set proxy](media\create-self-hosted-integration-runtime\set-http-proxy.png)

There are three configuration options:

- **Do not use proxy**: The self-hosted integration runtime does not explicitly use any proxy to connect to cloud services.
- **Use system proxy**: The self-hosted integration runtime uses the proxy setting that is configured in diahost.exe.config and diawp.exe.config. If no proxy is configured in diahost.exe.config and diawp.exe.config, the self-hosted integration runtime connects to the cloud service directly without going through a proxy.
- **Use custom proxy**: Configure the HTTP proxy setting to use for the self-hosted integration runtime, instead of using configurations in diahost.exe.config and diawp.exe.config. **Address** and **Port** are required. **User Name** and **Password** are optional depending on your proxy’s authentication setting. All settings are encrypted with Windows DPAPI on the self-hosted integration runtime and stored locally on the machine.

The integration runtime Host Service restarts automatically after you save the updated proxy settings.

After the self-hosted integration runtime has been successfully registered, if you want to view or update proxy settings, use Integration Runtime Configuration Manager.

1. Open **Microsoft Integration Runtime Configuration Manager**.
2. Switch to the **Settings** tab.
3. Select the **Change** link in the **HTTP Proxy** section to open the **Set HTTP Proxy** dialog box.
4. Select **Next**. You then see a warning that asks for your permission to save the proxy setting and restart the integration runtime Host Service.

You can view and update the HTTP proxy by using the Configuration Manager tool.

![View proxy](media\create-self-hosted-integration-runtime\view-proxy.png)

> [!NOTE]
> If you set up a proxy server with NTLM authentication, the integration runtime Host Service runs under the domain account. If you change the password for the domain account later, remember to update the configuration settings for the service and restart it accordingly. Due to this requirement, we suggest that you use a dedicated domain account to access the proxy server that does not require you to update the password frequently.

### Configure proxy server settings

If you select the **Use system proxy** setting for the HTTP proxy, the self-hosted integration runtime uses the proxy setting in diahost.exe.config and diawp.exe.config. If no proxy is specified in diahost.exe.config and diawp.exe.config, the self-hosted integration runtime connects to the cloud service directly without going through proxy. The following procedure provides instructions for updating the diahost.exe.config file:

1. In File Explorer, make a safe copy of C:\Program Files\Microsoft Integration Runtime\3.0\Shared\diahost.exe.config to back up the original file.
2. Open Notepad.exe running as an administrator, and open the text file C:\Program Files\Microsoft Integration Runtime\3.0\Shared\diahost.exe.config. Find the default tag for system.net as shown in the following code:

	```xml
	<system.net>
		<defaultProxy useDefaultCredentials="true" />
	</system.net>
	```
	You can then add proxy server details as shown in the following example:

	```xml
	<system.net>
        <defaultProxy enabled="true">
              <proxy bypassonlocal="true" proxyaddress="http://proxy.domain.org:8888/" />
        </defaultProxy>
	</system.net>
	```

	Additional properties are allowed inside the proxy tag to specify the required settings like `scriptLocation`. See [proxy Element (Network Settings)](https://msdn.microsoft.com/library/sa91de1e.aspx) for syntax.

	```xml
	<proxy autoDetect="true|false|unspecified" bypassonlocal="true|false|unspecified" proxyaddress="uriString" scriptLocation="uriString" usesystemdefault="true|false|unspecified "/>
	```
3. Save the configuration file in the original location. Then restart the self-hosted integration runtime Host Service, which picks up the changes. 

   To restart the service, use the services applet from the control panel. Or from Integration Runtime Configuration Manager, select the **Stop Service** button, and then select **Start Service**. 
   
   If the service does not start, it's likely that an incorrect XML tag syntax was added in the application configuration file that was edited.

> [!IMPORTANT]
> Don't forget to update both diahost.exe.config and diawp.exe.config.

You also need to make sure that Microsoft Azure is in your company’s whitelist. You can download the list of valid Microsoft Azure IP addresses from the [Microsoft Download Center](https://www.microsoft.com/download/details.aspx?id=41653).

### Possible symptoms for firewall and proxy server-related issues
If you encounter errors similar to the following ones, it's likely due to improper configuration of the firewall or proxy server, which blocks the self-hosted integration runtime from connecting to Data Factory to authenticate itself. To ensure that your firewall and proxy server are properly configured, refer to the previous section.

* When you try to register the self-hosted integration runtime, you receive the following error: "Failed to register this Integration Runtime node! Confirm that the Authentication key is valid and the integration service Host Service is running on this machine."
* When you open Integration Runtime Configuration Manager, you see a status of **Disconnected** or **Connecting**. When you're viewing Windows event logs, under **Event Viewer** > **Application and Services Logs** > **Microsoft Integration Runtime**, you see error messages like this one:

	```
	Unable to connect to the remote server
	A component of Integration Runtime has become unresponsive and restarts automatically. Component name: Integration Runtime (Self-hosted).
	```

### Enabling remote access from an intranet  
If you use PowerShell or the Credential Manager application to encrypt credentials from another machine (in the network) other than where the self-hosted integration runtime is installed, you can enable the **Remote Access from Intranet** option. 
If you run PowerShell or the Credential Manager application to encrypt credentials on the same machine where the self-hosted integration runtime is installed, you can't enable **Remote Access from Intranet**.

You should enable **Remote Access from Intranet** before you add another node for high availability and scalability.  

During self-hosted integration runtime setup (version 3.3.xxxx.x later), by default, the self-hosted integration runtime installation disables **Remote Access from Intranet** on the self-hosted integration runtime machine.

If you're using a third-party firewall, you can manually open port 8060 (or the user-configured port). If you have a firewall problem while setting up the self-hosted integration runtime, try using the following command to install the self-hosted integration runtime without configuring the firewall:

```
msiexec /q /i IntegrationRuntime.msi NOFIREWALL=1
```
> [!NOTE]
> The Credential Manager application is not yet available for encrypting credentials in Azure Data Factory V2.  

If you choose not to open port 8060 on the self-hosted integration runtime machine, use mechanisms other than the Setting Credentials application to configure data store credentials. For example, you can use the **New-AzureRmDataFactoryV2LinkedServiceEncryptCredential** PowerShell cmdlet.


## Next steps
See the following tutorial for step-by-step instructions: [Tutorial: Copy on-premises data to cloud](tutorial-hybrid-copy-powershell.md).<|MERGE_RESOLUTION|>--- conflicted
+++ resolved
@@ -181,37 +181,15 @@
 
 ### Known limitations of self-hosted IR sharing
 
-<<<<<<< HEAD
-* The default number of linked IRs that can be created under single self-hosted IR is **20**. If you need more, contact Support. 
-=======
-2. The data factory in which linked IR is to be created must have an MSI ([managed service identity](https://docs.microsoft.com/azure/active-directory/managed-service-identity/overview)). By default, the data factories created in Azure portal or PowerShell cmdlets will have MSI 
-  created implicitly. However, in some cases when data factory is created using an Azure Resorce Manager template or SDK, the “**Identity**” **property must be set** explicitly to ensure Azure Resorce Manager creates a data factory containing an MSI. 
->>>>>>> 3a79b39c
-
-* The data factory in which a linked IR will be created must have an [MSI](https://docs.microsoft.com/azure/active-directory/managed-service-identity/overview). By default, the data factories created in the Azure portal or PowerShell cmdlets will have an MSI created implicitly. However, in some cases when a data factory is created through an Azure Resource Manager template or an SDK, the **Identity** property must be set explicitly to ensure that Azure Resource Manager creates a data factory that contains an MSI. 
-
-<<<<<<< HEAD
-* The self-hosted IR version must be 3.8.xxxx.xx or later. [Download the latest version](https://www.microsoft.com/download/details.aspx?id=39717) of the self-hosted IR.
-=======
-4. The data factory in which linked IR is to be created must have an MSI ([managed service identity](https://docs.microsoft.com/azure/active-directory/managed-service-identity/overview)). By default,
-  the data factories created in Azure portal or PowerShell cmdlets will have MSI ([managed service identity](https://docs.microsoft.com/azure/active-directory/managed-service-identity/overview)).
-  created implicitly, however, data factories created with Azure Resource Manager template or SDK requires “**Identity**” property to be set to ensure an MSI is created.
->>>>>>> 3a79b39c
+* The data factory in which a linked IR will be created must have an [MSI](https://docs.microsoft.com/azure/active-directory/managed-service-identity/overview). By default, the data factories created in the Azure portal or PowerShell cmdlets have an MSI created implicitly. But when a data factory is created through an Azure Resource Manager template or SDK, the **Identity** property must be set explicitly to ensure that Azure Resource Manager creates a data factory that contains an MSI. 
 
 * The Azure Data Factory .NET SDK that supports this feature is version 1.1.0 or later.
 
-<<<<<<< HEAD
-* The Azure PowerShell instance that supports this feature is version 6.6.0 or later (for AzureRM.DataFactoryV2, version 0.5.7 or later).
-
-* To grant permission, the user will need the Owner role or the inherited Owner role in the data factory where the shared IR exists. 
-=======
-6. The Azure PowerShell which support this feature is version >= 6.6.0
-  (AzureRM.DataFactoryV2 >= 0.5.7)
-
-7. To Grant permission, the user will require "**Owner**" role or inherited "**Owner**" role in the Data Factory where the Shared IR exists. 
-
-8. For Active Directory **[Guest Users](https://docs.microsoft.com/azure/active-directory/governance/manage-guest-access-with-access-reviews)**, the search functionality (listing all Data Factories using search keyword) in the UI [does not work](https://msdn.microsoft.com/library/azure/ad/graph/howto/azure-ad-graph-api-permission-scopes#SearchLimits). But as long as the guest user is the "**Owner**" of the Data Factory, they can share the IR without the search functionality, by directly typing the Managed Service Identity of the Data Factory with which the IR needs to be shared in "**Assign Pemission**" textbox and selecting "**Add**" in ADF UI. 
->>>>>>> 3a79b39c
+* The Azure PowerShell version that supports this feature is 6.6.0 or later (AzureRM.DataFactoryV2, 0.5.7 or later).
+
+* To grant permission, the user needs the Owner role or the inherited Owner role in the data factory where the shared IR exists. 
+
+* For Active Directory [guest users](https://docs.microsoft.com/azure/active-directory/governance/manage-guest-access-with-access-reviews), the search functionality (listing all data factories by using a search keyword) in the UI [does not work](https://msdn.microsoft.com/library/azure/ad/graph/howto/azure-ad-graph-api-permission-scopes#SearchLimits). But as long as the guest user is the Owner of the data factory, they can share the IR without the search functionality, by directly typing the MSI of the data factory with which the IR needs to be shared in the **Assign Permission** text box and selecting **Add** in the Azure Data Factory UI. 
 
   > [!NOTE]
   > This feature is available only in Azure Data Factory V2. 
