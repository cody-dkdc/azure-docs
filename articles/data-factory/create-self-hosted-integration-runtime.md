--- conflicted
+++ resolved
@@ -33,11 +33,9 @@
 3. Retrieve the authentication key and register the self-hosted integration runtime with the key. Here is a PowerShell example:
 
 	```powershell
-<<<<<<< HEAD
+
 	Get-AzureRmDataFactoryV2IntegrationRuntimeKey -ResourceGroupName $resourceGroupName -DataFactoryName $dataFactoryName -Name $selfHostedIntegrationRuntimeName  
-=======
-	Get-AzDataFactoryV2IntegrationRuntimeKey -ResourceGroupName $resourceGroupName -DataFactoryName $dataFactoryName -Name $selfHostedIntegrationRuntime.  
->>>>>>> fcb08aae
+
 	```
 
 ## Setting up a self-hosted IR on an Azure VM by using an Azure Resource Manager template (automation)
