--- conflicted
+++ resolved
@@ -23,15 +23,9 @@
 Data factory currently supports only moving data from a DB2 database to [supported sink data stores](data-factory-data-movement-activities.md#supported-data-stores-and-formats), but not moving data from other data stores to a DB2 database.
 
 ## Prerequisites
-<<<<<<< HEAD
-For the Azure Data Factory service to be able to connect to your on-premises DB2 database, you must install a Data Management Gateway on the same machine that hosts the database or on a separate machine to avoid competing for resources with the database. Data Management Gateway is a component that connects on-premises data sources to cloud services in a secure and managed way. See [Data Management Gateway](data-factory-data-management-gateway.md) article for details about Data Management Gateway. See [Move data from on-premises to cloud](data-factory-move-data-between-onprem-and-cloud.md) article for step-by-step instructions on setting up the gateway a data pipeline to move data.
-
-You must use the gateway to connect to a DB2 database even if the database is hosted in the cloud, for example, on an Azure IaaS VM. You can have the gateway on the same VM that hosts the database or on a separate VM as long as the gateway can connect to the database.  
-=======
 Data Factory supports connecting to on-premises DB2 database using the Data Management Gateway. See [Data Management Gateway](data-factory-data-management-gateway.md) article to learn about Data Management Gateway and [Move data from on-premises to cloud](data-factory-move-data-between-onprem-and-cloud.md) article for step-by-step instructions on setting up the gateway a data pipeline to move data.
 
 Gateway is required even if the DB2 is hosted in an Azure IaaS VM. You can install the gateway on the same IaaS VM as the data store or on a different VM as long as the gateway can connect to the database.
->>>>>>> a42dbad0
 
 The Data Management Gateway provides a built-in DB2 driver, therefore you don't need to manually install any driver when copying data from DB2.
 
@@ -49,12 +43,9 @@
 * IBM DB2 for LUW 10.5
 * IBM DB2 for LUW 10.1
 
-<<<<<<< HEAD
-=======
 > [!TIP]
 > If you hit error stating "The package corresponding to an SQL statement execution request was not found. SQLSTATE=51002 SQLCODE=-805", user a high privilege account (power user or admin) to run the copy activity once, then the needed package will be auto created during copy. Afterwards, you can switch back to normal user for your subsequent copy runs.
 
->>>>>>> a42dbad0
 ## Getting started
 You can create a pipeline with a copy activity that moves data from an on-premises DB2 data store by using different tools/APIs. 
 
@@ -108,15 +99,9 @@
 
 > [!NOTE]
 > Schema and table names are case-sensitive. Enclose the names in "" (double quotes) in the query.  
-<<<<<<< HEAD
 
 **Example:**
 
-=======
-
-**Example:**
-
->>>>>>> a42dbad0
 ```sql
 "query": "select * from "DB2ADMIN"."Customers""
 ```
