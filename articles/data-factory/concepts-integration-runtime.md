--- conflicted
+++ resolved
@@ -12,11 +12,7 @@
 ms.tgt_pltfrm: na
 
 ms.topic: conceptual
-<<<<<<< HEAD
-ms.date: 06/14/2018
-=======
 ms.date: 05/07/2019
->>>>>>> 6a383dfd
 ms.author: abnarain
 
 ---
@@ -24,14 +20,9 @@
 # Integration runtime in Azure Data Factory
 The Integration Runtime (IR) is the compute infrastructure used by Azure Data Factory to provide the following data integration capabilities across different network environments:
 
-<<<<<<< HEAD
-- **Data movement**: Copy data across data stores in public network and data stores in private network (on-premises or virtual private network). It provides support for built-in connectors, format conversion, column mapping, and performant and scalable data transfer.
-- **Activity dispatch**:  Dispatch and monitor transformation activities running on a variety of compute services such as Azure HDInsight, Azure Machine Learning, Azure SQL Database, SQL Server, and more.
-=======
 - **Data Flow**: Execute a [Data Flow](concepts-data-flow-overview.md) in managed Azure compute environment.  
 - **Data movement**: Copy data across data stores in public network and data stores in private network (on-premises or virtual private network). It provides support for built-in connectors, format conversion, column mapping, and performant and scalable data transfer.
 - **Activity dispatch**:  Dispatch and monitor transformation activities running on a variety of compute services such as Azure Databricks, Azure HDInsight, Azure Machine Learning, Azure SQL Database, SQL Server, and more.
->>>>>>> 6a383dfd
 - **SSIS package execution**: Natively execute SQL Server Integration Services (SSIS) packages in a managed Azure compute environment.
 
 In Data Factory, an activity defines the action to be performed. A linked service defines a target data store or a compute service. An integration runtime provides the bridge between the activity and linked Services.  It is referenced by the linked service or activity, and provides the compute environment where the activity either runs on or gets dispatched from. This way, the activity can be performed in the region closest possible to the target data store or compute service in the most performant way while meeting security and compliance needs.
@@ -60,11 +51,7 @@
 
 - Running Data Flows in Azure 
 - Running copy activity between cloud data stores
-<<<<<<< HEAD
-- Dispatching the following transform activities in public network: HDInsight Hive activity, HDInsight Pig activity, HDInsight MapReduce activity, HDInsight Spark activity, HDInsight Streaming activity, Machine Learning Batch Execution activity, Machine Learning Update Resource activities, Stored Procedure activity, Data Lake Analytics U-SQL activity, .NET custom activity, Web activity, Lookup activity, and Get Metadata activity.
-=======
 - Dispatching the following transform activities in public network: Databricks Notebook/ Jar/ Python activity, HDInsight Hive activity, HDInsight Pig activity, HDInsight MapReduce activity, HDInsight Spark activity, HDInsight Streaming activity, Machine Learning Batch Execution activity, Machine Learning Update Resource activities, Stored Procedure activity, Data Lake Analytics U-SQL activity, .NET custom activity, Web activity, Lookup activity, and Get Metadata activity.
->>>>>>> 6a383dfd
 
 ### Azure IR network environment
 Azure Integration Runtime supports connecting to data stores and compute services with public accessible endpoints. Use a self-hosted integration runtime for Azure Virtual Network environment.
