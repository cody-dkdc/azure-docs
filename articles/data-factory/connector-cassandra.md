---
title: Copy data from Cassandra using Azure Data Factory | Microsoft Docs
description: Learn how to copy data from Cassandra to supported sink data stores by using a copy activity in an Azure Data Factory pipeline.
services: data-factory
documentationcenter: ''
author: linda33wj
manager: craigg
ms.reviewer: douglasl

ms.service: data-factory
ms.workload: data-services
ms.tgt_pltfrm: na
ms.devlang: na
ms.topic: conceptual
ms.date: 06/07/2018
ms.author: jingwang

---
# Copy data from Cassandra using Azure Data Factory
> [!div class="op_single_selector" title1="Select the version of Data Factory service you are using:"]
<<<<<<< HEAD
> * [Version](v1/data-factory-onprem-cassandra-connector.md)
=======
> * [Version 1](v1/data-factory-onprem-cassandra-connector.md)
>>>>>>> 3f72ce7b
> * [Current version](connector-cassandra.md)

This article outlines how to use the Copy Activity in Azure Data Factory to copy data from a Cassandra database. It builds on the [copy activity overview](copy-activity-overview.md) article that presents a general overview of copy activity.

## Supported capabilities

You can copy data from Cassandra database to any supported sink data store. For a list of data stores that are supported as sources/sinks by the copy activity, see the [Supported data stores](copy-activity-overview.md#supported-data-stores-and-formats) table.

Specifically, this Cassandra connector supports:

- Cassandra **versions 2.x and 3.x**.
- Copying data using **Basic** or **Anonymous** authentication.

>[!NOTE]
>For activity running on Self-hosted Integration Runtime, Cassandra 3.x is supported since IR version 3.7 and above.

## Prerequisites

To copy data from a Cassandra database that is not publicly accessible, you need to set up a Self-hosted Integration Runtime. See [Self-hosted Integration Runtime](create-self-hosted-integration-runtime.md) article to learn details. The Integration Runtime provides a built-in Cassandra driver, therefore you don't need to manually install any driver when copying data from/to Cassandra.

## Getting started

[!INCLUDE [data-factory-v2-connector-get-started](../../includes/data-factory-v2-connector-get-started.md)]

The following sections provide details about properties that are used to define Data Factory entities specific to Cassandra connector.

## Linked service properties

The following properties are supported for Cassandra linked service:

| Property | Description | Required |
|:--- |:--- |:--- |
| type |The type property must be set to: **Cassandra** |Yes |
| host |One or more IP addresses or host names of Cassandra servers.<br/>Specify a comma-separated list of IP addresses or host names to connect to all servers concurrently. |Yes |
| port |The TCP port that the Cassandra server uses to listen for client connections. |No (default is 9042) |
| authenticationType | Type of authentication used to connect to the Cassandra database.<br/>Allowed values are: **Basic**, and **Anonymous**. |Yes |
| username |Specify user name for the user account. |Yes, if authenticationType is set to Basic. |
| password |Specify password for the user account. Mark this field as a SecureString to store it securely in Data Factory, or [reference a secret stored in Azure Key Vault](store-credentials-in-key-vault.md). |Yes, if authenticationType is set to Basic. |
| connectVia | The [Integration Runtime](concepts-integration-runtime.md) to be used to connect to the data store. You can use Self-hosted Integration Runtime or Azure Integration Runtime (if your data store is publicly accessible). If not specified, it uses the default Azure Integration Runtime. |No |

>[!NOTE]
>Currently connection to Cassandra using SSL is not supported.

**Example:**

```json
{
    "name": "CassandraLinkedService",
    "properties": {
        "type": "Cassandra",
        "typeProperties": {
            "host": "<host>",
            "authenticationType": "Basic",
            "username": "<username>",
            "password": {
                "type": "SecureString",
                "value": "<password>"
            }
        },
        "connectVia": {
            "referenceName": "<name of Integration Runtime>",
            "type": "IntegrationRuntimeReference"
        }
    }
}
```

## Dataset properties

For a full list of sections and properties available for defining datasets, see the datasets article. This section provides a list of properties supported by Cassandra dataset.

To copy data from Cassandra, set the type property of the dataset to **CassandraTable**. The following properties are supported:

| Property | Description | Required |
|:--- |:--- |:--- |
| type | The type property of the dataset must be set to: **CassandraTable** | Yes |
| keyspace |Name of the keyspace or schema in Cassandra database. |No (if "query" for "CassandraSource" is specified) |
| tableName |Name of the table in Cassandra database. |No (if "query" for "CassandraSource" is specified) |

**Example:**

```json
{
    "name": "CassandraDataset",
    "properties": {
        "type": "CassandraTable",
        "linkedServiceName": {
            "referenceName": "<Cassandra linked service name>",
            "type": "LinkedServiceReference"
        },
        "typeProperties": {
            "keySpace": "<keyspace name>",
            "tableName": "<table name>"
        }
    }
}
```

## Copy activity properties


For a full list of sections and properties available for defining activities, see the [Pipelines](concepts-pipelines-activities.md) article. This section provides a list of properties supported by Cassandra source.

### Cassandra as source

To copy data from Cassandra, set the source type in the copy activity to **CassandraSource**. The following properties are supported in the copy activity **source** section:

| Property | Description | Required |
|:--- |:--- |:--- |
| type | The type property of the copy activity source must be set to: **CassandraSource** | Yes |
| query |Use the custom query to read data. |SQL-92 query or CQL query. See [CQL reference](https://docs.datastax.com/en/cql/3.1/cql/cql_reference/cqlReferenceTOC.html). <br/><br/>When using SQL query, specify **keyspace name.table name** to represent the table you want to query. |No (if "tableName" and "keyspace" in dataset are specified). |
| consistencyLevel |The consistency level specifies how many replicas must respond to a read request before returning data to the client application. Cassandra checks the specified number of replicas for data to satisfy the read request. See [Configuring data consistency](https://docs.datastax.com/en/cassandra/2.1/cassandra/dml/dml_config_consistency_c.html) for details.<br/><br/>Allowed values are: **ONE**, **TWO**, **THREE**, **QUORUM**, **ALL**, **LOCAL_QUORUM**, **EACH_QUORUM**, and **LOCAL_ONE**. |No (default is `ONE`) |

**Example:**

```json
"activities":[
    {
        "name": "CopyFromCassandra",
        "type": "Copy",
        "inputs": [
            {
                "referenceName": "<Cassandra input dataset name>",
                "type": "DatasetReference"
            }
        ],
        "outputs": [
            {
                "referenceName": "<output dataset name>",
                "type": "DatasetReference"
            }
        ],
        "typeProperties": {
            "source": {
                "type": "CassandraSource",
                "query": "select id, firstname, lastname from mykeyspace.mytable"
            },
            "sink": {
                "type": "<sink type>"
            }
        }
    }
]
```

## Data type mapping for Cassandra

When copying data from Cassandra, the following mappings are used from Cassandra data types to Azure Data Factory interim data types. See [Schema and data type mappings](copy-activity-schema-and-type-mapping.md) to learn about how copy activity maps the source schema and data type to the sink.

| Cassandra data type | Data factory interim data type |
|:--- |:--- |
| ASCII |String |
| BIGINT |Int64 |
| BLOB |Byte[] |
| BOOLEAN |Boolean |
| DECIMAL |Decimal |
| DOUBLE |Double |
| FLOAT |Single |
| INET |String |
| INT |Int32 |
| TEXT |String |
| TIMESTAMP |DateTime |
| TIMEUUID |Guid |
| UUID |Guid |
| VARCHAR |String |
| VARINT |Decimal |

> [!NOTE]
> For collection types (map, set, list, etc.), refer to [Work with Cassandra collection types using virtual table](#work-with-collections-using-virtual-table) section.
>
> User-defined types are not supported.
>
> The length of Binary Column and String Column lengths cannot be greater than 4000.
>

## Work with collections using virtual table

Azure Data Factory uses a built-in ODBC driver to connect to and copy data from your Cassandra database. For collection types including map, set and list, the driver renormalizes the data into corresponding virtual tables. Specifically, if a table contains any collection columns, the driver generates the following virtual tables:

* A **base table**, which contains the same data as the real table except for the collection columns. The base table uses the same name as the real table that it represents.
* A **virtual table** for each collection column, which expands the nested data. The virtual tables that represent collections are named using the name of the real table, a separator "*vt*" and the name of the column.

Virtual tables refer to the data in the real table, enabling the driver to access the denormalized data. See Example section for details. You can access the content of Cassandra collections by querying and joining the virtual tables.

### Example

For example, the following "ExampleTable" is a Cassandra database table that contains an integer primary key column named "pk_int", a text column named value, a list column, a map column, and a set column (named "StringSet").

| pk_int | Value | List | Map | StringSet |
| --- | --- | --- | --- | --- |
| 1 |"sample value 1" |["1", "2", "3"] |{"S1": "a", "S2": "b"} |{"A", "B", "C"} |
| 3 |"sample value 3" |["100", "101", "102", "105"] |{"S1": "t"} |{"A", "E"} |

The driver would generate multiple virtual tables to represent this single table. The foreign key columns in the virtual tables reference the primary key columns in the real table, and indicate which real table row the virtual table row corresponds to.

The first virtual table is the base table named "ExampleTable" is shown in the following table: 

| pk_int | Value |
| --- | --- |
| 1 |"sample value 1" |
| 3 |"sample value 3" |

The base table contains the same data as the original database table except for the collections, which are omitted from this table and expanded in other virtual tables.

The following tables show the virtual tables that renormalize the data from the List, Map, and StringSet columns. The columns with names that end with "_index" or "_key" indicate the position of the data within the original list or map. The columns with names that end with "_value" contain the expanded data from the collection.

**Table "ExampleTable_vt_List":**

| pk_int | List_index | List_value |
| --- | --- | --- |
| 1 |0 |1 |
| 1 |1 |2 |
| 1 |2 |3 |
| 3 |0 |100 |
| 3 |1 |101 |
| 3 |2 |102 |
| 3 |3 |103 |

**Table "ExampleTable_vt_Map":**

| pk_int | Map_key | Map_value |
| --- | --- | --- |
| 1 |S1 |A |
| 1 |S2 |b |
| 3 |S1 |t |

**Table "ExampleTable_vt_StringSet":**

| pk_int | StringSet_value |
| --- | --- |
| 1 |A |
| 1 |B |
| 1 |C |
| 3 |A |
| 3 |E |

## Next steps
For a list of data stores supported as sources and sinks by the copy activity in Azure Data Factory, see [supported data stores](copy-activity-overview.md##supported-data-stores-and-formats).<|MERGE_RESOLUTION|>--- conflicted
+++ resolved
@@ -18,11 +18,7 @@
 ---
 # Copy data from Cassandra using Azure Data Factory
 > [!div class="op_single_selector" title1="Select the version of Data Factory service you are using:"]
-<<<<<<< HEAD
-> * [Version](v1/data-factory-onprem-cassandra-connector.md)
-=======
 > * [Version 1](v1/data-factory-onprem-cassandra-connector.md)
->>>>>>> 3f72ce7b
 > * [Current version](connector-cassandra.md)
 
 This article outlines how to use the Copy Activity in Azure Data Factory to copy data from a Cassandra database. It builds on the [copy activity overview](copy-activity-overview.md) article that presents a general overview of copy activity.
