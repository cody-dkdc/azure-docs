---
title: Use custom activities in an Azure Data Factory pipeline
description: Learn how to create custom activities and use them in an Azure Data Factory pipeline.
services: data-factory
documentationcenter: ''
author: spelluru
manager: jhubbard
editor: monicar

ms.assetid: 8dd7ba14-15d2-4fd9-9ada-0b2c684327e9
ms.service: data-factory
ms.workload: data-services
ms.tgt_pltfrm: na
ms.devlang: na
ms.topic: article
ms.date: 10/17/2016
ms.author: spelluru

---
# Use custom activities in an Azure Data Factory pipeline
> [!div class="op_single_selector"]
> [Hive](data-factory-hive-activity.md)  
> [Pig](data-factory-pig-activity.md)  
> [MapReduce](data-factory-map-reduce.md)  
> [Hadoop Streaming](data-factory-hadoop-streaming-activity.md)
> [Machine Learning](data-factory-azure-ml-batch-execution-activity.md)
> [Stored Procedure](data-factory-stored-proc-activity.md)
> [Data Lake Analytics U-SQL](data-factory-usql-activity.md)
> [.NET custom](data-factory-use-custom-activities.md)
>
>

There are two types of activities that you can use in an Azure Data Factory pipeline.

* [Data Movement Activities](data-factory-data-movement-activities.md) to move data between [supported data stores](data-factory-data-movement-activities.md#supported-data-stores-and-formats).
* [Data Transformation Activities](data-factory-data-transformation-activities.md) to transform/process data using computes such as Azure HDInsight, Azure Batch, and Azure Machine Learning. For example: HDInsight Hive and Machine Learning Batch Execution.  

If you need to move data to/from a data store that is not supported by Azure Data Factory, you can create a custom .NET activity with your own data movement logic and use the activity in the pipeline.

Similarly, if you need to transform/process data in a way that is not supported by Data Factory, you can create a custom activity with your own data processing logic and use the activity in the pipeline.

> [!NOTE]
> Currently, Data Management Gateway supports only the copy activity and stored procedure activity in Data Factory. It is not possible to use the gateway from a custom activity to access on-premises data sources.
>
>

You can configure the custom .NET activity to run using either an **Azure Batch** service or an **Azure HDInsight** cluster.   

The following walkthrough provides step-by-step instructions for creating a custom .NET activity and using the custom activity in a pipeline. The walkthrough uses the **Azure Batch** linked service. To use the Azure HDInsight linked service instead, you create a linked service of type **HDInsight** (if you are using your own HDInsight cluster) or **HDInsightOnDemand** (if you want Data Factory to create an HDInsight cluster on-demand) and use it in the activity section of the pipeline JSON (**linkedServiceName**). See [Use Azure HDInsight linked services](#use-azure-hdinsight-linked-services) section for details on using Azure HDInsight to run the custom activity.

> [!IMPORTANT]
> Set 4.5.2 version of .NET Framework as the target framework for your .NET custom activity project in Visual Studio. Data Factory does not support custom activities compiled against .NET Framework versions later than 4.5.2.   
>
>

## Walkthrough
### Prerequisites
* Visual Studio 2012/2013/2015
* Download and install [Azure .NET SDK][azure-developer-center]

### Azure Batch prerequisites
In the walkthrough, you run your custom .NET activities using Azure Batch as a compute resource. See [Azure Batch basics][batch-technical-overview] for an overview of the Azure Batch service and see [Getting Started with the Azure Batch Library for .NET][batch-get-started] to quickly get started with the Azure Batch service.

For the tutorial, you need to create an Azure Batch account with a pool of VMs. Here are the steps:

1. Create an **Azure Batch account** using the [Azure portal](http://manage.windowsazure.com). See [Create and manage an Azure Batch account][batch-create-account] article for instructions. Note down the Azure Batch account name and account key.

    You can also use [New-AzureBatchAccount][new-azure-batch-account] cmdlet to create an Azure Batch account. See [Using Azure PowerShell to Manage Azure Batch Account][azure-batch-blog] for detailed instructions on using this cmdlet.
2. Create an **Azure Batch pool**.

   1. In the [Azure portal](https://portal.azure.com), click **Browse** in the left menu, and click **Batch Accounts**.
   2. Select your Azure Batch account to open the **Batch Account** blade.
   3. Click **Pools** tile.
   4. In the **Pools** blade, click Add button on the toolbar to add a pool.
      1. Enter an ID for the pool (**Pool ID**). Note the **ID of the pool**; you need it when creating the Data Factory solution.
      2. Specify **Windows Server 2012 R2** for the Operating System Family setting.
      3. Select a **node pricing tier**.
      4. Enter **2** as value for the **Target Dedicated** setting.
      5. Enter **2** as value for the **Max tasks per node** setting.
   5. Click **OK** to create the pool.

      You can also use [New-AzureBatchPool](https://msdn.microsoft.com/library/mt628690.aspx) cmdlet to create an Azure Batch pool.     

### High-level steps
1. **Create a custom activity** to use a Data Factory pipeline. The custom activity in this sample contains the data transformation/processing logic.
   1. In Visual Studio, create a .NET Class Library project, add the code to process input data, and compile the project.    
   2. Zip all the binary files and the PDB (optional) file in the output folder.    
   3. Upload the zip file to Azure blob storage. Detailed steps are in the Create the custom activity section.
2. **Create an Azure data factory that uses the custom activity**:
   1. Create an Azure data factory.
   2. Create linked services.
      1. AzureStorageLinkedService: Supplies storage credentials for accessing blobs.
      2. AzureBatchLinkedService: specifies Azure Batch as compute.
   3. Create datasets.
      1. InputDataset: specifies storage container and folder for the input blobs.
      2. OuputDataset: specifies storage container and folder for the output blobs.
   4. Create a pipeline that uses the custom activity.
   5. Run and test the pipeline.
   6. Debug the pipeline.

## Create the custom activity
To create a .NET custom activity, create a **.NET Class Library** project with a class that implements that **IDotNetActivity** interface. This interface has only one method: [Execute](https://msdn.microsoft.com/library/azure/mt603945.aspx) and its signature is:

    public IDictionary<string, string> Execute(
            IEnumerable<LinkedService> linkedServices,
            IEnumerable<Dataset> datasets,
            Activity activity,
            IActivityLogger logger)


The method takes four parameters:

* **linkedServices**. This property is an enumerable list of linked services that link input/output data sources (for example: Azure Blob Storage) to the data factory. In this sample, there is only one linked service of type Azure Storage used for both input and output.
* **datasets**. This property is an enumerable list of datasets. You can use this parameter to get the locations and schemas defined by input and output datasets.
* **activity**. This property represents the current compute entity - in this case, an Azure Batch.
* **logger**. This object lets you write debug comments that surface as the “User” log for the pipeline.

The method returns a dictionary that can be used to chain custom activities together in the future. This feature is not implemented yet, so return an empty dictionary from the method.  

### Procedure
1. Create a **.NET Class Library** project.
   <ol type="a">
     <li>Launch <b>Visual Studio 2015</b> or <b>Visual Studio 2013</b> or <b>Visual Studio 2012</b>.</li>
     <li>Click <b>File</b>, point to <b>New</b>, and click <b>Project</b>.</li>
     <li>Expand <b>Templates</b>, and select <b>Visual C#</b>. In this walkthrough, you use C#, but you can use any .NET language to develop the custom activity.</li>
     <li>Select <b>Class Library</b> from the list of project types on the right.</li>
     <li>Enter <b>MyDotNetActivity</b> for the <b>Name</b>.</li>
     <li>Select <b>C:\ADFGetStarted</b> for the <b>Location</b>.</li>
     <li>Click <b>OK</b> to create the project.</li>
   </ol>
2. Click **Tools**, point to **NuGet Package Manager**, and click **Package Manager Console**.
3. In the Package Manager Console, execute the following command to import **Microsoft.Azure.Management.DataFactories**.

     Install-Package Microsoft.Azure.Management.DataFactories
4. Import the **Azure Storage** NuGet package in to the project.

        Install-Package Azure.Storage
5. Add the following **using** statements to the source file in the project.

        using System.IO;
        using System.Globalization;
        using System.Diagnostics;
        using System.Linq;

        using Microsoft.Azure.Management.DataFactories.Models;
        using Microsoft.Azure.Management.DataFactories.Runtime;

        using Microsoft.WindowsAzure.Storage;
        using Microsoft.WindowsAzure.Storage.Blob;
6. Change the name of the **namespace** to **MyDotNetActivityNS**.

        namespace MyDotNetActivityNS
7. Change the name of the class to **MyDotNetActivity** and derive it from the **IDotNetActivity** interface as shown in the following code snippet:

        public class MyDotNetActivity : IDotNetActivity
8. Implement (Add) the **Execute** method of the **IDotNetActivity** interface to the **MyDotNetActivity** class and copy the following sample code to the method.

    The following sample counts the number of occurrences of the search term (“Microsoft”) in each blob associated with a data slice.

        /// <summary>
        /// Execute method is the only method of IDotNetActivity interface you must implement.
        /// In this sample, the method invokes the Calculate method to perform the core logic.  
        /// </summary>

        public IDictionary<string, string> Execute(
            IEnumerable<LinkedService> linkedServices,
            IEnumerable<Dataset> datasets,
            Activity activity,
            IActivityLogger logger)
        {
            // to get extended properties (for example: SliceStart)
            DotNetActivity dotNetActivity = (DotNetActivity)activity.TypeProperties;
            string sliceStartString = dotNetActivity.ExtendedProperties["SliceStart"];

            // to log all extended properties            
            IDictionary<string, string> extendedProperties = dotNetActivity.ExtendedProperties;
            logger.Write("Logging extended properties if any...");
            foreach (KeyValuePair<string, string> entry in extendedProperties)
            {
                logger.Write("<key:{0}> <value:{1}>", entry.Key, entry.Value);
            }

            // declare types for input and output data stores
            AzureStorageLinkedService inputLinkedService;

            // declare dataset types
            CustomDataset inputLocation;
            AzureBlobDataset outputLocation;

            Dataset inputDataset = datasets.Single(dataset => dataset.Name == activity.Inputs.Single().Name);
            inputLocation = inputDataset.Properties.TypeProperties as CustomDataset;

            foreach (LinkedService ls in linkedServices)
                logger.Write("linkedService.Name {0}", ls.Name);

            // using First method instead of Single since we are using the same
            // Azure Storage linked service for input and output.
            inputLinkedService = linkedServices.First(
                linkedService =>
                linkedService.Name ==
                inputDataset.Properties.LinkedServiceName).Properties.TypeProperties
                as AzureStorageLinkedService;

            string connectionString = inputLinkedService.ConnectionString;

            // To create an input storage client.
            string folderPath = GetFolderPath(inputDataset);
            string output = string.Empty; // for use later.

            // create storage client for input. Pass the connection string.
            CloudStorageAccount inputStorageAccount = CloudStorageAccount.Parse(connectionString);
            CloudBlobClient inputClient = inputStorageAccount.CreateCloudBlobClient();

            // initialize the continuation token before using it in the do-while loop.
            BlobContinuationToken continuationToken = null;
            do
            {   // get the list of input blobs from the input storage client object.
                BlobResultSegment blobList = inputClient.ListBlobsSegmented(folderPath,
                                         true,
                                         BlobListingDetails.Metadata,
                                         null,
                                         continuationToken,
                                         null,
                                         null);

                // Calculate method returns the number of occurrences of
                // the search term (“Microsoft”) in each blob associated
                   // with the data slice. definition of the method is shown in the next step.

                output = Calculate(blobList, logger, folderPath, ref continuationToken, "Microsoft");

            } while (continuationToken != null);

            // get the output dataset using the name of the dataset matched to a name in the Activity output collection.
            Dataset outputDataset = datasets.Single(dataset => dataset.Name == activity.Outputs.Single().Name);
            // convert to blob location object.
            outputLocation = outputDataset.Properties.TypeProperties as AzureBlobDataset;

            folderPath = GetFolderPath(outputDataset);

            logger.Write("Writing blob to the folder: {0}", folderPath);

            // create a storage object for the output blob.
            CloudStorageAccount outputStorageAccount = CloudStorageAccount.Parse(connectionString);
            // write the name of the file.
            Uri outputBlobUri = new Uri(outputStorageAccount.BlobEndpoint, folderPath + "/" + GetFileName(outputDataset));

            logger.Write("output blob URI: {0}", outputBlobUri.ToString());
            // create a blob and upload the output text.
            CloudBlockBlob outputBlob = new CloudBlockBlob(outputBlobUri, outputStorageAccount.Credentials);
            logger.Write("Writing {0} to the output blob", output);
            outputBlob.UploadText(output);

            // The dictionary can be used to chain custom activities together in the future.
            // This feature is not implemented yet, so just return an empty dictionary.  

            return new Dictionary<string, string>();
        }
9. Add the following helper methods. The **Execute** method invokes these helper methods. The **GetConnectionString** method retrieves the Azure Storage connection string and the **GetFolderPath** method retrieves the blob location. Most importantly, the **Calculate** method isolates the code that iterates through each blob.

        /// <summary>
        /// Gets the folderPath value from the input/output dataset.
        /// </summary>

        private static string GetFolderPath(Dataset dataArtifact)
        {
            if (dataArtifact == null || dataArtifact.Properties == null)
            {
                return null;
            }

            AzureBlobDataset blobDataset = dataArtifact.Properties.TypeProperties as AzureBlobDataset;
            if (blobDataset == null)
            {
                return null;
            }

            return blobDataset.FolderPath;
        }

        /// <summary>
        /// Gets the fileName value from the input/output dataset.   
        /// </summary>

        private static string GetFileName(Dataset dataArtifact)
        {
            if (dataArtifact == null || dataArtifact.Properties == null)
            {
                return null;
            }

            AzureBlobDataset blobDataset = dataArtifact.Properties.TypeProperties as AzureBlobDataset;
            if (blobDataset == null)
            {
                return null;
            }

            return blobDataset.FileName;
        }

        /// <summary>
        /// Iterates through each blob (file) in the folder, counts the number of instances of search term in the file,
        /// and prepares the output text that is written to the output blob.
        /// </summary>

        public static string Calculate(BlobResultSegment Bresult, IActivityLogger logger, string folderPath, ref BlobContinuationToken token, string searchTerm)
        {
            string output = string.Empty;
            logger.Write("number of blobs found: {0}", Bresult.Results.Count<IListBlobItem>());
            foreach (IListBlobItem listBlobItem in Bresult.Results)
            {
                CloudBlockBlob inputBlob = listBlobItem as CloudBlockBlob;
                if ((inputBlob != null) && (inputBlob.Name.IndexOf("$$$.$$$") == -1))
                {
                    string blobText = inputBlob.DownloadText(Encoding.ASCII, null, null, null);
                    logger.Write("input blob text: {0}", blobText);
                    string[] source = blobText.Split(new char[] { '.', '?', '!', ' ', ';', ':', ',' }, StringSplitOptions.RemoveEmptyEntries);
                    var matchQuery = from word in source
                                     where word.ToLowerInvariant() == searchTerm.ToLowerInvariant()
                                     select word;
                    int wordCount = matchQuery.Count();
                    output += string.Format("{0} occurrences(s) of the search term \"{1}\" were found in the file {2}.\r\n", wordCount, searchTerm, inputBlob.Name);
                }
            }
            return output;
        }

    The GetFolderPath method returns the path to the folder that the dataset points to and the GetFileName method returns the name of the blob/file that the dataset points to. If you havefolderPath defines using variables such as {Year}, {Month}, {Day} etc., the method returns the string as it is without replacing them with runtime values. See [Access extended properties](#access-extended-properties) section for details on accessing SliceStart, SliceEnd, etc.    

            "name": "InputDataset",
            "properties": {
                "type": "AzureBlob",
                "linkedServiceName": "AzureStorageLinkedService",
                "typeProperties": {
                    "fileName": "file.txt",
                    "folderPath": "adftutorial/inputfolder/",

    The Calculate method calculates the number of instances of keyword Microsoft in the input files (blobs in the folder). The search term (“Microsoft”) is hard-coded in the code.
10. Compile the project. Click **Build** from the menu and click **Build Solution**.

    > [!IMPORTANT]
    > Set 4.5.2 version of .NET Framework as the target framework for your project: right-click the project, and click **Properties** to set the target framework. Data Factory does not support custom activities compiled against .NET Framework versions later than 4.5.2.
    >
    >
11. Launch **Windows Explorer**, and navigate to **bin\debug** or **bin\release** folder depending on the type of build.
12. Create a zip file **MyDotNetActivity.zip** that contains all the binaries in the <project folder>\bin\Debug folder. You may want to include the **MyDotNetActivity.pdb** file so that you get additional details such as line number in the source code that caused the issue if there was a failure. All the files in the zip file for the custom activity must be at the **top level** with no sub folders.

    ![Binary output files](./media/data-factory-use-custom-activities/Binaries.png)
13. Upload **MyDotNetActivity.zip** as a blob to the blob container: **customactivitycontainer** in the Azure blob storage that the **AzureStorageLinkedService** linked service in the **ADFTutorialDataFactory** uses.  Create the blob container **customactivitycontainer** if it does not already exist.

> [!NOTE]
> If you add this .NET activity project to a solution in Visual Studio that contains a Data Factory project, and add a reference to .NET activity project from the Data Factory application project, you do not need to perform the last two steps of manually creating the zip file and uploading it to the Azure blob storage. When you publish Data Factory entities using Visual Studio, these steps are automatically done by the publishing process. See [Build your first pipeline using Visual Studio](data-factory-build-your-first-pipeline-using-vs.md) and [Copy data from Azure Blob to Azure SQL](data-factory-copy-activity-tutorial-using-visual-studio.md) articles to learn about creating and publishing Data Factory entities using Visual Studio.  
>
>

### Execute method
This section provides more details and notes about the code in the **Execute** method.

1. The members for iterating through the input collection are found in the [Microsoft.WindowsAzure.Storage.Blob](https://msdn.microsoft.com/library/azure/microsoft.windowsazure.storage.blob.aspx) namespace. Iterating through the blob collection requires using the **BlobContinuationToken** class. In essence, you must use a do-while loop with the token as the mechanism for exiting the loop. For more information, see [How to use Blob storage from .NET](../storage/storage-dotnet-how-to-use-blobs.md). A basic loop is shown here:

        // Initialize the continuation token.
        BlobContinuationToken continuationToken = null;
        do
        {   
            // Get the list of input blobs from the input storage client object.
            BlobResultSegment blobList = inputClient.ListBlobsSegmented(folderPath,
                                      true,
                                      BlobListingDetails.Metadata,
                                      null,
                                      continuationToken,
                                      null,
                                      null);
            // Return a string derived from parsing each blob.
            output = Calculate(blobList, logger, folderPath, ref continuationToken, "Microsoft");
        } while (continuationToken != null);

    See the documentation for the [ListBlobsSegmented](https://msdn.microsoft.com/library/jj717596.aspx) method for details.
2. The code for working through the set of blobs logically goes within the do-while loop. In the **Execute** method, the do-while loop passes the list of blobs to a method named **Calculate**. The method returns a string variable named **output** that is the result of having iterated through all the blobs in the segment.

   It returns the number of occurrences of the search term (**Microsoft**) in the blob passed to the **Calculate** method.

         output += string.Format("{0} occurrences of the search term \"{1}\" were found in the file {2}.\r\n", wordCount, searchTerm, inputBlob.Name);
3. Once the **Calculate** method has done the work, it must be written to a new blob. So for every set of blobs processed, a new blob can be written with the results. To write to a new blob, first find the output dataset.

         // Get the output dataset using the name of the dataset matched to a name in the Activity output collection.
         Dataset outputDataset = datasets.Single(dataset => dataset.Name == activity.Outputs.Single().Name);

         // Convert to blob location object.
         outputLocation = outputDataset.Properties.TypeProperties as AzureBlobDataset;
4. The code also calls a helper method: **GetFolderPath** to retrieve the folder path (the storage container name).

         folderPath = GetFolderPath(outputDataset);

   The **GetFolderPath** casts the DataSet object to an AzureBlobDataSet, which has a property named FolderPath.

         AzureBlobDataset blobDataset = dataArtifact.Properties.TypeProperties as AzureBlobDataset;

         return blobDataset.FolderPath;
5. The code calls the **GetFileName** method to retrieve the file name (blob name).  

         AzureBlobDataset blobDataset = dataArtifact.Properties.TypeProperties as AzureBlobDataset;

         return blobDataset.FileName;
6. The name of the file is written by creating a URI object. The URI constructor uses the **BlobEndpoint** property to return the container name. The folder path and file name are added to construct the output blob URI.  

         // Write the name of the file.
         Uri outputBlobUri = new Uri(outputStorageAccount.BlobEndpoint, folderPath + "/" + GetFileName(outputDataset));
7. The name of the file has been written and now you can write the output string from the Calculate method to a new blob:

         // Create a blob and upload the output text.
         CloudBlockBlob outputBlob = new CloudBlockBlob(outputBlobUri, outputStorageAccount.Credentials);
         logger.Write("Writing {0} to the output blob", output);
         outputBlob.UploadText(output);

## Create the data factory using Azure portal
In the **Create the custom activity** section, you created a custom activity and uploaded the zip file with binaries and the PDB file to an Azure blob container. In this section, you create an Azure **data factory** with a **pipeline** that uses the **custom activity**.

The input dataset for the custom activity represents the blobs (files) in the input folder (adftutorial\inputfolder) in blob storage. The output dataset for the activity represents the output blobs in the output folder (adftutorial\outputfolder) in blob storage.

Create a file named **file.txt** with the following content and upload it to **adftutorial\inputfolder** (adftutorial is the name of the Azure blob container and inputfolder is the name of the folder in that container.)

    test custom activity Microsoft test custom activity Microsoft

The input folder corresponds to a slice in Azure Data Factory even if the folder has two or more files. When each slice is processed by the pipeline, the custom activity iterates through all the blobs in the input folder for that slice.

You see one output file with in the adftutorial\output folder with one or more lines (same as number of blobs in the input folder):

    2 occurrences(s) of the search term "Microsoft" were found in the file inputfolder/2015-11-16-00/file.txt.


Here are the steps you perform in this section:

1. Create a **data factory**.
2. **Linked services** for the Azure Batch pool of VMs on which the custom activity runs and the Azure Storage that holds the input/output blobs.
3. Input and output **datasets** that represent input and output of the custom activity.
4. **Pipeline** that uses the custom activity.
5. **Data factory**. You create one when publishing these entities to Azure.

> [!NOTE]
> Create the **file.txt** and upload it to a blob container if you haven't already done so. See the instructions above.  
>
>

### Step 1: Create the data factory
1. After logging in to the Azure portal, do the following steps:
   1. Click **NEW** on the left menu.
   2. Click **Data + Analytics** in the **New** blade.
   3. Click **Data Factory** on the **Data analytics** blade.
2. In the **New data factory** blade, enter **CustomActivityFactory** for the Name. The name of the Azure data factory must be globally unique. If you receive the error: **Data factory name “CustomActivityFactory” is not available**, change the name of the data factory (for example, **yournameCustomActivityFactory**) and try creating again.
3. Click **RESOURCE GROUP NAME**, and select an existing resource group or create a resource group.
4. Verify that you are using the correct **subscription** and **region** where you want the data factory to be created.
5. Click **Create** on the **New data factory** blade.
6. You see the data factory being created in the **Dashboard** of the Azure portal.
7. After the data factory has been created successfully, you see the Data Factory blade, which shows you the contents of the data factory.

### Step 2: Create linked services
Linked services link data stores or compute services to an Azure data factory. In this step, you link your Azure Storage account and Azure Batch account to your data factory.

#### Create Azure Storage linked service
1. Click the **Author and deploy** tile on the **DATA FACTORY** blade for **CustomActivityFactory**. You see the Data Factory Editor.
2. Click **New data store** on the command bar and choose **Azure storage**. You should see the JSON script for creating an Azure Storage linked service in the editor.
<<<<<<< HEAD
3. Replace **account name** with the name of your Azure storage account and **account key** with the access key of the Azure storage account. To learn how to get your storage access key, see [View, copy and regenerate storage access keys](../storage/storage-create-storage-account.md#manage-your-storage-account).
=======
3. Replace **account name** with the name of your Azure storage account and **account key** with the access key of the Azure storage account. To learn how to get your storage access key, see [View, copy and regenerate storage access keys](../storage/storage-create-storage-account.md#manage-your-storage-access-keys).
>>>>>>> 275c2e5b
4. Click **Deploy** on the command bar to deploy the linked service.

#### Create Azure Batch linked service
1. In the Data Factory Editor, click **New compute** from the command bar and select **Azure Batch** from the menu.
2. Make the following changes to the JSON script:

   1. Specify Azure Batch account name for the **accountName** property. The **URL** from the **Azure Batch account blade** is in the following format: http://**accountname**.region.batch.azure.com. For the **batchUri** property in the JSON, you need to **remove "accountname."** from the URL and use the **accountname** for the **accountName** JSON property.
   2. Specify the Azure Batch account key for the **accessKey** property.
   3. Specify the name of the pool you created as part of prerequisites for the **poolName** property. You can also specify the ID of the pool instead of the name of the pool.
   4. Specify Azure Batch URI for the **batchUri** property. See notes above for **accountName** property. Example: https://westus.batch.azure.com.  
   5. Specify the **AzureStorageLinkedService** for the **linkedServiceName** property.

           {
             "name": "AzureBatchLinkedService",
             "properties": {
               "type": "AzureBatch",
               "typeProperties": {
                 "accountName": "myazurebatchaccount",
                 "batchUri": "https://westus.batch.azure.com",
                 "accessKey": "<yourbatchaccountkey>",
                 "poolName": "myazurebatchpool",
                 "linkedServiceName": "AzureStorageLinkedService"
               }
             }
           }

       For the **poolName** property, you can also specify the ID of the pool instead of the name of the pool.

      > [!NOTE]
      > The Data Factory service does not support an on-demand option for Azure Batch as it does for HDInsight. You can only use your own Azure Batch pool in an Azure data factory.
      >
      >

### Step 3: Create datasets
In this step, you create datasets to represent input and output data.

#### Create input dataset
1. In the **Editor** for the Data Factory, click **New dataset** button on the toolbar and click **Azure Blob storage** from the drop-down menu.
2. Replace the JSON in the right pane with the following JSON snippet:

         {
             "name": "InputDataset",
             "properties": {
                 "type": "AzureBlob",
                 "linkedServiceName": "AzureStorageLinkedService",
                 "typeProperties": {
                     "folderPath": "adftutorial/customactivityinput/",
                     "format": {
                         "type": "TextFormat"
                     }
                 },
                 "availability": {
                     "frequency": "Hour",
                     "interval": 1
                 },
                 "external": true,
                 "policy": {}
             }
         }

   You create a pipeline later in this walkthrough with start time: 2015-11-16T00:00:00Z and end time: 2015-11-16T05:00:00Z. It is scheduled to produce data hourly, so there are 5 input/output slices (between **00**:00:00 -> **05**:00:00).

   The **frequency** and **interval** for the input dataset is set to **Hour** and **1**, which means that the input slice is available hourly. In this sample, it is the same file (file.txt) in the intputfolder.

   Here are the start times for each slice, which is represented by SliceStart system variable in the above JSON snippet.
3. Click **Deploy** on the toolbar to create and deploy the **InputDataset**. Confirm that you see the **TABLE CREATED SUCCESSFULLY** message on the title bar of the Editor.

#### Create an output dataset
1. In the **Data Factory editor**, click **New dataset**, and then click **Azure Blob storage** from the command bar.
2. Replace the JSON script in the right pane with the following JSON script:

        {
            "name": "OutputDataset",
            "properties": {
                "type": "AzureBlob",
                "linkedServiceName": "AzureStorageLinkedService",
                "typeProperties": {
                    "fileName": "{slice}.txt",
                    "folderPath": "adftutorial/customactivityoutput/",
                    "partitionedBy": [
                        {
                            "name": "slice",
                            "value": {
                                "type": "DateTime",
                                "date": "SliceStart",
                                "format": "yyyy-MM-dd-HH"
                            }
                        }
                    ]
                },
                "availability": {
                    "frequency": "Hour",
                    "interval": 1
                }
            }
        }

     Output location is **adftutorial/customactivityoutput/** and output file name is yyyy-MM-dd-HH.txt where yyyy-MM-dd-HH is the year, month, date, and hour of the slice being produced. See [Developer Reference][adf-developer-reference] for details.

    An output blob/file is generated for each input slice. Here is how an output file is named for each slice. All the output files are generated in one output folder: **adftutorial\customactivityoutput**.

   | Slice | Start time | Output file |
   |:--- |:--- |:--- |
   | 1 |2015-11-16T00:00:00 |2015-11-16-00.txt |
   | 2 |2015-11-16T01:00:00 |2015-11-16-01.txt |
   | 3 |2015-11-16T02:00:00 |2015-11-16-02.txt |
   | 4 |2015-11-16T03:00:00 |2015-11-16-03.txt |
   | 5 |2015-11-16T04:00:00 |2015-11-16-04.txt |

    Remember that all the files in an input folder are part of a slice with the start times mentioned above. When this slice is processed, the custom activity scans through each file and produces a line in the output file with the number of occurrences of search term (“Microsoft”). If there are three files in the inputfolder, there are three lines in the output file for each hourly slice: 2015-11-16-00.txt, 2015-11-16:01:00:00.txt, etc.
3. Click **Deploy** on the command bar to deploy the **OutputDataset**.

### Create and run a pipeline that uses the custom activity
1. In the Data Factory Editor, click **New pipeline** on the command bar. If you do not see the command, click **... (Ellipsis)** to see it.
2. Replace the JSON in the right pane with the following JSON script.

        {
          "name": "ADFTutorialPipelineCustom",
          "properties": {
            "description": "Use custom activity",
            "activities": [
              {
                "Name": "MyDotNetActivity",
                "Type": "DotNetActivity",
                "Inputs": [
                  {
                    "Name": "InputDataset"
                  }
                ],
                "Outputs": [
                  {
                    "Name": "OutputDataset"
                  }
                ],
                "LinkedServiceName": "AzureBatchLinkedService",
                "typeProperties": {
                  "AssemblyName": "MyDotNetActivity.dll",
                  "EntryPoint": "MyDotNetActivityNS.MyDotNetActivity",
                  "PackageLinkedService": "AzureStorageLinkedService",
                  "PackageFile": "customactivitycontainer/MyDotNetActivity.zip",
                  "extendedProperties": {
                    "SliceStart": "$$Text.Format('{0:yyyyMMddHH-mm}', Time.AddMinutes(SliceStart, 0))"
                  }
                },
                "Policy": {
                  "Concurrency": 2,
                  "ExecutionPriorityOrder": "OldestFirst",
                  "Retry": 3,
                  "Timeout": "00:30:00",
                  "Delay": "00:00:00"
                }
              }
            ],
            "start": "2015-11-16T00:00:00Z",
            "end": "2015-11-16T05:00:00Z",
            "isPaused": false
          }
        }

    Note the following points:

   * **Concurrency** is set to **2** so that two slices are processed in parallel by 2 VMs in the Azure Batch pool.
   * There is one activity in the activities section and it is of type: **DotNetActivity**.
   * **AssemblyName** is set to the name of the DLL: **MyDotnetActivity.dll**.
   * **EntryPoint** is set to **MyDotNetActivityNS.MyDotNetActivity**.
   * **PackageLinkedService** is set to **AzureStorageLinkedService** that points to the blob storage that contains the custom activity zip file. If you are using different Azure Storage accounts for input/output files and the custom activity zip file, you create another Azure Storage linked service. This article assumes that you are using the same Azure Storage account.
   * **PackageFile** is set to **customactivitycontainer/MyDotNetActivity.zip**. It is in the format: containerforthezip/nameofthezip.zip.
   * The custom activity takes **InputDataset** as input and **OutputDataset** as output.
   * The linkedServiceName property of the custom activity points to the **AzureBatchLinkedService**, which tells Azure Data Factory that the custom activity needs to run on Azure Batch VMs.
   * **isPaused** property is set to **false** by default. The pipeline runs immediately in this example because the slices start in the past. You can set this property to true to pause the pipeline and set it back to false to restart.
   * The **start** time and **end** times are **five** hours apart and slices are produced hourly, so five slices are produced by the pipeline.
3. Click **Deploy** on the command bar to deploy the pipeline.

### Monitor the pipeline
1. In the Data Factory blade in the Azure portal, click **Diagram**.

    ![Diagram tile](./media/data-factory-use-custom-activities/DataFactoryBlade.png)
2. In the Diagram View, now click the OutputDataset.

    ![Diagram view](./media/data-factory-use-custom-activities/diagram.png)
3. You should see that the five output slices are in the Ready state if they have already been produced.

   ![Output slices](./media/data-factory-use-custom-activities/OutputSlices.png)
4. Verify that the output files are generated in the blob storage in the **adftutorial** container.

   ![output from custom activity][image-data-factory-ouput-from-custom-activity]
5. If you open the output file, you should see the output similar to the following output:

    2 occurrences(s) of the search term "Microsoft" were found in the file inputfolder/2015-11-16-00/file.txt.
6. Use the [Azure portal][azure-preview-portal] or Azure PowerShell cmdlets to monitor your data factory, pipelines, and data sets. You can see messages from the **ActivityLogger** in the code for the custom activity in the logs (specifically user-0.log) that you can download from the portal or using cmdlets.

   ![download logs from custom activity][image-data-factory-download-logs-from-custom-activity]

See [Monitor and Manage Pipelines](data-factory-monitor-manage-pipelines.md) for detailed steps for monitoring datasets and pipelines.      

### Data Factory and Batch integration
The Data Factory service creates a job in Azure Batch with the name: **adf-poolname:job-xxx**.

![Azure Data Factory - Batch jobs](media/data-factory-use-custom-activities/data-factory-batch-jobs.png)

A task is created for each activity run of a slice. If there are 10 slices ready to be processed, 10 tasks are created in this job. You can have more than one slice running in parallel if you have multiple compute nodes in the pool. You can also have more than one slice running on the same compute if the maximum tasks per compute node is set to > 1.

![Azure Data Factory - Batch job tasks](media/data-factory-use-custom-activities/data-factory-batch-job-tasks.png)

The following diagram illustrates the relationship between Azure Data Factory and Batch tasks.

![Data Factory & Batch](./media/data-factory-use-custom-activities/DataFactoryAndBatch.png)

## Debug the pipeline
Debugging consists of a few basic techniques:

1. If you see the following error message, confirm that the name of the class in the CS file matches the name you specified for the **EntryPoint** property in the pipeline JSON. In the above walkthrough, name of the class is: MyDotNetActivity, and the EntryPoint in the JSON is: MyDotNetActivityNS.**MyDotNetActivity**.

         MyDotNetActivity assembly does not exist or doesn't implement the type Microsoft.DataFactories.Runtime.IDotNetActivity properly

   If the names do match, confirm that all the binaries are in the **root folder** of the zip file. That is, when you open the zip file, you should see all the files in the root folder, not in any sub folders.   
2. If the input slice is not set to **Ready**, confirm that the input folder structure is correct and **file.txt** exists in the input folders.
3. In the **Execute** method of your custom activity, use the **IActivityLogger** object to log information that helps you troubleshoot issues. The logged messages show up in the user log files (one or more files named: user-0.log, user-1.log, user-2.log, etc.).

   In the **OutputDataset** blade, click the slice to see the **DATA SLICE** blade for that slice. You see **activity runs** for that slice. You should see one activity run for the slice. If you click Run in the command bar, you can start another activity run for the same slice.

   When you click the activity run, you see the **ACTIVITY RUN DETAILS** blade with a list of log files. You see logged messages in the user_0.log file. When an error occurs, you see three activity runs because the retry count is set to 3 in the pipeline/activity JSON. When you click the activity run, you see the log files that you can review to troubleshoot the error.

   In the list of log files, click the **user-0.log**. In the right panel are the results of using the **IActivityLogger.Write** method. If you don't see all messages, check if you have more log files named: user_1.log, user_2.log etc. Otherwise, the code may have failed after the last logged message.

   You should also check **system-0.log** for any system error messages and exceptions.
4. Include the **PDB** file in the zip file so that the error details have information such as **call stack** when an error occurs.
5. All the files in the zip file for the custom activity must be at the **top level** with no sub folders.
6. Ensure that the **assemblyName** (MyDotNetActivity.dll), **entryPoint**(MyDotNetActivityNS.MyDotNetActivity), **packageFile** (customactivitycontainer/MyDotNetActivity.zip), and **packageLinkedService** (should point to the Azure blob storage that contains the zip file) are set to correct values.
7. If you fixed an error and want to reprocess the slice, right-click the slice in the **OutputDataset** blade and click **Run**.
8. The custom activity does not use the **app.config** file from your package, so if your code reads any connection strings from the configuration file, it does not work at runtime. The best practice when using Azure Batch is to hold any secrets in an **Azure KeyVault**, use a certificate-based service principal to protect the **keyvault**, and distribute the certificate to Azure Batch pool. The .NET custom activity then can access secrets from the KeyVault at runtime. This solution is a generic solution and can scale to any type of secret, not just connection string.

   There is an easier workaround (but not a best practice): you can create an **Azure SQL linked service** with connection string settings, create a dataset that uses the linked service, and chain the dataset as a dummy input dataset to the custom .NET activity. You can then access the linked service's connection string in the custom activity code and it should work fine at runtime.  

## Update the custom activity
If you update the code for the custom activity, build it, and upload the zip file that contains new binaries to the blob storage.

## Copy/Move data
<<<<<<< HEAD
Copy Activity copies data from a **source** data store to a **sink** data store. See [Supported data stores](data-factory-data-movement-activities.md#supported-data-stores-and-formats) for the list of data stores supported as sources and sinks for the Copy Activity.
=======
Copy Activity copies data from a **source** data store to a **sink** data store. See [Supported data stores](data-factory-data-movement-activities.md#supported-data-stores-and-formats) for the list of data stores supported as sources and sinks for the Copy Activity. 
>>>>>>> 275c2e5b

If you need to move data to/from a data store that is not supported by the **Copy Activity**, you may use the **custom activity** in Data Factory with your own logic for copying/moving the data. See [HTTP Data Downloader Sample](https://github.com/Azure/Azure-DataFactory/tree/master/Samples/HttpDataDownloaderSample) on GitHub.  

## Appdomain isolation
See [Cross AppDomain Sample](https://github.com/Azure/Azure-DataFactory/tree/master/Samples/CrossAppDomainDotNetActivitySample) that shows you how to author a custom .NET activity for Azure Data Factory that is not constrained to assembly versions used by the Azure Data Factory launcher (for example, WindowsAzure.Storage v4.3.0, Newtonsoft.Json v6.0.x, etc.).

## Access extended properties
You can declare extended properties in the activity JSON as shown below:

    "typeProperties": {
      "AssemblyName": "MyDotNetActivity.dll",
      "EntryPoint": "MyDotNetActivityNS.MyDotNetActivity",
      "PackageLinkedService": "AzureStorageLinkedService",
      "PackageFile": "customactivitycontainer/MyDotNetActivity.zip",
      "extendedProperties": {
        "SliceStart": "$$Text.Format('{0:yyyyMMddHH-mm}', Time.AddMinutes(SliceStart, 0))",
        "DataFactoryName": "CustomActivityFactory"
      }
    },

<<<<<<< HEAD
In the code, there are two extended properties: **SliceStart** and **DataFactoryName**. The value for SliceStart is based on the SliceStart system variable. See [System Variables](data-factory-scheduling-and-execution.md#data-factory-functions-and-system-variables) for a list of supported system variables. The value for DataFactoryName is hard-coded to "CustomActivityFactory".
=======
In the code, there are two extended properties: **SliceStart** and **DataFactoryName**. The value for SliceStart is based on the SliceStart system variable. See [System Variables](data-factory-functions-variables.md) for a list of supported system variables. The value for DataFactoryName is hard-coded to "CustomActivityFactory". 
>>>>>>> 275c2e5b

To access these extended properties in the **Execute** method, use code similar to the following code:

    // to get extended properties (for example: SliceStart)
    DotNetActivity dotNetActivity = (DotNetActivity)activity.TypeProperties;
    string sliceStartString = dotNetActivity.ExtendedProperties["SliceStart"];

    // to log all extended properties                               
    IDictionary<string, string> extendedProperties = dotNetActivity.ExtendedProperties;
    logger.Write("Logging extended properties if any...");
    foreach (KeyValuePair<string, string> entry in extendedProperties)
    {
        logger.Write("<key:{0}> <value:{1}>", entry.Key, entry.Value);
    }

## Auto-scaling feature of Azure Batch
You can also create an Azure Batch pool with **autoscale** feature. For example, you could create an azure batch pool with 0 dedicated VMs and an autoscale formula based on the number of pending tasks:

One VM per pending task at a time (for example: five pending tasks -> five VMs):

    pendingTaskSampleVector=$PendingTasks.GetSample(600 * TimeInterval_Second);
    $TargetDedicated = max(pendingTaskSampleVector);

Max of one VM at a time irrespective of the number of pending tasks:

    pendingTaskSampleVector=$PendingTasks.GetSample(600 * TimeInterval_Second);
    $TargetDedicated = (max(pendingTaskSampleVector)>0)?1:0;

See [Automatically scale compute nodes in an Azure Batch pool](../batch/batch-automatic-scaling.md) for details.

If the pool is using the default [autoScaleEvaluationInterval](https://msdn.microsoft.com/library/azure/dn820173.aspx), the Batch service could take 15-30 minutes to prepare the VM before running the custom activity.  If the pool is using a different autoScaleEvaluationInterval, the Batch service could take autoScaleEvaluationInterval + 10 minutes.

## Use Azure HDInsight linked services
In the walkthrough, you used Azure Batch compute to run the custom activity. You can also use your own HDInsight cluster or have Data Factory create an on-demand HDInsight cluster and have the custom activity run on the HDInsight cluster. Here are the high-level steps for using an HDInsight cluster.  

1. Create an Azure HDInsight linked service.   
2. Use HDInsight linked service in place of **AzureBatchLinkedService** in the pipeline JSON.

You may want to change the **start** and **end** times for the pipeline so that you can test the scenario with the Azure HDInsight service.

#### Create Azure HDInsight linked service
The Azure Data Factory service supports creation of an on-demand cluster and use it to process input to produce output data. You can also use your own cluster to perform the same. When you use on-demand HDInsight cluster, a cluster gets created for each slice. Whereas, if you use your own HDInsight cluster, the cluster is ready to process the slice immediately. Therefore, when you use on-demand cluster, you may not see the output data as quickly as when you use your own cluster.

> [!NOTE]
> At runtime, an instance of a .NET activity runs only on one worker node in the HDInsight cluster; it cannot be scaled to run on multiple nodes. Multiple instances of .NET activity can run in parallel on different nodes of the HDInsight cluster.
>
>

##### To use an on-demand HDInsight cluster
1. In the **Azure portal**, click **Author and Deploy** in the Data Factory home page.
2. In the Data Factory Editor, click **New compute** from the command bar and select **On-demand HDInsight cluster** from the menu.
3. Make the following changes to the JSON script:

   1. For the **clusterSize** property, specify the size of the HDInsight cluster.
   2. For the **timeToLive** property, specify how long the customer can be idle before it is deleted.
   3. For the **version** property, specify the HDInsight version you want to use. If you exclude this property, the latest version is used.  
   4. For the **linkedServiceName**, specify **AzureStorageLinkedService** that you had created in the Get started tutorial.

           {
               "name": "HDInsightOnDemandLinkedService",
               "properties": {
                   "type": "HDInsightOnDemand",
                   "typeProperties": {
                       "clusterSize": 4,
                       "timeToLive": "00:05:00",
                       "osType": "Windows",
                       "linkedServiceName": "AzureStorageLinkedService",
                   }
               }
           }
4. Click **Deploy** on the command bar to deploy the linked service.

##### To use your own HDInsight cluster:
1. In the **Azure portal**, click **Author and Deploy** in the Data Factory home page.
2. In the **Data Factory Editor**, click **New compute** from the command bar and select **HDInsight cluster** from the menu.
3. Make the following changes to the JSON script:

   1. For the **clusterUri** property, enter the URL for your HDInsight. For example: https://<clustername>.azurehdinsight.net/     
   2. For the **UserName** property, enter the user name who has access to the HDInsight cluster.
   3. For the **Password** property, enter the password for the user.
   4. For the **LinkedServiceName** property, enter **AzureStorageLinkedService**. You had created this linked service in the Get started tutorial.
4. Click **Deploy** on the command bar to deploy the linked service.

See [Compute linked services](data-factory-compute-linked-services.md) for details.

In the **pipeline JSON**, use HDInsight (on-demand or your own) linked service:

    {
      "name": "ADFTutorialPipelineCustom",
      "properties": {
        "description": "Use custom activity",
        "activities": [
          {
            "Name": "MyDotNetActivity",
            "Type": "DotNetActivity",
            "Inputs": [
              {
                "Name": "InputDataset"
              }
            ],
            "Outputs": [
              {
                "Name": "OutputDataset"
              }
            ],
            "LinkedServiceName": "HDInsightOnDemandLinkedService",
            "typeProperties": {
              "AssemblyName": "MyDotNetActivity.dll",
              "EntryPoint": "MyDotNetActivityNS.MyDotNetActivity",
              "PackageLinkedService": "AzureStorageLinkedService",
              "PackageFile": "customactivitycontainer/MyDotNetActivity.zip",
              "extendedProperties": {
                "SliceStart": "$$Text.Format('{0:yyyyMMddHH-mm}', Time.AddMinutes(SliceStart, 0))"
              }
            },
            "Policy": {
              "Concurrency": 2,
              "ExecutionPriorityOrder": "OldestFirst",
              "Retry": 3,
              "Timeout": "00:30:00",
              "Delay": "00:00:00"
            }
          }
        ],
        "start": "2015-11-16T00:00:00Z",
        "end": "2015-11-16T05:00:00Z",
        "isPaused": false
      }
    }

## Examples
| Sample | What custom activity does |
| --- | --- |
| [HTTP Data Downloader](https://github.com/Azure/Azure-DataFactory/tree/master/Samples/HttpDataDownloaderSample). |Downloads data from an HTTP Endpoint to Azure Blob Storage using custom C# Activity in Data Factory. |
| [Twitter Sentiment Analysis sample](https://github.com/Azure/Azure-DataFactory/tree/master/Samples/TwitterAnalysisSample-CustomC%23Activity) |Invokes an Azure ML model and do sentiment analysis, scoring, prediction etc. |
| [Run R Script](https://github.com/Azure/Azure-DataFactory/tree/master/Samples/RunRScriptUsingADFSample). |Invokes R script by running RScript.exe on your HDInsight cluster that already has R Installed on it. |
| [Cross AppDomain .NET Activity](https://github.com/Azure/Azure-DataFactory/tree/master/Samples/CrossAppDomainDotNetActivitySample) |Uses different assembly versions from ones used by the Data Factory launcher |

## See Also
[Azure Data Factory Updates: Execute ADF Custom .NET activities using Azure Batch](https://azure.microsoft.com/blog/2015/05/01/azure-data-factory-updates-execute-adf-custom-net-activities-using-azure-batch/).

[batch-net-library]: ../batch/batch-dotnet-get-started.md
[batch-create-account]: ../batch/batch-account-create-portal.md
[batch-technical-overview]: ../batch/batch-technical-overview.md
[batch-get-started]: ../batch/batch-dotnet-get-started.md
[use-custom-activities]: data-factory-use-custom-activities.md
[troubleshoot]: data-factory-troubleshoot.md
[data-factory-introduction]: data-factory-introduction.md
[azure-powershell-install]: https://github.com/Azure/azure-sdk-tools/releases


[developer-reference]: http://go.microsoft.com/fwlink/?LinkId=516908
[cmdlet-reference]: http://go.microsoft.com/fwlink/?LinkId=517456

[new-azure-batch-account]: https://msdn.microsoft.com/library/mt125880.aspx
[new-azure-batch-pool]: https://msdn.microsoft.com/library/mt125936.aspx
[azure-batch-blog]: http://blogs.technet.com/b/windowshpc/archive/2014/10/28/using-azure-powershell-to-manage-azure-batch-account.aspx

[nuget-package]: http://go.microsoft.com/fwlink/?LinkId=517478
[azure-developer-center]: http://azure.microsoft.com/develop/net/
[adf-developer-reference]: http://go.microsoft.com/fwlink/?LinkId=516908
[azure-preview-portal]: https://portal.azure.com/

[adfgetstarted]: data-factory-copy-data-from-azure-blob-storage-to-sql-database.md
[hivewalkthrough]: data-factory-data-transformation-activities.md

[image-data-factory-ouput-from-custom-activity]: ./media/data-factory-use-custom-activities/OutputFilesFromCustomActivity.png

[image-data-factory-download-logs-from-custom-activity]: ./media/data-factory-use-custom-activities/DownloadLogsFromCustomActivity.png<|MERGE_RESOLUTION|>--- conflicted
+++ resolved
@@ -459,11 +459,9 @@
 #### Create Azure Storage linked service
 1. Click the **Author and deploy** tile on the **DATA FACTORY** blade for **CustomActivityFactory**. You see the Data Factory Editor.
 2. Click **New data store** on the command bar and choose **Azure storage**. You should see the JSON script for creating an Azure Storage linked service in the editor.
-<<<<<<< HEAD
+
 3. Replace **account name** with the name of your Azure storage account and **account key** with the access key of the Azure storage account. To learn how to get your storage access key, see [View, copy and regenerate storage access keys](../storage/storage-create-storage-account.md#manage-your-storage-account).
-=======
-3. Replace **account name** with the name of your Azure storage account and **account key** with the access key of the Azure storage account. To learn how to get your storage access key, see [View, copy and regenerate storage access keys](../storage/storage-create-storage-account.md#manage-your-storage-access-keys).
->>>>>>> 275c2e5b
+
 4. Click **Deploy** on the command bar to deploy the linked service.
 
 #### Create Azure Batch linked service
@@ -702,11 +700,8 @@
 If you update the code for the custom activity, build it, and upload the zip file that contains new binaries to the blob storage.
 
 ## Copy/Move data
-<<<<<<< HEAD
+
 Copy Activity copies data from a **source** data store to a **sink** data store. See [Supported data stores](data-factory-data-movement-activities.md#supported-data-stores-and-formats) for the list of data stores supported as sources and sinks for the Copy Activity.
-=======
-Copy Activity copies data from a **source** data store to a **sink** data store. See [Supported data stores](data-factory-data-movement-activities.md#supported-data-stores-and-formats) for the list of data stores supported as sources and sinks for the Copy Activity. 
->>>>>>> 275c2e5b
 
 If you need to move data to/from a data store that is not supported by the **Copy Activity**, you may use the **custom activity** in Data Factory with your own logic for copying/moving the data. See [HTTP Data Downloader Sample](https://github.com/Azure/Azure-DataFactory/tree/master/Samples/HttpDataDownloaderSample) on GitHub.  
 
@@ -727,11 +722,8 @@
       }
     },
 
-<<<<<<< HEAD
+
 In the code, there are two extended properties: **SliceStart** and **DataFactoryName**. The value for SliceStart is based on the SliceStart system variable. See [System Variables](data-factory-scheduling-and-execution.md#data-factory-functions-and-system-variables) for a list of supported system variables. The value for DataFactoryName is hard-coded to "CustomActivityFactory".
-=======
-In the code, there are two extended properties: **SliceStart** and **DataFactoryName**. The value for SliceStart is based on the SliceStart system variable. See [System Variables](data-factory-functions-variables.md) for a list of supported system variables. The value for DataFactoryName is hard-coded to "CustomActivityFactory". 
->>>>>>> 275c2e5b
 
 To access these extended properties in the **Execute** method, use code similar to the following code:
 
