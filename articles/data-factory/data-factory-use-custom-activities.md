--- conflicted
+++ resolved
@@ -18,22 +18,6 @@
 
 ---
 # Use custom activities in an Azure Data Factory pipeline
-<<<<<<< HEAD
-
-> [!div class="op_single_selector"]
-> * [Hive](data-factory-hive-activity.md) 
-> * [Pig](data-factory-pig-activity.md)
-> * [MapReduce](data-factory-map-reduce.md)
-> * [Hadoop Streaming](data-factory-hadoop-streaming-activity.md)
-> * [Machine Learning](data-factory-azure-ml-batch-execution-activity.md)
-> * [Stored Procedure](data-factory-stored-proc-activity.md)
-> * [Data Lake Analytics U-SQL](data-factory-usql-activity.md)
-> * [.NET custom](data-factory-use-custom-activities.md)
->
-
-
-There are two types of activities that you can use in an Azure Data Factory pipeline.
-=======
 
 > [!div class="op_single_selector" title1="Transformation Activities"]
 > * [Hive](data-factory-hive-activity.md) 
@@ -44,7 +28,6 @@
 > * [Stored Procedure](data-factory-stored-proc-activity.md)
 > * [Data Lake Analytics U-SQL](data-factory-usql-activity.md)
 > * [.NET custom](data-factory-use-custom-activities.md)
->>>>>>> e8cfaf0d
 
 
 There are two types of activities that you can use in an Azure Data Factory pipeline.
@@ -52,24 +35,14 @@
 - [Data Movement Activities](data-factory-data-movement-activities.md) to move data between [supported source and sink data stores](data-factory-data-movement-activities.md#supported-data-stores-and-formats).
 - [Data Transformation Activities](data-factory-data-transformation-activities.md) to transform data using compute services such as Azure HDInsight, Azure Batch, and Azure Machine Learning. 
 
-<<<<<<< HEAD
-> [!NOTE]
-> Currently, Data Management Gateway supports only the copy activity and stored procedure activity in Data Factory. It is not possible to use the gateway from a custom activity to access on-premises data sources.
-=======
 To move data to/from a data store that Data Factory does not support, create a **custom activity** with your own data movement logic and use the activity in a pipeline. Similarly, to transform/process data in a way that isn't supported by Data Factory, create a custom activity with your own data transformation logic and use the activity in a pipeline. 
->>>>>>> e8cfaf0d
 
 You can configure a custom activity to run on an **Azure Batch** pool of virtual machines or an **Azure HDInsight** cluster. When using Azure Batch, you can use only an existing Azure Batch pool. Whereas, when using HDInsight, you can use an existing HDInsight cluster or a cluster that is automatically created for you on-demand at runtime.  
 
 The following walkthrough provides step-by-step instructions for creating a custom .NET activity and using the custom activity in a pipeline. The walkthrough uses an **Azure Batch** linked service. To use an Azure HDInsight linked service instead, you create a linked service of type **HDInsight** (your own HDInsight cluster) or **HDInsightOnDemand** (Data Factory creates an HDInsight cluster on-demand). Then, configure custom activity to use the HDInsight linked service. See [Use Azure HDInsight linked services](#use-hdinsight-compute-service) section for details on using Azure HDInsight to run the custom activity.
 
-<<<<<<< HEAD
-> [!IMPORTANT]
-> Set 4.5.2 version of .NET Framework as the target framework for your .NET custom activity project in Visual Studio. Data Factory does not support custom activities compiled against .NET Framework versions later than 4.5.2.   
-=======
 > [!NOTE]
 > It is not possible to use a Data Management Gateway from a custom activity to access on-premises data sources. Currently, [Data Management Gateway](data-factory-data-management-gateway.md) supports only the copy activity and stored procedure activity in Data Factory.   
->>>>>>> e8cfaf0d
 
 ## Walkthrough
 ### Prerequisites
@@ -194,13 +167,6 @@
 	    Activity activity,
 	    IActivityLogger logger)
 	{
-<<<<<<< HEAD
-	    // to get extended properties (for example: SliceStart)
-	    DotNetActivity dotNetActivity = (DotNetActivity)activity.TypeProperties;
-	    string sliceStartString = dotNetActivity.ExtendedProperties["SliceStart"];
-	
-	    // to log all extended properties            
-=======
 	    // get extended properties defined in activity JSON definition
 		// (for example: SliceStart)
 	    DotNetActivity dotNetActivity = (DotNetActivity)activity.TypeProperties;
@@ -208,7 +174,6 @@
 	
 	    // to log information, use the logger object
 		// log all extended properties            
->>>>>>> e8cfaf0d
 	    IDictionary<string, string> extendedProperties = dotNetActivity.ExtendedProperties;
 	    logger.Write("Logging extended properties if any...");
 	    foreach (KeyValuePair<string, string> entry in extendedProperties)
@@ -216,21 +181,6 @@
 	        logger.Write("<key:{0}> <value:{1}>", entry.Key, entry.Value);
 	    }
 	
-<<<<<<< HEAD
-	    // declare types for input and output data stores
-	    AzureStorageLinkedService inputLinkedService;
-	
-	    // declare dataset types
-	    CustomDataset inputLocation;
-	    AzureBlobDataset outputLocation;
-	
-	    Dataset inputDataset = datasets.Single(dataset => dataset.Name == activity.Inputs.Single().Name);
-	    inputLocation = inputDataset.Properties.TypeProperties as CustomDataset;
-	
-	    foreach (LinkedService ls in linkedServices)
-	        logger.Write("linkedService.Name {0}", ls.Name);
-	
-=======
 	    // linked service for input and output data stores
 		// in this example, same storage is used for both input/output
 	    AzureStorageLinkedService inputLinkedService;
@@ -251,7 +201,6 @@
 	        logger.Write("linkedService.Name {0}", ls.Name);
 	
 		// get the first Azure Storate linked service from linkedServices object
->>>>>>> e8cfaf0d
 	    // using First method instead of Single since we are using the same
 	    // Azure Storage linked service for input and output.
 	    inputLinkedService = linkedServices.First(
@@ -260,16 +209,10 @@
 	        inputDataset.Properties.LinkedServiceName).Properties.TypeProperties
 	        as AzureStorageLinkedService;
 	
-<<<<<<< HEAD
-	    string connectionString = inputLinkedService.ConnectionString;
-	
-	    // To create an input storage client.
-=======
 		// get the connection string in the linked service
 	    string connectionString = inputLinkedService.ConnectionString;
 	
 		// get the folder path from the input dataset definition
->>>>>>> e8cfaf0d
 	    string folderPath = GetFolderPath(inputDataset);
 	    string output = string.Empty; // for use later.
 	
@@ -299,13 +242,6 @@
 	
 	    // get the output dataset using the name of the dataset matched to a name in the Activity output collection.
 	    Dataset outputDataset = datasets.Single(dataset => dataset.Name == activity.Outputs.Single().Name);
-<<<<<<< HEAD
-	    // convert to blob location object.
-	    outputLocation = outputDataset.Properties.TypeProperties as AzureBlobDataset;
-	
-	    folderPath = GetFolderPath(outputDataset);
-	
-=======
 
 	    // get type properties for the output dataset
 	    outputTypeProperties = outputDataset.Properties.TypeProperties as AzureBlobDataset;
@@ -314,7 +250,6 @@
 	    folderPath = GetFolderPath(outputDataset);
 
 		// log the output folder path	
->>>>>>> e8cfaf0d
 	    logger.Write("Writing blob to the folder: {0}", folderPath);
 	
 	    // create a storage object for the output blob.
@@ -322,13 +257,9 @@
 	    // write the name of the file.
 	    Uri outputBlobUri = new Uri(outputStorageAccount.BlobEndpoint, folderPath + "/" + GetFileName(outputDataset));
 	
-<<<<<<< HEAD
-	    logger.Write("output blob URI: {0}", outputBlobUri.ToString());
-=======
 		// log the output file name
 	    logger.Write("output blob URI: {0}", outputBlobUri.ToString());
 
->>>>>>> e8cfaf0d
 	    // create a blob and upload the output text.
 	    CloudBlockBlob outputBlob = new CloudBlockBlob(outputBlobUri, outputStorageAccount.Credentials);
 	    logger.Write("Writing {0} to the output blob", output);
@@ -340,11 +271,7 @@
 	    return new Dictionary<string, string>();
 	}
 	```
-<<<<<<< HEAD
-9. Add the following helper methods. The **Execute** method invokes these helper methods. The **GetConnectionString** method retrieves the Azure Storage connection string and the **GetFolderPath** method retrieves the blob location. Most importantly, the **Calculate** method isolates the code that iterates through each blob.
-=======
 9. Add the following helper methods: 
->>>>>>> e8cfaf0d
 
 	```csharp
 	/// <summary>
@@ -357,22 +284,15 @@
 	    {
 	        return null;
 	    }
-<<<<<<< HEAD
-	
-=======
 
 		// get type properties of the dataset	
->>>>>>> e8cfaf0d
 	    AzureBlobDataset blobDataset = dataArtifact.Properties.TypeProperties as AzureBlobDataset;
 	    if (blobDataset == null)
 	    {
 	        return null;
 	    }
 	
-<<<<<<< HEAD
-=======
 		// return the folder path found in the type properties
->>>>>>> e8cfaf0d
 	    return blobDataset.FolderPath;
 	}
 	
@@ -387,20 +307,14 @@
 	        return null;
 	    }
 	
-<<<<<<< HEAD
-=======
 		// get type properties of the dataset
->>>>>>> e8cfaf0d
 	    AzureBlobDataset blobDataset = dataArtifact.Properties.TypeProperties as AzureBlobDataset;
 	    if (blobDataset == null)
 	    {
 	        return null;
 	    }
 	
-<<<<<<< HEAD
-=======
 		// return the blob/file name in the type properties
->>>>>>> e8cfaf0d
 	    return blobDataset.FileName;
 	}
 	
@@ -461,100 +375,15 @@
 15. Upload MyDotNetActivity.zip as a blob to the customactivitycontainer in a **general-purpose** Azure blob storage (not hold/cool Blob storage) that is referred by AzureStorageLinkedService.  
 
 > [!NOTE]
-<<<<<<< HEAD
-> If you add this .NET activity project to a solution in Visual Studio that contains a Data Factory project, and add a reference to .NET activity project from the Data Factory application project, you do not need to perform the last two steps of manually creating the zip file and uploading it to the Azure blob storage. When you publish Data Factory entities using Visual Studio, these steps are automatically done by the publishing process. See [Build your first pipeline using Visual Studio](data-factory-build-your-first-pipeline-using-vs.md) and [Copy data from Azure Blob to Azure SQL](data-factory-copy-activity-tutorial-using-visual-studio.md) articles to learn about creating and publishing Data Factory entities using Visual Studio.  
->
->
-
-### Execute method
-This section provides more details and notes about the code in the **Execute** method.
-
-1. The members for iterating through the input collection are found in the [Microsoft.WindowsAzure.Storage.Blob](https://msdn.microsoft.com/library/azure/microsoft.windowsazure.storage.blob.aspx) namespace. Iterating through the blob collection requires using the **BlobContinuationToken** class. In essence, you must use a do-while loop with the token as the mechanism for exiting the loop. For more information, see [How to use Blob storage from .NET](../storage/storage-dotnet-how-to-use-blobs.md). A basic loop is shown here:
-
-	```csharp
-	// Initialize the continuation token.
-	BlobContinuationToken continuationToken = null;
-	do
-	{   
-	    // Get the list of input blobs from the input storage client object.
-	    BlobResultSegment blobList = inputClient.ListBlobsSegmented(folderPath,
-    		true,
-	    	BlobListingDetails.Metadata,
-        	null,
-			continuationToken,
-	        null,
-	        null);
-	    // Return a string derived from parsing each blob.
-	    output = Calculate(blobList, logger, folderPath, ref continuationToken, "Microsoft");
-	} while (continuationToken != null);
-	```
-=======
 > If you add this .NET activity project to a solution in Visual Studio that contains a Data Factory project, and add a reference to .NET activity project from the Data Factory application project, you do not need to perform the last two steps of manually creating the zip file and uploading it to the general-purpose Azure blob storage. When you publish Data Factory entities using Visual Studio, these steps are automatically done by the publishing process. See [Build your first pipeline using Visual Studio](data-factory-build-your-first-pipeline-using-vs.md) and [Copy data from Azure Blob to Azure SQL](data-factory-copy-activity-tutorial-using-visual-studio.md) articles to learn about creating and publishing Data Factory entities using Visual Studio.  
->>>>>>> e8cfaf0d
 
 
 ## Create a data factory 
 You have created a custom activity and uploaded the zip file with binaries to a blob container in a **general-purpose** Azure Storage Account. In this section, you create an Azure data factory with a pipeline that uses the custom activity.
 
-<<<<<<< HEAD
-	```csharp
-	output += string.Format("{0} occurrences of the search term \"{1}\" were found in the file {2}.\r\n", wordCount, searchTerm, inputBlob.Name);
-	```
-3. Once the **Calculate** method has done the work, it must be written to a new blob. So for every set of blobs processed, a new blob can be written with the results. To write to a new blob, first find the output dataset.
-	
-	```csharp
-	// Get the output dataset using the name of the dataset matched to a name in the Activity output collection.
-	Dataset outputDataset = datasets.Single(dataset => dataset.Name == activity.Outputs.Single().Name);
-	
-	// Convert to blob location object.
-	outputLocation = outputDataset.Properties.TypeProperties as AzureBlobDataset;
-	```
-4. The code also calls a helper method: **GetFolderPath** to retrieve the folder path (the storage container name).
-
-	```csharp
-	folderPath = GetFolderPath(outputDataset);
-	```
-
-   The **GetFolderPath** casts the DataSet object to an AzureBlobDataSet, which has a property named FolderPath.
-
-	```csharp
-	AzureBlobDataset blobDataset = dataArtifact.Properties.TypeProperties as AzureBlobDataset;
-	
-	return blobDataset.FolderPath;
-	```
-5. The code calls the **GetFileName** method to retrieve the file name (blob name).  
-
-	```csharp
-	AzureBlobDataset blobDataset = dataArtifact.Properties.TypeProperties as AzureBlobDataset;
-	
-	return blobDataset.FileName;
-	```
-6. The name of the file is written by creating a URI object. The URI constructor uses the **BlobEndpoint** property to return the container name. The folder path and file name are added to construct the output blob URI.  
-
-	```csharp
-	// Write the name of the file.
-	Uri outputBlobUri = new Uri(outputStorageAccount.BlobEndpoint, folderPath + "/" + GetFileName(outputDataset));
-	```
-7. The name of the file has been written and now you can write the output string from the Calculate method to a new blob:
-
-	```csharp
-	// Create a blob and upload the output text.
-	CloudBlockBlob outputBlob = new CloudBlockBlob(outputBlobUri, outputStorageAccount.Credentials);
-	logger.Write("Writing {0} to the output blob", output);
-	outputBlob.UploadText(output);
-	```
-
-## Create the data factory using Azure portal
-In the **Create the custom activity** section, you created a custom activity and uploaded the zip file with binaries and the PDB file to an Azure blob container. In this section, you create an Azure **data factory** with a **pipeline** that uses the **custom activity**.
-
-The input dataset for the custom activity represents the blobs (files) in the input folder (adftutorial\inputfolder) in blob storage. The output dataset for the activity represents the output blobs in the output folder (adftutorial\outputfolder) in blob storage.
-
-Create a file named **file.txt** with the following content and upload it to **adftutorial\inputfolder** (adftutorial is the name of the Azure blob container and inputfolder is the name of the folder in that container.)
-=======
 The input dataset for the custom activity represents blobs (files) in the customactivityinput folder of adftutorial container in the blob storage. The output dataset for the activity represents output blobs in the customactivityoutput folder of adftutorial container in the blob storage.
 
 Create **file.txt** file with the following content and upload it to **customactivityinput** folder of the **adftutorial** container. Create the adftutorial container if it does not exist already. 
->>>>>>> e8cfaf0d
 
 ```
 test custom activity Microsoft test custom activity Microsoft
@@ -565,11 +394,7 @@
 You see one output file with in the adftutorial\customactivityoutput folder with one or more lines (same as number of blobs in the input folder):
 
 ```
-<<<<<<< HEAD
-2 occurrences(s) of the search term "Microsoft" were found in the file inputfolder/2015-11-16-00/file.txt.
-=======
 2 occurrences(s) of the search term "Microsoft" were found in the file inputfolder/2016-11-16-00/file.txt.
->>>>>>> e8cfaf0d
 ```
 
 
@@ -667,11 +492,7 @@
 	}
 	```
 
-<<<<<<< HEAD
-   You create a pipeline later in this walkthrough with start time: 2015-11-16T00:00:00Z and end time: 2015-11-16T05:00:00Z. It is scheduled to produce data hourly, so there are 5 input/output slices (between **00**:00:00 -> **05**:00:00).
-=======
    You create a pipeline later in this walkthrough with start time: 2016-11-16T00:00:00Z and end time: 2016-11-16T05:00:00Z. It is scheduled to produce data hourly, so there are give input/output slices (between **00**:00:00 -> **05**:00:00).
->>>>>>> e8cfaf0d
 
    The **frequency** and **interval** for the input dataset is set to **Hour** and **1**, which means that the input slice is available hourly. In this sample, it is the same file (file.txt) in the intputfolder.
 
@@ -727,11 +548,7 @@
 
 ### Create and run a pipeline that uses the custom activity
 1. In the Data Factory Editor, click **New pipeline** on the command bar. If you do not see the command, click **... (Ellipsis)** to see it.
-<<<<<<< HEAD
-2. Replace the JSON in the right pane with the following JSON script.
-=======
 2. Replace the JSON in the right pane with the following JSON script:
->>>>>>> e8cfaf0d
 
 	```JSON
 	{
@@ -771,13 +588,8 @@
 	        }
 	      }
 	    ],
-<<<<<<< HEAD
-	    "start": "2015-11-16T00:00:00Z",
-	    "end": "2015-11-16T05:00:00Z",
-=======
 	    "start": "2016-11-16T00:00:00Z",
 	    "end": "2016-11-16T05:00:00Z",
->>>>>>> e8cfaf0d
 	    "isPaused": false
 	  }
 	}
@@ -813,11 +625,7 @@
 5. If you open the output file, you should see the output similar to the following output:
 
 	```
-<<<<<<< HEAD
-    2 occurrences(s) of the search term "Microsoft" were found in the file inputfolder/2015-11-16-00/file.txt.
-=======
     2 occurrences(s) of the search term "Microsoft" were found in the file inputfolder/2016-11-16-00/file.txt.
->>>>>>> e8cfaf0d
 	```
 6. Use the [Azure portal][azure-preview-portal] or Azure PowerShell cmdlets to monitor your data factory, pipelines, and data sets. You can see messages from the **ActivityLogger** in the code for the custom activity in the logs (specifically user-0.log) that you can download from the portal or using cmdlets.
 
@@ -891,8 +699,7 @@
 See [Cross AppDomain Sample](https://github.com/Azure/Azure-DataFactory/tree/master/Samples/CrossAppDomainDotNetActivitySample) that shows you how to create a custom activity that is not constrained to assembly versions used by the Data Factory launcher (example: WindowsAzure.Storage v4.3.0, Newtonsoft.Json v6.0.x, etc.).
 
 ## Access extended properties
-<<<<<<< HEAD
-You can declare extended properties in the activity JSON as shown below:
+You can declare extended properties in the activity JSON as shown in the following sample:
 
 ```JSON
 "typeProperties": {
@@ -907,25 +714,11 @@
 },
 ```
 
-=======
-You can declare extended properties in the activity JSON as shown in the following sample:
->>>>>>> e8cfaf0d
-
-```JSON
-"typeProperties": {
-  "AssemblyName": "MyDotNetActivity.dll",
-  "EntryPoint": "MyDotNetActivityNS.MyDotNetActivity",
-  "PackageLinkedService": "AzureStorageLinkedService",
-  "PackageFile": "customactivitycontainer/MyDotNetActivity.zip",
-  "extendedProperties": {
-    "SliceStart": "$$Text.Format('{0:yyyyMMddHH-mm}', Time.AddMinutes(SliceStart, 0))",
-    "DataFactoryName": "CustomActivityFactory"
-  }
-},
-```
-
-
-<<<<<<< HEAD
+
+In the example, there are two extended properties: **SliceStart** and **DataFactoryName**. The value for SliceStart is based on the SliceStart system variable. See [System Variables](data-factory-scheduling-and-execution.md#data-factory-functions-and-system-variables) for a list of supported system variables. The value for DataFactoryName is hard-coded to CustomActivityFactory.
+
+To access these extended properties in the **Execute** method, use code similar to the following code:
+
 ```csharp
 // to get extended properties (for example: SliceStart)
 DotNetActivity dotNetActivity = (DotNetActivity)activity.TypeProperties;
@@ -939,25 +732,6 @@
     logger.Write("<key:{0}> <value:{1}>", entry.Key, entry.Value);
 }
 ```
-=======
-In the example, there are two extended properties: **SliceStart** and **DataFactoryName**. The value for SliceStart is based on the SliceStart system variable. See [System Variables](data-factory-scheduling-and-execution.md#data-factory-functions-and-system-variables) for a list of supported system variables. The value for DataFactoryName is hard-coded to CustomActivityFactory.
-
-To access these extended properties in the **Execute** method, use code similar to the following code:
->>>>>>> e8cfaf0d
-
-```csharp
-// to get extended properties (for example: SliceStart)
-DotNetActivity dotNetActivity = (DotNetActivity)activity.TypeProperties;
-string sliceStartString = dotNetActivity.ExtendedProperties["SliceStart"];
-
-// to log all extended properties                               
-IDictionary<string, string> extendedProperties = dotNetActivity.ExtendedProperties;
-logger.Write("Logging extended properties if any...");
-foreach (KeyValuePair<string, string> entry in extendedProperties)
-{
-    logger.Write("<key:{0}> <value:{1}>", entry.Key, entry.Value);
-}
-```
 
 ## Auto-scaling of Azure Batch
 You can also create an Azure Batch pool with **autoscale** feature. For example, you could create an azure batch pool with 0 dedicated VMs and an autoscale formula based on the number of pending tasks:
@@ -1004,11 +778,7 @@
    1. For the **clusterSize** property, specify the size of the HDInsight cluster.
    2. For the **timeToLive** property, specify how long the customer can be idle before it is deleted.
    3. For the **version** property, specify the HDInsight version you want to use. If you exclude this property, the latest version is used.  
-<<<<<<< HEAD
-   4. For the **linkedServiceName**, specify **AzureStorageLinkedService** that you had created in the Get started tutorial.
-=======
    4. For the **linkedServiceName**, specify **AzureStorageLinkedService**.
->>>>>>> e8cfaf0d
 
 		```JSON
 		{
@@ -1051,7 +821,6 @@
         "Name": "MyDotNetActivity",
         "Type": "DotNetActivity",
         "Inputs": [
-<<<<<<< HEAD
           {
             "Name": "InputDataset"
           }
@@ -1061,17 +830,6 @@
             "Name": "OutputDataset"
           }
         ],
-=======
-          {
-            "Name": "InputDataset"
-          }
-        ],
-        "Outputs": [
-          {
-            "Name": "OutputDataset"
-          }
-        ],
->>>>>>> e8cfaf0d
         "LinkedServiceName": "HDInsightOnDemandLinkedService",
         "typeProperties": {
           "AssemblyName": "MyDotNetActivity.dll",
@@ -1091,13 +849,8 @@
         }
       }
     ],
-<<<<<<< HEAD
-    "start": "2015-11-16T00:00:00Z",
-    "end": "2015-11-16T05:00:00Z",
-=======
     "start": "2016-11-16T00:00:00Z",
     "end": "2016-11-16T05:00:00Z",
->>>>>>> e8cfaf0d
     "isPaused": false
   }
 }
