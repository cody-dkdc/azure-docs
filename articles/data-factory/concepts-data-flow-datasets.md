--- conflicted
+++ resolved
@@ -1,10 +1,6 @@
 ---
 title: Azure Data Factory Mapping Data Flow Datasets
-<<<<<<< HEAD
 description: Azure Data Factory Mapping Data Flow has specific dataset compatibility
-=======
-description: Azure Data Factory Mapping Data Flow has sepecific dataset compatibility
->>>>>>> b1a35577
 author: kromerm
 ms.author: makromer
 ms.reviewer: douglasl
