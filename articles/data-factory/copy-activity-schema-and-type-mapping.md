--- conflicted
+++ resolved
@@ -196,24 +196,12 @@
 
 ### Alternative schema mapping
 
-<<<<<<< HEAD
-![Column mapping flow](./media/copy-activity-schema-and-type-mapping/column-mapping-sample.png)
-
-## Schema mapping
-
-Schema mapping applies when copying data between hierarchical-shaped data and tabular-shaped data, e.g. copy from MongoDB/REST to text file and copy from SQL to Azure Cosmos DB's API for MongoDB. The following properties are supported in copy activity `translator` section:
-=======
 You can specify copy activity -> `translator` -> `schemaMapping` to map between hierarchical-shaped data and tabular-shaped data, e.g. copy from MongoDB/REST to text file and copy from Oracle to Azure Cosmos DB's API for MongoDB. The following properties are supported in copy activity `translator` section:
->>>>>>> 6a383dfd
 
 | Property | Description | Required |
 |:--- |:--- |:--- |
 | type | The type property of the copy activity translator must be set to: **TabularTranslator** | Yes |
-<<<<<<< HEAD
-| schemaMapping | A collection of key-value pairs, which represents the mapping relation **from source side to sink side**.<br/>- **Key:** represents source. For **tabular source**, specify the column name as defined in dataset structure; for **hierarchical source**, specify the JSON path expression for each field to extract and map.<br/>- **Value:** represents sink. For **tabular sink**, specify the column name as defined in dataset structure; for **hierarchical sink**, specify the JSON path expression for each field to extract and map. <br/> In the case of hierarchical data, for fields under root object, JSON path starts with root $; for fields inside the array chosen by `collectionReference` property, JSON path starts from the array element.  | Yes |
-=======
 | schemaMapping | A collection of key-value pairs, which represents the mapping relation **from source side to sink side**.<br/>- **Key:** represents source. For **tabular source**, specify the column name as defined in dataset structure; for **hierarchical source**, specify the JSON path expression for each field to extract and map.<br>- **Value:** represents sink. For **tabular sink**, specify the column name as defined in dataset structure; for **hierarchical sink**, specify the JSON path expression for each field to extract and map. <br>In the case of hierarchical data, for fields under root object, JSON path starts with root $; for fields inside the array chosen by `collectionReference` property, JSON path starts from the array element.  | Yes |
->>>>>>> 6a383dfd
 | collectionReference | If you want to iterate and extract data from the objects **inside an array field** with the same pattern and convert to per row per object, specify the JSON path of that array to do cross-apply. This property is supported only when hierarchical data is source. | No |
 
 **Example: copy from MongoDB to Oracle:**
