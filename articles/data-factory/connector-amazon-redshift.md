--- conflicted
+++ resolved
@@ -18,11 +18,7 @@
 ---
 # Copy data from Amazon Redshift using Azure Data Factory
 > [!div class="op_single_selector" title1="Select the version of Data Factory service you are using:"]
-<<<<<<< HEAD
-> * [Version](v1/data-factory-amazon-redshift-connector.md)
-=======
 > * [Version 1](v1/data-factory-amazon-redshift-connector.md)
->>>>>>> 3f72ce7b
 > * [Current version](connector-amazon-redshift.md)
 
 
