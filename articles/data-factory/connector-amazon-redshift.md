--- conflicted
+++ resolved
@@ -120,15 +120,6 @@
 
 To copy data from Amazon Redshift, set the source type in the copy activity to **AmazonRedshiftSource**. The following properties are supported in the copy activity **source** section:
 
-<<<<<<< HEAD
-| Property | Description | Required | |
-|:--- |:--- |:--- | --- |
-| type | The type property of the copy activity source must be set to: **AmazonRedshiftSource** | Yes | |
-| query |Use the custom query to read data. |SQL query string. For example: select * from MyTable. |No (if "tableName" in dataset is specified) |
-| redshiftUnloadSettings | Property group when using Amazon Redshift UNLOAD. | No | |
-| s3LinkedServiceName | Refers to an Amazon S3 to-be-used as an interim store by specifying a linked service name of "AmazonS3" type. | Yes if using UNLOAD | |
-| bucketName | Indicate the S3 bucket to store the interim data. If not provided, Data Factory service generates it automatically.  | Yes if using UNLOAD | |
-=======
 | Property | Description | Required |
 |:--- |:--- |:--- |
 | type | The type property of the copy activity source must be set to: **AmazonRedshiftSource** | Yes |
@@ -136,7 +127,6 @@
 | redshiftUnloadSettings | Property group when using Amazon Redshift UNLOAD. | No |
 | s3LinkedServiceName | Refers to an Amazon S3 to-be-used as an interim store by specifying a linked service name of "AmazonS3" type. | Yes if using UNLOAD |
 | bucketName | Indicate the S3 bucket to store the interim data. If not provided, Data Factory service generates it automatically.  | Yes if using UNLOAD |
->>>>>>> 32d9e8af
 
 **Example: Amazon Redshift source in copy activity using UNLOAD**
 
