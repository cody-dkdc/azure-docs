--- conflicted
+++ resolved
@@ -222,26 +222,15 @@
 $AzureSSISDescription = "[specify a description for your Azure-SSIS IR]"
 # East US, East US 2, Central US, West US, West US 2, South Central US, North Europe, West Europe, UK South, Australia East, Australia Southeast, Southeast Asia are currently supported
 $AzureSSISLocation = "EastUS" 
-<<<<<<< HEAD
-# Standard_A4_v2|Standard_A8_v2|Standard_D1_v2|Standard_D2_v2|Standard_D3_v2|Standard_D4_v2 are currently supported
-$AzureSSISNodeSize = "Standard_D4_v2"
-# 1-10 nodes are currently supported
-=======
 # For supported node sizes, see https://azure.microsoft.com/en-us/pricing/details/data-factory/ssis/
 $AzureSSISNodeSize = "Standard_D8_v3"
 # Only 1-10 nodes are supported for now
->>>>>>> a17a850c
 $AzureSSISNodeNumber = 2 
 # Azure-SSIS IR edition/license info: Standard or Enterprise 
 $AzureSSISEdition = "Standard" # Standard by default, while Enterprise lets you use advanced/premium features on your Azure-SSIS IR
 # Azure-SSIS IR hybrid usage info: LicenseIncluded or BasePrice
-<<<<<<< HEAD
-$AzureSSISLicenseType = "" # LicenseIncluded by default, while BasePrice lets you bring your own on-premises SQL Server license with Software Assurance to earn cost savings from Azure Hybrid Benefit (AHB) option
-# For a Standard_D1_v2 node, 1-4 parallel executions per node are supported, but for other nodes, 1-8 are currently supported
-=======
 $AzureSSISLicenseType = "LicenseIncluded" # LicenseIncluded by default, while BasePrice lets you bring your own on-premises SQL Server license with Software Assurance to earn cost savings from Azure Hybrid Benefit (AHB) option
 # For a Standard_D1_v2 node, 1-4 parallel executions per node are supported - For other nodes, 1-8 are supported for now
->>>>>>> a17a850c
 $AzureSSISMaxParallelExecutionsPerNode = 8 
 # Custom setup info
 $SetupScriptContainerSasUri = "" # OPTIONAL to provide SAS URI of blob container where your custom setup script and its associated files are stored
@@ -359,9 +348,7 @@
                                            -CatalogServerEndpoint $SSISDBServerEndpoint `
                                            -CatalogPricingTier $SSISDBPricingTier
 
-<<<<<<< HEAD
 # Add CatalogAdminCredential parameter when you do not use AAD authentication
-=======
 if(![string]::IsNullOrEmpty($SetupScriptContainerSasUri))
 {
     Set-AzureRmDataFactoryV2IntegrationRuntime -ResourceGroupName $ResourceGroupName `
@@ -370,7 +357,6 @@
                                                -SetupScriptContainerSasUri $SetupScriptContainerSasUri
 }
 
->>>>>>> a17a850c
 if(![string]::IsNullOrEmpty($SSISDBServerAdminUserName) –and ![string]::IsNullOrEmpty($SSISDBServerAdminPassword))
 {
     $secpasswd = ConvertTo-SecureString $SSISDBServerAdminPassword -AsPlainText -Force
@@ -415,26 +401,15 @@
 $AzureSSISDescription = "[specify a description for your Azure-SSIS IR]"
 # East US, East US 2, Central US, West US, West US 2, South Central US, North Europe, West Europe, UK South, Australia East, Australia Southeast, Southeast Asia are currently supported
 $AzureSSISLocation = "EastUS" 
-<<<<<<< HEAD
-# Standard_A4_v2|Standard_A8_v2|Standard_D1_v2|Standard_D2_v2|Standard_D3_v2|Standard_D4_v2 are currently supported
-$AzureSSISNodeSize = "Standard_D4_v2"
-# 1-10 nodes are currently supported
-=======
 # For supported node sizes, see https://azure.microsoft.com/en-us/pricing/details/data-factory/ssis/
 $AzureSSISNodeSize = "Standard_D8_v3"
 # Only 1-10 nodes are supported for now
->>>>>>> a17a850c
 $AzureSSISNodeNumber = 2 
 # Azure-SSIS IR edition/license info: Standard or Enterprise 
 $AzureSSISEdition = "Standard" # Standard by default, while Enterprise lets you use advanced/premium features on your Azure-SSIS IR
 # Azure-SSIS IR hybrid usage info: LicenseIncluded or BasePrice
-<<<<<<< HEAD
-$AzureSSISLicenseType = "" # LicenseIncluded by default, while BasePrice lets you bring your own on-premises SQL Server license with Software Assurance to earn cost savings from Azure Hybrid Benefit (AHB) option
-# For a Standard_D1_v2 node, 1-4 parallel executions per node are supported, but for other nodes, 1-8 are currently supported
-=======
 $AzureSSISLicenseType = "LicenseIncluded" # LicenseIncluded by default, while BasePrice lets you bring your own on-premises SQL Server license with Software Assurance to earn cost savings from Azure Hybrid Benefit (AHB) option
 # For a Standard_D1_v2 node, 1-4 parallel executions per node are supported - For other nodes, 1-8 are supported for now
->>>>>>> a17a850c
 $AzureSSISMaxParallelExecutionsPerNode = 8 
 # Custom setup info
 $SetupScriptContainerSasUri = "" # OPTIONAL to provide SAS URI of blob container where your custom setup script and its associated files are stored
@@ -519,9 +494,7 @@
                                            -CatalogServerEndpoint $SSISDBServerEndpoint `
                                            -CatalogPricingTier $SSISDBPricingTier
 
-<<<<<<< HEAD
 # Add CatalogAdminCredential parameter when you do not use AAD authentication
-=======
 if(![string]::IsNullOrEmpty($SetupScriptContainerSasUri))
 {
     Set-AzureRmDataFactoryV2IntegrationRuntime -ResourceGroupName $ResourceGroupName `
@@ -530,7 +503,6 @@
                                                -SetupScriptContainerSasUri $SetupScriptContainerSasUri
 }
 
->>>>>>> a17a850c
 if(![string]::IsNullOrEmpty($SSISDBServerAdminUserName) –and ![string]::IsNullOrEmpty($SSISDBServerAdminPassword))
 {
     $secpasswd = ConvertTo-SecureString $SSISDBServerAdminPassword -AsPlainText -Force
