--- conflicted
+++ resolved
@@ -22,11 +22,7 @@
 
 - Optionally use Azure SQL Database with virtual network service endpoints/Managed Instance as the database server to host your SSIS catalog (SSISDB database). For guidance in choosing the type of database server to host SSISDB, see [Compare SQL Database logical server and SQL Database Managed Instance](create-azure-ssis-integration-runtime.md#compare-sql-database-logical-server-and-sql-database-managed-instance). As a prerequisite, you  need to join your Azure-SSIS IR to a virtual network and configure virtual network permissions and settings as necessary. See [Join Azure-SSIS IR to a virtual network](https://docs.microsoft.com/azure/data-factory/join-azure-ssis-integration-runtime-virtual-network). 
 
-<<<<<<< HEAD
-- Optionally use Azure Active Directory (AAD) authentication with your Azure Data Factory managed identities for Azure resources for Azure-SSIS IR to connect to the database server. As a prerequisite, you will need to add your Data Factory MSI into an AAD group with access permissions to the database server, see [Enable AAD authentication for Azure-SSIS IR](https://docs.microsoft.com/azure/data-factory/enable-aad-authentication-azure-ssis-ir). 
-=======
 - Optionally use Azure Active Directory (AAD) authentication with the managed identity for your Azure Data Factory to connect to the database server. As a prerequisite, you will need to add the managed identity for your ADF into an AAD group with access permissions to the database server, see [Enable AAD authentication for Azure-SSIS IR](https://docs.microsoft.com/en-us/azure/data-factory/enable-aad-authentication-azure-ssis-ir). 
->>>>>>> 80566fe8
 
 ## Overview
 This article shows different ways of provisioning an Azure-SSIS IR: 
@@ -145,11 +141,7 @@
 
     c. For **Catalog Database Server Endpoint**, select the endpoint of your database server to host SSISDB. Based on the selected database server, SSISDB can be created on your behalf as a single database, part of an elastic pool, or in a Managed Instance and accessible in public network or by joining a virtual network. 
 
-<<<<<<< HEAD
-    d. On **Use AAD authentication...** checkbox, select the authentication method for your database server to host SSISDB: SQL or Azure Active Directory (AAD) with your Azure Data Factory managed identity for Azure resources. If you check it, you need to add your Data Factory MSI into an AAD group with access permissions to the database server, see [Enable AAD authentication for Azure-SSIS IR](https://docs.microsoft.com/azure/data-factory/enable-aad-authentication-azure-ssis-ir). 
-=======
     d. On **Use AAD authentication...** checkbox, select the authentication method for your database server to host SSISDB: SQL or Azure Active Directory (AAD) with the managed identity for your Azure Data Factory. If you check it, you need to add the managed identity for your ADF into an AAD group with access permissions to the database server, see [Enable AAD authentication for Azure-SSIS IR](https://docs.microsoft.com/en-us/azure/data-factory/enable-aad-authentication-azure-ssis-ir). 
->>>>>>> 80566fe8
 
     e. For **Admin Username**, enter SQL authentication username for your database server to host SSISDB. 
 
@@ -336,11 +328,7 @@
 
 If you use Managed Instance to host SSISDB, you can omit CatalogPricingTier parameter or pass an empty value for it. Otherwise, you cannot omit it and must pass a valid value from the list of supported pricing tiers for Azure SQL Database, see [SQL Database resource limits](../sql-database/sql-database-resource-limits.md). 
 
-<<<<<<< HEAD
-If you use Azure Active Directory (AAD) authentication with your Azure Data Factory managed identity for Azure resources to connect to the database server, you can omit CatalogAdminCredential parameter, but you must add your Data Factory MSI into an AAD group with access permissions to the database server, see [Enable AAD authentication for Azure-SSIS IR](https://docs.microsoft.com/azure/data-factory/enable-aad-authentication-azure-ssis-ir). Otherwise, you cannot omit it and must pass a valid object formed from your server admin username and password for SQL authentication.
-=======
 If you use Azure Active Directory (AAD) authentication with the managed identity for your Azure Data Factory to connect to the database server, you can omit CatalogAdminCredential parameter, but you must add the managed identity for your ADF into an AAD group with access permissions to the database server, see [Enable AAD authentication for Azure-SSIS IR](https://docs.microsoft.com/en-us/azure/data-factory/enable-aad-authentication-azure-ssis-ir). Otherwise, you cannot omit it and must pass a valid object formed from your server admin username and password for SQL authentication.
->>>>>>> 80566fe8
 
 ```powershell			    
 Set-AzureRmDataFactoryV2IntegrationRuntime -ResourceGroupName $ResourceGroupName `
