--- conflicted
+++ resolved
@@ -8,11 +8,7 @@
 ms.tgt_pltfrm: na
 ms.devlang: na
 ms.topic: conceptual
-<<<<<<< HEAD
 ms.date: 09/23/2018
-=======
-ms.date: 07/02/2018
->>>>>>> 1bb3d83f
 author: swinarko
 ms.author: sawinark
 ms.reviewer: douglasl
@@ -55,11 +51,7 @@
 ### Region support
 For a list of Azure regions in which Data Factory is currently available, select the regions that interest you on the following page, and then expand **Analytics** to locate **Data Factory**: [Products available by region](https://azure.microsoft.com/global-infrastructure/services/).
 
-<<<<<<< HEAD
-For a list of Azure regions in which the Azure-SSIS Integration Runtime is currently available, select the regions that interest you on the following page, and then expand **Analytics** to locate **SSIS Integration Runtime**: [Products available by region](https://azure.microsoft.com/global-infrastructure/services/).### Compare SQL Database and Managed Instance
-=======
 For a list of Azure regions in which the Azure-SSIS Integration Runtime is currently available, select the regions that interest you on the following page, and then expand **Analytics** to locate **SSIS Integration Runtime**: [Products available by region](https://azure.microsoft.com/global-infrastructure/services/).
->>>>>>> 1bb3d83f
 
 ### Compare SQL Database logical server and SQL Database Managed Instance
 
@@ -67,19 +59,11 @@
 
 | Feature | SQL Database logical server| SQL Database - Managed Instance |
 |---------|--------------|------------------|
-<<<<<<< HEAD
-| **Scheduling** | SQL Server Agent is not available.<br/><br/>See [Schedule a package as part of an Azure Data Factory pipeline](/sql/integration-services/lift-shift/ssis-azure-schedule-packages#activity).| SQL Server Agent is available. |
-| **Authentication** | You can create a database with a contained database user account which represents any Azure Active Directory user in the **dbmanager** role.<br/><br/>See [Enable Azure AD on Azure SQL Database](enable-aad-authentication-azure-ssis-ir.md#enable-azure-ad-on-azure-sql-database). | You cannot create a database with a contained database user account which represents any Azure Active Directory user other than an Azure AD admin. <br/><br/>See [Enable Azure AD on Azure SQL Database Managed Instance](enable-aad-authentication-azure-ssis-ir.md#enable-azure-ad-on-azure-sql-database-managed-instance). |
-| **Service tier** | When you create the Azure-SSIS IR on SQL Database, you can select the service tier for SSISDB. There are multiple services tiers. | When you create the Azure-SSIS IR on a Managed Instance, you cannot select the service tier for SSISDB. All databases on the same Managed Instance share the same resource allocated to that instance. |
-| **Virtual network** | Supports both Azure Resource Manager and classic virtual networks. | Only supports Azure Resource Manager virtual network. The virtual network is required.<br/><br/>If you join your Azure-SSIS IR to the same virtual network as the Managed Instance, make sure that the Azure-SSIS IR is in a different subnet than the  Managed Instance. If you join the Azure-SSIS IR to a different virtual network than the Managed Instance, we recommend either virtual network peering (which is limited to the same region) or a virtual network to virtual network connection. See [Connect your application to Azure SQL Database Managed Instance](../sql-database/sql-database-managed-instance-connect-app.md). |
-| **Distributed transactions** | Microsoft Distributed Transaction Coordinator (MSDTC) transactions are not supported. If your packages use MSDTC to coordinate distributed transactions, you may be able to implement a temporary solution by using elastic transactions for SQL Database. At this time, SSIS doesn't have built-in support for elastic transactions. To use Elastic Transactions in your SSIS package, you have to write custom ADO.NET code in a Script Task. This script task must include the beginning and end of the transaction, and all the actions that have to occur inside the transaction.<br/><br/>For more info about coding elastic transactions, see [Elastic transactions with Azure SQL Database](https://azure.microsoft.com/blog/elastic-database-transactions-with-azure-sql-database/). For more info about elastic transactions in general, see [Distributed transactions across cloud databases](../sql-database/sql-database-elastic-transactions-overview.md). | Not supported. |
-=======
 | **Scheduling** | SQL Server Agent is not available.<br/><br/>See [Schedule a package as part of an Azure Data Factory pipeline](https://docs.microsoft.com/en-us/sql/integration-services/lift-shift/ssis-azure-schedule-packages?view=sql-server-2017#activity).| Managed Instance Agent is available. |
 | **Authentication** | You can create a database with a contained database user account which represents any Azure Active Directory user in the **dbmanager** role.<br/><br/>See [Enable Azure AD on Azure SQL Database](enable-aad-authentication-azure-ssis-ir.md#enable-azure-ad-on-azure-sql-database). | You cannot create a database with a contained database user account which represents any Azure Active Directory user other than an Azure AD admin. <br/><br/>See [Enable Azure AD on Azure SQL Database Managed Instance](enable-aad-authentication-azure-ssis-ir.md#enable-azure-ad-on-azure-sql-database-managed-instance). |
 | **Service tier** | When you create the Azure-SSIS IR on SQL Database, you can select the service tier for SSISDB. There are multiple services tiers. | When you create the Azure-SSIS IR on a Managed Instance, you cannot select the service tier for SSISDB. All databases on the same Managed Instance share the same resource allocated to that instance. |
 | **Virtual network** | Supports both Azure Resource Manager and classic virtual networks for your Azure-SSIS IR to join if you use Azure SQL Database with virtual network service endpoints or require access to on-premises data. | Only supports Azure Resource Manager virtual network for your Azure-SSIS IR to join. The virtual network is required.<br/><br/>If you join your Azure-SSIS IR to the same virtual network as the Managed Instance, make sure that the Azure-SSIS IR is in a different subnet than the  Managed Instance. If you join the Azure-SSIS IR to a different virtual network than the Managed Instance, we recommend either virtual network peering (which is limited to the same region) or a virtual network to virtual network connection. See [Connect your application to Azure SQL Database Managed Instance](../sql-database/sql-database-managed-instance-connect-app.md). |
 | **Distributed transactions** | Supported through Elastic Transactions. Microsoft Distributed Transaction Coordinator (MSDTC) transactions are not supported. If your SSIS packages use MSDTC to coordinate distributed transactions, consider migrating to Elastic Transactions for SQL Database. For more info, see [Distributed transactions across cloud databases](../sql-database/sql-database-elastic-transactions-overview.md). | Not supported. |
->>>>>>> 1bb3d83f
 | | | |
 
 ## Azure portal
