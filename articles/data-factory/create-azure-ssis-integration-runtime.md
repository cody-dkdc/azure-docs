---
title: Create Azure-SSIS integration runtime in Azure Data Factory | Microsoft Docs
description: Learn how to create an Azure-SSIS integration runtime in Azure Data Factory so you can deploy and run SSIS packages in Azure.
services: data-factory
documentationcenter: ''
author: douglaslMS
manager: craigg

ms.service: data-factory
ms.workload: data-services
ms.tgt_pltfrm: na
ms.devlang: na
ms.topic: conceptual
ms.date: 06/11/2018
ms.author: douglasl
---

# Create an Azure-SSIS integration runtime in Azure Data Factory
This article provides steps for provisioning an Azure-SSIS integration runtime in Azure Data Factory. Then, you can use SQL Server Data Tools (SSDT) or SQL Server Management Studio (SSMS) to deploy and run SQL Server Integration Services (SSIS) packages in this runtime in Azure.

The tutorial [Tutorial: deploy SQL Server Integration Services packages (SSIS) to Azure](tutorial-create-azure-ssis-runtime-portal.md) shows you how to create an Azure-SSIS Integration Runtime (IR) by using Azure SQL Database to host the SSIS Catalog. This article expands on the tutorial and shows you how to do the following things: 

<<<<<<< HEAD
- Optionally use Azure SQL Database with virtual network (VNet) service endpoints/Managed Instance (Preview) as the database server to host your SSIS catalog (SSISDB database). To enable this, you will need to join your Azure-SSIS IR to a VNet and configure VNet permissions/settings as necessary, see [Join Azure-SSIS IR to VNet](https://docs.microsoft.com/en-us/azure/data-factory/join-azure-ssis-integration-runtime-virtual-network).  
- Optionally use Azure Active Directory (AAD) authentication with your Azure Data Factory (ADF) Managed Service Identity (MSI) for Azure-SSIS IR to connect to the database server. To enable this, you will need to add your ADF MSI into an AAD group with access permissions to the database server, see [Enable AAD authentication for Azure-SSIS IR](https://docs.microsoft.com/en-us/azure/data-factory/enable-aad-authentication-azure-ssis-ir).
=======
- Optionally use Azure SQL Database with virtual network service endpoints/Managed Instance (Preview) as the database server to host your SSIS catalog (SSISDB database). As a prerequisite, you will need to join your Azure-SSIS IR to a virtual network and configure virtual network permissions and settings as necessary, see [Join Azure-SSIS IR to a virtual network](https://docs.microsoft.com/en-us/azure/data-factory/join-azure-ssis-integration-runtime-virtual-network).  
- Optionally use Azure Active Directory (AAD) authentication with your Azure Data Factory Managed Service Identity (MSI) for Azure-SSIS IR to connect to the database server. As a prerequisite, you will need to add your Data Factory MSI into an AAD group with access permissions to the database server, see [Enable AAD authentication for Azure-SSIS IR](https://docs.microsoft.com/en-us/azure/data-factory/enable-aad-authentication-azure-ssis-ir).
>>>>>>> 4a786ae7

> [!NOTE]
> This article applies to version 2 of Data Factory, which is currently in preview. If you are using version 1 of the Data Factory service, which is generally available (GA), see [documentation for Data Factory version 1](v1/data-factory-introduction.md).


## Overview
This article shows different ways of provisioning an Azure-SSIS IR:

- [Azure portal](#azure-portal)
- [Azure PowerShell](#azure-powershell)
- [Azure Resource Manager template](#azure-resource-manager-template)

When you create an Azure-SSIS IR, Data Factory connects to your Azure SQL Database to prepare the SSIS Catalog database (SSISDB). The script also configures permissions and settings for your virtual network, if specified, and joins the new instance of Azure-SSIS integration runtime to the virtual network.

When you provision an instance of Azure-SSIS IR, the Azure Feature Pack for SSIS and the Access Redistributable are also installed. These components provide connectivity to Excel and Access files and to various Azure data sources, in addition to the data sources supported by the built-in components. You can also install additional components. For more info, see [Custom setup for the Azure-SSIS integration runtime](how-to-configure-azure-ssis-ir-custom-setup.md).

## Prerequisites

- **Azure subscription**. If you don't have a subscription, you can create a [free trial](http://azure.microsoft.com/pricing/free-trial/) account.
<<<<<<< HEAD
- **Azure SQL Database server/Managed Instance (Preview)**. If you don't already have a database server, create one in the Azure portal before you get started. This server hosts the SSIS Catalog database (SSISDB). We recommend that you create the database server in the same Azure region as the integration runtime. This configuration lets the integration runtime write execution logs to SSISDB without crossing Azure regions. Based on the selected database server, SSISDB can be created on your behalf as a standalone database, part of an Elastic Pool, or in a Managed Instance (Preview) and accessible in public network or by joining a virtual network (VNet). For a list of supported pricing tiers for Azure SQL Database, see [SQL Database resource limits](../sql-database/sql-database-resource-limits.md).

    Confirm that your Azure SQL Database server/Managed Instance (Preview) does not have an SSIS Catalog (SSIDB database). The provisioning of Azure-SSIS IR does not support using an existing SSIS Catalog.
- **Classic/Azure Resource Manager VNet (optional)**. You must have an Azure VNet if at least one of the following conditions is true:
    - You are hosting the SSIS Catalog database in Azure SQL Database with VNet service endpoints/Managed Instance (Preview) that is inside a VNet.
=======
- **Azure SQL Database server/Managed Instance (Preview)**. If you don't already have a database server, create one in the Azure portal before you get started. This server hosts the SSIS Catalog database (SSISDB). We recommend that you create the database server in the same Azure region as the integration runtime. This configuration lets the integration runtime write execution logs to SSISDB without crossing Azure regions. Based on the selected database server, SSISDB can be created on your behalf as a standalone database, part of an Elastic Pool, or in a Managed Instance (Preview) and accessible in public network or by joining a virtual network. For a list of supported pricing tiers for Azure SQL Database, see [SQL Database resource limits](../sql-database/sql-database-resource-limits.md).

    Confirm that your Azure SQL Database server/Managed Instance (Preview) does not have an SSIS Catalog (SSIDB database). The provisioning of Azure-SSIS IR does not support using an existing SSIS Catalog.
- **Classic/Azure Resource Manager virtual network (optional)**. You must have an Azure virtual network if at least one of the following conditions is true:
    - You are hosting the SSIS Catalog database in Azure SQL Database with virtual network service endpoints/Managed Instance (Preview) that is inside a virtual network.
>>>>>>> 4a786ae7
    - You want to connect to on-premises data stores from SSIS packages running on an Azure-SSIS integration runtime.
- **Azure PowerShell**. Follow the instructions in [How to install and configure Azure PowerShell](/powershell/azure/install-azurerm-ps), if you use PowerShell to run a script to provision Azure-SSIS integration runtime that runs SSIS packages in the cloud. 

> [!NOTE]
> - You can create a data factory of version 2 in the following regions: East US, East US 2, Southeast Asia, and West Europe. 
> - You can create an Azure-SSIS IR in the following regions: East US, East US 2, Central US, West US 2, North Europe, West Europe, UK South, and Australia East.

## Azure portal
In this section, you use the Azure portal, specifically the Data Factory UI, to create an Azure-SSIS IR. 

### Create a data factory

1. Launch **Microsoft Edge** or **Google Chrome** web browser. Currently, Data Factory UI is supported only in Microsoft Edge and Google Chrome web browsers.
2. Log in to the [Azure portal](https://portal.azure.com/).    
3. Click **New** on the left menu, click **Data + Analytics**, and click **Data Factory**. 
   
   ![New->DataFactory](./media/tutorial-create-azure-ssis-runtime-portal/new-data-factory-menu.png)
3. In the **New data factory** page, enter **MyAzureSsisDataFactory** for the **name**. 
      
     ![New data factory page](./media/tutorial-create-azure-ssis-runtime-portal/new-azure-data-factory.png)
 
   The name of the Azure data factory must be **globally unique**. If you receive the following error, change the name of the data factory (for example, yournameMyAzureSsisDataFactory) and try creating again. See [Data Factory - Naming Rules](naming-rules.md) article for naming rules for Data Factory artifacts.
  
       `Data factory name “MyAzureSsisDataFactory” is not available`

3. Select your Azure **subscription** in which you want to create the data factory. 
4. For the **Resource Group**, do one of the following steps:
     
      - Select **Use existing**, and select an existing resource group from the drop-down list. 
      - Select **Create new**, and enter the name of a resource group.   
         
      To learn about resource groups, see [Using resource groups to manage your Azure resources](../azure-resource-manager/resource-group-overview.md).  
4. Select **V2 (Preview)** for the **version**.
5. Select the **location** for the data factory. Only locations that are supported for creation of data factories are shown in the list.
6. Select **Pin to dashboard**.     
7. Click **Create**.
8. On the dashboard, you see the following tile with status: **Deploying data factory**. 

	![deploying data factory tile](media/tutorial-create-azure-ssis-runtime-portal/deploying-data-factory.png)
9. After the creation is complete, you see the **Data Factory** page as shown in the image.
   
   ![Data factory home page](./media/tutorial-create-azure-ssis-runtime-portal/data-factory-home-page.png)
10. Click **Author & Monitor** to launch the Data Factory User Interface (UI) in a separate tab. 

### Provision an Azure SSIS integration runtime

1. In the get started page, click **Configure SSIS Integration Runtime** tile. 

   ![Configure SSIS Integration Runtime tile](./media/tutorial-create-azure-ssis-runtime-portal/configure-ssis-integration-runtime-tile.png)
2. On the **General Settings** page of **Integration Runtime Setup**, complete the following steps: 

    ![General settings](./media/tutorial-create-azure-ssis-runtime-portal/general-settings.png)

    a. For **Name**, enter the name of your integration runtime.
    
    b. For **Description**, enter the description of your integration runtime.
    
    c. For **Location**, select the location of your integration runtime. Only supported locations are displayed. We recommend that you select the same location of your database server to host SSISDB.
    
    d. For **Node Size**, select the size of node in your integration runtime cluster. Only supported node sizes are displayed. Select a large node size (scale up), if you want to run many compute/memory –intensive packages.
    
    e. For **Node Number**, select the number of nodes in your integration runtime cluster. Only supported node numbers are displayed. Select a large cluster with many nodes (scale out), if you want to run many packages in parallel.
     
    f. For **Edition/License**, select SQL Server edition/license for your integration runtime: Standard or Enterprise. Select Enterprise, if you want to use advanced/premium features on your integration runtime. 
    
    g. For **Save Money**, select Azure Hybrid Benefit (AHB) option for your integration runtime: Yes or No. Select Yes, if you want to bring your own SQL Server license with Software Assurance to benefit from cost savings with hybrid use.
    
    h. Click **Next**. 
3. On the **SQL Settings** page, complete the following steps: 

    ![SQL settings](./media/tutorial-create-azure-ssis-runtime-portal/sql-settings.png)

    a. For **Subscription**, select the Azure subscription that has your database server to host SSISDB. 
    
    b. For **Location**, select the location of your database server to host SSISDB. We recommend that you select the same location of your integration runtime.
    
<<<<<<< HEAD
    c. For **Catalog Database Server Endpoint**, select the endpoint of your database server to host SSISDB. Based on the selected database server, SSISDB can be created on your behalf as a standalone database, part of an Elastic Pool, or in a Managed Instance (Preview) and accessible in public network or by joining a virtual network (VNet).
	
    d. On **Use AAD authentication...** checkbox, select the authentication method for your database server to host SSISDB: SQL or Azure Active Directory (AAD) with your Azure Data Factory (ADF) Managed Service Identity (MSI). If you check it, you need to add your ADF MSI into an AAD group with access permissions to the database server, see [Enable AAD authentication for Azure-SSIS IR](https://docs.microsoft.com/en-us/azure/data-factory/enable-aad-authentication-azure-ssis-ir).
=======
    c. For **Catalog Database Server Endpoint**, select the endpoint of your database server to host SSISDB. Based on the selected database server, SSISDB can be created on your behalf as a standalone database, part of an Elastic Pool, or in a Managed Instance (Preview) and accessible in public network or by joining a virtual network.
	
    d. On **Use AAD authentication...** checkbox, select the authentication method for your database server to host SSISDB: SQL or Azure Active Directory (AAD) with your Azure Data Factory Managed Service Identity (MSI). If you check it, you need to add your Data Factory MSI into an AAD group with access permissions to the database server, see [Enable AAD authentication for Azure-SSIS IR](https://docs.microsoft.com/en-us/azure/data-factory/enable-aad-authentication-azure-ssis-ir).
>>>>>>> 4a786ae7
    
    e. For **Admin Username**, enter SQL authentication username for your database server to host SSISDB.
    
    f. For **Admin Password**, enter SQL authentication password for your database server to host SSISDB.  
    
    g. For **Catalog Database Service Tier**, select the service tier for your database server to host SSISDB: Basic/Standard/Premium tier or Elastic Pool name.
    
    h. Click **Test Connection** and if successful, click **Next**. 
4.  On the **Advanced Settings** page, complete the following steps:   

    ![Advanced settings](./media/tutorial-create-azure-ssis-runtime-portal/advanced-settings.png)    
    
<<<<<<< HEAD
    a. For **Maximum Parallel Executions Per Node**, select the maximum number of packages to execute concurrently per node in your integration runtime cluster. Only supported package numbers are displayed. Select a low number, if you want to use more than one cores to run a single large/heavy-weight package that is compute/memory -intensive. Select a high number, if you want to run one or more small/light-weight packages in a single core. 
    
    b. For **Custom Setup Container SAS URI**, optionally enter Shared Access Signature (SAS) Uniform Resource Identifier (URI) of your Azure Storage Blob container where your setup script and its associated files are stored, see [Custom setup for Azure-SSIS IR](https://docs.microsoft.com/en-us/azure/data-factory/how-to-configure-azure-ssis-ir-custom-setup). 
5. On **Select a VNet...** checkbox, select whether you want to join your integration runtime to a VNet. You should check it if you use Azure SQL Database with VNet service endpoints/Managed Instance (Preview) to host SSISDB or require access to on-premises data, i.e. you have on-premises data sources/destinations in your SSIS packages, see [Join Azure-SSIS IR to VNet](https://docs.microsoft.com/en-us/azure/data-factory/join-azure-ssis-integration-runtime-virtual-network). If you check it, complete the following steps:
=======
    a. For **Maximum Parallel Executions Per Node**, select the maximum number of packages to execute concurrently per node in your integration runtime cluster. Only supported package numbers are displayed. Select a low number, if you want to use more than one core to run a single large/heavy-weight package that is compute/memory -intensive. Select a high number, if you want to run one or more small/light-weight packages in a single core. 
    
    b. For **Custom Setup Container SAS URI**, optionally enter Shared Access Signature (SAS) Uniform Resource Identifier (URI) of your Azure Storage Blob container where your setup script and its associated files are stored, see [Custom setup for Azure-SSIS IR](https://docs.microsoft.com/en-us/azure/data-factory/how-to-configure-azure-ssis-ir-custom-setup). 
5. On **Select a virtual network...** checkbox, select whether you want to join your integration runtime to a virtual network. Check it if you use Azure SQL Database with virtual network service endpoints/Managed Instance (Preview) to host SSISDB or require access to on-premises data; that is, you have on-premises data sources/destinations in your SSIS packages, see [Join Azure-SSIS IR to a virtual network](https://docs.microsoft.com/en-us/azure/data-factory/join-azure-ssis-integration-runtime-virtual-network). If you check it, complete the following steps:
>>>>>>> 4a786ae7


    ![Advanced settings with virtual network](./media/tutorial-create-azure-ssis-runtime-portal/advanced-settings-vnet.png)    

<<<<<<< HEAD
    a. For **Subscription**, select the Azure subscription that has your VNet. 
    
    b. For **Location**, the same location of your integration runtime is selected.
    
    b. For **Type**, select the type of your VNet: Classic or Azure Resource Manager. We recommend that you select Azure Resource Manager VNet, since Classic VNet will be deprecated soon.
    
    c. For **VNet Name**, select the name of your VNet. This should be the same VNet used for Azure SQL Database with VNet service endpoints/Managed Instance (Preview) to host SSISDB and or the one connected to your on-premises network.

    d. For **Subnet Name**, select the name of subnet for your VNet. This should be a different subnet than the one used for Managed Instance (Preview) to host SSISDB.
=======
    a. For **Subscription**, select the Azure subscription that has your virtual network. 
    
    b. For **Location**, the same location of your integration runtime is selected.
    
    b. For **Type**, select the type of your virtual network: Classic or Azure Resource Manager. We recommend that you select Azure Resource Manager virtual network, since Classic virtual network will be deprecated soon.
    
    c. For **VNet Name**, select the name of your virtual network. This virtual network should be the same virtual network used for Azure SQL Database with virtual network service endpoints/Managed Instance (Preview) to host SSISDB and or the one connected to your on-premises network.

    d. For **Subnet Name**, select the name of subnet for your virtual network. This virtual network should be a different subnet than the one used for Managed Instance (Preview) to host SSISDB.
>>>>>>> 4a786ae7
6. Click **VNet Validation** and if successful, click **Finish** to start the creation of your Azure-SSIS integration runtime. 

    > [!IMPORTANT]
    > - This process takes approximately 20 to minutes to complete
    > - The Data Factory service connects to your Azure SQL Database to prepare the SSIS Catalog database (SSISDB). The script also configures permissions and settings for your virtual network, if specified, and joins the new instance of Azure-SSIS integration runtime to the virtual network.
7. In the **Connections** window, switch to **Integration Runtimes** if needed. Click **Refresh** to refresh the status. 

    ![Creation status](./media/tutorial-create-azure-ssis-runtime-portal/azure-ssis-ir-creation-status.png)
8. Use the links under **Actions** column to stop/start, edit, or delete the integration runtime. Use the last link to view JSON code for the integration runtime. The edit and delete buttons are enabled only when the IR is stopped. 

    ![Azure SSIS IR - actions](./media/tutorial-create-azure-ssis-runtime-portal/azure-ssis-ir-actions.png)        

### Azure SSIS integration runtimes in the portal

1. In the Azure Data Factory UI, switch to the **Edit** tab, click **Connections**, and then switch to **Integration Runtimes** tab to view existing integration runtimes in your data factory. 
    ![View existing IRs](./media/tutorial-create-azure-ssis-runtime-portal/view-azure-ssis-integration-runtimes.png)
1. Click **New** to create a new Azure-SSIS IR. 

    ![Integration runtime via menu](./media/tutorial-create-azure-ssis-runtime-portal/edit-connections-new-integration-runtime-button.png)
2. To create an Azure-SSIS integration runtime, click **New** as shown in the image. 
3. In the Integration Runtime Setup window, select **Lift-and-shift existing SSIS packages to execute in Azure**, and then click **Next**.

    ![Specify the type of integration runtime](./media/tutorial-create-azure-ssis-runtime-portal/integration-runtime-setup-options.png)
4. See the [Provision an Azure SSIS integration runtime](#provision-an-azure-ssis-integration-runtime) section for the remaining steps to set up an Azure-SSIS IR.

## Azure PowerShell
In this section, you use the Azure PowerShell to create an Azure-SSIS IR.

### Create variables
Define variables for use in the script in this tutorial:

```powershell
### Azure Data Factory version 2 information 
# If your input contains a PSH special character, e.g. "$", precede it with the escape character "`" like "`$".
$SubscriptionName = "[your Azure subscription name]"
$ResourceGroupName = "[your Azure resource group name]"
$DataFactoryName = "[your data factory name]"
# You can create a data factory of version 2 in the following regions: East US, East US 2, Southeast Asia, and West Europe. 
$DataFactoryLocation = "EastUS" 

### Azure-SSIS integration runtime information - This is the Data Factory compute resource for running SSIS packages
$AzureSSISName = "[specify a name for your Azure-SSIS IR]"
$AzureSSISDescription = "[specify a description for your Azure-SSIS IR]"
# You can create an Azure-SSIS IR in the following regions: East US, East US 2, Central US, West US 2, North Europe, West Europe, UK South, and Australia East.
$AzureSSISLocation = "EastUS" 
# In public preview, only Standard_A4_v2|Standard_A8_v2|Standard_D1_v2|Standard_D2_v2|Standard_D3_v2|Standard_D4_v2 are supported.
$AzureSSISNodeSize = "Standard_D4_v2"
# In public preview, only 1-10 nodes are supported.
$AzureSSISNodeNumber = 2 
# Azure-SSIS IR edition/license info: Standard or Enterprise 
$AzureSSISEdition = "" # Standard by default, while Enterprise lets you use advanced/premium features on your Azure-SSIS IR
# Azure-SSIS IR hybrid usage info: LicenseIncluded or BasePrice
$AzureSSISLicenseType = "" # LicenseIncluded by default, while BasePrice lets you bring your own on-premises SQL Server license with Software Assurance to earn cost savings from Azure Hybrid Benefit (AHB) option
# For a Standard_D1_v2 node, 1-4 parallel executions per node are supported. For other nodes, it's 1-8.
$AzureSSISMaxParallelExecutionsPerNode = 8 
# Custom setup info
$SetupScriptContainerSasUri = "" # OPTIONAL to provide SAS URI of blob container where your custom setup script and its associated files are stored
<<<<<<< HEAD
# VNet info: Classic or Azure Resource Manager
$VnetId = “[your VNet resource ID or leave it empty]" # REQUIRED if you use Azure SQL Database with VNet service endpoints/Managed Instance (Preview)/on-premises data, Azure Resource Manager VNet is recommended, Classic VNet will be deprecated soon
=======
# Virtual network info: Classic or Azure Resource Manager
$VnetId = "[your virtual network resource ID or leave it empty]" # REQUIRED if you use Azure SQL Database with virtual network service endpoints/Managed Instance (Preview)/on-premises data, Azure Resource Manager virtual network is recommended, Classic virtual network will be deprecated soon
>>>>>>> 4a786ae7
$SubnetName = “[your subnet name or leave it empty]" # WARNING: Please use a different subnet than the one used for your Managed Instance (Preview)

### SSISDB info
$SSISDBServerEndpoint = “[your Azure SQL Database server name or Managed Instance (Preview) name.DNS prefix].database.windows.net" # WARNING: Please ensure that there is no existing SSISDB, so we can prepare and manage one on your behalf
# Authentication info: SQL or Azure Active Directory (AAD)
$SSISDBServerAdminUserName = "[your server admin username for SQL authentication or leave it empty for AAD authentication]"
$SSISDBServerAdminPassword = "[your server admin password for SQL authentication or leave it empty for AAD authentication]"
$SSISDBPricingTier = "[Basic|S0|S1|S2|S3|S4|S6|S7|S9|S12|P1|P2|P4|P6|P11|P15|…|ELASTIC_POOL(name = <elastic_pool_name>) for Azure SQL Database or leave it empty for Managed Instance (Preview)]"
```

### Log in and select subscription
Add the following code the script to log in and select your Azure subscription: 

```powershell
Connect-AzureRmAccount
Select-AzureRmSubscription -SubscriptionName $SubscriptionName
```

### Validate the connection to database
Add the following script to validate your Azure SQL Database server endpoint. 

```powershell
if(![string]::IsNullOrEmpty($SSISDBServerAdminUserName) -and ![string]::IsNullOrEmpty($SSISDBServerAdminPassword))
{
    if(![string]::IsNullOrEmpty($SSISDBPricingTier))
    {
        $SSISDBConnectionString = "Data Source=" + $SSISDBServerEndpoint + ";User ID=" + $SSISDBServerAdminUserName + ";Password=“ + $SSISDBServerAdminPassword
        $sqlConnection = New-Object System.Data.SqlClient.SqlConnection $SSISDBConnectionString;
        Try
        {
            $sqlConnection.Open();
        }
        Catch [System.Data.SqlClient.SqlException]
        {
            Write-Warning "Cannot connect to your Azure SQL Database server, exception: $_"  ;
            Write-Warning "Please make sure the server you specified has already been created. Do you want to proceed? [Y/N]"
            $yn = Read-Host
            if(!($yn -ieq "Y"))
            {
                Return;
            } 
        }
    }
}
```

### Configure virtual network
Add the following script to automatically configure virtual network permissions/settings for your Azure-SSIS integration runtime to join.

```powershell
# Register to Azure Batch resource provider
if(![string]::IsNullOrEmpty($VnetId) -and ![string]::IsNullOrEmpty($SubnetName))
{
    $BatchObjectId = (Get-AzureRmADServicePrincipal -ServicePrincipalName "MicrosoftAzureBatch").Id
    Register-AzureRmResourceProvider -ProviderNamespace Microsoft.Batch
    while(!(Get-AzureRmResourceProvider -ProviderNamespace "Microsoft.Batch").RegistrationState.Contains("Registered"))
    {
    Start-Sleep -s 10
    }
    if($VnetId -match "/providers/Microsoft.ClassicNetwork/")
    {
        # Assign VM contributor role to Microsoft.Batch
        New-AzureRmRoleAssignment -ObjectId $BatchObjectId -RoleDefinitionName "Classic Virtual Machine Contributor" -Scope $VnetId
    }
}
```

### Create a resource group
Create an [Azure resource group](../azure-resource-manager/resource-group-overview.md) using the [New-AzureRmResourceGroup](/powershell/module/azurerm.resources/new-azurermresourcegroup) command. A resource group is a logical container into which Azure resources are deployed and managed as a group. 

```powershell
New-AzureRmResourceGroup -Location $DataFactoryLocation -Name $ResourceGroupName
```

### Create a data factory
Run the following command to create a data factory.

```powershell
Set-AzureRmDataFactoryV2 -ResourceGroupName $ResourceGroupName `
                         -Location $DataFactoryLocation `
                         -Name $DataFactoryName
```

### Create an integration runtime
Run the following commands to create an Azure-SSIS integration runtime that runs SSIS packages in Azure. 

<<<<<<< HEAD
If you do not use Azure SQL Database with VNet service endpoints/Managed Instance (Preview) to host SSISDB nor require access to on-premises data, you can omit VNetId and Subnet parameters or pass empty values for them. Otherwise, you can not omit them and must pass valid values from your VNet configuration, see [Join Azure-SSIS IR to VNet](https://docs.microsoft.com/en-us/azure/data-factory/join-azure-ssis-integration-runtime-virtual-network).

If you use Managed Instance (Preview) to host SSISDB, you can omit CatalogPricingTier parameter or pass an empty value for it. Otherwise, you can not omit it and must pass a valid value from the list of supported pricing tiers for Azure SQL Database, see [SQL Database resource limits](../sql-database/sql-database-resource-limits.md). 

If you use Azure Active Directory (AAD) authentication with your Azure Data Factory (ADF) Managed Service Identity (MSI) to connect to the database server, you can omit CatalogAdminCredential parameter, but you must add your ADF MSI into an AAD group with access permissions to the database server, see [Enable AAD authentication for Azure-SSIS IR](https://docs.microsoft.com/en-us/azure/data-factory/enable-aad-authentication-azure-ssis-ir).
=======
If you do not use Azure SQL Database with virtual network service endpoints/Managed Instance (Preview) to host SSISDB nor require access to on-premises data, you can omit VNetId and Subnet parameters or pass empty values for them. Otherwise, you cannot omit them and must pass valid values from your virtual network configuration, see [Join Azure-SSIS IR to a virtual network](https://docs.microsoft.com/en-us/azure/data-factory/join-azure-ssis-integration-runtime-virtual-network).

If you use Managed Instance (Preview) to host SSISDB, you can omit CatalogPricingTier parameter or pass an empty value for it. Otherwise, you cannot omit it and must pass a valid value from the list of supported pricing tiers for Azure SQL Database, see [SQL Database resource limits](../sql-database/sql-database-resource-limits.md). 

If you use Azure Active Directory (AAD) authentication with your Azure Data Factory Managed Service Identity (MSI) to connect to the database server, you can omit CatalogAdminCredential parameter, but you must add your Data Factory MSI into an AAD group with access permissions to the database server, see [Enable AAD authentication for Azure-SSIS IR](https://docs.microsoft.com/en-us/azure/data-factory/enable-aad-authentication-azure-ssis-ir).
>>>>>>> 4a786ae7

```powershell			    
Set-AzureRmDataFactoryV2IntegrationRuntime -ResourceGroupName $ResourceGroupName `
                                           -DataFactoryName $DataFactoryName `
                                           -Type Managed `
                                           -Name $AzureSSISName `
                                           -Description $AzureSSISDescription `
                                           -Location $AzureSSISLocation `
                                           -NodeSize $AzureSSISNodeSize `
                                           -NodeCount $AzureSSISNodeNumber `
                                           -Edition $AzureSSISEdition `
                                           -LicenseType $AzureSSISLicenseType `
                                           -MaxParallelExecutionsPerNode $AzureSSISMaxParallelExecutionsPerNode `
                                           -SetupScriptContainerSasUri $SetupScriptContainerSasUri `
                                           -VnetId $VnetId `
                                           -Subnet $SubnetName `
                                           -CatalogServerEndpoint $SSISDBServerEndpoint `
                                           -CatalogPricingTier $SSISDBPricingTier

if(![string]::IsNullOrEmpty($SSISDBServerAdminUserName) –and ![string]::IsNullOrEmpty($SSISDBServerAdminPassword))
{
    $secpasswd = ConvertTo-SecureString $SSISDBServerAdminPassword -AsPlainText -Force
    $serverCreds = New-Object System.Management.Automation.PSCredential($SSISDBServerAdminUserName, $secpasswd)

    Set-AzureRmDataFactoryV2IntegrationRuntime -ResourceGroupName $ResourceGroupName `
                                               -DataFactoryName $DataFactoryName `
                                               -Name $AzureSSISName `
                                               -CatalogAdminCredential $serverCreds
}
```

You have to pass values for VnetId and Subnet parameters with Azure SQL Managed Instance (Preview) that joins a virtual network. The CatalogPricingTier parameter does not apply for Azure SQL Managed Instance (Preview). 

### Start integration runtime
Run the following command to start the Azure-SSIS integration runtime: 

```powershell
write-host("##### Starting #####")
Start-AzureRmDataFactoryV2IntegrationRuntime -ResourceGroupName $ResourceGroupName `
                                             -DataFactoryName $DataFactoryName `
                                             -Name $AzureSSISName `
                                             -Force

write-host("##### Completed #####")
write-host("If any cmdlet is unsuccessful, please consider using -Debug option for diagnostics.")                                  
```

This command takes from **20 to 30 minutes** to complete. 

### Full script

Here is the full script that creates an Azure-SSIS integration runtime. 

```powershell
### Azure Data Factory version 2 information 
# If your input contains a PSH special character, e.g. "$", precede it with the escape character "`" like "`$".
$SubscriptionName = "[your Azure subscription name]"
$ResourceGroupName = "[your Azure resource group name]"
$DataFactoryName = "[your data factory name]"
# You can create a data factory of version 2 in the following regions: East US, East US 2, Southeast Asia, and West Europe. 
$DataFactoryLocation = "EastUS" 

### Azure-SSIS integration runtime information - This is the Data Factory compute resource for running SSIS packages
$AzureSSISName = "[specify a name for your Azure-SSIS IR]"
$AzureSSISDescription = "[specify a description for your Azure-SSIS IR]"
# You can create an Azure-SSIS IR in the following regions: East US, East US 2, Central US, West US 2, North Europe, West Europe, UK South, and Australia East.
$AzureSSISLocation = "EastUS" 
# In public preview, only Standard_A4_v2|Standard_A8_v2|Standard_D1_v2|Standard_D2_v2|Standard_D3_v2|Standard_D4_v2 are supported.
$AzureSSISNodeSize = "Standard_D4_v2"
# In public preview, only 1-10 nodes are supported.
$AzureSSISNodeNumber = 2 
# Azure-SSIS IR edition/license info: Standard or Enterprise 
$AzureSSISEdition = "" # Standard by default, while Enterprise lets you use advanced/premium features on your Azure-SSIS IR
# Azure-SSIS IR hybrid usage info: LicenseIncluded or BasePrice
$AzureSSISLicenseType = "" # LicenseIncluded by default, while BasePrice lets you bring your own on-premises SQL Server license with Software Assurance to earn cost savings from Azure Hybrid Benefit (AHB) option
# For a Standard_D1_v2 node, 1-4 parallel executions per node are supported. For other nodes, it's 1-8.
$AzureSSISMaxParallelExecutionsPerNode = 8 
# Custom setup info
$SetupScriptContainerSasUri = "" # OPTIONAL to provide SAS URI of blob container where your custom setup script and its associated files are stored
<<<<<<< HEAD
# VNet info: Classic or Azure Resource Manager
$VnetId = “[your VNet resource ID or leave it empty]" # REQUIRED if you use Azure SQL Database with VNet service endpoints/Managed Instance (Preview)/on-premises data, Azure Resource Manager VNet is recommended, Classic VNet will be deprecated soon
=======
# Virtual network info: Classic or Azure Resource Manager
$VnetId = "[your virtual network resource ID or leave it empty]" # REQUIRED if you use Azure SQL Database with virtual network service endpoints/Managed Instance (Preview)/on-premises data, Azure Resource Manager virtual network is recommended, Classic virtual network will be deprecated soon
>>>>>>> 4a786ae7
$SubnetName = “[your subnet name or leave it empty]" # WARNING: Please use a different subnet than the one used for your Managed Instance (Preview)

### SSISDB info
$SSISDBServerEndpoint = “[your Azure SQL Database server name or Managed Instance (Preview) name.DNS prefix].database.windows.net" # WARNING: Please ensure that there is no existing SSISDB, so we can prepare and manage one on your behalf
# Authentication info: SQL or Azure Active Directory (AAD)
$SSISDBServerAdminUserName = "[your server admin username for SQL authentication or leave it empty for AAD authentication]"
$SSISDBServerAdminPassword = "[your server admin password for SQL authentication or leave it empty for AAD authentication]"
$SSISDBPricingTier = "[Basic|S0|S1|S2|S3|S4|S6|S7|S9|S12|P1|P2|P4|P6|P11|P15|…|ELASTIC_POOL(name = <elastic_pool_name>) for Azure SQL Database or leave it empty for Managed Instance (Preview)]"

### Log in and select subscription
Connect-AzureRmAccount
Select-AzureRmSubscription -SubscriptionName $SubscriptionName

### Validate the connection to database
if(![string]::IsNullOrEmpty($SSISDBServerAdminUserName) -and ![string]::IsNullOrEmpty($SSISDBServerAdminPassword))
{
    if(![string]::IsNullOrEmpty($SSISDBPricingTier))
    {
        $SSISDBConnectionString = "Data Source=" + $SSISDBServerEndpoint + ";User ID=" + $SSISDBServerAdminUserName + ";Password=“ + $SSISDBServerAdminPassword
        $sqlConnection = New-Object System.Data.SqlClient.SqlConnection $SSISDBConnectionString;
        Try
        {
            $sqlConnection.Open();
        }
        Catch [System.Data.SqlClient.SqlException]
        {
            Write-Warning "Cannot connect to your Azure SQL Database server, exception: $_"  ;
            Write-Warning "Please make sure the server you specified has already been created. Do you want to proceed? [Y/N]"
            $yn = Read-Host
            if(!($yn -ieq "Y"))
            {
                Return;
            } 
        }
    }
}

### Configure virtual network
# Register to Azure Batch resource provider
if(![string]::IsNullOrEmpty($VnetId) -and ![string]::IsNullOrEmpty($SubnetName))
{
    $BatchObjectId = (Get-AzureRmADServicePrincipal -ServicePrincipalName "MicrosoftAzureBatch").Id
    Register-AzureRmResourceProvider -ProviderNamespace Microsoft.Batch
    while(!(Get-AzureRmResourceProvider -ProviderNamespace "Microsoft.Batch").RegistrationState.Contains("Registered"))
    {
    Start-Sleep -s 10
    }
    if($VnetId -match "/providers/Microsoft.ClassicNetwork/")
    {
        # Assign VM contributor role to Microsoft.Batch
        New-AzureRmRoleAssignment -ObjectId $BatchObjectId -RoleDefinitionName "Classic Virtual Machine Contributor" -Scope $VnetId
    }
}

### Create a data factory
Set-AzureRmDataFactoryV2 -ResourceGroupName $ResourceGroupName `
                         -Location $DataFactoryLocation `
                         -Name $DataFactoryName

### Create an integration runtime
Set-AzureRmDataFactoryV2IntegrationRuntime -ResourceGroupName $ResourceGroupName `
                                           -DataFactoryName $DataFactoryName `
                                           -Type Managed `
                                           -Name $AzureSSISName `
                                           -Description $AzureSSISDescription `
                                           -Location $AzureSSISLocation `
                                           -NodeSize $AzureSSISNodeSize `
                                           -NodeCount $AzureSSISNodeNumber `
                                           -Edition $AzureSSISEdition `
                                           -LicenseType $AzureSSISLicenseType `
                                           -MaxParallelExecutionsPerNode $AzureSSISMaxParallelExecutionsPerNode `
                                           -SetupScriptContainerSasUri $SetupScriptContainerSasUri `
                                           -VnetId $VnetId `
                                           -Subnet $SubnetName `
                                           -CatalogServerEndpoint $SSISDBServerEndpoint `
                                           -CatalogPricingTier $SSISDBPricingTier

if(![string]::IsNullOrEmpty($SSISDBServerAdminUserName) –and ![string]::IsNullOrEmpty($SSISDBServerAdminPassword))
{
    $secpasswd = ConvertTo-SecureString $SSISDBServerAdminPassword -AsPlainText -Force
    $serverCreds = New-Object System.Management.Automation.PSCredential($SSISDBServerAdminUserName, $secpasswd)

    Set-AzureRmDataFactoryV2IntegrationRuntime -ResourceGroupName $ResourceGroupName `
                                               -DataFactoryName $DataFactoryName `
                                               -Name $AzureSSISName `
                                               -CatalogAdminCredential $serverCreds
}

### Start integration runtime   
write-host("##### Starting your Azure-SSIS integration runtime. This command takes 20 to 30 minutes to complete. #####")
Start-AzureRmDataFactoryV2IntegrationRuntime -ResourceGroupName $ResourceGroupName `
                                             -DataFactoryName $DataFactoryName `
                                             -Name $AzureSSISName `
                                             -Force

write-host("##### Completed #####")
write-host("If any cmdlet is unsuccessful, please consider using -Debug option for diagnostics.")
```

## Azure Resource Manager template
In this section, you use the Azure Resource Manager template to create Azure-SSIS integration runtime. Here is a sample walkthrough: 

1. Create a JSON file with the following Azure Resource Manager template. Replace values in the angled brackets (place holders) with your own values. 

    ```json
    {
    	"contentVersion": "1.0.0.0",
    	"$schema": "http://schema.management.azure.com/schemas/2015-01-01/deploymentTemplate.json#",
    	"parameters": {},
    	"variables": {},
    	"resources": [{
    		"name": "<Specify a name for your data factory>",
    		"apiVersion": "2017-09-01-preview",
    		"type": "Microsoft.DataFactory/factories",
    		"location": "East US",
    		"properties": {},
    		"resources": [{
    			"type": "integrationruntimes",
    			"name": "<Specify a name for your Azure-SSIS IR>",
    			"dependsOn": [ "<The name of the data factory you specified at the beginning>" ],
    			"apiVersion": "2017-09-01-preview",
    			"properties": {
    				"type": "Managed",
    				"typeProperties": {
    					"computeProperties": {
    						"location": "East US",
    						"nodeSize": "Standard_D4_v2",
    						"numberOfNodes": 1,
    						"maxParallelExecutionsPerNode": 8
    					},
    					"ssisProperties": {
    						"catalogInfo": {
    							"catalogServerEndpoint": "<Azure SQL Database server name>.database.windows.net",
    							"catalogAdminUserName": "<Azure SQL Database server admin username>",
    							"catalogAdminPassword": {
    								"type": "SecureString",
    								"value": "<Azure SQL Database server admin password>"
    							},
    							"catalogPricingTier": "Basic"
    						}
    					}
    				}
    			}
    		}]
    	}]
    }
    ```
    
2. To deploy the Azure Resource Manager template, run New-AzureRmResourceGroupDeployment command as shown in the following example, where ADFTutorialResourceGroup is the name of your resource group and ADFTutorialARM.json is the file that contains JSON definition for your data factory and Azure-SSIS IR. 

    ```powershell
    New-AzureRmResourceGroupDeployment -Name MyARMDeployment -ResourceGroupName ADFTutorialResourceGroup -TemplateFile ADFTutorialARM.json
    ```

    This command creates your data factory and Azure-SSIS IR in it, but it does not start the IR. 
3. To start your Azure-SSIS IR, run Start-AzureRmDataFactoryV2IntegrationRuntime command: 

    ```powershell
    Start-AzureRmDataFactoryV2IntegrationRuntime -ResourceGroupName "<Resource Group Name>" `
                                                 -DataFactoryName "<Data Factory Name>" `
                                                 -Name "<Azure SSIS IR Name>" `
                                                 -Force
    ``` 

## Deploy SSIS packages
Now, use SQL Server Data Tools (SSDT) or SQL Server Management Studio (SSMS) to deploy your SSIS packages to Azure. Connect to your database server that hosts the SSIS catalog (SSISDB). The name of database server is in the format: &lt;Azure SQL Database server name&gt;.database.windows.net or &lt;Managed Instance (Preview) name.DNS prefix&gt;.database.windows.net. See [Deploy packages](/sql/integration-services/packages/deploy-integration-services-ssis-projects-and-packages#deploy-packages-to-integration-services-server) article for instructions.

## Next steps
See the other Azure-SSIS IR topics in this documentation:

- [Azure-SSIS Integration Runtime](concepts-integration-runtime.md#azure-ssis-integration-runtime). This article provides conceptual information about integration runtimes in general including the Azure-SSIS IR. 
- [Tutorial: deploy SSIS packages to Azure](tutorial-create-azure-ssis-runtime-portal.md). This article provides step-by-step instructions to create an Azure-SSIS IR and uses an Azure SQL database to host the SSIS catalog. 
- [Monitor an Azure-SSIS IR](monitor-integration-runtime.md#azure-ssis-integration-runtime). This article shows you how to retrieve information about an Azure-SSIS IR and descriptions of statuses in the returned information. 
- [Manage an Azure-SSIS IR](manage-azure-ssis-integration-runtime.md). This article shows you how to stop, start, or remove an Azure-SSIS IR. It also shows you how to scale out your Azure-SSIS IR by adding more nodes to the IR. 
<<<<<<< HEAD
- [Join an Azure-SSIS IR to a VNet](join-azure-ssis-integration-runtime-virtual-network.md). This article provides conceptual information about joining your Azure-SSIS IR to an Azure virtual network (VNet). It also provides steps to use Azure portal to configure VNet so that Azure-SSIS IR can join the VNet. 
=======
- [Join an Azure-SSIS IR to a virtual network](join-azure-ssis-integration-runtime-virtual-network.md). This article provides conceptual information about joining your Azure-SSIS IR to an Azure virtual network. It also provides steps to use Azure portal to configure virtual network so that Azure-SSIS IR can join the virtual network. 
>>>>>>> 4a786ae7
<|MERGE_RESOLUTION|>--- conflicted
+++ resolved
@@ -20,13 +20,8 @@
 
 The tutorial [Tutorial: deploy SQL Server Integration Services packages (SSIS) to Azure](tutorial-create-azure-ssis-runtime-portal.md) shows you how to create an Azure-SSIS Integration Runtime (IR) by using Azure SQL Database to host the SSIS Catalog. This article expands on the tutorial and shows you how to do the following things: 
 
-<<<<<<< HEAD
-- Optionally use Azure SQL Database with virtual network (VNet) service endpoints/Managed Instance (Preview) as the database server to host your SSIS catalog (SSISDB database). To enable this, you will need to join your Azure-SSIS IR to a VNet and configure VNet permissions/settings as necessary, see [Join Azure-SSIS IR to VNet](https://docs.microsoft.com/en-us/azure/data-factory/join-azure-ssis-integration-runtime-virtual-network).  
-- Optionally use Azure Active Directory (AAD) authentication with your Azure Data Factory (ADF) Managed Service Identity (MSI) for Azure-SSIS IR to connect to the database server. To enable this, you will need to add your ADF MSI into an AAD group with access permissions to the database server, see [Enable AAD authentication for Azure-SSIS IR](https://docs.microsoft.com/en-us/azure/data-factory/enable-aad-authentication-azure-ssis-ir).
-=======
 - Optionally use Azure SQL Database with virtual network service endpoints/Managed Instance (Preview) as the database server to host your SSIS catalog (SSISDB database). As a prerequisite, you will need to join your Azure-SSIS IR to a virtual network and configure virtual network permissions and settings as necessary, see [Join Azure-SSIS IR to a virtual network](https://docs.microsoft.com/en-us/azure/data-factory/join-azure-ssis-integration-runtime-virtual-network).  
 - Optionally use Azure Active Directory (AAD) authentication with your Azure Data Factory Managed Service Identity (MSI) for Azure-SSIS IR to connect to the database server. As a prerequisite, you will need to add your Data Factory MSI into an AAD group with access permissions to the database server, see [Enable AAD authentication for Azure-SSIS IR](https://docs.microsoft.com/en-us/azure/data-factory/enable-aad-authentication-azure-ssis-ir).
->>>>>>> 4a786ae7
 
 > [!NOTE]
 > This article applies to version 2 of Data Factory, which is currently in preview. If you are using version 1 of the Data Factory service, which is generally available (GA), see [documentation for Data Factory version 1](v1/data-factory-introduction.md).
@@ -46,19 +41,11 @@
 ## Prerequisites
 
 - **Azure subscription**. If you don't have a subscription, you can create a [free trial](http://azure.microsoft.com/pricing/free-trial/) account.
-<<<<<<< HEAD
-- **Azure SQL Database server/Managed Instance (Preview)**. If you don't already have a database server, create one in the Azure portal before you get started. This server hosts the SSIS Catalog database (SSISDB). We recommend that you create the database server in the same Azure region as the integration runtime. This configuration lets the integration runtime write execution logs to SSISDB without crossing Azure regions. Based on the selected database server, SSISDB can be created on your behalf as a standalone database, part of an Elastic Pool, or in a Managed Instance (Preview) and accessible in public network or by joining a virtual network (VNet). For a list of supported pricing tiers for Azure SQL Database, see [SQL Database resource limits](../sql-database/sql-database-resource-limits.md).
-
-    Confirm that your Azure SQL Database server/Managed Instance (Preview) does not have an SSIS Catalog (SSIDB database). The provisioning of Azure-SSIS IR does not support using an existing SSIS Catalog.
-- **Classic/Azure Resource Manager VNet (optional)**. You must have an Azure VNet if at least one of the following conditions is true:
-    - You are hosting the SSIS Catalog database in Azure SQL Database with VNet service endpoints/Managed Instance (Preview) that is inside a VNet.
-=======
 - **Azure SQL Database server/Managed Instance (Preview)**. If you don't already have a database server, create one in the Azure portal before you get started. This server hosts the SSIS Catalog database (SSISDB). We recommend that you create the database server in the same Azure region as the integration runtime. This configuration lets the integration runtime write execution logs to SSISDB without crossing Azure regions. Based on the selected database server, SSISDB can be created on your behalf as a standalone database, part of an Elastic Pool, or in a Managed Instance (Preview) and accessible in public network or by joining a virtual network. For a list of supported pricing tiers for Azure SQL Database, see [SQL Database resource limits](../sql-database/sql-database-resource-limits.md).
 
     Confirm that your Azure SQL Database server/Managed Instance (Preview) does not have an SSIS Catalog (SSIDB database). The provisioning of Azure-SSIS IR does not support using an existing SSIS Catalog.
 - **Classic/Azure Resource Manager virtual network (optional)**. You must have an Azure virtual network if at least one of the following conditions is true:
     - You are hosting the SSIS Catalog database in Azure SQL Database with virtual network service endpoints/Managed Instance (Preview) that is inside a virtual network.
->>>>>>> 4a786ae7
     - You want to connect to on-premises data stores from SSIS packages running on an Azure-SSIS integration runtime.
 - **Azure PowerShell**. Follow the instructions in [How to install and configure Azure PowerShell](/powershell/azure/install-azurerm-ps), if you use PowerShell to run a script to provision Azure-SSIS integration runtime that runs SSIS packages in the cloud. 
 
@@ -135,15 +122,9 @@
     
     b. For **Location**, select the location of your database server to host SSISDB. We recommend that you select the same location of your integration runtime.
     
-<<<<<<< HEAD
-    c. For **Catalog Database Server Endpoint**, select the endpoint of your database server to host SSISDB. Based on the selected database server, SSISDB can be created on your behalf as a standalone database, part of an Elastic Pool, or in a Managed Instance (Preview) and accessible in public network or by joining a virtual network (VNet).
-	
-    d. On **Use AAD authentication...** checkbox, select the authentication method for your database server to host SSISDB: SQL or Azure Active Directory (AAD) with your Azure Data Factory (ADF) Managed Service Identity (MSI). If you check it, you need to add your ADF MSI into an AAD group with access permissions to the database server, see [Enable AAD authentication for Azure-SSIS IR](https://docs.microsoft.com/en-us/azure/data-factory/enable-aad-authentication-azure-ssis-ir).
-=======
     c. For **Catalog Database Server Endpoint**, select the endpoint of your database server to host SSISDB. Based on the selected database server, SSISDB can be created on your behalf as a standalone database, part of an Elastic Pool, or in a Managed Instance (Preview) and accessible in public network or by joining a virtual network.
 	
     d. On **Use AAD authentication...** checkbox, select the authentication method for your database server to host SSISDB: SQL or Azure Active Directory (AAD) with your Azure Data Factory Managed Service Identity (MSI). If you check it, you need to add your Data Factory MSI into an AAD group with access permissions to the database server, see [Enable AAD authentication for Azure-SSIS IR](https://docs.microsoft.com/en-us/azure/data-factory/enable-aad-authentication-azure-ssis-ir).
->>>>>>> 4a786ae7
     
     e. For **Admin Username**, enter SQL authentication username for your database server to host SSISDB.
     
@@ -156,42 +137,23 @@
 
     ![Advanced settings](./media/tutorial-create-azure-ssis-runtime-portal/advanced-settings.png)    
     
-<<<<<<< HEAD
-    a. For **Maximum Parallel Executions Per Node**, select the maximum number of packages to execute concurrently per node in your integration runtime cluster. Only supported package numbers are displayed. Select a low number, if you want to use more than one cores to run a single large/heavy-weight package that is compute/memory -intensive. Select a high number, if you want to run one or more small/light-weight packages in a single core. 
-    
-    b. For **Custom Setup Container SAS URI**, optionally enter Shared Access Signature (SAS) Uniform Resource Identifier (URI) of your Azure Storage Blob container where your setup script and its associated files are stored, see [Custom setup for Azure-SSIS IR](https://docs.microsoft.com/en-us/azure/data-factory/how-to-configure-azure-ssis-ir-custom-setup). 
-5. On **Select a VNet...** checkbox, select whether you want to join your integration runtime to a VNet. You should check it if you use Azure SQL Database with VNet service endpoints/Managed Instance (Preview) to host SSISDB or require access to on-premises data, i.e. you have on-premises data sources/destinations in your SSIS packages, see [Join Azure-SSIS IR to VNet](https://docs.microsoft.com/en-us/azure/data-factory/join-azure-ssis-integration-runtime-virtual-network). If you check it, complete the following steps:
-=======
     a. For **Maximum Parallel Executions Per Node**, select the maximum number of packages to execute concurrently per node in your integration runtime cluster. Only supported package numbers are displayed. Select a low number, if you want to use more than one core to run a single large/heavy-weight package that is compute/memory -intensive. Select a high number, if you want to run one or more small/light-weight packages in a single core. 
     
     b. For **Custom Setup Container SAS URI**, optionally enter Shared Access Signature (SAS) Uniform Resource Identifier (URI) of your Azure Storage Blob container where your setup script and its associated files are stored, see [Custom setup for Azure-SSIS IR](https://docs.microsoft.com/en-us/azure/data-factory/how-to-configure-azure-ssis-ir-custom-setup). 
 5. On **Select a virtual network...** checkbox, select whether you want to join your integration runtime to a virtual network. Check it if you use Azure SQL Database with virtual network service endpoints/Managed Instance (Preview) to host SSISDB or require access to on-premises data; that is, you have on-premises data sources/destinations in your SSIS packages, see [Join Azure-SSIS IR to a virtual network](https://docs.microsoft.com/en-us/azure/data-factory/join-azure-ssis-integration-runtime-virtual-network). If you check it, complete the following steps:
->>>>>>> 4a786ae7
 
 
     ![Advanced settings with virtual network](./media/tutorial-create-azure-ssis-runtime-portal/advanced-settings-vnet.png)    
 
-<<<<<<< HEAD
-    a. For **Subscription**, select the Azure subscription that has your VNet. 
+    a. For **Subscription**, select the Azure subscription that has your virtual network. 
     
     b. For **Location**, the same location of your integration runtime is selected.
     
-    b. For **Type**, select the type of your VNet: Classic or Azure Resource Manager. We recommend that you select Azure Resource Manager VNet, since Classic VNet will be deprecated soon.
-    
-    c. For **VNet Name**, select the name of your VNet. This should be the same VNet used for Azure SQL Database with VNet service endpoints/Managed Instance (Preview) to host SSISDB and or the one connected to your on-premises network.
-
-    d. For **Subnet Name**, select the name of subnet for your VNet. This should be a different subnet than the one used for Managed Instance (Preview) to host SSISDB.
-=======
-    a. For **Subscription**, select the Azure subscription that has your virtual network. 
-    
-    b. For **Location**, the same location of your integration runtime is selected.
-    
     b. For **Type**, select the type of your virtual network: Classic or Azure Resource Manager. We recommend that you select Azure Resource Manager virtual network, since Classic virtual network will be deprecated soon.
     
     c. For **VNet Name**, select the name of your virtual network. This virtual network should be the same virtual network used for Azure SQL Database with virtual network service endpoints/Managed Instance (Preview) to host SSISDB and or the one connected to your on-premises network.
 
     d. For **Subnet Name**, select the name of subnet for your virtual network. This virtual network should be a different subnet than the one used for Managed Instance (Preview) to host SSISDB.
->>>>>>> 4a786ae7
 6. Click **VNet Validation** and if successful, click **Finish** to start the creation of your Azure-SSIS integration runtime. 
 
     > [!IMPORTANT]
@@ -249,13 +211,8 @@
 $AzureSSISMaxParallelExecutionsPerNode = 8 
 # Custom setup info
 $SetupScriptContainerSasUri = "" # OPTIONAL to provide SAS URI of blob container where your custom setup script and its associated files are stored
-<<<<<<< HEAD
-# VNet info: Classic or Azure Resource Manager
-$VnetId = “[your VNet resource ID or leave it empty]" # REQUIRED if you use Azure SQL Database with VNet service endpoints/Managed Instance (Preview)/on-premises data, Azure Resource Manager VNet is recommended, Classic VNet will be deprecated soon
-=======
 # Virtual network info: Classic or Azure Resource Manager
 $VnetId = "[your virtual network resource ID or leave it empty]" # REQUIRED if you use Azure SQL Database with virtual network service endpoints/Managed Instance (Preview)/on-premises data, Azure Resource Manager virtual network is recommended, Classic virtual network will be deprecated soon
->>>>>>> 4a786ae7
 $SubnetName = “[your subnet name or leave it empty]" # WARNING: Please use a different subnet than the one used for your Managed Instance (Preview)
 
 ### SSISDB info
@@ -342,19 +299,11 @@
 ### Create an integration runtime
 Run the following commands to create an Azure-SSIS integration runtime that runs SSIS packages in Azure. 
 
-<<<<<<< HEAD
-If you do not use Azure SQL Database with VNet service endpoints/Managed Instance (Preview) to host SSISDB nor require access to on-premises data, you can omit VNetId and Subnet parameters or pass empty values for them. Otherwise, you can not omit them and must pass valid values from your VNet configuration, see [Join Azure-SSIS IR to VNet](https://docs.microsoft.com/en-us/azure/data-factory/join-azure-ssis-integration-runtime-virtual-network).
-
-If you use Managed Instance (Preview) to host SSISDB, you can omit CatalogPricingTier parameter or pass an empty value for it. Otherwise, you can not omit it and must pass a valid value from the list of supported pricing tiers for Azure SQL Database, see [SQL Database resource limits](../sql-database/sql-database-resource-limits.md). 
-
-If you use Azure Active Directory (AAD) authentication with your Azure Data Factory (ADF) Managed Service Identity (MSI) to connect to the database server, you can omit CatalogAdminCredential parameter, but you must add your ADF MSI into an AAD group with access permissions to the database server, see [Enable AAD authentication for Azure-SSIS IR](https://docs.microsoft.com/en-us/azure/data-factory/enable-aad-authentication-azure-ssis-ir).
-=======
 If you do not use Azure SQL Database with virtual network service endpoints/Managed Instance (Preview) to host SSISDB nor require access to on-premises data, you can omit VNetId and Subnet parameters or pass empty values for them. Otherwise, you cannot omit them and must pass valid values from your virtual network configuration, see [Join Azure-SSIS IR to a virtual network](https://docs.microsoft.com/en-us/azure/data-factory/join-azure-ssis-integration-runtime-virtual-network).
 
 If you use Managed Instance (Preview) to host SSISDB, you can omit CatalogPricingTier parameter or pass an empty value for it. Otherwise, you cannot omit it and must pass a valid value from the list of supported pricing tiers for Azure SQL Database, see [SQL Database resource limits](../sql-database/sql-database-resource-limits.md). 
 
 If you use Azure Active Directory (AAD) authentication with your Azure Data Factory Managed Service Identity (MSI) to connect to the database server, you can omit CatalogAdminCredential parameter, but you must add your Data Factory MSI into an AAD group with access permissions to the database server, see [Enable AAD authentication for Azure-SSIS IR](https://docs.microsoft.com/en-us/azure/data-factory/enable-aad-authentication-azure-ssis-ir).
->>>>>>> 4a786ae7
 
 ```powershell			    
 Set-AzureRmDataFactoryV2IntegrationRuntime -ResourceGroupName $ResourceGroupName `
@@ -434,13 +383,8 @@
 $AzureSSISMaxParallelExecutionsPerNode = 8 
 # Custom setup info
 $SetupScriptContainerSasUri = "" # OPTIONAL to provide SAS URI of blob container where your custom setup script and its associated files are stored
-<<<<<<< HEAD
-# VNet info: Classic or Azure Resource Manager
-$VnetId = “[your VNet resource ID or leave it empty]" # REQUIRED if you use Azure SQL Database with VNet service endpoints/Managed Instance (Preview)/on-premises data, Azure Resource Manager VNet is recommended, Classic VNet will be deprecated soon
-=======
 # Virtual network info: Classic or Azure Resource Manager
 $VnetId = "[your virtual network resource ID or leave it empty]" # REQUIRED if you use Azure SQL Database with virtual network service endpoints/Managed Instance (Preview)/on-premises data, Azure Resource Manager virtual network is recommended, Classic virtual network will be deprecated soon
->>>>>>> 4a786ae7
 $SubnetName = “[your subnet name or leave it empty]" # WARNING: Please use a different subnet than the one used for your Managed Instance (Preview)
 
 ### SSISDB info
@@ -615,8 +559,4 @@
 - [Tutorial: deploy SSIS packages to Azure](tutorial-create-azure-ssis-runtime-portal.md). This article provides step-by-step instructions to create an Azure-SSIS IR and uses an Azure SQL database to host the SSIS catalog. 
 - [Monitor an Azure-SSIS IR](monitor-integration-runtime.md#azure-ssis-integration-runtime). This article shows you how to retrieve information about an Azure-SSIS IR and descriptions of statuses in the returned information. 
 - [Manage an Azure-SSIS IR](manage-azure-ssis-integration-runtime.md). This article shows you how to stop, start, or remove an Azure-SSIS IR. It also shows you how to scale out your Azure-SSIS IR by adding more nodes to the IR. 
-<<<<<<< HEAD
-- [Join an Azure-SSIS IR to a VNet](join-azure-ssis-integration-runtime-virtual-network.md). This article provides conceptual information about joining your Azure-SSIS IR to an Azure virtual network (VNet). It also provides steps to use Azure portal to configure VNet so that Azure-SSIS IR can join the VNet. 
-=======
 - [Join an Azure-SSIS IR to a virtual network](join-azure-ssis-integration-runtime-virtual-network.md). This article provides conceptual information about joining your Azure-SSIS IR to an Azure virtual network. It also provides steps to use Azure portal to configure virtual network so that Azure-SSIS IR can join the virtual network. 
->>>>>>> 4a786ae7
