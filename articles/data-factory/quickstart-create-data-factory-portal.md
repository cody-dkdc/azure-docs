--- conflicted
+++ resolved
@@ -35,13 +35,8 @@
 
 ## Create a data factory
 
-<<<<<<< HEAD
-1. Navigate to the [Azure portal](https://portal.azure.com). 
-2. Click **Create a resource** on the left menu, click **Data + Analytics**, and click **Data Factory**. 
-=======
 1. Go to the [Azure portal](https://portal.azure.com). 
 2. Select **New** on the left menu, select **Data + Analytics**, and then select **Data Factory**. 
->>>>>>> 7c2b9a5d
    
    ![Data Factory selection in the "New" pane](./media/quickstart-create-data-factory-portal/new-azure-data-factory-menu.png)
 2. On the **New data factory** page, enter **ADFTutorialDataFactory** for **Name**. 
