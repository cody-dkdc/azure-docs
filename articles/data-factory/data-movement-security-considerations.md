---
title: Security considerations in Azure Data Factory | Microsoft Docs
description: Describes basic security infrastructure that data movement services in Azure Data Factory use to help secure your data.  
services: data-factory
documentationcenter: ''
author: nabhishek
manager: jhubbard
editor: spelluru

ms.service: data-factory
ms.workload: data-services
ms.tgt_pltfrm: na
ms.devlang: na
ms.topic: article
ms.date: 02/26/2018
ms.author: abnarain

---

#  Security considerations for data movement in Azure Data Factory
> [!div class="op_single_selector" title1="Select the version of Data Factory service you are using:"]
> * [Version 1 - GA](v1/data-factory-data-movement-security-considerations.md)
> * [Version 2 - Preview](data-movement-security-considerations.md)

This article describes basic security infrastructure that data movement services in Azure Data Factory use to help secure your data. Data Factory management resources are built on Azure security infrastructure and use all possible security measures offered by Azure.

> [!NOTE]
> This article applies to version 2 of Data Factory, which is currently in preview. If you're using version 1 of the Data Factory service, which is generally available (GA), see [Data movement security considerations for Data Factory version 1](v1/data-factory-data-movement-security-considerations.md).

In a Data Factory solution, you create one or more data [pipelines](concepts-pipelines-activities.md). A pipeline is a logical grouping of activities that together perform a task. These pipelines reside in the region where the data factory was created. 

Even though Data Factory is only available in the East US, East US 2, and West Europe regions (version 2 preview), the data movement service is available [globally in several regions](concepts-integration-runtime.md#azure-ir). If the data movement service is not yet deployed to that region, the Data Factory service ensures that data does not leave a geographical area or region unless you explicitly instruct the service to use an alternate region. 

Azure Data Factory does not store any data except for linked service credentials for cloud data stores, which are encrypted by using certificates. With Data Factory, you create data-driven workflows to orchestrate movement of data between [supported data stores](copy-activity-overview.md#supported-data-stores-and-formats), and processing of data by using [compute services](compute-linked-services.md) in other regions or in an on-premises environment. You can also monitor and manage workflows by using SDKs and Azure Monitor.

Data movement by using Data Factory has been certified for:
-	[HIPAA/HITECH](https://www.microsoft.com/en-us/trustcenter/Compliance/HIPAA) 
-	[ISO/IEC 27001](https://www.microsoft.com/en-us/trustcenter/Compliance/ISO-IEC-27001)  
-	[ISO/IEC 27018](https://www.microsoft.com/en-us/trustcenter/Compliance/ISO-IEC-27018)
-	[CSA STAR](https://www.microsoft.com/en-us/trustcenter/Compliance/CSA-STAR-Certification)

If you're interested in Azure compliance and how Azure secures its own infrastructure, visit the [Microsoft Trust Center](https://www.microsoft.com/trustcenter).

In this article, we review security considerations in the following two data movement scenarios: 

- **Cloud scenario**: In this scenario, both your source and your destination are publicly accessible through the internet. These include managed cloud storage services such as Azure Storage, Azure SQL Data Warehouse, Azure SQL Database, Azure Data Lake Store, Amazon S3, Amazon Redshift, SaaS services such as Salesforce, and web protocols such as FTP and OData. Find a complete list of supported data sources in  [Supported data stores and formats](copy-activity-overview.md#supported-data-stores-and-formats).
- **Hybrid scenario**: In this scenario, either your source or your destination is behind a firewall or inside an on-premises corporate network. Or, the data store is in a private network or virtual network (most often the source) and is not publicly accessible. Database servers hosted on virtual machines also fall under this scenario.

## Cloud scenarios
<<<<<<< HEAD
### Securing data store credentials
- Store encrypted credentials in Azure Data Factory managed store.
=======
### Secure data store credentials
- **Store encrypted credentials in an Azure Data Factory managed store**. Data Factory helps protect your data store credentials by encrypting them with certificates managed by Microsoft. These certificates are rotated every two years (which includes certificate renewal and the migration of credentials). The encrypted credentials are securely stored in an Azure storage account managed by Azure Data Factory management services. For more information about Azure Storage security, see [Azure Storage security overview](../security/security-storage-overview.md).
>>>>>>> 7773fad0

- **Store credentials in Azure Key Vault**. You can also store the data store's credential in [Azure Key Vault](https://azure.microsoft.com/services/key-vault/). Data Factory retrieves the credential during the execution of an activity. For more information, see [Store credential in Azure Key Vault](store-credentials-in-key-vault.md).

### Data encryption in transit
If the cloud data store supports HTTPS or TLS, all data transfers between data movement services in Data Factory and a cloud data store are via secure channel HTTPS or TLS.

> [!NOTE]
> All connections to Azure SQL Database and Azure SQL Data Warehouse require encryption (SSL/TLS) while data is in transit to and from the database. When you're authoring a pipeline by using JSON, add the encryption property and set it to **true** in the connection string. For Azure Storage, you can use **HTTPS** in the connection string.

### Data encryption at rest
Some data stores support encryption of data at rest. We recommend that you enable the data encryption mechanism for those data stores. 

#### Azure SQL Data Warehouse
Transparent Data Encryption (TDE) in Azure SQL Data Warehouse helps protect against the threat of malicious activity by performing real-time encryption and decryption of your data at rest. This behavior is transparent to the client. For more information, see [Secure a database in SQL Data Warehouse](../sql-data-warehouse/sql-data-warehouse-overview-manage-security.md).

#### Azure SQL Database
Azure SQL Database also supports transparent data encryption (TDE), which helps protect against the threat of malicious activity by performing real-time encryption and decryption of the data, without requiring changes to the application. This behavior is transparent to the client. For more information, see [Transparent data encryption for SQL Database and Data Warehouse](https://docs.microsoft.com/en-us/sql/relational-databases/security/encryption/transparent-data-encryption-azure-sql).

#### Azure Data Lake Store
Azure Data Lake Store also provides encryption for data stored in the account. When enabled, Data Lake Store automatically encrypts data before persisting and decrypts before retrieval, making it transparent to the client that accesses the data. For more information, see [Security in Azure Data Lake Store](../data-lake-store/data-lake-store-security-overview.md). 

#### Azure Blob storage and Azure Table storage
Azure Blob storage and Azure Table storage support Storage Service Encryption (SSE), which automatically encrypts your data before persisting to storage and decrypts before retrieval. For more information, see [Azure Storage Service Encryption for Data at Rest](../storage/common/storage-service-encryption.md).

#### Amazon S3
Amazon S3 supports both client and server encryption of data at rest. For more information, see [Protecting Data Using Encryption](http://docs.aws.amazon.com/AmazonS3/latest/dev/UsingEncryption.html).

#### Amazon Redshift
Amazon Redshift supports cluster encryption for data at rest. For more information, see [Amazon Redshift Database Encryption](http://docs.aws.amazon.com/redshift/latest/mgmt/working-with-db-encryption.html). 

#### Salesforce
Salesforce supports Shield Platform Encryption that allows encryption of all files, attachments, and custom fields. For more information, see [Understanding the Web Server OAuth Authentication Flow](https://developer.salesforce.com/docs/atlas.en-us.api_rest.meta/api_rest/intro_understanding_web_server_oauth_flow.htm).  

## Hybrid scenarios
Hybrid scenarios require self-hosted integration runtime to be installed in an on-premises network, inside a virtual network (Azure), or inside a virtual private cloud (Amazon). The self-hosted integration runtime must be able to access the local data stores. For more information about self-hosted integration runtime, see [How to create and configure self-hosted integration runtime](https://docs.microsoft.com/en-us/azure/data-factory/create-self-hosted-integration-runtime). 

![self-hosted integration runtime channels](media/data-movement-security-considerations/data-management-gateway-channels.png)

The command channel allows communication between data movement services in Data Factory and self-hosted integration runtime. The communication contains information related to the activity. The data channel is used for transferring data between on-premises data stores and cloud data stores.    

### On-premises data store credentials
The credentials for your on-premises data stores are always encrypted and stored. They can be either stored locally on the self-hosted integration runtime machine, or stored in Azure Data Factory managed storage (just like cloud store credentials). 

- **Store credentials locally**. If you want to encrypt and store credentials locally on the self-hosted integration runtime, follow the steps in [Encrypt credentials for on-premises data stores in Azure Data Factory](encrypt-credentials-self-hosted-integration-runtime.md). All connectors support this option. The self-hosted integration runtime uses Windows [DPAPI](https://msdn.microsoft.com/library/ms995355.aspx) to encrypt the sensitive data and credential information. 

   Use the **New-AzureRmDataFactoryV2LinkedServiceEncryptedCredential** cmdlet to encrypt linked service credentials and sensitive details in the linked service. You can then use the JSON returned (with the **EncryptedCredential** element in the connection string) to create a linked service by using the **Set-AzureRmDataFactoryV2LinkedService** cmdlet.  

- **Store in Azure Data Factory managed storage**. If you directly use the **Set-AzureRmDataFactoryV2LinkedService** cmdlet with the connection strings and credentials inline in the JSON, the linked service is encrypted and stored in Azure Data Factory managed storage. The sensitive information is still encrypted by certificate, and Microsoft manages these certificates.



#### Ports used when encrypting linked service on self-hosted integration runtime
By default, PowerShell uses port 8050 on the machine with self-hosted integration runtime for secure communication. If necessary, this port can be changed.  

![HTTPS port for the gateway](media/data-movement-security-considerations/https-port-for-gateway.png)

 


### Encryption in transit
All data transfers are via secure channel HTTPS and TLS over TCP to prevent man-in-the-middle attacks during communication with Azure services.

You can also use [IPSec VPN](../vpn-gateway/vpn-gateway-about-vpn-devices.md) or [Azure ExpressRoute](../expressroute/expressroute-introduction.md) to further secure the communication channel between your on-premises network and Azure.

Azure Virtual Network is a logical representation of your network in the cloud. You can connect an on-premises network to your virtual network by setting up IPSec VPN (site-to-site) or ExpressRoute (private peering).	

The following table summarizes the network and self-hosted integration runtime configuration recommendations based on different combinations of source and destination locations for hybrid data movement.

| Source      | Destination                              | Network configuration                    | Integration runtime setup                |
| ----------- | ---------------------------------------- | ---------------------------------------- | ---------------------------------------- |
| On-premises | Virtual machines and cloud services deployed in virtual networks | IPSec VPN (point-to-site or site-to-site) | The self-hosted integration runtime can be installed either on-premises or on an Azure virtual machine in a virtual network. |
| On-premises | Virtual machines and cloud services deployed in virtual networks | ExpressRoute (private peering)           | The self-hosted integration runtime can be installed either on-premises or on an Azure virtual machine in a virtual network. |
| On-premises | Azure-based services that have a public endpoint | ExpressRoute (public peering)            | The self-hosted integration runtime must be installed on-premises. |

The following images show the use of self-hosted integration runtime for moving data between an on-premises database and Azure services by using ExpressRoute and IPSec VPN (with Azure Virtual Network):

**ExpressRoute**

![Use ExpressRoute with gateway](media/data-movement-security-considerations/express-route-for-gateway.png) 

**IPSec VPN**

![IPSec VPN with gateway](media/data-movement-security-considerations/ipsec-vpn-for-gateway.png)

### Firewall configurations and whitelisting IP addresses

#### Firewall requirements for on-premises/private network	
In an enterprise, a corporate firewall runs on the central router of the organization. Windows Firewall runs as a daemon on the local machine in which the self-hosted integration runtime is installed. 

The following table provides outbound port and domain requirements for corporate firewalls:

| Domain names                  | Outbound ports | Description                              |
| ----------------------------- | -------------- | ---------------------------------------- |
| `*.servicebus.windows.net`    | 443, 80        | Required by the self-hosted integration runtime to connect to data movement services in Data Factory. |
| `*.core.windows.net`          | 443            | Used by the self-hosted integration runtime to connect to the Azure storage account when you use the [staged copy](copy-activity-performance.md#staged-copy) feature. |
| `*.frontend.clouddatahub.net` | 443            | Required by the self-hosted integration runtime to connect to the Data Factory service. |
| `*.database.windows.net`      | 1433           | (Optional) Required when you copy from or to Azure SQL Database or Azure SQL Data Warehouse. Use the staged copy feature to copy data to Azure SQL Database or Azure SQL Data Warehouse without opening port 1433. |
| `*.azuredatalakestore.net`<br>`login.microsoftonline.com/<tenant>/oauth2/token`    | 443            | (Optional) Required when you copy from or to  Azure Data Lake Store. |

> [!NOTE] 
> You might have to manage ports or whitelisting domains at the corporate firewall level as required by the respective data sources. This table only uses Azure SQL Database, Azure SQL Data Warehouse, and Azure Data Lake Store as examples.   

The following table provides inbound port requirements for Windows Firewall:

| Inbound ports | Description                              |
| ------------- | ---------------------------------------- |
| 8050 (TCP)    | Required by the PowerShell encryption cmdlet as described in [Encrypt credentials for on-premises data stores in Azure Data Factory](encrypt-credentials-self-hosted-integration-runtime.md), and by the credential manager application to securely set credentials for on-premises data stores on the self-hosted integration runtime. |

![Gateway port requirements](media\data-movement-security-considerations/gateway-port-requirements.png) 

#### IP configurations and whitelisting in data stores
Some data stores in the cloud also require that you whitelist the IP address of the machine accessing the store. Ensure that the IP address of the self-hosted integration runtime machine is whitelisted or configured in the firewall appropriately.

The following cloud data stores require that you whitelist the IP address of the self-hosted integration runtime machine. Some of these data stores, by default, might not require whitelisting. 

- [Azure SQL Database](../sql-database/sql-database-firewall-configure.md) 
- [Azure SQL Data Warehouse](../sql-data-warehouse/sql-data-warehouse-get-started-provision.md)
- [Azure Data Lake Store](../data-lake-store/data-lake-store-secure-data.md#set-ip-address-range-for-data-access)
- [Azure Cosmos DB](../cosmos-db/firewall-support.md)
- [Amazon Redshift](http://docs.aws.amazon.com/redshift/latest/gsg/rs-gsg-authorize-cluster-access.html) 

## Frequently asked questions

**Can the self-hosted integration runtime be shared across different data factories?**

We do not support this feature yet. We are actively working on it.

**What are the port requirements for the self-hosted integration runtime to work?**

The self-hosted integration runtime makes HTTP-based connections to access the internet. The outbound ports 443 and 80 must be opened for the self-hosted integration runtime to make this connection. Open inbound port 8050 only at the machine level (not the corporate firewall level) for credential manager application. If Azure SQL Database or Azure SQL Data Warehouse is used as the source or the destination, you need to open port 1433 as well. For more information, see the [Firewall configurations and whitelisting IP addresses](#firewall-configurations-and-whitelisting-ip-address-of-gateway) section. 


## Next steps
For information about Azure Data Factory Copy Activity performance, see [Copy Activity performance and tuning guide](copy-activity-performance.md).

 <|MERGE_RESOLUTION|>--- conflicted
+++ resolved
@@ -47,14 +47,10 @@
 - **Hybrid scenario**: In this scenario, either your source or your destination is behind a firewall or inside an on-premises corporate network. Or, the data store is in a private network or virtual network (most often the source) and is not publicly accessible. Database servers hosted on virtual machines also fall under this scenario.
 
 ## Cloud scenarios
-<<<<<<< HEAD
+
 ### Securing data store credentials
-- Store encrypted credentials in Azure Data Factory managed store.
-=======
-### Secure data store credentials
+
 - **Store encrypted credentials in an Azure Data Factory managed store**. Data Factory helps protect your data store credentials by encrypting them with certificates managed by Microsoft. These certificates are rotated every two years (which includes certificate renewal and the migration of credentials). The encrypted credentials are securely stored in an Azure storage account managed by Azure Data Factory management services. For more information about Azure Storage security, see [Azure Storage security overview](../security/security-storage-overview.md).
->>>>>>> 7773fad0
-
 - **Store credentials in Azure Key Vault**. You can also store the data store's credential in [Azure Key Vault](https://azure.microsoft.com/services/key-vault/). Data Factory retrieves the credential during the execution of an activity. For more information, see [Store credential in Azure Key Vault](store-credentials-in-key-vault.md).
 
 ### Data encryption in transit
