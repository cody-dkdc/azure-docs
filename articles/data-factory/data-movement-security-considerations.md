--- conflicted
+++ resolved
@@ -142,20 +142,11 @@
 
 | Domain names                  | Outbound ports | Description                              |
 | ----------------------------- | -------------- | ---------------------------------------- |
-<<<<<<< HEAD
 | `*.servicebus.windows.net`    | 443, 80        | Required by the self-hosted integration runtime to connect to data movement services in Data Factory. |
 | `*.core.windows.net`          | 443            | Used by the self-hosted integration runtime to connect to the Azure Storage account when you use the [staged copy](copy-activity-performance.md#staged-copy) feature. |
 | `*.frontend.clouddatahub.net` | 443            | Required by the self-hosted integration runtime to connect to the Data Factory service. |
 | `*.database.windows.net`      | 1433           | (Optional) Required when you copy from or to Azure SQL Database or Azure SQL Data Warehouse. Use the staged copy feature to copy data to Azure SQL Database or Azure SQL Data Warehouse without opening port 1433. |
-| `*.azuredatalakestore.net`<br>`login.microsoftonline.com/<tenant>/oauth2/token`    | 443            | (Optional) Required when you copy from or to  Azure Data Lake Store. |
-=======
-| `*.servicebus.windows.net`    | 443, 80        | Required by the self-hosted integration runtime to connect to data movement services in Data Factory |
-| `*.core.windows.net`          | 443            | Used by the self-hosted integration runtime to connect to Azure Storage Account when you use the [staged copy](copy-activity-performance.md#staged-copy) feature. |
-| `*.frontend.clouddatahub.net` | 443            | Required by the self-hosted integration runtime to connect to the Azure Data Factory service. |
-| `*.database.windows.net`      | 1433           | (OPTIONAL) needed when you copy from/to Azure SQL Database/ Azure SQL Data Warehouse. Use the staged copy feature to copy data to Azure SQL Database/Azure SQL Data Warehouse without opening the port 1433. |
-| `*.azuredatalakestore.net`<br>`login.microsoftonline.com/<tenant>/oauth2/token`    | 443            | (OPTIONAL) needed when you copy from/to is Azure Data Lake store |
-| `wu.configuration.dataproxy.clouddatahub.net`    | 443            | (OPTIONAL) used for telemetry - installation sucess/ failure |
->>>>>>> 2601f8d2
+| `*.azuredatalakestore.net`<br>`login.microsoftonline.com/<tenant>/oauth2/token`    | 443            | (Optional) Required when you copy from or to Azure Data Lake Store. |
 
 > [!NOTE] 
 > You might have to manage ports or whitelisting domains at the corporate firewall level as required by the respective data sources. This table only uses Azure SQL Database, Azure SQL Data Warehouse, and Azure Data Lake Store as examples.   
