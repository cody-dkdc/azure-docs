---
title: Execute Pipeline Activity in Azure Data Factory | Microsoft Docs
description: Learn how you can use the Execute Pipeline Activity to invoke one Data Factory pipeline from another Data Factory pipeline.
services: data-factory
documentationcenter: ''
author: sharonlo101
manager: craigg
editor: 

ms.service: data-factory
ms.workload: data-services
ms.tgt_pltfrm: na

ms.topic: conceptual
ms.date: 01/10/2018
ms.author: shlo

---
# Execute Pipeline activity in Azure Data Factory
The Execute Pipeline activity allows a Data Factory pipeline to invoke another pipeline.

## Syntax

```json
{
    "name": "MyPipeline",
    "properties": {
        "activities": [
            {
                "name": "ExecutePipelineActivity",
                "type": "ExecutePipeline",
                "typeProperties": {
                    "parameters": {                        
                        "mySourceDatasetFolderPath": {
                            "value": "@pipeline().parameters.mySourceDatasetFolderPath",
                            "type": "Expression"
                        }
                    },
                    "pipeline": {
                        "referenceName": "<InvokedPipelineName>",
                        "type": "PipelineReference"
                    },
                    "waitOnCompletion": true
                 }
            }
        ],
        "parameters": [
            {
                "mySourceDatasetFolderPath": {
                    "type": "String"
                }
            }
        ]
    }
}
```

## Type properties

<<<<<<< HEAD
| Property | Description | Allowed values | Required | |
| -------- | ----------- | -------------- | -------- |-|
| name | Name of the execute pipeline activity. | String | Yes | |
| type | Must be set to: **ExecutePipeline**. | String | Yes | |
| pipeline | Pipeline reference to the dependent pipeline that this pipeline invokes. A pipeline reference object has two properties: **referenceName** and **type**. The referenceName property specifies the name of the reference pipeline. The type property must be set to PipelineReference. | PipelineReference | Yes | |
| parameters | Parameters to be passed to the invoked pipeline | A JSON object that maps parameter names to argument values | No | |
| waitOnCompletion | Defines whether activity execution waits for the dependent pipeline execution to finish. | Default is false. | Boolean | No |
=======
Property | Description | Allowed values | Required
-------- | ----------- | -------------- | --------
name | Name of the execute pipeline activity. | String | Yes
type | Must be set to: **ExecutePipeline**. | String | Yes
pipeline | Pipeline reference to the dependent pipeline that this pipeline invokes. A pipeline reference object has two properties: **referenceName** and **type**. The referenceName property specifies the name of the reference pipeline. The type property must be set to PipelineReference. | PipelineReference | Yes
parameters | Parameters to be passed to the invoked pipeline | A JSON object that maps parameter names to argument values | No
waitOnCompletion | Defines whether activity execution waits for the dependent pipeline execution to finish. Default is false. | Boolean | No
>>>>>>> 32d9e8af

## Sample
This scenario has two pipelines:

- **Master pipeline** - This pipeline has one Execute Pipeline activity that calls the invoked pipeline. The master pipeline takes two parameters: `masterSourceBlobContainer`, `masterSinkBlobContainer`.
- **Invoked pipeline** - This pipeline has one Copy activity that copies data from an Azure Blob source to Azure Blob sink. The invoked pipeline takes two parameters: `sourceBlobContainer`, `sinkBlobContainer`.

### Master pipeline definition

```json
{
  "name": "masterPipeline",
  "properties": {
    "activities": [
      {
        "type": "ExecutePipeline",
        "typeProperties": {
          "pipeline": {
            "referenceName": "invokedPipeline",
            "type": "PipelineReference"
          },
          "parameters": {
            "sourceBlobContainer": {
              "value": "@pipeline().parameters.masterSourceBlobContainer",
              "type": "Expression"
            },
            "sinkBlobContainer": {
              "value": "@pipeline().parameters.masterSinkBlobContainer",
              "type": "Expression"
            }
          },
          "waitOnCompletion": true
        },
        "name": "MyExecutePipelineActivity"
      }
    ],
    "parameters": {
      "masterSourceBlobContainer": {
        "type": "String"
      },
      "masterSinkBlobContainer": {
        "type": "String"
      }
    }
  }
}

```

### Invoked pipeline definition

```json
{
  "name": "invokedPipeline",
  "properties": {
    "activities": [
      {
        "type": "Copy",
        "typeProperties": {
          "source": {
            "type": "BlobSource"
          },
          "sink": {
            "type": "BlobSink"
          }
        },
        "name": "CopyBlobtoBlob",
        "inputs": [
          {
            "referenceName": "SourceBlobDataset",
            "type": "DatasetReference"
          }
        ],
        "outputs": [
          {
            "referenceName": "sinkBlobDataset",
            "type": "DatasetReference"
          }
        ]
      }
    ],
    "parameters": {
      "sourceBlobContainer": {
        "type": "String"
      },
      "sinkBlobContainer": {
        "type": "String"
      }
    }
  }
}

```

**Linked service**

```json
{
    "name": "BlobStorageLinkedService",
    "properties": {
    "type": "AzureStorage",
    "typeProperties": {
      "connectionString": {
        "value": "DefaultEndpointsProtocol=https;AccountName=*****",
        "type": "SecureString"
      }
    }
  }
}
```

**Source dataset**
```json
{
    "name": "SourceBlobDataset",
    "properties": {
    "type": "AzureBlob",
    "typeProperties": {
      "folderPath": {
        "value": "@pipeline().parameters.sourceBlobContainer",
        "type": "Expression"
      },
      "fileName": "salesforce.txt"
    },
    "linkedServiceName": {
      "referenceName": "BlobStorageLinkedService",
      "type": "LinkedServiceReference"
    }
  }
}
```

**Sink dataset**
```json
{
    "name": "sinkBlobDataset",
    "properties": {
    "type": "AzureBlob",
    "typeProperties": {
      "folderPath": {
        "value": "@pipeline().parameters.sinkBlobContainer",
        "type": "Expression"
      }
    },
    "linkedServiceName": {
      "referenceName": "BlobStorageLinkedService",
      "type": "LinkedServiceReference"
    }
  }
}
```

### Running the pipeline

To run the master pipeline in this example, the following values are passed for the masterSourceBlobContainer and masterSinkBlobContainer parameters: 

```json
{
  "masterSourceBlobContainer": "executetest",
  "masterSinkBlobContainer": "executesink"
}
```

The master pipeline forwards these values to the invoked pipeline as shown in the following example: 

```json
{
    "type": "ExecutePipeline",
    "typeProperties": {
      "pipeline": {
        "referenceName": "invokedPipeline",
        "type": "PipelineReference"
      },
      "parameters": {
        "sourceBlobContainer": {
          "value": "@pipeline().parameters.masterSourceBlobContainer",
          "type": "Expression"
        },
        "sinkBlobContainer": {
          "value": "@pipeline().parameters.masterSinkBlobContainer",
          "type": "Expression"
        }
      },

      ....
}

```
## Next steps
See other control flow activities supported by Data Factory: 

- [For Each Activity](control-flow-for-each-activity.md)
- [Get Metadata Activity](control-flow-get-metadata-activity.md)
- [Lookup Activity](control-flow-lookup-activity.md)
- [Web Activity](control-flow-web-activity.md)<|MERGE_RESOLUTION|>--- conflicted
+++ resolved
@@ -57,15 +57,6 @@
 
 ## Type properties
 
-<<<<<<< HEAD
-| Property | Description | Allowed values | Required | |
-| -------- | ----------- | -------------- | -------- |-|
-| name | Name of the execute pipeline activity. | String | Yes | |
-| type | Must be set to: **ExecutePipeline**. | String | Yes | |
-| pipeline | Pipeline reference to the dependent pipeline that this pipeline invokes. A pipeline reference object has two properties: **referenceName** and **type**. The referenceName property specifies the name of the reference pipeline. The type property must be set to PipelineReference. | PipelineReference | Yes | |
-| parameters | Parameters to be passed to the invoked pipeline | A JSON object that maps parameter names to argument values | No | |
-| waitOnCompletion | Defines whether activity execution waits for the dependent pipeline execution to finish. | Default is false. | Boolean | No |
-=======
 Property | Description | Allowed values | Required
 -------- | ----------- | -------------- | --------
 name | Name of the execute pipeline activity. | String | Yes
@@ -73,7 +64,6 @@
 pipeline | Pipeline reference to the dependent pipeline that this pipeline invokes. A pipeline reference object has two properties: **referenceName** and **type**. The referenceName property specifies the name of the reference pipeline. The type property must be set to PipelineReference. | PipelineReference | Yes
 parameters | Parameters to be passed to the invoked pipeline | A JSON object that maps parameter names to argument values | No
 waitOnCompletion | Defines whether activity execution waits for the dependent pipeline execution to finish. Default is false. | Boolean | No
->>>>>>> 32d9e8af
 
 ## Sample
 This scenario has two pipelines:
