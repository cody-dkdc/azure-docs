<properties 
	pageTitle="Scheduling and Execution with Data Factory" 
	description="Learn scheduling and execution aspects of Azure Data Factory application model." 
	services="data-factory" 
	documentationCenter="" 
	authors="spelluru" 
	manager="jhubbard" 
	editor="monicar"/>

<tags 
	ms.service="data-factory" 
	ms.workload="data-services" 
	ms.tgt_pltfrm="na" 
	ms.devlang="na" 
	ms.topic="article" 
	ms.date="01/27/2016" 
	ms.author="spelluru"/>

# Scheduling & Execution with Data Factory
  
This article explains the scheduling and execution aspects of Azure Data Factory application model. This article builds on [Creating Pipelines](data-factory-create-pipelines.md) and [Creating Datasets](data-factory-create-datasets.md) articles and assumes that you understand basics of data factory application model concepts: activity, pipelines, linked services and datasets.

## Scheduling Activities

With the **scheduler** section in the activity JSON, you can specify a recurring schedule for the activity. For example you can schedule an activity every hour as follows:

	"scheduler": {
		"frequency": "Hour",
	    "interval": 1
	},  
    
![Scheduler example](./media/data-factory-scheduling-and-execution/scheduler-example.png)

As shown above, specifying a schedule for the activity creates a series of tumbling windows. Tumbling windows are series of fixed-sized, non-overlapping and contiguous time intervals. These logical tumbling windows for the activity are called **activity windows**.
 
For the currently executing activity window, the time interval associated with the activity window can be accessed with **WindowStart** and **WindowEnd** system variables in the activity JSON. You can use these variables for different purposes in your activity JSON and scripts associated with the activity including selecting data from input, output datasets representing time series data.

The **scheduler** property supports the same sub-properties as the **availability** property in a dataset. For more information on different properties available for scheduler including scheduling at a specific time offset, setting the mode to align processing at the beginning of interval for the activity window or at the end please refer to the [Dataset availability](data-factory-create-datasets.md#Availability) article. 

## Time series Datasets and Data Slices

Time series data is a continuous sequence of data points typically consisting of successive measurements made over a time interval. Common examples of time series data include sensor data, application telemetry data etc.

With Azure Data Factory, you can process time series data in batched fashion with activity runs. Typically, there are recurring cadences at which input data arrives and output data needs to be produced. This cadence is modeled by specifying **availability** section on the dataset as follows:

    "availability": {
      "frequency": "Hour",
      "interval": 1
    },

Each unit of data consumed and produced by an activity run is called a data **slice**. The diagram below shows an example of an activity with an input time series dataset and an output time series dataset each with availability set to hourly frequency.

![Availability scheduler](./media/data-factory-scheduling-and-execution/availability-scheduler.png)

The hourly data slices for the input and output dataset are shown in the diagram above. The diagram shows 3 input slices that are ready for processing and the 10-11AM activity run in progress producing the 10-11AM output slice. 

The time interval associated with the current slice being produced can be accessed in the dataset JSON with variables **SliceStart** and **SliceEnd**.

For more information on different properties available for availability section please refer to the [Creating Datasets](data-factory-create-datasets.md) article.

## Sample – Copy Activity moving data from Azure SQL to Azure Blob

Let’s put some thing together and in action by revisiting the sample for copy activity shown in the [Creating Pipelines](data-factory-create-pipelines.md) article that copies data from an Azure SQL table to Azure blob every hour.

**Input: Azure SQL dataset**

	{
	    "name": "AzureSqlInput",
	    "properties": {
	        "published": false,
	        "type": "AzureSqlTable",
	        "linkedServiceName": "AzureSqlLinkedService",
	        "typeProperties": {
	            "tableName": "MyTable"
	        },
	        "availability": {
	            "frequency": "Hour",
	            "interval": 1
	        },
	        "external": true,
	        "policy": {}
	    }
	}


Note that the **frequency** is set to **Hour** and **interval** is set to **1** in the **availability** section. 

**Output: Azure Blob dataset**
	
	{
	    "name": "AzureBlobOutput",
	    "properties": {
	        "published": false,
	        "type": "AzureBlob",
	        "linkedServiceName": "StorageLinkedService",
	        "typeProperties": {
	            "folderPath": "mypath/{Year}/{Month}/{Day}/{Hour}",
	            "format": {
	                "type": "TextFormat"
	            },
	            "partitionedBy": [
	                {
	                    "name": "Year",
	                    "value": {
	                        "type": "DateTime",
	                        "date": "SliceStart",
	                        "format": "yyyy"
	                    }
	                },
	                {
	                    "name": "Month",
	                    "value": {
	                        "type": "DateTime",
	                        "date": "SliceStart",
	                        "format": "%M"
	                    }
	                },
	                {
	                    "name": "Day",
	                    "value": {
	                        "type": "DateTime",
	                        "date": "SliceStart",
	                        "format": "%d"
	                    }
	                },
	                {
	                    "name": "Hour",
	                    "value": {
	                        "type": "DateTime",
	                        "date": "SliceStart",
	                        "format": "%H"
	                    }
	                }
	            ]
	        },
	        "availability": {
	            "frequency": "Hour",
	            "interval": 1
	        }
	    }
	}


Note that the **frequency** is set to **Hour** and **interval** is set to **1** in the **availability** section.



**Activity: Copy activity**

	{
	    "name": "SamplePipeline",
	    "properties": {
	        "description": "copy activity",
	        "activities": [
	            {
	                "type": "Copy",
	                "name": "AzureSQLtoBlob",
	                "description": "copy activity",	
	                "typeProperties": {
	                    "source": {
	                        "type": "SqlSource",
	                        "sqlReaderQuery": "$$Text.Format('select * from MyTable where timestampcolumn >= \\'{0:yyyy-MM-dd HH:mm}\\' AND timestampcolumn < \\'{1:yyyy-MM-dd HH:mm}\\'', WindowStart, WindowEnd)"
	                    },
	                    "sink": {
	                        "type": "BlobSink",
	                        "writeBatchSize": 100000,
	                        "writeBatchTimeout": "00:05:00"
	                    }
	                },
	                "inputs": [
	                    {
	                        "name": "AzureSQLInput"
	                    }
	                ],
	                "outputs": [
	                    {
	                        "name": "AzureBlobOutput"
	                    }
	                ],
	       			"scheduler": {
	          			"frequency": "Hour",
	          			"interval": 1
	        		}
	            }
	        ],
	        "start": "2015-01-01T08:00:00Z",
	        "end": "2015-01-01T11:00:00Z"
	    }
	}


The sample above shows activity schedule and dataset availability sections set to hourly frequency. The sample shows how you can leverage the **WindowStart** and **WindowEnd** variables to select the relevant data for the given activity run and send it to a blob with appropriate dynamic **folderPath** parameterized to have the folder for every hour.

When 3 of the slices between 8 – 11 AM execute, this is what it will look like for a sample Azure table and Blob.

Suppose the data in Azure SQL is as follows:

![Sample input](./media/data-factory-scheduling-and-execution/sample-input-data.png)

On deploying the above pipeline the Azure blob will populated as follows:

1.	File mypath/2015/1/1/8/Data.<Guid>.txt with data 

		10002345,334,2,2015-01-01 08:24:00.3130000
		10002345,347,15,2015-01-01 08:24:00.6570000
		10991568,2,7,2015-01-01 08:56:34.5300000

	**Note:** <Guid> will be replaced with an actual guid. Example file name: Data.bcde1348-7620-4f93-bb89-0eed3455890b.txt
2.	File mypath/2015/1/1/9/Data.<Guid>.txt with data:

		10002345,334,1,2015-01-01 09:13:00.3900000
		24379245,569,23,2015-01-01 09:25:00.3130000
		16777799,21,115,2015-01-01 09:47:34.3130000
3.	File mypath/2015/1/1/10/Data.<Guid>.txt with no data.


## Data Slices, Active Period for Pipeline and Concurrent Slice Execution

The [Creating Pipelines](data-factory-create-pipelines.md) article introduced the concept of active period for a pipeline specified by setting the **start** and **end** properties of the pipeline.
 
You can set the start date for the pipeline active period in the past and data factory will automatically calculate (back fill) all data slices in the past and will begin processing them.

With back filled data slices, it is possible to configure them to be run in parallel. You can do that by setting the concurrency property in **policy** section of the activity JSON as shown in the [Creating Pipelines](data-factory-create-pipelines.md) article.

## Rerunning Failed Data Slices and Automatic Data Dependency Tracking

You can monitor execution of slices in a rich visual way. See [Monitoring and managing pipelines](data-factory-monitor-manage-pipelines.md) article for details. 

Consider the following example which shows two activities. Activity1 produces a time series dataset with slices as output that is consumed as input by Activity2 to produce the final output time series dataset.

![Failed slice](./media/data-factory-scheduling-and-execution/failed-slice.png)

<br/>

The above diagram shows that out of 3 recent slices there was a failure producing the 9-10 AM slice for **Dataset2**. Data factory automatically tracks dependency for time series dataset and as a result holds off kicking off the activity run for 9-10 AM downstream slice.


Data factory monitoring & management tools allow you to drill into the diagnostic logs for the failed slice easily find the root cause for the issue and fix it. Once you have fixed the issue you can also easily kick off the activity run to produce the failed slice. For more details on how to kick off reruns, understand state transitions for data slices please refer to the [monitoring & management](data-factory-monitor-manage-pipelines.md) article.

Once you kick off the rerun and the 9-10AM slice for dataset2 is ready, data factory kicks off the run for the 9-10 AM dependent slice on final dataset as shown in the diagram below.

![Rerun failed slice](./media/data-factory-scheduling-and-execution/rerun-failed-slice.png)

For deeper dive on specifying dependency and tracking the dependencies for complex chain of activities and datasets, refer to sections below.

## Modeling datasets with different frequencies

In the samples shown above, the frequencies for input and output datasets and activity schedule window were same. Some scenarios require the ability to produce output at a frequency different than frequencies of one or more inputs. Data factory supports modeling these scenarios.

### Sample 1: Producing daily output report for input data that is available every hour

Consider a scenario where we have input measurement data from sensors available every hour in Azure Blob and we want to produce a daily aggregate report with statistics like mean, max, min etc... for the day with data factory [Hive activity](data-factory-hive-activity.md).

Here is how you can model this with data factory:

**Input Azure blob dataset:**

The hourly input files are dropped in the folder for the given day. Availability for input is set Hourly (frequency: Hour, interval: 1).

	{
	  "name": "AzureBlobInput",
	  "properties": {
	    "type": "AzureBlob",
	    "linkedServiceName": "StorageLinkedService",
	    "typeProperties": {
	      "folderPath": "mycontainer/myfolder/{Year}/{Month}/{Day}/",
	      "partitionedBy": [
	        { "name": "Year", "value": {"type": "DateTime","date": "SliceStart","format": "yyyy"}},
	        { "name": "Month","value": {"type": "DateTime","date": "SliceStart","format": "%M"}},
	        { "name": "Day","value": {"type": "DateTime","date": "SliceStart","format": "%d"}}
	      ],
	      "format": {
	        "type": "TextFormat"
	      }
	    },
		"external": true,
	    "availability": {
	      "frequency": "Hour",
	      "interval": 1
	    }
	  }
	}

**Output Azure blob dataset**

One output file will be dropped every day in the folder for the day. Availability of output is set Daily (frequency: Day and interval: 1).


	{
	  "name": "AzureBlobOutput",
	  "properties": {
	    "type": "AzureBlob",
	    "linkedServiceName": "StorageLinkedService",
	    "typeProperties": {
	      "folderPath": "mycontainer/myfolder/{Year}/{Month}/{Day}/",
	      "partitionedBy": [
	        { "name": "Year", "value": {"type": "DateTime","date": "SliceStart","format": "yyyy"}},
	        { "name": "Month","value": {"type": "DateTime","date": "SliceStart","format": "%M"}},
	        { "name": "Day","value": {"type": "DateTime","date": "SliceStart","format": "%d"}}
	      ],
	      "format": {
	        "type": "TextFormat"
	      }
	    },
	    "availability": {
	      "frequency": "Day",
	      "interval": 1
	    }
	  }
	}

**Activity: Hive activity in a pipeline**

The hive script receives the appropriate datetime information as parameters leveraging the **WindowStart** variable as shown below. The hive script uses this variable to load the data from the right folder for the day and run the aggregation to generate the output.

		{  
		    "name":"SamplePipeline",
		    "properties":{  
		    "start":"2015-01-01T08:00:00",
		    "end":"2015-01-01T11:00:00",
		    "description":"hive activity",
		    "activities": [
		        {
		            "name": "SampleHiveActivity",
		            "inputs": [
		                {
		                    "name": "AzureBlobInput"
		                }
		            ],
		            "outputs": [
		                {
		                    "name": "AzureBlobOutput"
		                }
		            ],
		            "linkedServiceName": "HDInsightLinkedService",
		            "type": "HDInsightHive",
		            "typeProperties": {
		                "scriptPath": "adftutorial\\hivequery.hql",
		                "scriptLinkedService": "StorageLinkedService",
		                "defines": {
		                    "Year": "$$Text.Format('{0:yyyy}',WindowsStart)",
		                    "Month": "$$Text.Format('{0:%M}',WindowStart)",
		                    "Day": "$$Text.Format('{0:%d}',WindowStart)"
		                }
		            },
		            "scheduler": {
		                "frequency": "Day",
		                "interval": 1
		            },			
		            "policy": {
		                "concurrency": 1,
		                "executionPriorityOrder": "OldestFirst",
		                "retry": 2,
		                "timeout": "01:00:00"
		            }
	             }
		     ]
		   }
		}

Here is how this looks like from data dependency point of view.

![Data dapendency](./media/data-factory-scheduling-and-execution/data-dependency.png)

The output slice for every day depends on 24 hourly slices from input dataset. Data factory computes these dependencies automatically by figuring out the input data slices that fall in the same time period as the output slice to be produced. If any of the 24 input slices is not available (due to processing happening in an activity upstream that produces the that slice for example) data factory will wait for the input slice to be ready before kicking off the daily activity run.


### Sample 2: Specify dependency with expressions and data factory functions

Let’s consider another scenario. Suppose you have a Hive activity that processes two input datasets, one of them has new data daily but one of them gets new data every week. Suppose you wanted to do a join across the two inputs and produce an output daily.
 
The simple approach so far where data factory automatically figures out the right input slices to process by including input data slices aligned to the output data slice’s time period no longer works.

You need a way to specify for every activity run the data factory should use last week’s data slice for the weekly input dataset. You can do that with the help of Azure Data Factory functions as shows below.

**Input1: Azure Blob**

First input is Azure blob updated **daily**.
	
	{
	  "name": "AzureBlobInputDaily",
	  "properties": {
	    "type": "AzureBlob",
	    "linkedServiceName": "StorageLinkedService",
	    "typeProperties": {
	      "folderPath": "mycontainer/myfolder/{Year}/{Month}/{Day}/",
	      "partitionedBy": [
	        { "name": "Year", "value": {"type": "DateTime","date": "SliceStart","format": "yyyy"}},
	        { "name": "Month","value": {"type": "DateTime","date": "SliceStart","format": "%M"}},
	        { "name": "Day","value": {"type": "DateTime","date": "SliceStart","format": "%d"}}
	      ],
	      "format": {
	        "type": "TextFormat"
	      }
	    },
		"external": true,
	    "availability": {
	      "frequency": "Day",
	      "interval": 1
	    }
	  }
	}

**Input2: Azure Blob**

Input2 is Azure blob updated **weekly**.

	{
	  "name": "AzureBlobInputWeekly",
	  "properties": {
	    "type": "AzureBlob",
	    "linkedServiceName": "StorageLinkedService",
	    "typeProperties": {
	      "folderPath": "mycontainer/myfolder/{Year}/{Month}/{Day}/",
	      "partitionedBy": [
	        { "name": "Year", "value": {"type": "DateTime","date": "SliceStart","format": "yyyy"}},
	        { "name": "Month","value": {"type": "DateTime","date": "SliceStart","format": "%M"}},
	        { "name": "Day","value": {"type": "DateTime","date": "SliceStart","format": "%d"}}
	      ],
	      "format": {
	        "type": "TextFormat"
	      }
	    },
		"external": true,
	    "availability": {
	      "frequency": "Day",
	      "interval": 7
	    }
	  }
	}

**Output: Azure Blob**

One output file will be dropped every day in the folder for the day. Availability of output is set Daily (frequency: Day, interval: 1).
	
	{
	  "name": "AzureBlobOutputDaily",
	  "properties": {
	    "type": "AzureBlob",
	    "linkedServiceName": "StorageLinkedService",
	    "typeProperties": {
	      "folderPath": "mycontainer/myfolder/{Year}/{Month}/{Day}/",
	      "partitionedBy": [
	        { "name": "Year", "value": {"type": "DateTime","date": "SliceStart","format": "yyyy"}},
	        { "name": "Month","value": {"type": "DateTime","date": "SliceStart","format": "%M"}},
	        { "name": "Day","value": {"type": "DateTime","date": "SliceStart","format": "%d"}}
	      ],
	      "format": {
	        "type": "TextFormat"
	      }
	    },
	    "availability": {
	      "frequency": "Day",
	      "interval": 1
	    }
	  }
	}

**Activity: Hive activity in a pipeline**

The hive activity takes the 2 inputs and produces an output slice every day. You can specify every day’s output slice to depend on last week’s input slice for weekly input as follows.
	
	{  
	    "name":"SamplePipeline",
	    "properties":{  
	    "start":"2015-01-01T08:00:00",
	    "end":"2015-01-01T11:00:00",
	    "description":"hive activity",
	    "activities": [
	      {
	        "name": "SampleHiveActivity",
	        "inputs": [
	          {
	            "name": "AzureBlobInputDaily"
	          },
	          {
	            "name": "AzureBlobInputWeekly",
	            "startTime": "Date.AddDays(SliceStart, - Date.DayOfWeek(SliceStart))",
	            "endTime": "Date.AddDays(SliceEnd,  -Date.DayOfWeek(SliceEnd))"  
	          }
	        ],
	        "outputs": [
	          {
	            "name": "AzureBlobOutputDaily"
	          }
	        ],
	        "linkedServiceName": "HDInsightLinkedService",
	        "type": "HDInsightHive",
	        "typeProperties": {
	          "scriptPath": "adftutorial\\hivequery.hql",
	          "scriptLinkedService": "StorageLinkedService",
	          "defines": {
	            "Year": "$$Text.Format('{0:yyyy}',WindowsStart)",
	            "Month": "$$Text.Format('{0:%M}',WindowStart)",
	            "Day": "$$Text.Format('{0:%d}',WindowStart)"
	          }
	        },
	        "scheduler": {
	          "frequency": "Day",
	          "interval": 1
	        },			
	        "policy": {
	          "concurrency": 1,
	          "executionPriorityOrder": "OldestFirst",
	          "retry": 2,  
	          "timeout": "01:00:00"
	        }
		   } 
	     ]
	   }
	}


## Chaining activities
You can chain two activities by having the output dataset of one activity as the input dataset of the other activity. The activities can be in the same pipeline or in different pipelines. The second activity executes only when the first one completes successfully. This chaining occurs at the time slice level (a discrete unit within a dataset).

## Data Factory functions and system variables   

<<<<<<< HEAD
Variable Name | Description | Object Scope | JSON Scope and Use Cases
------------- | ----------- | ------------ | ------------------------
WindowStart | Start of time interval for current activity run window | activity | <ol><li>Specify data selection queries. See connector articles referenced in the [Data Movement Activities](data-factory-data-movement-activities.md) article.</li><li>Pass parameters to Hive script (sample shown above).</li>
WindowEnd | End of time interval for current activity run window | activity | same as above
SliceStart | Start of time interval for data  slice being produced | activity<br/>dataset | <ol><li>Specify dynamic folder paths and file names while working with [Azure Blob](data-factory-azure-blob-connector.md) and [File System datasets](data-factory-onprem-file-system-connector.md).</li><li>Specify input dependencies with data factory functions in activity inputs collection.</li></ol>
SliceEnd | End of time interval for current data slice being produced | activity<br/>dataset | same as above. 

> [AZURE.NOTE] Currently data factory requires that the schedule specified in the activity exactly match the schedule specified in availability of the output dataset. This means WindowStart, WindowEnd and SliceStart and SliceEnd always map to the same time period and a single output slice.
 
## Data Factory Functions Reference

You can use functions in data factory along with above mentioned system variables for the following purposes:

1.	Specifying data selection queries (see connector articles referenced by the [Data Movement Activities](data-factory-data-movement-activities.md) article.

	The syntax to invoke a data factory function is: **$$<function>** for data selection  queries and other properties in the activity and datasets.  
2. Specifying input dependencies with data factory functions in activity inputs collection (see sample above).

	$$ is not needed for specifying input dependency expressions. 	

In the following sample, **sqlReaderQuery** property in a JSON file is assigned to a value returned by the **Text.Format** function. This sample also uses a system variable named **WindowStart**, which represents the start time of the activity run window.
	
	{
	    "Type": "SqlSource",
	    "sqlReaderQuery": "$$Text.Format('SELECT * FROM MyTable WHERE StartTime = \\'{0:yyyyMMdd-HH}\\'', WindowStart)"
	}

### Functions

The following tables list all the functions in Azure Data Factory:

Category | Function | Parameters | Description
-------- | -------- | ---------- | ----------- 
Time | AddHours(X,Y) | X: DateTime <p>Y: int</p> | Adds Y hours to the given time X. <p>Example: 9/5/2013 12:00:00 PM + 2 hours = 9/5/2013 2:00:00 PM</p>
Time | AddMinutes(X,Y) | X: DateTime <p>Y: int</p> | Adds Y minutes to X.<p>Example: 9/15/2013 12: 00:00 PM + 15 minutes = 9/15/2013 12: 15:00 PM</p>
Time | StartOfHour(X) | X: Datetime | Gets the starting time for the hour represented by the hour component of X. <p>Example: StartOfHour of 9/15/2013 05: 10:23 PM is 9/15/2013 05: 00:00 PM</p>
Date | AddDays(X,Y) | X: DateTime<p>Y: int</p> | Adds Y days to X.<p>Example: 9/15/2013 12:00:00 PM + 2 days = 9/17/2013 12:00:00 PM</p>
Date | AddMonths(X,Y) | X: DateTime<p>Y: int</p> | Adds Y months to X.<p>Example: 9/15/2013 12:00:00 PM + 1 month = 10/15/2013 12:00:00 PM</p> 
Date | AddQuarters(X,Y) | X: DateTime <p>Y: int</p> | Adds Y * 3 months to X.<p>Example: 9/15/2013 12:00:00 PM + 1 quarter = 12/15/2013 12:00:00 PM</p>
Date | AddWeeks(X,Y) | X: DateTime<p>Y: int</p> | Adds Y * 7 days to X<p>Example: 9/15/2013 12:00:00 PM + 1 week = 9/22/2013 12:00:00 PM</p>
Date | AddYears(X,Y) | X: DateTime<p>Y: int</p> | Adds Y years to X.<p>Example: 9/15/2013 12:00:00 PM + 1 year = 9/15/2014 12:00:00 PM</p>
Date | Day(X) | X: DateTime | Gets the day component of X.<p>Example: Day of 9/15/2013 12:00:00 PM is 9. </p>
Date | DayOfWeek(X) | X: DateTime | Gets the day of week component of X.<p>Example: DayOfWeek of 9/15/2013 12:00:00 PM is Sunday.</p>
Date | DayOfYear(X) | X: DateTime | Gets the day in the year represented by the year component of X.<p>Examples:<br/>12/1/2015: day 335 of 2015<br/>12/31/2015: day 365 of 2015<br/>12/31/2016: day 366 of 2016 (Leap Year)</p>
Date | DaysInMonth(X) | X: DateTime | Gets the days in the month represented by the month component of parameter X.<p>Example: DaysInMonth of 9/15/2013 are 30 since there are 30 days in the September month.</p>
Date | EndOfDay(X) | X: DateTime | Gets the date-time that represents the end of the day (day component) of X.<p>Example: EndOfDay of 9/15/2013 05:10:23 PM is 9/15/2013 11:59:59 PM.</p>
Date | EndOfMonth(X) | X: DateTime | Gets the end of the month represented by month component of parameter X. <p>Example: EndOfMonth of 9/15/2013 05:10:23 PM is 9/30/2013 11:59:59 PM (date time that represents the end of September month)</p>
Date | StartOfDay(X) | X: DateTime | Gets the start of the day represented by the day component of parameter X.<p>Example: StartOfDay of 9/15/2013 05:10:23 PM is 9/15/2013 12:00:00 AM.</p>
DateTime | From(X) | X: String | Parse string X to a date time.
DateTime | Ticks(X) | X: DateTime | Gets the ticks property of the parameter X. One tick equals 100 nanoseconds. The value of this property represents the number of ticks that have elapsed since 12:00:00 midnight, January 1, 0001. 
Text | Format(X) | X: String variable | Formats the text.

#### Text.Format example

	"defines": { 
	    "Year" : "$$Text.Format('{0:yyyy}',WindowStart)",
	    "Month" : "$$Text.Format('{0:MM}',WindowStart)",
	    "Day" : "$$Text.Format('{0:dd}',WindowStart)",
	    "Hour" : "$$Text.Format('{0:hh}',WindowStart)"
	}

See [Custom Date and Time Format Strings](https://msdn.microsoft.com/library/8kb3ddd4.aspx) topic that describes different formatting options you can use (for example: yy vs. yyyy). 

> [AZURE.NOTE] When using a function within another function, you do not need to use **$$** prefix for the inner function. For example: $$Text.Format('PartitionKey eq \\'my_pkey_filter_value\\' and RowKey ge \\'{0:yyyy-MM-dd HH:mm:ss}\\'', Time.AddHours(SliceStart, -6)). In this example, notice that **$$** prefix is not used for the **Time.AddHours** function. 
  
=======
See [Data Factory Functions and System Variables](data-factory-functions-variables.md) article for a list of functions and system variables supported by Azure Data Factory. 
>>>>>>> abb96edc

## Data Dependency Deep Dive

In order to generate a dataset slice by an activity run, data factory uses the following **dependency model** to determine the relationships between the dataset(s) consumed by an activity and the dataset(s) produced by an activity.

The time range of the input dataset(s) required to generate the output dataset slice called the **dependency period**.

An activity run generates a dataset slice only after the data slices in input dataset(s) within the dependency period are available. It means that all the input slices comprising the dependency period must be in **Ready** status  for the output dataset slice to be produced by an activity run. 

To generate the dataset slice [start, end], a function is needed to map the dataset slice to its dependency period. This function is essentially a formula that converts the start and end of the dataset slice to the start and end of the dependency period. More formally, 
	
	DatasetSlice = [start, end]
	DependecyPeriod = [f(start, end), g(start, end)]

where f and g are mapping functions that calculate the start and end of the dependency period for each activity input.

As seen in samples shown above in most cases the dependency period is same as the period for the data slice to be produced. In these cases data factory automatically computes the input slices that fall in the dependency period.  

For example: In the aggregation sample above where output is produced daily and input data is available every hour, the data slice period is 24 hours. Data factory finds the relevant hourly input slices for this time period and makes the output slice dependent on the input slice.

You can also provide your own mapping for the dependency period as shown in the sample above where one of the inputs was weekly and the output slice is produced daily.
   
## Data Dependency and Validation

A dataset can optionally have a validation policy defined that specifies how the data generated by a slice execution can be validated before it is ready for consumption. See [Creating datasets](data-factory-create-datasets.md) article for details. 

In such cases, once the slice has finished execution, the output slice status is changed to **Waiting** with a substatus of **Validation**. Once the slices are validated, the slice status changes to **Ready**.
   
If a data slice has been produced but did not pass the validation, activity runs for downstream slices depending on the slice that failed validation will not be processed.

The various states of data slices in data factory are covered in the [Monitor and manage pipelines](data-factory-monitor-manage-pipelines.md) article.

## External Data

A dataset can be marked as external (as shown in the JSON below), implying it was not generated with Azure Data Factory. In such a case, the Dataset policy can have an additional set of parameters describing validation and retry policy for the dataset.  Please see [Creating Pipelines](data-factory-create-pipelines.md) for a description of all the properties. 

Similar to datasets that are produced by data factory the data slices for external data need to be ready   before dependent slices can be processed.

	{
		"name": "AzureSqlInput",
		"properties": 
		{
			"type": "AzureSqlTable",
			"linkedServiceName": "AzureSqlLinkedService",
			"typeProperties": 
			{
				"tableName": "MyTable"	
			},
			"availability": 
			{
				"frequency": "Hour",
				"interval": 1     
			},
			"external": true,
			"policy": 
			{
				"externalData": 
				{
					"retryInterval": "00:01:00",
					"retryTimeout": "00:10:00",
					"maximumRetry": 3
				}
			}  
		} 
	} 






  









 
 












      

  



<|MERGE_RESOLUTION|>--- conflicted
+++ resolved
@@ -516,75 +516,7 @@
 
 ## Data Factory functions and system variables   
 
-<<<<<<< HEAD
-Variable Name | Description | Object Scope | JSON Scope and Use Cases
-------------- | ----------- | ------------ | ------------------------
-WindowStart | Start of time interval for current activity run window | activity | <ol><li>Specify data selection queries. See connector articles referenced in the [Data Movement Activities](data-factory-data-movement-activities.md) article.</li><li>Pass parameters to Hive script (sample shown above).</li>
-WindowEnd | End of time interval for current activity run window | activity | same as above
-SliceStart | Start of time interval for data  slice being produced | activity<br/>dataset | <ol><li>Specify dynamic folder paths and file names while working with [Azure Blob](data-factory-azure-blob-connector.md) and [File System datasets](data-factory-onprem-file-system-connector.md).</li><li>Specify input dependencies with data factory functions in activity inputs collection.</li></ol>
-SliceEnd | End of time interval for current data slice being produced | activity<br/>dataset | same as above. 
-
-> [AZURE.NOTE] Currently data factory requires that the schedule specified in the activity exactly match the schedule specified in availability of the output dataset. This means WindowStart, WindowEnd and SliceStart and SliceEnd always map to the same time period and a single output slice.
- 
-## Data Factory Functions Reference
-
-You can use functions in data factory along with above mentioned system variables for the following purposes:
-
-1.	Specifying data selection queries (see connector articles referenced by the [Data Movement Activities](data-factory-data-movement-activities.md) article.
-
-	The syntax to invoke a data factory function is: **$$<function>** for data selection  queries and other properties in the activity and datasets.  
-2. Specifying input dependencies with data factory functions in activity inputs collection (see sample above).
-
-	$$ is not needed for specifying input dependency expressions. 	
-
-In the following sample, **sqlReaderQuery** property in a JSON file is assigned to a value returned by the **Text.Format** function. This sample also uses a system variable named **WindowStart**, which represents the start time of the activity run window.
-	
-	{
-	    "Type": "SqlSource",
-	    "sqlReaderQuery": "$$Text.Format('SELECT * FROM MyTable WHERE StartTime = \\'{0:yyyyMMdd-HH}\\'', WindowStart)"
-	}
-
-### Functions
-
-The following tables list all the functions in Azure Data Factory:
-
-Category | Function | Parameters | Description
--------- | -------- | ---------- | ----------- 
-Time | AddHours(X,Y) | X: DateTime <p>Y: int</p> | Adds Y hours to the given time X. <p>Example: 9/5/2013 12:00:00 PM + 2 hours = 9/5/2013 2:00:00 PM</p>
-Time | AddMinutes(X,Y) | X: DateTime <p>Y: int</p> | Adds Y minutes to X.<p>Example: 9/15/2013 12: 00:00 PM + 15 minutes = 9/15/2013 12: 15:00 PM</p>
-Time | StartOfHour(X) | X: Datetime | Gets the starting time for the hour represented by the hour component of X. <p>Example: StartOfHour of 9/15/2013 05: 10:23 PM is 9/15/2013 05: 00:00 PM</p>
-Date | AddDays(X,Y) | X: DateTime<p>Y: int</p> | Adds Y days to X.<p>Example: 9/15/2013 12:00:00 PM + 2 days = 9/17/2013 12:00:00 PM</p>
-Date | AddMonths(X,Y) | X: DateTime<p>Y: int</p> | Adds Y months to X.<p>Example: 9/15/2013 12:00:00 PM + 1 month = 10/15/2013 12:00:00 PM</p> 
-Date | AddQuarters(X,Y) | X: DateTime <p>Y: int</p> | Adds Y * 3 months to X.<p>Example: 9/15/2013 12:00:00 PM + 1 quarter = 12/15/2013 12:00:00 PM</p>
-Date | AddWeeks(X,Y) | X: DateTime<p>Y: int</p> | Adds Y * 7 days to X<p>Example: 9/15/2013 12:00:00 PM + 1 week = 9/22/2013 12:00:00 PM</p>
-Date | AddYears(X,Y) | X: DateTime<p>Y: int</p> | Adds Y years to X.<p>Example: 9/15/2013 12:00:00 PM + 1 year = 9/15/2014 12:00:00 PM</p>
-Date | Day(X) | X: DateTime | Gets the day component of X.<p>Example: Day of 9/15/2013 12:00:00 PM is 9. </p>
-Date | DayOfWeek(X) | X: DateTime | Gets the day of week component of X.<p>Example: DayOfWeek of 9/15/2013 12:00:00 PM is Sunday.</p>
-Date | DayOfYear(X) | X: DateTime | Gets the day in the year represented by the year component of X.<p>Examples:<br/>12/1/2015: day 335 of 2015<br/>12/31/2015: day 365 of 2015<br/>12/31/2016: day 366 of 2016 (Leap Year)</p>
-Date | DaysInMonth(X) | X: DateTime | Gets the days in the month represented by the month component of parameter X.<p>Example: DaysInMonth of 9/15/2013 are 30 since there are 30 days in the September month.</p>
-Date | EndOfDay(X) | X: DateTime | Gets the date-time that represents the end of the day (day component) of X.<p>Example: EndOfDay of 9/15/2013 05:10:23 PM is 9/15/2013 11:59:59 PM.</p>
-Date | EndOfMonth(X) | X: DateTime | Gets the end of the month represented by month component of parameter X. <p>Example: EndOfMonth of 9/15/2013 05:10:23 PM is 9/30/2013 11:59:59 PM (date time that represents the end of September month)</p>
-Date | StartOfDay(X) | X: DateTime | Gets the start of the day represented by the day component of parameter X.<p>Example: StartOfDay of 9/15/2013 05:10:23 PM is 9/15/2013 12:00:00 AM.</p>
-DateTime | From(X) | X: String | Parse string X to a date time.
-DateTime | Ticks(X) | X: DateTime | Gets the ticks property of the parameter X. One tick equals 100 nanoseconds. The value of this property represents the number of ticks that have elapsed since 12:00:00 midnight, January 1, 0001. 
-Text | Format(X) | X: String variable | Formats the text.
-
-#### Text.Format example
-
-	"defines": { 
-	    "Year" : "$$Text.Format('{0:yyyy}',WindowStart)",
-	    "Month" : "$$Text.Format('{0:MM}',WindowStart)",
-	    "Day" : "$$Text.Format('{0:dd}',WindowStart)",
-	    "Hour" : "$$Text.Format('{0:hh}',WindowStart)"
-	}
-
-See [Custom Date and Time Format Strings](https://msdn.microsoft.com/library/8kb3ddd4.aspx) topic that describes different formatting options you can use (for example: yy vs. yyyy). 
-
-> [AZURE.NOTE] When using a function within another function, you do not need to use **$$** prefix for the inner function. For example: $$Text.Format('PartitionKey eq \\'my_pkey_filter_value\\' and RowKey ge \\'{0:yyyy-MM-dd HH:mm:ss}\\'', Time.AddHours(SliceStart, -6)). In this example, notice that **$$** prefix is not used for the **Time.AddHours** function. 
-  
-=======
 See [Data Factory Functions and System Variables](data-factory-functions-variables.md) article for a list of functions and system variables supported by Azure Data Factory. 
->>>>>>> abb96edc
 
 ## Data Dependency Deep Dive
 
