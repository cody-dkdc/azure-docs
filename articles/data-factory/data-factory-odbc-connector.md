<properties 
	pageTitle="Move data from ODBC data stores | Azure Data Factory" 
	description="Learn about how to move data from ODBC data stores using Azure Data Factory." 
	services="data-factory" 
	documentationCenter="" 
	authors="spelluru" 
	manager="jhubbard" 
	editor="monicar"/>

<tags 
	ms.service="data-factory" 
	ms.workload="data-services" 
	ms.tgt_pltfrm="na" 
	ms.devlang="na" 
	ms.topic="article" 
<<<<<<< HEAD
	ms.date="04/05/2016" 
=======
	ms.date="04/13/2016" 
>>>>>>> 1b69fc6d
	ms.author="spelluru"/>

# Move data From ODBC data stores using Azure Data Factory
This article outlines how you can use the Copy Activity in an Azure data factory to move data from an on-premises ODBC data store to another data store. This article builds on the [data movement activities](data-factory-data-movement-activities.md) article which presents a general overview of data movement with copy activity and supported data store combinations.

Data factory currently supports only moving data from an on-premises ODBC data store to other data stores, but not for moving data from other data stores to an on-premises ODBC data store.


## Enabling connectivity
Data Factory service supports connecting to on-premises ODBC sources using the Data Management Gateway. See [moving data between on-premises locations and cloud](data-factory-move-data-between-onprem-and-cloud.md) article to learn about Data Management Gateway and step-by-step instructions on setting up the gateway. You need to leverage the gateway to connect to an ODBC data store even if it is hosted in an Azure IaaS VM. 

While you can install the gateway on the same on-premises machine or the Azure VM as the ODBC data store, we recommend that you install the gateway on a separate machine or a separate Azure IaaS VM to avoid resource contention and for better performance. When you install the gateway on a separate machine, the machine should be able to access the machine with the ODBC data store. 

Apart from the Data Management Gateway, you also need to install the ODBC driver for the data store on the gateway machine. 

> [AZURE.NOTE] See [Gateway Troubleshooting](data-factory-move-data-between-onprem-and-cloud.md#gateway-troubleshooting) for tips on troubleshooting connection/gateway related issues. 

## Sample: Copy data from ODBC data store to Azure Blob

This sample shows how to copy data from an ODBC data store to Azure Blob Storage. However, data can be copied **directly** to any of the sinks stated [here](data-factory-data-movement-activities.md#supported-data-stores) using the Copy Activity in Azure Data Factory.  
 
The sample has the following data factory entities:

1.	A linked service of type [OnPremisesOdbc](#odbc-linked-service-properties).
2.	A linked service of type [AzureStorage](data-factory-azure-blob-connector.md#azure-storage-linked-service-properties).
3.	An input [dataset](data-factory-create-datasets.md) of type [RelationalTable](#odbc-dataset-type-properties).
4.	An output [dataset](data-factory-create-datasets.md) of type [AzureBlob](data-factory-azure-blob-connector.md#azure-blob-dataset-type-properties).
4.	A [pipeline](data-factory-create-pipelines.md) with Copy Activity that uses [RelationalSource](#odbc-copy-activity-type-properties) and [BlobSink](data-factory-azure-blob-connector.md#azure-blob-copy-activity-type-properties).

The sample copies data from a query result in an ODBC data store to a blob every hour. The JSON properties used in these samples are described in sections following the samples. 

As a first step, please setup the data management gateway as per the instructions in the [moving data between on-premises locations and cloud](data-factory-move-data-between-onprem-and-cloud.md) article. 

**ODBC linked service**
This example uses the Basic authentication. See [ODBC linked service](#odbc-linked-service-properties) section for different types of authentication you can use. 

	{
	    "name": "OnPremOdbcLinkedService",
	    "properties":
	    {
	        "type": "OnPremisesOdbc",
	        "typeProperties":
	        {
	            "authenticationType": "Basic",
	            "connectionString": "Driver={SQL Server};Server=Server.database.windows.net; Database=TestDatabase;",
	            "userName": "username",
	            "password": "password",
	            "gatewayName": "mygateway"
	        }
	    }
	}

**Azure Storage linked service**

	{
	  "name": "AzureStorageLinkedService",
	  "properties": {
	    "type": "AzureStorage",
	    "typeProperties": {
	      "connectionString": "DefaultEndpointsProtocol=https;AccountName=<accountname>;AccountKey=<accountkey>"
	    }
	  }
	}

**ODBC input dataset**

The sample assumes you have created a table “MyTable” in an ODBC database and it contains a column called “timestampcolumn” for time series data.

Setting “external”: ”true” and specifying externalData policy informs the Data Factory service that the table is external to the data factory and not produced by an activity in the data factory.
	
	{
	    "name": "ODBCDataSet",
	    "properties": {
	        "published": false,
	        "type": "RelationalTable",
	        "linkedServiceName": "OnPremOdbcLinkedService",
	        "typeProperties": {},
	        "availability": {
	            "frequency": "Hour",
	            "interval": 1
	        },
			"external": true,
	        "policy": {
	            "externalData": {
	                "retryInterval": "00:01:00",
	                "retryTimeout": "00:10:00",
	                "maximumRetry": 3
	            }
	        }
	    }
	}



**Azure Blob output dataset**

Data is written to a new blob every hour (frequency: hour, interval: 1). The folder path for the blob is dynamically evaluated based on the start time of the slice that is being processed. The folder path uses year, month, day, and hours parts of the start time.

	{
	    "name": "AzureBlobOdbcDataSet",
	    "properties": {
	        "type": "AzureBlob",
	        "linkedServiceName": "AzureStorageLinkedService",
	        "typeProperties": {
	            "folderPath": "mycontainer/odbc/yearno={Year}/monthno={Month}/dayno={Day}/hourno={Hour}",
	            "format": {
	                "type": "TextFormat",
	                "rowDelimiter": "\n",
	                "columnDelimiter": "\t"
	            },
	            "partitionedBy": [
	                {
	                    "name": "Year",
	                    "value": {
	                        "type": "DateTime",
	                        "date": "SliceStart",
	                        "format": "yyyy"
	                    }
	                },
	                {
	                    "name": "Month",
	                    "value": {
	                        "type": "DateTime",
	                        "date": "SliceStart",
	                        "format": "%M"
	                    }
	                },
	                {
	                    "name": "Day",
	                    "value": {
	                        "type": "DateTime",
	                        "date": "SliceStart",
	                        "format": "%d"
	                    }
	                },
	                {
	                    "name": "Hour",
	                    "value": {
	                        "type": "DateTime",
	                        "date": "SliceStart",
	                        "format": "%H"
	                    }
	                }
	            ]
	        },
	        "availability": {
	            "frequency": "Hour",
	            "interval": 1
	        }
	    }
	}



**Pipeline with Copy activity**

The pipeline contains a Copy Activity that is configured to use the above input and output datasets and is scheduled to run every hour. In the pipeline JSON definition, the **source** type is set to **RelationalSource** and **sink** type is set to **BlobSink**. The SQL query specified for the **query** property selects the data in the past hour to copy.
	
	{
	    "name": "CopyODBCToBlob",
	    "properties": {
	        "description": "pipeline for copy activity",
	        "activities": [
	            {
	                "type": "Copy",
	                "typeProperties": {
	                    "source": {
	                        "type": "RelationalSource",
	                        "query": "$$Text.Format('select * from MyTable where timestamp >= \\'{0:yyyy-MM-ddTHH:mm:ss}\\' AND timestamp < \\'{1:yyyy-MM-ddTHH:mm:ss}\\'', WindowStart, WindowEnd)"
	                    },
	                    "sink": {
	                        "type": "BlobSink",
	                        "writeBatchSize": 0,
	                        "writeBatchTimeout": "00:00:00"
	                    }
	                },
	                "inputs": [
	                    {
	                        "name": "OdbcDataSet"
	                    }
	                ],
	                "outputs": [
	                    {
	                        "name": "AzureBlobOdbcDataSet"
	                    }
	                ],
	                "policy": {
	                    "timeout": "01:00:00",
	                    "concurrency": 1
	                },
	                "scheduler": {
	                    "frequency": "Hour",
	                    "interval": 1
	                },
	                "name": "OdbcToBlob"
	            }
	        ],
	        "start": "2014-06-01T18:00:00Z",
	        "end": "2014-06-01T19:00:00Z"
	    }
	}



## ODBC Linked Service properties

The following table provides description for JSON elements specific to ODBC linked service.

| Property | Description | Required |
| -------- | ----------- | -------- | 
| type | The type property must be set to: **OnPremisesOdbc** | Yes |
| connectionString | The non-access credential portion of the connection string as well as an optional encrypted credential. See examples below. | Yes
| credential | The access credential portion of the connection string specified in driver-specific property-value format, e.g. “Uid=<user ID>;Pwd=<password>;RefreshToken=<secret refresh token>;”. | No
| authenticationType | Type of authentication used to connect to the ODBC data store. Possible values are: Anonymous and Basic. | Yes | 
| username | Specify user name if you are using Basic authentication. | No | 
| password | Specify password for the user account you specified for the username. | No | 
| gatewayName | Name of the gateway that the Data Factory service should use to connect to the ODBC data store. | Yes |


See [Setting Credentials and Security](data-factory-move-data-between-onprem-and-cloud.md#set-credentials-and-security) for details about setting credentials for an on-premises ODBC data store.

### Using Basic authentication

	{
	    "name": "odbc",
	    "properties":
	    {
	        "type": "OnPremisesOdbc",
	        "typeProperties":
	        {
	            "authenticationType": "Basic",
	            "connectionString": "Driver={SQL Server};Server=Server.database.windows.net; Database=TestDatabase;",
	            "userName": "username",
	            "password": "password",
	            "gatewayName": "mygateway"
	        }
	    }
	}

### Using Basic authentication with encrypted credentials
You can encrypt the credentials using the [New-AzureRMDataFactoryEncryptValue](https://msdn.microsoft.com/library/mt603802.aspx) (1.0 version of Azure PowerShell) cmdlet or [New-AzureDataFactoryEncryptValue](https://msdn.microsoft.com/library/dn834940.aspx) ( 0.9 or earlier version of the Azure PowerShell).  

	{
	    "name": "odbc",
	    "properties":
	    {
	        "type": "OnPremisesOdbc",
	        "typeProperties":
	        {
	            "authenticationType": "Basic",
	            "connectionString": "Driver={SQL Server};Server=myserver.database.windows.net; Database=TestDatabase;;EncryptedCredential=eyJDb25uZWN0...........................",
	            "gatewayName": "mygateway"
	        }
	    }
	}


### Using Anonymous authentication

	{
	    "name": "odbc",
	    "properties":
	    {
	        "type": "OnPremisesOdbc",
	        "typeProperties":
	        {
	            "authenticationType": "Anonymous",
	            "connectionString": "Driver={SQL Server};Server={servername}.database.windows.net; Database=TestDatabase;",
	            "credential": "UID={uid};PWD={pwd}",
	            "gatewayName": "mygateway"
	        }
	    }
	}



## ODBC Dataset type properties

For a full list of sections & properties available for defining datasets, see the [Creating datasets](data-factory-create-datasets.md) article. Sections like structure, availability, and policy of a dataset JSON are similar for all dataset types (Azure SQL, Azure blob, Azure table, etc...).

The **typeProperties** section is different for each type of dataset and provides information about the location of the data in the data store. The typeProperties section for dataset of type **RelationalTable** (which includes ODBC dataset) has the following properties

| Property | Description | Required |
| -------- | ----------- | -------- |
| tableName | Name of the table in the ODBC data store that linked service refers to. | Yes | 

## ODBC Copy Activity type properties

For a full list of sections & properties available for defining activities, see the [Creating Pipelines](data-factory-create-pipelines.md) article. Properties like name, description, input and output tables, various policies etc. are available for all types of activities. 

Properties available in the typeProperties section of the activity on the other hand vary with each activity type and in case of Copy activity they vary depending on the types of sources and sinks.

In case of Copy Activity when source is of type **RelationalSource** (which includes ODBC) the following properties are available in typeProperties section:

| Property | Description | Allowed values | Required |
| -------- | ----------- | -------------- | -------- |
| query | Use the custom query to read data. | SQL query string. For example: select * from MyTable. | Yes | 

[AZURE.INCLUDE [data-factory-structure-for-rectangualr-datasets](../../includes/data-factory-structure-for-rectangualr-datasets.md)]

### Type mapping for ODBC

As mentioned in the [data movement activities](data-factory-data-movement-activities.md) article, Copy activity performs automatic type conversions from source types to sink types with the following 2 step approach:

1. Convert from native source types to .NET type
2. Convert from .NET type to native sink type

When moving data from ODBC data stores, ODBC data types are mapped to .NET types as mentioned in the [ODBC Data Type Mappings](https://msdn.microsoft.com/library/cc668763.aspx) topic.


[AZURE.INCLUDE [data-factory-column-mapping](../../includes/data-factory-column-mapping.md)]

[AZURE.INCLUDE [data-factory-type-repeatability-for-relational-sources](../../includes/data-factory-type-repeatability-for-relational-sources.md)]

## GE Historian store
You create an ODBC linked service to link a [GE Proficy Historian (now GE Historian)](http://www.geautomation.com/products/proficy-historian) data store to an Azure data factory as shown in the following example: 

<<<<<<< HEAD
## Performance and Tuning  
See [Copy Activity Performance & Tuning Guide](data-factory-copy-activity-performance.md) to learn about key factors that impact performance of data movement (Copy Activity) in Azure Data Factory and various ways to optimize it.
=======
	{
	    "name": "HistorianLinkedService",
	    "properties":
	    {
	        "type": "OnPremisesOdbc",
	        "typeProperties":
	        {
			    "connectionString": "DSN=<name of the GE Historian store>",
			    "gatewayName": "<gateway name>",
			    "authenticationType": "Basic",
			    "userName": "<user name>",
			    "password": "<password>"
	        }
	    }
	}

You must install Data Management Gateway on an on-premises machine and register the gateway with the portal. The gateway installed on your on-premises computer uses the ODBC driver for GE Historian to connect to the GE Historian data store, so please install the driver if it is not already installed on the gateway machine. See [Enabling connectivity](#enabling-connectivity) section for details.

Before you use the GE Historian store in a Data Factory solution, verify whether the gateway can connect to the data store using instructions in the next section. 

Read the article from the beginning for a detailed overview of using ODBC data stores as source data stores in a copy operation.  

[AZURE.INCLUDE [data-factory-troubleshoot-connectivity](../../includes/data-factory-troubleshoot-connectivity.md)]

## Performance and Tuning  
See [Copy Activity Performance & Tuning Guide](data-factory-copy-activity-performance.md) to learn about key factors that impact performance of data movement (Copy Activity) in Azure Data Factory and various ways to optimize it.
>>>>>>> 1b69fc6d
<|MERGE_RESOLUTION|>--- conflicted
+++ resolved
@@ -13,11 +13,7 @@
 	ms.tgt_pltfrm="na" 
 	ms.devlang="na" 
 	ms.topic="article" 
-<<<<<<< HEAD
-	ms.date="04/05/2016" 
-=======
 	ms.date="04/13/2016" 
->>>>>>> 1b69fc6d
 	ms.author="spelluru"/>
 
 # Move data From ODBC data stores using Azure Data Factory
@@ -335,10 +331,6 @@
 ## GE Historian store
 You create an ODBC linked service to link a [GE Proficy Historian (now GE Historian)](http://www.geautomation.com/products/proficy-historian) data store to an Azure data factory as shown in the following example: 
 
-<<<<<<< HEAD
-## Performance and Tuning  
-See [Copy Activity Performance & Tuning Guide](data-factory-copy-activity-performance.md) to learn about key factors that impact performance of data movement (Copy Activity) in Azure Data Factory and various ways to optimize it.
-=======
 	{
 	    "name": "HistorianLinkedService",
 	    "properties":
@@ -365,4 +357,3 @@
 
 ## Performance and Tuning  
 See [Copy Activity Performance & Tuning Guide](data-factory-copy-activity-performance.md) to learn about key factors that impact performance of data movement (Copy Activity) in Azure Data Factory and various ways to optimize it.
->>>>>>> 1b69fc6d
