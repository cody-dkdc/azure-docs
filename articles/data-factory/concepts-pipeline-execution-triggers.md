---
title: Pipeline execution and triggers in Azure Data Factory | Microsoft Docs
description: This article provides information about how to execute a pipeline in Azure Data Factory either on-demand or by creating a trigger.
services: data-factory
documentationcenter: ''
author: sharonlo101
manager: jhubbard
editor: spelluru

ms.service: data-factory
ms.workload: data-services
ms.tgt_pltfrm: na
ms.devlang: na
ms.topic: get-started-article
ms.date: 01/03/2018
ms.author: shlo

---

# Pipeline execution and triggers in Azure Data Factory
> [!div class="op_single_selector" title1="Select the version of Data Factory service you are using:"]
> * [Version 1 - GA](v1/data-factory-scheduling-and-execution.md)
> * [Version 2 - Preview](concepts-pipeline-execution-triggers.md)

A **pipeline run** is a term in Azure Data Factory Version 2 that defines an instance of a pipeline execution. For example, say you have a pipeline that executes at 8am, 9am, and 10am. There would be three separate runs of pipeline (pipeline runs) in this case. Each pipeline run has a unique pipeline run ID, which is a GUID that uniquely defines that particular pipeline run. Pipeline runs are typically instantiated by passing arguments to parameters defined in the pipelines. There are two ways to execute a pipeline: **manually** or via a **trigger**. This article provides details about both the ways of executing a pipeline.

> [!NOTE]
> This article applies to version 2 of Data Factory, which is currently in preview. If you are using version 1 of the Data Factory service, which is generally available (GA), see [scheduling and execution in Data Factory V1](v1/data-factory-scheduling-and-execution.md).

## Run pipeline on-demand
In this method, you manually run your pipeline. It's also considered as an on-demand execution of a pipeline.

For example, say you have a pipeline named **copyPipeline** that you want to execute. The pipeline is a simple pipeline with a single activity that copies from a source folder in Azure Blob Storage to a destination folder in the same storage. Here is the sample pipeline definition:

```json
{
  "name": "copyPipeline",
  "properties": {
    "activities": [
      {
        "type": "Copy",
        "typeProperties": {
          "source": {
            "type": "BlobSource"
          },
          "sink": {
            "type": "BlobSink"
          }
        },
        "name": "CopyBlobtoBlob",
        "inputs": [
          {
            "referenceName": "sourceBlobDataset",
            "type": "DatasetReference"
          }
        ],
        "outputs": [
          {
            "referenceName": "sinkBlobDataset",
            "type": "DatasetReference"
          }
        ]
      }
    ],
    "parameters": {
      "sourceBlobContainer": {
        "type": "String"
      },
      "sinkBlobContainer": {
        "type": "String"
      }
    }
  }
}

```
The pipeline takes two parameters:  sourceBlobContainer and sinkBlobContainer as shown in the JSON definition. You pass values to these parameters at runtime.

To run the pipeline manually, you can use one of the following ways: .NET, PowerShell, REST, and Python.

### REST API
Here is a sample REST command:  

```
POST
https://management.azure.com/subscriptions/mySubId/resourceGroups/myResourceGroup/providers/Microsoft.DataFactory/factories/myDataFactory/pipelines/copyPipeline/createRun?api-version=2017-03-01-preview
```
See [Quickstart: create a data factory using REST API](quickstart-create-data-factory-rest-api.md) for a complete sample.

### PowerShell
Here is a sample PowerShell command:

```powershell
Invoke-AzureRmDataFactoryV2Pipeline -DataFactory $df -PipelineName "Adfv2QuickStartPipeline" -ParameterFile .\PipelineParameters.json
```

You pass parameters in the body in the request payload. In .NET, Powershell, and Python, you pass values in a dictionary passed as an argument to the call.

```json
{
  “sourceBlobContainer”: “MySourceFolder”,
  “sinkBlobCountainer”: “MySinkFolder”
}
```

The response payload is a unique ID of the pipeline run:

```json
{
  "runId": "0448d45a-a0bd-23f3-90a5-bfeea9264aed"
}
```


See [Quickstart: create a data factory using PowerShell](quickstart-create-data-factory-powershell.md) for a complete sample.

### .NET
Here is a sample .NET call:

```csharp
client.Pipelines.CreateRunWithHttpMessagesAsync(resourceGroup, dataFactoryName, pipelineName, parameters)
```

See [Quickstart: create a data factory using .NET](quickstart-create-data-factory-dot-net.md) for a complete sample.

> [!NOTE]
> You can use the .NET API to invoke Data Factory pipelines from Azure Functions, your own web services, etc.

## Triggers
Triggers provide the second way of executing a pipeline run. Triggers represent a unit of processing that determines when a pipeline execution needs to be kicked off. Currently, Data Factory supports two types of triggers: 1)**Scheduler Trigger**, a trigger that invokes a pipeline on a wall-clock schedule 2)**Tumbling Window Trigger**: for triggers that operate on a periodic interval while retaining state. Currently, Data Factory does not support event-based triggers such as a trigger of a pipeline run on the event of a file-arrival.

Pipelines and triggers have a many-to-many relationship. Multiple triggers can kick off a single pipeline or a single trigger can kick off multiple pipelines. In the following JSON definition of a trigger, the **pipelines** property refers to a list of the pipelines that are triggered by the particular trigger, and values for pipeline parameters.

### Basic trigger definition:
```json
    "properties": {
        "name": "MyTrigger",
        "type": "<type of trigger>",
        "typeProperties": {
            …
        },
        "pipelines": [
            {
                "pipelineReference": {
                    "type": "PipelineReference",
                    "referenceName": "<Name of your pipeline>"
                },
                "parameters": {
                    "<parameter 1 Name>": {
                        "type": "Expression",
                          "value": "<parameter 1 Value>"
                    },
                    "<parameter 2 Name>" : "<parameter 2 Value>"
                }
            }
        ]
    }
```

<<<<<<< HEAD
## Schedule trigger
Schedule trigger runs pipelines on a wall-clock schedule. This trigger supports periodic and advanced calendar options (weekly, Monday at 5PM, and Thursday at 9PM). It is flexible by being dataset-pattern agnostic with no discern between time-series and non time-series data.
=======
## Scheduler trigger
Scheduler trigger runs pipelines on a wall-clock schedule. This trigger supports periodic and advanced calendar options (weekly, Monday at 5PM, and Thursday at 9PM). It is flexible by being dataset-pattern agnostic with no discern between time-series and non time-series data.

### Scheduler trigger JSON definition
When you create a scheduler trigger, you can specify scheduling and recurrence using JSON as shown in the example in this section. 

To have your scheduler trigger kick off a pipeline run, include a pipeline reference of the particular pipeline in the trigger definition. Pipelines and triggers have a many-to-many relationship. Multiple triggers can kick off a single pipeline. A single trigger can kick off multiple pipelines.

```json
{
  "properties": {
    "type": "ScheduleTrigger",
    "typeProperties": {
      "recurrence": {
        "frequency": <<Minute, Hour, Day, Week, Year>>,
        "interval": <<int>>,             // how often to fire
        "startTime": <<datetime>>,
        "endTime": <<datetime>>,
        "timeZone": "UTC"
        "schedule": {                    // optional (advanced scheduling specifics)
          "hours": [<<0-24>>],
          "weekDays": ": [<<Monday-Sunday>>],
          "minutes": [<<0-60>>],
          "monthDays": [<<1-31>>],
          "monthlyOccurences": [
               {
                    "day": <<Monday-Sunday>>,
                    "occurrence": <<1-5>>
               }
           ] 
        }
      }
    },
   "pipelines": [
            {
                "pipelineReference": {
                    "type": "PipelineReference",
                    "referenceName": "<Name of your pipeline>"
                },
                "parameters": {
                    "<parameter 1 Name>": {
                        "type": "Expression",
                        "value": "<parameter 1 Value>"
                    },
                    "<parameter 2 Name>" : "<parameter 2 Value>"
                }
           }
      ]
  }
}
```

> [!IMPORTANT]
>  The **parameters** property is a mandatory property inside **pipelines**. Even if your pipeline does not take any parameters, include an empty json for parameters, as the property must exist.


### Overview: scheduler trigger schema
The following table provides a high-level overview of the major elements related to recurrence and scheduling in a trigger:

JSON property | 	Description
------------- | -------------
startTime | startTime is a Date-Time. For simple schedules, startTime is the first occurrence. For complex schedules, the trigger starts no sooner than startTime.
endTime | Specifies the end date-time for the trigger. The trigger does not execute after this time. It is not valid to have an endTime in the past.
timeZone | Currently, only UTC is supported. 
recurrence | The recurrence object specifies recurrence rules for the trigger. The recurrence object supports the elements: frequency, interval, endTime, count, and schedule. If recurrence is defined, frequency is required; the other elements of recurrence are optional.
frequency | Represents the unit of frequency at which the trigger recurs. Supported values are: `minute`, `hour`, `day`, `week`, or `month`.
interval | The interval is a positive integer. It denotes the interval for the frequency that determines how often the trigger runs. For example, if interval is 3 and frequency is "week", the trigger recurs every 3 weeks.
schedule | A trigger with a specified frequency alters its recurrence based on a recurrence schedule. A schedule contains modifications based on minutes, hours, weekdays, month days, and week number.


### Schedule trigger example

```json
{
	"properties": {
		"name": "MyTrigger",
		"type": "ScheduleTrigger",
		"typeProperties": {
			"recurrence": {
				"frequency": "Hour",
				"interval": 1,
				"startTime": "2017-11-01T09:00:00-08:00",
				"endTime": "2017-11-02T22:00:00-08:00"
			}
		},
		"pipelines": [{
				"pipelineReference": {
					"type": "PipelineReference",
					"referenceName": "SQLServerToBlobPipeline"
				},
				"parameters": {}
			},
			{
				"pipelineReference": {
					"type": "PipelineReference",
					"referenceName": "SQLServerToAzureSQLPipeline"
				},
				"parameters": {}
			}
		]
	}
}
```

### Overview: scheduler trigger schema defaults, limits, and examples

JSON name | Value type | Required? | Default value | Valid values | Example
--------- | ---------- | --------- | ------------- | ------------ | -------
startTime | String | Yes | None | ISO-8601 Date-Times | ```"startTime" : "2013-01-09T09:30:00-08:00"```
recurrence | Object | Yes | None | Recurrence object | ```"recurrence" : { "frequency" : "monthly", "interval" : 1 }```
interval | Number | Yes | None | 1 to 1000. | ```"interval":10```
endTime | String | Yes | None | Date-Time value representing a time in the future | `"endTime" : "2013-02-09T09:30:00-08:00"`
schedule | Object | No | None | Schedule object | `"schedule" : { "minute" : [30], "hour" : [8,17] }`

### Deep dive: startTime
The following table captures how startTime controls how a trigger is run:

startTime value | Recurrence without schedule | Recurrence with schedule
--------------- | --------------------------- | ------------------------
Start time in past | Calculates first future execution time after start time, and runs at that time.<p>Runs subsequent executions based on calculating from last execution time.</p><p>See the example that follows this table.</p> | Trigger starts _no sooner than_ the specified start time. The first occurrence is based on the schedule calculated from the start time. <p>Run subsequent executions based on recurrence schedule</p>
Start time in future or at present | Runs once at specified start time. <p>Run subsequent executions based on calculating from last execution time.</p> | Trigger starts _no sooner_ than the specified start time. The first occurrence is based on the schedule calculated from the start time.<p>Run subsequent executions based on recurrence schedule.</p>

Let's see an example of what happens where startTime is in the past, with recurrence but no schedule. Assume that the current time is `2017-04-08 13:00`, startTime is `2017-04-07 14:00`, and recurrence is every two days (defined with frequency: day and interval: 2.) Notice that the startTime is in the past, and occurs before the current time.

Under these conditions, the first execution is at `2017-04-09 at 14:00`. The Scheduler engine calculates execution occurrences from the start time. Any instances in the past are discarded. The engine uses the next instance that occurs in the future. So in this case, startTime is `2017-04-07 at 2:00pm`, so the next instance is two days from that time, which is `2017-04-09 at 2:00pm`.

The first execution time is the same even if the startTime `2017-04-05 14:00` or `2017-04-01 14:00`. After the first execution, subsequent executions are calculated using the schedule. Therefore, they are at `2017-04-11 at 2:00pm`, then `2017-04-13 at 2:00pm`, then `2017-04-15 at 2:00pm`, etc.

Finally, when a trigger has a schedule, if hours and/or minutes aren’t set in the schedule, they default to the hours and/or minutes of the first execution, respectively.

### Deep Dive: schedule
On one hand, a schedule can limit the number of trigger executions. For example, if a trigger with a "month" frequency has a schedule that runs on only on day 31, the trigger runs in only those months that have a 31st day.

Whereas, a schedule can also expand the number of trigger executions. For example, if a trigger with a "month" frequency has a schedule that runs on month days 1 and 2, the trigger runs on the 1st and 2nd days of the month instead of once a month.

If multiple schedule elements are specified, the order of evaluation is from the largest to smallest – week number, month day, weekday, hour, and minute.

The following table describes schedule elements in detail:


JSON name | Description | Valid Values
--------- | ----------- | ------------
minutes | Minutes of the hour at which the trigger runs. | <ul><li>Array of integers</li></ul>
hours | Hours of the day at which the trigger runs. | <ul><li>Array of integers</li></ul>
weekDays | Days of the week the trigger runs. Can only be specified with a weekly frequency. | <ul><li>Array of any of below values (max array size 7)<ul><li>Monday</li><li>Tuesday</li><li>Wednesday</li><li>Thursday</li><li>Friday</li><li>Saturday</li><li>Sunday</li></ul></li></p>Not case-sensitive</p>
monthlyOccurrences | Determines which days of the month the trigger runs. Can only be specified with a monthly frequency. | Array of monthlyOccurence objects: `{ "day": day,  "occurrence": occurence }`. <p> The day is the day of the week the trigger runs, for example, `{Sunday}` is every Sunday of the month. Required.<p>Occurrence is occurrence of the day during the month, for example, `{Sunday, -1}` is the last Sunday of the month. Optional.
monthDays | Day of the month the trigger runs. Can only be specified with a monthly frequency. | <ul><li>An array of below values</li><ul><li>Any value <= -1 and >= -31</li><li>Any value >= 1 and <= 31</li></ul></ul> |


## Examples: recurrence schedules
This section provides examples of recurrence schedules – focusing on the schedule object and its subelements.

The example schedules assume that the interval is set to 1. Also, assume the right frequency in accordance to what is in the schedule – for example, you can't use frequency "day" and have a "monthDays" modification in the schedule. These restrictions are mentioned in the table in the previous section. 

Example | Description
------- | -----------
`{"hours":[5]}` | Runs at 5AM Every Day
`{"minutes":[15], "hours":[5]}` | Runs at 5:15AM Every Day
`{"minutes":[15], "hours":[5,17]}` | Runs at 5:15 AM and 5:15 PM Every Day
`{"minutes":[15,45], "hours":[5,17]}` | Runs at 5:15AM, 5:45AM, 5:15PM, and 5:45PM Every Day
`{"minutes":[0,15,30,45]}` | Runs Every 15 Minutes
`{hours":[0, 1, 2, 3, 4, 5, 6, 7, 8, 9, 10, 11, 12, 13, 14, 15, 16, 17, 18, 19, 20, 21, 22, 23]}` | Runs Every Hour. This trigger runs every hour. The minute is controlled by the startTime, if one is specified, or if none is specified, by the creation time. For example, if the start time or creation time (whichever applies) is 12:25 PM, the trigger is run at 00:25, 01:25, 02:25, …, 23:25. The schedule is equivalent to having a trigger with frequency of "hour", an interval of 1, and no schedule. The difference is that this schedule could be used with different frequency and interval to create other triggers too. For example, if the frequency were "month", the schedule would run only once a month instead of every day if frequency were "day."
`{"minutes":[0]}` | Runs every hour on the hour. This trigger also runs every hour, but on the hour (for example, 12AM, 1AM, 2AM, etc.). This setting is equivalent to a trigger with frequency of "hour", a startTime with zero minutes, and no schedule if the frequency were "day", but if the frequency were "week" or "month," the schedule would execute only one day a week or one day a month, respectively.
`{"minutes":[15]}` | Runs at 15 minutes past every hour. Runs every hour, starting at 00:15AM, 1:15AM, 2:15AM, etc. and ending at 10:15PM and 11:15PM.
`{"hours":[17], "weekDays":["saturday"]}` | Runs at 5PM on Saturdays every week
`{"hours":[17], "weekDays":["monday", "wednesday", "friday"]}` | Runs at 5PM on Monday, Wednesday, and Friday Every Week
`{"minutes":[15,45], "hours":[17], "weekDays":["monday", "wednesday", "friday"]}` | Runs at 5:15PM and 5:45PM on Monday, Wednesday, and Friday Every Week
`{"minutes":[0,15,30,45], "weekDays":["monday", "tuesday", "wednesday", "thursday", "friday"]}` | Run Every 15 Minutes on Weekdays
`{"minutes":[0,15,30,45], "hours": [9, 10, 11, 12, 13, 14, 15, 16] "weekDays":["monday", "tuesday", "wednesday", "thursday", "friday"]}` | Runs every 15 Minutes on Weekdays between 9AM and 4:45PM
`{"weekDays":["tuesday", "thursday"]}` | Runs on Tuesdays and Thursdays at the specified start time.
`{"minutes":[0], "hours":[6], "monthDays":[28]}` | Runs at 6AM on the 28th Day of Every Month (assuming frequency of month)
`{"minutes":[0], "hours":[6], "monthDays":[-1]}` | Runs at 6AM on the last day of the month. If you'd like to run a trigger on the last day of a month, use -1 instead of day 28, 29, 30, or 31.
`{"minutes":[0], "hours":[6], "monthDays":[1,-1]}` | Runs at 6AM on the First and Last Day of Every Month
`{monthDays":[1,14]}` | Runs on the first and fourteenth Day of every month at the specified start time.
`{"minutes":[0], "hours":[5], "monthlyOccurrences":[{"day":"friday", "occurrence":1}]}` | Runs on first Friday of every Month at 5AM
`{"monthlyOccurrences":[{"day":"friday", "occurrence":1}]}`	| Runs on first Friday of every month at the specified start time.
`{"monthlyOccurrences":[{"day":"friday", "occurrence":-3}]}` | Runs on Third Friday from End of Month, Every Month, at Start Time
`{"minutes":[15], "hours":[5], "monthlyOccurrences":[{"day":"friday", "occurrence":1},{"day":"friday", "occurrence":-1}]}` | Runs on First and Last Friday of Every Month at 5:15AM
`{"monthlyOccurrences":[{"day":"friday", "occurrence":1},{"day":"friday", "occurrence":-1}]}` | Runs on first and last Friday of every month at the specified start time
`{"monthlyOccurrences":[{"day":"friday", "occurrence":5}]}` | Runs on Fifth Friday of Every Month at Start Time. If there is no fifth Friday in a month, the pipeline does not run, since it's scheduled to run on only fifth Fridays.  If you want to run the trigger on the last occurring Friday of the month, consider using -1 instead of 5 for the occurrence.
`{"minutes":[0,15,30,45], "monthlyOccurrences":[{"day":"friday", "occurrence":-1}]}` | Runs every 15 minutes on last Friday of the month.
`{"minutes":[15,45], "hours":[5,17], "monthlyOccurrences":[{"day":"wednesday", "occurrence":3}]}` | Runs at 5:15AM, 5:45AM, 5:15PM, and 5:45PM on the third Wednesday of every month.
>>>>>>> 02acad03

For more specific information about Schedule Triggers and an examples, see [How to: Create a Schedule Trigger](how-to-create-schedule-trigger.md)

## Tumbling Window trigger
Tumbling window triggers are a type of trigger that fires at a periodic time interval from a specified start time, while retaining state. Tumbling windows are a series of fixed-sized, non-overlapping and contiguous time intervals.
For more specific information about Tumbling Window triggers and examples, see [How to: Create a Tumbling Window Trigger](how-to-create-tumbling-window-trigger.md)

## Tumbling Window Trigger vs. Schedule Trigger
Given the tumbling window trigger and the schedule trigger both operate on time heartbeats, what makes them different?
For the tumbling window trigger:
* **Backfill scenarios**: Tumbling window triggers support backfill scenarios, being able to schedule runs for windows in the past. Schedule Trigger can only run on time periods from the present forward.
* **Reliability:** Tumbling window triggers will schedule pipeline runs for all windows from a start date without gaps with 100% reliability.
* **Retry**: Tumbling window triggers have retry capability. Failed pipeline runs have a default retry policy of 0 or one specified by user as part of the trigger definition. It will also retry automatically on instances when runs fail because of concurrency/server/throttling limits i.e. this includes status code 400 (User Error), 429 (Too many requests), 500 (Internal Server error).
* **Concurrency**: Tumbling window triggers allow users to explicitly set concurrency limits for the trigger (1-50 max concurrent triggered pipeline runs)
* **Window Start & Window End Variables**: For tumbling window triggers, users can access triggerOutputs().windowStartTime and triggerOutputs().windowEndTime as trigger system variables in the trigger definition, that will be the window start and window end times, respectively. For example, if you have a tumbling window trigger running every hour, for the window 1am-2am, the triggerOutputs().WindowStartTime = 2017-09-01T01:00:00Z and triggerOutputs().WindowEndTime = 2017-09-01T02:00:00Z.
* **Pipeline to Trigger Relationship**: Schedule triggers have a n:m relationship with pipelines. A schedule trigger can trigger multiple pipelines. Tumbling Window triggers have a 1:1 relationship with pipelines. A tumbling window trigger can only trigger one pipeline.

## Next steps
See the following tutorials:

- [Quickstart: create a data factory using .NET](quickstart-create-data-factory-dot-net.md)
- [How to: Create a Schedule Trigger](how-to-create-schedule-trigger.md)
- [How to: Create a Tumbling Window Trigger](how-to-create-tumbling-window-trigger.md)<|MERGE_RESOLUTION|>--- conflicted
+++ resolved
@@ -157,12 +157,14 @@
     }
 ```
 
-<<<<<<< HEAD
 ## Schedule trigger
 Schedule trigger runs pipelines on a wall-clock schedule. This trigger supports periodic and advanced calendar options (weekly, Monday at 5PM, and Thursday at 9PM). It is flexible by being dataset-pattern agnostic with no discern between time-series and non time-series data.
-=======
-## Scheduler trigger
-Scheduler trigger runs pipelines on a wall-clock schedule. This trigger supports periodic and advanced calendar options (weekly, Monday at 5PM, and Thursday at 9PM). It is flexible by being dataset-pattern agnostic with no discern between time-series and non time-series data.
+
+For more specific information about Schedule Triggers and an examples, see [How to: Create a Schedule Trigger](how-to-create-schedule-trigger.md)
+
+## Tumbling Window trigger
+Tumbling window triggers are a type of trigger that fires at a periodic time interval from a specified start time, while retaining state. Tumbling windows are a series of fixed-sized, non-overlapping and contiguous time intervals.
+For more specific information about Tumbling Window triggers and examples, see [How to: Create a Tumbling Window Trigger](how-to-create-tumbling-window-trigger.md)
 
 ### Scheduler trigger JSON definition
 When you create a scheduler trigger, you can specify scheduling and recurrence using JSON as shown in the example in this section. 
@@ -231,6 +233,16 @@
 schedule | A trigger with a specified frequency alters its recurrence based on a recurrence schedule. A schedule contains modifications based on minutes, hours, weekdays, month days, and week number.
 
 
+## Tumbling Window Trigger vs. Schedule Trigger
+Given the tumbling window trigger and the schedule trigger both operate on time heartbeats, what makes them different?
+For the tumbling window trigger:
+* **Backfill scenarios**: Tumbling window triggers support backfill scenarios, being able to schedule runs for windows in the past. Schedule Trigger can only run on time periods from the present forward.
+* **Reliability:** Tumbling window triggers will schedule pipeline runs for all windows from a start date without gaps with 100% reliability.
+* **Retry**: Tumbling window triggers have retry capability. Failed pipeline runs have a default retry policy of 0 or one specified by user as part of the trigger definition. It will also retry automatically on instances when runs fail because of concurrency/server/throttling limits i.e. this includes status code 400 (User Error), 429 (Too many requests), 500 (Internal Server error).
+* **Concurrency**: Tumbling window triggers allow users to explicitly set concurrency limits for the trigger (1-50 max concurrent triggered pipeline runs)
+* **Window Start & Window End Variables**: For tumbling window triggers, users can access triggerOutputs().windowStartTime and triggerOutputs().windowEndTime as trigger system variables in the trigger definition, that will be the window start and window end times, respectively. For example, if you have a tumbling window trigger running every hour, for the window 1am-2am, the triggerOutputs().WindowStartTime = 2017-09-01T01:00:00Z and triggerOutputs().WindowEndTime = 2017-09-01T02:00:00Z.
+* **Pipeline to Trigger Relationship**: Schedule triggers have a n:m relationship with pipelines. A schedule trigger can trigger multiple pipelines. Tumbling Window triggers have a 1:1 relationship with pipelines. A tumbling window trigger can only trigger one pipeline.
+
 ### Schedule trigger example
 
 ```json
@@ -343,23 +355,9 @@
 `{"monthlyOccurrences":[{"day":"friday", "occurrence":5}]}` | Runs on Fifth Friday of Every Month at Start Time. If there is no fifth Friday in a month, the pipeline does not run, since it's scheduled to run on only fifth Fridays.  If you want to run the trigger on the last occurring Friday of the month, consider using -1 instead of 5 for the occurrence.
 `{"minutes":[0,15,30,45], "monthlyOccurrences":[{"day":"friday", "occurrence":-1}]}` | Runs every 15 minutes on last Friday of the month.
 `{"minutes":[15,45], "hours":[5,17], "monthlyOccurrences":[{"day":"wednesday", "occurrence":3}]}` | Runs at 5:15AM, 5:45AM, 5:15PM, and 5:45PM on the third Wednesday of every month.
->>>>>>> 02acad03
-
-For more specific information about Schedule Triggers and an examples, see [How to: Create a Schedule Trigger](how-to-create-schedule-trigger.md)
-
-## Tumbling Window trigger
-Tumbling window triggers are a type of trigger that fires at a periodic time interval from a specified start time, while retaining state. Tumbling windows are a series of fixed-sized, non-overlapping and contiguous time intervals.
-For more specific information about Tumbling Window triggers and examples, see [How to: Create a Tumbling Window Trigger](how-to-create-tumbling-window-trigger.md)
-
-## Tumbling Window Trigger vs. Schedule Trigger
-Given the tumbling window trigger and the schedule trigger both operate on time heartbeats, what makes them different?
-For the tumbling window trigger:
-* **Backfill scenarios**: Tumbling window triggers support backfill scenarios, being able to schedule runs for windows in the past. Schedule Trigger can only run on time periods from the present forward.
-* **Reliability:** Tumbling window triggers will schedule pipeline runs for all windows from a start date without gaps with 100% reliability.
-* **Retry**: Tumbling window triggers have retry capability. Failed pipeline runs have a default retry policy of 0 or one specified by user as part of the trigger definition. It will also retry automatically on instances when runs fail because of concurrency/server/throttling limits i.e. this includes status code 400 (User Error), 429 (Too many requests), 500 (Internal Server error).
-* **Concurrency**: Tumbling window triggers allow users to explicitly set concurrency limits for the trigger (1-50 max concurrent triggered pipeline runs)
-* **Window Start & Window End Variables**: For tumbling window triggers, users can access triggerOutputs().windowStartTime and triggerOutputs().windowEndTime as trigger system variables in the trigger definition, that will be the window start and window end times, respectively. For example, if you have a tumbling window trigger running every hour, for the window 1am-2am, the triggerOutputs().WindowStartTime = 2017-09-01T01:00:00Z and triggerOutputs().WindowEndTime = 2017-09-01T02:00:00Z.
-* **Pipeline to Trigger Relationship**: Schedule triggers have a n:m relationship with pipelines. A schedule trigger can trigger multiple pipelines. Tumbling Window triggers have a 1:1 relationship with pipelines. A tumbling window trigger can only trigger one pipeline.
+
+
+
 
 ## Next steps
 See the following tutorials:
