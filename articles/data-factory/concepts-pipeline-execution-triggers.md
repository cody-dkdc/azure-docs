--- conflicted
+++ resolved
@@ -20,11 +20,7 @@
 # Pipeline execution and triggers in Azure Data Factory
 > [!div class="op_single_selector" title1="Select the version of the Data Factory service that you're using:"]
 > * [Version 1](v1/data-factory-scheduling-and-execution.md)
-<<<<<<< HEAD
-> * [Current version 2](concepts-pipeline-execution-triggers.md)
-=======
 > * [Current version](concepts-pipeline-execution-triggers.md)
->>>>>>> 3f72ce7b
 
 A _pipeline run_ in Azure Data Factory defines an instance of a pipeline execution. For example, say you have a pipeline that executes at 8:00 AM, 9:00 AM, and 10:00 AM. In this case, there are three separate runs of the pipeline, or pipeline runs. Each pipeline run has a unique pipeline run ID. A run ID is a GUID that uniquely defines that particular pipeline run. 
 
