--- conflicted
+++ resolved
@@ -386,10 +386,6 @@
 | writeBatchSize | Inserts data into the SQL table when the buffer size reaches **writeBatchSize**. Applies only when PolyBase isn't used.<br/><br/>The allowed value is **integer** (number of rows). | No. The default is 10000. |
 | writeBatchTimeout | Wait time for the batch insert operation to finish before it times out. Applies only when PolyBase isn't used.<br/><br/>The allowed value is **timespan**. Example: “00:30:00” (30 minutes). | No |
 | preCopyScript | Specify a SQL query for Copy Activity to run before writing data into Azure SQL Data Warehouse in each run. Use this property to clean up the preloaded data. | No |
-<<<<<<< HEAD
-| (#repeatability-during-copy). | A query statement. | No |
-=======
->>>>>>> 32d9e8af
 
 #### SQL Data Warehouse sink example
 
