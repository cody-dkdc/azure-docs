---
title: Copy Activity performance and tuning guide | Microsoft Docs
description: Learn about key factors that affect the performance of data movement in Azure Data Factory when you use Copy Activity.
services: data-factory
documentationcenter: ''
author: linda33wj
manager: jhubbard
editor: monicar

ms.assetid: 4b9a6a4f-8cf5-4e0a-a06f-8133a2b7bc58
ms.service: data-factory
ms.workload: data-services
ms.tgt_pltfrm: na
ms.devlang: na
ms.topic: article
<<<<<<< HEAD
ms.date: 01/05/2017
=======
ms.date: 02/09/2017
>>>>>>> e8cfaf0d
ms.author: jingwang

---
# Copy Activity performance and tuning guide
Azure Data Factory Copy Activity delivers a first-class secure, reliable, and high-performance data loading solution. It enables you to copy tens of terabytes of data every day across a rich variety of cloud and on-premises data stores. Blazing-fast data loading performance is key to ensure you can focus on the core “big data” problem: building advanced analytics solutions and getting deep insights from all that data.

Azure provides a set of enterprise-grade data storage and data warehouse solutions, and Copy Activity offers a highly optimized data loading experience that is easy to configure and set up. With just a single copy activity, you can achieve:

* Loading data into **Azure SQL Data Warehouse** at **1.2 GBps**. For a walkthrough with a use case, see [Load 1 TB into Azure SQL Data Warehouse under 15 minutes with Azure Data Factory](data-factory-load-sql-data-warehouse.md).
* Loading data into **Azure Blob storage** at **1.0 GBps**
* Loading data into **Azure Data Lake Store** at **1.0 GBps**

This article describes:

* [Performance reference numbers](#performance-reference) for supported source and sink data stores to help you plan your project;
* Features that can boost the copy throughput in different scenarios, including [parallel copy](#parallel-copy), [cloud data movement units](#cloud-data-movement-units), and [staged Copy](#staged-copy);
* [Performance tuning guidance](#performance-tuning-steps) on how to tune the performance and the key factors that can impact copy performance.

> [!NOTE]
> If you are not familiar with Copy Activity in general, see [Move data by using Copy Activity](data-factory-data-movement-activities.md) before reading this article.
>
>

## Performance reference
![Performance matrix](./media/data-factory-copy-activity-performance/CopyPerfRef.png)

> [!NOTE]
> You can achieve higher throughput by leveraging more data movement units (DMUs) than the default maximum DMUs, which is 8 for a cloud-to-cloud copy activity run. For example, with 100 DMUs, you can achieve copying data from Azure Blob into Azure Data Lake Store at **1.0GBps**. See the [Cloud data movement units](#cloud-data-movement-units) section for details about this feature and the supported scenario. Contact [Azure support](https://azure.microsoft.com/support/) to request more DMUs.
>
>

**Points to note:**
* Throughput is calculated by using the following formula: [size of data read from source]/[Copy Activity run duration].
* The performance reference numbers in the table were measured using [TPC-H](http://www.tpc.org/tpch/) data set in a single copy activity run.
* To copy between cloud data stores, set **cloudDataMovementUnits** to 1 and 4 (or 8) for comparison. **parallelCopies** is not specified. See the [Parallel copy](#parallel-copy) section for details about these features.
* In Azure data stores, the source and sink are in the same Azure region.
* For hybrid (on-premises to cloud, or cloud to on-premises) data movement, a single instance of gateway was running on a machine that was separate from the on-premises data store. The configuration is listed in the next table. When a single activity was running on gateway, the copy operation consumed only a small portion of the test machine's CPU, memory, or network bandwidth.
    <table>
    <tr>
        <td>CPU</td>
        <td>32 cores 2.20 GHz Intel Xeon E5-2660 v2</td>
    </tr>
    <tr>
        <td>Memory</td>
        <td>128 GB</td>
    </tr>
    <tr>
        <td>Network</td>
        <td>Internet interface: 10 Gbps; intranet interface: 40 Gbps</td>
    </tr>
    </table>

## Parallel copy
You can read data from the source or write data to the destination **in parallel within a Copy Activity run**. This feature enhances the throughput of a copy operation and reduces the time it takes to move data.

This setting is different from the **concurrency** property in the activity definition. The **concurrency** property determines the number of **concurrent Copy Activity runs** to process data from different activity windows (1 AM to 2 AM, 2 AM to 3 AM, 3 AM to 4 AM, and so on). This capability is helpful when you perform a historical load. The parallel copy capability applies to a **single activity run**.

Let's look at a sample scenario. In the following example, multiple slices from the past need to be processed. Data Factory runs an instance of Copy Activity (an activity run) for each slice:

* The data slice from the first activity window (1 AM to 2 AM) ==> Activity run 1
* The data slice from the second activity window (2 AM to 3 AM) ==> Activity run 2
* The data slice from the second activity window (3 AM to 4 AM) ==> Activity run 3

And so on.

In this example, when the **concurrency** value is set to 2, **Activity run 1** and **Activity run 2** copy data from two activity windows **concurrently** to improve data movement performance. However, if multiple files are associated with Activity run 1, the data movement service copies files from the source to the destination one file at a time.

### parallelCopies
You can use the **parallelCopies** property to indicate the parallelism that you want Copy Activity to use. You can think of this property as the maximum number of threads within Copy Activity that can read from your source or write to your sink data stores in parallel.

For each Copy Activity run, Data Factory determines the number of parallel copies to use to copy data from the source data store and to the destination data store. The default number of parallel copies that it uses depends on the type of source and sink that you are using.  

| Source and sink | Default parallel copy count determined by service |
| --- | --- |
| Copy data between file-based stores (Blob storage; Data Lake Store; Amazon S3; an on-premises file system; an on-premises HDFS) |Between 1 and 32. Depends on the size of the files and the number of cloud data movement units (DMUs) used to copy data between two cloud data stores, or the physical configuration of the Gateway machine used for a hybrid copy (to copy data to or from an on-premises data store). |
| Copy data from **any source data store to Azure Table storage** |4 |
| All other source and sink pairs |1 |

Usually, the default behavior should give you the best throughput. However, to control the load on machines that host your data stores, or to tune copy performance, you may choose to override the default value and specify a value for the **parallelCopies** property. The value must be between 1 and 32 (both inclusive). At run time, for the best performance, Copy Activity uses a value that is less than or equal to the value that you set.

```json
"activities":[  
    {
        "name": "Sample copy activity",
        "description": "",
        "type": "Copy",
        "inputs": [{ "name": "InputDataset" }],
        "outputs": [{ "name": "OutputDataset" }],
        "typeProperties": {
            "source": {
                "type": "BlobSource",
            },
            "sink": {
                "type": "AzureDataLakeStoreSink"
            },
            "parallelCopies": 8
        }
    }
]
```
Points to note:

* When you copy data between file-based stores, the **parallelCopies** determine the parallelism at the file level. The chunking within a single file would happen underneath automatically and transparently, and it's designed to use the best suitable chunk size for a given source data store type to load data in parallel and orthogonal to parallelCopies. The actual number of parallel copies the data movement service uses for the copy operation at run time is no more than the number of files you have. If the copy behavior is **mergeFile**, Copy Activity cannot take advantage of file-level parallelism.
* When you specify a value for the **parallelCopies** property, consider the load increase on your source and sink data stores, and to gateway if it is a hybrid copy. This happens especially when you have multiple activities or concurrent runs of the same activities that run against the same data store. If you notice that either the data store or Gateway is overwhelmed with the load, decrease the **parallelCopies** value to relieve the load.
* When you copy data from stores that are not file-based to stores that are file-based, the data movement service ignores the **parallelCopies** property. Even if parallelism is specified, it's not applied in this case.

> [!NOTE]
> You must use Data Management Gateway version 1.11 or later to use the **parallelCopies** feature when you do a hybrid copy.
>
>

### Cloud data movement units
A **cloud data movement unit (DMU)** is a measure that represents the power (a combination of CPU, memory, and network resource allocation) of a single unit in Data Factory. A DMU might be used in a cloud-to-cloud copy operation, but not in a hybrid copy.

By default, Data Factory uses a single cloud DMU to perform a single Copy Activity run. To override this default, specify a value for the **cloudDataMovementUnits** property as follows. For information about the level of performance gain you might get when you configure more units for a specific copy source and sink, see the [performance reference](#performance-reference).

```json
"activities":[  
    {
        "name": "Sample copy activity",
        "description": "",
        "type": "Copy",
        "inputs": [{ "name": "InputDataset" }],
        "outputs": [{ "name": "OutputDataset" }],
        "typeProperties": {
            "source": {
                "type": "BlobSource",
            },
            "sink": {
                "type": "AzureDataLakeStoreSink"
            },
            "cloudDataMovementUnits": 4
        }
    }
]
```
The **allowed values** for the **cloudDataMovementUnits** property are 1 (default), 2, 4, and 8. The **actual number of cloud DMUs** that the copy operation uses at run time is equal to or less than the configured value, depending on your data pattern.

> [!NOTE]
> If you need more cloud DMUs for a higher throughput, contact [Azure support](https://azure.microsoft.com/support/). Setting of 8 and above currently works only when you **copy multiple files from Blob storage/Data Lake Store/Amazon S3/cloud FTP to Blob storage/Data Lake Store/Azure SQL Database**, and the file size is greater than or equal to 16 MB individually.
>
>

To better use these two properties, and to enhance your data movement throughput, see the [sample use cases](#case-study-use-parallel-copy). You don't need to configure **parallelCopies** to take advantage of the default behavior. If you do configure and **parallelCopies** is too small, multiple cloud DMUs might not be fully utilized.  

### Billing impact
It's **important** to remember that you are charged based on the total time of the copy operation. If a copy job used to take one hour with one cloud unit and now it takes 15 minutes with four cloud units, the overall bill remains almost the same. For example, you use four cloud units. The first cloud unit spends 10 minutes, the second one, 10 minutes, the third one, 5 minutes, and the fourth one, 5 minutes, all in one Copy Activity run. You are charged for the total copy (data movement) time, which is 10 + 10 + 5 + 5 = 30 minutes. Using **parallelCopies** does not affect billing.

## Staged copy
When you copy data from a source data store to a sink data store, you might choose to use Blob storage as an interim staging store. Staging is especially useful in the following cases:

1. **You want to ingest data from various data stores into SQL Data Warehouse via PolyBase**. SQL Data Warehouse uses PolyBase as a high-throughput mechanism to load a large amount of data into SQL Data Warehouse. However, the source data must be in Blob storage, and it must meet additional criteria. When you load data from a data store other than Blob storage, you can activate data copying via interim staging Blob storage. In that case, Data Factory performs the required data transformations to ensure that it meets the requirements of PolyBase. Then it uses PolyBase to load data into SQL Data Warehouse. For more details, see [Use PolyBase to load data into Azure SQL Data Warehouse](data-factory-azure-sql-data-warehouse-connector.md#use-polybase-to-load-data-into-azure-sql-data-warehouse). For a walkthrough with a use case, see [Load 1 TB into Azure SQL Data Warehouse under 15 minutes with Azure Data Factory](data-factory-load-sql-data-warehouse.md).
2. **Sometimes it takes a while to perform a hybrid data movement (that is, to copy between an on-premises data store and a cloud data store) over a slow network connection**. To improve performance, you can compress the data on-premises so that it takes less time to move data to the staging data store in the cloud. Then you can decompress the data in the staging store before you load it into the destination data store.
3. **You don't want to open ports other than port 80 and port 443 in your firewall, because of corporate IT policies**. For example, when you copy data from an on-premises data store to an Azure SQL Database sink or an Azure SQL Data Warehouse sink, you need to activate outbound TCP communication on port 1433 for both the Windows firewall and your corporate firewall. In this scenario, take advantage of the gateway to first copy data to a Blob storage staging instance over HTTP or HTTPS on port 443. Then, load the data into SQL Database or SQL Data Warehouse from Blob storage staging. In this flow, you don't need to enable port 1433.

### How staged copy works
When you activate the staging feature, first the data is copied from the source data store to the staging data store (bring your own). Next, the data is copied from the staging data store to the sink data store. Data Factory automatically manages the two-stage flow for you. Data Factory also cleans up temporary data from the staging storage after the data movement is complete.

In the cloud copy scenario (both source and sink data stores are in the cloud), gateway is not used. The Data Factory service performs the copy operations.

![Staged copy: Cloud scenario](media/data-factory-copy-activity-performance/staged-copy-cloud-scenario.png)

In the hybrid copy scenario (source is on-premises and sink is in the cloud), the gateway moves data from the source data store to a staging data store. Data Factory service moves data from the staging data store to the sink data store. Copying data from a cloud data store to an on-premises data store via staging also is supported with the reversed flow.

![Staged copy: Hybrid scenario](media/data-factory-copy-activity-performance/staged-copy-hybrid-scenario.png)

When you activate data movement by using a staging store, you can specify whether you want the data to be compressed before moving data from the source data store to an interim or staging data store, and then decompressed before moving data from an interim or staging data store to the sink data store.

Currently, you can't copy data between two on-premises data stores by using a staging store. We expect this option to be available soon.

### Configuration
Configure the **enableStaging** setting in Copy Activity to specify whether you want the data to be staged in Blob storage before you load it into a destination data store. When you set **enableStaging** to TRUE, specify the additional properties listed in the next table. If you don’t have one, you also need to create an Azure Storage or Storage shared access signature-linked service for staging.

| Property | Description | Default value | Required |
| --- | --- | --- | --- |
| **enableStaging** |Specify whether you want to copy data via an interim staging store. |False |No |
| **linkedServiceName** |Specify the name of an [AzureStorage](data-factory-azure-blob-connector.md#azure-storage-linked-service) or [AzureStorageSas](data-factory-azure-blob-connector.md#azure-storage-sas-linked-service) linked service, which refers to the instance of Storage that you use as an interim staging store. <br/><br/> You cannot use Storage with a shared access signature to load data into SQL Data Warehouse via PolyBase. You can use it in all other scenarios. |N/A |Yes, when **enableStaging** is set to TRUE |
| **path** |Specify the Blob storage path that you want to contain the staged data. If you do not provide a path, the service creates a container to store temporary data. <br/><br/> Specify a path only if you use Storage with a shared access signature, or you require temporary data to be in a specific location. |N/A |No |
| **enableCompression** |Specifies whether data should be compressed before it is copied to the destination. This setting reduces the volume of data being transferred. |False |No |

Here's a sample definition of Copy Activity with the properties that are described in the preceding table:

```json
"activities":[  
{
    "name": "Sample copy activity",
    "type": "Copy",
    "inputs": [{ "name": "OnpremisesSQLServerInput" }],
    "outputs": [{ "name": "AzureSQLDBOutput" }],
    "typeProperties": {
        "source": {
            "type": "SqlSource",
        },
        "sink": {
            "type": "SqlSink"
        },
        "enableStaging": true,
        "stagingSettings": {
            "linkedServiceName": "MyStagingBlob",
            "path": "stagingcontainer/path",
            "enableCompression": true
        }
    }
}
]
```

### Billing impact
You are charged based on two steps: copy duration and copy type.

* When you use staging during a cloud copy (copying data from a cloud data store to another cloud data store), you are charged the [sum of copy duration for step 1 and step 2] x [cloud copy unit price].
* When you use staging during a hybrid copy (copying data from an on-premises data store to a cloud data store), you are charged for [hybrid copy duration] x [hybrid copy unit price] + [cloud copy duration] x [cloud copy unit price].

## Performance tuning steps
We suggest that you take these steps to tune the performance of your Data Factory service with Copy Activity:

1. **Establish a baseline**. During the development phase, test your pipeline by using Copy Activity against a representative data sample. You can use the Data Factory [slicing model](data-factory-scheduling-and-execution.md#time-series-datasets-and-data-slices) to limit the amount of data you work with.

   Collect execution time and performance characteristics by using the **Monitoring and Management App**. Choose **Monitor & Manage** on your Data Factory home page. In the tree view, choose the **output dataset**. In the **Activity Windows** list, choose the Copy Activity run. **Activity Windows** lists the Copy Activity duration and the size of the data that's copied. The throughput is listed in **Activity Window Explorer**. To learn more about the app, see [Monitor and manage Azure Data Factory pipelines by using the Monitoring and Management App](data-factory-monitor-manage-app.md).

   ![Activity run details](./media/data-factory-copy-activity-performance/mmapp-activity-run-details.png)

   Later in the article, you can compare the performance and configuration of your scenario to Copy Activity’s [performance reference](#performance-reference) from our tests.
2. **Diagnose and optimize performance**. If the performance you observe doesn't meet your expectations, you need to identify performance bottlenecks. Then, optimize performance to remove or reduce the effect of bottlenecks. A full description of performance diagnosis is beyond the scope of this article, but here are some common considerations:

   * Performance features:
     * [Parallel copy](#parallel-copy)
     * [Cloud data movement units](#cloud-data-movement-units)
     * [Staged copy](#staged-copy)   
   * [Source](#considerations-for-the-source)
   * [Sink](#considerations-for-the-sink)
   * [Serialization and deserialization](#considerations-for-serialization-and-deserialization)
   * [Compression](#considerations-for-compression)
   * [Column mapping](#considerations-for-column-mapping)
   * [Data Management Gateway](#considerations-for-data-management-gateway)
   * [Other considerations](#other-considerations)
3. **Expand the configuration to your entire data set**. When you're satisfied with the execution results and performance, you can expand the definition and pipeline active period to cover your entire data set.

## Considerations for the source
### General
Be sure that the underlying data store is not overwhelmed by other workloads that are running on or against it.

For Microsoft data stores, see [monitoring and tuning topics](#performance-reference) that are specific to data stores, and help you understand data store performance characteristics, minimize response times, and maximize throughput.

If you copy data from Blob storage to SQL Data Warehouse, consider using **PolyBase** to boost performance. See [Use PolyBase to load data into Azure SQL Data Warehouse](data-factory-azure-sql-data-warehouse-connector.md#use-polybase-to-load-data-into-azure-sql-data-warehouse) for details. For a walkthrough with a use case, see [Load 1 TB into Azure SQL Data Warehouse under 15 minutes with Azure Data Factory](data-factory-load-sql-data-warehouse.md).

### File-based data stores
*(Includes Blob storage, Data Lake Store, Amazon S3, on-premises file systems, and on-premises HDFS)*

* **Average file size and file count**: Copy Activity transfers data one file at a time. With the same amount of data to be moved, the overall throughput is lower if the data consists of many small files rather than a few large files due to the bootstrap phase for each file. Therefore, if possible, combine small files into larger files to gain higher throughput.
* **File format and compression**: For more ways to improve performance, see the [Considerations for serialization and deserialization](#considerations-for-serialization-and-deserialization) and [Considerations for compression](#considerations-for-compression) sections.
* For the **on-premises file system** scenario, in which **Data Management Gateway** is required, see the [Considerations for Data Management Gateway](#considerations-for-data-management-gateway) section.

### Relational data stores
*(Includes SQL Database; SQL Data Warehouse; Amazon Redshift; SQL Server databases; and Oracle, MySQL, DB2, Teradata, Sybase, and PostgreSQL databases, etc.)*

* **Data pattern**: Your table schema affects copy throughput. A large row size gives you a better performance than small row size, to copy the same amount of data. The reason is that the database can more efficiently retrieve fewer batches of data that contain fewer rows.
* **Query or stored procedure**: Optimize the logic of the query or stored procedure you specify in the Copy Activity source to fetch data more efficiently.
* For **on-premises relational databases**, such as SQL Server and Oracle, which require the use of **Data Management Gateway**, see the [Considerations for Data Management Gateway](#considerations-on-data-management-gateway) section.

## Considerations for the sink
### General
Be sure that the underlying data store is not overwhelmed by other workloads that are running on or against it.

For Microsoft data stores, refer to [monitoring and tuning topics](#performance-reference) that are specific to data stores. These topics can help you understand data store performance characteristics and how to minimize response times and maximize throughput.

If you are copying data from **Blob storage** to **SQL Data Warehouse**, consider using **PolyBase** to boost performance. See [Use PolyBase to load data into Azure SQL Data Warehouse](data-factory-azure-sql-data-warehouse-connector.md#use-polybase-to-load-data-into-azure-sql-data-warehouse) for details. For a walkthrough with a use case, see [Load 1 TB into Azure SQL Data Warehouse under 15 minutes with Azure Data Factory](data-factory-load-sql-data-warehouse.md).

### File-based data stores
*(Includes Blob storage, Data Lake Store, Amazon S3, on-premises file systems, and on-premises HDFS)*

* **Copy behavior**: If you copy data from a different file-based data store, Copy Activity has three options via the **copyBehavior** property. It preserves hierarchy, flattens hierarchy, or merges files. Either preserving or flattening hierarchy has little or no performance overhead, but merging files causes performance overhead to increase.
* **File format and compression**: See the [Considerations for serialization and deserialization](#considerations-for-serialization-and-deserialization) and [Considerations for compression](#considerations-for-compression) sections for more ways to improve performance.
* **Blob storage**: Currently, Blob storage supports only block blobs for optimized data transfer and throughput.
* For **on-premises file systems** scenarios that require the use of **Data Management Gateway**, see the [Considerations for Data Management Gateway](#considerations-for-data-management-gateway) section.

### Relational data stores
*(Includes SQL Database, SQL Data Warehouse, SQL Server databases, and Oracle databases)*

* **Copy behavior**: Depending on the properties you've set for **sqlSink**, Copy Activity writes data to the destination database in different ways.
  * By default, the data movement service uses the Bulk Copy API to insert data in append mode, which provides the best performance.
  * If you configure a stored procedure in the sink, the database applies the data one row at a time instead of as a bulk load. Performance drops significantly. If your data set is large, when applicable, consider switching to using the **sqlWriterCleanupScript** property.
  * If you configure the **sqlWriterCleanupScript** property for each Copy Activity run, the service triggers the script, and then you use the Bulk Copy API to insert the data. For example, to overwrite the entire table with the latest data, you can specify a script to first delete all records before bulk-loading the new data from the source.
* **Data pattern and batch size**:
  * Your table schema affects copy throughput. To copy the same amount of data, a large row size gives you better performance than a small row size because the database can more efficiently commit fewer batches of data.
  * Copy Activity inserts data in a series of batches. You can set the number of rows in a batch by using the **writeBatchSize** property. If your data has small rows, you can set the **writeBatchSize** property with a higher value to benefit from lower batch overhead and higher throughput. If the row size of your data is large, be careful when you increase **writeBatchSize**. A high value might lead to a copy failure caused by overloading the database.
* For **on-premises relational databases** like SQL Server and Oracle, which require the use of **Data Management Gateway**, see the [Considerations for Data Management Gateway](#considerations-for-data-management-gateway) section.

### NoSQL stores
*(Includes Table storage and Azure DocumentDB)*

* For **Table storage**:
  * **Partition**: Writing data to interleaved partitions dramatically degrades performance. Sort your source data by partition key so that the data is inserted efficiently into one partition after another, or adjust the logic to write the data to a single partition.
* For **DocumentDB**:
  * **Batch size**: The **writeBatchSize** property sets the number of parallel requests to the DocumentDB service to create documents. You can expect better performance when you increase **writeBatchSize** because more parallel requests are sent to DocumentDB. However, watch for throttling when you write to DocumentDB (the error message is "Request rate is large"). Various factors can cause throttling, including document size, the number of terms in the documents, and the target collection's indexing policy. To achieve higher copy throughput, consider using a better collection, for example, S3.

## Considerations for serialization and deserialization
Serialization and deserialization can occur when your input data set or output data set is a file. Currently, Copy Activity supports Avro and Text (for example, CSV and TSV) data formats.

**Copy behavior**:

* Copying files between file-based data stores:
  * When input and output data sets both have the same or no file format settings, the data movement service executes a binary copy without any serialization or deserialization. You see a higher throughput compared to the scenario, in which the source and sink file format settings are different from each other.
  * When input and output data sets both are in text format and only the encoding type is different, the data movement service only does encoding conversion. It doesn't do any serialization and deserialization, which causes some performance overhead compared to a binary copy.
  * When input and output data sets both have different file formats or different configurations, like delimiters, the data movement service deserializes source data to stream, transform, and then serialize it into the output format you indicated. This operation results in a much more significant performance overhead compared to other scenarios.
* When you copy files to/from a data store that is not file-based (for example, from a file-based store to a relational store), the serialization or deserialization step is required. This step results in significant performance overhead.

**File format**: The file format you choose might affect copy performance. For example, Avro is a compact binary format that stores metadata with data. It has broad support in the Hadoop ecosystem for processing and querying. However, Avro is more expensive for serialization and deserialization, which results in lower copy throughput compared to text format. Make your choice of file format throughout the processing flow holistically. Start with what form the data is stored in, source data stores or to be extracted from external systems; the best format for storage, analytical processing, and querying; and in what format the data should be exported into data marts for reporting and visualization tools. Sometimes a file format that is suboptimal for read and write performance might be a good choice when you consider the overall analytical process.

## Considerations for compression
When your input or output data set is a file, you can set Copy Activity to perform compression or decompression as it writes data to the destination. When you choose compression, you make a tradeoff between input/output (I/O) and CPU. Compressing the data costs extra in compute resources. But in return, it reduces network I/O and storage. Depending on your data, you may see a boost in overall copy throughput.

**Codec**: Copy Activity supports gzip, bzip2, and Deflate compression types. Azure HDInsight can consume all three types for processing. Each compression codec has advantages. For example, bzip2 has the lowest copy throughput, but you get the best Hive query performance with bzip2 because you can split it for processing. Gzip is the most balanced option, and it is used the most often. Choose the codec that best suits your end-to-end scenario.

**Level**: You can choose from two options for each compression codec: fastest compressed and optimally compressed. The fastest compressed option compresses the data as quickly as possible, even if the resulting file is not optimally compressed. The optimally compressed option spends more time on compression and yields a minimal amount of data. You can test both options to see which provides better overall performance in your case.

**A consideration**: To copy a large amount of data between an on-premises store and the cloud, consider using interim blob storage with compression. Using interim storage is helpful when the bandwidth of your corporate network and your Azure services is the limiting factor, and you want the input data set and output data set both to be in uncompressed form. More specifically, you can break a single copy activity into two copy activities. The first copy activity copies from the source to an interim or staging blob in compressed form. The second copy activity copies the compressed data from staging, and then decompresses while it writes to the sink.

## Considerations for column mapping
You can set the **columnMappings** property in Copy Activity to map all or a subset of the input columns to the output columns. After the data movement service reads the data from the source, it needs to perform column mapping on the data before it writes the data to the sink. This extra processing reduces copy throughput.

If your source data store is queryable, for example, if it's a relational store like SQL Database or SQL Server, or if it's a NoSQL store like Table storage or DocumentDB, consider pushing the column filtering and reordering logic to the **query** property instead of using column mapping. This way, the projection occurs while the data movement service reads data from the source data store, where it is much more efficient.

## Considerations for Data Management Gateway
For Gateway setup recommendations, see [Considerations for using Data Management Gateway](data-factory-data-management-gateway.md#considerations-for-using-gateway).

**Gateway machine environment**: We recommend that you use a dedicated machine to host Data Management Gateway. Use tools like PerfMon to examine CPU, memory, and bandwidth use during a copy operation on your Gateway machine. Switch to a more powerful machine if CPU, memory, or network bandwidth becomes a bottleneck.

**Concurrent Copy Activity runs**: A single instance of Data Management Gateway can serve multiple Copy Activity runs at the same time, or concurrently. The maximum number of concurrent jobs is calculated based on the Gateway machine’s hardware configuration. Additional copy jobs are queued until they are picked up by Gateway or until another job times out. To avoid resource contention on the Gateway machine, you can stage your Copy Activity schedule to reduce the number of copy jobs in the queue at a time, or consider splitting the load onto multiple Gateway machines.

## Other considerations
If the size of data you want to copy is large, you can adjust your business logic to further partition the data using the slicing mechanism in Data Factory. Then, schedule Copy Activity to run more frequently to reduce the data size for each Copy Activity run.

Be cautious about the number of data sets and copy activities requiring Data Factory to connector to the same data store at the same time. Many concurrent copy jobs might throttle a data store and lead to degraded performance, copy job internal retries, and in some cases, execution failures.

## Sample scenario: Copy from an on-premises SQL Server to Blob storage
**Scenario**: A pipeline is built to copy data from an on-premises SQL Server to Blob storage in CSV format. To make the copy job faster, the CSV files should be compressed into bzip2 format.

**Test and analysis**: The throughput of Copy Activity is less than 2 MBps, which is much slower than the performance benchmark.

**Performance analysis and tuning**:
To troubleshoot the performance issue, let’s look at how the data is processed and moved.

1. **Read data**: Gateway opens a connection to SQL Server and sends the query. SQL Server responds by sending the data stream to Gateway via the intranet.
2. **Serialize and compress data**: Gateway serializes the data stream to CSV format, and compresses the data to a bzip2 stream.
3. **Write data**: Gateway uploads the bzip2 stream to Blob storage via the Internet.

As you can see, the data is being processed and moved in a streaming sequential manner: SQL Server > LAN > Gateway > WAN > Blob storage. **The overall performance is gated by the minimum throughput across the pipeline**.

![Data flow](./media/data-factory-copy-activity-performance/case-study-pic-1.png)

One or more of the following factors might cause the performance bottleneck:

* **Source**: SQL Server itself has low throughput because of heavy loads.
* **Data Management Gateway**:
  * **LAN**: Gateway is located far from the SQL Server machine and has a low-bandwidth connection.
  * **Gateway**: Gateway has reached its load limitations to perform the following operations:
    * **Serialization**: Serializing the data stream to CSV format has slow throughput.
    * **Compression**: You chose a slow compression codec (for example, bzip2, which is 2.8 MBps with Core i7).
  * **WAN**: The bandwidth between the corporate network and your Azure services is low (for example, T1 = 1,544 kbps; T2 = 6,312 kbps).
* **Sink**: Blob storage has low throughput. (This scenario is unlikely because its SLA guarantees a minimum of 60 MBps.)

In this case, bzip2 data compression might be slowing down the entire pipeline. Switching to a gzip compression codec might ease this bottleneck.

## Sample scenarios: Use parallel copy
**Scenario I:** Copy 1,000 1-MB files from the on-premises file system to Blob storage.

**Analysis and performance tuning**: For an example, if you have installed gateway on a quad core machine, Data Factory uses 16 parallel copies to move files from the file system to Blob storage concurrently. This parallel execution should result in high throughput. You also can explicitly specify the parallel copies count. When you copy many small files, parallel copies dramatically help throughput by using resources more effectively.

![Scenario 1](./media/data-factory-copy-activity-performance/scenario-1.png)

**Scenario II**: Copy 20 blobs of 500 MB each from Blob storage to Data Lake Store Analytics, and then tune performance.

**Analysis and performance tuning**: In this scenario, Data Factory copies the data from Blob storage to Data Lake Store by using single-copy (**parallelCopies** set to 1) and single-cloud data movement units. The throughput you observe will be close to that described in the [performance reference section](#performance-reference).   

![Scenario 2](./media/data-factory-copy-activity-performance/scenario-2.png)

**Scenario III**: Individual file size is greater than dozens of MBs and total volume is large.

**Analysis and performance turning**: Increasing **parallelCopies** doesn't result in better copy performance because of the resource limitations of a single-cloud DMU. Instead, you should specify more cloud DMUs to get more resources to perform the data movement. Do not specify a value for the **parallelCopies** property. Data Factory handles the parallelism for you. In this case, if you set **cloudDataMovementUnits** to 4, a throughput of about four times occurs.

![Scenario 3](./media/data-factory-copy-activity-performance/scenario-3.png)

## Reference
Here are performance monitoring and tuning references for some of the supported data stores:

* Azure Storage (including Blob storage and Table storage): [Azure Storage scalability targets](../storage/storage-scalability-targets.md) and [Azure Storage performance and scalability checklist](../storage/storage-performance-checklist.md)
* Azure SQL Database: You can [monitor the performance](../sql-database/sql-database-single-database-monitor.md) and check the database transaction unit (DTU) percentage
* Azure SQL Data Warehouse: Its capability is measured in data warehouse units (DWUs); see [Manage compute power in Azure SQL Data Warehouse (Overview)](../sql-data-warehouse/sql-data-warehouse-manage-compute-overview.md)
* Azure DocumentDB: [Performance levels in DocumentDB](../documentdb/documentdb-performance-levels.md)
* On-premises SQL Server: [Monitor and tune for performance](https://msdn.microsoft.com/library/ms189081.aspx)
* On-premises file server: [Performance tuning for file servers](https://msdn.microsoft.com/library/dn567661.aspx)<|MERGE_RESOLUTION|>--- conflicted
+++ resolved
@@ -13,11 +13,7 @@
 ms.tgt_pltfrm: na
 ms.devlang: na
 ms.topic: article
-<<<<<<< HEAD
-ms.date: 01/05/2017
-=======
 ms.date: 02/09/2017
->>>>>>> e8cfaf0d
 ms.author: jingwang
 
 ---
