--- conflicted
+++ resolved
@@ -44,8 +44,6 @@
 	If you choose “XCopy Installation”, follow steps in the readme.htm. We recommend you choose the installer with UI (non-XCopy one).
 	
 	After installing the provider, **restart** the Data Management Gateway host service on your machine using Services applet (or) Data Management Gateway Configuration Manager.  
-<<<<<<< HEAD
-=======
 
 ## Getting started
 You can create a pipeline with a copy activity that moves data to/from an on-premises Oracle database by using different tools/APIs.
@@ -92,7 +90,6 @@
 **Example: using ODP driver**
 
 Refer to [this site](https://www.connectionstrings.com/oracle-data-provider-for-net-odp-net/) for the allowed formats.
->>>>>>> 7e3cc73e
 
 ```json
 {
