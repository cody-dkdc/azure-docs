<properties
	pageTitle="Build your first Azure Data Factory pipeline using Data Factory Editor"
	description="In this tutorial, you will create a sample Azure Data Factory pipeline using Data Factory Editor in the Azure Portal."
	services="data-factory"
	documentationCenter=""
	authors="spelluru"
	manager="jhubbard"
	editor="monicar"/>

<tags
	ms.service="data-factory"
	ms.workload="data-services"
	ms.tgt_pltfrm="na"
	ms.devlang="na"
	ms.topic="hero-article" 
	ms.date="11/02/2015"
	ms.author="spelluru"/>

# Build your first Azure Data Factory pipeline using Data Factory Editor (Azure Portal)
> [AZURE.SELECTOR]
- [Tutorial Overview](data-factory-build-your-first-pipeline.md)
- [Using Data Factory Editor](data-factory-build-your-first-pipeline-using-editor.md)
- [Using PowerShell](data-factory-build-your-first-pipeline-using-powershell.md)
- [Using Visual Studio](data-factory-build-your-first-pipeline-using-vs.md)
- [Using Resource Manager Template](data-factory-build-your-first-pipeline-using-arm.md)


In this article, you will learn how to use the [Azure Portal](https://portal.azure.com/) to create your first pipeline. This tutorial consists of the following steps:

1.	Creating the data factory
2.	Creating the linked services (data stores, computes) and datasets
3.	Creating the pipeline

This article does not provide a conceptual overview of the Azure Data Factory service. For a detailed overview of the service, see the [Introduction to Azure Data Factory](data-factory-introduction.md) article.

> [AZURE.IMPORTANT] Please go through the [Tutorial Overview](data-factory-build-your-first-pipeline.md) article and complete the pre-requisite steps before performing this tutorial.  

## Step 1: Creating the data factory

1.	After logging into the [Azure Portal](http://portal.azure.com/), do the following:
	1.	Click **NEW** on the left menu. 
	2.	Click **Data analytics** in the **Create** blade.
	3.	Click **Data Factory** on the **Data analytics** blade.

		![Create blade](./media/data-factory-build-your-first-pipeline-using-editor/create-blade.png)

2.	In the **New data factory** blade, enter **DataFactoryMyFirstPipeline** for the Name.

	![New data factory blade](./media/data-factory-build-your-first-pipeline-using-editor/new-data-factory-blade.png)

	> [AZURE.IMPORTANT] The name of the Azure data factory must be globally unique. If you receive the error: **Data factory name “DataFactoryMyFirstPipeline” is not available**, change the name of the data factory (for example, yournameDataFactoryMyFirstPipeline) and try creating again. See [Data Factory - Naming Rules](data-factory-naming-rules.md) topic for naming rules for Data Factory artifacts.
	>  
	> The name of the data factory may be registered as a DNS name in the future and hence become publically visible.

3.	If you have not created any resource group,  you will need to create a resource group. To do this:
	1.	Click on **RESOURCE GROUP NAME**.
	2.	Select **Create a new resource group** in the **Resource group** blade.
	3.	Enter **ADF** for the **Name** in the **Create resource group** blade.
	4.	Click **OK**.
	
		![Create resource group](./media/data-factory-build-your-first-pipeline-using-editor/create-resource-group.png)
4.	After you have selected the resource group, verify that you are using the correct subscription where you want the data factory to be created.
5.	Click **Create** on the **New data factory** blade.
6.	You will see the data factory being created in the **Startboard** of the Azure Portal as follows:   

	![Creating data factory status](./media/data-factory-build-your-first-pipeline-using-editor/creating-data-factory-image.png)
7. Congratulations! You have successfully created your first data factory. After the data factory has been created successfully, you will see the data factory page, which shows you the contents of the data factory. 	

	![Data Factory blade](./media/data-factory-build-your-first-pipeline-using-editor/data-factory-blade.png)

In the subsequent steps, you will learn how to create the linked services, datasets and pipeline that you will use in this tutorial. 

## Step 2: Create linked services and datasets
In this step, you will link your Azure Storage account and an on-demand Azure HDInsight cluster to your data factory and then create a dataset to represent the output data from Hive processing.

### Create Azure Storage linked service
1.	Click **Author and deploy** on the **DATA FACTORY** blade for **DataFactoryFirstPipeline**. This launches the Data Factory Editor. 
	 
	![Author and deploy tile](./media/data-factory-build-your-first-pipeline-using-editor/data-factory-author-deploy.png)
2.	Click **New data store** and choose **Azure storage**
	
	![Azure Storage linked service](./media/data-factory-build-your-first-pipeline-using-editor/azure-storage-linked-service.png)

	You should see the JSON script for creating an Azure Storage linked service in the editor. 
4. Replace **account name** with the name of your Azure storage account and **account key** with the access key of the Azure storage account. To learn how to get your storage access key, see [View, copy and regenerate storage access keys](../storage/storage-create-storage-account.md#view-copy-and-regenerate-storage-access-keys)
5. Click **Deploy** on the command bar to deploy the linked service.

	![Deploy button](./media/data-factory-build-your-first-pipeline-using-editor/deploy-button.png)

### Create Azure HDInsight linked service
Now, you will create a linked service for an on-demand HDInsight cluster that will be used to run the Hive script. 

1. In the **Data Factory Editor**, click **New compute** on the command bar and select **On-demand HDInsight cluster**.

	![New compute](./media/data-factory-build-your-first-pipeline-using-editor/new-compute-menu.png)
2. Copy and paste the snippet below to the Draft-1 window. The JSON snippet describes the properties that will be used to create the HDInsight cluster on-demand. 

		{
		  "name": "HDInsightOnDemandLinkedService",
		  "properties": {
		    "type": "HDInsightOnDemand",
		    "typeProperties": {
		      "version": "3.2",
		      "clusterSize": 1,
		      "timeToLive": "00:30:00",
<<<<<<< HEAD
		      "jobsContainer": "adfjobs",
=======
>>>>>>> 08be3281
		      "linkedServiceName": "StorageLinkedService"
		    }
		  }
		}
	
	The following table provides descriptions for the JSON properties used in the snippet:
	
	Property | Description
	-------- | -----------
	Version | This specifies that the version of the HDInsight created to be 3.2. 
	ClusterSize | This creates a one node HDInsight cluster. 
	TimeToLive | This specifies that the idle time for the HDInsight cluster, before it is deleted.
	linkedServiceName | This specifies the storage account that will be used to store the logs that are generated by HDInsight
3. Click **Deploy** on the command bar to deploy the linked service. 
4. Confirm that you see both StorageLinkedService and HDInsightOnDemandLinkedService in the tree view on the left.

	![Tree view with linked services](./media/data-factory-build-your-first-pipeline-using-editor/tree-view-linked-services.png)
 
### Create the output dataset
Now, you will create the output dataset to represent the data stored in the Azure Blob storage. 

1. In the **Data Factory Editor**, click **New dataset** on the command bar and select **Azure Blob storage**.  

	![New dataset](./media/data-factory-build-your-first-pipeline-using-editor/new-data-set.png)
2. Copy and paste the snippet below to the Draft-1 window. In the JSON snippet, you are creating a dataset called **AzureBlobOutput**, and specifying the structure of the data that will be produced by the Hive script. In addition, you specify that the results are stored in the blob container called **data** and the folder called **partitioneddata**. The **availability** section specifies that the output dataset is produced on a monthly basis.
	
		{
		  "name": "AzureBlobOutput",
		  "properties": {
		    "type": "AzureBlob",
		    "linkedServiceName": "StorageLinkedService",
		    "typeProperties": {
		      "folderPath": "data/partitioneddata",
		      "format": {
		        "type": "TextFormat",
		        "columnDelimiter": ","
		      }
		    },
		    "availability": {
		      "frequency": "Month",
		      "interval": 1
		    }
		  }
		}

3. Click **Deploy** on the command bar to deploy the newly created dataset.
4. Verify that the dataset is created successfully.

	![Tree view with linked services](./media/data-factory-build-your-first-pipeline-using-editor/tree-view-data-set.png)

## Step 3: Creating your first pipeline
In this step, you will create your first pipeline.

1. In the **Data Factory Editor**, click **Elipsis (…)** and then click **New pipeline**.
	
	![new pipeline button](./media/data-factory-build-your-first-pipeline-using-editor/new-pipeline-button.png)
2. Copy and paste the snippet below to the Draft-1 window.

	> [AZURE.IMPORTANT] Replace **storageaccountname** with the name of your storage account in the  JSON.

		{
		  "name": "MyFirstPipeline",
		  "properties": {
		    "description": "My first Azure Data Factory pipeline",
		    "activities": [
		      {
		        "type": "HDInsightHive",
		        "typeProperties": {
		          "scriptPath": "script/partitionweblogs.hql",
		          "scriptLinkedService": "StorageLinkedService",
		          "defines": {
		            "partitionedtable": "wasb://data@<storageaccountname>.blob.core.windows.net/partitioneddata"
		          }
		        },
		        "outputs": [
		          {
		            "name": "AzureBlobOutput"
		          }
		        ],
                "scheduler": {
                    "frequency": "Month",
                    "interval": 1
                },
		        "policy": {
		          "concurrency": 1,
		          "retry": 3
		        },
		        "name": "RunSampleHiveActivity",
		        "linkedServiceName": "HDInsightOnDemandLinkedService"
		      }
		    ],
		    "start": "2014-01-01",
		    "end": "2014-01-02"
		  }
		}
 
	In the JSON snippet, you are creating a pipeline that consists of a single activity that uses Hive to process Data on an HDInsight cluster.
	
	The Hive script file, **partitionweblogs.hql**, is stored in the Azure storage account (specified by the scriptLinkedService, called **StorageLinkedService**), and in a container called **script**.

	The **defines** section is used to specify the runtime settings that will be passed to the hive script as Hive configuration values (e.g ${hiveconf:PartitionedData}).

	The **start** and **end** properties of the pipeline specifies the active period of the pipeline.

	In the activity JSON, you specify that the Hive script runs on the compute specified by the linked service – **HDInsightOnDemandLinkedService**.
3. Click **Deploy** on the command bar to deploy the pipeline.
4. Confirm that you see the pipeline in the tree view.

	![Tree view with pipeline](./media/data-factory-build-your-first-pipeline-using-editor/tree-view-pipeline.png)
5. Congratulations, you have successfully created your first pipeline!
6. Click **X** to close Data Factory Editor blades and to navigate back to the Data Factory blade, and click on **Diagram**.
  
	![Diagram tile](./media/data-factory-build-your-first-pipeline-using-editor/diagram-tile.png)
7. In the Diagram View, you will see an overview of the pipelines, and datasets used in this tutorial.
	
	![Diagram View](./media/data-factory-build-your-first-pipeline-using-editor/diagram-view-2.png) 
8. In the Diagram View, double-click on the dataset **AzureBlobOutput**. You will see that the slice that is currently being processed.

	![Dataset](./media/data-factory-build-your-first-pipeline-using-editor/dataset-blade.png)
9. When processing is done, you will see the slice in **Ready** state. Note that the creation of an on-demand HDInsight cluster usually takes sometime. 

	![Dataset](./media/data-factory-build-your-first-pipeline-using-editor/dataset-slice-ready.png)	
10. When the slice is in **Ready** state, check the **partitioneddata** folder in the **data** container in your blob storage for the output data.  
 

 

## Next Steps
In this article, you have created a pipeline with a transformation activity (HDInsight Activity) that runs a Hive script on an on-demand HDInsight cluster. To see how to use a Copy Activity to copy data from an Azure Blob to Azure SQL, see [Tutorial: Copy data from an Azure blob to Azure SQL](./data-factory-get-started.md).
  
<|MERGE_RESOLUTION|>--- conflicted
+++ resolved
@@ -103,10 +103,6 @@
 		      "version": "3.2",
 		      "clusterSize": 1,
 		      "timeToLive": "00:30:00",
-<<<<<<< HEAD
-		      "jobsContainer": "adfjobs",
-=======
->>>>>>> 08be3281
 		      "linkedServiceName": "StorageLinkedService"
 		    }
 		  }
