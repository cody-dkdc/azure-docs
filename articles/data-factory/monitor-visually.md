---
title: Visually monitor Azure data factories | Microsoft Docs
description: Learn how to visually monitor Azure Data factories
services: data-factory
documentationcenter: ''
author: sharonlo101
manager: craigg
ms.reviewer: douglasl

ms.service: data-factory
ms.workload: data-services
ms.tgt_pltfrm: na

ms.topic: conceptual
<<<<<<< HEAD
ms.date: 01/19/2018
=======
ms.date: 01/25/2019
>>>>>>> b81c020c
ms.author: shlo

---
# Visually monitor Azure data factories
Azure Data Factory is a cloud-based data integration service that allows you to create data-driven workflows in the cloud for orchestrating and automating data movement and data transformation. Using Azure Data Factory, you can create and schedule data-driven workflows (called pipelines) that can ingest data from disparate data stores, process/transform the data by using compute services such as Azure HDInsight Hadoop, Spark, Azure Data Lake Analytics, and Azure Machine Learning, and publish output data to data stores such as Azure SQL Data Warehouse for business intelligence (BI) applications to consume.

In this quickstart, you learn how to visually monitor Data Factory pipelines without writing a single line of code.

If you don't have an Azure subscription, create a [free](https://azure.microsoft.com/free/) account before you begin.

## Monitor Data Factory pipelines

Monitor pipeline and activity runs with a simple list view interface. All the runs are displayed in the local browser time zone. You can change the time zone and all the date time fields snap to the selected time zone.  

1. Launch **Microsoft Edge** or **Google Chrome** web browser. Currently, Data Factory UI is supported only in Microsoft Edge and Google Chrome web browsers.
2. Log in to the  [Azure portal](https://portal.azure.com/).
3. Navigate to the created data factory blade in Azure portal and click the 'Monitor & Manage' tile to launch the Data Factory visual monitoring experience.

## Monitor pipeline runs
List view showcasing each pipeline run for your data factory v2 pipelines. Included columns:

| **Column Name** | **Description** |
| --- | --- |
| Pipeline Name | Name of the pipeline. |
| Actions | Single action available to view activity runs. |
| Run Start | Pipeline run start date time (MM/DD/YYYY, HH:MM:SS AM/PM) |
| Duration | Run duration (HH:MM:SS) |
| Triggered By | Manual trigger, Schedule trigger |
| Status | Failed, Succeeded, In Progress |
| Parameters | Pipeline run parameters (name, value pairs) |
| Error | Pipeline run error (if/any) |
| Run ID | ID of the pipeline run |

![Monitor pipeline runs](media/monitor-visually/pipeline-runs.png)

## Monitor activity runs
List view showcasing activity runs corresponding to each pipeline run. Click **'Activity Runs'** icon under the **'Actions'** column to view activity runs for each pipeline run. Included columns:

| **Column Name** | **Description** |
| --- | --- |
| Activity Name | Name of the activity inside the pipeline. |
| Activity Type | Type of the activity, such as Copy, HDInsightSpark, HDInsightHive, etc. |
| Run Start | Activity run start date time (MM/DD/YYYY, HH:MM:SS AM/PM) |
| Duration | Run duration (HH:MM:SS) |
| Status | Failed, Succeeded, In Progress |
| Input | JSON array describing the activity inputs |
| Output | JSON array describing the activity outputs |
| Error | Activity run error (if/any) |

![Monitor activity runs](media/monitor-visually/activity-runs.png)

> [!IMPORTANT]
> You need to click **'Refresh'** icon on top to refresh the list of pipeline and activity runs. Auto-refresh is currently not supported.

![Refresh](media/monitor-visually/refresh.png)

## Select a data factory to monitor
Hover on the **Data Factory** icon on the top left. Click on the 'Arrow' icon to see a list of azure subscriptions and data factories that you can monitor.

![Select data factory](media/monitor-visually/select-datafactory.png)

## Configure the list view

### Apply rich ordering and filtering

Order pipeline runs in desc/asc by Run Start and filter pipeline runs by following columns:

| **Column Name** | **Description** |
| --- | --- |
| Pipeline Name | Name of the pipeline. Options include quick filters for 'Last 24 hours', 'Last week',  'Last 30 days' or select a custom date time. |
| Run Start | Pipeline run start date time |
| Run Status | Filter runs by status - Succeeded, Failed, In Progress |

![Filter](media/monitor-visually/filter.png)

### Add or remove columns
Right-click the list view header and choose columns that you want to appear in the list view

![Columns](media/monitor-visually/columns.png)

### Adjust column widths
Increase and decrease the column widths in list view by hovering over the column header

## Promote user properties to monitor

You can promote any pipeline activity property as a user property so that it becomes an entity that you can monitor. For example, you can promote the **Source** and **Destination** properties of the Copy activity in your pipeline as user properties. You can also select **Auto Generate** to generate the **Source** and **Destination** user properties for a Copy activity.

![Create user properties](media/monitor-visually/monitor-user-properties-image1.png)

> [!NOTE]
> You can only promote up to 5 pipeline activity properties as user properties.

After you create the user properties, you can then monitor them in the monitoring list views. If the source for the Copy activity is a table name, you can monitor the source table name as a column in the activity runs list view.

![Activity runs list without user properties](media/monitor-visually/monitor-user-properties-image2.png)

![Add columns for user properties to activity runs list](media/monitor-visually/monitor-user-properties-image3.png)

![Activity runs list with columns for user properties](media/monitor-visually/monitor-user-properties-image4.png)

## Rerun activities inside a pipeline

You can now rerun activities inside a pipeline. Click **View activity runs** and select the activity in your pipeline from which point you want to rerun your pipeline.

![View activity runs](media/monitor-visually/rerun-activities-image1.png)

![Select an activity run](media/monitor-visually/rerun-activities-image2.png)

### View rerun history

You can view the rerun history for all the pipeline runs in the list view.

![View history](media/monitor-visually/rerun-history-image1.png)

You can also view rerun history for a particular pipeline run.

![View history for a pipeline run](media/monitor-visually/rerun-history-image2.png)

## Guided Tours
Click on the 'Information Icon' in lower left and click 'Guided Tours' to get step-by-step instructions on how to monitor your pipeline and activity runs.

![Guided tours](media/monitor-visually/guided-tours.png)

## Feedback
Click on the 'Feedback' icon to give us feedback on various features or any issues that you might be facing.

![Feedback](media/monitor-visually/feedback.png)

## Alerts

You can raise alerts on supported metrics in Data Factory. Select **Monitor -> Alerts & Metrics** on the Data Factory Monitor page to get started.

![](media/monitor-visually/alerts01.png)

For a seven-minute introduction and demonstration of this feature, watch the following video:

> [!VIDEO https://channel9.msdn.com/shows/azure-friday/Monitor-your-Azure-Data-Factory-pipelines-proactively-with-alerts/player]

### Create Alerts

1.  Click **New Alert rule** to create a new alert.

    ![](media/monitor-visually/alerts02.png)

1.  Specify the rule name and select the alert **Severity**.

    ![](media/monitor-visually/alerts03.png)

1.  Select the Alert Criteria.

    ![](media/monitor-visually/alerts04.png)

    ![](media/monitor-visually/alerts05.png)

1.  Configure the Alert logic. You can create an alert for the selected metric for all pipelines and corresponding activities. You can also select a particular activity type, activity name, pipeline name, or a failure type.

    ![](media/monitor-visually/alerts06.png)

1.  Configure **Email/SMS/Push/Voice** notifications for the alert. Create or choose an existing **Action Group** for the alert notifications.

    ![](media/monitor-visually/alerts07.png)

    ![](media/monitor-visually/alerts08.png)

1.  Create the alert rule.

    ![](media/monitor-visually/alerts09.png)

## Next steps

See  [Monitor and manage pipelines programmatically](https://docs.microsoft.com/azure/data-factory/monitor-programmatically) article to learn about monitoring and managing pipelines.<|MERGE_RESOLUTION|>--- conflicted
+++ resolved
@@ -12,11 +12,7 @@
 ms.tgt_pltfrm: na
 
 ms.topic: conceptual
-<<<<<<< HEAD
 ms.date: 01/19/2018
-=======
-ms.date: 01/25/2019
->>>>>>> b81c020c
 ms.author: shlo
 
 ---
