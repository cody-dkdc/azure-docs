---
title: Certificate creation methods  
description: Ways to create a certificate in Key Vault.
services: key-vault
<<<<<<< HEAD
documentationcenter:
=======
>>>>>>> 6a383dfd
author: msmbaldwin
manager: barbkess
tags: azure-resource-manager

ms.service: key-vault
ms.topic: conceptual
ms.date: 01/07/2019
ms.author: mbaldwin

---

# Certificate creation methods

 A Key Vault (KV) certificate can be either created or imported into a key vault. When a KV certificate is created the private key is created inside the key vault and never exposed to certificate owner. The following are ways to create a certificate in Key Vault:  

-   **Create a self-signed certificate:** This will create a public-private key pair and associate it with a certificate. The certificate will be signed by its own key.  

-    **Create a new certificate manually:** This will create a public-private key pair and generate an X.509 certificate signing request. The signing request can be signed by your registration authority or certification authority. The signed x509 certificate can be merged with the pending key pair to complete the KV certificate in Key Vault. Although this method requires more steps, it does provide you with greater security because the private key is created in and restricted to Key Vault. This is explained in the diagram below.  

![Create a certificate with your own certificate authority](media/certificate-authority-1.png)  

The following descriptions correspond to the green lettered steps in the preceding diagram.

1. In the diagram above, your application is creating a certificate which internally begins by creating a key in your key vault.
2. Key Vault returns to your application a Certificate Signing Request (CSR)
3. Your application passes the CSR to your chosen CA.
4. Your chosen CA responds with an X509 Certificate.
5. Your application completes the new certificate creation with a merger of the X509 Certificate from your CA.

-   **Create a certificate with a known issuer provider:** This method requires you to do a one-time task of creating an issuer object. Once an issuer object is created in you key vault, its name can be referenced in the policy of the KV certificate. A request to create such a KV certificate will create a key pair in the vault and communicate with the issuer provider service using the information in the referenced issuer object to get an x509 certificate. The x509 certificate is retrieved from the issuer service and is merged with the key pair to complete the KV certificate creation.  

![Create a certificate with a Key Vault partnered certificate authority](media/certificate-authority-2.png)  

The following descriptions correspond to the green lettered steps in the preceding diagram.

1. In the diagram above, your application is creating a certificate which internally begins by creating a key in your key vault.
2. Key Vault sends and SSL Certificate Request to the CA.
3. Your application polls, in a loop and wait process, for your Key Vault for certificate completion. The certificate creation is complete when Key Vault receives the CA’s response with x509 certificate.
4. The CA responds to Key Vault's SSL Certificate Request with an X509 SSL Certificate.
5. Your new certificate creation completes with the merger of the X509 Certificate for the CA.

## Asynchronous process
KV certificate creation is an asynchronous process. This operation will create a KV certificate request and return an http status code of 202 (Accepted). The status of the request can be tracked by polling the pending object created by this operation. The full URI of the pending object is returned in the LOCATION header.  

When a request to create a KV certificate completes, the status of the pending object will change to “completed” from “inprogress”, and a new version of the KV certificate will be created. This will become the current version.  

## First creation
 When a KV certificate is created for the first time, an addressable key and secret is also created with the same name as that of the certificate. If the name is already in use, then the operation will fail with an http status code of 409 (conflict).
 The addressable key and secret get their attributes from the KV certificate attributes. The addressable key and secret created this way are marked as managed keys and secrets, whose lifetime is managed by Key Vault. Managed keys and secrets are read-only. Note: If a KV certificate expires or is disabled, the corresponding key and secret will become inoperable.  

 If this is the first operation to create a KV certificate then a policy is required.  A policy can also be supplied with successive create operations to replace the policy resource. If a policy is not supplied, then the policy resource on the service is used to create a next version of KV certificate. Note that while a request to create a next version is in progress, the current KV certificate, and corresponding addressable key and secret, remain unchanged.  

## Self-issued certificate
 To create a self-issued certificate, set the issuer name as "Self" in the certificate policy as shown in following snippet from certificate policy.  

```  
"issuer": {  
       "name": "Self"  
    }  

```  

 If the issuer name is not specified, then the issuer name is set to "Unknown". When issuer is "Unknown", the certificate owner will have to manually get a x509 certificate from the issuer of his/her choice, then merge the public x509 certificate with the key vault certificate pending object to complete the certificate creation.

```  
"issuer": {  
       "name": "Unknown"  
    }  

```  

## Partnered CA Providers
Certificate creation can be completed manually or using a “Self” issuer. Key Vault also partners with certain issuer providers to simplify the creation of certificates. The following types of certificates can be ordered for key vault with these partner issuer providers.  

|Provider|Certificate type|  
|--------------|----------------------|  
|DigiCert|Key Vault offers OV or EV SSL certificates with DigiCert|
|GlobalCert|Key Vault offers OV or EV SSL certificates with GlobalSign|

 A certificate issuer is an entity represented in Azure Key Vault (KV) as a CertificateIssuer resource. It is used to provide information about the source of a KV certificate; issuer name, provider, credentials, and other administrative details.

Note that when an order is placed with the issuer provider, it may honor or override the x509 certificate extensions and certificate validity period based on the type of certificate.  

 Authorization: Requires the certificates/create permission.

## See Also
 - [About keys, secrets and certificates](about-keys-secrets-and-certificates.md)
 - [Monitor and manage certificate creation](create-certificate-scenarios.md)<|MERGE_RESOLUTION|>--- conflicted
+++ resolved
@@ -2,10 +2,6 @@
 title: Certificate creation methods  
 description: Ways to create a certificate in Key Vault.
 services: key-vault
-<<<<<<< HEAD
-documentationcenter:
-=======
->>>>>>> 6a383dfd
 author: msmbaldwin
 manager: barbkess
 tags: azure-resource-manager
