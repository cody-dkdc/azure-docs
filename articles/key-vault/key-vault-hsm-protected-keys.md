<properties
	pageTitle="How to generate and transfer HSM-protected keys for Azure Key Vault | Microsoft Azure"
	description="Use this article to help you plan for, generate, and then transfer your own HSM-protected keys to use with Azure Key Vault."
	services="key-vault"
	documentationCenter=""
	authors="cabailey"
	manager="mbaldwin"
	tags="azure-resource-manager"/>

<tags
	ms.service="key-vault"
	ms.workload="identity"
	ms.tgt_pltfrm="na"
	ms.devlang="na"
	ms.topic="article"
<<<<<<< HEAD
	ms.date="01/08/2016"
=======
	ms.date="01/19/2016"
>>>>>>> 28d782e5
	ms.author="cabailey"/>
#How to generate and transfer HSM-protected keys for Azure Key Vault

##Introduction

For added assurance, when you use Azure Key Vault, you can import or generate keys in hardware security modules (HSMs) that never leave the HSM boundary. This scenario is often referred to as *bring your own key*, or BYOK. The HSMs are FIPS 140-2 Level 2 validated. Azure Key Vault uses Thales nShield family of HSMs to protect your keys.

Use the information in this topic to help you plan for, generate and then transfer your own HSM-protected keys to use with Azure Key Vault.
<<<<<<< HEAD
=======

This functionality is not available for Azure China. 
>>>>>>> 28d782e5

>[AZURE.NOTE] For more information about Azure Key Vault, see [What is Azure Key Vault?](key-vault-whatis.md)  
>
>For a getting started tutorial, which includes creating a key vault for HSM-protected keys, see [Get started with Azure Key Vault](key-vault-get-started.md).

More information about generating and transferring an HSM-protected key over the Internet:

- You generate the key from an offline workstation, which reduces the attack surface.

- The key is encrypted with a Key Exchange Key (KEK), which stays encrypted until it is transferred to the Azure Key Vault HSMs. Only the encrypted version of your key leaves the original workstation.

- The toolset sets properties on your tenant key that binds your key to the Azure Key Vault security world. So after the Azure Key Vault HSMs receive and decrypt your key, only these HSMs can use it. Your key cannot be exported. This binding is enforced by the Thales HSMs.

- The Key Exchange Key (KEK) that is used to encrypt your key is generated inside the Azure Key Vault HSMs and is not exportable. The HSMs enforce that there can be no clear version of the KEK outside the HSMs. In addition, the toolset includes attestation from Thales that the KEK is not exportable and was generated inside a genuine HSM that was manufactured by Thales.

- The toolset includes attestation from Thales that the Azure Key Vault security world was also generated on a genuine HSM manufactured by Thales. This proves to you that Microsoft is using genuine hardware.

- Microsoft uses separate KEKs as well as separate Security Worlds in each geographical region, which ensures that your key can be used only in data centers in the region in which you encrypted it. For example, a key from a European customer cannot be used in data centers in North American or Asia.

##More information about Thales HSMs and Microsoft services

Thales e-Security is a leading global provider of data encryption and cyber security solutions to the financial services, high technology, manufacturing, government, and technology sectors. With a 40-year track record of protecting corporate and government information, Thales solutions are used by four of the five largest energy and aerospace companies, 22 NATO countries, and secure more than 80 per cent of worldwide payment transactions.

Microsoft has collaborated with Thales to enhance the state of art for HSMs. These enhancements enable you to get the typical benefits of hosted services without relinquishing control over your keys. Specifically, these enhancements let Microsoft manage the HSMs so that you do not have to. As a cloud service, Azure Key Vault scales up at short notice to meet your organization’s usage spikes. At the same time, your key is protected inside Microsoft’s HSMs: You retain control over the key lifecycle because you generate the key and transfer it to Microsoft’s HSMs.

##Implementing bring your own key (BYOK) for Azure Key Vault

Use the following information and procedures if you will generate your own HSM-protected key and then transfer it to Azure Key Vault—the bring your own key (BYOK) scenario.


##Prerequisites for BYOK

See the following table for a list of prerequisites for bring your own key (BYOK) for Azure Key Vault.

|Requirement|More information|
|---|---|
|A subscription to Azure|To create an Azure Key Vault, you need an Azure subscription: [Sign up for free trial](../../../../pricing/free-trial)|
|An Azure Key Vault that supports HSMs|For more information about the service tiers and capabilities for Azure Key Vault, see the [Azure Key Vault Pricing](../../../../pricing/details/key-vault/) website.|
|Thales HSM, smartcards, and support software|You must have access to a Thales Hardware Security Module and basic operational knowledge of Thales HSMs. See [Thales Hardware Security Module](https://www.thales-esecurity.com/msrms/buy) for the list of compatible models, or to purchase an HSM if you do not have one.|
|The following hardware and software:<ol><li>An offline x64 workstation with a minimum Windows operation system of Windows 7 and Thales nShield software that is at least version 11.50.<br/><br/>If this workstation runs Windows 7, you must [install Microsoft .NET Framework 4.5](http://download.microsoft.com/download/b/a/4/ba4a7e71-2906-4b2d-a0e1-80cf16844f5f/dotnetfx45_full_x86_x64.exe).</li><li>A workstation that is connected to the Internet and has a minimum Windows operation system of Windows 7.</li><li>A USB drive or other portable storage device that has at least 16 MB free space.</li></ol>|For security reasons, we recommend that the first workstation is not connected to a network. However, this is not programmatically enforced.<br/><br/>Note that in the instructions that follow, this workstation is referred to as the disconnected workstation.</p></blockquote><br/>In addition, if your tenant key is for a production network, we recommend that you use a second, separate workstation to download the toolset and upload the tenant key. But for testing purposes, you can use the same workstation as the first one.<br/><br/>Note that in the instructions that follow, this second workstation is referred to as the Internet-connected workstation.</p></blockquote><br/>|

##Generate and transfer your key to Azure Key Vault HSM

You will use the following 5 steps to generate and transfer your key to an Azure Key Vault HSM:

- [Step 1: Prepare your Internet-connected workstation](#step-1-prepare-your-internet-connected-workstation)
- [Step 2: Prepare your disconnected workstation](#step-2-prepare-your-disconnected-workstation)
- [Step 3: Generate your key](#step-3-generate-your-key)
- [Step 4: Prepare your key for transfer](#step-4-prepare-your-key-for-transfer)
- [Step 5: Transfer your key to Azure Key Vault](#step-5-transfer-your-key-to-azure-key-vault)

## Step 1: Prepare your Internet-connected workstation
For this first step, do the following procedures on your workstation that is connected to the Internet.


###Step 1.1: Install Azure PowerShell

From the Internet-connected workstation, download and install the Azure PowerShell module that includes the cmdlets to manage Azure Key Vault. This requires a minimum version of  0.8.13.

For installation instructions, see [How to install and configure Azure PowerShell](../powershell-install-configure.md).

###Step 1.2: Get your Azure subscription ID

Start an Azure PowerShell session and sign in to your Azure account by using the following command:

		Add-AzureAccount
In the pop-up browser window, enter your Azure account user name and password. Then, use the [Get-AzureSubscription](https://msdn.microsoft.com/library/azure/dn790366.aspx) command:

		Get-AzureSubscription
From the output, locate the ID for the subscription you will use for Azure Key Vault. You will need this subscription ID later.

Do not close the Azure PowerShell window.

###Step 1.3: Download the BYOK toolset for Azure Key Vault

Go to the Microsoft Download Center and [download the Azure Key Vault BYOK toolset](http://www.microsoft.com/download/details.aspx?id=45345) for your geographic region or instance of Azure:

|Geographic region or instance of Azure|Package name|SHA-256 package hash|
|---|---|---|
|North America|KeyVault-BYOK-Tools-UnitedStates.zip|D9FDA9F5A34E1388CD6C9138E5B75B7051FB7D6B11F087AFE0553DC85CCF0E36|
|Europe|KeyVault-BYOK-Tools-Europe.zip|881DCA798305B8408C06BAE7B3EFBC1E9EA6113A8D6EC443464F3744896F32C3|
|Asia|KeyVault-BYOK-Tools-AsiaPacific.zip|0C76967B3AC76687E4EA47EB96174EE6B25AB24E3114E28A90D9B93A2E6ABF6E|
|Latin America|KeyVault-BYOK-Tools-LatinAmerica.zip|B38015990D4D1E522B8367FF78E78E0234BF9592663470426088C44C3CAAAF48|
|Japan|KeyVault-BYOK-Tools-Japan.zip|DB512CD9472FDE2FD610522847DF05E4D7CD49A296EE4A2DD74D43626624A113|
|Australia|KeyVault-BYOK-Tools-Australia.zip|8EBC69E58E809A67C036B50BB4F1130411AD87A7464E0D61A9E993C797915967|
|[Azure Government](../../../../features/gov/)|KeyVault-BYOK-Tools-USGovCloud.zip|4DE9B33990099E4197ED67D786316F628E5218FC1EB0C24DCAD8A1851FD345B8|

To validate the integrity of your downloaded BYOK toolset, from your Azure PowerShell session, use the [Get-FileHash](https://technet.microsoft.com/library/dn520872.aspx) cmdlet.

	Get-FileHash KeyVault-BYOK-Tools-*.zip

The toolset includes the following:

- A Key Exchange Key (KEK) package that has a name beginning with **BYOK-KEK-pkg-.**
- A Security World package that has a name beginning with **BYOK-SecurityWorld-pkg-.**
- A python script named v**erifykeypackage.py.**
- A command-line executable file named **KeyTransferRemote.exe** and associated DLLs.
- A Visual C++ Redistributable Package, named **vcredist_x64.exe.**

Copy the package to a USB drive or other portable storage.

##Step 2: Prepare your disconnected workstation

For this second step, do the following procedures on the workstation that is not connected to a network (either the Internet or your internal network).


###Step 2.1: Prepare the disconnected workstation with Thales HSM

Install the nCipher (Thales) support software on a Windows computer, and then attach a Thales HSM to that computer.

Ensure that the Thales tools are in your path (**%nfast_home%\bin** and **%nfast_home%\python\bin**). For example, type the following:

		set PATH=%PATH%;”%nfast_home%\bin”;”%nfast_home%\python\bin”

For more information, see the user guide included with the Thales HSM.

###Step 2.2: Install the BYOK toolset on the disconnected workstation

Copy the BYOK toolset package from the USB drive or other portable storage, and then do the following:

1. Extract the files from the downloaded package into any folder.
2. From that folder, run vcredist_x64.exe.
3. Follow the instructions to the install the Visual C++ runtime components for Visual Studio 2012.

##Step 3: Generate your key

For this third step, do the following procedures on the disconnected workstation.

###Step 3.1: Create a security world

Start a command prompt and run the Thales new-world program.

	new-world.exe --initialize --cipher-suite=DLf1024s160mRijndael --module=1 --acs-quorum=2/3

This program creates a **Security World** file at %NFAST_KMDATA%\local\world, which corresponds to the C:\ProgramData\nCipher\Key Management Data\local folder. You can use different values for the quorum but in our example, you’re prompted to enter three blank cards and pins for each one. Then, any two cards will give full access to the security world. These cards become the **Administrator Card Set** for the new security world.

Then do the following:

- Back up the world file. Secure and protect the world file, the Administrator Cards, and their pins, and make sure that no single person has access to more than one card.

###Step 3.2: Validate the downloaded package

This step is optional but recommended so that you can validate the following:

- The Key Exchange Key that is included in the toolset has been generated from a genuine Thales HSM.
- The hash of the Security World that is included in the toolset has been generated in a genuine Thales HSM.
- The Key Exchange Key is non-exportable.

>[AZURE.NOTE]To validate the downloaded package, the HSM must be connected, powered on, and must have a security world on it (such as the one you’ve just created).

To validate the downloaded package:

1.	Run the verifykeypackage.py script by tying one of the following, depending on your geographic region or instance of Azure:
	- For North America:

			python verifykeypackage.py -k BYOK-KEK-pkg-NA-1 -w BYOK-SecurityWorld-pkg-NA-1
	- For Europe:

			python verifykeypackage.py -k BYOK-KEK-pkg-EU-1 -w BYOK-SecurityWorld-pkg-EU-1
	- For Asia:

			python verifykeypackage.py -k BYOK-KEK-pkg-AP-1 -w BYOK-SecurityWorld-pkg-AP-1
	- For Latin America:

			python verifykeypackage.py -k BYOK-KEK-pkg-LATAM-1 -w BYOK-SecurityWorld-pkg-LATAM-1
	- For Japan:

			python verifykeypackage.py -k BYOK-KEK-pkg-JPN-1 -w BYOK-SecurityWorld-pkg-JPN-1
	- For Australia:

			python verifykeypackage.py -k BYOK-KEK-pkg-AUS-1 -w BYOK-SecurityWorld-pkg-AUS-1
	- For [Azure Government](../../../../features/gov/), which uses the US government instance of Azure:

			python verifykeypackage.py -k BYOK-KEK-pkg-USGOV-1 -w BYOK-SecurityWorld-pkg-USGOV-1

	>[AZURE.TIP]The Thales software includes python at %NFAST_HOME%\python\bin

2.	Confirm that you see the following, which indicates successful validation: **Result: SUCCESS**

This script validates the signer chain up to the Thales root key. The hash of this root key is embedded in the script and its value should be **59178a47 de508c3f 291277ee 184f46c4 f1d9c639**. You can also confirm this value separately by visiting the [Thales website](http://www.thalesesec.com/).

You’re now ready to create a new key.

###Step 3.3: Create a new key

Generate a key by using the Thales **generatekey** program.

Run the following command to generate the key:

	generatekey --generate simple type=RSA size=2048 protect=module ident=contosokey plainname=contosokey nvram=no pubexp=

When you run this command, use these instructions:

- Replace the value of *contosokey* for the **ident** and **plainname** with any string value. To minimize administrative overheads and reduce the risk of errors, we recommend that you use the same value for both. The **ident** value must contain only numbers, dashes, and lower case letters.

- The pubexp is left blank (default) in this example, but you can specify specific values. For more information, see the Thales documentation.

This command creates a Tokenized Key file in your %NFAST_KMDATA%\local folder with a name starting with **key_simple_** followed by the ident that was specified in the command. For example: **key_simple_contosokey**. This file contains an encrypted key.

Back up this Tokenized Key File in a safe location.

>[AZURE.IMPORTANT] When you later transfer your key to Azure Key Vault, Microsoft cannot export this key back to you so it becomes extremely important that you back up your key and security world safely. Contact Thales for guidance and best practices for backing up your key.

You are now ready to transfer your key to Azure Key Vault.

##Step 4: Prepare your key for transfer

For this fourth step, do the following procedures on the disconnected workstation.

###Step 4.1: Create a copy of your key with reduced permissions

To reduce the permissions on your key, from a command prompt, run one of the following, depending on your geographic region or instance of Azure:

- For North America:

		KeyTransferRemote.exe -ModifyAcls -KeyAppName simple -KeyIdentifier contosokey -ExchangeKeyPackage BYOK-KEK-pkg-NA-1 -NewSecurityWorldPackage BYOK-SecurityWorld-pkg-NA-1
- For Europe:

		KeyTransferRemote.exe -ModifyAcls -KeyAppName simple -KeyIdentifier contosokey -ExchangeKeyPackage BYOK-KEK-pkg-EU-1 -NewSecurityWorldPackage BYOK-SecurityWorld-pkg-EU-1
- For Asia:

		KeyTransferRemote.exe -ModifyAcls -KeyAppName simple -KeyIdentifier contosokey -ExchangeKeyPackage BYOK-KEK-pkg-AP-1 -NewSecurityWorldPackage BYOK-SecurityWorld-pkg-AP-1
- For Latin America:

		KeyTransferRemote.exe -ModifyAcls -KeyAppName simple -KeyIdentifier contosokey -ExchangeKeyPackage BYOK-KEK-pkg-LATAM-1 -NewSecurityWorldPackage BYOK-SecurityWorld-pkg-LATAM-1
- For Japan:

		KeyTransferRemote.exe -ModifyAcls -KeyAppName simple -KeyIdentifier contosokey -ExchangeKeyPackage BYOK-KEK-pkg-JPN-1 -NewSecurityWorldPackage BYOK-SecurityWorld-pkg-JPN-1
- For Australia:

		KeyTransferRemote.exe -ModifyAcls -KeyAppName simple -KeyIdentifier contosokey -ExchangeKeyPackage BYOK-KEK-pkg-AUS-1 -NewSecurityWorldPackage BYOK-SecurityWorld-pkg-AUS-1
- For [Azure Government](../../../../features/gov/), which uses the US government instance of Azure:

		KeyTransferRemote.exe -ModifyAcls -KeyAppName simple -KeyIdentifier contosokey -ExchangeKeyPackage BYOK-KEK-pkg-USGOV-1 -NewSecurityWorldPackage BYOK-SecurityWorld-pkg-USGOV-1

When you run this command, replace *contosokey* with the same value you specified in **Step 3.3: Create a new key** from the [Generate your key](#step-3-generate-your-key) step.

You will be asked to plug in your security world admin cards.

When the command completes, you will see **Result: SUCCESS** and the copy of your key with reduced permissions will be in the file named key_xferacId_<contosokey>.

###Step 4.2: Inspect the new copy of the key

Optionally, run the Thales utilities to confirm the minimal permissions on the new key:

- aclprint.py:

		"%nfast_home%\bin\preload.exe" -m 1 -A xferacld -K contosokey "%nfast_home%\python\bin\python" "%nfast_home%\python\examples\aclprint.py"
- kmfile-dump.exe:

		"%nfast_home%\bin\kmfile-dump.exe" "%NFAST_KMDATA%\local\key_xferacld_contosokey"
When you run these command, replace contosokey with the same value you specified in **Step 3.3: Create a new key** from the [Generate your key](#step-3-generate-your-key) step.

###Step 4.3: Encrypt your key by using Microsoft’s Key Exchange Key

Run one of the following commands, depending on your geographic region or instance of Azure:

- For North America:

		KeyTransferRemote.exe -Package -KeyIdentifier contosokey -ExchangeKeyPackage BYOK-KEK-pkg-NA-1 -NewSecurityWorldPackage BYOK-SecurityWorld-pkg-NA-1 -SubscriptionId SubscriptionID -KeyFriendlyName ContosoFirstHSMkey
- For Europe:

		KeyTransferRemote.exe -Package -KeyIdentifier contosokey -ExchangeKeyPackage BYOK-KEK-pkg-EU-1 -NewSecurityWorldPackage BYOK-SecurityWorld-pkg-EU-1 -SubscriptionId SubscriptionID -KeyFriendlyName ContosoFirstHSMkey
- For Asia:

		KeyTransferRemote.exe -Package -KeyIdentifier contosokey -ExchangeKeyPackage BYOK-KEK-pkg-AP-1 -NewSecurityWorldPackage BYOK-SecurityWorld-pkg-AP-1 -SubscriptionId SubscriptionID -KeyFriendlyName ContosoFirstHSMkey
- For Latin America:

		KeyTransferRemote.exe -Package -KeyIdentifier contosokey -ExchangeKeyPackage BYOK-KEK-pkg-LATAM-1 -NewSecurityWorldPackage BYOK-SecurityWorld-pkg-LATAM-1 -SubscriptionId SubscriptionID -KeyFriendlyName ContosoFirstHSMkey
- For Japan:

		KeyTransferRemote.exe -Package -KeyIdentifier contosokey -ExchangeKeyPackage BYOK-KEK-pkg-JPN-1 -NewSecurityWorldPackage BYOK-SecurityWorld-pkg-JPN-1 -SubscriptionId SubscriptionID -KeyFriendlyName ContosoFirstHSMkey
- For Australia:

		KeyTransferRemote.exe -Package -KeyIdentifier contosokey -ExchangeKeyPackage BYOK-KEK-pkg-AUS-1 -NewSecurityWorldPackage BYOK-SecurityWorld-pkg-AUS-1 -SubscriptionId SubscriptionID -KeyFriendlyName ContosoFirstHSMkey
- For [Azure Government](../../../../features/gov/), which uses the US government instance of Azure:

		KeyTransferRemote.exe -Package -KeyIdentifier contosokey -ExchangeKeyPackage BYOK-KEK-pkg-USGOV-1 -NewSecurityWorldPackage BYOK-SecurityWorld-pkg-USGOV-1 -SubscriptionId SubscriptionID -KeyFriendlyName ContosoFirstHSMkey

When you run this command, use these instructions:

- Replace *contosokey* with the identifier that you used to generate the key in **Step 3.3: Create a new key** from the [Generate your key](#step-3-generate-your-key) step.

- Replace *SubscriptionID* with the ID of the Azure subscription that contains your key vault. You retrieved this value previously, in **Step 1.2: Get your Azure subscription ID** from the [Prepare your Internet-connected workstation](#step-1-prepare-your-internet-connected-workstation) step.

- Replace *ContosoFirstHSMKey* with a label that will be used for your output file name.

When this completes successfully it displays **Result: SUCCESS** and there will be a new file in the current folder that has the following name: TransferPackage-*ContosoFirstHSMkey*.byok

###Step 4.4: Copy your key transfer package to the Internet-connected workstation

Use a USB drive or other portable storage to copy the output file from the previous step (KeyTransferPackage-ContosoFirstHSMkey.byok) to your Internet-connected workstation.

##Step 5: Transfer your key to Azure Key Vault

For this final step, on the Internet-connected workstation, use the [Add-AzureKeyVaultKey](https://msdn.microsoft.com/library/azure/dn868048.aspx) cmdlet to upload the key transfer package that you copied from the disconnected workstation to the Azure Key Vault HSM:

	Add-AzureKeyVaultKey -VaultName 'ContosoKeyVaultHSM' -Name 'ContosoFirstHSMkey' -KeyFilePath 'c:\TransferPackage-ContosoFirstHSMkey.byok' -Destination 'HSM'

If the upload is successful, you see displayed the properties of the key that you just added.


##Next steps

You can now use this HSM-protected key in your key vault. For more information, see the **If you want to use a hardware security module (HSM)** section in the [Getting started with Azure Key Vault](key-vault-get-started.md) tutorial.<|MERGE_RESOLUTION|>--- conflicted
+++ resolved
@@ -13,11 +13,7 @@
 	ms.tgt_pltfrm="na"
 	ms.devlang="na"
 	ms.topic="article"
-<<<<<<< HEAD
-	ms.date="01/08/2016"
-=======
 	ms.date="01/19/2016"
->>>>>>> 28d782e5
 	ms.author="cabailey"/>
 #How to generate and transfer HSM-protected keys for Azure Key Vault
 
@@ -26,11 +22,8 @@
 For added assurance, when you use Azure Key Vault, you can import or generate keys in hardware security modules (HSMs) that never leave the HSM boundary. This scenario is often referred to as *bring your own key*, or BYOK. The HSMs are FIPS 140-2 Level 2 validated. Azure Key Vault uses Thales nShield family of HSMs to protect your keys.
 
 Use the information in this topic to help you plan for, generate and then transfer your own HSM-protected keys to use with Azure Key Vault.
-<<<<<<< HEAD
-=======
 
 This functionality is not available for Azure China. 
->>>>>>> 28d782e5
 
 >[AZURE.NOTE] For more information about Azure Key Vault, see [What is Azure Key Vault?](key-vault-whatis.md)  
 >
