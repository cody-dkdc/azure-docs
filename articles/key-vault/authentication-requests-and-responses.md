--- conflicted
+++ resolved
@@ -2,10 +2,6 @@
 title: Authentication, requests and responses
 description: Authenticate to AD for using Key Vault
 services: key-vault
-<<<<<<< HEAD
-documentationcenter:
-=======
->>>>>>> 6a383dfd
 author: msmbaldwin
 manager: barbkess
 tags: azure-resource-manager
