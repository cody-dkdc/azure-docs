---
title: Monitor and manage certificate creation
description: Scenarios demonstrating a range of options for creating, monitoring, and interacting with the certificate creation process with Key Vault.
services: key-vault
<<<<<<< HEAD
documentationcenter:
=======
>>>>>>> 6a383dfd
author: msmbaldwin
manager: barbkess
tags: azure-resource-manager

ms.service: key-vault
ms.topic: conceptual
ms.date: 01/07/2019
ms.author: mbaldwin

---

# Monitor and manage certificate creation
Applies To: Azure

The following 

The scenarios / operations outlined in this article are:

- Request a KV Certificate with a supported issuer
- Get pending request - request status is "inProgress"
- Get pending request - request status is "complete"
- Get pending request - pending request status is "canceled" or "failed"
- Get pending request - pending request status is "deleted" or "overwritten"
- Create (or Import) when pending request exists - status is "inProgress"
- Merge when pending request is created with an issuer (DigiCert, for example)
- Request a cancellation while the pending request status is "inProgress"
- Delete a pending request object
- Create a KV certificate manually
- Merge when a pending request is created - manual certificate creation

## Request a KV Certificate with a supported issuer 

|Method|Request URI|
|------------|-----------------|
|POST|`https://mykeyvault.vault.azure.net/certificates/mycert1/create?api-version={api-version}`|

The following examples require an object named "mydigicert" to already be available in your key vault with the issuer provider as DigiCert. The certificate issuer is an entity represented in Azure Key Vault (KV) as a CertificateIssuer resource. It is used to provide information about the source of a KV certificate; issuer name, provider, credentials, and other administrative details.

### Request

```json
{
  "policy": {
    "x509_props": {
      "subject": "CN=MyCertSubject1"
    },
    "issuer": {
      "name": "mydigicert",
      "cty": "OV-SSL",
    }
  }
}
```

### Response

```
StatusCode: 202, ReasonPhrase: 'Accepted'
Location: “https://mykeyvault.vault.azure.net/certificates/mycert1/pending?api-version={api-version}&request_id=a76827a18b63421c917da80f28e9913d"
{
  "id": “https://mykeyvault.vault.azure.net/certificates/mycert1/pending",
  "issuer": {
    "name": "mydigicert"
  },
  "csr": "MIICq......DD5Lp5cqXg==",
  "cancellation_requested": false,
  "status": "InProgress",
  "status_details": "Pending certificate created. Certificate request is in progress. This may take some time based on the issuer provider. Please check again later",
  "request_id": "a76827a18b63421c917da80f28e9913d"
}

```

## Get pending request - request status is "inProgress"

|Method|Request URI|
|------------|-----------------|
|GET|`https://mykeyvault.vault.azure.net/certificates/mycert1/pending?api-version={api-version}`|

### Request
GET `“https://mykeyvault.vault.azure.net/certificates/mycert1/pending?api-version={api-version}&request_id=a76827a18b63421c917da80f28e9913d"`

OR

GET `“https://mykeyvault.vault.azure.net/certificates/mycert1/pending?api-version={api-version}"`

> [!NOTE]
> If *request_id* is specified in the query, it acts like a filter. If the *request_id* in the query and in the pending object are different, an http status code of 404 is returned.

### Response

```
StatusCode: 200, ReasonPhrase: 'OK'
{
  "id": “https://mykeyvault.vault.azure.net/certificates/mycert1/pending",
  "issuer": {
    "name": "{issuer-name}"
  },
  "csr": "MIICq......DD5Lp5cqXg==",
  "cancellation_requested": false,
  "status": "inProgress",
  "status_details": "…",
  "request_id": "a76827a18b63421c917da80f28e9913d"
}

```

## Get pending request - request status is "complete"

### Request

|Method|Request URI|
|------------|-----------------|
|GET|`https://mykeyvault.vault.azure.net/certificates/mycert1/pending?api-version={api-version}`|

GET `“https://mykeyvault.vault.azure.net/certificates/mycert1/pending?api-version={api-version}&request_id=a76827a18b63421c917da80f28e9913d"`

OR

GET `“https://mykeyvault.vault.azure.net/certificates/mycert1/pending?api-version={api-version}"`

### Response

```
StatusCode: 200, ReasonPhrase: 'OK'
{
  "id": “https://mykeyvault.vault.azure.net/certificates/mycert1/pending",
  "issuer": {
    "name": "{issuer-name}"
  },
  "csr": "MIICq......DD5Lp5cqXg==",
  "cancellation_requested": false,
  "status": "completed",
  "request_id": "a76827a18b63421c917da80f28e9913d",
  "target": “https://mykeyvault.vault.azure.net/certificates/mycert1?api-version={api-version}"
}

```

## Get pending request - pending request status is "canceled" or "failed"

### Request

|Method|Request URI|
|------------|-----------------|
|GET|`https://mykeyvault.vault.azure.net/certificates/mycert1/pending?api-version={api-version}`|

GET `“https://mykeyvault.vault.azure.net/certificates/mycert1/pending?api-version={api-version}&request_id=a76827a18b63421c917da80f28e9913d"`

OR

GET `“https://mykeyvault.vault.azure.net/certificates/mycert1/pending?api-version={api-version}"`

### Response

```
StatusCode: 200, ReasonPhrase: 'OK'
{
  "id": “https://mykeyvault.vault.azure.net/certificates/mycert1/pending",
  "issuer": {
    "name": "{issuer-name}"
  },
  "csr": "MIICq......DD5Lp5cqXg==",
  "cancellation_requested": false,
  "status": "failed",
  "status_details": "",
  "request_id": "a76827a18b63421c917da80f28e9913d",
  "error": {
    "code": "<errorcode>",
    "message": "<message>"
  }
}

```

> [!NOTE]
> The value of the *errorcode* can be "Certificate issuer error" or "Request rejected" based on issuer or user error respectively.

## Get pending request - pending request status is "deleted" or "overwritten"
A pending object can be deleted or overwritten by a create/import operation when its status is not "inProgress."

|Method|Request URI|
|------------|-----------------|
|GET|`https://mykeyvault.vault.azure.net/certificates/mycert1/pending?api-version={api-version}`|

### Request
GET `“https://mykeyvault.vault.azure.net/certificates/mycert1/pending?api-version={api-version}&request_id=a76827a18b63421c917da80f28e9913d"`

OR

GET `“https://mykeyvault.vault.azure.net/certificates/mycert1/pending?api-version={api-version}"`

### Response

```
StatusCode: 404, ReasonPhrase: 'Not Found'
{
  "error": {
    "code": "PendingCertificateNotFound",
    "message": "…"
  }
}

```

## Create (or Import) when pending request exists - status is "inProgress"
A pending object has four possible states; "inprogress", "canceled", "failed", or "completed."

When a pending request's state is "inprogress", create (and import) operations will fail with an http status code of 409 (conflict).

To fix a conflict:

- If the certificate is being manually created, you can either complete the KV certificate by doing a merge or delete on the pending object.

- If the certificate is being created with an issuer, you can wait until the certificate completes, fails or is canceled. Alternatively, you can delete the pending object.

> [!NOTE]
> Deleting a pending object may or may not cancel the x509 certificate request with the provider.

|Method|Request URI|
|------------|-----------------|
|POST|`https://mykeyvault.vault.azure.net/certificates/mycert1/create?api-version={api-version}`|

### Request

```json
{
  "policy": {
    "x509_props": {
      "subject": "CN=MyCertSubject1"
    },
    "issuer": {
      "name": "mydigicert"
    }
  }
}
```

### Response

```
StatusCode: 409, ReasonPhrase: 'Conflict'
{
  "error": {
    "code": "Forbidden",
    "message": "A new key vault certificate can not be created or imported while a pending key vault certificate's status is inProgress."
  }
}

```

## Merge when pending request is created with an issuer
Merge is not allowed when a pending object is created with an issuer but is allowed when its state is "inProgress." 

If the request to create the x509 certificate fails or cancels for some reason, and if an x509 certificate can be retrieved by out-of-band means, a merge operation can be done to complete the KV certificate.

|Method|Request URI|
|------------|-----------------|
|POST|`https://mykeyvault.vault.azure.net/certificates/mycert1/pending/merge?api-version={api-version}`|

### Request

```json
{
  "x5c": [ "MIICxTCCAbi………………………trimmed for brevitiy……………………………………………EPAQj8=" ]
}

```

### Response

```json
StatusCode: 403, ReasonPhrase: 'Forbidden'
{
  "error": {
    "code": "Forbidden",
    "message": "Merge is forbidden on pending object created with issuer : <issuer-name> while it is in progess."
  }
}

```

## Request a cancellation while the pending request status is "inProgress"
A cancellation can only be requested. A request may or may not be canceled. If a request is not "inProgress", an http status of 400 (Bad Request) is returned.

|Method|Request URI|
|------------|-----------------|
|PATCH|`https://mykeyvault.vault.azure.net/certificates/mycert1/pending?api-version={api-version}`|

### Request
PATCH `“https://mykeyvault.vault.azure.net/certificates/mycert1/pending?api-version={api-version}&request_id=a76827a18b63421c917da80f28e9913d"`

OR

PATCH `“https://mykeyvault.vault.azure.net/certificates/mycert1/pending?api-version={api-version}"`

```json
{
  "cancellation_requested": true
}

```

### Response

```
StatusCode: 200, ReasonPhrase: 'OK'
{
  "id": “https://mykeyvault.vault.azure.net/certificates/mycert1/pending",
  "issuer": {
    "name": "{issuer-name}"
  },
  "csr": "MIICq......DD5Lp5cqXg==",
  "cancellation_requested": true,
  "status": "inProgress",
  "status_details": "…",
  "request_id": "a76827a18b63421c917da80f28e9913d"
}
```

## Delete a pending request object

> [!NOTE]
> Deleting the pending object may or may not cancel the x509 certificate request with the provider.

|Method|Request URI|
|------------|-----------------|
|DELETE|`https://mykeyvault.vault.azure.net/certificates/mycert1/pending?api-version={api-version}`|

### Request
DELETE `“https://mykeyvault.vault.azure.net/certificates/mycert1/pending?api-version={api-version}&request_id=a76827a18b63421c917da80f28e9913d"`

OR

DELETE `“https://mykeyvault.vault.azure.net/certificates/mycert1/pending?api-version={api-version}"`

### Response

```
StatusCode: 200, ReasonPhrase: 'OK'
{
  "id": “https://mykeyvault.vault.azure.net/certificates/mycert1/pending",
  "issuer": {
    "name": "{issuer-name}"
  },
  "csr": "MIICq......DD5Lp5cqXg==",
  "cancellation_requested": false,
  "status": "inProgress",
  "request_id": "a76827a18b63421c917da80f28e9913d",
}
```

## Create a KV certificate manually
You can create a certificate issued with a CA of your choice through a manual creation process. Set the name of the issuer to “Unknown” or do not specify the issuer field.

|Method|Request URI|
|------------|-----------------|
|POST|`https://mykeyvault.vault.azure.net/certificates/mycert1/create?api-version={api-version}`|

### Request

```json
{
  "policy": {
    "x509_props": {
      "subject": "CN=MyCertSubject1"
    },
    "issuer": {
      "name": "Unknown"
    }
  }
}

```

### Response

```
StatusCode: 202, ReasonPhrase: 'Accepted'
Location: “https://mykeyvault.vault.azure.net/certificates/mycert1/pending?api-version={api-version}&request_id=a76827a18b63421c917da80f28e9913d"
{
  "id": “https://mykeyvault.vault.azure.net/certificates/mycert1/pending",
  "issuer": {
    "name": "Unknown"
  },
  "csr": "MIICq......DD5Lp5cqXg==",
  "status": "inProgress",
  "status_details": "Pending certificate created. Please Perform Merge to complete the request.",
  "request_id": "a76827a18b63421c917da80f28e9913d"
}

```

## Merge when a pending request is created - manual certificate creation

|Method|Request URI|
|------------|-----------------|
|POST|`https://mykeyvault.vault.azure.net/certificates/mycert1/pending/merge?api-version={api-version}`|

### Request

```json
{
  "x5c": [ "MIICxTCCAbi………………………trimmed for brevitiy……………………………………………EPAQj8=" ]
}

```

|Element name|Required|Type|Version|Description|
|------------------|--------------|----------|-------------|-----------------|
|x5c|Yes|array|\<introducing version>|X509 certificate chain as base 64 string array.|

### Response

```
StatusCode: 201, ReasonPhrase: 'Created'
Location: “https://mykeyvault.vault.azure.net/certificates/mycert1?api-version={api-version}"
{
	"id": "https mykeyvault.vault.azure.net/certificates/mycert1/f366e1a9dd774288ad84a45a5f620352",
	"kid": "https:// mykeyvault.vault.azure.net/keys/mycert1/f366e1a9dd774288ad84a45a5f620352",
	"sid": " mykeyvault.vault.azure.net/secrets/mycert1/f366e1a9dd774288ad84a45a5f620352",
	"cer": "……de34534……",
	"x5t": "n14q2wbvyXr71Pcb58NivuiwJKk",
	"attributes": {
		"enabled": true,
		"exp": 1530394215,
		"nbf": 1435699215,
		"created": 1435699919,
		"updated": 1435699919
	},
	"pending": {
		"id": "https:// mykeyvault.vault.azure.net/certificates/mycert1/pending"
	},
	"policy": {
		"id": "https:// mykeyvault.vault.azure.net/certificates/mycert1/policy",
		"key_props": {
			"exportable": false,
			"kty": "RSA",
			"key_size": 2048,
			"reuse_key": false
		},
		"secret_props": {
			"contentType": "application/x-pkcs12"
		},
		"x509_props": {
			"subject": "CN=Mycert1",
			"ekus": ["1.3.6.1.5.5.7.3.1", "1.3.6.1.5.5.7.3.2"],
			"validity_months": 12
		},
		"lifetime_actions": [{
			"trigger": {
				"lifetime_percentage": 80
			},
			"action": {
				"action_type": "EmailContacts"
			}
		}],
		"issuer": {
			"name": "Unknown"
		},
		"attributes": {
			"enabled": true,
			"created": 1435699811,
			"updated": 1435699811
		}
	}
}

```

## See Also
- [About keys, secrets, and certificates](about-keys-secrets-and-certificates.md)<|MERGE_RESOLUTION|>--- conflicted
+++ resolved
@@ -2,10 +2,6 @@
 title: Monitor and manage certificate creation
 description: Scenarios demonstrating a range of options for creating, monitoring, and interacting with the certificate creation process with Key Vault.
 services: key-vault
-<<<<<<< HEAD
-documentationcenter:
-=======
->>>>>>> 6a383dfd
 author: msmbaldwin
 manager: barbkess
 tags: azure-resource-manager
