---
title: Secure your key vault | Microsoft Docs
description: Manage access permissions for key vault for managing vaults and keys and secrets. Authentication and authorization model for key vault and how to secure your key vault
services: key-vault
documentationcenter: ''
author: amitbapat
manager: mbaldwin
tags: azure-resource-manager

ms.assetid: e5b4e083-4a39-4410-8e3a-2832ad6db405
ms.service: key-vault
ms.workload: identity
ms.tgt_pltfrm: na
ms.devlang: na
ms.topic: hero-article
ms.date: 01/07/2017
ms.author: ambapat

---
# Secure your key vault
Azure Key Vault is a cloud service that safeguards encryption keys and secrets (such as certificates, connection strings, passwords) for your cloud applications. Since this data is sensitive and business critical, you want to secure access to your key vaults so that only authorized applications and users can access key vault. This article provides an overview of key vault access model, explains authentication and authorization, and describes how to secure access to key vault for your cloud applications with an example.

## Overview
Access to a key vault is controlled through two separate interfaces: management plane and data plane. For both planes proper authentication and authorization is required before a caller (a user or an application) can get access to key vault. Authentication establishes the identity of the caller, while authorization determines what operations the caller is allowed to perform.

For authentication both management plane and data plane use Azure Active Directory. For authorization, management plane uses role-based access control (RBAC) while data plane uses key vault access policy.

Here is a brief overview of the topics covered:

[Authentication using Azure Active Directory](#authentication-using-azure-active-directory) - This section explains how a caller authenticates with Azure Active Directory to access a key vault via management plane and data plane. 

[Management plane and data plane](#management-plane-and-data-plane) - Management plane and data plane are two access planes used for accessing your key vault. Each access plane supports specific operations. This section describes the access endpoints, operations supported, and access control method used by each plane. 

[Management plane access control](#management-plane-access-control) - In this section we'll look at allowing access to management plane operations using role-based access control.

[Data plane access control](#data-plane-access-control) - This section describes how to use key vault access policy to control data plane access.

[Example](#example) - This example describes how to setup access control for your key vault to allow three different teams (security team, developers/operators, and auditors) to perform specific tasks to develop, manage and monitor an application in Azure.

## Authentication using Azure Active Directory
When you create a key vault in an Azure subscription, it is automatically associated with the subscription's Azure Active Directory tenant. All callers (users and applications) must be registered in this tenant to access this key vault. An application or a user must authenticate with Azure Active Directory to access key vault. This applies to both management plane and data plane access. In both cases, an application can access key vault in two ways:

* **user+app access** - usually this is for applications that access key vault on behalf of a signed-in user. Azure PowerShell, Azure Portal are examples of this type of access. There are two ways to grant access to users: one way is to grant access to users so they can access key vault from any application and the other way is to grant a user access to key vault only when they use a specific application (referred to as compound identity). 
* **app-only access** - for applications that run daemon services, background jobs etc. The application's identity is granted access to the key vault.

In both types of applications, the application authenticates with Azure Active Directory using any of the [supported authentication methods](../active-directory/active-directory-authentication-scenarios.md) and acquires a token. Authentication method used depends on the application type. Then the application uses this token and sends REST API request to key vault. In case of management plane access the requests are routed through Azure Resource Manager endpoint. When accessing data plane, the applications talks directly to a key vault endpoint. See more details on the [whole authentication flow](../active-directory/active-directory-protocols-oauth-code.md). 

The resource name for which the application requests a token is different depending on whether the application is accessing management plane or data plane. Hence the resource name is either management plane or data plane endpoint described in the table in a later section, depending on the Azure environment.

Having one single mechanism for authentication to both management and data plane has its own benefits:

* Organizations can centrally control access to all key vaults in their organization
* If a user leaves, they instantly lose access to all key vaults in the organization
* Organizations can customize authentication via the options in Azure Active Directory (for example, enabling multi-factor authentication for added security)

## Management plane and data plane
Azure Key Vault is an Azure service available via Azure Resource Manager deployment model. When you create a key vault, you get a virtual container inside which you can create other objects like keys, secrets, and certificates. Then you access your key vault using management plane and data plane to perform specific operations. Management plane interface is used to manage your key vault itself, such as creating, deleting, updating key vault attributes and setting access policies for data plane. Data plane interface is used to add, delete, modify, and use the keys, secrets, and certificates stored in your key vault.

The management plane and data plane interfaces are accessed through different endpoints (see table). The second column in the table describes the DNS names for these endpoints in different Azure environments. The third column describes the operations you can perform from each access plane. Each access plane also has its own access control mechanism: for management plane access control is set using Azure Resource Manager Role-Based Access Control (RBAC), while for data plane access control is set using key vault access policy.

| Access plane | Access endpoints | Operations | Access control mechanism |
| --- | --- | --- | --- |
| Management plane |**Global:**<br> management.azure.com:443<br><br> **Azure China:**<br> management.chinacloudapi.cn:443<br><br> **Azure US Government:**<br> management.usgovcloudapi.net:443<br><br> **Azure Germany:**<br> management.microsoftazure.de:443 |Create/Read/Update/Delete key vault <br> Set access policies for key vault<br>Set tags for key vault |Azure Resource Manager Role-Based Access Control (RBAC) |
| Data plane |**Global:**<br> &lt;vault-name&gt;.vault.azure.net:443<br><br> **Azure China:**<br> &lt;vault-name&gt;.vault.azure.cn:443<br><br> **Azure US Government:**<br> &lt;vault-name&gt;.vault.usgovcloudapi.net:443<br><br> **Azure Germany:**<br> &lt;vault-name&gt;.vault.microsoftazure.de:443 |For Keys: Decrypt, Encrypt, UnwrapKey, WrapKey, Verify, Sign, Get, List, Update, Create, Import, Delete, Backup, Restore<br><br> For secrets: Get, List, Set, Delete |Key vault access policy |

The management plane and data plane access controls work independently. For example, if you want to grant an application access to use keys in a key vault, you only need to grant data plane access permissions using key vault access policies and no management plane access is needed for this application. And conversely, if you want a user to be able to read vault properties and tags, but not have any access to keys, secrets, or certificates, you can grant this user, 'read' access using RBAC and no access to data plane is required.

## Management plane access control
The management plane consists of operations that affect the key vault itself. For example, you can create or delete a key vault. You can get a list of vaults in a subscription. You can retrieve key vault properties (such as SKU, tags) and set key vault access policies that control the users and applications that can access keys and secrets in the key vault. Management plane access control uses RBAC. See the complete list of key vault operations that can be performed via management plane in the table in preceding section. 

### Role-based Access Control (RBAC)
Each Azure subscription has an Azure Active Directory. Users, groups, and applications from this directory can be granted access to manage resources in the Azure subscription that use the Azure Resource Manager deployment model. This type of access control is referred to as Role-Based Access Control (RBAC). To manage this access, you can use the [Azure portal](https://portal.azure.com/), the [Azure CLI tools](../cli-install-nodejs.md), [PowerShell](/powershell/azureps-cmdlets-docs), or the [Azure Resource Manager REST APIs](https://msdn.microsoft.com/library/azure/dn906885.aspx).

With the Azure Resource Manager model, you create your key vault in a resource group and control access to the management plane of this key vault by using Azure Active Directory. For example, you can grant users or a group ability to manage key vaults in a specific resource group.

You can grant access to users, groups and applications at a specific scope by assigning appropriate RBAC roles. For example, to grant access to a user to manage key vaults you would assign a predefined role 'key vault Contributor' to this user at a specific scope. The scope in this case would be either a subscription, a resource group, or just a specific key vault. A role assigned at subscription level applies to all resource groups and resources within that subscription. A role assigned at resource group level applies to all resources in that resource group. A role assigned for a specific resource only applies to that resource. There are several predefined roles (see [RBAC: Built-in roles](../active-directory/role-based-access-built-in-roles.md)), and if the predefined roles do not fit your needs you can also define your own roles.

> [!IMPORTANT]
> Note that if a user has Contributor permissions (RBAC) to a key vault management plane, she can grant herself access to data plane, by setting key vault access policy, which controls access to data plane. Therefore, it is recommended to tightly control who has 'Contributor' access to your key vaults to ensure only authorized persons can access and manage your key vaults, keys, secrets, and certificates.
> 
> 

## Data plane access control
The key vault data plane consists of operations that affect the objects in a key vault, such as keys, secrets, and certificates.  This includes key operations such as create, import, update, list, backup, and restore keys, cryptographic operations such as sign, verify, encrypt, decrypt, wrap, and unwrap, and set tags and other attributes for keys. Similarly, for secrets it includes, get, set, list, delete.

Data plane access is granted by setting access policies for a key vault. A user, group, or an application must have Contributor permissions (RBAC) for management plane for a key vault to be able to set access policies for that key vault. A user, group, or application can be granted access to perform specific operations for keys or secrets in a key vault. Key vault support up to 16 access policy entries for a key vault. Create an Azure Active Directory security group and add users to that group to grant data plane access to several users to a key vault.

<<<<<<< HEAD
### Key vault Access Policies
Key vault access policies grant permissions to keys, secrets and certificates separately. For example, you can give a user access to only keys, but no permissions for secrets. However, permissions to access keys or secrets or certificates are at the vault level. In other words, key vault access policy does not support object level permissions. You can use [Azure portal](https://portal.azure.com/), the [Azure CLI tools](../cli-install-nodejs.md), [PowerShell](/powershell/azureps-cmdlets-docs), or the [key vault Management REST APIs](https://msdn.microsoft.com/library/azure/mt620024.aspx) to set access policies for a key vault.
=======
### key vault Access Policies
key vault access policies grant permissions to keys, secrets and certificates separately. For example, you can give a user access to only keys, but no permissions for secrets. However, permissions to access keys or secrets or certificates are at the vault level. In other words, key vault access policy does not support object level permissions. You can use [Azure portal](https://portal.azure.com/), the [Azure CLI tools](../cli-install-nodejs.md), [PowerShell](/powershell/azureps-cmdlets-docs), or the [key vault Management REST APIs](https://msdn.microsoft.com/library/azure/mt620024.aspx) to set access policies for a key vault.
>>>>>>> 995a50ea

> [!IMPORTANT]
> Note that key vault access policies apply at the vault level. For example, when a user is granted permission to create and delete keys, she can perform those operations on all keys in that key vault.
> 
> 

## Example
Let's say you are developing an application that uses a certificate for SSL, Azure storage for storing data, and uses an RSA 2048-bit key for sign operations. Let's say this application is running in a VM (or a VM Scale Set). You can use a key vault to store all the application secrets, and use key vault to store the bootstrap certificate that is used by the application to authenticate with Azure Active Directory.

So, here's a summary of all the keys and secrets to be stored in a key vault.

* **SSL Cert** - used for SSL
* **Storage Key** - used to get access to Storage account
* **RSA 2048-bit key** - used for sign operations
* **Bootstrap certificate** - used to authenticate to Azure Active Directory, to get access to key vault to fetch the storage key and use the RSA key for signing.

Now let's meet the people who are managing, deploying and auditing this application. We'll use three roles in this example.

* **Security team** - These are typically IT staff from the 'office of the CSO (Chief Security Officer)' or equivalent, responsible for the proper safekeeping of secrets such as SSL certificates, RSA keys used for signing, connection strings for databases, storage account keys.
* **Developers/operators** - These are the folks who develop this application and then deploy it in Azure. Typically, they are not part of the security team, and hence they should not have access to any sensitive data, such as SSL certificates, RSA keys, but the application they deploy should have access to those.
* **Auditors** - This is usually a different set of people, isolated from the developers and general IT staff. Their responsibility is to review proper use and maintenance of certificates, keys, etc. and ensure compliance with data security standards. 

There is one more role that is outside the scope of this application, but relevant here to be mentioned, and that would be the subscription (or resource group) administrator. Subscription administrator sets up initial access permissions for the security team. Here we assume that the subscription administrator has granted access to the security team to a resource group in which all the resources needed for this application reside.

Now let's see what actions each role performs in the context of this application.

* **Security team**
  * Create key vaults
  * Turns on key vault logging
  * Add keys/secrets
  * Create backup of keys for disaster recovery
  * Set key vault access policy to grant permissions to users and applications to perform specific operations
  * Periodically roll keys/secrets
* **Developers/operators**
  * Get references to bootstrap and SSL certs (thumbprints), storage key (secret URI) and signing key (Key URI) from security team
  * Develop and deploy application that accesses keys and secrets programmatically
* **Auditors**
  * Review usage logs to confirm proper key/secret use and compliance with data security standards

Now let's see what access permissions to key vault are needed by each role (and the application) to perform their assigned tasks. 

| User Role | Management plane permissions | Data plane permissions |
| --- | --- | --- |
| Security Team |key vault Contributor |Keys: backup, create, delete, get, import, list, restore <br> Secrets: all |
| Developers/Operator |key vault deploy permission so that the VMs they deploy can fetch secrets from the key vault |None |
| Auditors |None |Keys: list<br>Secrets: list |
| Application |None |Keys: sign<br>Secrets: get |

> [!NOTE]
> Auditors need list permission for keys and secrets so they can inspect attributes for keys and secrets that are not emitted in the logs, such as tags, activation and expiration dates.
> 
> 

Besides permission to key vault, all three roles also need access to other resources. For example, to be able to deploy VMs (or Web Apps etc.) Developers/Operators also need 'Contributor' access to those resource types. Auditors need read access to the storage account where the key vault logs are stored.

Since the focus of this article is securing access to your key vault, we only illustrate the relevant portions pertaining to this topic and skip details regarding deploying certificates, accessing keys and secrets programmatically etc. Those details are already covered elsewhere. Deploying certificates stored in key vault to VMs is covered in a [blog post](https://blogs.technet.microsoft.com/kv/2016/09/14/updated-deploy-certificates-to-vms-from-customer-managed-key-vault/), and there is [sample code](https://www.microsoft.com/download/details.aspx?id=45343) available that illustrates how to use bootstrap certificate to authenticate to Azure AD to get access to key vault.

Most of the access permissions can be granted using Azure portal, but to grant granular permissions you may need to use Azure PowerShell (or Azure CLI) to achieve the desired result. 

The following PowerShell snippets assume:

* The Azure Active Directory administrator has created security groups that represent the three roles, namely Contoso Security Team, Contoso App Devops, Contoso App Auditors. The administrator has also added users to the groups they belong.
* **ContosoAppRG** is the resource group where all the resources reside. **contosologstorage** is where the logs are stored. 
* Key vault **ContosoKeyVault** and storage account used for key vault logs **contosologstorage** must be in the same Azure location

First the subscription administrator assigns 'key vault Contributor' and 'User Access Administrator' roles to the security team. This allows the security team to manage access to other resources and manage key vaults in the resource group ContosoAppRG.

```
New-AzureRmRoleAssignment -ObjectId (Get-AzureRmADGroup -SearchString 'Contoso Security Team')[0].Id -RoleDefinitionName "key vault Contributor" -ResourceGroupName ContosoAppRG
New-AzureRmRoleAssignment -ObjectId (Get-AzureRmADGroup -SearchString 'Contoso Security Team')[0].Id -RoleDefinitionName "User Access Administrator" -ResourceGroupName ContosoAppRG
```

The following script illustrates how the security team can create a key vault, setup logging, and set access permissions for other roles and the application. 

```
# Create key vault and enable logging
$sa = Get-AzureRmStorageAccount -ResourceGroup ContosoAppRG -Name contosologstorage
$kv = New-AzureRmKeyVault -VaultName ContosoKeyVault -ResourceGroup ContosoAppRG -SKU premium -Location 'westus' -EnabledForDeployment
Set-AzureRmDiagnosticSetting -ResourceId $kv.ResourceId -StorageAccountId $sa.Id -Enabled $true -Categories AuditEvent

# Data plane permissions for Security team
Set-AzureRmKeyVaultAccessPolicy -VaultName ContosoKeyVault -ObjectId (Get-AzureRmADGroup -SearchString 'Contoso Security Team')[0].Id -PermissionsToKeys backup,create,delete,get,import,list,restore -PermissionsToSecrets all

# Management plane permissions for Dev/ops
# Create a new role from an existing role
$devopsrole = Get-AzureRmRoleDefinition -Name "Virtual Machine Contributor"
$devopsrole.Id = $null
$devopsrole.Name = "Contoso App Devops"
$devopsrole.Description = "Can deploy VMs that need secrets from key vault"
$devopsrole.AssignableScopes = @("/subscriptions/<SUBSCRIPTION-GUID>")

# Add permission for dev/ops so they can deploy VMs that have secrets deployed from key vaults
$devopsrole.Actions.Add("Microsoft.KeyVault/vaults/deploy/action")
New-AzureRmRoleDefinition -Role $devopsrole

# Assign this newly defined role to Dev ops security group
New-AzureRmRoleAssignment -ObjectId (Get-AzureRmADGroup -SearchString 'Contoso App Devops')[0].Id -RoleDefinitionName "Contoso App Devops" -ResourceGroupName ContosoAppRG

# Data plane permissions for Auditors
Set-AzureRmKeyVaultAccessPolicy -VaultName ContosoKeyVault -ObjectId (Get-AzureRmADGroup -SearchString 'Contoso App Auditors')[0].Id -PermissionsToKeys list -PermissionsToSecrets list
```

The custom role defined, is only assignable to the subscription where the ContosoAppRG resource group is created. If the same custom roles will be used for other projects in other subscriptions, it's scope could have more subscriptions added.

The custom role assignment for the developers/operators for the "deploy/action" permission is scoped to the resource group. This way only the VMs created in the resource group 'ContosoAppRG' will get the secrets (SSL cert and bootstrap cert). Any VMs that a member of dev/ops team creates in other resource group will not be able to get these secrets even if they knew the secret URIs.

This example depicts a simple scenario. Real life scenarios may be more complex and you may need to adjust permissions to your key vault based on your needs. For example, in our example, we assume that security team will provide the key and secret references (URIs and thumbprints) that developers/operators team need to reference in their applications. Hence, they don't need to grant developers/operators any data plane access. Also, note that this example focuses on securing your key vault. Similar consideration should be given to secure [your VMs](https://azure.microsoft.com/services/virtual-machines/security/), [storage accounts](../storage/storage-security-guide.md) and other Azure resources too.

> [!NOTE]
> Note: This example shows how key vault access will be locked down in production. The developers should have their own subscription or resourcegroup where they have full permissions to manage their vaults, VMs and storage account where they develop the application.
> 
> 

## Resources
* [Azure Active Directory Role-based Access Control](../active-directory/role-based-access-control-configure.md)
  
  This article explains the Azure Active Directory Role-based Access Control and how it works.
* [RBAC: Built in Roles](../active-directory/role-based-access-built-in-roles.md)
  
  This article details all the built-in roles available in RBAC.
* [Understanding Resource Manager deployment and classic deployment](../azure-resource-manager/resource-manager-deployment-model.md)
  
  This article explains the Resource Manager deployment and classic deployment models, and explains the benefits of using the Resource Manager and resource groups
* [Manage Role-Based Access Control with Azure PowerShell](../active-directory/role-based-access-control-manage-access-powershell.md)
  
  This article explains how to manage role-based access control with Azure PowerShell
* [Managing Role-Based Access Control with the REST API](../active-directory/role-based-access-control-manage-access-rest.md)
  
  This article shows how to use the REST API to manage RBAC.
* [Role-Based Access Control for Microsoft Azure from Ignite](https://channel9.msdn.com/events/Ignite/2015/BRK2707)
  
  This is a link to a video on Channel 9 from the 2015 MS Ignite conference. In this session, they talk about access management and reporting capabilities in Azure, and explore best practices around securing access to Azure subscriptions using Azure Active Directory.
* [Authorize access to web applications using OAuth 2.0 and Azure Active Directory](../active-directory/active-directory-protocols-oauth-code.md)
  
  This article describes complete OAuth 2.0 flow for authenticating with Azure Active Directory.
* [key vault Management REST APIs](https://msdn.microsoft.com/library/azure/mt620024.aspx)
  
  This document is the reference for the REST APIs to manage your key vault programmatically, including setting key vault access policy.
* [key vault REST APIs](https://msdn.microsoft.com/library/azure/dn903609.aspx)
  
  Link to key vault REST API reference documentation.
* [Key access control](https://msdn.microsoft.com/library/azure/dn903623.aspx#BKMK_KeyAccessControl)
  
  Link to Secret access control reference documentation.
* [Secret access control](https://msdn.microsoft.com/library/azure/dn903623.aspx#BKMK_SecretAccessControl)
  
  Link to Key access control reference documentation.
* [Set](https://msdn.microsoft.com/library/mt603625.aspx) and [Remove](https://msdn.microsoft.com/library/mt619427.aspx) key vault access policy using PowerShell
  
  Links to reference documentation for PowerShell cmdlets to manage key vault access policy.

## Next Steps
For a getting started tutorial for an administrator, see [Get Started with Azure key vault](key-vault-get-started.md).

For more information about usage logging for key vault, see [Azure key vault Logging](key-vault-logging.md).

For more information about using keys and secrets with Azure key vault, see [About Keys and Secrets](https://msdn.microsoft.com/library/azure/dn903623.aspx).

If you have questions about key vault, visit the [Azure key vault Forums](https://social.msdn.microsoft.com/forums/azure/home?forum=AzureKeyVault)
<|MERGE_RESOLUTION|>--- conflicted
+++ resolved
@@ -85,13 +85,8 @@
 
 Data plane access is granted by setting access policies for a key vault. A user, group, or an application must have Contributor permissions (RBAC) for management plane for a key vault to be able to set access policies for that key vault. A user, group, or application can be granted access to perform specific operations for keys or secrets in a key vault. Key vault support up to 16 access policy entries for a key vault. Create an Azure Active Directory security group and add users to that group to grant data plane access to several users to a key vault.
 
-<<<<<<< HEAD
 ### Key vault Access Policies
 Key vault access policies grant permissions to keys, secrets and certificates separately. For example, you can give a user access to only keys, but no permissions for secrets. However, permissions to access keys or secrets or certificates are at the vault level. In other words, key vault access policy does not support object level permissions. You can use [Azure portal](https://portal.azure.com/), the [Azure CLI tools](../cli-install-nodejs.md), [PowerShell](/powershell/azureps-cmdlets-docs), or the [key vault Management REST APIs](https://msdn.microsoft.com/library/azure/mt620024.aspx) to set access policies for a key vault.
-=======
-### key vault Access Policies
-key vault access policies grant permissions to keys, secrets and certificates separately. For example, you can give a user access to only keys, but no permissions for secrets. However, permissions to access keys or secrets or certificates are at the vault level. In other words, key vault access policy does not support object level permissions. You can use [Azure portal](https://portal.azure.com/), the [Azure CLI tools](../cli-install-nodejs.md), [PowerShell](/powershell/azureps-cmdlets-docs), or the [key vault Management REST APIs](https://msdn.microsoft.com/library/azure/mt620024.aspx) to set access policies for a key vault.
->>>>>>> 995a50ea
 
 > [!IMPORTANT]
 > Note that key vault access policies apply at the vault level. For example, when a user is granted permission to create and delete keys, she can perform those operations on all keys in that key vault.
