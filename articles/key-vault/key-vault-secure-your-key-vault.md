---
title: Secure access to a key vault - Azure Key Vault | Microsoft Docs
description: Manage access permissions for Azure Key Vault, keys, and secrets. Covers the authentication and authorization model for Key Vault, and how to secure your key vault.
services: key-vault
documentationcenter: ''
author: amitbapat
manager: barbkess
tags: azure-resource-manager

ms.assetid: e5b4e083-4a39-4410-8e3a-2832ad6db405
ms.service: key-vault
ms.workload: identity
ms.tgt_pltfrm: na
ms.topic: conceptual
ms.date: 01/07/2019
ms.author: ambapat
# Customer intent: As a key vault administrator, I want to set access policies and configure the key vault, so that I can ensure it's secure and auditors can properly monitor all activities for this key vault.
---
# Secure access to a key vault

Azure Key Vault is a cloud service that safeguards encryption keys and secrets like certificates, connection strings, and passwords. Because this data is sensitive and business critical, you need to secure access to your key vaults by allowing only authorized applications and users. This article provides an overview of the Key Vault access model. It explains authentication and authorization, and describes how to secure access to your key vaults.

[!INCLUDE [updated-for-az](../../includes/updated-for-az.md)]

## Access model overview

Access to a key vault is controlled through two interfaces: the *management plane* and the *data plane*. The management plane is where you manage Key Vault itself. Operations in this plane include creating and deleting key vaults, retrieving Key Vault properties, and updating access policies. The data plane is where you work with the data stored in a key vault. You can add, delete, and modify keys, secrets, and certificates.

To access a key vault in either plane, all callers (users or applications) must have proper authentication and authorization. Authentication establishes the identity of the caller. Authorization determines which operations the caller can execute. 

Both planes use Azure Active Directory (Azure AD) for authentication. For authorization, the management plane uses role-based access control (RBAC) and the data plane uses a Key Vault access policy.

## Active Directory authentication

When you create a key vault in an Azure subscription, it's automatically associated with the Azure AD tenant of the subscription. All callers in both planes must register in this tenant and authenticate to access the key vault. In both cases, applications can access Key Vault in two ways:

- **User plus application access**: The application accesses Key Vault on behalf of a signed-in user. Examples of this type of access include Azure PowerShell and the Azure portal. User access is granted in two ways. Users can access Key Vault from any application, or they must use a specific application (referred to as _compound identity_).
- **Application-only access**: The application runs as a daemon service or background job. The application identity is granted access to the key vault.

For both types of access, the application authenticates with Azure AD. The application uses any [supported authentication method](../active-directory/develop/authentication-scenarios.md) based on the application type. The application acquires a token for a resource in the plane to grant access. The resource is an endpoint in the management or data plane, based on the Azure environment. The application uses the token and sends a REST API request to Key Vault. To learn more, review the [whole authentication flow](../active-directory/develop/v1-protocols-oauth-code.md).

The model of a single mechanism for authentication to both planes has several benefits:

- Organizations can control access centrally to all key vaults in their organization.
- If a user leaves, they instantly lose access to all key vaults in the organization.
- Organizations can customize authentication by using the options in Azure AD, such as to enable multi-factor authentication for added security.

## Resource endpoints

Applications access the planes through endpoints. The access controls for the two planes work independently. To grant an application access to use keys in a key vault, you grant data plane access by using a Key Vault access policy. To grant a user read access to Key Vault properties and tags, but not access to data (keys, secrets, or certificates), you grant management plane access with RBAC.

The following table shows the endpoints for the management and data planes.

| Access&nbsp;plane | Access endpoints | Operations | Access&nbsp;control mechanism |
| --- | --- | --- | --- |
| Management plane | **Global:**<br> management.azure.com:443<br><br> **Azure China 21Vianet:**<br> management.chinacloudapi.cn:443<br><br> **Azure US Government:**<br> management.usgovcloudapi.net:443<br><br> **Azure Germany:**<br> management.microsoftazure.de:443 | Create, read, update, and delete key vaults<br><br>Set Key Vault access policies<br><br>Set Key Vault tags | Azure Resource Manager RBAC |
| Data plane | **Global:**<br> &lt;vault-name&gt;.vault.azure.net:443<br><br> **Azure China 21Vianet:**<br> &lt;vault-name&gt;.vault.azure.cn:443<br><br> **Azure US Government:**<br> &lt;vault-name&gt;.vault.usgovcloudapi.net:443<br><br> **Azure Germany:**<br> &lt;vault-name&gt;.vault.microsoftazure.de:443 | Keys: decrypt, encrypt,<br> unwrap, wrap, verify, sign,<br> get, list, update, create,<br> import, delete, backup, restore<br><br> Secrets: get, list, set, delete | Key Vault access policy |

## Management plane and RBAC

In the management plane, you use RBAC to authorize the operations a caller can execute. In the RBAC model, each Azure subscription has an instance of Azure AD. You grant access to users, groups, and applications from this directory. Access is granted to manage resources in the Azure subscription that use the Azure Resource Manager deployment model. To grant access, use the [Azure portal](https://portal.azure.com/), the [Azure CLI](../cli-install-nodejs.md), [Azure PowerShell](/powershell/azureps-cmdlets-docs), or the [Azure Resource Manager REST APIs](https://msdn.microsoft.com/library/azure/dn906885.aspx).

You create a key vault in a resource group and manage access by using Azure AD. You grant users or groups the ability to manage the key vaults in a resource group. You grant the access at a specific scope level by assigning appropriate RBAC roles. To grant access to a user to manage key vaults, you assign a predefined `key vault Contributor` role to the user at a specific scope. The following scopes levels can be assigned to an RBAC role:

- **Subscription**: An RBAC role assigned at the subscription level applies to all resource groups and resources within that subscription.
- **Resource group**: An RBAC role assigned at the resource group level applies to all resources in that resource group.
- **Specific resource**: An RBAC role assigned for a specific resource applies to that resource. In this case, the resource is a specific key vault.

There are several predefined roles. If a predefined role doesn't fit your needs, you can define your own role. For more information, see [RBAC: Built-in roles](../role-based-access-control/built-in-roles.md).

> [!IMPORTANT]
> If a user has `Contributor` permissions to a key vault management plane, the user can grant themselves access to the data plane by setting a Key Vault access policy. You should tightly control who has `Contributor` role access to your key vaults. Ensure that only authorized persons can access and manage your key vaults, keys, secrets, and certificates.
>

<a id="data-plane-access-control"></a> 
## Data plane and access policies

You grant data plane access by setting Key Vault access policies for a key vault. To set these access policies, a user, group, or application must have `Contributor` permissions for the management plane for that key vault.

You grant a user, group, or application access to execute specific operations for keys or secrets in a key vault. Key Vault supports up to 1,024 access policy entries for a key vault. To grant data plane access to several users, create an Azure AD security group and add users to that group.

<a id="key-vault-access-policies"></a>
Key Vault access policies grant permissions separately to keys, secrets, and certificate. You can grant a user access only to keys and not to secrets. Access permissions for keys, secrets, and certificates are at the vault level. Key Vault access policies don't support granular, object-level permissions like a specific key, secret, or certificate. To set access policies for a key vault, use the [Azure portal](https://portal.azure.com/), the [Azure CLI](../cli-install-nodejs.md), [Azure PowerShell](/powershell/azureps-cmdlets-docs), or the [Key Vault Management REST APIs](https://msdn.microsoft.com/library/azure/mt620024.aspx).

> [!IMPORTANT]
> Key Vault access policies apply at the vault level. When a user is granted permission to create and delete keys, they can perform those operations on all keys in that key vault.
>

You can restrict data plane access by using [virtual network service endpoints for Azure Key Vault](key-vault-overview-vnet-service-endpoints.md). You can configure [firewalls and virtual network rules](key-vault-network-security.md) for an additional layer of security.

## Example

In this example, we're developing an application that uses a certificate for SSL, Azure Storage to store data, and an RSA 2,048-bit key for sign operations. Our application runs in an Azure virtual machine (VM) (or a virtual machine scale set). We can use a key vault to store the application secrets. We can store the bootstrap certificate that's used by the application to authenticate with Azure AD.

We need access to the following stored keys and secrets:
- **SSL certificate**: Used for SSL.
- **Storage key**: Used to access the Storage account.
- **RSA 2,048-bit key**: Used for sign operations.
- **Bootstrap certificate**: Used to authenticate with Azure AD. After access is granted, we can fetch the storage key and use the RSA key for signing.

We need to define the following roles to specify who can manage, deploy, and audit our application:
- **Security team**: IT staff from the office of the CSO (Chief Security Officer) or similar contributors. The security team is responsible for the proper safekeeping of secrets. The secrets can include SSL certificates, RSA keys for signing, connection strings, and storage account keys.
- **Developers and operators**: The staff who develop the application and deploy it in Azure. The members of this team aren't part of the security staff. They shouldn't have access to sensitive data like SSL certificates and RSA keys. Only the application that they deploy should have access to sensitive data.
- **Auditors**: This role is for contributors who aren't members of the development or general IT staff. They review the use and maintenance of certificates, keys, and secrets to ensure compliance with security standards. 

There's another role that's outside the scope of our application: the subscription (or resource group) administrator. The subscription admin sets up initial access permissions for the security team. They grant access to the security team by using a resource group that has the resources required by the application.

We need to authorize the following operations for our roles:

**Security team**
- Create key vaults.
- Turn on Key Vault logging.
- Add keys and secrets.
- Create backups of keys for disaster recovery.
- Set Key Vault access policies to grant permissions to users and applications for specific operations.
- Roll the keys and secrets periodically.

**Developers and operators**
- Get references from the security team for the bootstrap and SSL certificates (thumbprints), storage key (secret URI), and RSA key (key URI) for signing.
- Develop and deploy the application to access keys and secrets programmatically.

**Auditors**
- Review the Key Vault logs to confirm proper use of keys and secrets, and compliance with data security standards.

The following table summarizes the access permissions for our roles and application. 

| Role | Management plane permissions | Data plane permissions |
| --- | --- | --- |
| Security team | Key Vault Contributor | Keys: back up, create, delete, get, import, list, restore<br>Secrets: all operations |
| Developers and&nbsp;operators | Key Vault deploy permission<br><br> **Note**: This permission allows deployed VMs to fetch secrets from a key vault. | None |
| Auditors | None | Keys: list<br>Secrets: list<br><br> **Note**: This permission enables auditors to inspect attributes (tags, activation dates, expiration dates) for keys and secrets not emitted in the logs. |
| Application | None | Keys: sign<br>Secrets: get |

The three team roles need access to other resources along with Key Vault permissions. To deploy VMs (or the Web Apps feature of Azure App Service), developers and operators need `Contributor` access to those resource types. Auditors need read access to the Storage account where the Key Vault logs are stored.

For more information about how to deploy certificates, access keys, and secrets programmatically, see these resources:
- Learn how to [deploy certificates to VMs from a customer-managed key vault](https://blogs.technet.microsoft.com/kv/2016/09/14/updated-deploy-certificates-to-vms-from-customer-managed-key-vault/) (blog post).
- Download the [Azure Key Vault client samples](https://www.microsoft.com/download/details.aspx?id=45343). This content illustrates how to use a bootstrap certificate to authenticate to Azure AD to access a key vault.

You can grant most of the access permissions by using the Azure portal. To grant granular permissions, you can use Azure PowerShell or the Azure CLI.

The PowerShell snippets in this section are built with the following assumptions:
- The Azure AD administrator has created security groups to represent the three roles: Contoso Security Team, Contoso App DevOps, and Contoso App Auditors. The admin has added users to their respective groups.
- All resources are located in the **ContosoAppRG** resource group.
- The Key Vault logs are stored in the **contosologstorage** storage account. 
- The **ContosoKeyVault** key vault and the **contosologstorage** storage account are in the same Azure location.

The subscription admin assigns the `key vault Contributor` and `User Access Administrator` roles to the security team. These roles allow the security team to manage access to other resources and key vaults, both of which in the **ContosoAppRG** resource group.

```PowerShell
New-AzRoleAssignment -ObjectId (Get-AzADGroup -SearchString 'Contoso Security Team')[0].Id -RoleDefinitionName "key vault Contributor" -ResourceGroupName ContosoAppRG
New-AzRoleAssignment -ObjectId (Get-AzADGroup -SearchString 'Contoso Security Team')[0].Id -RoleDefinitionName "User Access Administrator" -ResourceGroupName ContosoAppRG
```

The security team creates a key vault and sets up logging and access permissions. For details about Key Vault access policy permissions, see [About Azure Key Vault keys, secrets, and certificates](about-keys-secrets-and-certificates.md).

```PowerShell
# Create a key vault and enable logging
$sa = Get-AzStorageAccount -ResourceGroup ContosoAppRG -Name contosologstorage
$kv = New-AzKeyVault -Name ContosoKeyVault -ResourceGroup ContosoAppRG -SKU premium -Location 'westus' -EnabledForDeployment
Set-AzDiagnosticSetting -ResourceId $kv.ResourceId -StorageAccountId $sa.Id -Enabled $true -Category AuditEvent

# Set up data plane permissions for the Contoso Security Team role
Set-AzKeyVaultAccessPolicy -VaultName ContosoKeyVault -ObjectId (Get-AzADGroup -SearchString 'Contoso Security Team')[0].Id -PermissionsToKeys backup,create,delete,get,import,list,restore -PermissionsToSecrets get,list,set,delete,backup,restore,recover,purge

# Set up management plane permissions for the Contoso App DevOps role
# Create the new role from an existing role
$devopsrole = Get-AzRoleDefinition -Name "Virtual Machine Contributor"
$devopsrole.Id = $null
$devopsrole.Name = "Contoso App DevOps"
$devopsrole.Description = "Can deploy VMs that need secrets from a key vault"
$devopsrole.AssignableScopes = @("/subscriptions/<SUBSCRIPTION-GUID>")

# Add permissions for the Contoso App DevOps role so members can deploy VMs with secrets deployed from key vaults
$devopsrole.Actions.Add("Microsoft.KeyVault/vaults/deploy/action")
New-AzRoleDefinition -Role $devopsrole

# Assign the new role to the Contoso App DevOps security group
New-AzRoleAssignment -ObjectId (Get-AzADGroup -SearchString 'Contoso App Devops')[0].Id -RoleDefinitionName "Contoso App Devops" -ResourceGroupName ContosoAppRG

# Set up data plane permissions for the Contoso App Auditors role
Set-AzKeyVaultAccessPolicy -VaultName ContosoKeyVault -ObjectId (Get-AzADGroup -SearchString 'Contoso App Auditors')[0].Id -PermissionsToKeys list -PermissionsToSecrets list
```

Our defined custom roles are assignable only to the subscription where the **ContosoAppRG** resource group is created. To use a custom role for other projects in other subscriptions, add other subscriptions to the scope for the role.

For our DevOps staff, the custom role assignment for the key vault `deploy/action` permission is scoped to the resource group. Only VMs created in the **ContosoAppRG** resource group are allowed access to the secrets (SSL and bootstrap certificates). VMs created in other resource groups by a DevOps member can't access these secrets, even if the VM has the secret URIs.

Our example describes a simple scenario. Real-life scenarios can be more complex. You can adjust permissions to your key vault based on your needs. We assumed the security team provides the key and secret references (URIs and thumbprints), which are used by the DevOps staff in their applications. Developers and operators don't require any data plane access. We focused on how to secure your key vault. Give similar consideration when you secure [your VMs](https://azure.microsoft.com/services/virtual-machines/security/), [storage accounts](../storage/common/storage-security-guide.md), and other Azure resources.

> [!NOTE]
> This example shows how Key Vault access is locked down in production. Developers should have their own subscription or resource group with full permissions to manage their vaults, VMs, and the storage account where they develop the application.

We recommend that you set up additional secure access to your key vault by [configuring Key Vault firewalls and virtual networks](key-vault-network-security.md).

## Resources

* [Azure AD RBAC](../role-based-access-control/role-assignments-portal.md)

* [RBAC: Built-in roles](../role-based-access-control/built-in-roles.md)

* [Understand Resource Manager deployment and classic deployment](../azure-resource-manager/resource-manager-deployment-model.md) 

* [Manage RBAC with Azure PowerShell](../role-based-access-control/role-assignments-powershell.md) 

* [Manage RBAC with the REST API](../role-based-access-control/role-assignments-rest.md)

* [RBAC for Microsoft Azure](https://channel9.msdn.com/events/Ignite/2015/BRK2707)

    This 2015 Microsoft Ignite conference video discusses access management and reporting capabilities in Azure. It also explores best practices for securing access to Azure subscriptions by using Azure AD.

* [Authorize access to web applications by using OAuth 2.0 and Azure AD](../active-directory/develop/v1-protocols-oauth-code.md)

* [Key Vault Management REST APIs](https://msdn.microsoft.com/library/azure/mt620024.aspx)

    The reference for the REST APIs to manage your key vault programmatically, including setting Key Vault access policy.

* [Key Vault REST APIs](https://msdn.microsoft.com/library/azure/dn903609.aspx)

* [Key access control](https://msdn.microsoft.com/library/azure/dn903623.aspx#BKMK_KeyAccessControl)
  
* [Secret access control](https://msdn.microsoft.com/library/azure/dn903623.aspx#BKMK_SecretAccessControl)
  
* [Set](/powershell/module/az.keyvault/Set-azKeyVaultAccessPolicy) and [Remove](/powershell/module/az.keyvault/Remove-azKeyVaultAccessPolicy) Key Vault access policy by using PowerShell.
  
## Next steps

Configure [Key Vault firewalls and virtual networks](key-vault-network-security.md).

<<<<<<< HEAD
For a getting started tutorial for an administrator, see [Get started with Azure Key Vault](key-vault-get-started.md).
=======
For a getting started tutorial for an administrator, see [What is Azure Key Vault?](key-vault-overview.md).
>>>>>>> 571f38f5

For more information about usage logging for Key Vault, see [Azure Key Vault logging](key-vault-logging.md).

For more information about using keys and secrets with Azure Key Vault, see [About keys and secrets](https://msdn.microsoft.com/library/azure/dn903623.aspx).

If you have questions about Key Vault, visit the [forums](https://social.msdn.microsoft.com/forums/azure/home?forum=AzureKeyVault).<|MERGE_RESOLUTION|>--- conflicted
+++ resolved
@@ -227,11 +227,7 @@
 
 Configure [Key Vault firewalls and virtual networks](key-vault-network-security.md).
 
-<<<<<<< HEAD
-For a getting started tutorial for an administrator, see [Get started with Azure Key Vault](key-vault-get-started.md).
-=======
-For a getting started tutorial for an administrator, see [What is Azure Key Vault?](key-vault-overview.md).
->>>>>>> 571f38f5
+For a getting-started tutorial for an administrator, see [What is Azure Key Vault?](key-vault-overview.md).
 
 For more information about usage logging for Key Vault, see [Azure Key Vault logging](key-vault-logging.md).
 
