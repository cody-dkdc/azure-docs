---
<<<<<<< HEAD
title: 'Quickstart: Set and retrieve a secret from Azure Key Vault by using a node web app - Azure Key Vault | Microsoft Docs'
=======
title: 'Quickstart: Set and retrieve a secret from Azure Key Vault by using a .NET web app - Azure Key Vault | Microsoft Docs'
>>>>>>> 6a383dfd
description: In this quickstart, you set and retrieve a secret from Azure Key Vault by using a .NET web app
services: key-vault
author: msmbaldwin
manager: sumedhb
ms.service: key-vault
ms.topic: quickstart
ms.date: 01/02/2019
ms.author: barclayn
ms.custom: mvc

#Customer intent: As a developer, I want to use Azure Key Vault to store secrets for my app, so that they are kept secure.
---

# Quickstart: Set and retrieve a secret from Azure Key Vault by using a .NET web app

In this quickstart, you follow the steps for getting an Azure web application to read information from Azure Key Vault by using managed identities for Azure resources. Using Key Vault helps keep the information secure. You learn how to:

* Create a key vault.
* Store a secret in the key vault.
* Retrieve a secret from the key vault.
* Create an Azure web application.
* Enable a [managed service identity](../active-directory/managed-identities-azure-resources/overview.md) for the web app.
* Grant the required permissions for the web application to read data from the key vault.

Before we go any further, please read the [basic concepts for Key Vault](key-vault-whatis.md#basic-concepts).

>[!NOTE]
>Key Vault is a central repository to store secrets programmatically. But to do so, applications and users need to first authenticate to Key Vault--that is, present a secret. In keeping with security best practices, this first secret needs to be rotated periodically. 
>
>With [managed service identities for Azure resources](../active-directory/managed-identities-azure-resources/overview.md), applications that run in Azure get an identity that Azure manages automatically. This helps solve the *secret introduction problem* so that users and applications can follow best practices and not have to worry about rotating the first secret.

[!INCLUDE [cloud-shell-try-it.md](../../includes/cloud-shell-try-it.md)]

## Prerequisites

* On Windows:
  * [Visual Studio 2019](https://www.microsoft.com/net/download/windows) with the following workloads:
    * ASP.NET and web development
    * .NET Core cross-platform development
  * [.NET Core 2.1 SDK or later](https://www.microsoft.com/net/download/windows)

* On Mac:
  * See [What’s New in Visual Studio for Mac](https://visualstudio.microsoft.com/vs/mac/).

* All platforms:
  * Git ([download](https://git-scm.com/downloads)).
  * An Azure subscription. If you don't have an Azure subscription, create a [free account](https://azure.microsoft.com/free/?WT.mc_id=A261C142F) before you begin.
  * [Azure CLI](https://docs.microsoft.com/cli/azure/install-azure-cli?view=azure-cli-latest) version 2.0.4 or later. This is available for Windows, Mac, and Linux.

## Log in to Azure

To log in to Azure by using the Azure CLI, enter:

```azurecli
az login
```

## Create a resource group

Create a resource group by using the [az group create](/cli/azure/group#az-group-create) command. An Azure resource group is a logical container into which Azure resources are deployed and managed.

Select a resource group name and fill in the placeholder.
The following example creates a resource group in the East US location:

```azurecli
# To list locations: az account list-locations --output table
az group create --name "<YourResourceGroupName>" --location "East US"
```

The resource group that you just created is used throughout this article.

## Create a key vault

Next you create a key vault in the resource group that you created in the previous step. Provide the following information:

* Key vault name: The name must be a string of 3-24 characters and must contain only 0-9, a-z, A-Z, and a hyphen (-).
* Resource group name.
* Location: **East US**.

```azurecli
az keyvault create --name "<YourKeyVaultName>" --resource-group "<YourResourceGroupName>" --location "East US"
```

At this point, your Azure account is the only one that's authorized to perform any operations on this new vault.

## Add a secret to the key vault

We're adding a secret to help illustrate how this works. You might be storing a SQL connection string or any other information that you need to keep securely but make available to your application.

Type the following commands to create a secret in the key vault called **AppSecret**. This secret will store the value **MySecret**.

```azurecli
az keyvault secret set --vault-name "<YourKeyVaultName>" --name "AppSecret" --value "MySecret"
```

To view the value contained in the secret as plain text:

```azurecli
az keyvault secret show --name "AppSecret" --vault-name "<YourKeyVaultName>"
```

This command shows the secret information, including the URI. After you complete these steps, you should have a URI to a secret in a key vault. Make note of this information. You'll need it in a later step.

## Clone the repo

Clone the repo to make a local copy where you can edit the source. Run the following command:

```
git clone https://github.com/Azure-Samples/key-vault-dotnet-core-quickstart.git
```

## Open and edit the solution

Edit the program.cs file to run the sample with your specific key vault name:

1. Browse to the folder key-vault-dotnet-core-quickstart.
<<<<<<< HEAD
2. Open the key-vault-dotnet-core-quickstart.sln file in Visual Studio 2017.
=======
2. Open the key-vault-dotnet-core-quickstart.sln file in Visual Studio 2019.
>>>>>>> 6a383dfd
3. Open the Program.cs file and update the placeholder *YourKeyVaultName* with the name of the key vault that you created earlier.

This solution uses [AppAuthentication](https://www.nuget.org/packages/Microsoft.Azure.Services.AppAuthentication) and [KeyVault](https://www.nuget.org/packages/Microsoft.Azure.KeyVault) NuGet libraries.

## Run the app

From the main menu of Visual Studio 2019, select **Debug** > **Start without debugging**. When the browser appears, go to the **About** page. The value for **AppSecret** is displayed.

## Publish the web application to Azure

Publish this app to Azure to see it live as a web app, and to see that you can fetch the secret value:

1. In Visual Studio, select the **key-vault-dotnet-core-quickstart** project.
2. Select **Publish** > **Start**.
3. Create a new **App Service**, and then select **Publish**.
4. Change the app name to **keyvaultdotnetcorequickstart**.
5. Select **Create**.

>[!VIDEO https://sec.ch9.ms/ch9/e93d/a6ac417f-2e63-4125-a37a-8f34bf0fe93d/KeyVault_high.mp4]

## Enable a managed identity for the web app

Azure Key Vault provides a way to securely store credentials and other keys and secrets, but your code needs to authenticate to Key Vault to retrieve them. [Managed identities for Azure resources overview](../active-directory/managed-identities-azure-resources/overview.md) makes solving this problem simpler, by giving Azure services an automatically managed identity in Azure Active Directory (Azure AD). You can use this identity to authenticate to any service that supports Azure AD authentication, including Key Vault, without having any credentials in your code.

In the Azure CLI, run the assign-identity command to create the identity for this application:

   ```azurecli
   az webapp identity assign --name "keyvaultdotnetcorequickstart" --resource-group "<YourResourceGroupName>"
   ```

>[!NOTE]
>The command in this procedure is the equivalent of going to the portal and switching the **Identity / System assigned** setting to **On** in the web application properties.

## Assign permissions to your application to read secrets from Key Vault

Make a note of the output when you publish the application to Azure. It should be of the format:
        
        {
          "principalId": "xxxxxxxx-xxxx-xxxx-xxxx-xxxxxxxxxxxx",
          "tenantId": "xxxxxxxx-xxxx-xxxx-xxxx-xxxxxxxxxxxx",
          "type": "SystemAssigned"
        }
        
Then, run this command by using the name of your key vault and the value of **PrincipalId**:

```azurecli

az keyvault set-policy --name '<YourKeyVaultName>' --object-id <PrincipalId> --secret-permissions get list

```

Now when you run the application, you should see your secret value retrieved. In the preceding command, you're giving the identity of the app service permissions to do **get** and **list** operations on your key vault.

## Clean up resources
Delete the resource group, virtual machine, and all related resources when you no longer need them. To do so, select the resource group for the VM and select **Delete**.

Delete the key vault by using the [az keyvault delete](https://docs.microsoft.com/cli/azure/keyvault?view=azure-cli-latest#az-keyvault-delete) command:

```azurecli
az keyvault delete --name
                   [--resource-group]
                   [--subscription]
```

## Next steps

> [!div class="nextstepaction"]
> [Learn more about Key Vault](https://docs.microsoft.com/azure/key-vault/key-vault-whatis)<|MERGE_RESOLUTION|>--- conflicted
+++ resolved
@@ -1,9 +1,5 @@
 ---
-<<<<<<< HEAD
-title: 'Quickstart: Set and retrieve a secret from Azure Key Vault by using a node web app - Azure Key Vault | Microsoft Docs'
-=======
 title: 'Quickstart: Set and retrieve a secret from Azure Key Vault by using a .NET web app - Azure Key Vault | Microsoft Docs'
->>>>>>> 6a383dfd
 description: In this quickstart, you set and retrieve a secret from Azure Key Vault by using a .NET web app
 services: key-vault
 author: msmbaldwin
@@ -120,11 +116,7 @@
 Edit the program.cs file to run the sample with your specific key vault name:
 
 1. Browse to the folder key-vault-dotnet-core-quickstart.
-<<<<<<< HEAD
-2. Open the key-vault-dotnet-core-quickstart.sln file in Visual Studio 2017.
-=======
 2. Open the key-vault-dotnet-core-quickstart.sln file in Visual Studio 2019.
->>>>>>> 6a383dfd
 3. Open the Program.cs file and update the placeholder *YourKeyVaultName* with the name of the key vault that you created earlier.
 
 This solution uses [AppAuthentication](https://www.nuget.org/packages/Microsoft.Azure.Services.AppAuthentication) and [KeyVault](https://www.nuget.org/packages/Microsoft.Azure.KeyVault) NuGet libraries.
