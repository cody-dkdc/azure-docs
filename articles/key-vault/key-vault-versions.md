--- conflicted
+++ resolved
@@ -2,10 +2,6 @@
 title: Key Vault versions
 description: The various versions of Azure Key Vault
 services: key-vault
-<<<<<<< HEAD
-documentationcenter:
-=======
->>>>>>> 6a383dfd
 author: msmbaldwin
 manager: barbkess
 tags: azure-resource-manager
