--- conflicted
+++ resolved
@@ -7,15 +7,6 @@
 	manager="mbaldwin"
 	tags="azure-resource-manager"/>
 
-<<<<<<< HEAD
-<tags 
-	ms.service="key-vault" 
-	ms.workload="identity" 
-	ms.tgt_pltfrm="na" 
-	ms.devlang="na" 
-	ms.topic="get-started-article" 
-	ms.date="09/11/2015" 
-=======
 <tags
 	ms.service="key-vault"
 	ms.workload="identity"
@@ -23,7 +14,6 @@
 	ms.devlang="na"
 	ms.topic="get-started-article"
 	ms.date="12/11/2015"
->>>>>>> 08be3281
 	ms.author="cabailey"/>
 
 
