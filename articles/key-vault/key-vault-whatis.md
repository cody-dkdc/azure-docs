﻿---
title: What is Azure Key Vault? | Microsoft Docs
description: Azure Key Vault helps safeguard cryptographic keys and secrets used by cloud applications and services. By using Azure Key Vault, customers can encrypt keys and secrets (such as authentication keys, storage account keys, data encryption keys, .PFX files, and passwords) by using keys that are protected by hardware security modules (HSMs).
services: key-vault
documentationcenter: ''
author: barclayn
manager: mbaldwin
tags: azure-resource-manager

ms.assetid: e759df6f-0638-43b1-98ed-30b3913f9b82
ms.service: key-vault
ms.workload: identity
ms.tgt_pltfrm: na
ms.devlang: na
<<<<<<< HEAD
ms.topic: conceptual
ms.date: 08/02/2018
=======
ms.topic: get-started-article
ms.date: 09/05/2018
>>>>>>> 0b4beca1
ms.author: barclayn

---
# What is Azure Key Vault?

Azure Key Vault helps solve the following problems
- Azure Key Vault can be used to Securely store and tightly control access to tokens, passwords, certificates, API keys, and other secrets
- Azure Key Vault can also be used as a Key Management solution. Azure Key Vault makes it easy to create and control the encryption keys used to encrypt your data. 
- Azure Key Vault is also a service that lets you easily provision, manage, and deploy public and private Secure Sockets Layer/Transport Layer Security (SSL/TLS) certificates for use with Azure and your internal connected resources. 
- The secrets and keys can be protected either by software or FIPS 140-2 Level 2 validates HSMs

## Basic concepts

Azure Key Vault is a tool for securely storing and accessing secrets. A secret is anything that you want to tightly control access to, such as API keys, passwords, or certificates.
Here are some key terms:
- **Tenant**: A tenant is the organization that owns and manages a specific instance of Microsoft cloud services. It’s most often used in an exact manner to refer to the set of Azure and Office 365 services for an organization.
- **Vault owner**: A vault owner can create a key vault and gain full access and control over it. The vault owner can also set up auditing to log who accesses secrets and keys. Administrators can control the key lifecycle. They can roll to a new version of the key, back it up, and do related tasks.
- **Resource**: A resource is a manageable item that's available through Azure. Some common resources are a virtual machine, storage account, web app, database, and virtual network, but there are many more.
- **Resource group**: A resource group is a container that holds related resources for an Azure solution. The resource group can include all the resources for the solution, or only those resources that you want to manage as a group. You decide how you want to allocate resources to resource groups, based on what makes the most sense for your organization.
- **Vault consumer**: A vault consumer can perform actions on the assets inside the key vault when the vault owner grants the consumer access. The available actions depend on the permissions granted.
- **[Azure Active Directory (Azure AD)](../active-directory/active-directory-whatis.md)**: Azure AD is the Active Directory service for a tenant. Each directory has one or more domains. A directory can have many subscriptions associated with it, but only one tenant. 
- **Azure tenant ID**: A tenant ID is a unique way to identify an Azure AD instance within an Azure subscription.
- **Managed identities for Azure resources**: Azure Key Vault provides a way to securely store credentials and other keys and secrets, but your code needs to authenticate to Key Vault to retrieve them. Using a managed identity makes solving this problem simpler by giving Azure services an automatically managed identity in Azure AD. You can use this identity to authenticate to Key Vault or any service that supports Azure AD authentication, without having any credentials in your code. For more information, see the image below and the [managed identities for Azure resources overview](../active-directory/managed-identities-azure-resources/overview.md).

    ![Diagram of how Managed identities for Azure resources works](./media/key-vault-whatis/msi.png)

## Key Vault roles

Use the following table to better understand how Key Vault can help to meet the needs of developers and security administrators.

| Role | Problem statement | Solved by Azure Key Vault |
| --- | --- | --- |
| Developer for an Azure application |“I want to write an application for Azure that uses keys for signing and encryption, but I want these keys to be external from my application so that the solution is suitable for an application that is geographically distributed. <br/><br/>I want these keys and secrets to be protected, without having to write the code myself. I also want these keys and secrets to be easy for me to use from my applications, with optimal performance.” |√ Keys are stored in a vault and invoked by URI when needed.<br/><br/> √ Keys are safeguarded by Azure, using industry-standard algorithms, key lengths, and hardware security modules.<br/><br/> √ Keys are processed in HSMs that reside in the same Azure datacenters as the applications. This method provides better reliability and reduced latency than keys that reside in a separate location, such as on-premises. |
| Developer for software as a service (SaaS) |“I don’t want the responsibility or potential liability for my customers’ tenant keys and secrets. <br/><br/>I want customers to own and manage their keys so that I can concentrate on doing what I do best, which is providing the core software features.” |√ Customers can import their own keys into Azure, and manage them. When a SaaS application needs to perform cryptographic operations by using their customers’ keys, Key Vault does these operations on behalf of the application. The application does not see the customers’ keys. |
| Chief security officer (CSO) |“I want to know that our applications comply with FIPS 140-2 Level 2 HSMs for secure key management. <br/><br/>I want to make sure that my organization is in control of the key lifecycle and can monitor key usage. <br/><br/>And although we use multiple Azure services and resources, I want to manage the keys from a single location in Azure.” |√ HSMs are FIPS 140-2 Level 2 validated.<br/><br/>√ Key Vault is designed so that Microsoft does not see or extract your keys.<br/><br/>√ Key usage is logged in near real time.<br/><br/>√ The vault provides a single interface, regardless of how many vaults you have in Azure, which regions they support, and which applications use them. |

Anybody with an Azure subscription can create and use key vaults. Although Key Vault benefits developers and security administrators, it can be implemented and managed by an organization’s administrator who manages other Azure services for an organization. For example, this administrator can sign in with an Azure subscription, create a vault for the organization in which to store keys, and then be responsible for operational tasks, such as:

* Create or import a key or secret
* Revoke or delete a key or secret
* Authorize users or applications to access the key vault, so they can then manage or use its keys and secrets
* Configure key usage (for example, sign or encrypt)
* Monitor key usage

This administrator would then provide developers with URIs to call from their applications, and provide their security administrator with key usage logging information. 

![Overview of Azure Key Vault][1]

Developers can also manage the keys directly, by using APIs. For more information, see [the Key Vault developer's guide](key-vault-developers-guide.md).

## Next steps

For a getting-started tutorial for an administrator, see [Get started with Azure Key Vault](key-vault-get-started.md).

For more information about usage logging for Key Vault, see [Azure Key Vault logging](key-vault-logging.md).

For more information about using keys and secrets with Azure Key Vault, see [About keys, secrets, and certificates](https://msdn.microsoft.com/library/azure/dn903623\(v=azure.1\).aspx).

<!--Image references-->
[1]: ./media/key-vault-whatis/AzureKeyVault_overview.png
Azure Key Vault is available in most regions. For more information, see the [Key Vault pricing page](https://azure.microsoft.com/pricing/details/key-vault/).<|MERGE_RESOLUTION|>--- conflicted
+++ resolved
@@ -12,13 +12,8 @@
 ms.workload: identity
 ms.tgt_pltfrm: na
 ms.devlang: na
-<<<<<<< HEAD
 ms.topic: conceptual
-ms.date: 08/02/2018
-=======
-ms.topic: get-started-article
 ms.date: 09/05/2018
->>>>>>> 0b4beca1
 ms.author: barclayn
 
 ---
