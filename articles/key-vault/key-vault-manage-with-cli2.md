---
title: Manage Azure Key Vault using CLI | Microsoft Docs
description: Use this article to automate common tasks in Key Vault by using the Azure CLI 
services: key-vault
documentationcenter: ''
author: barclayn
manager: mbaldwin
tags: azure-resource-manager

ms.assetid:
ms.service: key-vault
ms.workload: identity
ms.tgt_pltfrm: na
ms.devlang: na
ms.topic: article
ms.date: 08/28/2018
ms.author: barclayn

---
# Manage Key Vault using the Azure CLI 

<<<<<<< HEAD
This article covers how to get started working with Azure Key Vault using the the Azure CLI.  You can see information on:
=======
This article covers how to get started working with Azure Key Vault using the Azure CLI 2.0. You can see information on:

- Prerequisites
>>>>>>> 2a97d249
- How to create a hardened container (a vault) in Azure
- Adding a key, secret, or certificate to the key vault
- Registering an application with Azure Active Directory
- Authorizing an application to use a key or secret
- Setting key vault advanced access policies
- Working with Hardware security modules (HSMs)
- Deleting the key vault and associated keys and secrets
- Miscellaneous Azure Cross-Platform Command-line Interface Commands


Azure Key Vault is available in most regions. For more information, see the [Key Vault pricing page](https://azure.microsoft.com/pricing/details/key-vault/).

> [!NOTE]
> This article does not include instructions on how to write the Azure application that one of the steps includes, which shows how to authorize an application to use a key or secret in the key vault.
>

For an overview of Azure Key Vault, see [What is Azure Key Vault?](key-vault-whatis.md)
If you don't have an Azure subscription, create a [free account](https://azure.microsoft.com/free/?WT.mc_id=A261C142F) before you begin.

## Prerequisites

To use the Azure CLI commands in this article, you must have the following items:

* A subscription to Microsoft Azure. If you don't have one, you can sign up for a [free trial](https://azure.microsoft.com/pricing/free-trial).
* Azure Command-Line Interface version 2.0 or later. To install the latest version, see [Install the Azure CLI](/cli/azure/install-azure-cli).
* An application that will be configured to use the key or password that you create in this article. A sample application is available from the [Microsoft Download Center](http://www.microsoft.com/download/details.aspx?id=45343). For instructions, see the included Readme file.

### Getting help with Azure Cross-Platform Command-Line Interface

This article assumes that you're familiar with the command-line interface (Bash, Terminal, Command prompt).

The --help or -h parameter can be used to view help for specific commands. Alternately, The Azure help [command] [options] format can also be used too. When in doubt about the parameters needed by a command, refer to help. For example, the following commands all return the same information:

```azurecli
az account set --help
az account set -h
```

You can also read the following articles to get familiar with Azure Resource Manager in Azure Cross-Platform Command-Line Interface:

* [Install Azure CLI](/cli/azure/install-azure-cli)
* [Get started with Azure CLI](/cli/azure/get-started-with-azure-cli)

## How to create a hardened container (a vault) in Azure

Vaults are secured containers backed by hardware security modules. Vaults help reduce the chances of accidental loss of security information by centralizing the storage of application secrets. Key Vaults also control and log the access to anything stored in them. Azure Key Vault can handle requesting and renewing Transport Layer Security (TLS) certificates, providing the features required for a robust certificate lifecycle management solution. In the next steps, you will create a vault.

### Connect to your subscriptions

To sign in interactively, use the following command:

```azurecli
az login
```
To sign in using an organizational account, you can pass in your username and password.

```azurecli
az login -u username@domain.com -p password
```

If you have more than one subscription and need to specify which to use, type the following to see the subscriptions for your account:

```azurecli
az account list
```

Specify a subscription with the subscription parameter.

```azurecli
az account set --subscription <subscription name or ID>
```

For more information about configuring Azure Cross-Platform Command-Line Interface, see [Install Azure CLI](/cli/azure/install-azure-cli).

### Create a new resource group

When using Azure Resource Manager, all related resources are created inside a resource group. You can create a key vault in an existing resource group. If you want to use a new resource group, you can create a new one.

```azurecli
az group create -n 'ContosoResourceGroup' -l 'East Asia'
```

The first parameter is resource group name and the second parameter is the location. To get a list of all possible locations type:

```azurecli
az account list-locations
``` 

### Register the Key Vault resource provider

 You may see the error "The subscription is not registered to use namespace 'Microsoft.KeyVault'" when you try to create a new key vault. If that message appears, make sure that Key Vault resource provider is registered in your subscription. This is a one-time operation for each subscription.

```azurecli
az provider register -n Microsoft.KeyVault
```

### Create a key vault

Use the `az keyvault create` command to create a key vault. This script has three mandatory parameters: a resource group name, a key vault name, and the geographic location.

To create a new vault with the name **ContosoKeyVault**, in the resource group  **ContosoResourceGroup**, residing in the **East Asia** location, type: 

```azurecli
az keyvault create --name 'ContosoKeyVault' --resource-group 'ContosoResourceGroup' --location 'East Asia'
```

The output of this command shows properties of the key vault that you've created. The two most important properties are:

* **name**: In the example, the name is ContosoKeyVault. You'll use this name for other Key Vault commands.
* **vaultUri**: In the example, the URI is https://contosokeyvault.vault.azure.net. Applications that use your vault through its REST API must use this URI.

Your Azure account is now authorized to perform any operations on this key vault. As of yet, nobody else is authorized.

## Adding a key, secret, or certificate to the key vault

If you want Azure Key Vault to create a software-protected key for you, use the `az key create` command.

```azurecli
az keyvault key create --vault-name 'ContosoKeyVault' --name 'ContosoFirstKey' --protection software
```

If you have an existing key in a .pem file, you can upload it to Azure Key Vault. You can choose to protect the key with software or HSM. Use the following to import the key from the .pem file and protect it with software:

```azurecli
az keyvault key import --vault-name 'ContosoKeyVault' --name 'ContosoFirstKey' --pem-file './softkey.pem' --pem-password 'Pa$$w0rd' --protection software
```

You can now reference the key that you created or uploaded to Azure Key Vault, by using its URI. Use **https://ContosoKeyVault.vault.azure.net/keys/ContosoFirstKey** to always get the current version. Use https://[keyvault-name].vault.azure.net/keys/[keyname]/[key-unique-id] to get this specific version. For example, **https://ContosoKeyVault.vault.azure.net/keys/ContosoFirstKey/cgacf4f763ar42ffb0a1gca546aygd87**. 

Add a secret to the vault, which is a password named SQLPassword, and that has the value of Pa$$w0rd to Azure Key Vaults. 

```azurecli
az keyvault secret set --vault-name 'ContosoKeyVault' --name 'SQLPassword' --value 'Pa$$w0rd'
```

Reference this password by using its URI. Use **https://ContosoVault.vault.azure.net/secrets/SQLPassword** to always get the current version, and https://[keyvault-name].vault.azure.net/secret/[secret-name]/[secret-unique-id] to get this specific version. For example, **https://ContosoVault.vault.azure.net/secrets/SQLPassword/90018dbb96a84117a0d2847ef8e7189d**.

Import a certificate to the vault using a .pem or .pfx.

```azurecli
az keyvault certificate import --vault-name 'ContosoKeyVault' --file 'c:\cert\cert.pfx' --name 'ContosoCert' --password 'Pa$$w0rd'
```

Let's view the key, secret, or certificate that you created:

* To view your keys, type: 

```azurecli
az keyvault key list --vault-name 'ContosoKeyVault'
```

* To view your secrets, type: 

```azurecli
az keyvault secret list --vault-name 'ContosoKeyVault'
```

* To view certificates, type: 

```azurecli
az keyvault certificate list --vault-name 'ContosoKeyVault'
```

## Registering an application with Azure Active Directory

This step would usually be done by a developer, on a separate computer. It isn't specific to Azure Key Vault but is included here, for awareness. To complete the app registration, your account, the vault, and the application need to be in the same Azure directory.

Applications that use a key vault must authenticate by using a token from Azure Active Directory.  The owner of the application must register it in Azure Active Directory first. At the end of registration, the application owner gets the following values:

- An **Application ID** (also known as the AAD Client ID or appID)
- An **authentication key** (also known as the shared secret). 

The application must present both these values to Azure Active Directory, to get a token. How an application is configured to get a token will depend on the application. For the [Key Vault sample application](https://www.microsoft.com/download/details.aspx?id=45343), the application owner sets these values in the app.config file.

For detailed steps on registering an application with Azure Active Directory you should review the articles titled [Integrating applications with Azure Active Directory](../active-directory/develop/active-directory-integrating-applications.md), [Use portal to create an Azure Active Directory application and service principal that can access resources](../azure-resource-manager/resource-group-create-service-principal-portal.md), and [Create an Azure service principal with the Azure CLI](/cli/azure/create-an-azure-service-principal-azure-cli).

To register an application in Azure Active Directory:

```azurecli
az ad sp create-for-rbac -n "MyApp" --password 'Pa$$w0rd' --skip-assignment
# If you don't specify a password, one will be created for you.
```

## Authorizing an application to use a key or secret

To authorize the application to access the key or secret in the vault, use the `az keyvault set-policy` command.

For example, if your vault name is ContosoKeyVault, the application has an appID of 8f8c4bbd-485b-45fd-98f7-ec6300b7b4ed, and you want to authorize the application to decrypt and sign with keys in your vault, use the following command:

```azurecli
az keyvault set-policy --name 'ContosoKeyVault' --spn 8f8c4bbd-485b-45fd-98f7-ec6300b7b4ed --key-permissions decrypt sign
```

To authorize the same application to read secrets in your vault, type the following command:

```azurecli
az keyvault set-policy --name 'ContosoKeyVault' --spn 8f8c4bbd-485b-45fd-98f7-ec6300b7b4ed --secret-permissions get
```

## <a name="bkmk_KVperCLI"></a> Setting key vault advanced access policies

Use [az keyvault update](/cli/azure/keyvault#az-keyvault-update) to enable advanced policies for the key vault. 

 Enable Key Vault for deployment: Allows virtual machines to retrieve certificates stored as secrets from the vault.
 ```azurecli
 az keyvault update --name 'ContosoKeyVault' --resource-group 'ContosoResourceGroup' --enabled-for-deployment 'true'
 ``` 

Enable Key Vault for disk encryption: Required when using the vault for Azure Disk encryption.

 ```azurecli
 az keyvault update --name 'ContosoKeyVault' --resource-group 'ContosoResourceGroup' --enabled-for-disk-encryption 'true'
 ```  

Enable Key Vault for template deployment: Allows Resource Manager to retrieve secrets from the vault.
 ```azurecli 
 az keyvault update --name 'ContosoKeyVault' --resource-group 'ContosoResourceGroup' --enabled-for-template-deployment 'true'
 ```

## Working with Hardware security modules (HSMs)

For added assurance, you can import or generate keys from hardware security modules (HSMs) that never leave the HSM boundary. The HSMs are FIPS 140-2 Level 2 validated. If this requirement doesn't apply to you, skip this section and go to [Delete the key vault and associated keys and secrets](#delete-the-key-vault-and-associated-keys-and-secrets).

To create these HSM-protected keys, you must have a vault subscription that supports HSM-protected keys.

When you create the keyvault, add the 'sku' parameter:

```azurecli
az keyvault create --name 'ContosoKeyVaultHSM' --resource-group 'ContosoResourceGroup' --location 'East Asia' --sku 'Premium'
```

You can add software-protected keys (as shown earlier) and HSM-protected keys to this vault. To create an HSM-protected key, set the Destination parameter to 'HSM':

```azurecli
az keyvault key create --vault-name 'ContosoKeyVaultHSM' --name 'ContosoFirstHSMKey' --protection 'hsm'
```

You can use the following command to import a key from a .pem file on your computer. This command imports the key into HSMs in the Key Vault service:

```azurecli
az keyvault key import --vault-name 'ContosoKeyVaultHSM' --name 'ContosoFirstHSMKey' --pem-file '/.softkey.pem' --protection 'hsm' --pem-password 'PaSSWORD'
```

The next command imports a “bring your own key" (BYOK) package. This lets you generate your key in your local HSM, and transfer it to HSMs in the Key Vault service, without the key leaving the HSM boundary:

```azurecli
az keyvault key import --vault-name 'ContosoKeyVaultHSM' --name 'ContosoFirstHSMKey' --byok-file './ITByok.byok' --protection 'hsm'
```

For more detailed instructions about how to generate this BYOK package, see [How to use HSM-Protected Keys with Azure Key Vault](key-vault-hsm-protected-keys.md).

## Deleting the key vault and associated keys and secrets

If you no longer need the key vault and its keys or secrets, you can delete the key vault by using the `az keyvault delete` command:

```azurecli
az keyvault delete --name 'ContosoKeyVault'
```

Or, you can delete an entire Azure resource group, which includes the key vault and any other resources that you included in that group:

```azurecli
az group delete --name 'ContosoResourceGroup'
```

## Miscellaneous Azure Cross-Platform Command-line Interface Commands

Other commands that you might find useful for managing Azure Key Vault.

This command lists a tabular display of all keys and selected properties:

```azurecli
az keyvault key list --vault-name 'ContosoKeyVault'
```

This command displays a full list of properties for the specified key:

```azurecli
az keyvault key show --vault-name 'ContosoKeyVault' --name 'ContosoFirstKey'
```

This command lists a tabular display of all secret names and selected properties:

```azurecli
az keyvault secret list --vault-name 'ContosoKeyVault'
```

Here's an example of how to remove a specific key:

```azurecli
az keyvault key delete --vault-name 'ContosoKeyVault' --name 'ContosoFirstKey'
```

Here's an example of how to remove a specific secret:

```azurecli
az keyvault secret delete --vault-name 'ContosoKeyVault' --name 'SQLPassword'
```

## Next steps

- For complete Azure CLI reference for key vault commands, see [Key Vault CLI reference](/cli/azure/keyvault).

- For programming references, see [the Azure Key Vault developer's guide](key-vault-developers-guide.md)

- For information on Azure Key Vault and HSMs, see [How to use HSM-Protected Keys with Azure Key Vault](key-vault-hsm-protected-keys.md).<|MERGE_RESOLUTION|>--- conflicted
+++ resolved
@@ -19,13 +19,8 @@
 ---
 # Manage Key Vault using the Azure CLI 
 
-<<<<<<< HEAD
 This article covers how to get started working with Azure Key Vault using the the Azure CLI.  You can see information on:
-=======
-This article covers how to get started working with Azure Key Vault using the Azure CLI 2.0. You can see information on:
-
-- Prerequisites
->>>>>>> 2a97d249
+
 - How to create a hardened container (a vault) in Azure
 - Adding a key, secret, or certificate to the key vault
 - Registering an application with Azure Active Directory
