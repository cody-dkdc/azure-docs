--- conflicted
+++ resolved
@@ -49,11 +49,7 @@
 
 Azure Key Vault provides a way to securely store credentials and other keys and secrets, but your code needs to authenticate to Key Vault to retrieve them. Managed identities for Azure resources makes solving this problem simpler by giving Azure services an automatically managed identity in Azure Active Directory (Azure AD). You can use this identity to authenticate to any service that supports Azure AD authentication, including Key Vault, without having any credentials in your code. 
 
-<<<<<<< HEAD
-For more information on managed identities for Azure resources, see [the managed identities overview](../active-directory/managed-service-identity/overview.md). For more information on working with AAD, see [Integrating applications with Azure Active Directory](/azure/active-directory/develop/active-directory-integrating-applications).
-=======
 For more information on managed identities for Azure resources, see [the managed identities overview](../active-directory/managed-identities-azure-resources/overview.md). For more information on working with AAD, see [Integrating applications with Azure Active Directory](/azure/active-directory/develop/active-directory-integrating-applications).
->>>>>>> 92929d43
 
 Before working with keys, secrets or certificates in your key vault, you'll create and manage your key vault through CLI, PowerShell, Resource Manager Templates or REST, as described in the following articles:
 
