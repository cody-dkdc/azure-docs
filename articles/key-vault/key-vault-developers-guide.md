--- conflicted
+++ resolved
@@ -30,11 +30,7 @@
 ## Videos
 This video shows you how to create your own key vault and how to use it from the 'Hello Key Vault' sample application.
 
-<<<<<<< HEAD
->[!VIDEO https://channel9.msdn.com/Blogs/Windows-Azure/Azure-Key-Vault-Developer-Quick-Start/player]
-=======
 >[!VIDEO https://channel9.msdn.com/Blogs/Azure/Azure-Key-Vault-Developer-Quick-Start/player]
->>>>>>> e8cfaf0d
 
 
 Links to resources mentioned in the video:
