﻿---
title: Azure Key Vault Developer's Guide | Microsoft Docs
description: Developers can use Azure Key Vault to manage cryptographic keys within the Microsoft Azure environment.
services: key-vault
author: BrucePerlerMS
manager: mbaldwin

ms.service: key-vault
ms.topic: article
ms.workload: identity
ms.date: 06/6/2017
ms.author: bruceper

---
# Azure Key Vault Developer's Guide

Key Vault allows you to securely access sensitive information from within your applications:

- Keys and secrets are protected without having to write the code yourself and you are easily able to use them from your applications.
- You are able to have your customers own and manage their own keys so you can concentrate on providing the core software features. In this way, your applications will not own the responsibility or potential liability for your customers’ tenant keys and secrets.
- Your application can use keys for signing and encryption yet keeps the key management external from your application, allowing your solution to be suitable as a geographically distributed app.
- As of the September 2016 release of Key Vault, your applications can now use Key Vault [certificates](https://docs.microsoft.com/rest/api/keyvault/certificate-operations). For more information, see [About keys, secrets, and certificates](https://docs.microsoft.com/rest/api/keyvault/about-keys--secrets-and-certificates).

For more general information on Azure Key Vault, see [What is Key Vault](key-vault-whatis.md).

## Public Previews

Periodically, we release a public preview of a new Key Vault feature. Please try out these and let us know what you think via azurekeyvault@microsoft.com, our feedback email address.

### Storage Account Keys - May 31, 2017

>[!NOTE]
>For this update of Azure Key Vault only the **Storage Account Keys** feature is in preview.

This preview includes our new Storage Account Keys feature, available through these interfaces; [.NET/C#](https://docs.microsoft.com/dotnet/api/microsoft.azure.keyvault/), [REST](https://docs.microsoft.com/rest/api/keyvault/) and [PowerShell](https://docs.microsoft.com/powershell/module/azurerm.keyvault/). 

For more information on the new Storage Account Keys feature, see [Azure Key Vault storage account keys overview](key-vault-ovw-storage-keys.md).

### Soft-delete - May 10, 2017

>[!NOTE]
>For this update of Azure Key Vault only the **soft-delete** feature is in preview.

This preview includes our new soft-delete feature, recoverable deletion of Key Vaults and Key Vault objects,  and updated interfaces for developers; [.NET/C#](https://docs.microsoft.com/dotnet/api/microsoft.azure.keyvault/), [REST](https://docs.microsoft.com/rest/api/keyvault/) and [PowerShell](https://docs.microsoft.com/powershell/module/azurerm.keyvault/). 

For more information on the new soft-delete feature, see [Azure Key Vault soft delete overview](key-vault-ovw-soft-delete.md).

## Videos

This video shows you how to create your own key vault and how to use it from the 'Hello Key Vault' sample application.

- [Key Vault developer - quick start guide](https://channel9.msdn.com/Blogs/Azure/Azure-Key-Vault-Developer-Quick-Start/player)

Resources mentioned in above video:

- [Azure PowerShell](http://go.microsoft.com/fwlink/p/?linkid=320376&clcid=0x409)
- [Azure Key Vault Sample Code](http://go.microsoft.com/fwlink/?LinkId=521527&clcid=0x409)

## Creating and Managing Key Vaults

Before working with Azure Key Vault in your code, you can create and manage vaults through REST, Resource Manager Templates, PowerShell or CLI, as described in the following articles:

- [Create and Manage Key Vaults with REST](https://docs.microsoft.com/rest/api/keyvault/)
- [Create and Manage Key Vaults with PowerShell](key-vault-get-started.md)
- [Create and Manage Key Vaults with CLI](key-vault-manage-with-cli2.md)
- [Create a key vault and add a secret via an Azure Resource Manager template](../azure-resource-manager/resource-manager-template-keyvault.md)

> [!NOTE]
> Operations against key vaults are authenticated through AAD and authorized through Key Vault’s own Access Policy, defined per vault.

## Coding with Key Vault

The Key Vault management system for programmers consists of several interfaces, with REST as the foundation. Through the REST interface, all of your key vaults resources are accessible; keys, secrets and certificates. [Key Vault REST API Reference](https://docs.microsoft.com/rest/api/keyvault/). 

### Supported programming languages

#### .NET

- [.NET API refence for Key Vault](https://docs.microsoft.com/dotnet/api/microsoft.azure.keyvault) 

For more information on the 2.x version of the .NET SDK, see the [Release notes](key-vault-dotnet2api-release-notes.md).

#### Java

- [Java SDK for Key Vault](https://docs.microsoft.com/java/api/com.microsoft.azure.keyvault)

#### Node.js

In Node.js, the vault management API and the vault object API are separate. Key Vault Management allows creating and updating your key vault. Key Vault Operations API is for working with vault objects like; keys, secrets and certificates. 

- [Node.js API reference for Key Vault Management](http://azure.github.io/azure-sdk-for-node/azure-arm-keyvault/latest/)
- [Node.js API reference for Key Vault Operations](http://azure.github.io/azure-sdk-for-node/azure-keyvault/latest/) 

### Quick start

- [Create Key Vault](https://github.com/Azure/azure-quickstart-templates/tree/master/101-key-vault-create)
- [Getting started with Key Vault in Node.js](https://azure.microsoft.com/en-us/resources/samples/key-vault-node-getting-started/)

### Code examples

For complete examples using Key Vault with your applications, see:

- [Azure Key Vault code samples](http://www.microsoft.com/download/details.aspx?id=45343) - .NET sample application *HelloKeyVault* and an Azure web service example. 
- [Use Azure Key Vault from a Web Application](key-vault-use-from-web-application.md) - tutorial to help you learn how to use Azure Key Vault from a web application in Azure. 

## How-tos

The following articles and scenarios provide task-specific guidance for working with Azure Key Vault:

- [Change key vault tenant ID after subscription move](key-vault-subscription-move-fix.md) - When you move your Azure subscription from tenant A to tenant B, your existing key vaults are inaccessible by the principals (users and applications) in tenant B. Fix this using this guide.
- [Accessing Key Vault behind firewall](key-vault-access-behind-firewall.md) - To access a key vault your key vault client application needs to be able to access multiple end-points for various functionalities.
- [How to Generate and Transfer HSM-Protected Keys for Azure Key Vault](key-vault-hsm-protected-keys.md) - This will help you plan for, generate and then transfer your own HSM-protected keys to use with Azure Key Vault.
- [How to pass secure values (such as passwords) during deployment](../azure-resource-manager/resource-manager-keyvault-parameter.md) - When you need to pass a secure value (like a password) as a parameter during deployment, you can store that value as a secret in an Azure Key Vault and reference the value in other Resource Manager templates.
- [How to use Key Vault for extensible key management with SQL Server](https://msdn.microsoft.com/library/dn198405.aspx) - The SQL Server Connector for Azure Key Vault enables SQL Server and SQL-in-a-VM to leverage the Azure Key Vault service as an Extensible Key Management (EKM) provider to protect its encryption keys for applications link; Transparent Data Encryption, Backup Encryption, and Column Level Encryption.
- [How to deploy Certificates to VMs from Key Vault](https://blogs.technet.microsoft.com/kv/2015/07/14/deploy-certificates-to-vms-from-customer-managed-key-vault/) - A cloud application running in a VM on Azure needs a certificate. How do you get this certificate into this VM today?
- [How to set up Key Vault with end to end key rotation and auditing](key-vault-key-rotation-log-monitoring.md) - This walks through how to set up key rotation and auditing with Azure Key Vault.
- [Deploying Azure Web App Certificate through Key Vault]( https://blogs.msdn.microsoft.com/appserviceteam/2016/05/24/deploying-azure-web-app-certificate-through-key-vault/) provides step-by-step instructions for deploying certificates stored in Key Vault as part of [App Service Certificate](https://azure.microsoft.com/blog/internals-of-app-service-certificate/) offering.
- [Grant permission to many applications to access a key vault](key-vault-group-permissions-for-apps.md) Key Vault access control policy only supports 16 entries. However you can create an Azure Active Directory security group. Add all the associated service principals to this security group and then grant access to this security group to Key Vault.

For more task-specific guidance on integrating and using Key Vaults with Azure, see [Ryan Jones' Azure Resource Manager template examples for Key Vault](https://github.com/rjmax/ArmExamples/tree/master/keyvaultexamples).

## Integrated with Key Vault

These articles are about other scenarios and services that use or integrate with Key Vault.

- [Azure Disk Encryption](../security/azure-security-disk-encryption.md) leverages the industry standard [BitLocker](https://technet.microsoft.com/library/cc732774.aspx) feature of Windows and the [DM-Crypt](https://en.wikipedia.org/wiki/Dm-crypt) feature of Linux to provide volume encryption for the OS and the data disks. The solution is integrated with Azure Key Vault to help you control and manage the disk encryption keys and secrets in your key vault subscription, while ensuring that all data in the virtual machine disks are encrypted at rest in your Azure storage.
- [Azure Data Lake Store](../data-lake-store/data-lake-store-get-started-portal.md) provides option for encryption of data that is stored in the account. For key management, Data Lake Store provides two modes for managing your master encryption keys (MEKs), which are required for decrypting any data that is stored in the Data Lake Store. You can either let Data Lake Store manage the MEKs for you, or choose to retain ownership of the MEKs using your Azure Key Vault account. You specify the mode of key management while creating a Data Lake Store account. 
- [Azure Information Protection](/information-protection/plan-design/plan-implement-tenant-key) allows you to manager your own tenant key. For example, instead of Microsoft managing your tenant key (the default), you can manage your own tenant key to comply with specific regulations that apply to your organization. Managing your own tenant key is also referred to as bring your own key, or BYOK.

## Key Vault overviews and concepts

- [Key Vault soft-delete behavior](key-vault-ovw-soft-delete.md) describes a feature that allows recovery of deleted objects, whether the deletion was accidental or intentional.
<<<<<<< HEAD
- [Key Vault client throttling](key-vault-ovw-throttling.md) orients you to the basic concepts of throttling and offers an approach for your app.

=======
- [Key Vault storage account keys overview](key-vault-ovw-storage-keys.md) describes the Key Vault integration Azure Storage Accounts keys.
- [Key Vault security worlds](key-vault-ovw-security-worlds.md) describes the relationships between regions and security areas.
>>>>>>> 43aba12d

## Social

- [Key Vault Blog](http://aka.ms/kvblog)
- [Key Vault Forum](http://aka.ms/kvforum)

## Supporting Libraries

- [Microsoft Azure Key Vault Core Library](http://www.nuget.org/packages/Microsoft.Azure.KeyVault.Core) provides **IKey** and **IKeyResolver** interfaces for locating keys from identifiers and performing operations with keys.
- [Microsoft Azure Key Vault Extensions](http://www.nuget.org/packages/Microsoft.Azure.KeyVault.Extensions) provides extended capabilities for Azure Key Vault.

<|MERGE_RESOLUTION|>--- conflicted
+++ resolved
@@ -130,13 +130,9 @@
 ## Key Vault overviews and concepts
 
 - [Key Vault soft-delete behavior](key-vault-ovw-soft-delete.md) describes a feature that allows recovery of deleted objects, whether the deletion was accidental or intentional.
-<<<<<<< HEAD
 - [Key Vault client throttling](key-vault-ovw-throttling.md) orients you to the basic concepts of throttling and offers an approach for your app.
-
-=======
 - [Key Vault storage account keys overview](key-vault-ovw-storage-keys.md) describes the Key Vault integration Azure Storage Accounts keys.
 - [Key Vault security worlds](key-vault-ovw-security-worlds.md) describes the relationships between regions and security areas.
->>>>>>> 43aba12d
 
 ## Social
 
