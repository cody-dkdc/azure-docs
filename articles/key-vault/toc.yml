--- conflicted
+++ resolved
@@ -91,13 +91,10 @@
     href: /python/api/overview/azure/key-vault?view=azure-python
   - name: REST
     href: /rest/api/keyvault
-<<<<<<< HEAD
   - name: Authentication, requests and responses
     href: authentication-requests-and-responses.md
   - name: Common parameters and headers
     href: common-parameters-and-headers.md
-=======
->>>>>>> 72835697
   - name: Develop
     items:
     - name: Developer's guide
