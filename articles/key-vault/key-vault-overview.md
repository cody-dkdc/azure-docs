--- conflicted
+++ resolved
@@ -62,25 +62,15 @@
 
 - Removing the need for in-house knowledge of Hardware Security Modules
 - Scaling up on short notice to meet your organization’s usage spikes.
-<<<<<<< HEAD
 - Replicating the contents of your Key Vault within a region and to a secondary region. This ensures high availability and takes away the need of any action from the administrator to trigger the fail over.
 - Providing standard Azure administration options via the portal, Azure CLI and PowerShell.
 - Automating certain tasks on certificates that you purchase from Public CAs, such as enrollment and renewal.
-=======
-- Replicating the contents of your Key Vault within a region and to a secondary region. Key Vault ensures high availability and takes away the need of any action from the administrator to trigger the failover.
-- Providing standards Azure administration options via the portal, Azure CLI and PowerShell.
-- Automating certain tasks on certificates that you purchase from Public CAs, such as enroll and renew.
->>>>>>> 27a7e2c4
 
 In addition, Azure Key Vaults allow you to segregate application secrets. Applications may access only the vault that they are allowed to access, and they be limited to only perform specific operations. You can create an Azure Key Vault per application and restrict the secrets stored in a Key Vault to a specific application and team of developers.
 
 ### Integrate with other Azure services
 
-<<<<<<< HEAD
 As a secure store in Azure, Key Vault has been used to simplify scenarios like [Azure Disk Encryption](../security/azure-security-disk-encryption.md), the [always encrypted]( https://docs.microsoft.com/sql/relational-databases/security/encryption/always-encrypted-database-engine) functionality in SQL server and Azure SQL Database, [Azure web apps]( https://docs.microsoft.com/azure/app-service/web-sites-purchase-ssl-web-site). Key Vault itself can integrate with storage accounts, event hubs and log analytics.
-=======
-As a secure store in Azure, Key Vault has been used to simplify scenarios like [Azure Disk Encryption](../security/azure-security-disk-encryption.md), the [always encrypted]( https://docs.microsoft.com/sql/relational-databases/security/encryption/always-encrypted-database-engine) functionality in SQL server and Azure SQL, [Azure web apps]( https://docs.microsoft.com/azure/app-service/web-sites-purchase-ssl-web-site). Key Vault itself can integrate with storage accounts, event hubs, and log analytics.
->>>>>>> 27a7e2c4
 
 ## Next steps
 
