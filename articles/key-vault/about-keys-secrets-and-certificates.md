---
title: About Azure Key Vault keys, secrets and certificates - Azure Key Vault
description: Overview of Azure Key Vault REST interface and developer details for keys, secrets and certificates.
services: key-vault
<<<<<<< HEAD
documentationcenter:
=======
>>>>>>> 6a383dfd
author: msmbaldwin
manager: barbkess
tags: azure-resource-manager

ms.service: key-vault
ms.topic: conceptual
ms.date: 01/07/2019
ms.author: mbaldwin
---

# About keys, secrets, and certificates

Azure Key Vault enables Microsoft Azure applications and users to store and use several types of secret/key data:

- Cryptographic keys: Supports multiple key types and algorithms, and enables the use of Hardware Security Modules (HSM) for high value keys. 
- Secrets: Provides secure storage of secrets, such as passwords and database connection strings.
- Certificates: Supports certificates, which are built on top of keys and secrets and add an automated renewal feature.
- Azure Storage: Can manage keys of an Azure Storage account for you. Internally, Key Vault can list (sync) keys with an Azure Storage Account, and regenerate (rotate) the keys periodically. 

For more general information about Key Vault, see [What is Azure Key Vault?](/azure/key-vault/key-vault-whatis)

## Azure Key Vault

The following sections offer general information applicable across the implementation of the Key Vault service.

### Supporting standards

The JavaScript Object Notation (JSON) and JavaScript Object Signing and Encryption (JOSE) specifications are important background information.  

-   [JSON Web Key (JWK)](https://tools.ietf.org/html/draft-ietf-jose-json-web-key)  
-   [JSON Web Encryption (JWE)](http://tools.ietf.org/html/draft-ietf-jose-json-web-encryption)  
-   [JSON Web Algorithms (JWA)](http://tools.ietf.org/html/draft-ietf-jose-json-web-algorithms)  
-   [JSON Web Signature (JWS)](https://tools.ietf.org/html/draft-ietf-jose-json-web-signature)  

### Data types

Refer to the JOSE specifications for relevant data types for keys, encryption, and signing.  

-   **algorithm** - a supported algorithm for a key operation, for example, RSA1_5  
-   **ciphertext-value** - cipher text octets, encoded using Base64URL  
-   **digest-value** - the output of a hash algorithm, encoded using Base64URL  
-   **key-type** - one of the supported key types, for example RSA (Rivest-Shamir-Adleman).  
-   **plaintext-value** - plaintext octets, encoded using Base64URL  
-   **signature-value** - output of a signature algorithm, encoded using Base64URL  
-   **base64URL** - a Base64URL [RFC4648] encoded binary value  
-   **boolean** - either true or false  
-   **Identity** - an identity from Azure Active Directory (AAD).  
-   **IntDate** - a JSON decimal value representing the number of seconds from 1970-01-01T0:0:0Z UTC until the specified UTC date/time. See RFC3339 for details regarding date/times, in general and UTC in particular.  

### Objects, identifiers, and versioning

Objects stored in Key Vault are versioned whenever a new instance of an object is created. Each version is assigned a unique identifier and URL. When an object is first created, it's given a unique version identifier and marked as the current version of the object. Creation of a new instance with the same object name gives the new object a unique version identifier, causing it to become the current version.  

Objects in Key Vault can be addressed using the current identifier or a version-specific identifier. For example, given a Key with the name `MasterKey`, performing operations with the current identifier causes the system to use the latest available version. Performing operations with the version-specific identifier causes the system to use that specific version of the object.  

Objects are uniquely identified within Key Vault using a URL. No two objects in the system have the same URL, regardless of geo-location. The complete URL to an object is called the Object Identifier. The URL consists of a prefix that identifies the Key Vault, object type, user provided Object Name, and an Object Version. The Object Name is case-insensitive and immutable. Identifiers that don't include the Object Version are referred to as Base Identifiers.  

For more information, see [Authentication, requests, and responses](authentication-requests-and-responses.md)

An object identifier has the following general format:  

`https://{keyvault-name}.vault.azure.net/{object-type}/{object-name}/{object-version}`  

Where:  

|||  
|-|-|  
|`keyvault-name`|The name for a key vault in the Microsoft Azure Key Vault service.<br /><br /> Key Vault names are selected by the user and are globally unique.<br /><br /> Key Vault name must be a 3-24 character string, containing only 0-9, a-z, A-Z, and -.|  
|`object-type`|The type of the object, either "keys" or "secrets".|  
|`object-name`|An `object-name` is a user provided name for and must be unique within a Key Vault. The name must be a 1-127 character string, containing only 0-9, a-z, A-Z, and -.|  
|`object-version`|An `object-version` is a system-generated, 32 character string identifier that is optionally used to address a unique version of an object.|  

## Key Vault keys

### Keys and key types

Cryptographic keys in Key Vault are represented as JSON Web Key [JWK] objects. The base JWK/JWA specifications are also extended to enable key types unique to the Key Vault implementation. For example, importing keys using  HSM vendor-specific packaging, enables secure transportation of keys that may only be used in Key Vault HSMs.  

- **"Soft" keys**: A key processed in software by Key Vault, but is encrypted at rest using a system key that is in an HSM. Clients may import an existing RSA or EC (Elliptic Curve) key, or request that Key Vault generate one.
- **"Hard" keys**: A key processed in an HSM (Hardware Security Module). These keys are protected in one of the Key Vault HSM Security Worlds (there's one Security World per geography to maintain isolation). Clients may import an RSA or EC key, in soft form or by exporting from a compatible HSM device. Clients may also request Key Vault to generate a key. This key type adds the T attribute to the JWK obtain to carry the HSM key material.

     For more information on geographical boundaries, see [Microsoft Azure Trust Center](https://azure.microsoft.com/support/trust-center/privacy/)  

Key Vault supports RSA and Elliptic Curve keys only. 

-   **EC**: "Soft" Elliptic Curve key.
-   **EC-HSM**: "Hard" Elliptic Curve key.
-   **RSA**: "Soft" RSA key.
-   **RSA-HSM**: "Hard" RSA key.

Key Vault supports RSA keys of sizes 2048, 3072 and 4096. Key Vault supports Elliptic Curve key types P-256, P-384, P-521, and P-256K (SECP256K1).

### Cryptographic protection

The cryptographic modules that Key Vault uses, whether HSM or software, are FIPS (Federal Information Processing Standards) validated. You don’t need to do anything special to run in FIPS mode. Keys **created** or **imported** as HSM-protected are  processed inside an HSM, validated to FIPS 140-2 Level 2. Keys **created** or **imported** as software-protected, are processed inside cryptographic modules validated to FIPS 140-2 Level 1. For more information, see [Keys and key types](#keys-and-key-types).

###  EC algorithms
 The following algorithm identifiers are supported with EC and EC-HSM keys in Key Vault. 

#### Curve Types

-   **P-256** - The NIST curve P-256, defined at [DSS FIPS PUB 186-4](https://nvlpubs.nist.gov/nistpubs/FIPS/NIST.FIPS.186-4.pdf).
-   **P-256K** - The SEC curve SECP256K1, defined at [SEC 2: Recommended Elliptic Curve Domain Parameters](https://www.secg.org/sec2-v2.pdf).
-   **P-384** - The NIST curve P-384, defined at [DSS FIPS PUB 186-4](https://nvlpubs.nist.gov/nistpubs/FIPS/NIST.FIPS.186-4.pdf).
-   **P-521** - The NIST curve P-521, defined at [DSS FIPS PUB 186-4](https://nvlpubs.nist.gov/nistpubs/FIPS/NIST.FIPS.186-4.pdf).

#### SIGN/VERIFY

-   **ES256** - ECDSA for SHA-256 digests and keys created with curve P-256. This algorithm is described at [RFC7518](https://tools.ietf.org/html/rfc7518).
-   **ES256K** - ECDSA for SHA-256 digests and keys created with curve P-256K. This algorithm is pending standardization.
-   **ES384** - ECDSA for SHA-384 digests and keys created with curve P-384. This algorithm is described at [RFC7518](https://tools.ietf.org/html/rfc7518).
-   **ES512** - ECDSA for SHA-512 digests and keys created with curve P-521. This algorithm is described at [RFC7518](https://tools.ietf.org/html/rfc7518).

###  RSA algorithms  
 The following algorithm identifiers are supported with RSA and RSA-HSM keys in Key Vault.  

#### WRAPKEY/UNWRAPKEY, ENCRYPT/DECRYPT

-   **RSA1_5** - RSAES-PKCS1-V1_5 [RFC3447] key encryption  
-   **RSA-OAEP** - RSAES using Optimal Asymmetric Encryption Padding (OAEP) [RFC3447], with the default parameters specified by RFC 3447 in Section A.2.1. Those default parameters are using a hash function of SHA-1 and a mask generation function of MGF1 with SHA-1.  

#### SIGN/VERIFY

-   **RS256** - RSASSA-PKCS-v1_5 using SHA-256. The application supplied digest value must be computed using SHA-256 and must be 32 bytes in length.  
-   **RS384** - RSASSA-PKCS-v1_5 using SHA-384. The application supplied digest value must be computed using SHA-384 and must be 48 bytes in length.  
-   **RS512** - RSASSA-PKCS-v1_5 using SHA-512. The application supplied digest value must be computed using SHA-512 and must be 64 bytes in length.  
-   **RSNULL** - See [RFC2437], a specialized use-case to enable certain TLS scenarios.  

###  Key operations

Key Vault supports the following operations on key objects:  

-   **Create**: Allows a client to create a key in Key Vault. The value of the key is generated by Key Vault and stored, and isn't released to the client. Asymmetric keys may be created in Key Vault.  
-   **Import**: Allows a client to import an existing key to Key Vault. Asymmetric keys may be imported to Key Vault using a number of different packaging methods within a JWK construct. 
-   **Update**: Allows a client with sufficient permissions to modify the metadata (key attributes) associated with a key previously stored within Key Vault.  
-   **Delete**: Allows a client with sufficient permissions to delete a key from Key Vault.  
-   **List**: Allows a client to list all keys in a given Key Vault.  
-   **List versions**: Allows a client to list all versions of a given key in a given Key Vault.  
-   **Get**: Allows a client to retrieve the public parts of a given key in a Key Vault.  
-   **Backup**: Exports a key in a protected form.  
-   **Restore**: Imports a previously backed up key.  

For more information, see [Key operations in the Key Vault REST API reference](/rest/api/keyvault).  

Once a key has been created in Key Vault, the following cryptographic operations may be performed using the key:  

-   **Sign and Verify**: Strictly, this operation is "sign hash" or "verify hash", as Key Vault doesn't support hashing of content as part of signature creation. Applications should hash the data to be signed locally, then request that Key Vault sign the hash. 
Verification of signed hashes is supported as a convenience operation for applications that may not have access to [public] key material. For best application performance, verify that operations are performed locally.  
-   **Key Encryption / Wrapping**: A key stored in Key Vault may be used to protect another key, typically a symmetric content encryption key (CEK). When the key in Key Vault is asymmetric, key encryption is used. For example, RSA-OAEP and the WRAPKEY/UNWRAPKEY operations are equivalent to ENCRYPT/DECRYPT. When the key in Key Vault is symmetric, key wrapping is used. For example, AES-KW. The WRAPKEY operation is supported as a convenience for applications that may not have access to [public] key material. For best application performance, WRAPKEY operations should be performed locally.  
-   **Encrypt and Decrypt**: A key stored in Key Vault may be used to encrypt or decrypt a single block of data. The size of the block is determined by the key type and selected encryption algorithm. The Encrypt operation is provided for convenience, for applications that may not have access to [public] key material. For best application performance, encrypt operations should be performed locally.  

While WRAPKEY/UNWRAPKEY using asymmetric keys may seem superfluous (as the operation is equivalent to ENCRYPT/DECRYPT), the use of distinct operations is important. The distinction provides semantic and authorization separation of these operations, and consistency when other key types are supported by the service.  

Key Vault doesn't support EXPORT operations. Once a key is provisioned in the system, it cannot be extracted or its key material modified. However, users of Key Vault may require their key for other use cases, such as after it has been deleted. In this case, they may use the BACKUP and RESTORE operations to export/import the key in a protected form. Keys created by the BACKUP operation are not usable outside Key Vault. Alternatively, the IMPORT operation may be used against multiple Key Vault instances.  

Users may restrict any of the cryptographic operations that Key Vault supports on a per-key basis using the key_ops property of the JWK object.  

For more information on JWK objects, see [JSON Web Key (JWK)](https://tools.ietf.org/html/draft-ietf-jose-json-web-key).  

###  Key attributes

In addition to the key material, the following attributes may be specified. In a JSON Request, the attributes keyword and braces, ‘{‘ ‘}’, are required even if there are no attributes specified.  

- *enabled*: boolean, optional, default is **true**. Specifies whether the key is enabled and useable for cryptographic operations. The *enabled* attribute is used in conjunction with *nbf* and *exp*. When an operation occurs between *nbf* and *exp*, it will only be permitted if *enabled* is set to **true**. Operations outside the *nbf* / *exp* window are automatically disallowed, except for certain operation types under [particular conditions](#date-time-controlled-operations).
- *nbf*: IntDate, optional, default is now. The *nbf* (not before) attribute identifies the time before which the key MUST NOT be used for cryptographic operations, except for certain operation types under [particular conditions](#date-time-controlled-operations). The processing of the *nbf* attribute requires that the current date/time MUST be after or equal to the not-before date/time listed in the *nbf* attribute. Key Vault MAY provide for some small leeway, normally no more than a few minutes, to account for clock skew. Its value MUST be a number containing an IntDate value.  
- *exp*: IntDate, optional, default is "forever". The *exp* (expiration time) attribute identifies the expiration time on or after which the key MUST NOT be used for cryptographic operation, except for certain operation types under [particular conditions](#date-time-controlled-operations). The processing of the *exp* attribute requires that the current date/time MUST be before the expiration date/time listed in the *exp* attribute. Key Vault MAY provide for some small leeway, typically no more than a few minutes, to account for clock skew. Its value MUST be a number containing an IntDate value.  

There are additional read-only attributes that are included in any response that includes key attributes:  

- *created*: IntDate, optional. The *created* attribute indicates when this version of the key was created. The value is null for keys created prior to the addition of this attribute. Its value MUST be a number containing an IntDate value.  
- *updated*: IntDate, optional. The *updated* attribute indicates when this version of the key was updated. The value is null for keys that were last updated prior to the addition of this attribute. Its value MUST be a number containing an IntDate value.  

For more information on IntDate and other data types, see [Data types](#data-types)  

#### Date-time controlled operations

Not-yet-valid and expired keys, outside the *nbf* / *exp* window, will work for **decrypt**, **unwrap**, and **verify** operations (won’t return 403, Forbidden). The rationale for using the not-yet-valid state is to allow a key to be tested before production use. The rationale for using the expired state is to allow recovery operations on data that was created when the key was valid. Also, you can disable access to a key using Key Vault policies, or by updating the *enabled* key attribute to **false**.

For more information on data types, see [Data types](#data-types).

For more information on other possible attributes, see the [JSON Web Key (JWK)](https://tools.ietf.org/html/draft-ietf-jose-json-web-key).

### Key tags

You can specify additional application-specific metadata in the form of tags. Key Vault supports up to 15 tags, each of which can have a 256 character name and a 256 character value.  

>[!Note]
>Tags are readable by a caller if they have the *list* or *get* permission to that object type (keys, secrets, or certificates).

###  Key access control

Access control for keys managed by Key Vault is provided at the level of a Key Vault that acts as the container of keys. The access control policy for keys, is distinct from the access control policy for secrets in the same Key Vault. Users may create one or more vaults to hold keys, and are required to maintain scenario appropriate segmentation and management of keys. Access control for keys is independent of access control for secrets.  

The following permissions can be granted, on a per user / service principal basis, in the keys access control entry on a vault. These permissions closely mirror the operations allowed on a key object:  

- Permissions for key management operations
  - *get*: Read the public part of a key, plus its attributes
  - *list*: List the keys or versions of a key stored in a key vault
  - *update*: Update the attributes for a key
  - *create*: Create new keys
  - *import*: Import a key to a key vault
  - *delete*: Delete the key object
  - *recover*: Recover a deleted key
  - *backup*: Back up a key in a key vault
  - *restore*: Restore a backed up key to a key vault

- Permissions for cryptographic operations
  - *decrypt*: Use the key to unprotect a sequence of bytes
  - *encrypt*: Use the key to protect an arbitrary sequence of bytes
  - *unwrapKey*: Use the key to unprotect wrapped symmetric keys
  - *wrapKey*: Use the key to protect a symmetric key
  - *verify*: Use the key to verify digests  
  - *sign*: Use the key to sign digests
    
- Permissions for privileged operations
  - *purge*: Purge (permanently delete) a deleted key

For more information on working with keys, see [Key operations in the Key Vault REST API reference](/rest/api/keyvault). For information on establishing permissions, see [Vaults - Create or Update](/rest/api/keyvault/vaults/createorupdate) and [Vaults - Update Access Policy](/rest/api/keyvault/vaults/updateaccesspolicy). 

## Key Vault secrets 

### Working with secrets

From a developer's perspective, Key Vault APIs accept and return secret values as strings. Internally, Key Vault stores and manages secrets as sequences of octets (8-bit bytes), with a maximum size of 25k bytes each. The Key Vault service doesn't provide semantics for secrets. It merely accepts the data, encrypts it, stores it, and returns a secret identifier ("id"). The identifier can be used to retrieve the secret at a later time.  

For highly sensitive data, clients should consider additional layers of protection for data. Encrypting data using a separate protection key prior to storage in Key Vault is one example.  

Key Vault also supports a contentType field for secrets. Clients may specify the content type of a secret to assist in interpreting the secret data when it's retrieved. The maximum length of this field is 255 characters. There are no pre-defined values. The suggested usage is as a hint for interpreting the secret data. For instance, an implementation may store both passwords and certificates as secrets, then use this field to differentiate. There are no predefined values.  

### Secret attributes

In addition to the secret data, the following attributes may be specified:  

- *exp*: IntDate, optional, default is **forever**. The *exp* (expiration time) attribute identifies the expiration time on or after which the secret data SHOULD NOT be retrieved, except in [particular situations](#date-time-controlled-operations). This field is for **informational** purposes only as it informs users of key vault service that a particular secret may not be used. Its value MUST be a number containing an IntDate value.   
- *nbf*: IntDate, optional, default is **now**. The *nbf* (not before) attribute identifies the time before which the secret data SHOULD NOT be retrieved, except in [particular situations](#date-time-controlled-operations). This field is for **informational** purposes only. Its value MUST be a number containing an IntDate value. 
- *enabled*: boolean, optional, default is **true**. This attribute specifies whether the secret data can be retrieved. The enabled attribute is used in conjunction with *nbf* and *exp* when an operation occurs between *nbf* and *exp*, it will only be permitted if enabled is set to **true**. Operations outside the *nbf* and *exp* window are automatically disallowed, except in [particular situations](#date-time-controlled-operations).  

There are additional read-only attributes that are included in any response that includes secret attributes:  

- *created*: IntDate, optional. The created attribute indicates when this version of the secret was created. This value is null for secrets created prior to the addition of this attribute. Its value must be a number containing an IntDate value.  
- *updated*: IntDate, optional. The updated attribute indicates when this version of the secret was updated. This value is null for secrets that were last updated prior to the addition of this attribute. Its value must be a number containing an IntDate value.

#### Date-time controlled operations

A secret's **get** operation will work for not-yet-valid and expired secrets, outside the *nbf* / *exp* window. Calling a secret's **get** operation, for a not-yet-valid secret, can be used for test purposes. Retrieving (**get**ting) an expired secret, can be used for recovery operations.

For more information on data types, see [Data types](#data-types).  

### Secret access control

Access Control for secrets managed in Key Vault, is provided at the level of the Key Vault that contains those secrets. The access control policy for secrets, is distinct from the access control policy for keys in the same Key Vault. Users may create one or more vaults to hold secrets, and are required to maintain scenario appropriate segmentation and management of secrets.   

The following permissions can be used, on a per-principal basis, in the secrets access control entry on a vault, and closely mirror the operations allowed on a secret object:  

- Permissions for secret management operations
  - *get*: Read a secret  
  - *list*: List the secrets or versions of a secret stored in a Key Vault  
  - *set*: Create a secret  
  - *delete*: Delete a secret  
  - *recover*: Recover a deleted secret
  - *backup*: Back up a secret in a key vault
  - *restore*: Restore a backed up secret to a key vault

- Permissions for privileged operations
  - *purge*: Purge (permanently delete) a deleted secret

For more information on working with secrets, see [Secret operations in the Key Vault REST API reference](/rest/api/keyvault). For information on establishing permissions, see [Vaults - Create or Update](/rest/api/keyvault/vaults/createorupdate) and [Vaults - Update Access Policy](/rest/api/keyvault/vaults/updateaccesspolicy). 

### Secret tags  
You can specify additional application-specific metadata in the form of tags. Key Vault supports up to 15 tags, each of which can have a 256 character name and a 256 character value.  

>[!Note]
>Tags are readable by a caller if they have the *list* or *get* permission to that object type (keys, secrets, or certificates).

## Key Vault Certificates

Key Vault certificates support provides for management of your x509 certificates and the following behaviors:  

-   Allows a certificate owner to create a certificate through a Key Vault creation process or through the import of an existing certificate. Includes both self-signed and Certificate Authority generated certificates.
-   Allows a Key Vault certificate owner to implement secure storage and management of X509 certificates without interaction with private key material.  
-   Allows a certificate owner to create a policy that directs Key Vault to manage the life-cycle of a certificate.  
-   Allows certificate owners to provide contact information for notification about life-cycle events of expiration and renewal of certificate.  
-   Supports automatic renewal with selected issuers - Key Vault partner X509 certificate providers / certificate authorities.

>[!Note]
>Non-partnered providers/authorities are also allowed but, will not support the auto renewal feature.

### Composition of a Certificate

When a Key Vault certificate is created, an addressable key and secret are also created with the same name. The Key Vault key allows key operations and the Key Vault secret allows retrieval of the certificate value as a secret. A Key Vault certificate also contains public x509 certificate metadata.  

The identifier and version of certificates is similar to that of keys and secrets. A specific version of an addressable key and secret created with the Key Vault certificate version is available in the Key Vault certificate response.
 
![Certificates are complex objects](media/azure-key-vault.png)

### Exportable or Non-exportable key

When a Key Vault certificate is created, it can be retrieved from the addressable secret with the private key in either PFX or PEM format. The policy used to create the certificate must indicate that the key is exportable. If the policy indicates non-exportable, then the private key isn't a part of the value when retrieved as a secret.  

The addressable key becomes more relevant with non-exportable KV certificates. The addressable KV key’s operations are mapped from *keyusage* field of the KV certificate policy used to create the KV Certificate.  

Two types of key are supported – *RSA* or *RSA HSM* with certificates. Exportable is only allowed with RSA, not supported by RSA HSM.  

### Certificate Attributes and Tags

In addition to certificate metadata, an addressable key and addressable secret, a Key Vault certificate also contains attributes and tags.  

#### Attributes

The certificate attributes are mirrored to attributes of the addressable key and secret created when KV certificate is created.  

A Key Vault certificate has the following attributes:  

-   *enabled*: boolean, optional, default is **true**. Can be specified to indicate if the certificate data can be retrieved as secret or operable as a key. Also used in conjunction with *nbf* and *exp* when an operation occurs between *nbf* and *exp*, and will only be permitted if enabled is set to true. Operations outside the *nbf* and *exp* window are automatically disallowed.  

There are additional read-only attributes that are included in response:

-   *created*: IntDate: indicates when this version of the certificate was created.  
-   *updated*: IntDate: indicates when this version of the certificate was updated.  
-   *exp*: IntDate:  contains the value of the expiry date of the x509 certificate.  
-   *nbf*: IntDate: contains the value of the  date of the x509 certificate.  

> [!Note] 
> If a Key Vault certificate expires, it’s addressable key and secret become inoperable.  

#### Tags

 Client specified dictionary of key value pairs, similar to tags in keys and secrets.  

 > [!Note]
> Tags are readable by a caller if they have the *list* or *get* permission to that object type (keys, secrets, or certificates).

### Certificate policy

A certificate policy contains information on how to create and manage lifecycle of a Key Vault certificate. When a certificate with private key is imported into the key vault, a default policy is created by reading the x509 certificate.  

When a Key Vault certificate is created from scratch, a policy needs to be supplied. The policy specifies how to create this Key Vault certificate version, or the next Key Vault certificate version. Once a policy has been established, it isn't required with successive create operations for future  versions. There's only one instance of a policy for all the versions of a Key Vault certificate.  

At a high level, a certificate policy contains the following information:  

-   X509 certificate properties: Contains subject name, subject alternate names, and other properties used to create an x509 certificate request.  
-   Key Properties: contains key type, key length, exportable, and reuse key fields. These fields instruct key vault on how to generate a key.  
-   Secret properties: contains secret properties such as content type of addressable secret to generate the secret value, for retrieving certificate as a secret.  
-   Lifetime Actions: contains lifetime actions for the KV Certificate. Each lifetime action contains:  

     - Trigger: specified via days before expiry or lifetime span percentage  

     - Action: specifying action type – *emailContacts* or *autoRenew*  

-   Issuer: Parameters about the certificate issuer to use to issue x509 certificates.  
-   Policy Attributes: contains attributes associated with the policy  

#### X509 to Key Vault usage mapping

The following table represents the mapping of x509 key usage policy to effective key operations of a key created as part of a Key Vault certificate creation.

|**X509 Key Usage flags**|**Key Vault key ops**|**Default behavior**|
|----------|--------|--------|
|DataEncipherment|encrypt, decrypt| N/A |
|DecipherOnly|decrypt| N/A  |
|DigitalSignature|sign, verify| Key Vault default without a usage specification at certificate creation time | 
|EncipherOnly|encrypt| N/A |
|KeyCertSign|sign, verify|N/A|
|KeyEncipherment|wrapKey, unwrapKey| Key Vault default without a usage specification at certificate creation time | 
|NonRepudiation|sign, verify| N/A |
|crlsign|sign, verify| N/A |

### Certificate Issuer

A Key Vault certificate object holds a configuration used to communicate with a selected certificate issuer provider to order x509 certificates.  

-   Key Vault partners with following certificate issuer providers for SSL certificates

|**Provider Name**|**Locations**|
|----------|--------|
|DigiCert|Supported in all key vault service locations in public cloud and Azure Government|
|GlobalSign|Supported in all key vault service locations in public cloud and Azure Government|

Before a certificate issuer can be created in a Key Vault, following prerequisite steps 1 and 2 must be successfully accomplished.  

1. Onboard to Certificate Authority (CA) Providers  

    -   An organization administrator must on-board their company (ex. Contoso) with at least one CA provider.  

2. Admin creates requester credentials for Key Vault to enroll (and renew) SSL certificates  

    -   Provides the configuration to be used to create an issuer object of the provider in the key vault  

For more information on creating Issuer objects from the Certificates portal, see the [Key Vault Certificates blog](https://aka.ms/kvcertsblog)  

Key Vault allows for creation of multiple issuer objects with different issuer provider configuration. Once an issuer object is created, its name can be referenced in one or multiple certificate policies. Referencing the issuer object instructs Key Vault to use configuration as specified in the issuer object when requesting the x509 certificate from CA provider during the certificate creation and renewal.  

Issuer objects are created in the vault and can only be used with KV certificates in the same vault.  

### Certificate contacts

Certificate contacts contain contact information to send notifications triggered by certificate lifetime events. The contacts information is shared by all the certificates in the key vault. A notification is sent to all the specified contacts for an event for any certificate in the key vault.  

If a certificate's policy is set to auto renewal, then a notification is sent on the following events.  

- Before certificate renewal
- After certificate renewal, stating if the certificate was successfully renewed, or if there was an error, requiring manual renewal of the certificate.  

  When a certificate policy that is set to be manually renewed (email only), a notification is sent when it’s time to renew the certificate.  

### Certificate Access Control

 Access control for certificates is managed by Key Vault, and is provided by the Key Vault that contains those certificates. The access control policy for certificates is distinct from the access control policies for keys and secrets in the same Key Vault. Users may create one or more vaults to hold certificates, to maintain scenario appropriate segmentation and management of certificates.  

 The following permissions can be used, on a per-principal basis, in the secrets access control entry on a key vault, and closely mirrors the operations allowed on a secret object:  

- Permissions for certificate management operations
  - *get*: Get the current certificate version, or any version of a certificate 
  - *list*: List the current certificates, or versions of a certificate  
  - *update*: Update a certificate
  - *create*: Create a Key Vault certificate
  - *import*: Import certificate material into a Key Vault certificate
  - *delete*: Delete a certificate, its policy, and all of its versions  
  - *recover*: Recover a deleted certificate
  - *backup*: Back up a certificate in a key vault
  - *restore*: Restore a backed-up certificate to a key vault
  - *managecontacts*: Manage Key Vault certificate contacts  
  - *manageissuers*: Manage Key Vault certificate authorities/issuers
  - *getissuers*: Get a certificate's authorities/issuers
  - *listissuers*: List a certificate's authorities/issuers  
  - *setissuers*: Create or update a Key Vault certificate's authorities/issuers  
  - *deleteissuers*: Delete a Key Vault certificate's authorities/issuers  
 
- Permissions for privileged operations
  - *purge*: Purge (permanently delete) a deleted certificate

For more information, see the [Certificate operations in the Key Vault REST API reference](/rest/api/keyvault). For information on establishing permissions, see [Vaults - Create or Update](/rest/api/keyvault/vaults/createorupdate) and [Vaults - Update Access Policy](/rest/api/keyvault/vaults/updateaccesspolicy).

## Azure Storage account key management

Key Vault can manage Azure storage account keys:

- Internally, Key Vault can list (sync) keys with an Azure storage account. 
- Key Vault regenerates (rotates) the keys periodically.
- Key values are never returned in response to caller.
- Key Vault manages keys of both storage accounts and classic storage accounts.

For more information, see [Azure Key Vault Storage Account Keys](key-vault-ovw-storage-keys.md)

### Storage account access control

The following permissions can be used when authorizing a user or application principal to perform operations on a managed storage account:  

- Permissions for managed storage account and SaS-definition operations
  - *get*: Gets information about a storage account 
  - *list*: List storage accounts managed by a Key Vault
  - *update*: Update a storage account
  - *delete*: Delete a storage account  
  - *recover*: Recover a deleted storage account
  - *backup*: Back up a storage account
  - *restore*: Restore a backed-up storage account to a Key Vault
  - *set*: Create or update a storage account
  - *regeneratekey*: Regenerate a specified key value for a storage account
  - *getsas*: Get information about a SAS definition for a storage account
  - *listsas*: List storage SAS definitions for a storage account
  - *deletesas*: Delete a SAS definition from a storage account
  - *setsas*: Create or update a new SAS definition/attributes for a storage account

- Permissions for privileged operations
  - *purge*: Purge (permanently delete) a managed storage account

For more information, see the [Storage account operations in the Key Vault REST API reference](/rest/api/keyvault). For information on establishing permissions, see [Vaults - Create or Update](/rest/api/keyvault/vaults/createorupdate) and [Vaults - Update Access Policy](/rest/api/keyvault/vaults/updateaccesspolicy).

## See Also

- [Authentication, requests, and responses](authentication-requests-and-responses.md)
- [Key Vault versions](key-vault-versions.md)
- [Key Vault Developer's Guide](/azure/key-vault/key-vault-developers-guide)<|MERGE_RESOLUTION|>--- conflicted
+++ resolved
@@ -2,10 +2,6 @@
 title: About Azure Key Vault keys, secrets and certificates - Azure Key Vault
 description: Overview of Azure Key Vault REST interface and developer details for keys, secrets and certificates.
 services: key-vault
-<<<<<<< HEAD
-documentationcenter:
-=======
->>>>>>> 6a383dfd
 author: msmbaldwin
 manager: barbkess
 tags: azure-resource-manager
