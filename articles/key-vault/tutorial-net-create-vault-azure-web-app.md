--- conflicted
+++ resolved
@@ -187,11 +187,7 @@
 
 ## Run the web app
 
-<<<<<<< HEAD
-1. On the main menu of Visual Studio 2017, select **Debug** > **Start**, with or without debugging. 
-=======
 1. On the main menu of Visual Studio 2019, select **Debug** > **Start**, with or without debugging. 
->>>>>>> 6a383dfd
 1. In the browser, go to the **About** page.  
     The value for **AppSecret** is displayed.
 
