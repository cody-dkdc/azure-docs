﻿---
title: Common parameters and headers 
description: The parameters and headers common to all operations that you might do related to Key Vault resources.
services: key-vault
<<<<<<< HEAD
documentationcenter:
=======
>>>>>>> 6a383dfd
author: msmbaldwin
manager: barbkess
tags: azure-resource-manager

ms.service: key-vault
ms.topic: conceptual
ms.date: 01/07/2019
ms.author: mbaldwin

---

# Common parameters and headers

The following information is common to all operations that you might do related to Key Vault resources:

- Replace `{api-version}` with the api-version in the URI.
- Replace `{subscription-id}` with your subscription identifier in the URI
- Replace `{resource-group-name}` with the resource group. For more information, see Using Resource groups to manage your Azure resources.
- Replace `{vault-name}` with your key vault name in the URI.
- Set the Content-Type header to application/json.
- Set the Authorization header to a JSON Web Token that you obtain from Azure Active Directory (AAD). For more information, see [Authenticating Azure Resource Manager](authentication-requests-and-responses.md) requests.

## Common error response
The service will use HTTP status codes to indicate success or failure. In addition, failures contain a response in the following format:

```
   {  
     "error": {  
     "code": "BadRequest",  
     "message": "The key vault sku is invalid."  
     }  
   }  
```

|Element name | Type | Description |
|---|---|---|
| code | string | The type of error that occurred.|
| message | string | A description of what caused the error. |



## See Also
 [Azure Key Vault REST API Reference](/rest/api/keyvault/)<|MERGE_RESOLUTION|>--- conflicted
+++ resolved
@@ -2,10 +2,6 @@
 title: Common parameters and headers 
 description: The parameters and headers common to all operations that you might do related to Key Vault resources.
 services: key-vault
-<<<<<<< HEAD
-documentationcenter:
-=======
->>>>>>> 6a383dfd
 author: msmbaldwin
 manager: barbkess
 tags: azure-resource-manager
