---
<<<<<<< HEAD
title: Azure quickstart - Set and retrieve a secret from Azure Key Vault using a Node Web App | Microsoft Docs
description: In this quickstart you configure an Node.js application to set and retrieve a secret from Key vault
=======
title: Quickstart: Set and retrieve a secret from Azure Key Vault using a Node Web App | Microsoft Docs
description: Quickstart: Set and retrieve a secret from Azure Key Vault using a Node Web App 
>>>>>>> a7a2401f
services: key-vault
documentationcenter: 
author: prashanthyv
manager: sumedhb

ms.service: key-vault
ms.workload: identity
ms.topic: quickstart
ms.date: 08/08/2018
ms.author: barclayn
ms.custom: mvc
#Customer intent: As a developer I want to use Azure Key vault to store secrets for my app, so that they are kept secure.
---

# Quickstart: Set and retrieve a secret from Azure Key Vault using a Node Web App 

This quickstart shows you how to store a secret in Key Vault and how to retrieve it using a Web app. To see the secret value you would have to run this on Azure. The quickstart uses Node.js and Managed service identities (MSIs)

> [!div class="checklist"]
> * Create a Key Vault.
> * Store a secret in Key Vault.
> * Retrieve a secret from Key Vault.
> * Create an Azure Web Application.
> * [Enable managed service identities](https://docs.microsoft.com/azure/active-directory/managed-service-identity/overview).
> * Grant the required permissions for the web application to read data from Key vault.

Before you proceed make sure that you are familiar with the [basic concepts](key-vault-whatis.md#basic-concepts).

## Prerequisites

* [Node JS](https://nodejs.org/en/)
* [Git](https://www.git-scm.com/)
* [Azure CLI](https://docs.microsoft.com/cli/azure/install-azure-cli?view=azure-cli-latest) 2.0.4 or later
* An Azure subscription. If you don't have an Azure subscription, create a [free account](https://azure.microsoft.com/free/?WT.mc_id=A261C142F) before you begin.

## Login to Azure

To log in to Azure using the CLI, you can type:

```azurecli
az login
```

## Create resource group

Create a resource group with the [az group create](/cli/azure/group#az-group-create) command. An Azure resource group is a logical container into which Azure resources are deployed and managed.

Please select a Resource Group name and fill in the placeholder.
The following example creates a resource group named *<YourResourceGroupName>* in the *eastus* location.

```azurecli
# To list locations: az account list-locations --output table
az group create --name "<YourResourceGroupName>" --location "East US"
```

The resource group you just created is used throughout this tutorial.

## Create an Azure Key Vault

Next you create a Key Vault using the resource group created in the previous step. Although “ContosoKeyVault” is used as the name for the Key Vault throughout this article, you have to use a unique name. Provide the following information:

* Vault name - **Select a Key Vault Name here**.
* Resource group name - **Select a Resource Group Name here**.
* The location - **East US**.

```azurecli
az keyvault create --name "<YourKeyVaultName>" --resource-group "<YourResourceGroupName>" --location "East US"
```

At this point, your Azure account is the only one authorized to perform any operations on this new vault.

## Add a secret to key vault

We're adding a secret to help illustrate how this works. You could be storing a SQL connection string or any other information that you need to keep securely but make available to your application. In this tutorial, the password will be called **AppSecret** and will store the value of **MySecret** in it.

Type the commands below to create a secret in Key Vault called **AppSecret** that will store the value **MySecret**:

```azurecli
az keyvault secret set --vault-name "<YourKeyVaultName>" --name "AppSecret" --value "MySecret"
```

To view the value contained in the secret as plain text:

```azurecli
az keyvault secret show --name "AppSecret" --vault-name "<YourKeyVaultName>"
```

This command shows the secret information including the URI. After completing these steps, you should have a URI to a secret in an Azure Key Vault. Write this information down. You need it in a later step.

## Clone the Repo

Clone the repo in order to make a local copy for you to edit the source by running the following command:

```
git clone https://github.com/Azure-Samples/key-vault-node-quickstart.git
```

## Install dependencies

Here we install the dependencies. Run the following commands
    cd key-vault-node-quickstart
    npm install

This project used 2 node modules:

* [ms-rest-azure](https://www.npmjs.com/package/ms-rest-azure) 
* [azure-keyvault](https://www.npmjs.com/package/azure-keyvault)

## Publish the web application to Azure

Below are the few steps we need to do

- The 1st step is to create a [Azure App Service](https://azure.microsoft.com/services/app-service/) Plan. You can store multiple web apps in this plan.

    ```
    az appservice plan create --name myAppServicePlan --resource-group myResourceGroup
    ```
- Next we create a web app. In the following example, replace <app_name> with a globally unique app name (valid characters are a-z, 0-9, and -). The runtime is set to NODE|6.9. To see all supported runtimes, run az webapp list-runtimes
    ```
    # Bash
    az webapp create --resource-group myResourceGroup --plan myAppServicePlan --name <app_name> --runtime "NODE|6.9" --deployment-local-git
    ```
    When the web app has been created, the Azure CLI shows output similar to the following example:
    ```
    {
      "availabilityState": "Normal",
      "clientAffinityEnabled": true,
      "clientCertEnabled": false,
      "cloningInfo": null,
      "containerSize": 0,
      "dailyMemoryTimeQuota": 0,
      "defaultHostName": "<app_name>.azurewebsites.net",
      "enabled": true,
      "deploymentLocalGitUrl": "https://<username>@<app_name>.scm.azurewebsites.net/<app_name>.git"
      < JSON data removed for brevity. >
    }
    ```
    Browse to your newly created web app and you should see a functioning web app. Replace <app_name> with a unique app name.

    ```
    http://<app name>.azurewebsites.net
    ```
    The above command also creates a Git-enabled app which allows you to deploy to azure from your local git. 
    Local git is configured with url of 'https://<username>@<app_name>.scm.azurewebsites.net/<app_name>.git'

- Create a deployment user
    After the previous command is completed you can add add an Azure remote to your local Git repository. Replace <url> with the URL of the Git remote that you got from Enable Git for your app.

    ```
    git remote add azure <url>
    ```

## Enable Managed Service Identity

Azure Key Vault provides a way to securely store credentials and other keys and secrets, but your code needs to authenticate to Key Vault to retrieve them. Managed Service Identity (MSI) makes solving this problem simpler by giving Azure services an automatically managed identity in Azure Active Directory (Azure AD). You can use this identity to authenticate to any service that supports Azure AD authentication, including Key Vault, without having any credentials in your code.

Run the assign-identity command to create the identity for this application:

```azurecli
az webapp identity assign --name <app_name> --resource-group "<YourResourceGroupName>"
```

This command is the equivalent of going to the portal and switching **Managed service identity** to **On** in the web application properties.

### Assign permissions to your application to read secrets from Key Vault

Write down or copy the output of the command above. It should be in the format:
        
        {
          "principalId": "xxxxxxxx-xxxx-xxxx-xxxx-xxxxxxxxxxxx",
          "tenantId": "xxxxxxxx-xxxx-xxxx-xxxx-xxxxxxxxxxxx",
          "type": "SystemAssigned"
        }
        
Then, run this command using the name of your Key Vault and the value of PrincipalId copied from above:

```azurecli
az keyvault set-policy --name '<YourKeyVaultName>' --object-id <PrincipalId> --secret-permissions get
```

## Deploy the Node App to Azure and retrieve the secret value

Now that everything is set. Run the following command to deploy the app to Azure

```
git push azure master
```

After this when you browse https://<app_name>.azurewebsites.net you can see the secret value.
Make sure that you replaced the name <YourKeyVaultName> with your vault name

## Next steps

* [Azure Key Vault Home Page](https://azure.microsoft.com/services/key-vault/)
* [Azure Key Vault Documentation](https://docs.microsoft.com/azure/key-vault/)
* [Azure SDK For Node](https://docs.microsoft.com/javascript/api/overview/azure/key-vault)
* [Azure REST API Reference](https://docs.microsoft.com/rest/api/keyvault/)<|MERGE_RESOLUTION|>--- conflicted
+++ resolved
@@ -1,11 +1,6 @@
 ---
-<<<<<<< HEAD
-title: Azure quickstart - Set and retrieve a secret from Azure Key Vault using a Node Web App | Microsoft Docs
-description: In this quickstart you configure an Node.js application to set and retrieve a secret from Key vault
-=======
 title: Quickstart: Set and retrieve a secret from Azure Key Vault using a Node Web App | Microsoft Docs
 description: Quickstart: Set and retrieve a secret from Azure Key Vault using a Node Web App 
->>>>>>> a7a2401f
 services: key-vault
 documentationcenter: 
 author: prashanthyv
