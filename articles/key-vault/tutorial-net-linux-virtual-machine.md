--- conflicted
+++ resolved
@@ -1,5 +1,5 @@
 ---
-title: Tutorial - How to use a Linux virtual machine and an ASP.NET console application to store secrets in Azure Key Vault | Microsoft Docs
+title: Tutorial - Use a Linux virtual machine and an ASP.NET console application to store secrets in Azure Key Vault | Microsoft Docs
 description: In this tutorial, you learn how to configure an ASP.NET Core application to read a secret from Azure Key vault.
 services: key-vault
 documentationcenter: 
@@ -35,13 +35,15 @@
 
 ## Prerequisites
 
-* Git. [Download git](https://git-scm.com/downloads).
+* [Git](https://git-scm.com/downloads).
 * An Azure subscription. If you don't have an Azure subscription, create a [free account](https://azure.microsoft.com/free/?WT.mc_id=A261C142F) before you begin.
-* Azure CLI. You must have the Azure CLI version 2.0.4 or later installed. Run `az --version` to find the version. If you need to install or upgrade the CLI, see [Install Azure CLI 2.0](https://docs.microsoft.com/cli/azure/install-azure-cli?view=azure-cli-latest).
+* [Azure CLI 2.0 or later](https://docs.microsoft.com/cli/azure/install-azure-cli?view=azure-cli-latest) or Azure Cloud Shell.
+
+[!INCLUDE [Azure Cloud Shell](../../includes/cloud-shell-try-it.md)]
 
 ## Understand Managed Service Identity
 
-Azure Key Vault can store credentials securely so they aren’t in your code, but to retrieve them you need to authenticate to Azure Key Vault. To authenticate to Key Vault, you need a credential! It's a classic bootstrap problem. With Azure and Azure Active Directory (Azure AD), Managed Service Identity (MSI) can provide a bootstrap identity that makes it much simpler to get things started.
+Azure Key Vault can store credentials securely so they aren’t in your code, but to retrieve them you need to authenticate to Azure Key Vault. However, to authenticate to Key Vault, you need a credential. It's a classic bootstrap problem. With Azure and Azure Active Directory (Azure AD), Managed Service Identity (MSI) can provide a bootstrap identity that makes it much simpler to get things started.
 
 When you enable MSI for an Azure service like Virtual Machines, App Service, or Functions, Azure creates a service principal for the instance of the service in Azure Active Directory. It injects the credentials for the service principal into the instance of the service.
 
@@ -54,17 +56,17 @@
 
 To sign in to Azure by using the Azure CLI, enter:
 
-```azurecli
+```azurecli-interactive
 az login
 ```
 
 ## Create a resource group
 
-Create a resource group by using the [az group create](/cli/azure/group#az-group-create) command. An Azure resource group is a logical container into which Azure resources are deployed and managed.
+Create a resource group by using the `az group create` command. An Azure resource group is a logical container into which Azure resources are deployed and managed.
 
 Create a resource group in the West US location. Pick a name for your resource group and replace `YourResourceGroupName` in the following example:
 
-```azurecli
+```azurecli-interactive
 # To list locations: az account list-locations --output table
 az group create --name "<YourResourceGroupName>" --location "West US"
 ```
@@ -79,7 +81,7 @@
 * Resource group name
 * Location: **West US**
 
-```azurecli
+```azurecli-interactive
 az keyvault create --name "<YourKeyVaultName>" --resource-group "<YourResourceGroupName>" --location "West US"
 ```
 
@@ -97,11 +99,7 @@
 
 ## Create a Linux virtual machine
 
-<<<<<<< HEAD
 Create a VM with the `az vm create` command.
-=======
-Create a VM with the [az vm create](/cli/azure/vm) command.
->>>>>>> 3c7c083e
 
 The following example creates a VM named **myVM** and adds a user account named **azureuser**. The `--generate-ssh-keys` parameter us used to automatically generate an SSH key and put it in the default key location (**~/.ssh**). To use a specific set of keys instead, use the `--ssh-key-value` option.
 
@@ -152,15 +150,15 @@
 
 ## Give the VM identity permission to Key Vault
 
-Now you can give the above created identity permission to Key Vault by running the following command:
+Now you can give Key Vault permission to the identity you created. Run the following command:
 
 ```azurecli
 az keyvault set-policy --name '<YourKeyVaultName>' --object-id <VMSystemAssignedIdentity> --secret-permissions get list
 ```
 
-## Sign in to the VM
-
-Now sign in to the virtual machine by using a terminal.
+## Log in to the VM
+
+Log in to the virtual machine by using a terminal.
 
 ```terminal
 ssh azureuser@<PublicIpAddress>
@@ -172,14 +170,14 @@
 
 Register the Microsoft Product key as trusted by running the following commands:
 
-   ```bash
+   ```console
    curl https://packages.microsoft.com/keys/microsoft.asc | gpg --dearmor > microsoft.gpg
    sudo mv microsoft.gpg /etc/apt/trusted.gpg.d/microsoft.gpg
    ```
 
 Set up desired version host package feed based on operating system:
 
-   ```bash
+   ```console
    # Ubuntu 17.10
    sudo sh -c 'echo "deb [arch=amd64] https://packages.microsoft.com/repos/microsoft-ubuntu-artful-prod artful main" > /etc/apt/sources.list.d/dotnetdev.list'
    sudo apt-get update
@@ -199,7 +197,7 @@
 
 Install .NET and check the version:
 
-   ```bash
+   ```console
    sudo apt-get install dotnet-sdk-2.1.4
    dotnet --version
    ```
@@ -208,7 +206,7 @@
 
 Run the following commands. You should see "Hello World" printed to the console.
 
-```bash
+```console
 dotnet new console -o helloworldapp
 cd helloworldapp
 dotnet run
@@ -285,6 +283,14 @@
 
 Delete the resource group, virtual machine, and all related resources when you no longer need them. To do so, select the resource group for the VM and select **Delete**.
 
+Delete the key vault by using the `az keyvault delete` command:
+
+```azurecli-interactive
+az keyvault delete --name
+                   [--resource group]
+                   [--subscription]
+```
+
 ## Next steps
 
 > [!div class="nextstepaction"]
