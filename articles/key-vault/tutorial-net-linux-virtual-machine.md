--- conflicted
+++ resolved
@@ -175,22 +175,9 @@
    sudo mv microsoft.gpg /etc/apt/trusted.gpg.d/microsoft.gpg
    ```
 
-<<<<<<< HEAD
 Set up desired version host package feed based on operating system:
-=======
-```
- 
-# Ubuntu 16.04 / Linux Mint 18
-sudo sh -c 'echo "deb [arch=amd64] https://packages.microsoft.com/repos/microsoft-ubuntu-xenial-prod xenial main" > /etc/apt/sources.list.d/dotnetdev.list'
-sudo apt-get update
- 
-# Ubuntu 14.04 / Linux Mint 17
-sudo sh -c 'echo "deb [arch=amd64] https://packages.microsoft.com/repos/microsoft-ubuntu-trusty-prod trusty main" > /etc/apt/sources.list.d/dotnetdev.list'
-sudo apt-get update
-```
->>>>>>> f09b3459
-
-   ```console
+
+```console
    # Ubuntu 17.10
    sudo sh -c 'echo "deb [arch=amd64] https://packages.microsoft.com/repos/microsoft-ubuntu-artful-prod artful main" > /etc/apt/sources.list.d/dotnetdev.list'
    sudo apt-get update
@@ -206,7 +193,7 @@
    # Ubuntu 14.04 / Linux Mint 17
    sudo sh -c 'echo "deb [arch=amd64] https://packages.microsoft.com/repos/microsoft-ubuntu-trusty-prod trusty main" > /etc/apt/sources.list.d/dotnetdev.list'
    sudo apt-get update
-   ```
+```
 
 Install .NET and check the version:
 
