<properties 
	pageTitle="Manage Hadoop clusters in HDInsight using Azure Portal | Azure" 
	description="Learn how to administer HDInsight Service. Create an HDInsight cluster, open the interactive JavaScript console, and open the Hadoop command console." 
	services="hdinsight" 
	documentationCenter="" 
	authors="mumian" 
	manager="paulettm" 
	editor="cgronlun"/>

<tags 
	ms.service="hdinsight" 
	ms.workload="big-data" 
	ms.tgt_pltfrm="na" 
	ms.devlang="na" 
	ms.topic="article" 
	ms.date="03/12/2015" 
	ms.author="jgao"/>

#Manage Hadoop clusters in HDInsight using the Azure Management Portal

##Overview
Using the Azure management portal, you can provision Hadoop clusters in HDInsight, change the Hadoop user password, and enable RDP so you can access the Hadoop command console on the cluster. There are also other tools available for administrating HDInsight in addition to the Management portal. 

- For more information on administering HDInsight using Azure PowerShell, see [Administer HDInsight Using PowerShell][hdinsight-admin-powershell].

- For more information on administering HDInsight using the Cross-platform Command-line Tools, see [Administer HDInsight Using Cross-platform Command-line Interface][hdinsight-admin-cross-platform]. 

##Prerequisites

Before you begin this article, you must have the following:

- **Azure subscription**. Azure is a subscription-based platform. For information about obtaining a subscription, see [Purchase Options][azure-purchase-options], [Member Offers][azure-member-offers], or [Free Trial][azure-free-trial].
- **Azure storage account**. An HDInsight cluster uses an Azure Blob Storage container as the default file system. For more information about how Azure Blob Storage provides a seamless experience with HDInsight clusters, see [Use Azure Blob Storage with HDInsight][hdinsight-storage]. For details on creating an Azure storage account, see [How to Create a Storage Account][azure-create-storageaccount].

##<a id="create"></a> Provision HDInsight clusters

You can provision HDInsight clusters from the Azure Management Portal using the Quick Create or Custom Create options. See the following links for instructions

<<<<<<< HEAD
- [Provision a cluster using Quick Create](../hdinsight-get-started/#provision)
- [Provision a cluster using Custom Create](../hdinsight-provision-clusters/#portal) 
=======
- [Provision a cluster using Quick Create](hdinsight-get-started.md#provision)
- [Provision a cluster using Custom Create](hdinsight-provision-clusters.md#portal) 
>>>>>>> ae596593

[AZURE.INCLUDE [data center list](../includes/hdinsight-pricing-data-centers-clusters.md)]


##Customize HDInsight clusters

HDInsight works with a wide range of Hadoop components. For the list of the components that have been verified and supported, see [What version of Hadoop is in Azure HDInsight][hdinsight-versions]. HDInsight customization can be done using one of the following options:

- Use Script Actions to run custom scripts that can customize a cluster to either change cluster configuration or install custom components such as Giraph, Solr, etc. For more information, see [Customize HDInsight cluster using Script Action](hdinsight-hadoop-customize-cluster.md).
- Use the cluster customization parameters in HDInsight .NET SDK or Azure PowerShell during cluster provision. By doing so, these configuration changes are preserved through lifetime of the cluster and not affected by cluster node reimages that Azure platform periodically performs for maintenance. For more information on using the cluster customization parameters, see [Provision HDInsight clusters][hdinsight-provision].
- Some native Java components, like Mahout, Cascading, can be run on the cluster as JAR files. These JAR files can be distributed to Azure Blob storage (WASB), and submitted to HDInsight clusters using Hadoop job submission mechanisms. For more information see [Submit Hadoop jobs programmatically][hdinsight-submit-jobs]. 


	>[AZURE.NOTE] If you have issues deploying jar files to HDInsight clusters or calling jar files on HDInsight clusters, contact [Microsoft Support][hdinsight-support].
	
	> Cascading is not supported by HDInsight, and is not eligible for Microsoft Support. For lists of supported components, see [What's new in the cluster versions provided by HDInsight?][hdinsight-versions].


Installation of custom software on the cluster using remote desktop connection is not supported. You should avoid storing any files on the drives of the head node as they are lost if you need to recreate the clusters. We recommend to store files on Azure Blob storage. Blob storage is persistent.

##Change the HDInsight cluster username and password
An HDInsight cluster can have two user accounts.  The HDInsight cluster user account is created during the provision processs.  You can also create a RDP user account for accessing the cluster via RDP. See [Enable remote desktop](#enablerdp).

**To change HDInsight cluster username and password**

1. Sign in to the [Azure Management Portal][azure-management-portal].
2. Click **HDINSIGHT** on the left pane. You will see a list of deployed HDInsight clusters.
3. Click the HDInsight cluster that you want to reset the username and password.
4. From the top of the page, click **CONFIGURATION**.
5. Click **OFF** next  to **HADOOP SERVICES**.
6. Click **SAVE** on the bottom of the page, and wait for the disabling to complete.
7. After the service has been disabled, click **ON** next to **HADOOP SERVICES**.
8. Enter **USER NAME** and **NEW PASSWORD**.  These will be the new username and password for the cluster.
8. Click **SAVE**.


##<a id="enablerdp"></a>Connect to HDInsight clusters using RDP

The credentials for the cluster that you provided at its creation give access to the services on the cluster, but not to the cluster itself through remote desktop. Remote Desktop access is turned off by default and so direct access to the cluster using it requires some additional, post-creation configuration.

**To enable remote desktop**

1. Sign in to the [Azure Management Portal][azure-management-portal].
2. Click **HDINSIGHT** on the left pane. You will see a list of deployed HDInsight clusters.
3. Click the HDInsight cluster that you want to connect to.
4. From the top of the page, click **CONFIGURATION**.
5. From the bottom of the page, click **ENABLE REMOTE**.
6. In the **Configure Remote Desktop** wizard, enter a username and password for the remote desktop. Note that the username must be different than the one used to create the cluster (*admin* by default with the Quick Create option). Enter an expiration date in the **EXPIRES ON** box. Note that the expiration date must be in the future and no more than a week from the present. The expiration time of day is assumed by default to be midnight of the specified date. Then click the check icon.

	![HDI.CreateRDPUser][image-hdi-create-rpd-user]

	The expiration date must be in the future, and at most seven days from now. And the time is the midnight of the selected date.

> [AZURE.NOTE] You can also use the HDInsight .NET SDK to enable remote desktop on a cluster. Use the **EnableRdp** method on the HDInsight client object in the following manner: **client.EnableRdp(clustername, location, "rdpuser", "rdppassword", DateTime.Now.AddDays(6))**. Similarly, to disable remote desktop on the cluster, you can use **client.DisableRdp(clustername, location)**. For more information on these methods, see [HDInsight .NET SDK Reference](http://go.microsoft.com/fwlink/?LinkId=529017). This is applicable only for HDInsight clusters running on Windows.



> [AZURE.NOTE] Once RDP is enabled for a cluster, you must refresh the page before you can connect to the cluster.
 
**To connect to a cluster using RDP**

1. Sign in to the [Azure Management Portal][azure-management-portal].
2. Click **HDINSIGHT** on the left pane. You will see a list of deployed HDInsight clusters.
3. Click the HDInsight cluster that you want to connect to.
4. From the top of the page, click **CONFIGURATION**.
5. Click **CONNECT**, and then follow the instructions.

##Create a self-signed certificate

If you want to perform any operations on the cluster using the .NET SDK, you must create a self-signed certificate on the workstation, and also upload the certificate to your Azure subscription. This is a one-time task. You can install the same certificate on other machines, as long as the certificate is valid.

**To create a self-signed certificate**

1. Create a self-signed certificate that is used to authenticate the requests. You can use IIS or [makecert][makecert-info] to create the certificate.
 
2. Browse to the location of the certificate, right-click the certificate, click **Install Certificate**, and install the certificate to the computer's personal store. Edit the certificate properties to assign it a friendly name.

3. Import the certificate into the Azure Management Portal. From the portal, click **Settings** on the bottom-left of the page, and then click **Management Certificates**. From the bottom of the page, click **Upload** and follow the instructions to upload the .cer file you created in the previous step.

	![HDI.ClusterCreate.UploadCert][image-hdiclustercreate-uploadcert]


##Grant/revoke HTTP services access

HDInsight clusters have the following HTTP Web services (all of these services have RESTful endpoints):

- ODBC
- JDBC
- Ambari
- Oozie
- Templeton

By default, these services are granted for access. You can revoke/grant the access from the Management portal. 

>[AZURE.NOTE] By granting/revoking the access, you will reset the cluster user username and password.

**To grant/revoke HTTP Web services access**

1. Sign in to the [Azure Management Portal][azure-management-portal].
2. Click **HDINSIGHT** on the left pane. You will see a list of deployed HDInsight clusters.
3. Click the HDInsight cluster that you want to configure.
4. From the top of the page, click **CONFIGURATION**.
5. Click **ON** or **OFF** next  to **HADOOP SERVICES**.  
6. Enter **USER NAME** and **NEW PASSWORD**.  These will be the new username and password for the cluster.
7. Click **SAVE**.

This can also be done using the Azure PowerShell cmdlets:

- Grant-AzureHDInsightHttpServicesAccess
- Revoke-AzureHDInsightHttpServicesAccess

See [Administer HDInsight using PowerShell][hdinsight-admin-powershell].

##Open Hadoop command line

To connect to the cluster using remote desktop and use the Hadoop command line, you must first have enabled remote desktop access to the cluster as described in the previous section. 

**To open Hadoop command line**

1. Sign in to the [Azure Management Portal][azure-management-portal].
2. Click **HDINSIGHT** on the left pane. You will see a list of deployed Hadoop clusters.
3. Click the HDInsight cluster that you want to connect to.
3. Click **CONFIGURATION** on the top of the page.
4. Click **Connect** on the bottom of the page.
5. Click **Open**.
6. Enter your credentials, and then click **OK**.  Use the username and password you configured when you created the cluster.
7. Click **Yes**.
8. From the desktop, double-click **Hadoop Command Line**.
		
	![HDI.HadoopCommandLine][image-hadoopcommandline]


	For more information on Hadoop command, see [Hadoop commands reference][hadoop-command-reference].

On the previous screenshot, the folder name has the Hadoop version number embedded. The version number can changed based on the version of the Hadoop components installed on the cluster. You can use Hadoop environment variables to refer to those folders.  For example:

	cd %hadoop_home%
	cd %hive_home%
	cd %pig_home%
	cd %sqoop_home%   
	cd %hcatalog_home%

##Next steps
In this article, you have learned how to create an HDInsight cluster using the Azure Management Portal, and how to open the Hadoop command line tool. To learn more, see the following articles:

* [Administer HDInsight Using PowerShell][hdinsight-admin-powershell]
* [Administer HDInsight Using Cross-platform Command-line Interface][hdinsight-admin-cross-platform]
* [Provision HDInsight clusters][hdinsight-provision]
* [Submit Hadoop jobs programmatically][hdinsight-submit-jobs]
* [Get Started with Azure HDInsight][hdinsight-get-started]
* [What version of Hadoop is in Azure HDInsight?][hdinsight-versions]

[hdinsight-admin-cross-platform]: hdinsight-administer-use-command-line.md

[hdinsight-admin-powershell]: hdinsight-administer-use-powershell.md
[hdinsight-get-started]: hdinsight-get-started.md
[hdinsight-provision]: hdinsight-provision-clusters.md
[hdinsight-submit-jobs]: hdinsight-submit-hadoop-jobs-programmatically.md
[hdinsight-storage]: hdinsight-use-blob-storage.md
[hdinsight-versions]: hdinsight-component-versioning.md
[hdinsight-support]: http://azure.microsoft.com/support/options/
[makecert-info]: http://msdn.microsoft.com/library/bfsktky3(v=vs.110).aspx

[azure-create-storageaccount]: storage-create-storage-account.md 
[azure-management-portal]: https://manage.windowsazure.com/

[azure-purchase-options]: http://azure.microsoft.com/pricing/purchase-options/
[azure-member-offers]: http://azure.microsoft.com/pricing/member-offers/
[azure-free-trial]: http://azure.microsoft.com/pricing/free-trial/


[hadoop-command-reference]: http://hadoop.apache.org/docs/current/hadoop-project-dist/hadoop-common/CommandsManual.html

[image-cluster-quickcreate]: ./media/hdinsight-administer-use-management-portal/HDI.QuickCreateCluster.png
[image-cluster-landing]: ./media/hdinsight-administer-use-management-portal/HDI.ClusterLanding.PNG "Cluster landing page"
[image-hdi-create-rpd-user]: ./media/hdinsight-administer-use-management-portal/HDI.CreateRDPUser.png
[image-hadoopcommandline]: ./media/hdinsight-administer-use-management-portal/HDI.HadoopCommandLine.PNG "Hadoop command line"
[image-hdiclustercreate-uploadcert]: ./media/hdinsight-administer-use-management-portal/HDI.ClusterCreate.UploadCert.png<|MERGE_RESOLUTION|>--- conflicted
+++ resolved
@@ -36,13 +36,8 @@
 
 You can provision HDInsight clusters from the Azure Management Portal using the Quick Create or Custom Create options. See the following links for instructions
 
-<<<<<<< HEAD
-- [Provision a cluster using Quick Create](../hdinsight-get-started/#provision)
-- [Provision a cluster using Custom Create](../hdinsight-provision-clusters/#portal) 
-=======
 - [Provision a cluster using Quick Create](hdinsight-get-started.md#provision)
 - [Provision a cluster using Custom Create](hdinsight-provision-clusters.md#portal) 
->>>>>>> ae596593
 
 [AZURE.INCLUDE [data center list](../includes/hdinsight-pricing-data-centers-clusters.md)]
 
