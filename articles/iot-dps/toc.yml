- name: Azure IoT Hub Device Provisioning Service Documentation 
  href: index.yml
- name: Overview
  items:
  - name: About IoT Device Provisioning
    href: about-iot-dps.md
- name: Quickstarts
  expanded: true
  items:
  - name: Set up auto provisioning
    href: quick-setup-auto-provision.md
  - name: Create simulated device
    items:
<<<<<<< HEAD
    - name: TPM
      items:
      - name: C
        href: quick-create-simulated-device.md
      - name: Java
        href: quick-create-simulated-device-tpm-java.md
    - name: X.509
      href: quick-create-simulated-device-x509.md
=======
    - name: TPM 
      items:
        - name: C
          href: quick-create-simulated-device.md
#        - name: Java
#          href: quick-create-simulated-device-tpm-java.md
#        - name: C#
#          href: quick-create-simulated-device-tpm-csharp.md
#        - name: Python
#          href: quick-create-simulated-device-tpm-python.md
    - name: X.509 
      items:
        - name: C
          href: quick-create-simulated-device-x509.md
#        - name: Java
#          href: quick-create-simulated-device-x509-java.md
#        - name: C#
#          href: quick-create-simulated-device-x509-csharp.md
#        - name: Python
#          href: quick-create-simulated-device-x509-python.md
  - name: Enroll device
    items:
    - name: TPM 
      items:
        - name: Java
          href: quick-enroll-device-tpm-java.md
#        - name: Node.js
#          href: quick-enroll-device-tpm-node.md
    - name: X.509 
      items:
        - name: Java
          href: quick-enroll-device-x509-java.md
#        - name: Node.js
#          href: quick-enroll-device-x509-node.md
>>>>>>> 3d286837
- name: Tutorials
  items:
  - name: 1 - Set up cloud resources
    href: tutorial-set-up-cloud.md
  - name: 2 - Set up device
    href: tutorial-set-up-device.md
  - name: 3 - Provision a device to an IoT hub
    href: tutorial-provision-device-to-hub.md
  - name: 4 - Provision devices to multiple hubs
    href: tutorial-provision-multiple-hubs.md
- name: Concepts
  items:
  - name: Device concepts
    href: concepts-device.md
  - name: Service concepts
    href: concepts-service.md
  - name: Security concepts
    href: concepts-security.md
- name: How-to guides
  items:
  - name: Manage device enrollments
    items:
    - name: Manage device enrollments with Azure portal
      href: how-to-manage-enrollments.md
    - name: Manage device enrollments with Service SDKs
      href: how-to-manage-enrollments-sdks.md
  - name: Use HSM with SDK
    href: use-hsm-with-sdk.md
  - name: Control access to Provisioning Service
    href: how-to-control-access.md
- name: Reference
  items:
  - name: REST
    href: /rest/api/iot-dps
- name: Resources
  items:
  - name: Azure IoT Hub
    href: https://azure.microsoft.com/services/iot-hub/
  - name: Azure Certified for IoT device catalog
    href: https://catalog.azureiotsuite.com/
  - name: Azure IoT Developer Center
    href: https://azure.microsoft.com/develop/iot/
  - name: Azure Roadmap
    href: https://azure.microsoft.com/roadmap/?category=internet-of-things
  - name: Device Explorer tool
    href: https://github.com/Azure/azure-iot-sdk-csharp/tree/master/tools/DeviceExplorer
  - name: iothub-diagnostics tool
    href: https://github.com/Azure/iothub-diagnostics
  - name: iothub-explorer tool
    href: https://github.com/Azure/iothub-explorer
  - name: Learning path
    href: https://azure.microsoft.com/documentation/learning-paths/iot-hub/
  - name: MSDN forum
    href: https://social.msdn.microsoft.com/Forums/azure/en-US/home?forum=azureiothub
  - name: Pricing
    href: https://azure.microsoft.com/pricing/details/iot-hub/
  - name: Pricing calculator
    href: https://azure.microsoft.com/pricing/calculator/
  - name: Service updates
    href: https://azure.microsoft.com/updates/?product=iot-hub
  - name: Stack Overflow
    href: http://stackoverflow.com/questions/tagged/azure-iot-hub
  - name: Technical case studies
    href: https://microsoft.github.io/techcasestudies/#technology=IoT&sortBy=featured
  - name: Videos
    href: https://azure.microsoft.com/documentation/videos/index/?services=iot-hub<|MERGE_RESOLUTION|>--- conflicted
+++ resolved
@@ -11,22 +11,12 @@
     href: quick-setup-auto-provision.md
   - name: Create simulated device
     items:
-<<<<<<< HEAD
-    - name: TPM
-      items:
-      - name: C
-        href: quick-create-simulated-device.md
-      - name: Java
-        href: quick-create-simulated-device-tpm-java.md
-    - name: X.509
-      href: quick-create-simulated-device-x509.md
-=======
     - name: TPM 
       items:
         - name: C
           href: quick-create-simulated-device.md
-#        - name: Java
-#          href: quick-create-simulated-device-tpm-java.md
+        - name: Java
+          href: quick-create-simulated-device-tpm-java.md
 #        - name: C#
 #          href: quick-create-simulated-device-tpm-csharp.md
 #        - name: Python
@@ -55,7 +45,6 @@
           href: quick-enroll-device-x509-java.md
 #        - name: Node.js
 #          href: quick-enroll-device-x509-node.md
->>>>>>> 3d286837
 - name: Tutorials
   items:
   - name: 1 - Set up cloud resources
