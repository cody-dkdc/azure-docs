- name: Azure IoT Hub Device Provisioning Service Documentation 
  href: index.yml
- name: Overview
  items:
  - name: About IoT Device Provisioning
    href: about-iot-dps.md
- name: Quickstarts
  expanded: true
  items:
  - name: Set up auto-provisioning - Azure CLI
    href: quick-setup-auto-provision-cli.md
  - name: Set up auto-provisioning - Portal
    href: quick-setup-auto-provision.md
  - name: Set up auto-provisioning - Template
    href: quick-setup-auto-provision-rm.md
  - name: Auto-provision a simulated device
    items:
    - name: TPM attestation
      items:
        - name: C
          href: quick-create-simulated-device.md
        - name: Java
          href: quick-create-simulated-device-tpm-java.md
        - name: C#
          href: quick-create-simulated-device-tpm-csharp.md
        - name: Node.js
          href: quick-create-simulated-device-tpm-node.md
        - name: Python
          href: quick-create-simulated-device-tpm-python.md
    - name: X.509 attestation
      items:
        - name: C
          href: quick-create-simulated-device-x509.md
        - name: Java
          href: quick-create-simulated-device-x509-java.md
        - name: C#
          href: quick-create-simulated-device-x509-csharp.md
        - name: Node.js
          href: quick-create-simulated-device-x509-node.md
        - name: Python
          href: quick-create-simulated-device-x509-python.md
  - name: Device enrollment using provisioning service APIs
    items:
    - name: TPM attestation
      items:
        - name: Java
          href: quick-enroll-device-tpm-java.md
        - name: C#
          href: quick-enroll-device-tpm-csharp.md
        - name: Node.js
          href: quick-enroll-device-tpm-node.md
        - name: Python
          href: quick-enroll-device-tpm-python.md
    - name: X.509 attestation
      items:
        - name: Java
          href: quick-enroll-device-x509-java.md
        - name: C#
          href: quick-enroll-device-x509-csharp.md
        - name: Node.js
          href: quick-enroll-device-x509-node.md
        - name: Python
          href: quick-enroll-device-x509-python.md
- name: Tutorials
  items:
  - name: 1 - Set up cloud resources
    href: tutorial-set-up-cloud.md
  - name: 2 - Set up device
    href: tutorial-set-up-device.md
  - name: 3 - Provision a device to an IoT hub
    items:
      - name: C
        href: tutorial-provision-device-to-hub.md
      - name: C#
        href: tutorial-net-provision-device-to-hub.md
  - name: 4 - Provision devices to multiple hubs
    href: tutorial-provision-multiple-hubs.md
  - name: 5 - Provision group enrollments
    href: tutorial-group-enrollments.md
- name: Concepts
  items:
  - name: Auto-provisioning
    href: concepts-auto-provisioning.md  
  - name: Devices
    href: concepts-device.md
  - name: Security
    href: concepts-security.md
  - name: Service
    href: concepts-service.md
- name: How-to guides
  items:
  - name: Connect MXChip IoT DevKit to IoT Hub
    href: how-to-connect-mxchip-iot-devkit.md
  - name: Manage device provisioning configuration
    items:
    - name: Configure verified CA certificates
      href: how-to-verify-certificates.md
    - name: Manage deprovisioning
      href: how-to-unprovision-devices.md    
    - name: Manage disenrollment
      href: how-to-revoke-device-access-portal.md 
    - name: Manage enrollments - Portal
      href: how-to-manage-enrollments.md
    - name: Manage enrollments - Service SDKs
      href: how-to-manage-enrollments-sdks.md
  - name: Manage device provisioning service
    items:
    - name: Configure device provisioning service using Azure CLI
      href: how-to-manage-dps-with-cli.md
    - name: Control access to Provisioning Service APIs
      href: how-to-control-access.md
  - name: Use attestation mechanisms with SDK
    href: use-hsm-with-sdk.md
  - name: Use SDK tools for development
    href: how-to-use-sdk-tools.md
<<<<<<< HEAD
  - name: Connect to MXChip IoT DevKit
    href: how-to-connect-mxchip-iot-devkit.md
  - name: Device and Service SDKs
    href: how-to-device-service-sdks.md
=======
>>>>>>> 62029b3d
- name: Reference
  items:
  - name: REST
    href: /rest/api/iot-dps
- name: Resources
  items:
  - name: Azure IoT Hub
    href: https://azure.microsoft.com/services/iot-hub/
  - name: Azure Certified for IoT device catalog
    href: https://catalog.azureiotsuite.com/
  - name: Azure IoT Developer Center
    href: https://azure.microsoft.com/develop/iot/
  - name: Azure Roadmap
    href: https://azure.microsoft.com/roadmap/?category=internet-of-things
  - name: Device Explorer tool
    href: https://github.com/Azure/azure-iot-sdk-csharp/tree/master/tools/DeviceExplorer
  - name: iothub-diagnostics tool
    href: https://github.com/Azure/iothub-diagnostics
  - name: iothub-explorer tool
    href: https://github.com/Azure/iothub-explorer
  - name: Learning path
    href: https://azure.microsoft.com/documentation/learning-paths/iot-hub/
  - name: MSDN forum
    href: https://social.msdn.microsoft.com/Forums/azure/en-US/home?forum=azureiothub
  - name: Pricing
    href: https://azure.microsoft.com/pricing/details/iot-hub/
  - name: Pricing calculator
    href: https://azure.microsoft.com/pricing/calculator/
  - name: Service updates
    href: https://azure.microsoft.com/updates/?product=iot-hub
  - name: Stack Overflow
    href: http://stackoverflow.com/questions/tagged/azure-iot-hub
  - name: Technical case studies
    href: https://microsoft.github.io/techcasestudies/#technology=IoT&sortBy=featured
  - name: Videos
    href: https://azure.microsoft.com/documentation/videos/index/?services=iot-hub<|MERGE_RESOLUTION|>--- conflicted
+++ resolved
@@ -113,13 +113,10 @@
     href: use-hsm-with-sdk.md
   - name: Use SDK tools for development
     href: how-to-use-sdk-tools.md
-<<<<<<< HEAD
   - name: Connect to MXChip IoT DevKit
     href: how-to-connect-mxchip-iot-devkit.md
   - name: Device and Service SDKs
     href: how-to-device-service-sdks.md
-=======
->>>>>>> 62029b3d
 - name: Reference
   items:
   - name: REST
