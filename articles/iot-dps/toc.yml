--- conflicted
+++ resolved
@@ -66,17 +66,11 @@
 - name: How-to guides
   items:
   - name: Manage device enrollments
-<<<<<<< HEAD
-    href: how-to-manage-enrollments.md
-  - name: Revoke device access
-    href: how-to-revoke-device-access-portal.md
-=======
     items:
     - name: Manage device enrollments with Azure portal
       href: how-to-manage-enrollments.md
     - name: Manage device enrollments with Service SDKs
       href: how-to-manage-enrollments-sdks.md
->>>>>>> 60d8ba02
   - name: Use HSM with SDK
     href: use-hsm-with-sdk.md
   - name: Control access to Provisioning Service
