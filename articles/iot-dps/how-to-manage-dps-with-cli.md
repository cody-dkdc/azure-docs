--- conflicted
+++ resolved
@@ -1,11 +1,6 @@
 ﻿---
-<<<<<<< HEAD
-title: How to use Azure CLI and the IoT extension to manage device provisioning services | Microsoft Docs
-description: Learn how to use Azure CLI and the IoT extension to manage device provisioning services
-=======
 title: How to use Azure CLI and the IoT extension to manage the IoT Hub Device Provisioning Service | Microsoft Docs
 description: Learn how to use Azure CLI and the IoT extension to manage the IoT Hub Device Provisioning Service
->>>>>>> 2a97d249
 author: chrissie926
 ms.author: menchi
 ms.date: 01/17/2018
@@ -15,15 +10,6 @@
 manager: briz
 ---
 
-<<<<<<< HEAD
-# How to use Azure CLI and the IoT extension to manage device provisioning services
-
-The [Azure CLI](https://docs.microsoft.com/cli/azure?view=azure-cli-latest) is an open-source cross platform command-line tool for managing Azure resources such as IoT Edge. Azure CLI is available on Windows, Linux, and MacOS. The Azure CLI enables you to manage Azure IoT Hub resources, device provisioning service instances, and linked-hubs out of the box.
-
-The IoT extension enriches Azure CLI with features such as device management and full IoT Edge capability.
-
-In this tutorial, you first complete the steps to setup Azure CLI and the IoT extension. Then you learn how to run CLI commands to perform basic device provisioning service operations. 
-=======
 # How to use Azure CLI and the IoT extension to manage the IoT Hub Device Provisioning Service
 
 [Azure CLI](https://docs.microsoft.com/cli/azure?view=azure-cli-latest) is an open-source cross platform command-line tool for managing Azure resources such as IoT Edge. Azure CLI is available on Windows, Linux, and MacOS. Azure CLI enables you to manage Azure IoT Hub resources, Device Provisioning service instances, and linked-hubs out of the box.
@@ -31,7 +17,6 @@
 The IoT extension enriches Azure CLI with features such as device management and full IoT Edge capability.
 
 In this tutorial, you first complete the steps to setup Azure CLI and the IoT extension. Then you learn how to run CLI commands to perform basic Device Provisioning Service operations. 
->>>>>>> 2a97d249
 
 ## Installation 
 
@@ -39,11 +24,7 @@
 
 [Python 2.7x or Python 3.x](https://www.python.org/downloads/) is required.
 
-<<<<<<< HEAD
 ### Step 2 - Install the Azure CLI
-=======
-### Step 2 - Install Azure CLI
->>>>>>> 2a97d249
 
 Follow the [installation instruction](https://docs.microsoft.com/cli/azure/install-azure-cli?view=azure-cli-latest) to setup Azure CLI in your environment. At a minimum, your Azure CLI version must be 2.0.24 or above. Use `az –version` to validate. This version supports az extension commands and introduces the Knack command framework. One simple way to install on Windows is to download and install the [MSI](https://aka.ms/InstallAzureCliWindows).
 
