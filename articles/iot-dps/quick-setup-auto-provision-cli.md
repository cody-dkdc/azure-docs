---
title: Set up Device Provisioning using Azure CLI | Microsoft Docs
description: Azure Quickstart - Set up the Azure IoT Hub Device Provisioning Service using Azure CLI
author: wesmc7777
ms.author: wesmc
ms.date: 02/26/2018
ms.topic: quickstart
ms.service: iot-dps
services: iot-dps
manager: timlt
ms.custom: mvc
---

# Set up the IoT Hub Device Provisioning Service with Azure CLI

The Azure CLI is used to create and manage Azure resources from the command line or in scripts. This QuickStart details using the Azure CLI to create an IoT hub and an  IoT Hub Device Provisioning Service and to link the two services together. 

If you don't have an Azure subscription, create a [free account](https://azure.microsoft.com/free/?WT.mc_id=A261C142F) before you begin.

> [!IMPORTANT]
> Both the IoT hub and the provisioning service you create in this QuickStart will be publicly discoverable as DNS endpoints. Make sure to avoid any sensitive information if you decide to change the names used for these resources.
>


[!INCLUDE [cloud-shell-try-it.md](../../includes/cloud-shell-try-it.md)]


## Create a resource group

Create a resource group with the [az group create](/cli/azure/group#az-group-create) command. An Azure resource group is a logical container into which Azure resources are deployed and managed. 

The following example creates a resource group named *my-sample-resource-group* in the *westus* location.

```azurecli-interactive 
az group create --name my-sample-resource-group --location westus
```

> [!TIP]
> The example creates the resource group in the West US location. You can view a list of available locations by running the command `az account list-locations -o table`.
>
>

## Create an IoT hub

<<<<<<< HEAD
Create an IoT hub with the [az iot hub create](/cli/azure/iot/hub#az_iot_hub_create) command. 
=======
Create an IoT IoT hub with the [az iot hub create](/cli/azure/iot/hub#az-iot-hub-create) command. 
>>>>>>> 35ceadc6

The following example creates an IoT hub named *my-sample-hub* in the *westus* location.  

```azurecli-interactive 
az iot hub create --name my-sample-hub --resource-group my-sample-resource-group --location westus
```

## Create a provisioning service

Create a provisioning service with the [az iot dps create](/cli/azure/iot/dps#az-iot-dps-create) command. 

The following example creates an provisioning service named *my-sample-dps* in the *westus* location.  

```azurecli-interactive 
az iot dps create --name my-sample-dps --resource-group my-sample-resource-group --location westus
```

> [!TIP]
> The example creates the provisioning service in the West US location. You can view a list of available locations by running the command `az provider show --namespace Microsoft.Devices --query "resourceTypes[?resourceType=='ProvisioningServices'].locations | [0]" --out table` or by going to the [Azure Status](https://azure.microsoft.com/status/) page and searching for "Device Provisioning Service". In commands, locations can be specified either in one word or multi-word format; for example: westus, West US, WEST US, etc. The value is not case sensitive. If you use multi-word format to specify location, enclose the value in quotes; for example, `-- location "West US"`.
>


## Get the connection string for the IoT hub

You need your IoT hub's connection string to link it with the device provisioning service. Use the [az iot hub show-connection-string](/cli/azure/iot/hub#az-iot-hub-show-connection-string) command to get the connection string and use its output to set a variable that you will use when you link the two resources. 

The following example sets the *hubConnectionString* variable to the value of the connection string for the primary key of the hub's *iothubowner* policy. You can specify a different policy with the `--policy-name` parameter. The command uses the Azure CLI [query](/cli/azure/query-azure-cli) and [output](/cli/azure/format-output-azure-cli#tsv-output-format) options to extract the connection string from the command output.

```azurecli-interactive 
hubConnectionString=$(az iot hub show-connection-string --name my-sample-hub --key primary --query connectionString -o tsv)
```

You can use the `echo` command to see the connection string.

```azurecli-interactive 
echo $hubConnectionString
```

> [!NOTE]
> These two commands are valid for a host running under Bash. If you are using a local Windows/CMD shell or a PowerShell host, you need to modify the commands to use  the correct syntax for that environment.
>

## Link the IoT hub and the provisioning service

Link the IoT hub and your provisioning service with the [az iot dps linked-hub create](/cli/azure/iot/dps/linked-hub#az-iot-dps-linked-hub-create) command. 

The following example links an IoT hub named *my-sample-hub* in the *westus* location and a device provisioning service named *my-sample-dps*. It uses the connection string for *my-sample-hub* stored in the *hubConnectionString* variable in the previous step.

```azurecli-interactive 
az iot dps linked-hub create --dps-name my-sample-dps --resource-group my-sample-resource-group --connection-string $hubConnectionString --location westus
```

## Verify the provisioning service

Get the details of your provisioning service with the [az iot dps show](/cli/azure/iot/dps#az-iot-dps-show) command.

The following example gets the details of a provisioning service named *my-sample-dps*. The linked IoT hub is shown in the *properties.iotHubs* collection.

```azurecli-interactive
az iot dps show --name my-sample-dps
```

## Clean up resources

Other Quickstarts in this collection build upon this Quickstart. If you plan to continue on to work with subsequent Quickstarts or with the tutorials, do not clean up the resources created in this Quickstart. If you do not plan to continue, you can use the following commands to delete the provisioning service, the IoT hub or the resource group and all of its resources.

To delete the provisioning service, run the [az iot dps delete](/cli/azure/iot/dps#az-iot-dps-delete) command:

```azurecli-interactive
az iot dps delete --name my-sample-dps --resource-group my-sample-resource-group
```
To delete the IoT hub, run the [az iot hub delete](/cli/azure/iot/hub#az-iot-hub-delete) command:

```azurecli-interactive
az iot hub delete --name my-sample-hub --resource-group my-sample-resource-group
```

To delete a resource group and all its resources, run the [az group delete](/cli/azure/group#az-group-delete) command:

```azurecli-interactive
az group delete --name my-sample-resource-group
```

## Next steps

In this Quickstart, you’ve deployed an IoT hub and a Device Provisioning Service instance, and linked the two resources. To learn how to use this set up to provision a simulated device, continue to the Quickstart for creating simulated device.

> [!div class="nextstepaction"]
> [Quickstart to create simulated device](./quick-create-simulated-device.md)
<|MERGE_RESOLUTION|>--- conflicted
+++ resolved
@@ -42,11 +42,7 @@
 
 ## Create an IoT hub
 
-<<<<<<< HEAD
-Create an IoT hub with the [az iot hub create](/cli/azure/iot/hub#az_iot_hub_create) command. 
-=======
-Create an IoT IoT hub with the [az iot hub create](/cli/azure/iot/hub#az-iot-hub-create) command. 
->>>>>>> 35ceadc6
+Create an IoT hub with the [az iot hub create](/cli/azure/iot/hub#az-iot-hub-create) command
 
 The following example creates an IoT hub named *my-sample-hub* in the *westus* location.  
 
