--- conflicted
+++ resolved
@@ -16,14 +16,9 @@
 ---
  
 # Enroll TPM device to IoT Hub Device Provisioning Service using Node.js service SDK
-<<<<<<< HEAD
+
 [!INCLUDE [iot-dps-selector-quick-enroll-device-tpm](../../includes/iot-dps-selector-quick-enroll-device-tpm.md)]
-=======
-> [!div class="op_single_selector"]
-> * [Java](quick-enroll-device-tpm-java.md)
-> * [C#](quick-enroll-device-tpm-csharp.md)
-> * [Node.js](quick-enroll-device-tpm-node.md)
->>>>>>> 1b05e697
+
 
 These steps show how to programmatically create an individual enrollment for a TPM device in the Azure IoT Hub Device Provisioning Service using the [Node.js Service SDK](https://github.com/Azure/azure-iot-sdk-node) and a sample Node.js application. You can optionally enroll a simulated TPM device to the provisioning service using this individual enrollment entry. Although these steps will work on both Windows and Linux machines, we will use a Windows development machine for the purpose of this article.
 
