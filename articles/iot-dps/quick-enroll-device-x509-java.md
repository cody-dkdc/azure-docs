---
title: Enroll X.509 devices to Azure Device Provisioning Service using Java | Microsoft Docs
description: Azure Quickstart - Enroll X.509 devices to Azure IoT Hub Device Provisioning Service using Java service SDK
services: iot-dps 
keywords: 
author: dsk-2015
ms.author: dkshir
ms.date: 12/20/2017
ms.topic: hero-article
ms.service: iot-dps

documentationcenter: ''
manager: timlt
ms.devlang: na
ms.custom: mvc
---

# Enroll X.509 devices to IoT Hub Device Provisioning Service using Java service SDK
<<<<<<< HEAD
[!INCLUDE [iot-dps-selector-quick-enroll-device-x509](../../includes/iot-dps-selector-quick-enroll-device-x509.md)]
=======
> [!div class="op_single_selector"]
> * [Java](quick-enroll-device-x509-java.md)
> * [C#](quick-enroll-device-x509-csharp.md)
> * [Node.js](quick-enroll-device-x509-node.md)
>>>>>>> cc81dc86

These steps show how to enroll a group of X.509 simulated devices programmatically to the Azure IoT Hub Device Provisioning Service, using the [Java Service SDK](https://azure.github.io/azure-iot-sdk-java/service/) with the help of a sample Java application. Although the Java Service SDK works on both Windows and Linux machines, this article uses a Windows development machine to walk through the enrollment process.

Make sure to [set up IoT Hub Device Provisioning Service with the Azure portal](./quick-setup-auto-provision.md) before you proceed.

<a id="setupdevbox"></a>

## Prepare the development environment 

1. Make sure you have [Java SE Development Kit 8](http://www.oracle.com/technetwork/java/javase/downloads/jdk8-downloads-2133151.html) installed on your machine. 

2. Set up environment variables for your Java installation. The `PATH` variable should include the full path to *jdk1.8.x\bin* directory. If this is your machine's first Java installation, then create a new environment variable named `JAVA_HOME` and point it to the full path to the *jdk1.8.x* directory. On Windows machine, this directory is usually found in the *C:\\Program Files\\Java\\* folder, and you can create or edit environment variables by searching for **Edit the system environment variables** on the **Control panel** of your Windows machine. 

  You may check if Java is successfully set up on your machine by running the following command on your command window:

    ```cmd\sh
    java -version
    ```

3. Download and extract [Maven 3](https://maven.apache.org/download.cgi) on your machine. 

4. Edit environment variable `PATH` to point to the *apache-maven-3.x.x\\bin* folder inside the folder where Maven is extracted. You may confirm that Maven is successfully installed by running this command on your command window:

    ```cmd\sh
    mvn --version
    ```

5. Make sure [git](https://git-scm.com/download/) is installed on your machine and is added to the environment variable `PATH`. 


<a id="javasample"></a>

## Download and modify the Java sample code

This section shows how to add the provisioning details of your X.509 device to the sample code. 

1. Open a command prompt. Clone the GitHub repo for device enrollment code sample using the Java Service SDK:
    
    ```cmd\sh
    git clone https://github.com/Azure/azure-iot-sdk-java.git --recursive
    ```

2. In the downloaded source code, navigate to the sample folder **_azure-iot-sdk-java/provisioning/provisioning-samples/service-enrollment-group-sample_**. Open the file **_/src/main/java/samples/com/microsoft/azure/sdk/iot/ServiceEnrollmentGroupSample.java_** in an editor of your choice, and add the following details:

    1. Add the `[Provisioning Connection String]` for your provisioning service, from the portal as following:
        1. Navigate to your provisioning service in the [Azure portal](https://portal.azure.com). 
        2. Open the **Shared access policies**, and select a policy which has the *EnrollmentWrite* permission.
        3. Copy the **Primary key connection string**. 

            ![Get the provisioning connection string from portal](./media/quick-enroll-device-x509-java/provisioning-string.png)  

        4. In the sample code file **_ServiceEnrollmentGroupSample.java_**, replace the `[Provisioning Connection String]` with the **Primary key connection string**.

            ```Java
            private static final String PROVISIONING_CONNECTION_STRING = "[Provisioning Connection String]";
            ```

    2. Add the root certificate for the group of devices. If you need a sample root certificate, use the _X.509 certificate generator_ tool as follows:
        1. In a command window, navigate to the folder **_azure-iot-sdk-java/provisioning/provisioning-tools/provisioning-x509-cert-generator_**.
        2. Build the tool by running the following command:

                ```cmd\sh
                mvn clean install
                ```

        4. Run the tool using the following commands:

                ```cmd\sh
                cd target
                java -jar ./provisioning-x509-cert-generator-{version}-with-deps.jar
                ```

        5. When prompted, you may optionally enter a _Common Name_ for your certificates.
        6. The tool locally generates a **Client Cert**, the **Client Cert Private Key**, and the **Root Cert**.
        7. Copy the **Root Cert**, including the lines **_-----BEGIN CERTIFICATE-----_** and **_-----END CERTIFICATE-----_**. 
        8. Assign the value of the **Root Cert** to the parameter **PUBLIC_KEY_CERTIFICATE_STRING** as shown below:

                ```Java
                private static final String PUBLIC_KEY_CERTIFICATE_STRING =
                        "-----BEGIN CERTIFICATE-----\n" +
                        "XXXXXXXXXXXXXXXXXXXXXXXXXXXXXXXXXXXXXXXXXXXXXXXXXXXXXXXXXXXXXXXX\n" +
                        "XXXXXXXXXXXXXXXXXXXXXXXXXXXXXXXXXXXXXXXXXXXXXXXXXXXXXXXXXXXXXXXX\n" +
                        "XXXXXXXXXXXXXXXXXXXXXXXXXXXXXXXXXXXXXXXXXXXXXXXXXXXXXXXXXXXXXXXX\n" +
                        "XXXXXXXXXXXXXXXXXXXXXXXXXXXXXXXXXXXXXXXXXXXXXXXXXXXXXXXXXXXXXXXX\n" +
                        "XXXXXXXXXXXXXXXXXXXXXXXXXXXXXXXXXXXXXXXXXXXXXXXXXXXXXXXXXXXXXXXX\n" +
                        "XXXXXXXXXXXXXXXXXXXXXXXXXXXXXXXXXXXXXXXXXXXXXXXXXXXXXXXXXXXXXXXX\n" +
                        "XXXXXXXXXXXXXXXXXXXXXXXXXXXXXXXXXXXXXXXXXXXXXXXXXXXXXXXXXXXXXXXX\n" +
                        "XXXXXXXXXXXXXXXXXXXXXXXXXXXXXXXXXXXXXXXXXXXXXXXXXXXXXXXXXXXXXXXX\n" +
                        "XXXXXXXXXXXXXXXXXXXXXXXXXXXXXXXXXXXXXXXXXXXXXXXXXXXXXXXXXXXXXXXX\n" +
                        "XXXXXXXXXXXXXXXXXXXXXXXXXXXXXXXXXXXXXXXXXXXXXXXXXXXXXXXXXXXXXXXX\n" +
                        "-----END CERTIFICATE-----\n";
                ```

        9. Close the command window, or enter **n** when prompted for *Verification Code*. 
 
    3. Optionally, you may configure your provisioning service through the sample code:
        - To add this configuration to the sample, follow these steps:
            1. Navigate to the IoT hub linked to your provisioning service in the [Azure portal](https://portal.azure.com). Open the **Overview** tab for the hub, and copy the **Hostname**. Assign this **Hostname** to the *IOTHUB_HOST_NAME* parameter.

                ```Java
                private static final String IOTHUB_HOST_NAME = "[Host name].azure-devices.net";
                ```
            2. Assign a friendly name to the *DEVICE_ID* parameter, and keep the *PROVISIONING_STATUS* as the default *ENABLED* value. 

        - OR, if you choose not to configure your provisioning service, make sure to comment out or delete the following statements in the _ServiceEnrollmentGroupSample.java_ file:

            ```Java
            enrollmentGroup.setIotHubHostName(IOTHUB_HOST_NAME);                // Optional parameter.
            enrollmentGroup.setProvisioningStatus(ProvisioningStatus.ENABLED);  // Optional parameter.
            ```

    4. Study the sample code. It creates, updates, queries and deletes a group enrollment for X.509 devices. To verify successful enrollment in portal, temporarily comment out the following lines of code at the end of the _ServiceEnrollmentGroupSample.java_ file:

        ```Java
        // ************************************** Delete info of enrollmentGroup ***************************************
        System.out.println("\nDelete the enrollmentGroup...");
        provisioningServiceClient.deleteEnrollmentGroup(enrollmentGroupId);
        ```

    5. Save the file _ServiceEnrollmentGroupSample.java_. 
 

<a id="runjavasample"></a>

## Build and run sample group enrollment

1. Open a command window, and navigate to the folder **_azure-iot-sdk-java/provisioning/provisioning-samples/service-enrollment-group-sample_**.

2. Build the sample code by using this command:

    ```cmd\sh
    mvn install -DskipTests
    ```

   This command downloads the Maven package [`com.microsoft.azure.sdk.iot.provisioning.service`](https://www.mvnrepository.com/artifact/com.microsoft.azure.sdk.iot.provisioning/provisioning-service-client) to your machine. This package includes the binaries for the Java service SDK, that the sample code needs to build. If you ran the _X.509 certificate generator_ tool in the preceding section, this package will be already downloaded on your machine. 

3. Run the sample by using these commands at the command window:

    ```cmd\sh
    cd target
    java -jar ./service-enrollment-group-sample-{version}-with-deps.jar
    ```

4. Observe the output window for successful enrollment.

5. Navigate to your provisioning service in the Azure portal. Click **Manage enrollments**. Notice that your group of X.509 devices appears under the **Enrollment Groups** tab, with an auto-generated *GROUP NAME*. 

    ![Verify successful X.509 enrollment in portal](./media/quick-enroll-device-x509-java/verify-x509-enrollment.png)  

## Modifications to enroll a single X.509 device

To enroll a single X.509 device, modify the *individual enrollment* sample code used in [Enroll TPM device to IoT Hub Device Provisioning Service using Java service SDK](quick-enroll-device-tpm-java.md#javasample) as follows:

1. Copy the *Common Name* of your X.509 client certificate to the clipboard. If you wish to use the _X.509 certificate generator_ tool as shown in the [preceding sample code section](#javasample), either enter a _Common Name_ for your certificate, or use the default **microsoftriotcore**. Use this **Common Name** as the value for the *REGISTRATION_ID* variable. 

    ```Java
    // Use common name of your X.509 client certificate
    private static final String REGISTRATION_ID = "[RegistrationId]";
    ```

2. Rename the variable *TPM_ENDORSEMENT_KEY* as *PUBLIC_KEY_CERTIFICATE_STRING*. Copy your client certificate or the **Client Cert** from the output of the _X.509 certificate generator_ tool, as the value for the *PUBLIC_KEY_CERTIFICATE_STRING* variable. 

    ```Java
    // Rename the variable *TPM_ENDORSEMENT_KEY* as *PUBLIC_KEY_CERTIFICATE_STRING*
    private static final String PUBLIC_KEY_CERTIFICATE_STRING =
            "-----BEGIN CERTIFICATE-----\n" +
            "XXXXXXXXXXXXXXXXXXXXXXXXXXXXXXXXXXXXXXXXXXXXXXXXXXXXXXXXXXXXXXXX\n" +
            "XXXXXXXXXXXXXXXXXXXXXXXXXXXXXXXXXXXXXXXXXXXXXXXXXXXXXXXXXXXXXXXX\n" +
            "XXXXXXXXXXXXXXXXXXXXXXXXXXXXXXXXXXXXXXXXXXXXXXXXXXXXXXXXXXXXXXXX\n" +
            "XXXXXXXXXXXXXXXXXXXXXXXXXXXXXXXXXXXXXXXXXXXXXXXXXXXXXXXXXXXXXXXX\n" +
            "XXXXXXXXXXXXXXXXXXXXXXXXXXXXXXXXXXXXXXXXXXXXXXXXXXXXXXXXXXXXXXXX\n" +
            "XXXXXXXXXXXXXXXXXXXXXXXXXXXXXXXXXXXXXXXXXXXXXXXXXXXXXXXXXXXXXXXX\n" +
            "XXXXXXXXXXXXXXXXXXXXXXXXXXXXXXXXXXXXXXXXXXXXXXXXXXXXXXXXXXXXXXXX\n" +
            "XXXXXXXXXXXXXXXXXXXXXXXXXXXXXXXXXXXXXXXXXXXXXXXXXXXXXXXXXXXXXXXX\n" +
            "XXXXXXXXXXXXXXXXXXXXXXXXXXXXXXXXXXXXXXXXXXXXXXXXXXXXXXXXXXXXXXXX\n" +
            "XXXXXXXXXXXXXXXXXXXXXXXXXXXXXXXXXXXXXXXXXXXXXXXXXXXXXXXXXXXXXXXX\n" +
            "-----END CERTIFICATE-----\n";
    ```
3. In the **main** function, replace the line `Attestation attestation = new TpmAttestation(TPM_ENDORSEMENT_KEY);` with the following to use the X.509 client certificate:
    ```Java
    Attestation attestation = X509Attestation.createFromClientCertificates(PUBLIC_KEY_CERTIFICATE_STRING);
    ```

4. Save, build and run the *individual enrollment* sample file, using the steps in the section [Build and run the sample code for individual enrollment](quick-enroll-device-tpm-java.md#runjavasample).


## Clean up resources
If you plan to explore the Java service sample, do not clean up the resources created in this Quickstart. If you do not plan to continue, use the following steps to delete all resources created by this Quickstart.

1. Close the Java sample output window on your machine.
1. Close the _X509 Cert Generator_ window on your machine.
1. Navigate to your Device Provisioning service in the Azure portal, click **Manage enrollments** and then select the **Enrollment Groups** tab. Select the *GROUP NAME* for the X.509 devices you enrolled using this Quickstart, and click the **Delete** button at the top of the blade.  

## Next steps
In this Quickstart, you enrolled a simulated group of X.509 devices to your Device Provisioning service. To learn about device provisioning in depth, continue to the tutorial for the Device Provisioning Service setup in the Azure portal. 

> [!div class="nextstepaction"]
> [Azure IoT Hub Device Provisioning Service tutorials](./tutorial-set-up-cloud.md)<|MERGE_RESOLUTION|>--- conflicted
+++ resolved
@@ -16,14 +16,8 @@
 ---
 
 # Enroll X.509 devices to IoT Hub Device Provisioning Service using Java service SDK
-<<<<<<< HEAD
+
 [!INCLUDE [iot-dps-selector-quick-enroll-device-x509](../../includes/iot-dps-selector-quick-enroll-device-x509.md)]
-=======
-> [!div class="op_single_selector"]
-> * [Java](quick-enroll-device-x509-java.md)
-> * [C#](quick-enroll-device-x509-csharp.md)
-> * [Node.js](quick-enroll-device-x509-node.md)
->>>>>>> cc81dc86
 
 These steps show how to enroll a group of X.509 simulated devices programmatically to the Azure IoT Hub Device Provisioning Service, using the [Java Service SDK](https://azure.github.io/azure-iot-sdk-java/service/) with the help of a sample Java application. Although the Java Service SDK works on both Windows and Linux machines, this article uses a Windows development machine to walk through the enrollment process.
 
