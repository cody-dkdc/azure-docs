---
title: Azure Service Fabric - Setting up Monitoring with OMS Log Analytics | Microsoft Docs
description: Learn how to set up OMS for visualizing and analyzing events for monitoring your Azure Service Fabric clusters.
services: service-fabric
documentationcenter: .net
author: dkkapur
manager: timlt
editor: ''

ms.assetid:
ms.service: service-fabric
ms.devlang: dotnet
ms.topic: article
ms.tgt_pltfrm: NA
ms.workload: NA
ms.date: 1/17/2017
ms.author: dekapur

---

# Set up OMS Log Analytics for a cluster

You can set up an OMS workspace through Azure Resource Manager, PowerShell, or via Azure Marketplace. If you are maintaining an updated Resource Manager template of your deployment, for future use, use the same template to set up your OMS environment. Deploying via Marketplace is easier if you already have a cluster deployed, with Diagnostics enabled. In the case that you do not have subscription level access in the account to which you are deploying OMS, use PowerShell, or deploy via the Resource Manager template.

> [!NOTE]
> You need to have Diagnostics enabled for your cluster to view cluster / platform level events to be able to set up OMS to successfully monitor your cluster.

## Deploying OMS using Azure Marketplace

If you prefer to add an OMS workspace after you have deployed a cluster, head over to Azure Marketplace (in the Portal) and look for *"Service Fabric Analytics."*

1. Click on **New** on the left navigation menu. 

2. Search for *Service Fabric Analytics*. Click on the resource that shows up.

3. Click on **Create**

    ![OMS SF Analytics in Marketplace](media/service-fabric-diagnostics-event-analysis-oms/service-fabric-analytics.png)

4. In the Service Fabric Analytics creation window, click **Select a workspace** for the *OMS Workspace* field, and then **Create a new workspace**. Fill out the required entries - the only requirement here is that the subscription for the Service Fabric cluster and the OMS workspace should be the same. Once your entries have been validated, your OMS workspace will start deploying. This should only take a few minutes.

5. When finished, click **Create** again at the bottom of the Service Fabric Analytics creation window. Make sure that the new workspace shows up under *OMS Workspace*. This adds the solution to the workspace you just created.

If you are using Windows, continue with the following steps to hook up OMS to the Storage account where your cluster events are stored. Enabling this experience correctly for Linux clusters is still in progress. In the meanwhile, proceed with adding the OMS Agent to your cluster.  

1. The workspace still needs to be connected to the diagnostics data coming from your cluster. Navigate to the resource group you created the Service Fabric Analytics solution in. You should see a *ServiceFabric(\<nameOfOMSWorkspace\>)*. Click on the solution to navigate to its overview page, from where you can change solution settings, workspace settings, and navigate to the OMS portal.

2. On the left navigation menu, click on **Storage accounts logs**, under *Workspace Data Sources*.

3. On the *Storage account logs* page, click **Add** at the top to add your cluster's logs to the workspace.

4. Click into **Storage account** to add the appropriate account created in your cluster. If you used the default name, the storage account is named *sfdg\<resourceGroupName\>*. You can also confirm this by checking the Azure Resource Manager template used to deploy your cluster, by checking the value used for the `applicationDiagnosticsStorageAccountName`. You may also have to scroll down and click **Load more** if the name does not show up. Click on the right storage account name up to select it.

5. Next, you'll have to specify the *Data Type*, which should be set to **Service Fabric Events**.

6. The *Source* should automatically be set to *WADServiceFabric\*EventTable*.

7. Click **OK** to connect your workspace to your cluster's logs.

    ![Add storage account logs to OMS](media/service-fabric-diagnostics-event-analysis-oms/add-storage-account.png)

The account should now show up as part of your *Storage account logs* in your workspace's data sources.

With this you have now added the Service Fabric Analytics solution in an OMS Log Analytics workspace that is now correctly connected to your cluster's platform and application log table. You can add additional sources to the workspace in the same way.


## Deploying OMS using a Resource Manager template

When deploying a cluster using a Resource Manager template, the template should create a new OMS workspace, add the Service Fabric Solution to it, and configure it to read data from the appropriate storage tables.

[Here](https://azure.microsoft.com/resources/templates/service-fabric-oms/) is a sample template that you can use and modify as per requirements. More templates that give you different options for setting up an OMS workspace can be found at [Service Fabric and OMS templates](https://azure.microsoft.com/resources/templates/?term=service+fabric+OMS).

The main changes made are the following:

1. Add `omsWorkspaceName` and `omsRegion` to your parameters. This means adding the following snippet to the parameters defined in your *template.json* file. Feel free to modify the default values as you see fit. You should also add the two new parameters in your *parameters.json* to define their values for the resource deployment:
    
    ```json
    "omsWorkspacename": {
        "type": "string",
        "defaultValue": "sfomsworkspace",
        "metadata": {
            "description": "Name of your OMS Log Analytics Workspace"
        }
    },
    "omsRegion": {
        "type": "string",
        "defaultValue": "East US",
        "allowedValues": [
            "West Europe",
            "East US",
            "Southeast Asia"
        ],
        "metadata": {
            "description": "Specify the Azure Region for your OMS workspace"
        }
    }
    ```

    The `omsRegion` values have to conform to a specific set of the values. You should pick the one that is closest to the deployment of your cluster.

2. If you will be sending any application logs to OMS, confirm that the `applicationDiagnosticsStorageAccountType` and `applicationDiagnosticsStorageAccountName` are included as parameters in your template. If they are not, add them to the variables section like so and edit their values as needed. You can also include them as parameters, if you would like, following the format used above.

    ```json
    "applicationDiagnosticsStorageAccountType": "Standard_LRS",
    "applicationDiagnosticsStorageAccountName": "[toLower(concat('oms', uniqueString(resourceGroup().id), '3' ))]"
    ```

3. Add the Service Fabric OMS solution to your template's variables:

    ```json
    "solution": "[Concat('ServiceFabric', '(', parameters('omsWorkspacename'), ')')]",
    "solutionName": "ServiceFabric"
    ```

4. Adding the following to the end of your resources section, after where the Service Fabric cluster resource is declared.

    ```json
    {
        "apiVersion": "2015-11-01-preview",
        "location": "[parameters('omsRegion')]",
        "name": "[parameters('omsWorkspacename')]",
        "type": "Microsoft.OperationalInsights/workspaces",
        "properties": {
            "sku": {
                "name": "Free"
            }
        },
        "resources": [
            {
                "apiVersion": "2015-11-01-preview",
                "name": "[concat(parameters('applicationDiagnosticsStorageAccountName'),parameters('omsWorkspacename'))]",
                "type": "storageinsightconfigs",
                "dependsOn": [
                    "[concat('Microsoft.OperationalInsights/workspaces/', parameters('omsWorkspacename'))]",
                    "[concat('Microsoft.Storage/storageAccounts/', parameters('applicationDiagnosticsStorageAccountName'))]"
                ],
                "properties": {
                    "containers": [ ],
                    "tables": [
                        "WADServiceFabric*EventTable",
                        "WADWindowsEventLogsTable",
                        "WADETWEventTable"
                    ],
                    "storageAccount": {
                        "id": "[resourceId('Microsoft.Storage/storageaccounts/', parameters('applicationDiagnosticsStorageAccountName'))]",
                        "key": "[listKeys(resourceId('Microsoft.Storage/storageAccounts', parameters('applicationDiagnosticsStorageAccountName')),'2015-06-15').key1]"
                    }
                }
            }
        ]
    },
    {
        "apiVersion": "2015-11-01-preview",
        "location": "[parameters('omsRegion')]",
        "name": "[variables('solution')]",
        "type": "Microsoft.OperationsManagement/solutions",
        "id": "[resourceId('Microsoft.OperationsManagement/solutions/', variables('solution'))]",
        "dependsOn": [
            "[concat('Microsoft.OperationalInsights/workspaces/', parameters('OMSWorkspacename'))]"
        ],
        "properties": {
            "workspaceResourceId": "[resourceId('Microsoft.OperationalInsights/workspaces/', parameters('omsWorkspacename'))]"
        },
        "plan": {
            "name": "[variables('solution')]",
            "publisher": "Microsoft",
            "product": "[Concat('OMSGallery/', variables('solutionName'))]",
            "promotionCode": ""
        }
    }
    ```
    
    > [!NOTE]
    > If you added the `applicationDiagnosticsStorageAccountName` as a variable, make sure to modify each reference to it to `variables('applicationDiagnosticsStorageAccountName')` instead of `parameters('applicationDiagnosticsStorageAccountName')`.

5. Deploy the template as a Resource Manager upgrade to your cluster. This is done using the `New-AzureRmResourceGroupDeployment` API in the AzureRM PowerShell module. An example command would be:

    ```powershell
    New-AzureRmResourceGroupDeployment -ResourceGroupName "sfcluster1" -TemplateFile "<path>\template.json" -TemplateParameterFile "<path>\parameters.json"
    ``` 

    Azure Resource Manager will be able to detect that this is an update to an existing resource. It will only process the changes between the template driving the existing deployment and the new template provided.

<<<<<<< HEAD
## Deploying OMS using Azure Marketplace

If you prefer to add an OMS workspace after you have deployed a cluster, head over to Azure Marketplace (in the Portal) and look for *"Service Fabric Analytics"*.

1. Click **Create a resource** in the left navigation menu. 

2. Search for *Service Fabric Analytics*. Click on the resource that shows up.

3. Click **Create**.

    ![OMS SF Analytics in Marketplace](media/service-fabric-diagnostics-event-analysis-oms/service-fabric-analytics.png)

4. In the Service Fabric Analytics creation window, click **Select a workspace** for the *OMS Workspace* field, and then **Create a new workspace**. Fill out the required entries - the only requirement here is that the subscription for the Service Fabric cluster and the OMS workspace should be the same. Once your entries have been validated, your OMS workspace will start to deploy. This should only take a few minutes.
=======
## Deploying OMS using Azure PowerShell
>>>>>>> b57e66bd

You can also deploy your OMS Log Analytics resource via PowerShell. This is achieved by using the `New-AzureRmOperationalInsightsWorkspace` command. In order to do this, make sure you have installed [Azure Powershell](https://docs.microsoft.com/powershell/azure/install-azurerm-ps?view=azurermps-5.1.1). Use this script to create a new OMS Log Analytics workspace and add the Service Fabric solution to it: 

```ps

$SubscriptionName = "<Name of your subscription>"
$ResourceGroup = "<Resource group name>"
$Location = "<Resource group location>"
$WorkspaceName = "<OMS Log Analytics workspace name>"
$solution = "ServiceFabric"

# Log in to Azure and access the correct subscription
Login-AzureRmAccount
Select-AzureRmSubscription -SubscriptionId $SubID 

# Create the resource group if needed
try {
    Get-AzureRmResourceGroup -Name $ResourceGroup -ErrorAction Stop
} catch {
    New-AzureRmResourceGroup -Name $ResourceGroup -Location $Location
}

New-AzureRmOperationalInsightsWorkspace -Location $Location -Name $WorkspaceName -Sku Standard -ResourceGroupName $ResourceGroup
Set-AzureRmOperationalInsightsIntelligencePack -ResourceGroupName $ResourceGroup -WorkspaceName $WorkspaceName -IntelligencePackName $solution -Enabled $true

```

Once this is completed, if your cluster is a Windows cluster, follow the steps in the section above to hook up OMS Log Analytics to the appropriate storage account.

You can also add other solutions or make other modifications to your OMS Workspace using PowerShell. To read more about this, see [Manage Log Analytics using PowerShell](../log-analytics/log-analytics-powershell-workspace-configuration.md)

## Next Steps
* [Deploy the OMS Agent](service-fabric-diagnostics-oms-agent.md) onto your nodes to gather performance counters and collect docker stats and logs for your containers
* Get familiarized with the [log search and querying](../log-analytics/log-analytics-log-searches.md) features offered as part of Log Analytics
* [Use View Designer to create custom views in Log Analytics](../log-analytics/log-analytics-view-designer.md)<|MERGE_RESOLUTION|>--- conflicted
+++ resolved
@@ -181,23 +181,7 @@
 
     Azure Resource Manager will be able to detect that this is an update to an existing resource. It will only process the changes between the template driving the existing deployment and the new template provided.
 
-<<<<<<< HEAD
-## Deploying OMS using Azure Marketplace
-
-If you prefer to add an OMS workspace after you have deployed a cluster, head over to Azure Marketplace (in the Portal) and look for *"Service Fabric Analytics"*.
-
-1. Click **Create a resource** in the left navigation menu. 
-
-2. Search for *Service Fabric Analytics*. Click on the resource that shows up.
-
-3. Click **Create**.
-
-    ![OMS SF Analytics in Marketplace](media/service-fabric-diagnostics-event-analysis-oms/service-fabric-analytics.png)
-
-4. In the Service Fabric Analytics creation window, click **Select a workspace** for the *OMS Workspace* field, and then **Create a new workspace**. Fill out the required entries - the only requirement here is that the subscription for the Service Fabric cluster and the OMS workspace should be the same. Once your entries have been validated, your OMS workspace will start to deploy. This should only take a few minutes.
-=======
 ## Deploying OMS using Azure PowerShell
->>>>>>> b57e66bd
 
 You can also deploy your OMS Log Analytics resource via PowerShell. This is achieved by using the `New-AzureRmOperationalInsightsWorkspace` command. In order to do this, make sure you have installed [Azure Powershell](https://docs.microsoft.com/powershell/azure/install-azurerm-ps?view=azurermps-5.1.1). Use this script to create a new OMS Log Analytics workspace and add the Service Fabric solution to it: 
 
