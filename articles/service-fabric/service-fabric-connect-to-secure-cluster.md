---
title: Connect securely to an Azure Service Fabric cluster | Microsoft Docs
description: Describes how to authenticate client access to a Service Fabric cluster and how to secure communication between clients and a cluster.
services: service-fabric
documentationcenter: .net
author: rwike77
manager: timlt
editor: ''

ms.assetid: 759a539e-e5e6-4055-bff5-d38804656e10
ms.service: service-fabric
ms.devlang: dotnet
ms.topic: article
ms.tgt_pltfrm: na
ms.workload: na
ms.date: 02/03/2017
ms.author: ryanwi

---
# Connect to a secure cluster
When a client connects to a Service Fabric cluster node, the client can be authenticated and secure communication established using certificate security or Azure Active Directory (AAD). This authentication ensures that only authorized users can access the cluster and deployed applications and perform management tasks.  Certificate or AAD security must have been previously enabled on the cluster when the cluster was created.  For more information on cluster security scenarios, see [Cluster security](service-fabric-cluster-security.md). If you are connecting to a cluster secured with certificates, [set up the client certificate](service-fabric-connect-to-secure-cluster.md#connectsecureclustersetupclientcert) on the computer that connects to the cluster. 

<a id="connectsecureclustercli"></a> 

## Connect to a secure cluster using Azure CLI
The following Azure CLI commands describe how to connect to a secure cluster. 

### Connect to a secure cluster using a client certificate
The certificate details must match a certificate on the cluster nodes. 

If your certificate has Certificate Authorities (CAs), you need to add the parameter `--ca-cert-path` as shown in the following example: 

```
 azure servicefabric cluster connect --connection-endpoint https://ip:19080 --client-key-path /tmp/key --client-cert-path /tmp/cert --ca-cert-path /tmp/ca1,/tmp/ca2 
```
If you have multiple CAs, use commas as the delimiter. 

If your Common Name in the certificate does not match the connection endpoint, you could use the parameter `--strict-ssl-false` to bypass the verification. 

```
azure servicefabric cluster connect --connection-endpoint https://ip:19080 --client-key-path /tmp/key --client-cert-path /tmp/cert --ca-cert-path /tmp/ca1,/tmp/ca2 --strict-ssl-false 
```

If you would like to skip the CA verification, you could add the ``--reject-unauthorized-false`` parameter, like the following command:

```
azure servicefabric cluster connect --connection-endpoint https://ip:19080 --client-key-path /tmp/key --client-cert-path /tmp/cert --reject-unauthorized-false 
```

For connecting to a cluster secured with a self-signed certificate, use the following command removing both the CA verification and Common Name verification:

```
azure servicefabric cluster connect --connection-endpoint https://ip:19080 --client-key-path /tmp/key --client-cert-path /tmp/cert --strict-ssl-false --reject-unauthorized-false
```

After you connect, you should be able to [run other CLI commands](service-fabric-azure-cli.md) to interact with the cluster. 

<a id="connectsecurecluster"></a>

## Connect to a cluster using PowerShell
Before you perform operations on a cluster through PowerShell, first establish a connection to the cluster. The cluster connection is used for all subsequent commands in the given PowerShell session.

### Connect to an unsecure cluster

To connect to an unsecure cluster, provide the cluster endpoint address to the **Connect-ServiceFabricCluster** command:

```powershell
Connect-ServiceFabricCluster -ConnectionEndpoint <Cluster FQDN>:19000 
```

### Connect to a secure cluster using Azure Active Directory

To connect to a secure cluster that uses Azure Active Directory to authorize cluster administrator access, provide the cluster certificate thumbprint and use the *AzureActiveDirectory* flag.  

```powershell
Connect-ServiceFabricCluster -ConnectionEndpoint <Cluster FQDN>:19000 `
-ServerCertThumbprint <Server Certificate Thumbprint> `
-AzureActiveDirectory
```

### Connect to a secure cluster using a client certificate
Run the following PowerShell command to connect to a secure cluster that uses client certificates to authorize administrator access. Provide the cluster certificate thumbprint and the thumbprint of the client certificate that has been granted permissions for cluster management. The certificate details must match a certificate on the cluster nodes.

```powershell
Connect-ServiceFabricCluster -ConnectionEndpoint <Cluster FQDN>:19000 `
          -KeepAliveIntervalInSec 10 `
          -X509Credential -ServerCertThumbprint <Certificate Thumbprint> `
          -FindType FindByThumbprint -FindValue <Certificate Thumbprint> `
          -StoreLocation CurrentUser -StoreName My
```

*ServerCertThumbprint* is the thumbprint of the server certificate installed on the cluster nodes. *FindValue* is the thumbprint of the admin client certificate.
When the parameters are filled in, the command looks like the following example: 

```powershell
Connect-ServiceFabricCluster -ConnectionEndpoint clustername.westus.cloudapp.azure.com:19000 `
          -KeepAliveIntervalInSec 10 `
          -X509Credential -ServerCertThumbprint A8136758F4AB8962AF2BF3F27921BE1DF67F4326 `
          -FindType FindByThumbprint -FindValue 71DE04467C9ED0544D021098BCD44C71E183414E `
          -StoreLocation CurrentUser -StoreName My
```


<a id="connectsecureclusterfabricclient"></a>

## Connect to a cluster using the FabricClient APIs
The Service Fabric SDK provides the [FabricClient](https://docs.microsoft.com/dotnet/api/system.fabric.fabricclient) class for cluster management. To use the FabricClient APIs, get the Microsoft.ServiceFabric NuGet package.

### Connect to an unsecure cluster

To connect to a remote unsecured cluster, create a FabricClient instance and provide the cluster address:

```csharp
FabricClient fabricClient = new FabricClient("clustername.westus.cloudapp.azure.com:19000");
```

For code that is running from within a cluster, for example, in a Reliable Service, create a FabricClient *without* specifying the cluster address. FabricClient connects to the local management gateway on the node the code is currently running on, avoiding an extra network hop.

```csharp
FabricClient fabricClient = new FabricClient();
```

### Connect to a secure cluster using a client certificate

The nodes in the cluster must have valid certificates whose common name or DNS name in SAN appears in the [RemoteCommonNames property](https://docs.microsoft.com/dotnet/api/system.fabric.x509credentials#System_Fabric_X509Credentials_RemoteCommonNames) set on [FabricClient](https://docs.microsoft.com/dotnet/api/system.fabric.fabricclient). Following this process enables mutual authentication between the client and the cluster nodes.

```csharp
using System.Fabric;
using System.Security.Cryptography.X509Certificates;

string clientCertThumb = "71DE04467C9ED0544D021098BCD44C71E183414E";
string serverCertThumb = "A8136758F4AB8962AF2BF3F27921BE1DF67F4326";
string CommonName = "www.clustername.westus.azure.com";
string connection = "clustername.westus.cloudapp.azure.com:19000";

var xc = GetCredentials(clientCertThumb, serverCertThumb, CommonName);
var fc = new FabricClient(xc, connection);

try
{
    var ret = fc.ClusterManager.GetClusterManifestAsync().Result;
    Console.WriteLine(ret.ToString());
}
catch (Exception e)
{
    Console.WriteLine("Connect failed: {0}", e.Message);
}

static X509Credentials GetCredentials(string clientCertThumb, string serverCertThumb, string name)
{
    X509Credentials xc = new X509Credentials();
    xc.StoreLocation = StoreLocation.CurrentUser;
    xc.StoreName = "My";
    xc.FindType = X509FindType.FindByThumbprint;
    xc.FindValue = clientCertThumb;
    xc.RemoteCommonNames.Add(name);
    xc.RemoteCertThumbprints.Add(serverCertThumb);
    xc.ProtectionLevel = ProtectionLevel.EncryptAndSign;
    return xc;
}
```

### Connect to a secure cluster interactively using Azure Active Directory

The following example uses Azure Active Directory for client identity and server certificate for server identity.

<<<<<<< HEAD
To use interactive mode, which pops up an AAD interactive sign-in dialog:
=======
A dialog window automatically pops up for interactive sign-in upon connecting to the cluster.
>>>>>>> e8cfaf0d

```csharp
string serverCertThumb = "A8136758F4AB8962AF2BF3F27921BE1DF67F4326";
string connection = "clustername.westus.cloudapp.azure.com:19000";

var claimsCredentials = new ClaimsCredentials();
claimsCredentials.ServerThumbprints.Add(serverCertThumb);

var fc = new FabricClient(claimsCredentials, connection);

try
{
    var ret = fc.ClusterManager.GetClusterManifestAsync().Result;
    Console.WriteLine(ret.ToString());
}
catch (Exception e)
{
    Console.WriteLine("Connect failed: {0}", e.Message);
}
```

### Connect to a secure cluster non-interactively using Azure Active Directory

The following example relies on Microsoft.IdentityModel.Clients.ActiveDirectory, Version: 2.19.208020213.

For more information on AAD token acquisition, see [Microsoft.IdentityModel.Clients.ActiveDirectory](https://msdn.microsoft.com/library/microsoft.identitymodel.clients.activedirectory.aspx).

```csharp
string tenantId = "C15CFCEA-02C1-40DC-8466-FBD0EE0B05D2";
string clientApplicationId = "118473C2-7619-46E3-A8E4-6DA8D5F56E12";
string webApplicationId = "53E6948C-0897-4DA6-B26A-EE2A38A690B4";

string token = GetAccessToken(
    tenantId,
    webApplicationId,
    clientApplicationId,
    "urn:ietf:wg:oauth:2.0:oob");

string serverCertThumb = "A8136758F4AB8962AF2BF3F27921BE1DF67F4326";
string connection = "clustername.westus.cloudapp.azure.com:19000";

var claimsCredentials = new ClaimsCredentials();
claimsCredentials.ServerThumbprints.Add(serverCertThumb);
claimsCredentials.LocalClaims = token;

var fc = new FabricClient(claimsCredentials, connection);

try
{
    var ret = fc.ClusterManager.GetClusterManifestAsync().Result;
    Console.WriteLine(ret.ToString());
}
catch (Exception e)
{
    Console.WriteLine("Connect failed: {0}", e.Message);
}

...

static string GetAccessToken(
    string tenantId,
    string resource,
    string clientId,
    string redirectUri)
{
    string authorityFormat = @"https://login.microsoftonline.com/{0}";
    string authority = string.Format(CultureInfo.InvariantCulture, authorityFormat, tenantId);
    var authContext = new AuthenticationContext(authority);

    var authResult = authContext.AcquireToken(
        resource,
        clientId,
        new UserCredential("TestAdmin@clustenametenant.onmicrosoft.com", "TestPassword"));
    return authResult.AccessToken;
}

```

### Connect to a secure cluster without prior metadata knowledge using Azure Active Directory

The following example uses non-interactive token acquisition, but the same approach can be used to build a custom interactive token acquisition experience. The Azure Active Directory metadata needed for token acquisition is read from cluster configuration.

```csharp
string serverCertThumb = "A8136758F4AB8962AF2BF3F27921BE1DF67F4326";
string connection = "clustername.westus.cloudapp.azure.com:19000";

var claimsCredentials = new ClaimsCredentials();
claimsCredentials.ServerThumbprints.Add(serverCertThumb);

var fc = new FabricClient(claimsCredentials, connection);

fc.ClaimsRetrieval += (o, e) =>
{
    return GetAccessToken(e.AzureActiveDirectoryMetadata);
};

try
{
    var ret = fc.ClusterManager.GetClusterManifestAsync().Result;
    Console.WriteLine(ret.ToString());
}
catch (Exception e)
{
    Console.WriteLine("Connect failed: {0}", e.Message);
}

...

static string GetAccessToken(AzureActiveDirectoryMetadata aad)
{
    var authContext = new AuthenticationContext(aad.Authority);

    var authResult = authContext.AcquireToken(
        aad.ClusterApplication,
        aad.ClientApplication,
        new UserCredential("TestAdmin@clustenametenant.onmicrosoft.com", "TestPassword"));
    return authResult.AccessToken;
}

```

<a id="connectsecureclustersfx"></a>

## Connect to a secure cluster using Service Fabric Explorer
To reach [Service Fabric Explorer](service-fabric-visualizing-your-cluster.md) for a given cluster, point your browser to:

`http://<your-cluster-endpoint>:19080/Explorer`

The full URL is also available in the cluster essentials pane of the Azure portal.

### Connect to a secure cluster using Azure Active Directory

To connect to a cluster that is secured with AAD, point your browser to:

`https://<your-cluster-endpoint>:19080/Explorer`

You are automatically be prompted to log in with AAD.

### Connect to a secure cluster using a client certificate

To connect to a cluster that is secured with certificates, point your browser to:

`https://<your-cluster-endpoint>:19080/Explorer`

You are automatically be prompted to select a client certificate.

<a id="connectsecureclustersetupclientcert"></a>
## Set up a client certificate on the remote computer
At least two certificates should be used for securing the cluster, one for the cluster and server certificate and another for client access.  We recommend that you also use additional secondary certificates and client access certificates.  To secure the communication between a client and a cluster node using certificate security, you first need to obtain and install the client certificate. The certificate can be installed into the Personal (My) store of the local computer or the current user.  You also need the thumbprint of the server certificate so that the client can authenticate the cluster.

Run the following PowerShell cmdlet to set up the client certificate on the computer from which you access the cluster.

```powershell
Import-PfxCertificate -Exportable -CertStoreLocation Cert:\CurrentUser\My `
        -FilePath C:\docDemo\certs\DocDemoClusterCert.pfx `
        -Password (ConvertTo-SecureString -String test -AsPlainText -Force)
```

If it is a self-signed certificate, you need to import it to your machine's "trusted people" store before you can use this certificate to connect to a secure cluster.

```powershell
Import-PfxCertificate -Exportable -CertStoreLocation Cert:\CurrentUser\TrustedPeople `
-FilePath C:\docDemo\certs\DocDemoClusterCert.pfx `
-Password (ConvertTo-SecureString -String test -AsPlainText -Force)
```

## Next steps
* [Service Fabric Cluster upgrade process and expectations from you](service-fabric-cluster-upgrade.md)
* [Managing your Service Fabric applications in Visual Studio](service-fabric-manage-application-in-visual-studio.md).
* [Service Fabric Health model introduction](service-fabric-health-introduction.md)
* [Application Security and RunAs](service-fabric-application-runas-security.md)
<|MERGE_RESOLUTION|>--- conflicted
+++ resolved
@@ -164,11 +164,7 @@
 
 The following example uses Azure Active Directory for client identity and server certificate for server identity.
 
-<<<<<<< HEAD
-To use interactive mode, which pops up an AAD interactive sign-in dialog:
-=======
 A dialog window automatically pops up for interactive sign-in upon connecting to the cluster.
->>>>>>> e8cfaf0d
 
 ```csharp
 string serverCertThumb = "A8136758F4AB8962AF2BF3F27921BE1DF67F4326";
