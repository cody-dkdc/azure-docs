--- conflicted
+++ resolved
@@ -61,11 +61,7 @@
 * Publish to an existing cluster in your subscription. You can create Service Fabric clusters through the [Azure portal](https://portal.azure.com) by using [Microsoft PowerShell](./scripts/service-fabric-powershell-create-secure-cluster-cert.md) or [Azure Command-Line Interface](./scripts/cli-create-cluster.md) scripts, or from a [Azure Resource Manager template](service-fabric-tutorial-create-vnet-and-windows-cluster.md).
 
 > [!NOTE]
-<<<<<<< HEAD
-> Many services use a reverse proxy to communicate with each other. Clusters created from Visual Studio and party clusters have reverse proxy enabled by default. If you use an existing cluster, you must [enable the reverse proxy in the cluster](service-fabric-reverseproxy.md#setup-and-configuration).
-=======
-> Many services use the reverse proxy to communicate with each other. Clusters created from Visual Studio and party clusters have reverse proxy enabled by default.  If using an existing cluster, you must [enable the reverse proxy in the cluster](service-fabric-reverseproxy-setup.md#).
->>>>>>> 1fa9dcdc
+> Many services use the reverse proxy to communicate with each other. Clusters created from Visual Studio and party clusters have reverse proxy enabled by default. If you're using an existing cluster, you must [enable the reverse proxy in the cluster](service-fabric-reverseproxy-setup.md#).
 
 
 ### Find the voting web service endpoint for your Azure subscription
