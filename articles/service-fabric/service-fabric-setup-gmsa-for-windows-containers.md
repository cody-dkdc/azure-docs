---
title: Setup gMSA for Azure Service Fabric container services| Microsoft Docs
description: Learn now to setup gMSA for a container running in Azure Service Fabric.
services: service-fabric
documentationcenter: .net
author: aljo-microsoft
manager: chackdan
editor: ''

ms.assetid: ab49c4b9-74a8-4907-b75b-8d2ee84c6d90
ms.service: service-fabric
ms.devlang: dotNet
ms.topic: conceptual
ms.tgt_pltfrm: NA
ms.workload: NA
ms.date: 03/20/2019
ms.author: aljo, subramar
---

# Set up gMSA for Windows containers running on Service Fabric

<<<<<<< HEAD
To set up gMSA (group Managed Service Accounts), a credential specification file (`credspec`) is placed on all nodes in the cluster. The file can be copied on all nodes using a VM extension.  The `credspec` file must contain the gMSA account information. For more information on the `credspec` file, see [Create a Credential Spec](https://docs.microsoft.com/en-us/virtualization/windowscontainers/manage-containers/manage-serviceaccounts#create-a-credential-spec). The credential specification and the `Hostname` tag are specified in the application manifest. The `Hostname` tag must match the gMSA account name that the container runs under.  The `Hostname` tag allows the container to authenticate itself to other services in the domain using Kerberos authentication.  A sample for specifying the `Hostname` and the `credspec` in the application manifest is shown in the following snippet:
=======
To set up gMSA (group Managed Service Accounts), a credential specification file (`credspec`) is placed on all nodes in the cluster. The file can be copied on all nodes using a VM extension.  The `credspec` file must contain the gMSA account information. For more information on the `credspec` file, see [Create a Credential Spec](https://docs.microsoft.com/virtualization/windowscontainers/manage-containers/manage-serviceaccounts#create-a-credential-spec). The credential specification and the `Hostname` tag are specified in the application manifest. The `Hostname` tag must match the gMSA account name that the container runs under.  The `Hostname` tag allows the container to authenticate itself to other services in the domain using Kerberos authentication.  A sample for specifying the `Hostname` and the `credspec` in the application manifest is shown in the following snippet:
>>>>>>> 6a383dfd

```xml
<Policies>
  <ContainerHostPolicies CodePackageRef="NodeService.Code" Isolation="process" Hostname="gMSAAccountName">
    <SecurityOption Value="credentialspec=file://WebApplication1.json"/>
  </ContainerHostPolicies>
</Policies>
```
As a next step, read the following articles:

* [Deploy a Windows container to Service Fabric on Windows Server 2016](service-fabric-get-started-containers.md)
* [Deploy a Docker container to Service Fabric on Linux](service-fabric-get-started-containers-linux.md)
<|MERGE_RESOLUTION|>--- conflicted
+++ resolved
@@ -1,38 +1,34 @@
----
-title: Setup gMSA for Azure Service Fabric container services| Microsoft Docs
-description: Learn now to setup gMSA for a container running in Azure Service Fabric.
-services: service-fabric
-documentationcenter: .net
-author: aljo-microsoft
-manager: chackdan
-editor: ''
-
-ms.assetid: ab49c4b9-74a8-4907-b75b-8d2ee84c6d90
-ms.service: service-fabric
-ms.devlang: dotNet
-ms.topic: conceptual
-ms.tgt_pltfrm: NA
-ms.workload: NA
-ms.date: 03/20/2019
-ms.author: aljo, subramar
----
-
-# Set up gMSA for Windows containers running on Service Fabric
-
-<<<<<<< HEAD
-To set up gMSA (group Managed Service Accounts), a credential specification file (`credspec`) is placed on all nodes in the cluster. The file can be copied on all nodes using a VM extension.  The `credspec` file must contain the gMSA account information. For more information on the `credspec` file, see [Create a Credential Spec](https://docs.microsoft.com/en-us/virtualization/windowscontainers/manage-containers/manage-serviceaccounts#create-a-credential-spec). The credential specification and the `Hostname` tag are specified in the application manifest. The `Hostname` tag must match the gMSA account name that the container runs under.  The `Hostname` tag allows the container to authenticate itself to other services in the domain using Kerberos authentication.  A sample for specifying the `Hostname` and the `credspec` in the application manifest is shown in the following snippet:
-=======
-To set up gMSA (group Managed Service Accounts), a credential specification file (`credspec`) is placed on all nodes in the cluster. The file can be copied on all nodes using a VM extension.  The `credspec` file must contain the gMSA account information. For more information on the `credspec` file, see [Create a Credential Spec](https://docs.microsoft.com/virtualization/windowscontainers/manage-containers/manage-serviceaccounts#create-a-credential-spec). The credential specification and the `Hostname` tag are specified in the application manifest. The `Hostname` tag must match the gMSA account name that the container runs under.  The `Hostname` tag allows the container to authenticate itself to other services in the domain using Kerberos authentication.  A sample for specifying the `Hostname` and the `credspec` in the application manifest is shown in the following snippet:
->>>>>>> 6a383dfd
-
-```xml
-<Policies>
-  <ContainerHostPolicies CodePackageRef="NodeService.Code" Isolation="process" Hostname="gMSAAccountName">
-    <SecurityOption Value="credentialspec=file://WebApplication1.json"/>
-  </ContainerHostPolicies>
-</Policies>
-```
-As a next step, read the following articles:
-
-* [Deploy a Windows container to Service Fabric on Windows Server 2016](service-fabric-get-started-containers.md)
-* [Deploy a Docker container to Service Fabric on Linux](service-fabric-get-started-containers-linux.md)
+---
+title: Setup gMSA for Azure Service Fabric container services| Microsoft Docs
+description: Learn now to setup gMSA for a container running in Azure Service Fabric.
+services: service-fabric
+documentationcenter: .net
+author: aljo-microsoft
+manager: chackdan
+editor: ''
+
+ms.assetid: ab49c4b9-74a8-4907-b75b-8d2ee84c6d90
+ms.service: service-fabric
+ms.devlang: dotNet
+ms.topic: conceptual
+ms.tgt_pltfrm: NA
+ms.workload: NA
+ms.date: 03/20/2019
+ms.author: aljo, subramar
+---
+
+# Set up gMSA for Windows containers running on Service Fabric
+
+To set up gMSA (group Managed Service Accounts), a credential specification file (`credspec`) is placed on all nodes in the cluster. The file can be copied on all nodes using a VM extension.  The `credspec` file must contain the gMSA account information. For more information on the `credspec` file, see [Create a Credential Spec](https://docs.microsoft.com/virtualization/windowscontainers/manage-containers/manage-serviceaccounts#create-a-credential-spec). The credential specification and the `Hostname` tag are specified in the application manifest. The `Hostname` tag must match the gMSA account name that the container runs under.  The `Hostname` tag allows the container to authenticate itself to other services in the domain using Kerberos authentication.  A sample for specifying the `Hostname` and the `credspec` in the application manifest is shown in the following snippet:
+
+```xml
+<Policies>
+  <ContainerHostPolicies CodePackageRef="NodeService.Code" Isolation="process" Hostname="gMSAAccountName">
+    <SecurityOption Value="credentialspec=file://WebApplication1.json"/>
+  </ContainerHostPolicies>
+</Policies>
+```
+As a next step, read the following articles:
+
+* [Deploy a Windows container to Service Fabric on Windows Server 2016](service-fabric-get-started-containers.md)
+* [Deploy a Docker container to Service Fabric on Linux](service-fabric-get-started-containers-linux.md)