--- conflicted
+++ resolved
@@ -13,11 +13,7 @@
    ms.topic="article"
    ms.tgt_pltfrm="NA"
    ms.workload="NA"
-<<<<<<< HEAD
-   ms.date="03/25/2016"
-=======
    ms.date="06/13/2016"
->>>>>>> c186bb0b
    ms.author="amanbha"/>
 
 
@@ -63,11 +59,7 @@
 ```csharp
 var proxy = ActorProxy.Create<IGameActor>(
                     new ActorId(Guid.Parse(arg)), ApplicationName);
-<<<<<<< HEAD
-                    
-=======
 
->>>>>>> c186bb0b
 await proxy.SubscribeAsync<IGameEvents>(new GameEventsHandler());
 ```
 
