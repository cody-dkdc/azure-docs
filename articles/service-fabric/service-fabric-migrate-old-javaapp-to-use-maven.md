<<<<<<< HEAD
---
title: Migrate from Java SDK to Maven - Update old Azure Service Fabric Java Applications to use Maven | Microsoft Docs
description: Update the older Java applications which used to use the Service Fabric Java SDK, to fetch Service Fabric Java dependencies from Maven. After completing this setup, your older Java applications would be able to build .
services: service-fabric
documentationcenter: java
author: rapatchi
manager: timlt
editor: ''

ms.assetid: bf84458f-4b87-4de1-9844-19909e368deb
ms.service: service-fabric
ms.devlang: java
ms.topic: article
ms.tgt_pltfrm: NA
ms.workload: NA
ms.date: 08/23/2017
ms.author: rapatchi

---
# Update your previous Java Service Fabric application to fetch Java libraries from Maven
We have recently moved Service Fabric Java binaries from the Service Fabric Java SDK to Maven hosting. Now you can use **mavencentral** to fetch the latest Service Fabric Java dependencies. This quick-start helps you update your existing Java applications, which you earlier created to be used with Service Fabric Java SDK, using either Yeoman template or Eclipse, to be compatible with the Maven based build.

## Prerequisites
1. First you need to uninstall the existing Java SDK.

  ```bash
  sudo dpkg -r servicefabricsdkjava
  ```
2. Install the latest Service Fabric CLI following the steps mentioned [here](service-fabric-cli.md).

3. To build and work on the Service Fabric Java applications, you need to ensure that you have JDK 1.8 and Gradle installed. If not yet installed, you can run the following to install JDK 1.8 (openjdk-8-jdk) and Gradle -

 ```bash
 sudo apt-get install openjdk-8-jdk-headless
 sudo apt-get install gradle
 ```
 
4. Update the install/uninstall scripts of your application to use the new Service Fabric CLI following the steps mentioned [here](service-fabric-application-lifecycle-sfctl.md). You can refer to our getting-started [examples](https://github.com/Azure-Samples/service-fabric-java-getting-started) for reference.

>[!TIP]
> After uninstalling the Service Fabric Java SDK, Yeoman will not work. Follow the Prerequisites mentioned [here](service-fabric-create-your-first-linux-application-with-java.md) to have Service Fabric Yeoman Java template generator up and working.

## Service Fabric Java libraries on Maven
Service Fabric Java libraries have been hosted in Maven. You can add the dependencies in the ``pom.xml`` or ``build.gradle`` of your projects to use Service Fabric Java libraries from **mavenCentral**.

### Actors

Service Fabric Reliable Actor support for your application.

  ```XML
  <dependency>
      <groupId>com.microsoft.servicefabric</groupId>
      <artifactId>sf-actors-preview</artifactId>
      <version>0.10.0</version>
  </dependency>
  ```

  ```gradle
  repositories {
      mavenCentral()
  }
  dependencies {
      compile 'com.microsoft.servicefabric:sf-actors-preview:0.10.0'
  }
  ```

### Services

Service Fabric Stateless Service support for your application.

  ```XML
  <dependency>
      <groupId>com.microsoft.servicefabric</groupId>
      <artifactId>sf-services-preview</artifactId>
      <version>0.10.0</version>
  </dependency>
  ```

  ```gradle
  repositories {
      mavenCentral()
  }
  dependencies {
      compile 'com.microsoft.servicefabric:sf-services-preview:0.10.0'
  }
  ```

### Others
#### Transport

Transport layer support for Service Fabric Java application. You do not need to explicitly add this dependency to your Reliable Actor or Service applications, unless you program at the transport layer.

  ```XML
  <dependency>
      <groupId>com.microsoft.servicefabric</groupId>
      <artifactId>sf-transport-preview</artifactId>
      <version>0.10.0</version>
  </dependency>
  ```

  ```gradle
  repositories {
      mavenCentral()
  }
  dependencies {
      compile 'com.microsoft.servicefabric:sf-transport-preview:0.10.0'
  }
  ```

#### Fabric support

System level support for Service Fabric, which talks to native Service Fabric runtime. You do not need to explicitly add this dependency to your Reliable Actor or Service applications. This gets fetched automatically from Maven, when you include the other dependencies above.

  ```XML
  <dependency>
      <groupId>com.microsoft.servicefabric</groupId>
      <artifactId>sf-preview</artifactId>
      <version>0.10.0</version>
  </dependency>
  ```

  ```gradle
  repositories {
      mavenCentral()
  }
  dependencies {
      compile 'com.microsoft.servicefabric:sf-preview:0.10.0'
  }
  ```


## Migrating Service Fabric Stateless Service

To be able to build your existing Service Fabric stateless Java service using Service Fabric dependencies fetched from Maven, you need to update the ``build.gradle`` file inside the Service. Previously it used to be like as follows -
```
dependencies {
    compile fileTree(dir: '/opt/microsoft/sdk/servicefabric/java/packages/lib', include: ['*.jar'])
    compile project(':Interface')
}
.
.
.
jar {
    manifest {
    attributes(
                'Main-Class': 'statelessservice.MyStatelessServiceHost',
                "Class-Path": configurations.compile.collect { 'lib/' + it.getName() }.join(' '))
    baseName "MyStateless"
    destinationDir = file('./../MyStatelessApplication/MyStatelessPkg/Code')
}
.
.
.
task copyDeps <<{
    copy {
        from("/opt/microsoft/sdk/servicefabric/java/packages/lib")
        into("./../MyStatelessApplication/MyStatelessPkg/Code/lib")
        include('*.jar')
    }
    copy {
        from("/opt/microsoft/sdk/servicefabric/java/packages/lib")
        into("./../MyStatelessApplication/MyStatelessPkg/Code/lib")
        include('libj*.so')
    }
}
```
Now, to fetch the dependencies from Maven, the **updated** ``build.gradle`` would have the corresponding parts as follows -
```
repositories {
        mavenCentral()
}

configurations {
    azuresf
}

dependencies {
    compile project(':Interface')
    azuresf ('com.microsoft.servicefabric:sf-services-preview:0.10.0')
    compile fileTree(dir: 'lib', include: '*.jar')
}

task explodeDeps(type: Copy, dependsOn:configurations.azuresf) { task ->
    configurations.azuresf.filter { it.toString().contains("native-preview") }.each{
        from zipTree(it)
    }
    configurations.azuresf.filter { !it.toString().contains("native-preview") }.each {
        from it
    }
    into "lib"
    include "libj*.so", "*.jar"
}

compileJava.dependsOn(explodeDeps)
.
.
.
jar {
    manifest {
        def mpath = configurations.compile.collect {'lib/'+it.getName()}.join (' ')
        mpath = mpath + ' ' + configurations.azuresf.collect {'lib/'+it.getName()}.join (' ')
        attributes(
                'Main-Class': 'statelessservice.MyStatelessServiceHost',
                "Class-Path": mpath)
    baseName "MyStateless"
    destinationDir = file('./../MyStatelessApplication/MyStatelessPkg/Code')
   }
}
.
.
.
task copyDeps <<{
    copy {
        from("lib/")
        into("./../MyStatelessApplication/MyStatelessPkg/Code/lib")
        include('*')
    }
}
```
In general, to get an overall idea about how the build script would look like for a Service Fabric stateless Java service, you can refer to any sample from our getting-started examples. Here is the [build.gradle](https://github.com/Azure-Samples/service-fabric-java-getting-started/blob/master/Services/EchoServer/EchoServer1.0/EchoServerService/build.gradle) for the EchoServer sample.

## Migrating Service Fabric Actor Service

To be able to build your existing Service Fabric Actor Java application using Service Fabric dependencies fetched from Maven, you need to update the ``build.gradle`` file inside the interface package and in the Service package. If you have a TestClient package, you need to update that as well. So, for your actor ``Myactor``, the following would be the places where you need to update -
```
./Myactor/build.gradle
./MyactorInterface/build.gradle
./MyactorTestClient/build.gradle
```

#### Updating build script for the interface project

Previously it used to be like as follows -
```
dependencies {
    compile fileTree(dir: '/opt/microsoft/sdk/servicefabric/java/packages/lib', include: ['*.jar'])
}
.
.
```
Now, to fetch the dependencies from Maven, the **updated** ``build.gradle`` would have the corresponding parts as follows -
```
repositories {
    mavenCentral()
}

configurations {
    azuresf
}

dependencies {
    azuresf ('com.microsoft.servicefabric:sf-actors-preview:0.10.0')
    compile fileTree(dir: 'lib', include: '*.jar')
}

task explodeDeps(type: Copy, dependsOn:configurations.azuresf) { task ->
    configurations.azuresf.filter { it.toString().contains("native-preview") }.each{
        from zipTree(it)
    }
    configurations.azuresf.filter { !it.toString().contains("native-preview") }.each {
        from it
    }
    into "lib"
    include "libj*.so", "*.jar"
}

compileJava.dependsOn(explodeDeps)
.
.
```

#### Updating build script for the actor project

Previously it used to be like as follows -
```
dependencies {
    compile fileTree(dir: '/opt/microsoft/sdk/servicefabric/java/packages/lib', include: ['*.jar'])
    compile project(':MyactorInterface')
}
.
.
.
jar {
    manifest {
    attributes(
                'Main-Class': 'reliableactor.MyactorHost',
                "Class-Path": configurations.compile.collect { 'lib/' + it.getName() }.join(' '))
      baseName "myactor"
    destinationDir = file('./../myjavaapp/MyactorPkg/Code')
    }
}
.
.
.
task copyDeps<< {
    copy {
        from("/opt/microsoft/sdk/servicefabric/java/packages/lib")
        into("./../myjavaapp/MyactorPkg/Code/lib")
        include('*.jar')
    }
    copy {
        from("/opt/microsoft/sdk/servicefabric/java/packages/lib")
        into("./../myjavaapp/MyactorPkg/Code/lib")
        include('libj*.so')
    }
    copy {
        from("../MyactorInterface/out/lib")
        into("./../myjavaapp/MyactorPkg/Code/lib")
        include('*.jar')
    }
}
```
Now, to fetch the dependencies from Maven, the **updated** ``build.gradle`` would have the corresponding parts as follows -
```
repositories {
    mavenCentral()
}

configurations {
    azuresf
}

dependencies {
    compile project(':MyactorInterface')
    azuresf ('com.microsoft.servicefabric:sf-actors-preview:0.10.0')
    compile fileTree(dir: 'lib', include: '*.jar')
}

task explodeDeps(type: Copy, dependsOn:configurations.azuresf) { task ->
    configurations.azuresf.filter { it.toString().contains("native-preview") }.each{
        from zipTree(it)
    }
    configurations.azuresf.filter { !it.toString().contains("native-preview") }.each {
        from it
    }
    into "lib"
    include "libj*.so", "*.jar"
}

compileJava.dependsOn(explodeDeps)
.
.
.
jar {
    manifest {
        def mpath = configurations.compile.collect {'lib/'+it.getName()}.join (' ')
        mpath = mpath + ' ' + configurations.azuresf.collect {'lib/'+it.getName()}.join (' ')
        attributes(
                'Main-Class': 'reliableactor.MyactorHost',
                "Class-Path": mpath)
    baseName "myactor"
    destinationDir = file('../myjavaapp/MyactorPkg/Code')}
 }
.
.
.
task copyDeps<< {
      copy {
              from("lib/")
              into("../myjavaapp/MyactorPkg/Code/lib")
              include('*')
      }
      copy {
              from("../MyactorInterface/out/lib")
              into("../myjavaapp/MyactorPkg/Code/lib")
              include('*.jar')
      }
}
```

#### Updating build script for the test client project

Changes here are similar to the changes discussed in previous section, that is, the actor project. Previously the Gradle script used to be like as follows -
```
dependencies {
    compile fileTree(dir: '/opt/microsoft/sdk/servicefabric/java/packages/lib', include: ['*.jar'])
	  compile project(':MyactorInterface')
}
.
.
.
jar
{
	manifest {
    attributes(
		'Main-Class': 'reliableactor.test.MyactorTestClient',
		"Class-Path": configurations.compile.collect { 'lib/' + it.getName() }.join(' '))
	}
	baseName "myactor-test"
  destinationDir = file('out/lib')
}
.
.
.
task copyDeps<< {
        copy {
                from("/opt/microsoft/sdk/servicefabric/java/packages/lib")
                into("./out/lib/lib")
                include('*.jar')
        }
        copy {
                from("/opt/microsoft/sdk/servicefabric/java/packages/lib")
                into("./out/lib/lib")
                include('libj*.so')
        }
        copy {
                from("../MyactorInterface/out/lib")
                into("./out/lib/lib")
                include('*.jar')
        }
}
```
Now, to fetch the dependencies from Maven, the **updated** ``build.gradle`` would have the corresponding parts as follows -
```
repositories {
    mavenCentral()
}

configurations {
    azuresf
}

dependencies {
    compile project(':MyactorInterface')
    azuresf ('com.microsoft.servicefabric:sf-actors-preview:0.10.0')
    compile fileTree(dir: 'lib', include: '*.jar')
}

task explodeDeps(type: Copy, dependsOn:configurations.azuresf) { task ->
    configurations.azuresf.filter { it.toString().contains("native-preview") }.each{
        from zipTree(it)
    }
    configurations.azuresf.filter { !it.toString().contains("native-preview") }.each {
        from it
    }
    into "lib"
    include "libj*.so", "*.jar"
}

compileJava.dependsOn(explodeDeps)
.
.
.
jar
{
    manifest {
        def mpath = configurations.compile.collect {'lib/'+it.getName()}.join (' ')
        mpath = mpath + ' ' + configurations.azuresf.collect {'lib/'+it.getName()}.join (' ')
    attributes(
                'Main-Class': 'reliableactor.test.MyactorTestClient',
                "Class-Path": mpath)
    baseName "myactor-test"
    destinationDir = file('./out/lib')
        }
}
.
.
.
task copyDeps<< {
        copy {
                from("lib/")
                into("./out/lib/lib")
                include('*')
        }
        copy {
                from("../MyactorInterface/out/lib")
                into("./out/lib/lib")
                include('*.jar')
        }
}
```

## Next steps

* [Create and deploy your first Service Fabric Java application on Linux by using Yeoman](service-fabric-create-your-first-linux-application-with-java.md)
* [Create and deploy your first Service Fabric Java application on Linux by using Service Fabric Plugin for Eclipse](service-fabric-get-started-eclipse.md)
* [Interact with Service Fabric clusters using the Service Fabric CLI](service-fabric-cli.md)
=======
---
title: Migrate from Java SDK to Maven - Update old Azure Service Fabric Java Applications to use Maven | Microsoft Docs
description: Update the older Java applications which used to use the Service Fabric Java SDK, to fetch Service Fabric Java dependencies from Maven. After completing this setup, your older Java applications would be able to build .
services: service-fabric
documentationcenter: java
author: rapatchi
manager: timlt
editor: ''

ms.assetid: bf84458f-4b87-4de1-9844-19909e368deb
ms.service: service-fabric
ms.devlang: java
ms.topic: conceptual
ms.tgt_pltfrm: NA
ms.workload: NA
ms.date: 08/23/2017
ms.author: rapatchi

---
# Update your previous Java Service Fabric application to fetch Java libraries from Maven
We have recently moved Service Fabric Java binaries from the Service Fabric Java SDK to Maven hosting. Now you can use **mavencentral** to fetch the latest Service Fabric Java dependencies. This quick-start helps you update your existing Java applications, which you earlier created to be used with Service Fabric Java SDK, using either Yeoman template or Eclipse, to be compatible with the Maven based build.

## Prerequisites
1. First you need to uninstall the existing Java SDK.

  ```bash
  sudo dpkg -r servicefabricsdkjava
  ```
2. Install the latest Service Fabric CLI following the steps mentioned [here](service-fabric-cli.md).

3. To build and work on the Service Fabric Java applications, you need to ensure that you have JDK 1.8 and Gradle installed. If not yet installed, you can run the following to install JDK 1.8 (openjdk-8-jdk) and Gradle -

 ```bash
 sudo apt-get install openjdk-8-jdk-headless
 sudo apt-get install gradle
 ```
4. Update the install/uninstall scripts of your application to use the new Service Fabric CLI following the steps mentioned [here](service-fabric-application-lifecycle-sfctl.md). You can refer to our getting-started [examples](https://github.com/Azure-Samples/service-fabric-java-getting-started) for reference.

>[!TIP]
> After uninstalling the Service Fabric Java SDK, Yeoman will not work. Follow the Prerequisites mentioned [here](service-fabric-create-your-first-linux-application-with-java.md) to have Service Fabric Yeoman Java template generator up and working.

## Service Fabric Java libraries on Maven
Service Fabric Java libraries have been hosted in Maven. You can add the dependencies in the ``pom.xml`` or ``build.gradle`` of your projects to use Service Fabric Java libraries from **mavenCentral**.

### Actors

Service Fabric Reliable Actor support for your application.

  ```XML
  <dependency>
      <groupId>com.microsoft.servicefabric</groupId>
      <artifactId>sf-actors-preview</artifactId>
      <version>0.10.0</version>
  </dependency>
  ```

  ```gradle
  repositories {
      mavenCentral()
  }
  dependencies {
      compile 'com.microsoft.servicefabric:sf-actors-preview:0.10.0'
  }
  ```

### Services

Service Fabric Stateless Service support for your application.

  ```XML
  <dependency>
      <groupId>com.microsoft.servicefabric</groupId>
      <artifactId>sf-services-preview</artifactId>
      <version>0.10.0</version>
  </dependency>
  ```

  ```gradle
  repositories {
      mavenCentral()
  }
  dependencies {
      compile 'com.microsoft.servicefabric:sf-services-preview:0.10.0'
  }
  ```

### Others
#### Transport

Transport layer support for Service Fabric Java application. You do not need to explicitly add this dependency to your Reliable Actor or Service applications, unless you program at the transport layer.

  ```XML
  <dependency>
      <groupId>com.microsoft.servicefabric</groupId>
      <artifactId>sf-transport-preview</artifactId>
      <version>0.10.0</version>
  </dependency>
  ```

  ```gradle
  repositories {
      mavenCentral()
  }
  dependencies {
      compile 'com.microsoft.servicefabric:sf-transport-preview:0.10.0'
  }
  ```

#### Fabric support

System level support for Service Fabric, which talks to native Service Fabric runtime. You do not need to explicitly add this dependency to your Reliable Actor or Service applications. This gets fetched automatically from Maven, when you include the other dependencies above.

  ```XML
  <dependency>
      <groupId>com.microsoft.servicefabric</groupId>
      <artifactId>sf-preview</artifactId>
      <version>0.10.0</version>
  </dependency>
  ```

  ```gradle
  repositories {
      mavenCentral()
  }
  dependencies {
      compile 'com.microsoft.servicefabric:sf-preview:0.10.0'
  }
  ```


## Migrating Service Fabric Stateless Service

To be able to build your existing Service Fabric stateless Java service using Service Fabric dependencies fetched from Maven, you need to update the ``build.gradle`` file inside the Service. Previously it used to be like as follows -
```
dependencies {
    compile fileTree(dir: '/opt/microsoft/sdk/servicefabric/java/packages/lib', include: ['*.jar'])
    compile project(':Interface')
}
.
.
.
jar {
    manifest {
    attributes(
                'Main-Class': 'statelessservice.MyStatelessServiceHost',
                "Class-Path": configurations.compile.collect { 'lib/' + it.getName() }.join(' '))
    baseName "MyStateless"
    destinationDir = file('./../MyStatelessApplication/MyStatelessPkg/Code')
}
.
.
.
task copyDeps <<{
    copy {
        from("/opt/microsoft/sdk/servicefabric/java/packages/lib")
        into("./../MyStatelessApplication/MyStatelessPkg/Code/lib")
        include('*.jar')
    }
    copy {
        from("/opt/microsoft/sdk/servicefabric/java/packages/lib")
        into("./../MyStatelessApplication/MyStatelessPkg/Code/lib")
        include('libj*.so')
    }
}
```
Now, to fetch the dependencies from Maven, the **updated** ``build.gradle`` would have the corresponding parts as follows -
```
repositories {
        mavenCentral()
}

configurations {
    azuresf
}

dependencies {
    compile project(':Interface')
    azuresf ('com.microsoft.servicefabric:sf-services-preview:0.10.0')
    compile fileTree(dir: 'lib', include: '*.jar')
}

task explodeDeps(type: Copy, dependsOn:configurations.azuresf) { task ->
    configurations.azuresf.filter { it.toString().contains("native-preview") }.each{
        from zipTree(it)
    }
    configurations.azuresf.filter { !it.toString().contains("native-preview") }.each {
        from it
    }
    into "lib"
    include "libj*.so", "*.jar"
}

compileJava.dependsOn(explodeDeps)
.
.
.
jar {
    manifest {
        def mpath = configurations.compile.collect {'lib/'+it.getName()}.join (' ')
        mpath = mpath + ' ' + configurations.azuresf.collect {'lib/'+it.getName()}.join (' ')
        attributes(
                'Main-Class': 'statelessservice.MyStatelessServiceHost',
                "Class-Path": mpath)
    baseName "MyStateless"
    destinationDir = file('./../MyStatelessApplication/MyStatelessPkg/Code')
   }
}
.
.
.
task copyDeps <<{
    copy {
        from("lib/")
        into("./../MyStatelessApplication/MyStatelessPkg/Code/lib")
        include('*')
    }
}
```
In general, to get an overall idea about how the build script would look like for a Service Fabric stateless Java service, you can refer to any sample from our getting-started examples. Here is the [build.gradle](https://github.com/Azure-Samples/service-fabric-java-getting-started/blob/master/Services/EchoServer/EchoServer1.0/EchoServerService/build.gradle) for the EchoServer sample.

## Migrating Service Fabric Actor Service

To be able to build your existing Service Fabric Actor Java application using Service Fabric dependencies fetched from Maven, you need to update the ``build.gradle`` file inside the interface package and in the Service package. If you have a TestClient package, you need to update that as well. So, for your actor ``Myactor``, the following would be the places where you need to update -
```
./Myactor/build.gradle
./MyactorInterface/build.gradle
./MyactorTestClient/build.gradle
```

#### Updating build script for the interface project

Previously it used to be like as follows -
```
dependencies {
    compile fileTree(dir: '/opt/microsoft/sdk/servicefabric/java/packages/lib', include: ['*.jar'])
}
.
.
```
Now, to fetch the dependencies from Maven, the **updated** ``build.gradle`` would have the corresponding parts as follows -
```
repositories {
    mavenCentral()
}

configurations {
    azuresf
}

dependencies {
    azuresf ('com.microsoft.servicefabric:sf-actors-preview:0.10.0')
    compile fileTree(dir: 'lib', include: '*.jar')
}

task explodeDeps(type: Copy, dependsOn:configurations.azuresf) { task ->
    configurations.azuresf.filter { it.toString().contains("native-preview") }.each{
        from zipTree(it)
    }
    configurations.azuresf.filter { !it.toString().contains("native-preview") }.each {
        from it
    }
    into "lib"
    include "libj*.so", "*.jar"
}

compileJava.dependsOn(explodeDeps)
.
.
```

#### Updating build script for the actor project

Previously it used to be like as follows -
```
dependencies {
    compile fileTree(dir: '/opt/microsoft/sdk/servicefabric/java/packages/lib', include: ['*.jar'])
    compile project(':MyactorInterface')
}
.
.
.
jar {
    manifest {
    attributes(
                'Main-Class': 'reliableactor.MyactorHost',
                "Class-Path": configurations.compile.collect { 'lib/' + it.getName() }.join(' '))
      baseName "myactor"
    destinationDir = file('./../myjavaapp/MyactorPkg/Code')
    }
}
.
.
.
task copyDeps<< {
    copy {
        from("/opt/microsoft/sdk/servicefabric/java/packages/lib")
        into("./../myjavaapp/MyactorPkg/Code/lib")
        include('*.jar')
    }
    copy {
        from("/opt/microsoft/sdk/servicefabric/java/packages/lib")
        into("./../myjavaapp/MyactorPkg/Code/lib")
        include('libj*.so')
    }
    copy {
        from("../MyactorInterface/out/lib")
        into("./../myjavaapp/MyactorPkg/Code/lib")
        include('*.jar')
    }
}
```
Now, to fetch the dependencies from Maven, the **updated** ``build.gradle`` would have the corresponding parts as follows -
```
repositories {
    mavenCentral()
}

configurations {
    azuresf
}

dependencies {
    compile project(':MyactorInterface')
    azuresf ('com.microsoft.servicefabric:sf-actors-preview:0.10.0')
    compile fileTree(dir: 'lib', include: '*.jar')
}

task explodeDeps(type: Copy, dependsOn:configurations.azuresf) { task ->
    configurations.azuresf.filter { it.toString().contains("native-preview") }.each{
        from zipTree(it)
    }
    configurations.azuresf.filter { !it.toString().contains("native-preview") }.each {
        from it
    }
    into "lib"
    include "libj*.so", "*.jar"
}

compileJava.dependsOn(explodeDeps)
.
.
.
jar {
    manifest {
        def mpath = configurations.compile.collect {'lib/'+it.getName()}.join (' ')
        mpath = mpath + ' ' + configurations.azuresf.collect {'lib/'+it.getName()}.join (' ')
        attributes(
                'Main-Class': 'reliableactor.MyactorHost',
                "Class-Path": mpath)
    baseName "myactor"
    destinationDir = file('../myjavaapp/MyactorPkg/Code')}
 }
.
.
.
task copyDeps<< {
      copy {
              from("lib/")
              into("../myjavaapp/MyactorPkg/Code/lib")
              include('*')
      }
      copy {
              from("../MyactorInterface/out/lib")
              into("../myjavaapp/MyactorPkg/Code/lib")
              include('*.jar')
      }
}
```

#### Updating build script for the test client project

Changes here are similar to the changes discussed in previous section, that is, the actor project. Previously the Gradle script used to be like as follows -
```
dependencies {
    compile fileTree(dir: '/opt/microsoft/sdk/servicefabric/java/packages/lib', include: ['*.jar'])
	  compile project(':MyactorInterface')
}
.
.
.
jar
{
	manifest {
    attributes(
		'Main-Class': 'reliableactor.test.MyactorTestClient',
		"Class-Path": configurations.compile.collect { 'lib/' + it.getName() }.join(' '))
	}
	baseName "myactor-test"
  destinationDir = file('out/lib')
}
.
.
.
task copyDeps<< {
        copy {
                from("/opt/microsoft/sdk/servicefabric/java/packages/lib")
                into("./out/lib/lib")
                include('*.jar')
        }
        copy {
                from("/opt/microsoft/sdk/servicefabric/java/packages/lib")
                into("./out/lib/lib")
                include('libj*.so')
        }
        copy {
                from("../MyactorInterface/out/lib")
                into("./out/lib/lib")
                include('*.jar')
        }
}
```
Now, to fetch the dependencies from Maven, the **updated** ``build.gradle`` would have the corresponding parts as follows -
```
repositories {
    mavenCentral()
}

configurations {
    azuresf
}

dependencies {
    compile project(':MyactorInterface')
    azuresf ('com.microsoft.servicefabric:sf-actors-preview:0.10.0')
    compile fileTree(dir: 'lib', include: '*.jar')
}

task explodeDeps(type: Copy, dependsOn:configurations.azuresf) { task ->
    configurations.azuresf.filter { it.toString().contains("native-preview") }.each{
        from zipTree(it)
    }
    configurations.azuresf.filter { !it.toString().contains("native-preview") }.each {
        from it
    }
    into "lib"
    include "libj*.so", "*.jar"
}

compileJava.dependsOn(explodeDeps)
.
.
.
jar
{
    manifest {
        def mpath = configurations.compile.collect {'lib/'+it.getName()}.join (' ')
        mpath = mpath + ' ' + configurations.azuresf.collect {'lib/'+it.getName()}.join (' ')
    attributes(
                'Main-Class': 'reliableactor.test.MyactorTestClient',
                "Class-Path": mpath)
    baseName "myactor-test"
    destinationDir = file('./out/lib')
        }
}
.
.
.
task copyDeps<< {
        copy {
                from("lib/")
                into("./out/lib/lib")
                include('*')
        }
        copy {
                from("../MyactorInterface/out/lib")
                into("./out/lib/lib")
                include('*.jar')
        }
}
```

## Next steps

* [Create and deploy your first Service Fabric Java application on Linux by using Yeoman](service-fabric-create-your-first-linux-application-with-java.md)
* [Create and deploy your first Service Fabric Java application on Linux by using Service Fabric Plugin for Eclipse](service-fabric-get-started-eclipse.md)
* [Interact with Service Fabric clusters using the Service Fabric CLI](service-fabric-cli.md)
>>>>>>> fe82e361
<|MERGE_RESOLUTION|>--- conflicted
+++ resolved
@@ -1,4 +1,3 @@
-<<<<<<< HEAD
 ---
 title: Migrate from Java SDK to Maven - Update old Azure Service Fabric Java Applications to use Maven | Microsoft Docs
 description: Update the older Java applications which used to use the Service Fabric Java SDK, to fetch Service Fabric Java dependencies from Maven. After completing this setup, your older Java applications would be able to build .
@@ -11,7 +10,7 @@
 ms.assetid: bf84458f-4b87-4de1-9844-19909e368deb
 ms.service: service-fabric
 ms.devlang: java
-ms.topic: article
+ms.topic: conceptual
 ms.tgt_pltfrm: NA
 ms.workload: NA
 ms.date: 08/23/2017
@@ -35,7 +34,6 @@
  sudo apt-get install openjdk-8-jdk-headless
  sudo apt-get install gradle
  ```
- 
 4. Update the install/uninstall scripts of your application to use the new Service Fabric CLI following the steps mentioned [here](service-fabric-application-lifecycle-sfctl.md). You can refer to our getting-started [examples](https://github.com/Azure-Samples/service-fabric-java-getting-started) for reference.
 
 >[!TIP]
@@ -475,482 +473,4 @@
 
 * [Create and deploy your first Service Fabric Java application on Linux by using Yeoman](service-fabric-create-your-first-linux-application-with-java.md)
 * [Create and deploy your first Service Fabric Java application on Linux by using Service Fabric Plugin for Eclipse](service-fabric-get-started-eclipse.md)
-* [Interact with Service Fabric clusters using the Service Fabric CLI](service-fabric-cli.md)
-=======
----
-title: Migrate from Java SDK to Maven - Update old Azure Service Fabric Java Applications to use Maven | Microsoft Docs
-description: Update the older Java applications which used to use the Service Fabric Java SDK, to fetch Service Fabric Java dependencies from Maven. After completing this setup, your older Java applications would be able to build .
-services: service-fabric
-documentationcenter: java
-author: rapatchi
-manager: timlt
-editor: ''
-
-ms.assetid: bf84458f-4b87-4de1-9844-19909e368deb
-ms.service: service-fabric
-ms.devlang: java
-ms.topic: conceptual
-ms.tgt_pltfrm: NA
-ms.workload: NA
-ms.date: 08/23/2017
-ms.author: rapatchi
-
----
-# Update your previous Java Service Fabric application to fetch Java libraries from Maven
-We have recently moved Service Fabric Java binaries from the Service Fabric Java SDK to Maven hosting. Now you can use **mavencentral** to fetch the latest Service Fabric Java dependencies. This quick-start helps you update your existing Java applications, which you earlier created to be used with Service Fabric Java SDK, using either Yeoman template or Eclipse, to be compatible with the Maven based build.
-
-## Prerequisites
-1. First you need to uninstall the existing Java SDK.
-
-  ```bash
-  sudo dpkg -r servicefabricsdkjava
-  ```
-2. Install the latest Service Fabric CLI following the steps mentioned [here](service-fabric-cli.md).
-
-3. To build and work on the Service Fabric Java applications, you need to ensure that you have JDK 1.8 and Gradle installed. If not yet installed, you can run the following to install JDK 1.8 (openjdk-8-jdk) and Gradle -
-
- ```bash
- sudo apt-get install openjdk-8-jdk-headless
- sudo apt-get install gradle
- ```
-4. Update the install/uninstall scripts of your application to use the new Service Fabric CLI following the steps mentioned [here](service-fabric-application-lifecycle-sfctl.md). You can refer to our getting-started [examples](https://github.com/Azure-Samples/service-fabric-java-getting-started) for reference.
-
->[!TIP]
-> After uninstalling the Service Fabric Java SDK, Yeoman will not work. Follow the Prerequisites mentioned [here](service-fabric-create-your-first-linux-application-with-java.md) to have Service Fabric Yeoman Java template generator up and working.
-
-## Service Fabric Java libraries on Maven
-Service Fabric Java libraries have been hosted in Maven. You can add the dependencies in the ``pom.xml`` or ``build.gradle`` of your projects to use Service Fabric Java libraries from **mavenCentral**.
-
-### Actors
-
-Service Fabric Reliable Actor support for your application.
-
-  ```XML
-  <dependency>
-      <groupId>com.microsoft.servicefabric</groupId>
-      <artifactId>sf-actors-preview</artifactId>
-      <version>0.10.0</version>
-  </dependency>
-  ```
-
-  ```gradle
-  repositories {
-      mavenCentral()
-  }
-  dependencies {
-      compile 'com.microsoft.servicefabric:sf-actors-preview:0.10.0'
-  }
-  ```
-
-### Services
-
-Service Fabric Stateless Service support for your application.
-
-  ```XML
-  <dependency>
-      <groupId>com.microsoft.servicefabric</groupId>
-      <artifactId>sf-services-preview</artifactId>
-      <version>0.10.0</version>
-  </dependency>
-  ```
-
-  ```gradle
-  repositories {
-      mavenCentral()
-  }
-  dependencies {
-      compile 'com.microsoft.servicefabric:sf-services-preview:0.10.0'
-  }
-  ```
-
-### Others
-#### Transport
-
-Transport layer support for Service Fabric Java application. You do not need to explicitly add this dependency to your Reliable Actor or Service applications, unless you program at the transport layer.
-
-  ```XML
-  <dependency>
-      <groupId>com.microsoft.servicefabric</groupId>
-      <artifactId>sf-transport-preview</artifactId>
-      <version>0.10.0</version>
-  </dependency>
-  ```
-
-  ```gradle
-  repositories {
-      mavenCentral()
-  }
-  dependencies {
-      compile 'com.microsoft.servicefabric:sf-transport-preview:0.10.0'
-  }
-  ```
-
-#### Fabric support
-
-System level support for Service Fabric, which talks to native Service Fabric runtime. You do not need to explicitly add this dependency to your Reliable Actor or Service applications. This gets fetched automatically from Maven, when you include the other dependencies above.
-
-  ```XML
-  <dependency>
-      <groupId>com.microsoft.servicefabric</groupId>
-      <artifactId>sf-preview</artifactId>
-      <version>0.10.0</version>
-  </dependency>
-  ```
-
-  ```gradle
-  repositories {
-      mavenCentral()
-  }
-  dependencies {
-      compile 'com.microsoft.servicefabric:sf-preview:0.10.0'
-  }
-  ```
-
-
-## Migrating Service Fabric Stateless Service
-
-To be able to build your existing Service Fabric stateless Java service using Service Fabric dependencies fetched from Maven, you need to update the ``build.gradle`` file inside the Service. Previously it used to be like as follows -
-```
-dependencies {
-    compile fileTree(dir: '/opt/microsoft/sdk/servicefabric/java/packages/lib', include: ['*.jar'])
-    compile project(':Interface')
-}
-.
-.
-.
-jar {
-    manifest {
-    attributes(
-                'Main-Class': 'statelessservice.MyStatelessServiceHost',
-                "Class-Path": configurations.compile.collect { 'lib/' + it.getName() }.join(' '))
-    baseName "MyStateless"
-    destinationDir = file('./../MyStatelessApplication/MyStatelessPkg/Code')
-}
-.
-.
-.
-task copyDeps <<{
-    copy {
-        from("/opt/microsoft/sdk/servicefabric/java/packages/lib")
-        into("./../MyStatelessApplication/MyStatelessPkg/Code/lib")
-        include('*.jar')
-    }
-    copy {
-        from("/opt/microsoft/sdk/servicefabric/java/packages/lib")
-        into("./../MyStatelessApplication/MyStatelessPkg/Code/lib")
-        include('libj*.so')
-    }
-}
-```
-Now, to fetch the dependencies from Maven, the **updated** ``build.gradle`` would have the corresponding parts as follows -
-```
-repositories {
-        mavenCentral()
-}
-
-configurations {
-    azuresf
-}
-
-dependencies {
-    compile project(':Interface')
-    azuresf ('com.microsoft.servicefabric:sf-services-preview:0.10.0')
-    compile fileTree(dir: 'lib', include: '*.jar')
-}
-
-task explodeDeps(type: Copy, dependsOn:configurations.azuresf) { task ->
-    configurations.azuresf.filter { it.toString().contains("native-preview") }.each{
-        from zipTree(it)
-    }
-    configurations.azuresf.filter { !it.toString().contains("native-preview") }.each {
-        from it
-    }
-    into "lib"
-    include "libj*.so", "*.jar"
-}
-
-compileJava.dependsOn(explodeDeps)
-.
-.
-.
-jar {
-    manifest {
-        def mpath = configurations.compile.collect {'lib/'+it.getName()}.join (' ')
-        mpath = mpath + ' ' + configurations.azuresf.collect {'lib/'+it.getName()}.join (' ')
-        attributes(
-                'Main-Class': 'statelessservice.MyStatelessServiceHost',
-                "Class-Path": mpath)
-    baseName "MyStateless"
-    destinationDir = file('./../MyStatelessApplication/MyStatelessPkg/Code')
-   }
-}
-.
-.
-.
-task copyDeps <<{
-    copy {
-        from("lib/")
-        into("./../MyStatelessApplication/MyStatelessPkg/Code/lib")
-        include('*')
-    }
-}
-```
-In general, to get an overall idea about how the build script would look like for a Service Fabric stateless Java service, you can refer to any sample from our getting-started examples. Here is the [build.gradle](https://github.com/Azure-Samples/service-fabric-java-getting-started/blob/master/Services/EchoServer/EchoServer1.0/EchoServerService/build.gradle) for the EchoServer sample.
-
-## Migrating Service Fabric Actor Service
-
-To be able to build your existing Service Fabric Actor Java application using Service Fabric dependencies fetched from Maven, you need to update the ``build.gradle`` file inside the interface package and in the Service package. If you have a TestClient package, you need to update that as well. So, for your actor ``Myactor``, the following would be the places where you need to update -
-```
-./Myactor/build.gradle
-./MyactorInterface/build.gradle
-./MyactorTestClient/build.gradle
-```
-
-#### Updating build script for the interface project
-
-Previously it used to be like as follows -
-```
-dependencies {
-    compile fileTree(dir: '/opt/microsoft/sdk/servicefabric/java/packages/lib', include: ['*.jar'])
-}
-.
-.
-```
-Now, to fetch the dependencies from Maven, the **updated** ``build.gradle`` would have the corresponding parts as follows -
-```
-repositories {
-    mavenCentral()
-}
-
-configurations {
-    azuresf
-}
-
-dependencies {
-    azuresf ('com.microsoft.servicefabric:sf-actors-preview:0.10.0')
-    compile fileTree(dir: 'lib', include: '*.jar')
-}
-
-task explodeDeps(type: Copy, dependsOn:configurations.azuresf) { task ->
-    configurations.azuresf.filter { it.toString().contains("native-preview") }.each{
-        from zipTree(it)
-    }
-    configurations.azuresf.filter { !it.toString().contains("native-preview") }.each {
-        from it
-    }
-    into "lib"
-    include "libj*.so", "*.jar"
-}
-
-compileJava.dependsOn(explodeDeps)
-.
-.
-```
-
-#### Updating build script for the actor project
-
-Previously it used to be like as follows -
-```
-dependencies {
-    compile fileTree(dir: '/opt/microsoft/sdk/servicefabric/java/packages/lib', include: ['*.jar'])
-    compile project(':MyactorInterface')
-}
-.
-.
-.
-jar {
-    manifest {
-    attributes(
-                'Main-Class': 'reliableactor.MyactorHost',
-                "Class-Path": configurations.compile.collect { 'lib/' + it.getName() }.join(' '))
-      baseName "myactor"
-    destinationDir = file('./../myjavaapp/MyactorPkg/Code')
-    }
-}
-.
-.
-.
-task copyDeps<< {
-    copy {
-        from("/opt/microsoft/sdk/servicefabric/java/packages/lib")
-        into("./../myjavaapp/MyactorPkg/Code/lib")
-        include('*.jar')
-    }
-    copy {
-        from("/opt/microsoft/sdk/servicefabric/java/packages/lib")
-        into("./../myjavaapp/MyactorPkg/Code/lib")
-        include('libj*.so')
-    }
-    copy {
-        from("../MyactorInterface/out/lib")
-        into("./../myjavaapp/MyactorPkg/Code/lib")
-        include('*.jar')
-    }
-}
-```
-Now, to fetch the dependencies from Maven, the **updated** ``build.gradle`` would have the corresponding parts as follows -
-```
-repositories {
-    mavenCentral()
-}
-
-configurations {
-    azuresf
-}
-
-dependencies {
-    compile project(':MyactorInterface')
-    azuresf ('com.microsoft.servicefabric:sf-actors-preview:0.10.0')
-    compile fileTree(dir: 'lib', include: '*.jar')
-}
-
-task explodeDeps(type: Copy, dependsOn:configurations.azuresf) { task ->
-    configurations.azuresf.filter { it.toString().contains("native-preview") }.each{
-        from zipTree(it)
-    }
-    configurations.azuresf.filter { !it.toString().contains("native-preview") }.each {
-        from it
-    }
-    into "lib"
-    include "libj*.so", "*.jar"
-}
-
-compileJava.dependsOn(explodeDeps)
-.
-.
-.
-jar {
-    manifest {
-        def mpath = configurations.compile.collect {'lib/'+it.getName()}.join (' ')
-        mpath = mpath + ' ' + configurations.azuresf.collect {'lib/'+it.getName()}.join (' ')
-        attributes(
-                'Main-Class': 'reliableactor.MyactorHost',
-                "Class-Path": mpath)
-    baseName "myactor"
-    destinationDir = file('../myjavaapp/MyactorPkg/Code')}
- }
-.
-.
-.
-task copyDeps<< {
-      copy {
-              from("lib/")
-              into("../myjavaapp/MyactorPkg/Code/lib")
-              include('*')
-      }
-      copy {
-              from("../MyactorInterface/out/lib")
-              into("../myjavaapp/MyactorPkg/Code/lib")
-              include('*.jar')
-      }
-}
-```
-
-#### Updating build script for the test client project
-
-Changes here are similar to the changes discussed in previous section, that is, the actor project. Previously the Gradle script used to be like as follows -
-```
-dependencies {
-    compile fileTree(dir: '/opt/microsoft/sdk/servicefabric/java/packages/lib', include: ['*.jar'])
-	  compile project(':MyactorInterface')
-}
-.
-.
-.
-jar
-{
-	manifest {
-    attributes(
-		'Main-Class': 'reliableactor.test.MyactorTestClient',
-		"Class-Path": configurations.compile.collect { 'lib/' + it.getName() }.join(' '))
-	}
-	baseName "myactor-test"
-  destinationDir = file('out/lib')
-}
-.
-.
-.
-task copyDeps<< {
-        copy {
-                from("/opt/microsoft/sdk/servicefabric/java/packages/lib")
-                into("./out/lib/lib")
-                include('*.jar')
-        }
-        copy {
-                from("/opt/microsoft/sdk/servicefabric/java/packages/lib")
-                into("./out/lib/lib")
-                include('libj*.so')
-        }
-        copy {
-                from("../MyactorInterface/out/lib")
-                into("./out/lib/lib")
-                include('*.jar')
-        }
-}
-```
-Now, to fetch the dependencies from Maven, the **updated** ``build.gradle`` would have the corresponding parts as follows -
-```
-repositories {
-    mavenCentral()
-}
-
-configurations {
-    azuresf
-}
-
-dependencies {
-    compile project(':MyactorInterface')
-    azuresf ('com.microsoft.servicefabric:sf-actors-preview:0.10.0')
-    compile fileTree(dir: 'lib', include: '*.jar')
-}
-
-task explodeDeps(type: Copy, dependsOn:configurations.azuresf) { task ->
-    configurations.azuresf.filter { it.toString().contains("native-preview") }.each{
-        from zipTree(it)
-    }
-    configurations.azuresf.filter { !it.toString().contains("native-preview") }.each {
-        from it
-    }
-    into "lib"
-    include "libj*.so", "*.jar"
-}
-
-compileJava.dependsOn(explodeDeps)
-.
-.
-.
-jar
-{
-    manifest {
-        def mpath = configurations.compile.collect {'lib/'+it.getName()}.join (' ')
-        mpath = mpath + ' ' + configurations.azuresf.collect {'lib/'+it.getName()}.join (' ')
-    attributes(
-                'Main-Class': 'reliableactor.test.MyactorTestClient',
-                "Class-Path": mpath)
-    baseName "myactor-test"
-    destinationDir = file('./out/lib')
-        }
-}
-.
-.
-.
-task copyDeps<< {
-        copy {
-                from("lib/")
-                into("./out/lib/lib")
-                include('*')
-        }
-        copy {
-                from("../MyactorInterface/out/lib")
-                into("./out/lib/lib")
-                include('*.jar')
-        }
-}
-```
-
-## Next steps
-
-* [Create and deploy your first Service Fabric Java application on Linux by using Yeoman](service-fabric-create-your-first-linux-application-with-java.md)
-* [Create and deploy your first Service Fabric Java application on Linux by using Service Fabric Plugin for Eclipse](service-fabric-get-started-eclipse.md)
-* [Interact with Service Fabric clusters using the Service Fabric CLI](service-fabric-cli.md)
->>>>>>> fe82e361
+* [Interact with Service Fabric clusters using the Service Fabric CLI](service-fabric-cli.md)