--- conflicted
+++ resolved
@@ -28,19 +28,12 @@
 |-|-|
 | **Create cluster** ||
 | [Create a cluster (Azure)](./scripts/service-fabric-powershell-create-secure-cluster-cert.md)| Creates an Azure Service Fabric cluster. |
-<<<<<<< HEAD
 | **Manage cluster, nodes, and infrastructure** ||
 | [Add an application certificate](./scripts/service-fabric-powershell-add-application-certificate.md)| Adds an application X.509 certificate to all nodes in a cluster. |
 | [Update the RDP port range on cluster VMs](./scripts/service-fabric-powershell-change-rdp-port-range.md)|Changes the RDP port range on cluster node VMs in a deployed cluster.|
 | [Update the admin user and password for cluster node VMs](./scripts/service-fabric-powershell-change-rdp-user-and-pw.md) | Updates the admin username and password for cluster node VMs. |
 | [Open a port in the load balancer](./scripts/service-fabric-powershell-open-port-in-load-balancer.md) | Open an application port in the Azure load balancer to allow inbound traffic on a specific port. |
 | [Create an inbound network security group rule](./scripts/service-fabric-powershell-open-port-in-load-balancer.md) | Create an inbound network security group rule to allow inbound traffic to the cluster on a specific port. |
-=======
-| **Manage cluster and nodes** ||
-| [Add an application certificate](./scripts/service-fabric-powershell-add-application-certificate.md)| Adds an application X.509 certificate to all nodes in a cluster. |
-|[Change the RDP port range on cluster node VMs](./scripts/service-fabric-powershell-change-rdp-port-range.md)|Changes the RDP port range on cluster node VMs in a deployed cluster.|
-| [Update the admin user and password for cluster node VMs](./scripts/service-fabric-powershell-change-rdp-user-and-pw.md) | Updates the admin username and password for cluster node VMs. |
->>>>>>> 3736cab7
 | **Manage applications** ||
 | [Deploy an application](./scripts/service-fabric-powershell-deploy-application.md)| Deploy an application to a cluster.|
 | [Upgrade an application](./scripts/service-fabric-powershell-upgrade-application.md)| Upgrade an application.|
