--- conflicted
+++ resolved
@@ -129,21 +129,6 @@
             </div>
         </div>
     </li>
-<<<<<<< HEAD
-	<li>
-        <a href="/rest/api/servicefabric">
-        <div class="cardSize">
-            <div class="cardPadding">
-                <div class="card">
-                    <div class="cardText">
-                        <h3>REST</h3>
-                        <p>Service Fabric REST API</p>
-                    </div>
-                </div>
-            </div>
-        </div>
-        </a>
-=======
     <li>
         <div class="cardSize">
             <div class="cardPadding">
@@ -155,7 +140,6 @@
                 </div>
             </div>
         </div>
->>>>>>> f1ea3417
     </li>
 </ul>	
 
