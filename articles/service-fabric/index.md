--- conflicted
+++ resolved
@@ -5,9 +5,6 @@
 author: carolz
 manager: carolz
 layout: LandingPage
-<<<<<<< HEAD
-description: Learn how to use Service Fabric middleware platform to package and deploy microservices for cloud-scale applications. Tutorials, API references, and code samples.
-=======
 ms.assetid: 
 ms.service: service-fabric
 ms.tgt_pltfrm: na
@@ -15,7 +12,6 @@
 ms.topic: landing-page
 ms.date: 01/23/2017
 ms.author: carolz
->>>>>>> e8cfaf0d
 ---
 #Service Fabric Documentation
 
