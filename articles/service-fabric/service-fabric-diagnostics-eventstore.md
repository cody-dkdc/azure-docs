--- conflicted
+++ resolved
@@ -1,123 +1,119 @@
----
-title: Azure Service Fabric Event Store  | Microsoft Docs
-description: Learn about Azure Service Fabric's EventStore
-services: service-fabric
-documentationcenter: .net
-author: srrengar
-manager: timlt
-editor: ''
-
-ms.assetid:
-ms.service: service-fabric
-ms.devlang: dotNet
-ms.topic: conceptual
-ms.tgt_pltfrm: NA
-ms.workload: NA
-ms.date: 11/21/2018
-ms.author: srrengar
-
----
-
-# EventStore service overview
-
->[!NOTE]
->As of Service Fabric version 6.4. the EventStore APIs are only available for Windows clusters running on Azure only. We are working on porting this functionality to Linux as well as our Standalone clusters.
-
-## Overview
-
-Introduced in version 6.2, the EventStore service is a monitoring option in Service Fabric. EventStore provides a way to understand the state of your cluster or workloads at a given point in time. 
-The EventStore is a stateful Service Fabric service that maintains events from the cluster. The event are exposed through the Service Fabric Explorer, REST and APIs. EventStore queries the cluster directly to get diagnostics data on any entity in your cluster and should be used to help:
-
-* Diagnose issues in development or testing, or where you might be using a monitoring pipeline
-* Confirm that management actions you are taking on your cluster are being processed correctly
-* Get a "snapshot" of how Service Fabric is interacting with a particular entity
-
-
-To see a full list of events available in the EventStore, see [Service Fabric events](service-fabric-diagnostics-event-generation-operational.md).
-
->[!NOTE]
->As of Service Fabric version 6.2. the EventStore APIs are currently in preview for Windows clusters running on Azure only. We are working on porting this functionality to Linux as well as our Standalone clusters.
-
-The EventStore service can be queried for events that are available for each entity and entity type in your cluster. This means you can query for events on the following levels:
-* Cluster: events specific to the cluster itself (e.g. cluster upgrade)
-* Nodes: all node level events
-* Node: events specific to one node, identified by `nodeName`
-* Applications: all application level events
-* Application: events specific to one application identified by `applicationId`
-* Services: events from all services in your clusters
-* Service: events from a specific service identified by `serviceId`
-* Partitions: events from all partitions
-* Partition: events from a specific partition identified by `partitionId`
-* Partition Replicas: events from all replicas / instances within a specific partition identified by `partitionId`
-* Partition Replica: events from a specific replica / instance identified by `replicaId` and `partitionId`
-
-To learn more about the API check out the [EventStore API reference]((https://docs.microsoft.com/rest/api/servicefabric/sfclient-index-eventsstore).
-
-The EventStore service also has the ability to correlate events in your cluster. By looking at events that were written at the same time from different entities that may have impacted each other, the EventStore service is able to link these events to help with identifying causes for activities in your cluster. For example, if one of your applications happens to become unhealthy without any induced changes, the EventStore will also look at other events exposed by the platform and could correlate this with an `Error` or `Warning` event. This helps with faster failure detection and root causes analysis.
-
-## Enable EventStore on your cluster
-
-### Local Cluster
-
-In [fabricSettings.json in your cluster](service-fabric-cluster-fabric-settings.md), add EventStoreService as an addOn feature and perform a cluster upgrade.
-
-```json
-    "addOnFeatures": [
-        "EventStoreService"
-    ],
-```
-
-### Azure cluster
-
-<<<<<<< HEAD
-In your cluster's ARM template, you can turn on the EventStore service by performing a [cluster config upgrade](service-fabric-cluster-config-upgrade-azure.md) and adding the following code. The `upgradeDescription` section configures the config upgrade to trigger a restart on the nodes. You can remove the section in another update.
-=======
-In your cluster's Azure Resource Manager template, you can turn on the EventStore service by performing a [cluster config upgrade](service-fabric-cluster-config-upgrade-azure.md) and adding the following code. The `upgradeDescription` section configures the config upgrade to trigger a restart on the nodes. You can remove the section in another update.
->>>>>>> a6b28746
-
-```json
-    "fabricSettings": [
-          …
-          …
-          …,
-         {
-            "name": "EventStoreService",
-            "parameters": [
-              {
-                "name": "TargetReplicaSetSize",
-                "value": "3"
-              },
-              {
-                "name": "MinReplicaSetSize",
-                "value": "1"
-              }
-            ]
-          }
-        ],
-        "upgradeDescription": {
-          "forceRestart": true,
-          "upgradeReplicaSetCheckTimeout": "10675199.02:48:05.4775807",
-          "healthCheckWaitDuration": "00:01:00",
-          "healthCheckStableDuration": "00:01:00",
-          "healthCheckRetryTimeout": "00:5:00",
-          "upgradeTimeout": "1:00:00",
-          "upgradeDomainTimeout": "00:10:00",
-          "healthPolicy": {
-            "maxPercentUnhealthyNodes": 100,
-            "maxPercentUnhealthyApplications": 100
-          },
-          "deltaHealthPolicy": {
-            "maxPercentDeltaUnhealthyNodes": 0,
-            "maxPercentUpgradeDomainDeltaUnhealthyNodes": 0,
-            "maxPercentDeltaUnhealthyApplications": 0
-          }
-        }
-```
-
-
-## Next steps
-* Get started with the EventStore API - [Using the EventStore APIs in Azure Service Fabric clusters](service-fabric-diagnostics-eventstore-query.md)
-* Learn more about the list of events offered by EventStore - [Service Fabric events](service-fabric-diagnostics-event-generation-operational.md)
-* Overview of monitoring and diagnostics in Service Fabric - [Monitoring and Diagnostics for Service Fabric](service-fabric-diagnostics-overview.md)
-* View the full list of API calls - [EventStore REST API Reference](https://docs.microsoft.com/rest/api/servicefabric/sfclient-index-eventsstore)
+---
+title: Azure Service Fabric Event Store  | Microsoft Docs
+description: Learn about Azure Service Fabric's EventStore
+services: service-fabric
+documentationcenter: .net
+author: srrengar
+manager: timlt
+editor: ''
+
+ms.assetid:
+ms.service: service-fabric
+ms.devlang: dotNet
+ms.topic: conceptual
+ms.tgt_pltfrm: NA
+ms.workload: NA
+ms.date: 11/21/2018
+ms.author: srrengar
+
+---
+
+# EventStore service overview
+
+>[!NOTE]
+>As of Service Fabric version 6.4. the EventStore APIs are only available for Windows clusters running on Azure only. We are working on porting this functionality to Linux as well as our Standalone clusters.
+
+## Overview
+
+Introduced in version 6.2, the EventStore service is a monitoring option in Service Fabric. EventStore provides a way to understand the state of your cluster or workloads at a given point in time. 
+The EventStore is a stateful Service Fabric service that maintains events from the cluster. The event are exposed through the Service Fabric Explorer, REST and APIs. EventStore queries the cluster directly to get diagnostics data on any entity in your cluster and should be used to help:
+
+* Diagnose issues in development or testing, or where you might be using a monitoring pipeline
+* Confirm that management actions you are taking on your cluster are being processed correctly
+* Get a "snapshot" of how Service Fabric is interacting with a particular entity
+
+
+To see a full list of events available in the EventStore, see [Service Fabric events](service-fabric-diagnostics-event-generation-operational.md).
+
+>[!NOTE]
+>As of Service Fabric version 6.2. the EventStore APIs are currently in preview for Windows clusters running on Azure only. We are working on porting this functionality to Linux as well as our Standalone clusters.
+
+The EventStore service can be queried for events that are available for each entity and entity type in your cluster. This means you can query for events on the following levels:
+* Cluster: events specific to the cluster itself (e.g. cluster upgrade)
+* Nodes: all node level events
+* Node: events specific to one node, identified by `nodeName`
+* Applications: all application level events
+* Application: events specific to one application identified by `applicationId`
+* Services: events from all services in your clusters
+* Service: events from a specific service identified by `serviceId`
+* Partitions: events from all partitions
+* Partition: events from a specific partition identified by `partitionId`
+* Partition Replicas: events from all replicas / instances within a specific partition identified by `partitionId`
+* Partition Replica: events from a specific replica / instance identified by `replicaId` and `partitionId`
+
+To learn more about the API check out the [EventStore API reference]((https://docs.microsoft.com/rest/api/servicefabric/sfclient-index-eventsstore).
+
+The EventStore service also has the ability to correlate events in your cluster. By looking at events that were written at the same time from different entities that may have impacted each other, the EventStore service is able to link these events to help with identifying causes for activities in your cluster. For example, if one of your applications happens to become unhealthy without any induced changes, the EventStore will also look at other events exposed by the platform and could correlate this with an `Error` or `Warning` event. This helps with faster failure detection and root causes analysis.
+
+## Enable EventStore on your cluster
+
+### Local Cluster
+
+In [fabricSettings.json in your cluster](service-fabric-cluster-fabric-settings.md), add EventStoreService as an addOn feature and perform a cluster upgrade.
+
+```json
+    "addOnFeatures": [
+        "EventStoreService"
+    ],
+```
+
+### Azure cluster
+
+In your cluster's Azure Resource Manager template, you can turn on the EventStore service by performing a [cluster config upgrade](service-fabric-cluster-config-upgrade-azure.md) and adding the following code. The `upgradeDescription` section configures the config upgrade to trigger a restart on the nodes. You can remove the section in another update.
+
+```json
+    "fabricSettings": [
+          …
+          …
+          …,
+         {
+            "name": "EventStoreService",
+            "parameters": [
+              {
+                "name": "TargetReplicaSetSize",
+                "value": "3"
+              },
+              {
+                "name": "MinReplicaSetSize",
+                "value": "1"
+              }
+            ]
+          }
+        ],
+        "upgradeDescription": {
+          "forceRestart": true,
+          "upgradeReplicaSetCheckTimeout": "10675199.02:48:05.4775807",
+          "healthCheckWaitDuration": "00:01:00",
+          "healthCheckStableDuration": "00:01:00",
+          "healthCheckRetryTimeout": "00:5:00",
+          "upgradeTimeout": "1:00:00",
+          "upgradeDomainTimeout": "00:10:00",
+          "healthPolicy": {
+            "maxPercentUnhealthyNodes": 100,
+            "maxPercentUnhealthyApplications": 100
+          },
+          "deltaHealthPolicy": {
+            "maxPercentDeltaUnhealthyNodes": 0,
+            "maxPercentUpgradeDomainDeltaUnhealthyNodes": 0,
+            "maxPercentDeltaUnhealthyApplications": 0
+          }
+        }
+```
+
+
+## Next steps
+* Get started with the EventStore API - [Using the EventStore APIs in Azure Service Fabric clusters](service-fabric-diagnostics-eventstore-query.md)
+* Learn more about the list of events offered by EventStore - [Service Fabric events](service-fabric-diagnostics-event-generation-operational.md)
+* Overview of monitoring and diagnostics in Service Fabric - [Monitoring and Diagnostics for Service Fabric](service-fabric-diagnostics-overview.md)
+* View the full list of API calls - [EventStore REST API Reference](https://docs.microsoft.com/rest/api/servicefabric/sfclient-index-eventsstore)
 * Learn more about monitoring your cluster - [Monitoring the cluster and platform](service-fabric-diagnostics-event-generation-infra.md).