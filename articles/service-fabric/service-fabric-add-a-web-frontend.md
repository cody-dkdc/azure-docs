--- conflicted
+++ resolved
@@ -1,241 +1,237 @@
-<properties
-   pageTitle="Create a web front end for your application | Microsoft Azure"
-   description="Expose your Service Fabric application to the web by using an ASP.NET 5 Web API project and inter-service communication via ServiceProxy."
-   services="service-fabric"
-   documentationCenter=".net"
-   authors="seanmck"
-   manager="timlt"
-   editor=""/>
-
-<tags
-   ms.service="service-fabric"
-   ms.devlang="dotNet"
-   ms.topic="article"
-   ms.tgt_pltfrm="NA"
-   ms.workload="NA"
-   ms.date="11/21/2015"
-   ms.author="seanmck"/>
-
-
-# Build a web service front end for your application
-
-By default, Azure Service Fabric services do not provide a public interface to the web. To expose your application's functionality to HTTP clients, you will need to create a web project to act as an entry point and then communicate from there to your individual services.
-
-In this tutorial, we will walk through adding an ASP.NET 5 Web API front end to an application that already includes a reliable service based on the stateful service project template. If you have not already done so, consider walking through [Creating your first application in Visual Studio](service-fabric-create-your-first-application-in-visual-studio.md) before starting this tutorial.
-
-
-## Add an ASP.NET 5 service to your application
-
-ASP.NET 5 is a lightweight, cross-platform web development framework that you can use to create modern web UI and web APIs. Let's add an ASP.NET Web API project to our existing application.
-
-1. In Solution Explorer, right-click **Services** within the application project and choose **Add Fabric Service**.
-
-	![Adding a new service to an existing application][vs-add-new-service]
-
-2. On the **Create a Service** page, choose **ASP.NET 5** and give it a name.
-
-	![Choosing ASP.NET web service in the new service dialog][vs-new-service-dialog]
-
-3. The next page provides a set of ASP.NET 5 project templates. Note that these are the same templates that you would see if you created an ASP.NET 5 project outside of a Service Fabric application. For this tutorial, we will choose **Web API**. However, you can apply the same concepts to building a full web application.
-
-	![Choosing ASP.NET project type][vs-new-aspnet-project-dialog]
-
-    Once your Web API project is created, you will have two services in your application. As you continue to build your application, you will add more services in exactly the same way. Each can be independently versioned and upgraded.
-
-
-## Run the application
-
-To get a sense of what we've done, let's deploy the new application and take a look at the default behavior that the ASP.NET 5 Web API template provides.
-
-1. Press F5 in Visual Studio to debug the app.
-
-2. When deployment is complete, Visual Studio will launch the browser to the root of the ASP.NET Web API service--something like http://localhost:33003. The port number is randomly assigned and may be different on your machine. The ASP.NET 5 Web API template doesn't provide default behavior for the root, so you will get an error in the browser.
-
-3. Add `/api/values` to the location in the browser. This will invoke the `Get` method on the ValuesController in the Web API template. It will return the default response that is provided by the template--a JSON array that contains two strings:
-
-    ![Default values returned from ASP.NET 5 Web API template][browser-aspnet-template-values]
-
-    By the end of the tutorial, we will have replaced these default values with the most recent counter value from our stateful service.
-
-
-## Connect the services
-
-Service Fabric provides complete flexibility in how you communicate with reliable services. Within a single application, you might have services that are accessible via TCP, other services that are accessible via an HTTP REST API, and still other services that are accessible via web sockets. For background on the options available and the tradeoffs involved, see [Communicating with services](service-fabric-connect-and-communicate-with-services.md). In this tutorial, we will follow one of the simpler approaches and use the `ServiceProxy`/`ServiceRemotingListener` classes that are provided in the SDK.
-
-In the `ServiceProxy` approach (modeled on remote procedure calls or RPCs), you define an interface to act as the public contract for the service. Then, you use that interface to generate a proxy class for interacting with the service.
-
-
-### Create the interface
-
-We will start by creating the interface to act as the contract between the stateful service and its clients, including the ASP.NET 5 project.
-
-1. In Solution Explorer, right-click your solution and choose **Add** > **New Project**.
-
-2. Choose the **Visual C#** entry in the left navigation pane and then select the **Class Library** template. Ensure that the .NET Framework version is set to **4.5.1**.
-
-    ![Creating an interface project for your stateful service][vs-add-class-library-project]
-
-3. In order for an interface to be usable by `ServiceProxy`, it must derive from the IService interface. This interface is included in one of the Service Fabric NuGet packages. To add the package, right-click your new class library project and choose **Manage NuGet Packages**.
-
-4. Ensure that the **Include prerelease** check box is selected, and then search for the **Microsoft.ServiceFabric.Services** package and install it.
-
-    ![Adding the Services NuGet package][vs-services-nuget-package]
-
-5. In the class library, create an interface with a single method, `GetCountAsync`, and extend the interface from IService.
-
-    ```c#
-    namespace MyStatefulService.Interfaces
-    {
-        using Microsoft.ServiceFabric.Services.Remoting;
-
-        public interface ICounter: IService
-        {
-            Task<long> GetCountAsync();
-        }
-    }
-    ```
-
-
-### Implement the interface in your stateful service
-
-Now that we have defined the interface, we need to implement it in the stateful service.
-
-1. In your stateful service, add a reference to the class library project that contains the interface.
-
-    ![Adding a reference to the class library project in the stateful service][vs-add-class-library-reference]
-
-2. Locate the class that inherits from `StatefulService`, such as `MyStatefulService`, and extend it to implement the `ICounter` interface.
-
-    ```c#
-    using MyStatefulService.Interfaces;
-
-    ...
-
-    public class MyStatefulService : StatefulService, ICounter
-    {        
-          // ...
-    }
-    ```
-
-3. Now implement the single method that is defined in the `ICounter` interface, `GetCountAsync`.
-
-    ```c#
-    public async Task<long> GetCountAsync()
-    {
-      var myDictionary =
-        await this.StateManager.GetOrAddAsync<IReliableDictionary<string, long>>("myDictionary");
-
-        using (var tx = this.StateManager.CreateTransaction())
-        {          
-            var result = await myDictionary.TryGetValueAsync(tx, "Counter-1");
-            return result.HasValue ? result.Value : 0;
-        }
-    }
-    ```
-
-
-### Expose the stateful service using ServiceRemotingListener
-
-With the `ICounter` interface implemented, the final step in enabling the stateful service to be callable from other services is to open a communication channel. For stateful services, Service Fabric provides an overridable method called `CreateServiceReplicaListeners`. With this method, you can specify one or more communication listeners, based on the type of communication that you want to enable to your service.
-
->[AZURE.NOTE] The equivalent method for opening a communication channel to stateless services is called `CreateServiceInstanceListeners`.
-
-<<<<<<< HEAD
-In this case, we will provide an instance of `ServiceRemotingListener`, which creates an RPC endpoint that is callable from clients through the `ServiceProxy` class.
-=======
-In this case, we will replace the existing `CreateServiceReplicaListeners` method and provide a `ServiceRemotingListener`, which creates an RPC endpoint callable from clients using the `ServiceProxy`.  
->>>>>>> 64cecc30
-
-```c#
-using Microsoft.ServiceFabric.Services.Remoting.Runtime;
-
-...
-
-protected override IEnumerable<ServiceReplicaListener> CreateServiceReplicaListeners()
-{
-    return new List<ServiceReplicaListener>()
-    {
-        new ServiceReplicaListener(
-            (initParams) =>
-                new ServiceRemotingListener<ICounter>(initParams, this))
-    };
-}
-```
-
-
-### Use the ServiceProxy class to interact with the service
-
-Our stateful service is now ready to receive traffic from other services. So all that remains is adding the code to communicate with it from the ASP.NET web service.
-
-1. In your ASP.NET project, add a reference to the class library that contains the `ICounter` interface.
-
-2. Add the Microsoft.ServiceFabric.Services package to the ASP.NET project, just as you did for the class library project earlier. This will provide the `ServiceProxy` class.
-
-3. In the **Controllers** folder, open the `ValuesController` class. Note that the `Get` method currently just returns a hard-coded string array of "value1" and "value2"--which matches what we saw earlier in the browser. Replace this implementation with the following code:
-
-    ```c#
-    using MyStatefulService.Interfaces;
-    using Microsoft.ServiceFabric.Services.Remoting.Client;
-
-    ...
-
-    public async Task<IEnumerable<string>> Get()
-    {
-        ICounter counter =
-            ServiceProxy.Create<ICounter>(0, new Uri("fabric:/MyApp/MyStatefulService"));
-
-        long count = await counter.GetCountAsync();
-
-        return new string[] { count.ToString() };
-    }
-    ```
-
-    The first line of code is the key one. To create the ICounter proxy to the stateful service, you need to provide two pieces of information: a partition ID and the name of the service.
-
-    You can use partitioning to scale stateful services by breaking up their state into different buckets, based on a key that you define, such as a customer ID or postal code. In our trivial application, the stateful service only has one partition, so the key doesn't matter. Any key that you provide will lead to the same partition. To learn more about partitioning services, see [How to partition Service Fabric Reliable Services](service-fabric-concepts-partitioning).
-
-    The service name is a URI of the form fabric:/&lt;application_name&gt;/&lt;service_name&gt;.
-
-    With these two pieces of information, Service Fabric can uniquely identify the machine that requests should be sent to. The `ServiceProxy` class also seamlessly handles the case where the machine that hosts the stateful service partition fails and another machine must be promoted to take its place. This abstraction makes writing the client code to deal with other services significantly simpler.
-
-    Once we have the proxy, we simply invoke the `GetCountAsync` method and return its result.
-
-4. Press F5 again to run the modified application. As before, Visual Studio will automatically launch the browser to the root of the web project. Add the "api/values" path, and you should see the current counter value returned.
-
-    ![The stateful counter value displayed in the browser][browser-aspnet-counter-value]
-
-    Refresh the browser periodically to see the counter value update.
-
-
-## What about actors?
-
-This tutorial focused on adding a web front end that communicated with a stateful service. However, you can follow a very similar model to talk to actors. In fact, it is somewhat simpler.
-
-When you create an actor project, Visual Studio automatically generates an interface project for you. You can use that interface to generate an actor proxy in the web project to communicate with the actor. The communication channel is provided automatically. So you do not need to do anything that is equivalent to establishing a `ServiceRemotingListener` like you did for the stateful service in this tutorial.
-
-## How web services work on your local cluster
-
-In general, you can deploy exactly the same Service Fabric application to a multi-machine cluster that you deployed on your local cluster and be highly confident that it will work as you expect. This is because your local cluster is simply a five-node configuration that is collapsed to a single machine.
-
-When it comes to web services, however, there is one key nuance. When your cluster sits behind a load balancer, as it does in Azure, you must ensure that your web services are deployed on every machine since the load balancer will simply round-robin traffic across the machines. You can do this by setting the `InstanceCount` for the service to the special value of "-1".
-
-By contrast, when you run a web service locally, you need to ensure that only one instance of the service is running. Otherwise, you will run into conflicts from multiple processes that are listening on the same path and port. As a result, the web service instance count should be set to "1" for local deployments.
-
-To learn how to configure different values for different environment, see [Managing application parameters for multiple environments](service-fabric-manage-multiple-environment-app-configuration.md).
-
-## Next steps
-
-- [Create a cluster in Azure for deploying your application to the cloud](service-fabric-cluster-creation-via-portal.md)
-- [Learn more about communicating with services](service-fabric-connect-and-communicate-with-services.md)
-- [Learn more about partitioning stateful services](service-fabric-concepts-partitioning.md)
-
-<!-- Image References -->
-
-[vs-add-new-service]: ./media/service-fabric-add-a-web-frontend/vs-add-new-service.png
-[vs-new-service-dialog]: ./media/service-fabric-add-a-web-frontend/vs-new-service-dialog.png
-[vs-new-aspnet-project-dialog]: ./media/service-fabric-add-a-web-frontend/vs-new-aspnet-project-dialog.png
-[browser-aspnet-template-values]: ./media/service-fabric-add-a-web-frontend/browser-aspnet-template-values.png
-[vs-add-class-library-project]: ./media/service-fabric-add-a-web-frontend/vs-add-class-library-project.png
-[vs-add-class-library-reference]: ./media/service-fabric-add-a-web-frontend/vs-add-class-library-reference.png
-[vs-services-nuget-package]: ./media/service-fabric-add-a-web-frontend/vs-services-nuget-package.png
-[browser-aspnet-counter-value]: ./media/service-fabric-add-a-web-frontend/browser-aspnet-counter-value.png
+<properties
+   pageTitle="Create a web front end for your application | Microsoft Azure"
+   description="Expose your Service Fabric application to the web by using an ASP.NET 5 Web API project and inter-service communication via ServiceProxy."
+   services="service-fabric"
+   documentationCenter=".net"
+   authors="seanmck"
+   manager="timlt"
+   editor=""/>
+
+<tags
+   ms.service="service-fabric"
+   ms.devlang="dotNet"
+   ms.topic="article"
+   ms.tgt_pltfrm="NA"
+   ms.workload="NA"
+   ms.date="11/21/2015"
+   ms.author="seanmck"/>
+
+
+# Build a web service front end for your application
+
+By default, Azure Service Fabric services do not provide a public interface to the web. To expose your application's functionality to HTTP clients, you will need to create a web project to act as an entry point and then communicate from there to your individual services.
+
+In this tutorial, we will walk through adding an ASP.NET 5 Web API front end to an application that already includes a reliable service based on the stateful service project template. If you have not already done so, consider walking through [Creating your first application in Visual Studio](service-fabric-create-your-first-application-in-visual-studio.md) before starting this tutorial.
+
+
+## Add an ASP.NET 5 service to your application
+
+ASP.NET 5 is a lightweight, cross-platform web development framework that you can use to create modern web UI and web APIs. Let's add an ASP.NET Web API project to our existing application.
+
+1. In Solution Explorer, right-click **Services** within the application project and choose **Add Fabric Service**.
+
+	![Adding a new service to an existing application][vs-add-new-service]
+
+2. On the **Create a Service** page, choose **ASP.NET 5** and give it a name.
+
+	![Choosing ASP.NET web service in the new service dialog][vs-new-service-dialog]
+
+3. The next page provides a set of ASP.NET 5 project templates. Note that these are the same templates that you would see if you created an ASP.NET 5 project outside of a Service Fabric application. For this tutorial, we will choose **Web API**. However, you can apply the same concepts to building a full web application.
+
+	![Choosing ASP.NET project type][vs-new-aspnet-project-dialog]
+
+    Once your Web API project is created, you will have two services in your application. As you continue to build your application, you will add more services in exactly the same way. Each can be independently versioned and upgraded.
+
+
+## Run the application
+
+To get a sense of what we've done, let's deploy the new application and take a look at the default behavior that the ASP.NET 5 Web API template provides.
+
+1. Press F5 in Visual Studio to debug the app.
+
+2. When deployment is complete, Visual Studio will launch the browser to the root of the ASP.NET Web API service--something like http://localhost:33003. The port number is randomly assigned and may be different on your machine. The ASP.NET 5 Web API template doesn't provide default behavior for the root, so you will get an error in the browser.
+
+3. Add `/api/values` to the location in the browser. This will invoke the `Get` method on the ValuesController in the Web API template. It will return the default response that is provided by the template--a JSON array that contains two strings:
+
+    ![Default values returned from ASP.NET 5 Web API template][browser-aspnet-template-values]
+
+    By the end of the tutorial, we will have replaced these default values with the most recent counter value from our stateful service.
+
+
+## Connect the services
+
+Service Fabric provides complete flexibility in how you communicate with reliable services. Within a single application, you might have services that are accessible via TCP, other services that are accessible via an HTTP REST API, and still other services that are accessible via web sockets. For background on the options available and the tradeoffs involved, see [Communicating with services](service-fabric-connect-and-communicate-with-services.md). In this tutorial, we will follow one of the simpler approaches and use the `ServiceProxy`/`ServiceRemotingListener` classes that are provided in the SDK.
+
+In the `ServiceProxy` approach (modeled on remote procedure calls or RPCs), you define an interface to act as the public contract for the service. Then, you use that interface to generate a proxy class for interacting with the service.
+
+
+### Create the interface
+
+We will start by creating the interface to act as the contract between the stateful service and its clients, including the ASP.NET 5 project.
+
+1. In Solution Explorer, right-click your solution and choose **Add** > **New Project**.
+
+2. Choose the **Visual C#** entry in the left navigation pane and then select the **Class Library** template. Ensure that the .NET Framework version is set to **4.5.1**.
+
+    ![Creating an interface project for your stateful service][vs-add-class-library-project]
+
+3. In order for an interface to be usable by `ServiceProxy`, it must derive from the IService interface. This interface is included in one of the Service Fabric NuGet packages. To add the package, right-click your new class library project and choose **Manage NuGet Packages**.
+
+4. Ensure that the **Include prerelease** check box is selected, and then search for the **Microsoft.ServiceFabric.Services** package and install it.
+
+    ![Adding the Services NuGet package][vs-services-nuget-package]
+
+5. In the class library, create an interface with a single method, `GetCountAsync`, and extend the interface from IService.
+
+    ```c#
+    namespace MyStatefulService.Interfaces
+    {
+        using Microsoft.ServiceFabric.Services.Remoting;
+
+        public interface ICounter: IService
+        {
+            Task<long> GetCountAsync();
+        }
+    }
+    ```
+
+
+### Implement the interface in your stateful service
+
+Now that we have defined the interface, we need to implement it in the stateful service.
+
+1. In your stateful service, add a reference to the class library project that contains the interface.
+
+    ![Adding a reference to the class library project in the stateful service][vs-add-class-library-reference]
+
+2. Locate the class that inherits from `StatefulService`, such as `MyStatefulService`, and extend it to implement the `ICounter` interface.
+
+    ```c#
+    using MyStatefulService.Interfaces;
+
+    ...
+
+    public class MyStatefulService : StatefulService, ICounter
+    {        
+          // ...
+    }
+    ```
+
+3. Now implement the single method that is defined in the `ICounter` interface, `GetCountAsync`.
+
+    ```c#
+    public async Task<long> GetCountAsync()
+    {
+      var myDictionary =
+        await this.StateManager.GetOrAddAsync<IReliableDictionary<string, long>>("myDictionary");
+
+        using (var tx = this.StateManager.CreateTransaction())
+        {          
+            var result = await myDictionary.TryGetValueAsync(tx, "Counter-1");
+            return result.HasValue ? result.Value : 0;
+        }
+    }
+    ```
+
+
+### Expose the stateful service using ServiceRemotingListener
+
+With the `ICounter` interface implemented, the final step in enabling the stateful service to be callable from other services is to open a communication channel. For stateful services, Service Fabric provides an overridable method called `CreateServiceReplicaListeners`. With this method, you can specify one or more communication listeners, based on the type of communication that you want to enable to your service.
+
+>[AZURE.NOTE] The equivalent method for opening a communication channel to stateless services is called `CreateServiceInstanceListeners`.
+
+In this case, we will replace the existing `CreateServiceReplicaListeners` method and provide an instance of `ServiceRemotingListener`, which creates an RPC endpoint that is callable from clients through `ServiceProxy`.  
+
+```c#
+using Microsoft.ServiceFabric.Services.Remoting.Runtime;
+
+...
+
+protected override IEnumerable<ServiceReplicaListener> CreateServiceReplicaListeners()
+{
+    return new List<ServiceReplicaListener>()
+    {
+        new ServiceReplicaListener(
+            (initParams) =>
+                new ServiceRemotingListener<ICounter>(initParams, this))
+    };
+}
+```
+
+
+### Use the ServiceProxy class to interact with the service
+
+Our stateful service is now ready to receive traffic from other services. So all that remains is adding the code to communicate with it from the ASP.NET web service.
+
+1. In your ASP.NET project, add a reference to the class library that contains the `ICounter` interface.
+
+2. Add the Microsoft.ServiceFabric.Services package to the ASP.NET project, just as you did for the class library project earlier. This will provide the `ServiceProxy` class.
+
+3. In the **Controllers** folder, open the `ValuesController` class. Note that the `Get` method currently just returns a hard-coded string array of "value1" and "value2"--which matches what we saw earlier in the browser. Replace this implementation with the following code:
+
+    ```c#
+    using MyStatefulService.Interfaces;
+    using Microsoft.ServiceFabric.Services.Remoting.Client;
+
+    ...
+
+    public async Task<IEnumerable<string>> Get()
+    {
+        ICounter counter =
+            ServiceProxy.Create<ICounter>(0, new Uri("fabric:/MyApp/MyStatefulService"));
+
+        long count = await counter.GetCountAsync();
+
+        return new string[] { count.ToString() };
+    }
+    ```
+
+    The first line of code is the key one. To create the ICounter proxy to the stateful service, you need to provide two pieces of information: a partition ID and the name of the service.
+
+    You can use partitioning to scale stateful services by breaking up their state into different buckets, based on a key that you define, such as a customer ID or postal code. In our trivial application, the stateful service only has one partition, so the key doesn't matter. Any key that you provide will lead to the same partition. To learn more about partitioning services, see [How to partition Service Fabric Reliable Services](service-fabric-concepts-partitioning).
+
+    The service name is a URI of the form fabric:/&lt;application_name&gt;/&lt;service_name&gt;.
+
+    With these two pieces of information, Service Fabric can uniquely identify the machine that requests should be sent to. The `ServiceProxy` class also seamlessly handles the case where the machine that hosts the stateful service partition fails and another machine must be promoted to take its place. This abstraction makes writing the client code to deal with other services significantly simpler.
+
+    Once we have the proxy, we simply invoke the `GetCountAsync` method and return its result.
+
+4. Press F5 again to run the modified application. As before, Visual Studio will automatically launch the browser to the root of the web project. Add the "api/values" path, and you should see the current counter value returned.
+
+    ![The stateful counter value displayed in the browser][browser-aspnet-counter-value]
+
+    Refresh the browser periodically to see the counter value update.
+
+
+## What about actors?
+
+This tutorial focused on adding a web front end that communicated with a stateful service. However, you can follow a very similar model to talk to actors. In fact, it is somewhat simpler.
+
+When you create an actor project, Visual Studio automatically generates an interface project for you. You can use that interface to generate an actor proxy in the web project to communicate with the actor. The communication channel is provided automatically. So you do not need to do anything that is equivalent to establishing a `ServiceRemotingListener` like you did for the stateful service in this tutorial.
+
+## How web services work on your local cluster
+
+In general, you can deploy exactly the same Service Fabric application to a multi-machine cluster that you deployed on your local cluster and be highly confident that it will work as you expect. This is because your local cluster is simply a five-node configuration that is collapsed to a single machine.
+
+When it comes to web services, however, there is one key nuance. When your cluster sits behind a load balancer, as it does in Azure, you must ensure that your web services are deployed on every machine since the load balancer will simply round-robin traffic across the machines. You can do this by setting the `InstanceCount` for the service to the special value of "-1".
+
+By contrast, when you run a web service locally, you need to ensure that only one instance of the service is running. Otherwise, you will run into conflicts from multiple processes that are listening on the same path and port. As a result, the web service instance count should be set to "1" for local deployments.
+
+To learn how to configure different values for different environment, see [Managing application parameters for multiple environments](service-fabric-manage-multiple-environment-app-configuration.md).
+
+## Next steps
+
+- [Create a cluster in Azure for deploying your application to the cloud](service-fabric-cluster-creation-via-portal.md)
+- [Learn more about communicating with services](service-fabric-connect-and-communicate-with-services.md)
+- [Learn more about partitioning stateful services](service-fabric-concepts-partitioning.md)
+
+<!-- Image References -->
+
+[vs-add-new-service]: ./media/service-fabric-add-a-web-frontend/vs-add-new-service.png
+[vs-new-service-dialog]: ./media/service-fabric-add-a-web-frontend/vs-new-service-dialog.png
+[vs-new-aspnet-project-dialog]: ./media/service-fabric-add-a-web-frontend/vs-new-aspnet-project-dialog.png
+[browser-aspnet-template-values]: ./media/service-fabric-add-a-web-frontend/browser-aspnet-template-values.png
+[vs-add-class-library-project]: ./media/service-fabric-add-a-web-frontend/vs-add-class-library-project.png
+[vs-add-class-library-reference]: ./media/service-fabric-add-a-web-frontend/vs-add-class-library-reference.png
+[vs-services-nuget-package]: ./media/service-fabric-add-a-web-frontend/vs-services-nuget-package.png
+[browser-aspnet-counter-value]: ./media/service-fabric-add-a-web-frontend/browser-aspnet-counter-value.png