--- conflicted
+++ resolved
@@ -1,171 +1,84 @@
-<<<<<<< HEAD
-<properties
-   pageTitle="Service remoting in Service Fabric | Microsoft Azure"
-   description="Service Fabric remoting allows clients and services to communicate with services by using a remote procedure call."
-   services="service-fabric"
-   documentationCenter=".net"
-   authors="vturecek"
-   manager="timlt"
-   editor="BharatNarasimman"/>
-
-<tags
-   ms.service="service-fabric"
-   ms.devlang="dotnet"
-   ms.topic="article"
-   ms.tgt_pltfrm="na"
-   ms.workload="required"
-   ms.date="03/25/2016"
-   ms.author="vturecek"/>
-
-# Service remoting with Reliable Services
-For services that are not tied to a particular communication protocol or stack, such as WebAPI, Windows Communication Foundation (WCF), or others, the Reliable Services framework provides a remoting mechanism to quickly and easily set up remote procedure call for services.
-
-## Set up remoting on a service
-Setting up remoting for a service is done in two simple steps:
-
-1. Create an interface for your service to implement. This interface defines the methods that will be available for a remote procedure call on your service. The methods must be task-returning asynchronous methods. The interface must implement `Microsoft.ServiceFabric.Services.Remoting.IService` to signal that the service has a remoting interface.
-2. Use a remoting listener in your service. This is an `ICommunicationListener` implementation that provides remoting capabilities. The `Microsoft.ServiceFabric.Services.Remoting.Runtime` namespace contains an extension method, 
-`CreateServiceRemotingListener` for both stateless and stateful services that can be used to create a remoting listener using the default remoting transport protocol.
-
-For example, the following stateless service exposes a single method to get "Hello World" over a remote procedure call.
-
-```csharp
-using Microsoft.ServiceFabric.Services.Communication.Runtime;
-using Microsoft.ServiceFabric.Services.Remoting;
-using Microsoft.ServiceFabric.Services.Remoting.Runtime;
-using Microsoft.ServiceFabric.Services.Runtime;
-
-public interface IMyService : IService
-{
-    Task<string> GetHelloWorld();
-}
-
-class MyService : StatelessService, IMyService
-{
-    public MyService(StatelessServiceContext context)
-        : base (context)
-{
-    }
-
-    public Task HelloWorld()
-    {
-        return Task.FromResult("Hello!");
-    }
-
-    protected override IEnumerable<ServiceInstanceListener> CreateServiceInstanceListeners()
-    {
-        return new[] { new ServiceInstanceListener(context => 
-            this.CreateServiceRemotingListener(context)) };
-    }
-}
-```
-> [AZURE.NOTE] The arguments and the return types in the service interface can be any simple, complex, or custom types, but they must be serializable by the .NET [DataContractSerializer](https://msdn.microsoft.com/library/ms731923.aspx).
-
-
-## Call remote service methods
-Calling methods on a service by using the remoting stack is done by using a local proxy to the service through the `Microsoft.ServiceFabric.Services.Remoting.Client.ServiceProxy` class. The `ServiceProxy` method creates a local proxy by using the same interface that the service implements. With that proxy, you can simply call methods on the interface remotely.
-
-
-```csharp
-
-IHelloWorldStateful helloWorldClient = ServiceProxy.Create<IHelloWorldStateful>(new Uri("fabric:/MyApplication/MyHelloWorldService"));
-
-string message = await helloWorldClient.GetHelloWorld();
-
-```
-
-The remoting framework propagates exceptions thrown at the service to the client. So exception-handling logic at the client by using `ServiceProxy` can directly handle exceptions that the service throws.
-
-## Next steps
-
-* [Web API with OWIN in Reliable Services](service-fabric-reliable-services-communication-webapi.md)
-
-* [WCF communication with Reliable Services](service-fabric-reliable-services-communication-wcf.md)
-
-* [Securing communication for Reliable Services](service-fabric-reliable-services-secure-communication.md)
-=======
-<properties
-   pageTitle="Service remoting in Service Fabric | Microsoft Azure"
-   description="Service Fabric remoting allows clients and services to communicate with services by using a remote procedure call."
-   services="service-fabric"
-   documentationCenter=".net"
-   authors="vturecek"
-   manager="timlt"
-   editor="BharatNarasimman"/>
-
-<tags
-   ms.service="service-fabric"
-   ms.devlang="dotnet"
-   ms.topic="article"
-   ms.tgt_pltfrm="na"
-   ms.workload="required"
-   ms.date="07/06/2016"
-   ms.author="vturecek"/>
-
-# Service remoting with Reliable Services
-For services that are not tied to a particular communication protocol or stack, such as WebAPI, Windows Communication Foundation (WCF), or others, the Reliable Services framework provides a remoting mechanism to quickly and easily set up remote procedure call for services.
-
-## Set up remoting on a service
-Setting up remoting for a service is done in two simple steps:
-
-1. Create an interface for your service to implement. This interface defines the methods that will be available for a remote procedure call on your service. The methods must be task-returning asynchronous methods. The interface must implement `Microsoft.ServiceFabric.Services.Remoting.IService` to signal that the service has a remoting interface.
-2. Use a remoting listener in your service. This is an `ICommunicationListener` implementation that provides remoting capabilities. The `Microsoft.ServiceFabric.Services.Remoting.Runtime` namespace contains an extension method, 
-`CreateServiceRemotingListener` for both stateless and stateful services that can be used to create a remoting listener using the default remoting transport protocol.
-
-For example, the following stateless service exposes a single method to get "Hello World" over a remote procedure call.
-
-```csharp
-using Microsoft.ServiceFabric.Services.Communication.Runtime;
-using Microsoft.ServiceFabric.Services.Remoting;
-using Microsoft.ServiceFabric.Services.Remoting.Runtime;
-using Microsoft.ServiceFabric.Services.Runtime;
-
-public interface IMyService : IService
-{
-    Task<string> GetHelloWorld();
-}
-
-class MyService : StatelessService, IMyService
-{
-    public MyService(StatelessServiceContext context)
-        : base (context)
-    {
-    }
-
-    public Task HelloWorld()
-    {
-        return Task.FromResult("Hello!");
-    }
-
-    protected override IEnumerable<ServiceInstanceListener> CreateServiceInstanceListeners()
-    {
-        return new[] { new ServiceInstanceListener(context => 
-            this.CreateServiceRemotingListener(context)) };
-    }
-}
-```
-> [AZURE.NOTE] The arguments and the return types in the service interface can be any simple, complex, or custom types, but they must be serializable by the .NET [DataContractSerializer](https://msdn.microsoft.com/library/ms731923.aspx).
-
-
-## Call remote service methods
-Calling methods on a service by using the remoting stack is done by using a local proxy to the service through the `Microsoft.ServiceFabric.Services.Remoting.Client.ServiceProxy` class. The `ServiceProxy` method creates a local proxy by using the same interface that the service implements. With that proxy, you can simply call methods on the interface remotely.
-
-
-```csharp
-
-IMyService helloWorldClient = ServiceProxy.Create<IMyService>(new Uri("fabric:/MyApplication/MyHelloWorldService"));
-
-string message = await helloWorldClient.GetHelloWorld();
-
-```
-
-The remoting framework propagates exceptions thrown at the service to the client. So exception-handling logic at the client by using `ServiceProxy` can directly handle exceptions that the service throws.
-
-## Next steps
-
-* [Web API with OWIN in Reliable Services](service-fabric-reliable-services-communication-webapi.md)
-
-* [WCF communication with Reliable Services](service-fabric-reliable-services-communication-wcf.md)
-
-* [Securing communication for Reliable Services](service-fabric-reliable-services-secure-communication.md)
->>>>>>> c186bb0b
+<properties
+   pageTitle="Service remoting in Service Fabric | Microsoft Azure"
+   description="Service Fabric remoting allows clients and services to communicate with services by using a remote procedure call."
+   services="service-fabric"
+   documentationCenter=".net"
+   authors="vturecek"
+   manager="timlt"
+   editor="BharatNarasimman"/>
+
+<tags
+   ms.service="service-fabric"
+   ms.devlang="dotnet"
+   ms.topic="article"
+   ms.tgt_pltfrm="na"
+   ms.workload="required"
+   ms.date="07/06/2016"
+   ms.author="vturecek"/>
+
+# Service remoting with Reliable Services
+For services that are not tied to a particular communication protocol or stack, such as WebAPI, Windows Communication Foundation (WCF), or others, the Reliable Services framework provides a remoting mechanism to quickly and easily set up remote procedure call for services.
+
+## Set up remoting on a service
+Setting up remoting for a service is done in two simple steps:
+
+1. Create an interface for your service to implement. This interface defines the methods that will be available for a remote procedure call on your service. The methods must be task-returning asynchronous methods. The interface must implement `Microsoft.ServiceFabric.Services.Remoting.IService` to signal that the service has a remoting interface.
+2. Use a remoting listener in your service. This is an `ICommunicationListener` implementation that provides remoting capabilities. The `Microsoft.ServiceFabric.Services.Remoting.Runtime` namespace contains an extension method, 
+`CreateServiceRemotingListener` for both stateless and stateful services that can be used to create a remoting listener using the default remoting transport protocol.
+
+For example, the following stateless service exposes a single method to get "Hello World" over a remote procedure call.
+
+```csharp
+using Microsoft.ServiceFabric.Services.Communication.Runtime;
+using Microsoft.ServiceFabric.Services.Remoting;
+using Microsoft.ServiceFabric.Services.Remoting.Runtime;
+using Microsoft.ServiceFabric.Services.Runtime;
+
+public interface IMyService : IService
+{
+    Task<string> GetHelloWorld();
+}
+
+class MyService : StatelessService, IMyService
+{
+    public MyService(StatelessServiceContext context)
+        : base (context)
+    {
+    }
+
+    public Task HelloWorld()
+    {
+        return Task.FromResult("Hello!");
+    }
+
+    protected override IEnumerable<ServiceInstanceListener> CreateServiceInstanceListeners()
+    {
+        return new[] { new ServiceInstanceListener(context => 
+            this.CreateServiceRemotingListener(context)) };
+    }
+}
+```
+> [AZURE.NOTE] The arguments and the return types in the service interface can be any simple, complex, or custom types, but they must be serializable by the .NET [DataContractSerializer](https://msdn.microsoft.com/library/ms731923.aspx).
+
+
+## Call remote service methods
+Calling methods on a service by using the remoting stack is done by using a local proxy to the service through the `Microsoft.ServiceFabric.Services.Remoting.Client.ServiceProxy` class. The `ServiceProxy` method creates a local proxy by using the same interface that the service implements. With that proxy, you can simply call methods on the interface remotely.
+
+
+```csharp
+
+IMyService helloWorldClient = ServiceProxy.Create<IMyService>(new Uri("fabric:/MyApplication/MyHelloWorldService"));
+
+string message = await helloWorldClient.GetHelloWorld();
+
+```
+
+The remoting framework propagates exceptions thrown at the service to the client. So exception-handling logic at the client by using `ServiceProxy` can directly handle exceptions that the service throws.
+
+## Next steps
+
+* [Web API with OWIN in Reliable Services](service-fabric-reliable-services-communication-webapi.md)
+
+* [WCF communication with Reliable Services](service-fabric-reliable-services-communication-wcf.md)
+
+* [Securing communication for Reliable Services](service-fabric-reliable-services-secure-communication.md)