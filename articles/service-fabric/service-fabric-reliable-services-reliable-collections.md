--- conflicted
+++ resolved
@@ -13,11 +13,7 @@
    ms.topic="article"
    ms.tgt_pltfrm="na"
    ms.workload="required"
-<<<<<<< HEAD
-   ms.date="03/25/2016"
-=======
    ms.date="07/28/2016"
->>>>>>> c186bb0b
    ms.author="mcoskun"/>
 
 # Introduction to Reliable Collections in Azure Service Fabric stateful services
@@ -137,17 +133,11 @@
 
 ## Recommendations
 
-<<<<<<< HEAD
-- Do not modify an object of custom type returned by read operations (e.g., `TryPeekAsync` or `TryGetAsync`). Reliable Collections, just like Concurrent Collections, return a reference to the objects and not a copy.
-- Do deep copy the returned object of a custom type before modifying it. Since structs and built-in types are pass-by-value, you do not need to do a deep copy on them.
-- Do not use `TimeSpan.MaxValue` for time-outs. Time-outs should be used to detect deadlocks.
-=======
 - Do not modify an object of custom type returned by read operations (e.g., `TryPeekAsync` or `TryGetValueAsync`). Reliable Collections, just like Concurrent Collections, return a reference to the objects and not a copy.
 - Do deep copy the returned object of a custom type before modifying it. Since structs and built-in types are pass-by-value, you do not need to do a deep copy on them.
 - Do not use `TimeSpan.MaxValue` for time-outs. Time-outs should be used to detect deadlocks.
 - Do not use a transaction after it has been committed, aborted, or disposed.
 - Do not use an enumeration outside of the transaction scope it was created in.
->>>>>>> c186bb0b
 - Do not create a transaction within another transaction’s `using` statement because it can cause deadlocks.
 - Do ensure that your `IComparable<TKey>` implementation is correct. The system takes dependency on this for merging checkpoints.
 - Do use Update lock when reading an item with an intention to update it to prevent a certain class of deadlocks.
@@ -159,10 +149,6 @@
 - The default time-out is 4 seconds for all the Reliable Collection APIs. Most users should not override this.
 - The default cancellation token is `CancellationToken.None` in all Reliable Collections APIs.
 - The key type parameter (*TKey*) for a Reliable Dictionary must correctly implement `GetHashCode()` and `Equals()`. Keys must be immutable.
-<<<<<<< HEAD
-- Enumerations are snapshot consistent within a collection. However, enumerations of multiple collections are not consistent across collections.
-=======
->>>>>>> c186bb0b
 - To achieve high availability for the Reliable Collections, each service should have at least a target and minimum replica set size of 3.
 - Read operations on the secondary may read versions that are not quorum committed.
 This means that a version of data that is read from a single secondary might be false progressed.
