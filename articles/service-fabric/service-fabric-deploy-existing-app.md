--- conflicted
+++ resolved
@@ -1,651 +1,299 @@
-<<<<<<< HEAD
----
-title: Deploy an existing executable to Azure Service Fabric | Microsoft Docs
-description: Walkthrough on how to package an existing application as a guest executable, so it can be deployed to a Service Fabric cluster
-services: service-fabric
-documentationcenter: .net
-author: msfussell
-manager: timlt
-editor: ''
-
-ms.assetid: d799c1c6-75eb-4b8a-9f94-bf4f3dadf4c3
-ms.service: service-fabric
-ms.devlang: dotnet
-ms.topic: article
-ms.tgt_pltfrm: NA
-ms.workload: na
-ms.date: 02/23/2018
-ms.author: mfussell;mikhegn
-
----
-# Deploy a guest executable to Service Fabric
-You can run any type of code, such as Node.js, Java, or C++ in Azure Service Fabric as a service. Service Fabric refers to these types of services as guest executables.
-
-Guest executables are treated by Service Fabric like stateless services. As a result, they are placed on nodes in a cluster, based on availability and other metrics. This article describes how to package and deploy a guest executable to a Service Fabric cluster, by using Visual Studio or a command-line utility.
-
-In this article, we cover the steps to package a guest executable and deploy it to Service Fabric.  
-
-## Benefits of running a guest executable in Service Fabric
-There are several advantages to running a guest executable in a Service Fabric cluster:
-
-* High availability. Applications that run in Service Fabric are made highly available. Service Fabric ensures that instances of an application are running.
-* Health monitoring. Service Fabric health monitoring detects if an application is running, and provides diagnostic information if there is a failure.   
-* Application lifecycle management. Besides providing upgrades with no downtime, Service Fabric provides automatic rollback to the previous version if there is a bad health event reported during an upgrade.    
-* Density. You can run multiple applications in a cluster, which eliminates the need for each application to run on its own hardware.
-* Discoverability: Using REST you can call the Service Fabric Naming service to find other services in the cluster. 
-
-## Samples
-* [Sample for packaging and deploying a guest executable](https://github.com/Azure-Samples/service-fabric-dotnet-getting-started)
-* [Sample of two guest executables (C# and nodejs) communicating via the Naming service using REST](https://github.com/Azure-Samples/service-fabric-dotnet-containers)
-
-## Overview of application and service manifest files
-As part of deploying a guest executable, it is useful to understand the Service Fabric packaging and deployment model as described in [application model](service-fabric-application-model.md). The Service Fabric packaging model relies on two XML files: the application and service manifests. The schema definition for the ApplicationManifest.xml and ServiceManifest.xml files is installed with the Service Fabric SDK into *C:\Program Files\Microsoft SDKs\Service Fabric\schemas\ServiceFabricServiceModel.xsd*.
-
-* **Application manifest**
-  The application manifest is used to describe the application. It lists the services that compose it, and other parameters that are used to define how one or more services should be deployed, such as the number of instances.
-
-  In Service Fabric, an application is a unit of deployment and upgrade. An application can be upgraded as a single unit where potential failures and potential rollbacks are managed. Service Fabric guarantees that the upgrade process is either successful, or, if the upgrade fails, does not leave the application in an unknown or unstable state.
-* **Service manifest**
-  The service manifest describes the components of a service. It includes data, such as the name and type of service, and its code and configuration. The service manifest also includes some additional parameters that can be used to configure the service once it is deployed.
-
-## Application package file structure
-To deploy an application to Service Fabric, the application should follow a predefined directory structure. The following is an example of that structure.
-
-```
-|-- ApplicationPackageRoot
-    |-- GuestService1Pkg
-        |-- Code
-            |-- existingapp.exe
-        |-- Config
-            |-- Settings.xml
-        |-- Data
-        |-- ServiceManifest.xml
-    |-- ApplicationManifest.xml
-```
-
-The ApplicationPackageRoot contains the ApplicationManifest.xml file that defines the application. A subdirectory for each service included in the application is used to contain all the artifacts that the service requires. These subdirectories are the ServiceManifest.xml and, typically, the following:
-
-* *Code*. This directory contains the service code.
-* *Config*. This directory contains a Settings.xml file (and other files if necessary) that the service can access at runtime to retrieve specific configuration settings.
-* *Data*. This is an additional directory to store additional local data that the service may need. Data should be used to store only ephemeral data. Service Fabric does not copy or replicate changes to the data directory if the service needs to be relocated (for example, during failover).
-
-> [!NOTE]
-> You don't have to create the `config` and `data` directories if you don't need them.
->
->
-
-## Package an existing executable
-When packaging a guest executable, you can choose either to use a Visual Studio project template or to [create the application package manually](#manually). Using Visual Studio, the application package structure and manifest files are created by the new project template for you.
-
-> [!TIP]
-> The easiest way to package an existing Windows executable into a service is to use Visual Studio and on Linux to use Yeoman
->
-
-## Use Visual Studio to package and deploy an existing executable
-Visual Studio provides a Service Fabric service template to help you deploy a guest executable to a Service Fabric cluster.
-
-1. Choose **File** > **New Project**, and create a Service Fabric application.
-2. Choose **Guest Executable** as the service template.
-3. Click **Browse** to select the folder with your executable and fill in the rest of the parameters to create the service.
-   * *Code Package Behavior*. Can be set to copy all the content of your folder to the Visual Studio Project, which is useful if the executable does not change. If you expect the executable to change and want the ability to pick up new builds dynamically, you can choose to link to the folder instead. You can use linked folders when creating the application project in Visual Studio. This links to the source location from within the project, making it possible for you to update the guest executable in its source destination. Those updates become part of the application package on build.
-   * *Program* specifies the executable that should be run to start the service.
-   * *Arguments* specifies the arguments that should be passed to the executable. It can be a list of parameters with arguments.
-   * *WorkingFolder* specifies the working directory for the process that is going to be started. You can specify three values:
-     * `CodeBase` specifies that the working directory is going to be set to the code directory in the application package (`Code` directory shown in the preceding file structure).
-     * `CodePackage` specifies that the working directory is going to be set to the root of the application package    (`GuestService1Pkg` shown in the preceding file structure).
-     * `Work` specifies that the files are placed in a subdirectory called work.
-4. Give your service a name, and click **OK**.
-5. If your service needs an endpoint for communication, you can now add the protocol, port, and type to the ServiceManifest.xml file. For example: `<Endpoint Name="NodeAppTypeEndpoint" Protocol="http" Port="3000" UriScheme="http" PathSuffix="myapp/" Type="Input" />`.
-6. You can now use the package and publish action against your local cluster by debugging the solution in Visual Studio. When ready, you can publish the application to a remote cluster or check in the solution to source control.
-7. Go to the end of this article to see how to view your guest executable service running in Service Fabric Explorer.
-
-## Use Yeoman to package and deploy an existing executable on Linux
-
-The procedure for creating and deploying a guest executable on Linux is the same as deploying a csharp or java application.
-
-1. In a terminal, type `yo azuresfguest`.
-2. Name your application.
-3. Name your service, and provide the details including path of the executable and the parameters it must be invoked with.
-
-Yeoman creates an application package with the appropriate application and manifest files along with install and uninstall scripts.
-
-<a id="manually"></a>
-
-## Manually package and deploy an existing executable
-The process of manually packaging a guest executable is based on the following general steps:
-
-1. Create the package directory structure.
-2. Add the application's code and configuration files.
-3. Edit the service manifest file.
-4. Edit the application manifest file.
-
-### Create the package directory structure
-You can start by creating the directory structure, as described in the preceding section, "Application package file structure."
-
-### Add the application's code and configuration files
-After you have created the directory structure, you can add the application's code and configuration files under the code and config directories. You can also create additional directories or subdirectories under the code or config directories.
-
-Service Fabric does an `xcopy` of the content of the application root directory, so there is no predefined structure to use other than creating two top directories, code and settings. (You can pick different names if you want. More details are in the next section.)
-
-> [!NOTE]
-> Make sure that you include all the files and dependencies that the application needs. Service Fabric copies the content of the application package on all nodes in the cluster where the application's services are going to be deployed. The package should contain all the code that the application needs to run. Do not assume that the dependencies are already installed.
->
->
-
-### Edit the service manifest file
-The next step is to edit the service manifest file to include the following information:
-
-* The name of the service type. This is an ID that Service Fabric uses to identify a service.
-* The command to use to launch the application (ExeHost).
-* Any script that needs to be run to set up the application (SetupEntrypoint).
-
-The following is an example of a `ServiceManifest.xml` file:
-
-```xml
-<?xml version="1.0" encoding="utf-8"?>
-<ServiceManifest xmlns:xsd="http://www.w3.org/2001/XMLSchema" xmlns:xsi="http://www.w3.org/2001/XMLSchema-instance" Name="NodeApp" Version="1.0.0.0" xmlns="http://schemas.microsoft.com/2011/01/fabric">
-   <ServiceTypes>
-      <StatelessServiceType ServiceTypeName="NodeApp" UseImplicitHost="true"/>
-   </ServiceTypes>
-   <CodePackage Name="code" Version="1.0.0.0">
-      <SetupEntryPoint>
-         <ExeHost>
-             <Program>scripts\launchConfig.cmd</Program>
-         </ExeHost>
-      </SetupEntryPoint>
-      <EntryPoint>
-         <ExeHost>
-            <Program>node.exe</Program>
-            <Arguments>bin/www</Arguments>
-            <WorkingFolder>CodePackage</WorkingFolder>
-         </ExeHost>
-      </EntryPoint>
-   </CodePackage>
-   <Resources>
-      <Endpoints>
-         <Endpoint Name="NodeAppTypeEndpoint" Protocol="http" Port="3000" Type="Input" />
-      </Endpoints>
-   </Resources>
-</ServiceManifest>
-```
-
-The following sections go over the different parts of the file that you need to update.
-
-#### Update ServiceTypes
-```xml
-<ServiceTypes>
-  <StatelessServiceType ServiceTypeName="NodeApp" UseImplicitHost="true" />
-</ServiceTypes>
-```
-
-* You can pick any name that you want for `ServiceTypeName`. The value is used in the `ApplicationManifest.xml` file to identify the service.
-* Specify `UseImplicitHost="true"`. This attribute tells Service Fabric that the service is based on a self-contained app, so all Service Fabric needs to do is to launch it as a process and monitor its health.
-
-#### Update CodePackage
-The CodePackage element specifies the location (and version) of the service's code.
-
-```xml
-<CodePackage Name="Code" Version="1.0.0.0">
-```
-
-The `Name` element is used to specify the name of the directory in the application package that contains the service's code. `CodePackage` also has the `version` attribute. This can be used to specify the version of the code, and can also potentially be used to upgrade the service's code by using the application lifecycle management infrastructure in Service Fabric.
-
-#### Optional: Update SetupEntrypoint
-```xml
-<SetupEntryPoint>
-   <ExeHost>
-       <Program>scripts\launchConfig.cmd</Program>
-   </ExeHost>
-</SetupEntryPoint>
-```
-The SetupEntryPoint element is used to specify any executable or batch file that should be executed before the service's code is launched. It is an optional step, so it does not need to be included if there is no initialization required. The SetupEntryPoint is executed every time the service is restarted.
-
-There is only one SetupEntryPoint, so setup scripts need to be grouped in a single batch file if the application's setup requires multiple scripts. The SetupEntryPoint can execute any type of file: executable files, batch files, and PowerShell cmdlets. For more details, see [Configure SetupEntryPoint](service-fabric-application-runas-security.md).
-
-In the preceding example, the SetupEntryPoint runs a batch file called `LaunchConfig.cmd` that is located in the `scripts` subdirectory of the code directory (assuming the WorkingFolder element is set to CodeBase).
-
-#### Update EntryPoint
-```xml
-<EntryPoint>
-  <ExeHost>
-    <Program>node.exe</Program>
-    <Arguments>bin/www</Arguments>
-    <WorkingFolder>CodeBase</WorkingFolder>
-  </ExeHost>
-</EntryPoint>
-```
-
-The `EntryPoint` element in the service manifest file is used to specify how to launch the service. The `ExeHost` element specifies the executable (and arguments) that should be used to launch the service.
-
-* `Program` specifies the name of the executable that should start the service.
-* `Arguments` specifies the arguments that should be passed to the executable. It can be a list of parameters with arguments.
-* `WorkingFolder` specifies the working directory for the process that is going to be started. You can specify three values:
-  * `CodeBase` specifies that the working directory is going to be set to the code directory in the application package (`Code` directory in the preceding file structure).
-  * `CodePackage` specifies that the working directory is going to be set to the root of the application package    (`GuestService1Pkg` in the preceding file structure).
-    * `Work` specifies that the files are placed in a subdirectory called work.
-
-The WorkingFolder is useful to set the correct working directory so that relative paths can be used by either the application or initialization scripts.
-
-#### Update Endpoints and register with Naming Service for communication
-```xml
-<Endpoints>
-   <Endpoint Name="NodeAppTypeEndpoint" Protocol="http" Port="3000" Type="Input" />
-</Endpoints>
-
-```
-In the preceding example, the `Endpoint` element specifies the endpoints that the application can listen on. In this example, the Node.js application listens on http on port 3000.
-
-Furthermore you can ask Service Fabric to publish this endpoint to the Naming Service so other services can discover the endpoint address to this service. This enables you to be able to communicate between services that are guest executables.
-The published endpoint address is of the form `UriScheme://IPAddressOrFQDN:Port/PathSuffix`. `UriScheme` and `PathSuffix` are optional attributes. `IPAddressOrFQDN` is the IP address or fully qualified domain name of the node this executable gets placed on, and it is calculated for you.
-
-In the following example, once the service is deployed, in Service Fabric Explorer you see an endpoint similar to `http://10.1.4.92:3000/myapp/` published for the service instance. Or if this is a local machine, you see `http://localhost:3000/myapp/`.
-
-```xml
-<Endpoints>
-   <Endpoint Name="NodeAppTypeEndpoint" Protocol="http" Port="3000"  UriScheme="http" PathSuffix="myapp/" Type="Input" />
-</Endpoints>
-```
-You can use these addresses with [reverse proxy](service-fabric-reverseproxy.md) to communicate between services.
-
-### Edit the application manifest file
-Once you have configured the `Servicemanifest.xml` file, you need to make some changes to the `ApplicationManifest.xml` file to ensure that the correct service type and name are used.
-
-```xml
-<?xml version="1.0" encoding="utf-8"?>
-<ApplicationManifest xmlns:xsd="http://www.w3.org/2001/XMLSchema" xmlns:xsi="http://www.w3.org/2001/XMLSchema-instance" ApplicationTypeName="NodeAppType" ApplicationTypeVersion="1.0" xmlns="http://schemas.microsoft.com/2011/01/fabric">
-   <ServiceManifestImport>
-      <ServiceManifestRef ServiceManifestName="NodeApp" ServiceManifestVersion="1.0.0.0" />
-   </ServiceManifestImport>
-</ApplicationManifest>
-```
-
-#### ServiceManifestImport
-In the `ServiceManifestImport` element, you can specify one or more services that you want to include in the app. Services are referenced with `ServiceManifestName`, which specifies the name of the directory where the `ServiceManifest.xml` file is located.
-
-```xml
-<ServiceManifestImport>
-  <ServiceManifestRef ServiceManifestName="NodeApp" ServiceManifestVersion="1.0.0.0" />
-</ServiceManifestImport>
-```
-
-## Set up logging
-For guest executables, it is useful to be able to see console logs to find out if the application and configuration scripts show any errors.
-Console redirection can be configured in the `ServiceManifest.xml` file using the `ConsoleRedirection` element.
-
-> [!WARNING]
-> Never use the console redirection policy in an application that is deployed in production because this can affect the application failover. *Only* use this for local development and debugging purposes.  
->
->
-
-```xml
-<EntryPoint>
-  <ExeHost>
-    <Program>node.exe</Program>
-    <Arguments>bin/www</Arguments>
-    <WorkingFolder>CodeBase</WorkingFolder>
-    <ConsoleRedirection FileRetentionCount="5" FileMaxSizeInKb="2048"/>
-  </ExeHost>
-</EntryPoint>
-```
-
-`ConsoleRedirection` can be used to redirect console output (both stdout and stderr) to a working directory. This provides the ability to verify that there are no errors during the setup or execution of the application in the Service Fabric cluster.
-
-`FileRetentionCount` determines how many files are saved in the working directory. A value of 5, for example, means that the log files for the previous five executions are stored in the working directory.
-
-`FileMaxSizeInKb` specifies the maximum size of the log files.
-
-Log files are saved in one of the service's working directories. To determine where the files are located, use Service Fabric Explorer to determine which node the service is running on, and which working directory is being used. This process is covered later in this article.
-
-## Deployment
-The last step is to [deploy your application](service-fabric-deploy-remove-applications.md). The following PowerShell script shows how to deploy your application to the local development cluster, and start a new Service Fabric service.
-
-```PowerShell
-
-Connect-ServiceFabricCluster localhost:19000
-
-Write-Host 'Copying application package...'
-Copy-ServiceFabricApplicationPackage -ApplicationPackagePath 'C:\Dev\MultipleApplications' -ImageStoreConnectionString 'file:C:\SfDevCluster\Data\ImageStoreShare' -ApplicationPackagePathInImageStore 'nodeapp'
-
-Write-Host 'Registering application type...'
-Register-ServiceFabricApplicationType -ApplicationPathInImageStore 'nodeapp'
-
-New-ServiceFabricApplication -ApplicationName 'fabric:/nodeapp' -ApplicationTypeName 'NodeAppType' -ApplicationTypeVersion 1.0
-
-New-ServiceFabricService -ApplicationName 'fabric:/nodeapp' -ServiceName 'fabric:/nodeapp/nodeappservice' -ServiceTypeName 'NodeApp' -Stateless -PartitionSchemeSingleton -InstanceCount 1
-
-```
-
->[!TIP]
-> [Compress the package](service-fabric-package-apps.md#compress-a-package) before copying to the image store if the package is large or has many files. Read more [here](service-fabric-deploy-remove-applications.md#upload-the-application-package).
->
-
-A Service Fabric service can be deployed in various "configurations." For example, it can be deployed as single or multiple instances, or it can be deployed in such a way that there is one instance of the service on each node of the Service Fabric cluster.
-
-The `InstanceCount` parameter of the `New-ServiceFabricService` cmdlet is used to specify how many instances of the service should be launched in the Service Fabric cluster. You can set the `InstanceCount` value, depending on the type of application that you are deploying. The two most common scenarios are:
-
-* `InstanceCount = "1"`. In this case, only one instance of the service is deployed in the cluster. Service Fabric's scheduler determines which node the service is going to be deployed on.
-* `InstanceCount ="-1"`. In this case, one instance of the service is deployed on every node in the Service Fabric cluster. The result is having one (and only one) instance of the service for each node in the cluster.
-
-This is a useful configuration for front-end applications (for example, a REST endpoint), because client applications need to "connect" to any of the nodes in the cluster to use the endpoint. This configuration can also be used when, for example, all nodes of the Service Fabric cluster are connected to a load balancer. Client traffic can then be distributed across the service that is running on all nodes in the cluster.
-
-## Check your running application
-In Service Fabric Explorer, identify the node where the service is running. In this example, it runs on Node1:
-
-![Node where service is running](./media/service-fabric-deploy-existing-app/nodeappinsfx.png)
-
-If you navigate to the node and browse to the application, you see the essential node information, including its location on disk.
-
-![Location on disk](./media/service-fabric-deploy-existing-app/locationondisk2.png)
-
-If you browse to the directory by using Server Explorer, you can find the working directory and the service's log folder, as shown in the following screenshot: 
-
-![Location of log](./media/service-fabric-deploy-existing-app/loglocation.png)
-
-## Next steps
-In this article, you have learned how to package a guest executable and deploy it to Service Fabric. See the following articles for related information and tasks.
-
-* [Sample for packaging and deploying a guest executable](https://github.com/Azure-Samples/service-fabric-dotnet-getting-started), including a link to the prerelease of the packaging tool
-* [Sample of two guest executables (C# and nodejs) communicating via the Naming service using REST](https://github.com/Azure-Samples/service-fabric-containers)
-* [Deploy multiple guest executables](service-fabric-deploy-multiple-apps.md)
-* [Create your first Service Fabric application using Visual Studio](service-fabric-create-your-first-application-in-visual-studio.md)
-=======
----
-title: Deploy an existing executable to Azure Service Fabric | Microsoft Docs
-description: Learn how to package an existing application as a guest executable, so it can be deployed to a Service Fabric cluster.
-services: service-fabric
-documentationcenter: .net
-author: msfussell
-manager: timlt
-editor: ''
-
-ms.assetid: d799c1c6-75eb-4b8a-9f94-bf4f3dadf4c3
-ms.service: service-fabric
-ms.devlang: dotnet
-ms.topic: article
-ms.tgt_pltfrm: NA
-ms.workload: na
-ms.date: 07/02/2017
-ms.author: mfussell;mikhegn
-
----
-# Package and deploy an existing executable to Service Fabric
-When packaging an existing executable as a [guest executable](service-fabric-guest-executables-introduction.md), you can choose either to use a Visual Studio project template or to [create the application package manually](#manually). Using Visual Studio, the application package structure and manifest files are created by the new project template for you.
-
-> [!TIP]
-> The easiest way to package an existing Windows executable into a service is to use Visual Studio and on Linux to use Yeoman
->
-
-## Use Visual Studio to package and deploy an existing executable
-Visual Studio provides a Service Fabric service template to help you deploy a guest executable to a Service Fabric cluster.
-
-1. Choose **File** > **New Project**, and create a Service Fabric application.
-2. Choose **Guest Executable** as the service template.
-3. Click **Browse** to select the folder with your executable and fill in the rest of the parameters to create the service.
-   * *Code Package Behavior*. Can be set to copy all the content of your folder to the Visual Studio Project, which is useful if the executable does not change. If you expect the executable to change and want the ability to pick up new builds dynamically, you can choose to link to the folder instead. You can use linked folders when creating the application project in Visual Studio. This links to the source location from within the project, making it possible for you to update the guest executable in its source destination. Those updates become part of the application package on build.
-   * *Program* specifies the executable that should be run to start the service.
-   * *Arguments* specifies the arguments that should be passed to the executable. It can be a list of parameters with arguments.
-   * *WorkingFolder* specifies the working directory for the process that is going to be started. You can specify three values:
-     * `CodeBase` specifies that the working directory is going to be set to the code directory in the application package (`Code` directory shown in the preceding file structure).
-     * `CodePackage` specifies that the working directory is going to be set to the root of the application package    (`GuestService1Pkg` shown in the preceding file structure).
-     * `Work` specifies that the files are placed in a subdirectory called work.
-4. Give your service a name, and click **OK**.
-5. If your service needs an endpoint for communication, you can now add the protocol, port, and type to the ServiceManifest.xml file. For example: `<Endpoint Name="NodeAppTypeEndpoint" Protocol="http" Port="3000" UriScheme="http" PathSuffix="myapp/" Type="Input" />`.
-6. You can now use the package and publish action against your local cluster by debugging the solution in Visual Studio. When ready, you can publish the application to a remote cluster or check in the solution to source control.
-7. Read [check your running application](#check-your-running-application) see how to view your guest executable service running in Service Fabric Explorer.
-
-For an example walkthrough, see [Create your first guest executable application using Visual Studio](quickstart-guest-app.md).
-
-## Use Yeoman to package and deploy an existing executable on Linux
-
-The procedure for creating and deploying a guest executable on Linux is the same as deploying a csharp or java application.
-
-1. In a terminal, type `yo azuresfguest`.
-2. Name your application.
-3. Name your service, and provide the details including path of the executable and the parameters it must be invoked with.
-
-Yeoman creates an application package with the appropriate application and manifest files along with install and uninstall scripts.
-
-<a id="manually"></a>
-
-## Manually package and deploy an existing executable
-The process of manually packaging a guest executable is based on the following general steps:
-
-1. Create the package directory structure.
-2. Add the application's code and configuration files.
-3. Edit the service manifest file.
-4. Edit the application manifest file.
-
-<!--
->[AZURE.NOTE] We do provide a packaging tool that allows you to create the ApplicationPackage automatically. The tool is currently in preview. You can download it from [here](http://aka.ms/servicefabricpacktool).
--->
-
-### Create the package directory structure
-You can start by creating the directory structure, as described in the preceding section, "Application package file structure."
-
-### Add the application's code and configuration files
-After you have created the directory structure, you can add the application's code and configuration files under the code and config directories. You can also create additional directories or subdirectories under the code or config directories.
-
-Service Fabric does an `xcopy` of the content of the application root directory, so there is no predefined structure to use other than creating two top directories, code and settings. (You can pick different names if you want. More details are in the next section.)
-
-> [!NOTE]
-> Make sure that you include all the files and dependencies that the application needs. Service Fabric copies the content of the application package on all nodes in the cluster where the application's services are going to be deployed. The package should contain all the code that the application needs to run. Do not assume that the dependencies are already installed.
->
->
-
-### Edit the service manifest file
-The next step is to edit the service manifest file to include the following information:
-
-* The name of the service type. This is an ID that Service Fabric uses to identify a service.
-* The command to use to launch the application (ExeHost).
-* Any script that needs to be run to set up the application (SetupEntrypoint).
-
-The following is an example of a `ServiceManifest.xml` file:
-
-```xml
-<?xml version="1.0" encoding="utf-8"?>
-<ServiceManifest xmlns:xsd="http://www.w3.org/2001/XMLSchema" xmlns:xsi="http://www.w3.org/2001/XMLSchema-instance" Name="NodeApp" Version="1.0.0.0" xmlns="http://schemas.microsoft.com/2011/01/fabric">
-   <ServiceTypes>
-      <StatelessServiceType ServiceTypeName="NodeApp" UseImplicitHost="true"/>
-   </ServiceTypes>
-   <CodePackage Name="code" Version="1.0.0.0">
-      <SetupEntryPoint>
-         <ExeHost>
-             <Program>scripts\launchConfig.cmd</Program>
-         </ExeHost>
-      </SetupEntryPoint>
-      <EntryPoint>
-         <ExeHost>
-            <Program>node.exe</Program>
-            <Arguments>bin/www</Arguments>
-            <WorkingFolder>CodePackage</WorkingFolder>
-         </ExeHost>
-      </EntryPoint>
-   </CodePackage>
-   <Resources>
-      <Endpoints>
-         <Endpoint Name="NodeAppTypeEndpoint" Protocol="http" Port="3000" Type="Input" />
-      </Endpoints>
-   </Resources>
-</ServiceManifest>
-```
-
-The following sections go over the different parts of the file that you need to update.
-
-#### Update ServiceTypes
-```xml
-<ServiceTypes>
-  <StatelessServiceType ServiceTypeName="NodeApp" UseImplicitHost="true" />
-</ServiceTypes>
-```
-
-* You can pick any name that you want for `ServiceTypeName`. The value is used in the `ApplicationManifest.xml` file to identify the service.
-* Specify `UseImplicitHost="true"`. This attribute tells Service Fabric that the service is based on a self-contained app, so all Service Fabric needs to do is to launch it as a process and monitor its health.
-
-#### Update CodePackage
-The CodePackage element specifies the location (and version) of the service's code.
-
-```xml
-<CodePackage Name="Code" Version="1.0.0.0">
-```
-
-The `Name` element is used to specify the name of the directory in the application package that contains the service's code. `CodePackage` also has the `version` attribute. This can be used to specify the version of the code, and can also potentially be used to upgrade the service's code by using the application lifecycle management infrastructure in Service Fabric.
-
-#### Optional: Update SetupEntrypoint
-```xml
-<SetupEntryPoint>
-   <ExeHost>
-       <Program>scripts\launchConfig.cmd</Program>
-   </ExeHost>
-</SetupEntryPoint>
-```
-The SetupEntryPoint element is used to specify any executable or batch file that should be executed before the service's code is launched. It is an optional step, so it does not need to be included if there is no initialization required. The SetupEntryPoint is executed every time the service is restarted.
-
-There is only one SetupEntryPoint, so setup scripts need to be grouped in a single batch file if the application's setup requires multiple scripts. The SetupEntryPoint can execute any type of file: executable files, batch files, and PowerShell cmdlets. For more details, see [Configure SetupEntryPoint](service-fabric-application-runas-security.md).
-
-In the preceding example, the SetupEntryPoint runs a batch file called `LaunchConfig.cmd` that is located in the `scripts` subdirectory of the code directory (assuming the WorkingFolder element is set to CodeBase).
-
-#### Update EntryPoint
-```xml
-<EntryPoint>
-  <ExeHost>
-    <Program>node.exe</Program>
-    <Arguments>bin/www</Arguments>
-    <WorkingFolder>CodeBase</WorkingFolder>
-  </ExeHost>
-</EntryPoint>
-```
-
-The `EntryPoint` element in the service manifest file is used to specify how to launch the service. The `ExeHost` element specifies the executable (and arguments) that should be used to launch the service.
-
-* `Program` specifies the name of the executable that should start the service.
-* `Arguments` specifies the arguments that should be passed to the executable. It can be a list of parameters with arguments.
-* `WorkingFolder` specifies the working directory for the process that is going to be started. You can specify three values:
-  * `CodeBase` specifies that the working directory is going to be set to the code directory in the application package (`Code` directory in the preceding file structure).
-  * `CodePackage` specifies that the working directory is going to be set to the root of the application package    (`GuestService1Pkg` in the preceding file structure).
-    * `Work` specifies that the files are placed in a subdirectory called work.
-
-The WorkingFolder is useful to set the correct working directory so that relative paths can be used by either the application or initialization scripts.
-
-#### Update Endpoints and register with Naming Service for communication
-```xml
-<Endpoints>
-   <Endpoint Name="NodeAppTypeEndpoint" Protocol="http" Port="3000" Type="Input" />
-</Endpoints>
-
-```
-In the preceding example, the `Endpoint` element specifies the endpoints that the application can listen on. In this example, the Node.js application listens on http on port 3000.
-
-Furthermore you can ask Service Fabric to publish this endpoint to the Naming Service so other services can discover the endpoint address to this service. This enables you to be able to communicate between services that are guest executables.
-The published endpoint address is of the form `UriScheme://IPAddressOrFQDN:Port/PathSuffix`. `UriScheme` and `PathSuffix` are optional attributes. `IPAddressOrFQDN` is the IP address or fully qualified domain name of the node this executable gets placed on, and it is calculated for you.
-
-In the following example, once the service is deployed, in Service Fabric Explorer you see an endpoint similar to `http://10.1.4.92:3000/myapp/` published for the service instance. Or if this is a local machine, you see `http://localhost:3000/myapp/`.
-
-```xml
-<Endpoints>
-   <Endpoint Name="NodeAppTypeEndpoint" Protocol="http" Port="3000"  UriScheme="http" PathSuffix="myapp/" Type="Input" />
-</Endpoints>
-```
-You can use these addresses with [reverse proxy](service-fabric-reverseproxy.md) to communicate between services.
-
-### Edit the application manifest file
-Once you have configured the `Servicemanifest.xml` file, you need to make some changes to the `ApplicationManifest.xml` file to ensure that the correct service type and name are used.
-
-```xml
-<?xml version="1.0" encoding="utf-8"?>
-<ApplicationManifest xmlns:xsd="http://www.w3.org/2001/XMLSchema" xmlns:xsi="http://www.w3.org/2001/XMLSchema-instance" ApplicationTypeName="NodeAppType" ApplicationTypeVersion="1.0" xmlns="http://schemas.microsoft.com/2011/01/fabric">
-   <ServiceManifestImport>
-      <ServiceManifestRef ServiceManifestName="NodeApp" ServiceManifestVersion="1.0.0.0" />
-   </ServiceManifestImport>
-</ApplicationManifest>
-```
-
-#### ServiceManifestImport
-In the `ServiceManifestImport` element, you can specify one or more services that you want to include in the app. Services are referenced with `ServiceManifestName`, which specifies the name of the directory where the `ServiceManifest.xml` file is located.
-
-```xml
-<ServiceManifestImport>
-  <ServiceManifestRef ServiceManifestName="NodeApp" ServiceManifestVersion="1.0.0.0" />
-</ServiceManifestImport>
-```
-
-## Set up logging
-For guest executables, it is useful to be able to see console logs to find out if the application and configuration scripts show any errors.
-Console redirection can be configured in the `ServiceManifest.xml` file using the `ConsoleRedirection` element.
-
-> [!WARNING]
-> Never use the console redirection policy in an application that is deployed in production because this can affect the application failover. *Only* use this for local development and debugging purposes.  
->
->
-
-```xml
-<EntryPoint>
-  <ExeHost>
-    <Program>node.exe</Program>
-    <Arguments>bin/www</Arguments>
-    <WorkingFolder>CodeBase</WorkingFolder>
-    <ConsoleRedirection FileRetentionCount="5" FileMaxSizeInKb="2048"/>
-  </ExeHost>
-</EntryPoint>
-```
-
-`ConsoleRedirection` can be used to redirect console output (both stdout and stderr) to a working directory. This provides the ability to verify that there are no errors during the setup or execution of the application in the Service Fabric cluster.
-
-`FileRetentionCount` determines how many files are saved in the working directory. A value of 5, for example, means that the log files for the previous five executions are stored in the working directory.
-
-`FileMaxSizeInKb` specifies the maximum size of the log files.
-
-Log files are saved in one of the service's working directories. To determine where the files are located, use Service Fabric Explorer to determine which node the service is running on, and which working directory is being used. This process is covered later in this article.
-
-## Deployment
-The last step is to [deploy your application](service-fabric-deploy-remove-applications.md). The following PowerShell script shows how to deploy your application to the local development cluster, and start a new Service Fabric service.
-
-```PowerShell
-
-Connect-ServiceFabricCluster localhost:19000
-
-Write-Host 'Copying application package...'
-Copy-ServiceFabricApplicationPackage -ApplicationPackagePath 'C:\Dev\MultipleApplications' -ImageStoreConnectionString 'file:C:\SfDevCluster\Data\ImageStoreShare' -ApplicationPackagePathInImageStore 'nodeapp'
-
-Write-Host 'Registering application type...'
-Register-ServiceFabricApplicationType -ApplicationPathInImageStore 'nodeapp'
-
-New-ServiceFabricApplication -ApplicationName 'fabric:/nodeapp' -ApplicationTypeName 'NodeAppType' -ApplicationTypeVersion 1.0
-
-New-ServiceFabricService -ApplicationName 'fabric:/nodeapp' -ServiceName 'fabric:/nodeapp/nodeappservice' -ServiceTypeName 'NodeApp' -Stateless -PartitionSchemeSingleton -InstanceCount 1
-
-```
-
->[!TIP]
-> [Compress the package](service-fabric-package-apps.md#compress-a-package) before copying to the image store if the package is large or has many files. Read more [here](service-fabric-deploy-remove-applications.md#upload-the-application-package).
->
-
-A Service Fabric service can be deployed in various "configurations." For example, it can be deployed as single or multiple instances, or it can be deployed in such a way that there is one instance of the service on each node of the Service Fabric cluster.
-
-The `InstanceCount` parameter of the `New-ServiceFabricService` cmdlet is used to specify how many instances of the service should be launched in the Service Fabric cluster. You can set the `InstanceCount` value, depending on the type of application that you are deploying. The two most common scenarios are:
-
-* `InstanceCount = "1"`. In this case, only one instance of the service is deployed in the cluster. Service Fabric's scheduler determines which node the service is going to be deployed on.
-* `InstanceCount ="-1"`. In this case, one instance of the service is deployed on every node in the Service Fabric cluster. The result is having one (and only one) instance of the service for each node in the cluster.
-
-This is a useful configuration for front-end applications (for example, a REST endpoint), because client applications need to "connect" to any of the nodes in the cluster to use the endpoint. This configuration can also be used when, for example, all nodes of the Service Fabric cluster are connected to a load balancer. Client traffic can then be distributed across the service that is running on all nodes in the cluster.
-
-## Check your running application
-In Service Fabric Explorer, identify the node where the service is running. In this example, it runs on Node1:
-
-![Node where service is running](./media/service-fabric-deploy-existing-app/nodeappinsfx.png)
-
-If you navigate to the node and browse to the application, you see the essential node information, including its location on disk.
-
-![Location on disk](./media/service-fabric-deploy-existing-app/locationondisk2.png)
-
-If you browse to the directory by using Server Explorer, you can find the working directory and the service's log folder, as shown in the following screenshot: 
-
-![Location of log](./media/service-fabric-deploy-existing-app/loglocation.png)
-
-## Next steps
-In this article, you have learned how to package a guest executable and deploy it to Service Fabric. See the following articles for related information and tasks.
-
-* [Sample for packaging and deploying a guest executable](https://github.com/Azure-Samples/service-fabric-dotnet-getting-started), including a link to the prerelease of the packaging tool
-* [Sample of two guest executables (C# and nodejs) communicating via the Naming service using REST](https://github.com/Azure-Samples/service-fabric-containers)
-* [Deploy multiple guest executables](service-fabric-deploy-multiple-apps.md)
-* [Create your first Service Fabric application using Visual Studio](service-fabric-create-your-first-application-in-visual-studio.md)
->>>>>>> ba592321
+---
+title: Deploy an existing executable to Azure Service Fabric | Microsoft Docs
+description: Learn how to package an existing application as a guest executable, so it can be deployed to a Service Fabric cluster.
+services: service-fabric
+documentationcenter: .net
+author: msfussell
+manager: timlt
+editor: ''
+
+ms.assetid: d799c1c6-75eb-4b8a-9f94-bf4f3dadf4c3
+ms.service: service-fabric
+ms.devlang: dotnet
+ms.topic: article
+ms.tgt_pltfrm: NA
+ms.workload: na
+ms.date: 07/02/2017
+ms.author: mfussell;mikhegn
+
+---
+# Package and deploy an existing executable to Service Fabric
+When packaging an existing executable as a [guest executable](service-fabric-guest-executables-introduction.md), you can choose either to use a Visual Studio project template or to [create the application package manually](#manually). Using Visual Studio, the application package structure and manifest files are created by the new project template for you.
+
+> [!TIP]
+> The easiest way to package an existing Windows executable into a service is to use Visual Studio and on Linux to use Yeoman
+>
+
+## Use Visual Studio to package and deploy an existing executable
+Visual Studio provides a Service Fabric service template to help you deploy a guest executable to a Service Fabric cluster.
+
+1. Choose **File** > **New Project**, and create a Service Fabric application.
+2. Choose **Guest Executable** as the service template.
+3. Click **Browse** to select the folder with your executable and fill in the rest of the parameters to create the service.
+   * *Code Package Behavior*. Can be set to copy all the content of your folder to the Visual Studio Project, which is useful if the executable does not change. If you expect the executable to change and want the ability to pick up new builds dynamically, you can choose to link to the folder instead. You can use linked folders when creating the application project in Visual Studio. This links to the source location from within the project, making it possible for you to update the guest executable in its source destination. Those updates become part of the application package on build.
+   * *Program* specifies the executable that should be run to start the service.
+   * *Arguments* specifies the arguments that should be passed to the executable. It can be a list of parameters with arguments.
+   * *WorkingFolder* specifies the working directory for the process that is going to be started. You can specify three values:
+     * `CodeBase` specifies that the working directory is going to be set to the code directory in the application package (`Code` directory shown in the preceding file structure).
+     * `CodePackage` specifies that the working directory is going to be set to the root of the application package    (`GuestService1Pkg` shown in the preceding file structure).
+     * `Work` specifies that the files are placed in a subdirectory called work.
+4. Give your service a name, and click **OK**.
+5. If your service needs an endpoint for communication, you can now add the protocol, port, and type to the ServiceManifest.xml file. For example: `<Endpoint Name="NodeAppTypeEndpoint" Protocol="http" Port="3000" UriScheme="http" PathSuffix="myapp/" Type="Input" />`.
+6. You can now use the package and publish action against your local cluster by debugging the solution in Visual Studio. When ready, you can publish the application to a remote cluster or check in the solution to source control.
+7. Read [check your running application](#check-your-running-application) see how to view your guest executable service running in Service Fabric Explorer.
+
+For an example walkthrough, see [Create your first guest executable application using Visual Studio](quickstart-guest-app.md).
+
+## Use Yeoman to package and deploy an existing executable on Linux
+
+The procedure for creating and deploying a guest executable on Linux is the same as deploying a csharp or java application.
+
+1. In a terminal, type `yo azuresfguest`.
+2. Name your application.
+3. Name your service, and provide the details including path of the executable and the parameters it must be invoked with.
+
+Yeoman creates an application package with the appropriate application and manifest files along with install and uninstall scripts.
+
+<a id="manually"></a>
+
+## Manually package and deploy an existing executable
+The process of manually packaging a guest executable is based on the following general steps:
+
+1. Create the package directory structure.
+2. Add the application's code and configuration files.
+3. Edit the service manifest file.
+4. Edit the application manifest file.
+
+<!--
+>[AZURE.NOTE] We do provide a packaging tool that allows you to create the ApplicationPackage automatically. The tool is currently in preview. You can download it from [here](http://aka.ms/servicefabricpacktool).
+-->
+
+### Create the package directory structure
+You can start by creating the directory structure, as described in the preceding section, "Application package file structure."
+
+### Add the application's code and configuration files
+After you have created the directory structure, you can add the application's code and configuration files under the code and config directories. You can also create additional directories or subdirectories under the code or config directories.
+
+Service Fabric does an `xcopy` of the content of the application root directory, so there is no predefined structure to use other than creating two top directories, code and settings. (You can pick different names if you want. More details are in the next section.)
+
+> [!NOTE]
+> Make sure that you include all the files and dependencies that the application needs. Service Fabric copies the content of the application package on all nodes in the cluster where the application's services are going to be deployed. The package should contain all the code that the application needs to run. Do not assume that the dependencies are already installed.
+>
+>
+
+### Edit the service manifest file
+The next step is to edit the service manifest file to include the following information:
+
+* The name of the service type. This is an ID that Service Fabric uses to identify a service.
+* The command to use to launch the application (ExeHost).
+* Any script that needs to be run to set up the application (SetupEntrypoint).
+
+The following is an example of a `ServiceManifest.xml` file:
+
+```xml
+<?xml version="1.0" encoding="utf-8"?>
+<ServiceManifest xmlns:xsd="http://www.w3.org/2001/XMLSchema" xmlns:xsi="http://www.w3.org/2001/XMLSchema-instance" Name="NodeApp" Version="1.0.0.0" xmlns="http://schemas.microsoft.com/2011/01/fabric">
+   <ServiceTypes>
+      <StatelessServiceType ServiceTypeName="NodeApp" UseImplicitHost="true"/>
+   </ServiceTypes>
+   <CodePackage Name="code" Version="1.0.0.0">
+      <SetupEntryPoint>
+         <ExeHost>
+             <Program>scripts\launchConfig.cmd</Program>
+         </ExeHost>
+      </SetupEntryPoint>
+      <EntryPoint>
+         <ExeHost>
+            <Program>node.exe</Program>
+            <Arguments>bin/www</Arguments>
+            <WorkingFolder>CodePackage</WorkingFolder>
+         </ExeHost>
+      </EntryPoint>
+   </CodePackage>
+   <Resources>
+      <Endpoints>
+         <Endpoint Name="NodeAppTypeEndpoint" Protocol="http" Port="3000" Type="Input" />
+      </Endpoints>
+   </Resources>
+</ServiceManifest>
+```
+
+The following sections go over the different parts of the file that you need to update.
+
+#### Update ServiceTypes
+```xml
+<ServiceTypes>
+  <StatelessServiceType ServiceTypeName="NodeApp" UseImplicitHost="true" />
+</ServiceTypes>
+```
+
+* You can pick any name that you want for `ServiceTypeName`. The value is used in the `ApplicationManifest.xml` file to identify the service.
+* Specify `UseImplicitHost="true"`. This attribute tells Service Fabric that the service is based on a self-contained app, so all Service Fabric needs to do is to launch it as a process and monitor its health.
+
+#### Update CodePackage
+The CodePackage element specifies the location (and version) of the service's code.
+
+```xml
+<CodePackage Name="Code" Version="1.0.0.0">
+```
+
+The `Name` element is used to specify the name of the directory in the application package that contains the service's code. `CodePackage` also has the `version` attribute. This can be used to specify the version of the code, and can also potentially be used to upgrade the service's code by using the application lifecycle management infrastructure in Service Fabric.
+
+#### Optional: Update SetupEntrypoint
+```xml
+<SetupEntryPoint>
+   <ExeHost>
+       <Program>scripts\launchConfig.cmd</Program>
+   </ExeHost>
+</SetupEntryPoint>
+```
+The SetupEntryPoint element is used to specify any executable or batch file that should be executed before the service's code is launched. It is an optional step, so it does not need to be included if there is no initialization required. The SetupEntryPoint is executed every time the service is restarted.
+
+There is only one SetupEntryPoint, so setup scripts need to be grouped in a single batch file if the application's setup requires multiple scripts. The SetupEntryPoint can execute any type of file: executable files, batch files, and PowerShell cmdlets. For more details, see [Configure SetupEntryPoint](service-fabric-application-runas-security.md).
+
+In the preceding example, the SetupEntryPoint runs a batch file called `LaunchConfig.cmd` that is located in the `scripts` subdirectory of the code directory (assuming the WorkingFolder element is set to CodeBase).
+
+#### Update EntryPoint
+```xml
+<EntryPoint>
+  <ExeHost>
+    <Program>node.exe</Program>
+    <Arguments>bin/www</Arguments>
+    <WorkingFolder>CodeBase</WorkingFolder>
+  </ExeHost>
+</EntryPoint>
+```
+
+The `EntryPoint` element in the service manifest file is used to specify how to launch the service. The `ExeHost` element specifies the executable (and arguments) that should be used to launch the service.
+
+* `Program` specifies the name of the executable that should start the service.
+* `Arguments` specifies the arguments that should be passed to the executable. It can be a list of parameters with arguments.
+* `WorkingFolder` specifies the working directory for the process that is going to be started. You can specify three values:
+  * `CodeBase` specifies that the working directory is going to be set to the code directory in the application package (`Code` directory in the preceding file structure).
+  * `CodePackage` specifies that the working directory is going to be set to the root of the application package    (`GuestService1Pkg` in the preceding file structure).
+    * `Work` specifies that the files are placed in a subdirectory called work.
+
+The WorkingFolder is useful to set the correct working directory so that relative paths can be used by either the application or initialization scripts.
+
+#### Update Endpoints and register with Naming Service for communication
+```xml
+<Endpoints>
+   <Endpoint Name="NodeAppTypeEndpoint" Protocol="http" Port="3000" Type="Input" />
+</Endpoints>
+
+```
+In the preceding example, the `Endpoint` element specifies the endpoints that the application can listen on. In this example, the Node.js application listens on http on port 3000.
+
+Furthermore you can ask Service Fabric to publish this endpoint to the Naming Service so other services can discover the endpoint address to this service. This enables you to be able to communicate between services that are guest executables.
+The published endpoint address is of the form `UriScheme://IPAddressOrFQDN:Port/PathSuffix`. `UriScheme` and `PathSuffix` are optional attributes. `IPAddressOrFQDN` is the IP address or fully qualified domain name of the node this executable gets placed on, and it is calculated for you.
+
+In the following example, once the service is deployed, in Service Fabric Explorer you see an endpoint similar to `http://10.1.4.92:3000/myapp/` published for the service instance. Or if this is a local machine, you see `http://localhost:3000/myapp/`.
+
+```xml
+<Endpoints>
+   <Endpoint Name="NodeAppTypeEndpoint" Protocol="http" Port="3000"  UriScheme="http" PathSuffix="myapp/" Type="Input" />
+</Endpoints>
+```
+You can use these addresses with [reverse proxy](service-fabric-reverseproxy.md) to communicate between services.
+
+### Edit the application manifest file
+Once you have configured the `Servicemanifest.xml` file, you need to make some changes to the `ApplicationManifest.xml` file to ensure that the correct service type and name are used.
+
+```xml
+<?xml version="1.0" encoding="utf-8"?>
+<ApplicationManifest xmlns:xsd="http://www.w3.org/2001/XMLSchema" xmlns:xsi="http://www.w3.org/2001/XMLSchema-instance" ApplicationTypeName="NodeAppType" ApplicationTypeVersion="1.0" xmlns="http://schemas.microsoft.com/2011/01/fabric">
+   <ServiceManifestImport>
+      <ServiceManifestRef ServiceManifestName="NodeApp" ServiceManifestVersion="1.0.0.0" />
+   </ServiceManifestImport>
+</ApplicationManifest>
+```
+
+#### ServiceManifestImport
+In the `ServiceManifestImport` element, you can specify one or more services that you want to include in the app. Services are referenced with `ServiceManifestName`, which specifies the name of the directory where the `ServiceManifest.xml` file is located.
+
+```xml
+<ServiceManifestImport>
+  <ServiceManifestRef ServiceManifestName="NodeApp" ServiceManifestVersion="1.0.0.0" />
+</ServiceManifestImport>
+```
+
+## Set up logging
+For guest executables, it is useful to be able to see console logs to find out if the application and configuration scripts show any errors.
+Console redirection can be configured in the `ServiceManifest.xml` file using the `ConsoleRedirection` element.
+
+> [!WARNING]
+> Never use the console redirection policy in an application that is deployed in production because this can affect the application failover. *Only* use this for local development and debugging purposes.  
+>
+>
+
+```xml
+<EntryPoint>
+  <ExeHost>
+    <Program>node.exe</Program>
+    <Arguments>bin/www</Arguments>
+    <WorkingFolder>CodeBase</WorkingFolder>
+    <ConsoleRedirection FileRetentionCount="5" FileMaxSizeInKb="2048"/>
+  </ExeHost>
+</EntryPoint>
+```
+
+`ConsoleRedirection` can be used to redirect console output (both stdout and stderr) to a working directory. This provides the ability to verify that there are no errors during the setup or execution of the application in the Service Fabric cluster.
+
+`FileRetentionCount` determines how many files are saved in the working directory. A value of 5, for example, means that the log files for the previous five executions are stored in the working directory.
+
+`FileMaxSizeInKb` specifies the maximum size of the log files.
+
+Log files are saved in one of the service's working directories. To determine where the files are located, use Service Fabric Explorer to determine which node the service is running on, and which working directory is being used. This process is covered later in this article.
+
+## Deployment
+The last step is to [deploy your application](service-fabric-deploy-remove-applications.md). The following PowerShell script shows how to deploy your application to the local development cluster, and start a new Service Fabric service.
+
+```PowerShell
+
+Connect-ServiceFabricCluster localhost:19000
+
+Write-Host 'Copying application package...'
+Copy-ServiceFabricApplicationPackage -ApplicationPackagePath 'C:\Dev\MultipleApplications' -ImageStoreConnectionString 'file:C:\SfDevCluster\Data\ImageStoreShare' -ApplicationPackagePathInImageStore 'nodeapp'
+
+Write-Host 'Registering application type...'
+Register-ServiceFabricApplicationType -ApplicationPathInImageStore 'nodeapp'
+
+New-ServiceFabricApplication -ApplicationName 'fabric:/nodeapp' -ApplicationTypeName 'NodeAppType' -ApplicationTypeVersion 1.0
+
+New-ServiceFabricService -ApplicationName 'fabric:/nodeapp' -ServiceName 'fabric:/nodeapp/nodeappservice' -ServiceTypeName 'NodeApp' -Stateless -PartitionSchemeSingleton -InstanceCount 1
+
+```
+
+>[!TIP]
+> [Compress the package](service-fabric-package-apps.md#compress-a-package) before copying to the image store if the package is large or has many files. Read more [here](service-fabric-deploy-remove-applications.md#upload-the-application-package).
+>
+
+A Service Fabric service can be deployed in various "configurations." For example, it can be deployed as single or multiple instances, or it can be deployed in such a way that there is one instance of the service on each node of the Service Fabric cluster.
+
+The `InstanceCount` parameter of the `New-ServiceFabricService` cmdlet is used to specify how many instances of the service should be launched in the Service Fabric cluster. You can set the `InstanceCount` value, depending on the type of application that you are deploying. The two most common scenarios are:
+
+* `InstanceCount = "1"`. In this case, only one instance of the service is deployed in the cluster. Service Fabric's scheduler determines which node the service is going to be deployed on.
+* `InstanceCount ="-1"`. In this case, one instance of the service is deployed on every node in the Service Fabric cluster. The result is having one (and only one) instance of the service for each node in the cluster.
+
+This is a useful configuration for front-end applications (for example, a REST endpoint), because client applications need to "connect" to any of the nodes in the cluster to use the endpoint. This configuration can also be used when, for example, all nodes of the Service Fabric cluster are connected to a load balancer. Client traffic can then be distributed across the service that is running on all nodes in the cluster.
+
+## Check your running application
+In Service Fabric Explorer, identify the node where the service is running. In this example, it runs on Node1:
+
+![Node where service is running](./media/service-fabric-deploy-existing-app/nodeappinsfx.png)
+
+If you navigate to the node and browse to the application, you see the essential node information, including its location on disk.
+
+![Location on disk](./media/service-fabric-deploy-existing-app/locationondisk2.png)
+
+If you browse to the directory by using Server Explorer, you can find the working directory and the service's log folder, as shown in the following screenshot: 
+
+![Location of log](./media/service-fabric-deploy-existing-app/loglocation.png)
+
+## Next steps
+In this article, you have learned how to package a guest executable and deploy it to Service Fabric. See the following articles for related information and tasks.
+
+* [Sample for packaging and deploying a guest executable](https://github.com/Azure-Samples/service-fabric-dotnet-getting-started), including a link to the prerelease of the packaging tool
+* [Sample of two guest executables (C# and nodejs) communicating via the Naming service using REST](https://github.com/Azure-Samples/service-fabric-containers)
+* [Deploy multiple guest executables](service-fabric-deploy-multiple-apps.md)
+* [Create your first Service Fabric application using Visual Studio](service-fabric-create-your-first-application-in-visual-studio.md)