---
title: Azure Service Fabric Standalone Package for Windows Server | Microsoft Docs
description: Description and contents of the Azure Service Fabric Standalone package for Windows Server.
services: service-fabric
documentationcenter: .net
author: maburlik
manager: timlt
editor: ''

ms.service: service-fabric
ms.devlang: dotnet
ms.topic: article
ms.tgt_pltfrm: NA
ms.workload: NA
ms.date: 5/10/2017
ms.author: chackdan;maburlik

---

# Contents of Service Fabric Standalone package for Windows Server
In the [downloaded](http://go.microsoft.com/fwlink/?LinkId=730690) Service Fabric Standalone package, you will find the following files:

| **File name** | **Short description** |
| --- | --- |
| CreateServiceFabricCluster.ps1 |A PowerShell script that creates the cluster using the settings in ClusterConfig.json. |
| RemoveServiceFabricCluster.ps1 |A PowerShell script that removes a cluster using the settings in ClusterConfig.json. |
| AddNode.ps1 |A PowerShell script for adding a node to an existing deployed cluster on the current machine. |
| RemoveNode.ps1 |A PowerShell script for removing a node from an existing deployed cluster from the current machine. |
| CleanFabric.ps1 |A PowerShell script for cleaning a standalone Service Fabric installation off the current machine. Previous MSI installations should be removed using their own associated uninstallers. |
| TestConfiguration.ps1 |A PowerShell script for analyzing the infrastructure as specified in the Cluster.json. |
| DownloadServiceFabricRuntimePackage.ps1 |A PowerShell script used for downloading the latest runtime package out of band, for scenarios where the deploying machine is not connected to the internet. |
| DeploymentComponentsAutoextractor.exe |Self-extracting archive containing Deployment Components used by the Standalone package scripts. |
| EULA_ENU.txt |The license terms for the use of Microsoft Azure Service Fabric standalone Windows Server package. You can [download a copy of the EULA](http://go.microsoft.com/fwlink/?LinkID=733084) now. |
| Readme.txt |A link to the release notes and basic installation instructions. It is a subset of the instructions in this document. |
| ThirdPartyNotice.rtf |Notice of third-party software that is in the package. |
| Tools\Microsoft.Azure.ServiceFabric.WindowsServer.SupportPackage.zip |StandaloneLogCollector.exe which is run on demand to collect and upload trace logs to Microsoft for support purpose. |
| Tools\ServiceFabricUpdateService.zip |A tool used to enable auto code upgrade for clusters which don't have internet access. More details can be found [here](service-fabric-cluster-upgrade-windows-server.md)|

**Templates** 
| **File name** | **Short description** |
| --- | --- |
| ClusterConfig.Unsecure.DevCluster.json |A cluster configuration sample file that contains the settings for an unsecured, three-node, single-machine (or virtual machine) development cluster, including the information for each node in the cluster. |
| ClusterConfig.Unsecure.MultiMachine.json |A cluster configuration sample file that contains the settings for an unsecured, multi-machine (or virtual machine) cluster, including the information for each machine in the cluster. |
| ClusterConfig.Windows.DevCluster.json |A cluster configuration sample file that contains all the settings for a secure, three-node, single-machine (or virtual machine) development cluster, including the information for each node that is in the cluster. The cluster is secured by using [Windows identities](https://msdn.microsoft.com/library/ff649396.aspx). |
| ClusterConfig.Windows.MultiMachine.json |A cluster configuration sample file that contains all the settings for a secure, multi-machine (or virtual machine) cluster using Windows security, including the information for each machine that is in the secure cluster. The cluster is secured by using [Windows identities](https://msdn.microsoft.com/library/ff649396.aspx). |
| ClusterConfig.x509.DevCluster.json |A cluster configuration sample file that contains all the settings for a secure, three-node, single-machine (or virtual machine) development cluster, including the information for each node in the cluster. The cluster is secured using x509 certificates. |
| ClusterConfig.x509.MultiMachine.json |A cluster configuration sample file that contains all the settings for the secure, multi-machine (or virtual machine) cluster, including the information for each node in the secure cluster. The cluster is secured using x509 certificates. |
| ClusterConfig.gMSA.Windows.MultiMachine.json |A cluster configuration sample file that contains all the settings for the secure, multi-machine (or virtual machine) cluster, including the information for each node in the secure cluster. The cluster is secured using [Group Managed Service Accounts](https://technet.microsoft.com/en-us/library/jj128431(v=ws.11).aspx). |

<<<<<<< HEAD
# Cluster Configuration Samples
=======
## Cluster Configuration Samples
>>>>>>> a42dbad0
Latest versions of cluster configuration templates can be found at the GitHub page: [Standalone Cluster Configuration Samples](https://github.com/Azure-Samples/service-fabric-dotnet-standalone-cluster-configuration/tree/master/Samples).

## Related
* [Create a standalone Azure Service Fabric cluster](service-fabric-cluster-creation-for-windows-server.md)
* [Service Fabric cluster security scenarios](service-fabric-windows-cluster-windows-security.md)<|MERGE_RESOLUTION|>--- conflicted
+++ resolved
@@ -47,11 +47,7 @@
 | ClusterConfig.x509.MultiMachine.json |A cluster configuration sample file that contains all the settings for the secure, multi-machine (or virtual machine) cluster, including the information for each node in the secure cluster. The cluster is secured using x509 certificates. |
 | ClusterConfig.gMSA.Windows.MultiMachine.json |A cluster configuration sample file that contains all the settings for the secure, multi-machine (or virtual machine) cluster, including the information for each node in the secure cluster. The cluster is secured using [Group Managed Service Accounts](https://technet.microsoft.com/en-us/library/jj128431(v=ws.11).aspx). |
 
-<<<<<<< HEAD
-# Cluster Configuration Samples
-=======
 ## Cluster Configuration Samples
->>>>>>> a42dbad0
 Latest versions of cluster configuration templates can be found at the GitHub page: [Standalone Cluster Configuration Samples](https://github.com/Azure-Samples/service-fabric-dotnet-standalone-cluster-configuration/tree/master/Samples).
 
 ## Related
