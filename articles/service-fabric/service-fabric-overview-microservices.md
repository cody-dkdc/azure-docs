--- conflicted
+++ resolved
@@ -152,11 +152,7 @@
 
 ![Migration to Microservices][Image3]
 
-<<<<<<< HEAD
-It is important to emphasize again, that you can **start and stop and any of these stages**, you are not compelled to moved to the next stage. Let's now look at examples for each of these stages.
-=======
-It is important to emphasize again, that you can **start and stop at any of these stages**. You are not compelled to progress to the next stage. Let's now look at examples for each of these stages.
->>>>>>> 7be92c6a
+It is important to emphasize again that you can **start and stop at any of these stages**. You are not compelled to progress to the next stage. Let's now look at examples for each of these stages.
 
 **Lift and Shift** - large numbers of companies are lifting and shifting existing monolithic applications into containers for two reasons;
 
