---
title: Introduction to microservices on Azure| Microsoft Docs
description: An overview of why building cloud applications with a microservices approach is important for modern application development and how Azure Service Fabric provides a platform to achieve this.
services: service-fabric
documentationcenter: .net
author: athinanthny
manager: chackdan
editor: ''

ms.assetid: fae2be85-0ab4-4cd3-9d1f-e0d95fe1959b
ms.service: service-fabric
ms.devlang: dotnet
ms.topic: conceptual
ms.tgt_pltfrm: NA
ms.workload: NA
<<<<<<< HEAD
ms.date: 07/02/2017
=======
ms.date: 04/25/2019
>>>>>>> 6a383dfd
ms.author: atsenthi

---
# Why a microservices approach to building applications?

As software developers, thinking about factoring an application into component parts is nothing new. Typically, a tiered approach is taken with a back-end store, middle-tier business logic, and a front-end user interface (UI). What *has* changed over the last few years is that we, as developers, are building distributed applications for the cloud.

The changing business needs are:

* A service that is built and operated at scale to reach customers in new geographical regions.
* Faster delivery of features and capabilities to be able to respond to customer demands in an agile way.
* Improved resource utilization to reduce costs.

These business needs are affecting *how* we build applications.

For more information about the approach of Azure to microservices, read [Microservices: An application revolution powered by the cloud](https://azure.microsoft.com/blog/microservices-an-application-revolution-powered-by-the-cloud/).

## Monolithic vs. microservice design approach

Applications evolve over time. Successful applications evolve by being useful to people. Unsuccessful applications do not evolve and eventually are deprecated. The question is: How much do you know about your requirements today and what they will be in the future? For example, let's say that you are building a reporting application for a department. You are sure that the application only applies within the scope of your company and that the reports are short-lived. Your choice of approach is different from, say, building a service that delivers video content to tens of millions of customers.

Sometimes, getting something out the door as proof of concept is the driving factor, knowing that the application can be redesigned later. There is little point in over-engineering something that never gets used. On the other hand, when companies talk about building for the cloud, the expectation is growth and usage. The issue is that growth and scale are unpredictable. We would like to be able to prototype quickly while also knowing that we are on a path that can handle future success. This is the lean startup approach: build, measure, learn, and iterate.

During the client-server era, we tended to focus on building tiered applications by using specific technologies in each tier. The term *monolithic* application has emerged for these approaches. The interfaces tended to be between the tiers, and a more tightly coupled design was used between components within each tier. Developers designed and factored classes that were compiled into libraries and linked together into a few executables and DLLs.

There are benefits to such a monolithic design approach. It's often simpler to design, and it has faster calls between components because these calls are often over interprocess communication (IPC). Also, everyone tests a single product, which tends to be more people-resource efficient. The downside is that there's a tight coupling between tiered layers, and you cannot scale individual components. If you need to perform fixes or upgrades, you have to wait for others to finish their testing. It is more difficult to be agile.

Microservices address these downsides and more closely align with the preceding business requirements, but they also have both benefits and liabilities. The benefits of microservices are that each one typically encapsulates simpler business functionality, which you can scale up or down, test, deploy, and manage independently. One important benefit of a microservice approach is that teams are driven more by business scenarios than by technology. In practice, smaller teams develop a microservice based on a customer scenario and use any technologies they choose.

In other words, the organization doesn’t need to standardize tech to maintain microservice applications. Individual teams that own services can do what makes sense for them based on team expertise or what’s most appropriate to solve the problem. In practice, a set of recommended technologies, such as a particular NoSQL store or web application framework, is preferable.

The downside of microservices comes in managing the increased number of separate entities and dealing with more complex deployments and versioning. Network traffic between the microservices increases as well as the corresponding network latencies. Lots of chatty, granular services are a recipe for a performance nightmare. Without tools to help view these dependencies, it is hard to “see” the whole system.

Standards make the microservice approach work by agreeing on how to communicate and being tolerant of only the things you need from a service, rather than rigid contracts. It is important to define these contracts up front in the design, because services update independently of each other. Another description coined for designing with a microservices approach is “fine-grained service-oriented architecture (SOA).”

***At its simplest, the microservices design approach is about a decoupled federation of services, with independent changes to each, and agreed-upon standards for communication.***

As more cloud apps are produced, people have discovered that this decomposition of the overall app into independent, scenario-focused services is a better long-term approach.

## Comparison between application development approaches

![Service Fabric platform application development][Image1]

1) A monolithic app contains domain-specific functionality and is normally divided by functional layers such as web, business, and data.

2) You scale a monolithic app by cloning it on multiple servers/virtual machines/containers.

3) A microservice application separates functionality into separate smaller services.

4) The microservices approach scales out by deploying each service independently, creating instances of these services across servers/virtual machines/containers.

Designing with a microservice approach is not a panacea for all projects, but it does align more closely with the business objectives described earlier. Starting with a monolithic approach might be acceptable if you know that you will have the opportunity to rework the code later into a microservices design. More commonly, you begin with a monolithic application and slowly break it up in stages, starting with the functional areas that need to be more scalable or agile.

The microservice approach means that you compose your application of many small services. These services run in containers that are deployed across a cluster of machines. Smaller teams develop a service that focuses on a scenario and independently test, version, deploy, and scale each service so that the entire application can evolve.

## What is a microservice?

There are different definitions of microservices. However, most of the following characteristics of microservices are widely accepted:

* Encapsulate a customer or business scenario. What is the problem you are solving?
* Developed by a small engineering team.
* Written in any programming language and use any framework.
* Consist of code and (optionally) state, both of which are independently versioned, deployed, and scaled.
* Interact with other microservices over well-defined interfaces and protocols.
* Have unique names (URLs) used to resolve their location.
* Remain consistent and available in the presence of failures.

In summary:

***Microservice applications are composed of small, independently versioned, and scalable customer-focused services that communicate with each other over standard protocols with well-defined interfaces.***

### Written in any programming language and use any framework

As developers, we want to be free to choose a language or framework that we want, depending on our skills or the needs of the service. In some services, you might value the performance benefits of C++ above all else. In other services, the ease of managed development in C# or Java might be most important. In some cases, you may need to use a specific partner library, data storage technology, or means of exposing the service to clients.

After you have chosen a technology, you come to the operational or life cycle management and scaling of the service.

### Allows code and state to be independently versioned, deployed, and scaled

No matter how you choose to write your microservices, the code, and optionally the state, should independently deploy, upgrade, and scale. This is one of the harder problems to solve because it comes down to your choice of technologies. For scaling, understanding how to partition (or shard) both the code and state is challenging. When the code and state use separate technologies, which is common today, the deployment scripts for your microservice need to be able to scale them both. This is also about agility and flexibility, so you can upgrade some of the microservices without having to upgrade all of them at once.

Returning to the monolithic versus microservice approach for a moment, the following diagram shows the differences in the approach to storing state.

#### State storage between application styles

![Service Fabric platform state storage][Image2]

***The monolithic approach on the left has a single database and tiers of specific technologies.***

***The microservices approach on the right has a graph of interconnected microservices where state is typically scoped to the microservice and various technologies are used.***

In a monolithic approach, the application typically uses a single database. The advantage is that it is a single location, which makes it easy to deploy. Each component can have a single table to store its state. Teams need to strictly separate state, which is a challenge. Inevitably there are temptations to add a new column to an existing customer table, do a join between tables, and create dependencies at the storage layer. After this happens, you can't scale individual components.

In the microservices approach, each service manages and stores its own state. Each service is responsible for scaling both code and state together to meet the demands of the service. A downside is that when there is a need to create views, or queries, of your application’s data, you need to query across multiple state stores. Typically, this is solved by having a separate microservice that builds a view across a collection of microservices. If you need to perform multiple impromptu queries on the data, each microservice should consider writing its data to a data warehousing service for offline analytics.

Microservices are versioned and it is possible that different versions of a microservice may be running side-by-side. A newer version of a microservice may fail during upgrade and need to be rolled back to an earlier version. Versioning is also helpful for A/B-style testing, where different users experience different versions of the service. For example, it is common to upgrade a microservice for a specific set of customers to test new functionality before rolling it out more widely.

### Interacts with other microservices over well-defined interfaces and protocols

Extensive literature about service-oriented architecture has been published over the past 10 years describing communication patterns. Generally, service communication uses a REST approach with HTTP and TCP protocols, and XML or JSON as the serialization format. From an interface perspective, it is about embracing the web design approach. But nothing stops you from using binary protocols or your own data formats. Be prepared for people to have a harder time using your microservices if these protocols and formats are not openly available.

### Has a unique name (URL) used to resolve its location

Your microservice needs to be addressable wherever it is running. If you are thinking about machines and which one is running a particular microservice, things go bad quickly.

In the same way that DNS resolves a particular URL to a particular machine, your microservice needs a unique name so that its current location is discoverable. Microservices need addressable names that are independent of the infrastructure they are running on. This implies that there is an interaction between how your service is deployed and how it is discovered, because there needs to be a service registry. When a machine fails, the registry service must tell you where the service was moved to.

### Remains consistent and available in the presence of failures

Dealing with unexpected failures is one of the hardest problems to solve, especially in a distributed system. Much of the code that we write as developers is handling exceptions, and this is also where the most time is spent in testing. The problem is more involved than writing code to handle failures. What happens when the machine where the microservice is running fails? Not only do you need to detect the failure (a hard problem on its own), but you also need to restart your microservice.

For availability reasons, a microservice needs to be resilient to failures and able to restart on another machine. In addition to the running code being resilient, there shouldn't be any data loss and the data needs to remain consistent.

Resiliency is hard to achieve when failures happen during an application upgrade. The microservice, working with the deployment system, doesn't need to recover. It needs to decide whether it can continue to move forward to the newer version or instead roll back to a previous version in order to maintain a consistent state. Questions such as whether enough machines are available to keep moving forward and how to recover previous versions of the microservice need to be considered. This requires the microservice to emit health information to make these decisions.

### Reports health and diagnostics

It may seem obvious, and it is often overlooked, but a microservice must report its health and diagnostics. Otherwise, there is little insight into its health from an operations perspective. Correlating diagnostic events across a set of independent services, and dealing with machine clock skews to make sense of the event order, is challenging. In the same way that you interact with a microservice over agreed-upon protocols and data formats, you need to standardize how to log health and diagnostic events that will ultimately end up in an event store for querying and viewing. In a microservices approach, it's key that different teams agree on a single logging format. There needs to be a consistent approach to viewing diagnostic events in the application as a whole.

Health is different from diagnostics. Health is about the microservice reporting its current state to take appropriate actions. A good example is working with upgrade and deployment mechanisms to maintain availability. Although a service may be currently unhealthy due to a process crash or machine reboot, the service might still be operational. The last thing you need is to make this worse by performing an upgrade. The best approach is to do an investigation first or allow time for the microservice to recover. Health events from a microservice help us make informed decisions and, in effect, help create self-healing services.

## Microservices design guidance on Azure
Visit the Azure architecture center for design guidance on [building microservices on Azure](https://docs.microsoft.com/azure/architecture/microservices/)

## Service Fabric as a microservices platform

Azure Service Fabric emerged when Microsoft transitioned from delivering boxed products, which were typically monolithic in style, to delivering services. The experience of building and operating large services, such as Azure SQL Database and Azure Cosmos DB, shaped Service Fabric. The platform evolved over time as more and more services adopted it. Service Fabric had to run not only in Azure but also in standalone Windows Server deployments.

***The aim of Service Fabric is to solve the hard problems of building and running a service and utilize infrastructure resources efficiently, so that teams can solve business problems using a microservices approach.***

Service Fabric helps you build applications that use a microservices approach by providing:

* A platform that provides system services to deploy, upgrade, detect, and restart failed services, discover services, route messages, manage state, and monitor health.
* Ability to deploy applications either running in containers or as processes. Service Fabric is a container and process orchestrator.
* Productive programming APIs, to help you build applications as microservices: [ASP.NET Core, Reliable Actors, and Reliable Services](service-fabric-choose-framework.md). For example, you can get health and diagnostics information, or you can take advantage of built-in high availability.

***Service Fabric is agnostic on how you build your service, and you can use any technology. However, it does provide built-in programming APIs that make it easier to build microservices.***

### Migrating existing applications to Service Fabric

Service Fabric allows you to reuse existing code, which can then be modernized with new microservices. There are five stages to application modernization, and you can start and stop at any of the stages. These are:

1) Start with a traditional monolithic application.  
2) Lift and Shift - Use containers or guest executables to host existing code in Service Fabric.  
3) Modernization - New microservices added alongside existing containerized code.  
4) Innovate - Break the monolithic into microservices purely based on need.  
5) Transformed into microservices - the transformation of existing monolithic applications or building new greenfield applications.

![Migration to Microservices][Image3]

It is important to emphasize again that you can **start and stop at any of these stages**. You are not compelled to progress to the next stage. Let's now look at examples for each of these stages.

**Lift and Shift**  
Large numbers of companies are lifting and shifting existing monolithic applications into containers for two reasons:

* Cost reduction either due to consolidation and removal of existing hardware or running applications at higher density.
* Consistent deployment contract between development and operations.

Cost reductions are understandable, and within Microsoft, large numbers of existing applications are being containerized simply to save millions of dollars. Consistent deployment is harder to evaluate, but equally as important. It means that developers can still be free to choose the technology that suits them, however the operations will only accept a single way to deploy and manage these applications. It alleviates the operations from having to deal with the complexity of many different technologies or forcing developers to only choose certain ones. Essentially every application is containerized into self-contained deployment images.

Many organizations stop here. They already have the benefits of containers and Service Fabric provides the complete management experience from deployment, upgrades, versioning, rollbacks, health monitoring etc.

**Modernization**  
The addition of new services alongside existing containerized code. If you are going to write new code, it is best to decide to take small steps down the microservices path. This could be adding a new REST API endpoint, or new business logic. This way, you start on the journey of building new microservices and practice developing and deploying them.

**Innovate**  
<<<<<<< HEAD
A microservices approach accommodates changing business needs. At this stage the decision is whether you need to start splitting the monolithic app into services, or innovating. An example here is when a database being used as a workflow queue becomes a processing bottleneck. As the number of workflow requests increases, the work needs to be distributed for scale. For that particular piece of the application that is not scaling, or that needs to be updated more frequently, split this out into a microservice and innovate.
=======
A microservices approach accommodates changing business needs. At this stage the decision is whether you need to start splitting the monolithic app into services, or innovating. A classic example here is when a database being used as a workflow queue becomes a processing bottleneck. As the number of workflow requests increases, the work needs to be distributed for scale. For that particular piece of the application that is not scaling, or that needs to be updated more frequently, split this out into a microservice and innovate.
>>>>>>> 6a383dfd

**Transformed into microservices**  
This is where your application is fully composed of (or split into) microservices. To reach here, you have made the microservices journey. You can start here, but to do this without a microservices platform to help you is a significant investment.

### Are microservices right for my application?

Maybe. What we experienced was that as more and more teams in Microsoft began to build for the cloud for business reasons, many of them realized the benefits of taking a microservice-like approach. Bing, for example, has been developing using microservices for years. For other teams, the microservices approach was new. Teams found that there were hard problems to solve outside of their core areas of strength. This is why Service Fabric gained traction as the technology of choice for building services.

The objective of Service Fabric is to reduce the complexities of building microservice applications so that you do not have to go through as many costly redesigns. Start small, scale when needed, deprecate services, add new ones, and evolve with customer usage. We also know that there are many other problems yet to be solved to make microservices more approachable for most developers. Containers and the actor programming model are examples of small steps in that direction, and we are sure that more innovations will emerge to make this easier.


## Next steps

* [Microservices: An application revolution powered by the cloud](https://azure.microsoft.com/blog/microservices-an-application-revolution-powered-by-the-cloud/)
* [Azure Architecture Center: Building microservices on Azure](https://docs.microsoft.com/azure/architecture/microservices/)
* [Azure Service Fabric application and cluster best practices](service-fabric-best-practices-overview.md)
* [Service Fabric terminology overview](service-fabric-technical-overview.md)

[Image1]: media/service-fabric-overview-microservices/monolithic-vs-micro.png
[Image2]: media/service-fabric-overview-microservices/statemonolithic-vs-micro.png
[Image3]: media/service-fabric-overview-microservices/microservices-migration.png<|MERGE_RESOLUTION|>--- conflicted
+++ resolved
@@ -13,11 +13,7 @@
 ms.topic: conceptual
 ms.tgt_pltfrm: NA
 ms.workload: NA
-<<<<<<< HEAD
-ms.date: 07/02/2017
-=======
 ms.date: 04/25/2019
->>>>>>> 6a383dfd
 ms.author: atsenthi
 
 ---
@@ -184,11 +180,7 @@
 The addition of new services alongside existing containerized code. If you are going to write new code, it is best to decide to take small steps down the microservices path. This could be adding a new REST API endpoint, or new business logic. This way, you start on the journey of building new microservices and practice developing and deploying them.
 
 **Innovate**  
-<<<<<<< HEAD
-A microservices approach accommodates changing business needs. At this stage the decision is whether you need to start splitting the monolithic app into services, or innovating. An example here is when a database being used as a workflow queue becomes a processing bottleneck. As the number of workflow requests increases, the work needs to be distributed for scale. For that particular piece of the application that is not scaling, or that needs to be updated more frequently, split this out into a microservice and innovate.
-=======
 A microservices approach accommodates changing business needs. At this stage the decision is whether you need to start splitting the monolithic app into services, or innovating. A classic example here is when a database being used as a workflow queue becomes a processing bottleneck. As the number of workflow requests increases, the work needs to be distributed for scale. For that particular piece of the application that is not scaling, or that needs to be updated more frequently, split this out into a microservice and innovate.
->>>>>>> 6a383dfd
 
 **Transformed into microservices**  
 This is where your application is fully composed of (or split into) microservices. To reach here, you have made the microservices journey. You can start here, but to do this without a microservices platform to help you is a significant investment.
