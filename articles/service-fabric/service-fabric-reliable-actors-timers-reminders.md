--- conflicted
+++ resolved
@@ -130,13 +130,7 @@
 All timers are stopped when the actor is deactivated as part of garbage collection. No timer callbacks are invoked after that. Also, the Actors runtime does not retain any information about the timers that were running before deactivation. It is up to the actor to register any timers that it needs when it is reactivated in the future. For more information, see the section on [actor garbage collection](service-fabric-reliable-actors-lifecycle.md).
 
 ## Actor reminders
-<<<<<<< HEAD
-Reminders are a mechanism to trigger persistent callbacks on an actor at specified times. Their functionality is similar to timers. But unlike timers, reminders are triggered under all circumstances until the actor explicitly unregisters them or the actor is explicitly deleted. Specifically, reminders are triggered across actor deactivations and failovers because the Actors runtime persists information about the actor's reminders using actor state provider. Please note that the reliability of the reminders is tied to the state reliability guarantees provided by the actor state provider. This means that for actors whose state persistence is set to None, the reminders will not fire after failover.
-
-
-=======
 Reminders are a mechanism to trigger persistent callbacks on an actor at specified times. Their functionality is similar to timers. But unlike timers, reminders are triggered under all circumstances until the actor explicitly unregisters them or the actor is explicitly deleted. Specifically, reminders are triggered across actor deactivations and failovers because the Actors runtime persists information about the actor's reminders using actor state provider. Please note that the reliability of reminders is tied to the state reliability guarantees provided by the actor state provider. This means that for actors whose state persistence is set to None, the reminders will not fire after a failover. 
->>>>>>> 2354c2d3
 
 To register a reminder, an actor calls the `RegisterReminderAsync` method provided on the base class, as shown in the following example:
 
@@ -232,4 +226,4 @@
 ## Next Steps
 Learn about Reliable Actor events and reentrancy:
 * [Actor events](service-fabric-reliable-actors-events.md)
-* [Actor reentrancy](service-fabric-reliable-actors-reentrancy.md)
+* [Actor reentrancy](service-fabric-reliable-actors-reentrancy.md)