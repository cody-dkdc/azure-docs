---
title: Configure networking modes for Azure Service Fabric container services | Microsoft Docs
description: Learn how to set up the different networking modes that are supported by Azure Service Fabric. 
services: service-fabric
documentationcenter: .net
author: aljo-microsoft
manager: chackdan
editor: ''

ms.assetid: d552c8cd-67d1-45e8-91dc-871853f44fc6
ms.service: service-fabric
ms.devlang: dotNet
ms.topic: conceptual
ms.tgt_pltfrm: NA
ms.workload: NA
ms.date: 2/23/2018
ms.author: aljo, subramar

---
# Service Fabric container networking modes

An Azure Service Fabric cluster for container services uses **nat** networking mode by default. When more than one container service is listening on the same port and nat mode is being used, deployment errors can occur. To support multiple container services listening on the same port, Service Fabric offers **Open** networking mode (versions 5.7 and later). In Open mode, each container service has an internal, dynamically assigned IP address that supports multiple services listening on the same port.  

If you have one container service with a static endpoint in your service manifest, you can create and delete new services by using Open mode without deployment errors. The same docker-compose.yml file can also be used with static port mappings to create multiple services.

When a container service restarts or moves to another node in the cluster, the IP address changes. For this reason, we don't recommend using the dynamically assigned IP address to discover container services. Only the Service Fabric Naming Service or the DNS Service should be used for service discovery. 

>[!WARNING]
<<<<<<< HEAD
>Azure allows a total of 65,356 IPs per virtual network. The sum of the number of nodes and the number of container service instances (that are using Open mode) can't exceed 65,356 IPs within a virtual network. For high-density scenarios, we recommend nat networking mode. In addition, other dependencies such as the load balancer will have other [limitations](https://docs.microsoft.com/en-us/azure/azure-subscription-service-limits) to consider. Currently up to 50 IPs per node have been tested and proven stable. 
=======
>Azure allows a total of 65,356 IPs per virtual network. The sum of the number of nodes and the number of container service instances (that are using Open mode) can't exceed 65,356 IPs within a virtual network. For high-density scenarios, we recommend nat networking mode. In addition, other dependencies such as the load balancer will have other [limitations](https://docs.microsoft.com/azure/azure-subscription-service-limits) to consider. Currently up to 50 IPs per node have been tested and proven stable. 
>>>>>>> 6a383dfd
>

## Set up Open networking mode

1. Set up the Azure Resource Manager template. In the **fabricSettings** section of the Cluster resource, enable the DNS Service and the IP Provider: 

    ```json
    "fabricSettings": [
                {
                    "name": "DnsService",
                    "parameters": [
                       {
                            "name": "IsEnabled",
                            "value": "true"
                      }
                    ]
                },
                {
                    "name": "Hosting",
                    "parameters": [
                      { 
                            "name": "IPProviderEnabled",
                            "value": "true"
                      }
                    ]
                },
                {
                    "name": "Setup",
                    "parameters": [
                    {
                            "name": "ContainerNetworkSetup",
                            "value": "true"
                    }
                    ]
                }
            ],
    ```
    
2. Set up the network profile section of the Virtual Machine Scale Set resource. This allows multiple IP addresses to be configured on each node of the cluster. The following example sets up five IP addresses per node for a Windows/Linux Service Fabric cluster. You can have five service instances listening on the port on each node. To have the five IPs be accessible from the Azure Load Balancer, enroll the five IPs in the Azure Load Balancer Backend Address Pool as shown below.  You will also need to add the variables to the top of your template in the variables section.

    Add this section to Variables:

    ```json
    "variables": {
        "nicName": "NIC",
        "vmName": "vm",
        "virtualNetworkName": "VNet",
        "vnetID": "[resourceId('Microsoft.Network/virtualNetworks',variables('virtualNetworkName'))]",
        "vmNodeType0Name": "[toLower(concat('NT1', variables('vmName')))]",
        "subnet0Name": "Subnet-0",
        "subnet0Prefix": "10.0.0.0/24",
        "subnet0Ref": "[concat(variables('vnetID'),'/subnets/',variables('subnet0Name'))]",
        "lbID0": "[resourceId('Microsoft.Network/loadBalancers',concat('LB','-', parameters('clusterName'),'-',variables('vmNodeType0Name')))]",
        "lbIPConfig0": "[concat(variables('lbID0'),'/frontendIPConfigurations/LoadBalancerIPConfig')]",
        "lbPoolID0": "[concat(variables('lbID0'),'/backendAddressPools/LoadBalancerBEAddressPool')]",
        "lbProbeID0": "[concat(variables('lbID0'),'/probes/FabricGatewayProbe')]",
        "lbHttpProbeID0": "[concat(variables('lbID0'),'/probes/FabricHttpGatewayProbe')]",
        "lbNatPoolID0": "[concat(variables('lbID0'),'/inboundNatPools/LoadBalancerBEAddressNatPool')]"
    }
    ```
    
    Add this section to the Virtual Machine Scale Set resource:

    ```json   
    "networkProfile": {
                "networkInterfaceConfigurations": [
                  {
                    "name": "[concat(parameters('nicName'), '-0')]",
                    "properties": {
                      "ipConfigurations": [
                        {
                          "name": "[concat(parameters('nicName'),'-',0)]",
                          "properties": {
                            "primary": "true",
                            "loadBalancerBackendAddressPools": [
                              {
                                "id": "[variables('lbPoolID0')]"
                              }
                            ],
                            "loadBalancerInboundNatPools": [
                              {
                                "id": "[variables('lbNatPoolID0')]"
                              }
                            ],
                            "subnet": {
                              "id": "[variables('subnet0Ref')]"
                            }
                          }
                        },
                        {
                          "name": "[concat(parameters('nicName'),'-', 1)]",
                          "properties": {
                            "primary": "false",
                            "loadBalancerBackendAddressPools": [
                              {
                                "id": "[variables('lbPoolID0')]"
                              }
                            ],
                            "subnet": {
                              "id": "[variables('subnet0Ref')]"
                            }
                          }
                        },
                        {
                          "name": "[concat(parameters('nicName'),'-', 2)]",
                          "properties": {
                            "primary": "false",
                            "loadBalancerBackendAddressPools": [
                              {
                                "id": "[variables('lbPoolID0')]"
                              }
                            ],
                            "subnet": {
                              "id": "[variables('subnet0Ref')]"
                            }
                          }
                        },
                        {
                          "name": "[concat(parameters('nicName'),'-', 3)]",
                          "properties": {
                            "primary": "false",
                            "loadBalancerBackendAddressPools": [
                              {
                                "id": "[variables('lbPoolID0')]"
                              }
                            ],
                            "subnet": {
                              "id": "[variables('subnet0Ref')]"
                            }
                          }
                        },
                        {
                          "name": "[concat(parameters('nicName'),'-', 4)]",
                          "properties": {
                            "primary": "false",
                            "loadBalancerBackendAddressPools": [
                              {
                                "id": "[variables('lbPoolID0')]"
                              }
                            ],
                            "subnet": {
                              "id": "[variables('subnet0Ref')]"
                            }
                          }
                        },
                        {
                          "name": "[concat(parameters('nicName'),'-', 5)]",
                          "properties": {
                            "primary": "false",
                            "loadBalancerBackendAddressPools": [
                              {
                                "id": "[variables('lbPoolID0')]"
                              }
                            ],
                            "subnet": {
                              "id": "[variables('subnet0Ref')]"
                            }
                          }
                        }
                      ],
                      "primary": true
                    }
                  }
                ]
              }
   ```
 
3. For Windows clusters only, set up an Azure Network Security Group (NSG) rule that opens up port UDP/53 for the virtual network with the following values:

   |Setting |Value | |
   | --- | --- | --- |
   |Priority |2000 | |
   |Name |Custom_Dns  | |
   |Source |VirtualNetwork | |
   |Destination | VirtualNetwork | |
   |Service | DNS (UDP/53) | |
   |Action | Allow  | |
   | | |

4. Specify the networking mode in the application manifest for each service: `<NetworkConfig NetworkType="Open">`. **Open** networking mode results in the service getting a dedicated IP address. If a mode isn't specified, the service defaults to **nat** mode. In the following manifest example, the `NodeContainerServicePackage1` and `NodeContainerServicePackage2` services can each listen on the same port (both services are listening on `Endpoint1`). When Open networking mode is specified, `PortBinding` configurations cannot be specified.

    ```xml
    <?xml version="1.0" encoding="UTF-8"?>
    <ApplicationManifest ApplicationTypeName="NodeJsApp" ApplicationTypeVersion="1.0" xmlns="http://schemas.microsoft.com/2011/01/fabric" xmlns:xsi="https://www.w3.org/2001/XMLSchema-instance">
      <Description>Calculator Application</Description>
      <Parameters>
        <Parameter Name="ServiceInstanceCount" DefaultValue="3"></Parameter>
        <Parameter Name="MyCpuShares" DefaultValue="3"></Parameter>
      </Parameters>
      <ServiceManifestImport>
        <ServiceManifestRef ServiceManifestName="NodeContainerServicePackage1" ServiceManifestVersion="1.0"/>
        <Policies>
          <ContainerHostPolicies CodePackageRef="NodeContainerService1.Code" Isolation="hyperv">
           <NetworkConfig NetworkType="Open"/>
          </ContainerHostPolicies>
        </Policies>
      </ServiceManifestImport>
      <ServiceManifestImport>
        <ServiceManifestRef ServiceManifestName="NodeContainerServicePackage2" ServiceManifestVersion="1.0"/>
        <Policies>
          <ContainerHostPolicies CodePackageRef="NodeContainerService2.Code" Isolation="default">
            <NetworkConfig NetworkType="Open"/>
          </ContainerHostPolicies>
        </Policies>
      </ServiceManifestImport>
    </ApplicationManifest>
    ```

    You can mix and match different networking modes across services within an application for a Windows cluster. Some services can use Open mode while others use nat mode. When a service is configured to use nat mode, the port that the service is listening on must be unique.

    >[!NOTE]
    >On Linux clusters, mixing networking modes for different services is not supported. 
    >

5. When the **Open** mode is selected, the **Endpoint** definition in the service manifest should explicitly point to the code package corresponding to the endpoint, even if the service package has only one code package in it. 
   
   ```xml
   <Resources>
     <Endpoints>
       <Endpoint Name="ServiceEndpoint" Protocol="http" Port="80" CodePackageRef="Code"/>
     </Endpoints>
   </Resources>
   ```
   
6. For Windows, a VM reboot will cause the open network to be recreated. This is to mitigate an underlying issue in the networking stack. The default behavior is to recreate the network. If this behavior needs to be turned off, the following configuration can be used followed by a config upgrade.

```json
"fabricSettings": [
                {
                    "name": "Setup",
                    "parameters": [
                    {
                            "name": "SkipContainerNetworkResetOnReboot",
                            "value": "true"
                    }
                    ]
                }
            ],          
 ``` 
 
## Next steps
* [Understand the Service Fabric application model](service-fabric-application-model.md)
* [Learn more about the Service Fabric service manifest resources](https://docs.microsoft.com/azure/service-fabric/service-fabric-service-manifest-resources)
* [Deploy a Windows container to Service Fabric on Windows Server 2016](service-fabric-get-started-containers.md)
* [Deploy a Docker container to Service Fabric on Linux](service-fabric-get-started-containers-linux.md)
<|MERGE_RESOLUTION|>--- conflicted
+++ resolved
@@ -1,278 +1,274 @@
----
-title: Configure networking modes for Azure Service Fabric container services | Microsoft Docs
-description: Learn how to set up the different networking modes that are supported by Azure Service Fabric. 
-services: service-fabric
-documentationcenter: .net
-author: aljo-microsoft
-manager: chackdan
-editor: ''
-
-ms.assetid: d552c8cd-67d1-45e8-91dc-871853f44fc6
-ms.service: service-fabric
-ms.devlang: dotNet
-ms.topic: conceptual
-ms.tgt_pltfrm: NA
-ms.workload: NA
-ms.date: 2/23/2018
-ms.author: aljo, subramar
-
----
-# Service Fabric container networking modes
-
-An Azure Service Fabric cluster for container services uses **nat** networking mode by default. When more than one container service is listening on the same port and nat mode is being used, deployment errors can occur. To support multiple container services listening on the same port, Service Fabric offers **Open** networking mode (versions 5.7 and later). In Open mode, each container service has an internal, dynamically assigned IP address that supports multiple services listening on the same port.  
-
-If you have one container service with a static endpoint in your service manifest, you can create and delete new services by using Open mode without deployment errors. The same docker-compose.yml file can also be used with static port mappings to create multiple services.
-
-When a container service restarts or moves to another node in the cluster, the IP address changes. For this reason, we don't recommend using the dynamically assigned IP address to discover container services. Only the Service Fabric Naming Service or the DNS Service should be used for service discovery. 
-
->[!WARNING]
-<<<<<<< HEAD
->Azure allows a total of 65,356 IPs per virtual network. The sum of the number of nodes and the number of container service instances (that are using Open mode) can't exceed 65,356 IPs within a virtual network. For high-density scenarios, we recommend nat networking mode. In addition, other dependencies such as the load balancer will have other [limitations](https://docs.microsoft.com/en-us/azure/azure-subscription-service-limits) to consider. Currently up to 50 IPs per node have been tested and proven stable. 
-=======
->Azure allows a total of 65,356 IPs per virtual network. The sum of the number of nodes and the number of container service instances (that are using Open mode) can't exceed 65,356 IPs within a virtual network. For high-density scenarios, we recommend nat networking mode. In addition, other dependencies such as the load balancer will have other [limitations](https://docs.microsoft.com/azure/azure-subscription-service-limits) to consider. Currently up to 50 IPs per node have been tested and proven stable. 
->>>>>>> 6a383dfd
->
-
-## Set up Open networking mode
-
-1. Set up the Azure Resource Manager template. In the **fabricSettings** section of the Cluster resource, enable the DNS Service and the IP Provider: 
-
-    ```json
-    "fabricSettings": [
-                {
-                    "name": "DnsService",
-                    "parameters": [
-                       {
-                            "name": "IsEnabled",
-                            "value": "true"
-                      }
-                    ]
-                },
-                {
-                    "name": "Hosting",
-                    "parameters": [
-                      { 
-                            "name": "IPProviderEnabled",
-                            "value": "true"
-                      }
-                    ]
-                },
-                {
-                    "name": "Setup",
-                    "parameters": [
-                    {
-                            "name": "ContainerNetworkSetup",
-                            "value": "true"
-                    }
-                    ]
-                }
-            ],
-    ```
-    
-2. Set up the network profile section of the Virtual Machine Scale Set resource. This allows multiple IP addresses to be configured on each node of the cluster. The following example sets up five IP addresses per node for a Windows/Linux Service Fabric cluster. You can have five service instances listening on the port on each node. To have the five IPs be accessible from the Azure Load Balancer, enroll the five IPs in the Azure Load Balancer Backend Address Pool as shown below.  You will also need to add the variables to the top of your template in the variables section.
-
-    Add this section to Variables:
-
-    ```json
-    "variables": {
-        "nicName": "NIC",
-        "vmName": "vm",
-        "virtualNetworkName": "VNet",
-        "vnetID": "[resourceId('Microsoft.Network/virtualNetworks',variables('virtualNetworkName'))]",
-        "vmNodeType0Name": "[toLower(concat('NT1', variables('vmName')))]",
-        "subnet0Name": "Subnet-0",
-        "subnet0Prefix": "10.0.0.0/24",
-        "subnet0Ref": "[concat(variables('vnetID'),'/subnets/',variables('subnet0Name'))]",
-        "lbID0": "[resourceId('Microsoft.Network/loadBalancers',concat('LB','-', parameters('clusterName'),'-',variables('vmNodeType0Name')))]",
-        "lbIPConfig0": "[concat(variables('lbID0'),'/frontendIPConfigurations/LoadBalancerIPConfig')]",
-        "lbPoolID0": "[concat(variables('lbID0'),'/backendAddressPools/LoadBalancerBEAddressPool')]",
-        "lbProbeID0": "[concat(variables('lbID0'),'/probes/FabricGatewayProbe')]",
-        "lbHttpProbeID0": "[concat(variables('lbID0'),'/probes/FabricHttpGatewayProbe')]",
-        "lbNatPoolID0": "[concat(variables('lbID0'),'/inboundNatPools/LoadBalancerBEAddressNatPool')]"
-    }
-    ```
-    
-    Add this section to the Virtual Machine Scale Set resource:
-
-    ```json   
-    "networkProfile": {
-                "networkInterfaceConfigurations": [
-                  {
-                    "name": "[concat(parameters('nicName'), '-0')]",
-                    "properties": {
-                      "ipConfigurations": [
-                        {
-                          "name": "[concat(parameters('nicName'),'-',0)]",
-                          "properties": {
-                            "primary": "true",
-                            "loadBalancerBackendAddressPools": [
-                              {
-                                "id": "[variables('lbPoolID0')]"
-                              }
-                            ],
-                            "loadBalancerInboundNatPools": [
-                              {
-                                "id": "[variables('lbNatPoolID0')]"
-                              }
-                            ],
-                            "subnet": {
-                              "id": "[variables('subnet0Ref')]"
-                            }
-                          }
-                        },
-                        {
-                          "name": "[concat(parameters('nicName'),'-', 1)]",
-                          "properties": {
-                            "primary": "false",
-                            "loadBalancerBackendAddressPools": [
-                              {
-                                "id": "[variables('lbPoolID0')]"
-                              }
-                            ],
-                            "subnet": {
-                              "id": "[variables('subnet0Ref')]"
-                            }
-                          }
-                        },
-                        {
-                          "name": "[concat(parameters('nicName'),'-', 2)]",
-                          "properties": {
-                            "primary": "false",
-                            "loadBalancerBackendAddressPools": [
-                              {
-                                "id": "[variables('lbPoolID0')]"
-                              }
-                            ],
-                            "subnet": {
-                              "id": "[variables('subnet0Ref')]"
-                            }
-                          }
-                        },
-                        {
-                          "name": "[concat(parameters('nicName'),'-', 3)]",
-                          "properties": {
-                            "primary": "false",
-                            "loadBalancerBackendAddressPools": [
-                              {
-                                "id": "[variables('lbPoolID0')]"
-                              }
-                            ],
-                            "subnet": {
-                              "id": "[variables('subnet0Ref')]"
-                            }
-                          }
-                        },
-                        {
-                          "name": "[concat(parameters('nicName'),'-', 4)]",
-                          "properties": {
-                            "primary": "false",
-                            "loadBalancerBackendAddressPools": [
-                              {
-                                "id": "[variables('lbPoolID0')]"
-                              }
-                            ],
-                            "subnet": {
-                              "id": "[variables('subnet0Ref')]"
-                            }
-                          }
-                        },
-                        {
-                          "name": "[concat(parameters('nicName'),'-', 5)]",
-                          "properties": {
-                            "primary": "false",
-                            "loadBalancerBackendAddressPools": [
-                              {
-                                "id": "[variables('lbPoolID0')]"
-                              }
-                            ],
-                            "subnet": {
-                              "id": "[variables('subnet0Ref')]"
-                            }
-                          }
-                        }
-                      ],
-                      "primary": true
-                    }
-                  }
-                ]
-              }
-   ```
- 
-3. For Windows clusters only, set up an Azure Network Security Group (NSG) rule that opens up port UDP/53 for the virtual network with the following values:
-
-   |Setting |Value | |
-   | --- | --- | --- |
-   |Priority |2000 | |
-   |Name |Custom_Dns  | |
-   |Source |VirtualNetwork | |
-   |Destination | VirtualNetwork | |
-   |Service | DNS (UDP/53) | |
-   |Action | Allow  | |
-   | | |
-
-4. Specify the networking mode in the application manifest for each service: `<NetworkConfig NetworkType="Open">`. **Open** networking mode results in the service getting a dedicated IP address. If a mode isn't specified, the service defaults to **nat** mode. In the following manifest example, the `NodeContainerServicePackage1` and `NodeContainerServicePackage2` services can each listen on the same port (both services are listening on `Endpoint1`). When Open networking mode is specified, `PortBinding` configurations cannot be specified.
-
-    ```xml
-    <?xml version="1.0" encoding="UTF-8"?>
-    <ApplicationManifest ApplicationTypeName="NodeJsApp" ApplicationTypeVersion="1.0" xmlns="http://schemas.microsoft.com/2011/01/fabric" xmlns:xsi="https://www.w3.org/2001/XMLSchema-instance">
-      <Description>Calculator Application</Description>
-      <Parameters>
-        <Parameter Name="ServiceInstanceCount" DefaultValue="3"></Parameter>
-        <Parameter Name="MyCpuShares" DefaultValue="3"></Parameter>
-      </Parameters>
-      <ServiceManifestImport>
-        <ServiceManifestRef ServiceManifestName="NodeContainerServicePackage1" ServiceManifestVersion="1.0"/>
-        <Policies>
-          <ContainerHostPolicies CodePackageRef="NodeContainerService1.Code" Isolation="hyperv">
-           <NetworkConfig NetworkType="Open"/>
-          </ContainerHostPolicies>
-        </Policies>
-      </ServiceManifestImport>
-      <ServiceManifestImport>
-        <ServiceManifestRef ServiceManifestName="NodeContainerServicePackage2" ServiceManifestVersion="1.0"/>
-        <Policies>
-          <ContainerHostPolicies CodePackageRef="NodeContainerService2.Code" Isolation="default">
-            <NetworkConfig NetworkType="Open"/>
-          </ContainerHostPolicies>
-        </Policies>
-      </ServiceManifestImport>
-    </ApplicationManifest>
-    ```
-
-    You can mix and match different networking modes across services within an application for a Windows cluster. Some services can use Open mode while others use nat mode. When a service is configured to use nat mode, the port that the service is listening on must be unique.
-
-    >[!NOTE]
-    >On Linux clusters, mixing networking modes for different services is not supported. 
-    >
-
-5. When the **Open** mode is selected, the **Endpoint** definition in the service manifest should explicitly point to the code package corresponding to the endpoint, even if the service package has only one code package in it. 
-   
-   ```xml
-   <Resources>
-     <Endpoints>
-       <Endpoint Name="ServiceEndpoint" Protocol="http" Port="80" CodePackageRef="Code"/>
-     </Endpoints>
-   </Resources>
-   ```
-   
-6. For Windows, a VM reboot will cause the open network to be recreated. This is to mitigate an underlying issue in the networking stack. The default behavior is to recreate the network. If this behavior needs to be turned off, the following configuration can be used followed by a config upgrade.
-
-```json
-"fabricSettings": [
-                {
-                    "name": "Setup",
-                    "parameters": [
-                    {
-                            "name": "SkipContainerNetworkResetOnReboot",
-                            "value": "true"
-                    }
-                    ]
-                }
-            ],          
- ``` 
- 
-## Next steps
-* [Understand the Service Fabric application model](service-fabric-application-model.md)
-* [Learn more about the Service Fabric service manifest resources](https://docs.microsoft.com/azure/service-fabric/service-fabric-service-manifest-resources)
-* [Deploy a Windows container to Service Fabric on Windows Server 2016](service-fabric-get-started-containers.md)
-* [Deploy a Docker container to Service Fabric on Linux](service-fabric-get-started-containers-linux.md)
+---
+title: Configure networking modes for Azure Service Fabric container services | Microsoft Docs
+description: Learn how to set up the different networking modes that are supported by Azure Service Fabric. 
+services: service-fabric
+documentationcenter: .net
+author: aljo-microsoft
+manager: chackdan
+editor: ''
+
+ms.assetid: d552c8cd-67d1-45e8-91dc-871853f44fc6
+ms.service: service-fabric
+ms.devlang: dotNet
+ms.topic: conceptual
+ms.tgt_pltfrm: NA
+ms.workload: NA
+ms.date: 2/23/2018
+ms.author: aljo, subramar
+
+---
+# Service Fabric container networking modes
+
+An Azure Service Fabric cluster for container services uses **nat** networking mode by default. When more than one container service is listening on the same port and nat mode is being used, deployment errors can occur. To support multiple container services listening on the same port, Service Fabric offers **Open** networking mode (versions 5.7 and later). In Open mode, each container service has an internal, dynamically assigned IP address that supports multiple services listening on the same port.  
+
+If you have one container service with a static endpoint in your service manifest, you can create and delete new services by using Open mode without deployment errors. The same docker-compose.yml file can also be used with static port mappings to create multiple services.
+
+When a container service restarts or moves to another node in the cluster, the IP address changes. For this reason, we don't recommend using the dynamically assigned IP address to discover container services. Only the Service Fabric Naming Service or the DNS Service should be used for service discovery. 
+
+>[!WARNING]
+>Azure allows a total of 65,356 IPs per virtual network. The sum of the number of nodes and the number of container service instances (that are using Open mode) can't exceed 65,356 IPs within a virtual network. For high-density scenarios, we recommend nat networking mode. In addition, other dependencies such as the load balancer will have other [limitations](https://docs.microsoft.com/azure/azure-subscription-service-limits) to consider. Currently up to 50 IPs per node have been tested and proven stable. 
+>
+
+## Set up Open networking mode
+
+1. Set up the Azure Resource Manager template. In the **fabricSettings** section of the Cluster resource, enable the DNS Service and the IP Provider: 
+
+    ```json
+    "fabricSettings": [
+                {
+                    "name": "DnsService",
+                    "parameters": [
+                       {
+                            "name": "IsEnabled",
+                            "value": "true"
+                      }
+                    ]
+                },
+                {
+                    "name": "Hosting",
+                    "parameters": [
+                      { 
+                            "name": "IPProviderEnabled",
+                            "value": "true"
+                      }
+                    ]
+                },
+                {
+                    "name": "Setup",
+                    "parameters": [
+                    {
+                            "name": "ContainerNetworkSetup",
+                            "value": "true"
+                    }
+                    ]
+                }
+            ],
+    ```
+    
+2. Set up the network profile section of the Virtual Machine Scale Set resource. This allows multiple IP addresses to be configured on each node of the cluster. The following example sets up five IP addresses per node for a Windows/Linux Service Fabric cluster. You can have five service instances listening on the port on each node. To have the five IPs be accessible from the Azure Load Balancer, enroll the five IPs in the Azure Load Balancer Backend Address Pool as shown below.  You will also need to add the variables to the top of your template in the variables section.
+
+    Add this section to Variables:
+
+    ```json
+    "variables": {
+        "nicName": "NIC",
+        "vmName": "vm",
+        "virtualNetworkName": "VNet",
+        "vnetID": "[resourceId('Microsoft.Network/virtualNetworks',variables('virtualNetworkName'))]",
+        "vmNodeType0Name": "[toLower(concat('NT1', variables('vmName')))]",
+        "subnet0Name": "Subnet-0",
+        "subnet0Prefix": "10.0.0.0/24",
+        "subnet0Ref": "[concat(variables('vnetID'),'/subnets/',variables('subnet0Name'))]",
+        "lbID0": "[resourceId('Microsoft.Network/loadBalancers',concat('LB','-', parameters('clusterName'),'-',variables('vmNodeType0Name')))]",
+        "lbIPConfig0": "[concat(variables('lbID0'),'/frontendIPConfigurations/LoadBalancerIPConfig')]",
+        "lbPoolID0": "[concat(variables('lbID0'),'/backendAddressPools/LoadBalancerBEAddressPool')]",
+        "lbProbeID0": "[concat(variables('lbID0'),'/probes/FabricGatewayProbe')]",
+        "lbHttpProbeID0": "[concat(variables('lbID0'),'/probes/FabricHttpGatewayProbe')]",
+        "lbNatPoolID0": "[concat(variables('lbID0'),'/inboundNatPools/LoadBalancerBEAddressNatPool')]"
+    }
+    ```
+    
+    Add this section to the Virtual Machine Scale Set resource:
+
+    ```json   
+    "networkProfile": {
+                "networkInterfaceConfigurations": [
+                  {
+                    "name": "[concat(parameters('nicName'), '-0')]",
+                    "properties": {
+                      "ipConfigurations": [
+                        {
+                          "name": "[concat(parameters('nicName'),'-',0)]",
+                          "properties": {
+                            "primary": "true",
+                            "loadBalancerBackendAddressPools": [
+                              {
+                                "id": "[variables('lbPoolID0')]"
+                              }
+                            ],
+                            "loadBalancerInboundNatPools": [
+                              {
+                                "id": "[variables('lbNatPoolID0')]"
+                              }
+                            ],
+                            "subnet": {
+                              "id": "[variables('subnet0Ref')]"
+                            }
+                          }
+                        },
+                        {
+                          "name": "[concat(parameters('nicName'),'-', 1)]",
+                          "properties": {
+                            "primary": "false",
+                            "loadBalancerBackendAddressPools": [
+                              {
+                                "id": "[variables('lbPoolID0')]"
+                              }
+                            ],
+                            "subnet": {
+                              "id": "[variables('subnet0Ref')]"
+                            }
+                          }
+                        },
+                        {
+                          "name": "[concat(parameters('nicName'),'-', 2)]",
+                          "properties": {
+                            "primary": "false",
+                            "loadBalancerBackendAddressPools": [
+                              {
+                                "id": "[variables('lbPoolID0')]"
+                              }
+                            ],
+                            "subnet": {
+                              "id": "[variables('subnet0Ref')]"
+                            }
+                          }
+                        },
+                        {
+                          "name": "[concat(parameters('nicName'),'-', 3)]",
+                          "properties": {
+                            "primary": "false",
+                            "loadBalancerBackendAddressPools": [
+                              {
+                                "id": "[variables('lbPoolID0')]"
+                              }
+                            ],
+                            "subnet": {
+                              "id": "[variables('subnet0Ref')]"
+                            }
+                          }
+                        },
+                        {
+                          "name": "[concat(parameters('nicName'),'-', 4)]",
+                          "properties": {
+                            "primary": "false",
+                            "loadBalancerBackendAddressPools": [
+                              {
+                                "id": "[variables('lbPoolID0')]"
+                              }
+                            ],
+                            "subnet": {
+                              "id": "[variables('subnet0Ref')]"
+                            }
+                          }
+                        },
+                        {
+                          "name": "[concat(parameters('nicName'),'-', 5)]",
+                          "properties": {
+                            "primary": "false",
+                            "loadBalancerBackendAddressPools": [
+                              {
+                                "id": "[variables('lbPoolID0')]"
+                              }
+                            ],
+                            "subnet": {
+                              "id": "[variables('subnet0Ref')]"
+                            }
+                          }
+                        }
+                      ],
+                      "primary": true
+                    }
+                  }
+                ]
+              }
+   ```
+ 
+3. For Windows clusters only, set up an Azure Network Security Group (NSG) rule that opens up port UDP/53 for the virtual network with the following values:
+
+   |Setting |Value | |
+   | --- | --- | --- |
+   |Priority |2000 | |
+   |Name |Custom_Dns  | |
+   |Source |VirtualNetwork | |
+   |Destination | VirtualNetwork | |
+   |Service | DNS (UDP/53) | |
+   |Action | Allow  | |
+   | | |
+
+4. Specify the networking mode in the application manifest for each service: `<NetworkConfig NetworkType="Open">`. **Open** networking mode results in the service getting a dedicated IP address. If a mode isn't specified, the service defaults to **nat** mode. In the following manifest example, the `NodeContainerServicePackage1` and `NodeContainerServicePackage2` services can each listen on the same port (both services are listening on `Endpoint1`). When Open networking mode is specified, `PortBinding` configurations cannot be specified.
+
+    ```xml
+    <?xml version="1.0" encoding="UTF-8"?>
+    <ApplicationManifest ApplicationTypeName="NodeJsApp" ApplicationTypeVersion="1.0" xmlns="http://schemas.microsoft.com/2011/01/fabric" xmlns:xsi="https://www.w3.org/2001/XMLSchema-instance">
+      <Description>Calculator Application</Description>
+      <Parameters>
+        <Parameter Name="ServiceInstanceCount" DefaultValue="3"></Parameter>
+        <Parameter Name="MyCpuShares" DefaultValue="3"></Parameter>
+      </Parameters>
+      <ServiceManifestImport>
+        <ServiceManifestRef ServiceManifestName="NodeContainerServicePackage1" ServiceManifestVersion="1.0"/>
+        <Policies>
+          <ContainerHostPolicies CodePackageRef="NodeContainerService1.Code" Isolation="hyperv">
+           <NetworkConfig NetworkType="Open"/>
+          </ContainerHostPolicies>
+        </Policies>
+      </ServiceManifestImport>
+      <ServiceManifestImport>
+        <ServiceManifestRef ServiceManifestName="NodeContainerServicePackage2" ServiceManifestVersion="1.0"/>
+        <Policies>
+          <ContainerHostPolicies CodePackageRef="NodeContainerService2.Code" Isolation="default">
+            <NetworkConfig NetworkType="Open"/>
+          </ContainerHostPolicies>
+        </Policies>
+      </ServiceManifestImport>
+    </ApplicationManifest>
+    ```
+
+    You can mix and match different networking modes across services within an application for a Windows cluster. Some services can use Open mode while others use nat mode. When a service is configured to use nat mode, the port that the service is listening on must be unique.
+
+    >[!NOTE]
+    >On Linux clusters, mixing networking modes for different services is not supported. 
+    >
+
+5. When the **Open** mode is selected, the **Endpoint** definition in the service manifest should explicitly point to the code package corresponding to the endpoint, even if the service package has only one code package in it. 
+   
+   ```xml
+   <Resources>
+     <Endpoints>
+       <Endpoint Name="ServiceEndpoint" Protocol="http" Port="80" CodePackageRef="Code"/>
+     </Endpoints>
+   </Resources>
+   ```
+   
+6. For Windows, a VM reboot will cause the open network to be recreated. This is to mitigate an underlying issue in the networking stack. The default behavior is to recreate the network. If this behavior needs to be turned off, the following configuration can be used followed by a config upgrade.
+
+```json
+"fabricSettings": [
+                {
+                    "name": "Setup",
+                    "parameters": [
+                    {
+                            "name": "SkipContainerNetworkResetOnReboot",
+                            "value": "true"
+                    }
+                    ]
+                }
+            ],          
+ ``` 
+ 
+## Next steps
+* [Understand the Service Fabric application model](service-fabric-application-model.md)
+* [Learn more about the Service Fabric service manifest resources](https://docs.microsoft.com/azure/service-fabric/service-fabric-service-manifest-resources)
+* [Deploy a Windows container to Service Fabric on Windows Server 2016](service-fabric-get-started-containers.md)
+* [Deploy a Docker container to Service Fabric on Linux](service-fabric-get-started-containers-linux.md)