---
title: Azure Service Fabric Event Analysis with Log Analytics | Microsoft Docs
description: Learn about visualizing and analyzing events using Log Analytics for monitoring and diagnostics of Azure Service Fabric clusters.
services: service-fabric
documentationcenter: .net
author: srrengar
manager: timlt
editor: ''

ms.assetid:
ms.service: service-fabric
ms.devlang: dotnet
ms.topic: article
ms.tgt_pltfrm: NA
ms.workload: NA
ms.date: 04/04/2018
ms.author: dekapur; srrengar

---

# Event analysis and visualization with Log Analytics

<<<<<<< HEAD
Log Analytics, also known as OMS (Operations Management Suite), is a collection of management services that help with monitoring and diagnostics for applications and services hosted in the cloud. This article will show you how to run queries in Log Analytics to gain insights and troubleshoot what is happening in your cluster. The following common questions will be addressed

* How do I troubleshoot health events
* How do I know when a node goes down
* How do I know if my application's services have started or stopped
=======
Azure management solutions are a collection of management services that help with monitoring and diagnostics for applications and services hosted in the cloud. To get a more detailed overview of Log Analytics and what it offers, read [What is Log Analytics?](../operations-management-suite/operations-management-suite-overview.md)

## Log Analytics workspace
>>>>>>> 6a69e666

## Log Analytics workspace

<<<<<<< HEAD
Log Analytics collects data from managed resources, including an Azure storage table or an agent, and maintains it in a central repository. The data can then be used for analysis, alerting, and visualization, or further exporting. Log Analytics supports events, performance data, or any other custom data. Check out [steps to configure the diagnostics extension to aggregate events](service-fabric-diagnostics-event-aggregation-wad.md) and [steps to create a Log Analytics workspace to read from the events in storage](service-fabric-diagnostics-oms-setup.md) to make sure data is flowing into Log Analytics.

After data is received by Log Analytics, OMS has several *Management Solutions* that are prepackaged solutions to monitor incoming data, customized to several scenarios. These include a *Service Fabric Analytics* solution and a *Containers* solution, which are the two most relevant ones to diagnostics and monitoring when using Service Fabric clusters. This article will show how to use the Service Fabric Analytics solution which we created before with the workspace.

## Access the Service Fabric Analytics solution
=======
When Log Analytics is configured, you will have access to a specific *Log Analytics workspace*, from where data can be queried or visualized in dashboards.

After data is received by Log Analytics, Azure has several *Management Solutions* that are prepackaged solutions to monitor incoming data, customized to several scenarios. These include a *Service Fabric Analytics* solution and a *Containers* solution, which are the two most relevant ones to diagnostics and monitoring when using Service Fabric clusters. There are several others as well that are worth exploring, and Log Analytics also allows for the creation of custom solutions, which you can read more about [here](../operations-management-suite/operations-management-suite-solutions.md). Each solution that you choose to use for a cluster can be configured in the same Log Analytics workspace, alongside Log Analytics. Workspaces allow for custom dashboards and visualization of data, and modifications to the data you want to collect, process, and analyze.

## Setting up a Log Analytics workspace with the Service Fabric Analytics Solution
It is recommended that you include the Service Fabric Solution in your Log Analytics workspace - it includes a dashboard that shows the various incoming log channels from the platform and application level, and provides the ability to query Service Fabric specific logs. Here is what a relatively simple Service Fabric Solution looks like, with a single application deployed on the cluster:
>>>>>>> 6a69e666

1. Go to the resource group in which you created the Service Fabric Analytics solution. Select the resource**ServiceFabric\<nameOfOMSWorkspace\>** and go to its overview page.

<<<<<<< HEAD
2. In the overview page, click the link near the top to go to the OMS portal
=======
See [Set up Log Analytics](service-fabric-diagnostics-oms-setup.md) to get started with this for your cluster.
>>>>>>> 6a69e666

![OMS Portal link](media/service-fabric-diagnostics-event-analysis-oms/oms-portal-link.png)

<<<<<<< HEAD
3. You're now in the OMS portal and can see the solutions you have enabled. Click on the graph titled Service Fabric (1st picture below) to get taken to the Service Fabric solution (2nd picture below)
=======
It is recommended to use EventFlow and WAD as aggregation solutions because they allow for a more modular approach to diagnostics and monitoring. For example, if you want to change your outputs from EventFlow, it requires no change to your actual instrumentation, just a simple modification to your config file. If, however, you decide to invest in using Log Analytics, you should set up the [OMS agent](../log-analytics/log-analytics-windows-agent.md). You should also use the OMS agent when deploying containers to your cluster, as discussed below. 
>>>>>>> 6a69e666

![OMS SF solution](media/service-fabric-diagnostics-event-analysis-oms/oms-workspace-all-solutions.png)

![OMS SF solution](media/service-fabric-diagnostics-event-analysis-oms/service-fabric-analytics-new.png)

<<<<<<< HEAD
The image above is the home page of the Service Fabric Analytics solution. This is a snapshot view of what's happening in your cluster. If you enabled diagnostics upon cluster creation you will be able to see events for 
=======
* Richer data on the performance counters and metrics side
* Easy to configure metrics being collected from the cluster and without having to update your cluster's configuration. Changes to the agent's settings can be done from the OMS portal and the agent restarts automatically to match the required configuration. To configure the OMS agent to pick up specific performance counters, go to the workspace **Home > Settings > Data > Windows Performance Counters** and pick the data you would like to see collected
* Data shows up faster than it having to be stored before being picked up by Log Analytics
* Monitoring containers is much easier, since it can pick up docker logs (stdout, stderr) and stats (performance metrics on container and node levels)
>>>>>>> 6a69e666

* [Operational channel](service-fabric-diagnostics-event-generation-operational.md): higher-level operations that the Service Fabric platform (collection of system services) performs.
* [Reliable Actors programming model events](service-fabric-reliable-actors-diagnostics.md)
* [Reliable Services programming model events](service-fabric-reliable-services-diagnostics.md)

>[!NOTE]
>In addition to the operational channel, more detailed system events can be collected by [updating the config of your diagnostics extension](service-fabric-diagnostics-event-aggregation-wad.md#log-collection-configurations)

<<<<<<< HEAD
### View operational events including actions on nodes
=======
When deploying containers to a Service Fabric cluster, it is recommended that the cluster has been set up with the OMS agent and that the Containers solution has been added to your Log Analytics workspace to enable monitoring and diagnostics. Here is what the containers solution looks like in a workspace:
>>>>>>> 6a69e666

1. On the Service Fabric Analytics page on the OMS portal, click on the graph for Operational Channel

<<<<<<< HEAD
![OMS SF Solution Operational Channel](media/service-fabric-diagnostics-event-analysis-oms/service-fabric-analytics-new-operational.png)
=======
The agent enables the collection of several container-specific logs that can be queried in Log Analytics, or used to visualized performance indicators. The log types that are collected are:
>>>>>>> 6a69e666

2. Click Table to view the events in a list. 
Once here you will see all the system events that have been collected. For reference, these are from the WADServiceFabricSystemEventsTable in the Azure Storage account, and similarly the reliable services and actors events you'll see next are from those respective tables.

<<<<<<< HEAD
![OMS Query Operational Channel](media/service-fabric-diagnostics-event-analysis-oms/oms-query-operational-channel.png)
=======
[Monitor containers with Log Analytics](service-fabric-diagnostics-oms-containers.md) covers the steps required to set up container monitoring for your cluster. To learn more about Log Analytics's Containers solution, check out their [documentation](../log-analytics/log-analytics-containers.md).
>>>>>>> 6a69e666

Alternatively you can click the magnifying glass on the left and use the Kusto query language to find what you're looking for. For example, to find all events related to actions taken on nodes by the cluster, you can use the following query. The event ids used below are found in the [operational channel events reference](service-fabric-diagnostics-event-generation-operational.md)

```kusto
ServiceFabricOperationalEvent
| where EventId < 29627 and EventId > 29619 
```
You can query on many more fields such as the specific nodes (Computer) the system service (TaskName) and more

### View Service Fabric Reliable Service and Actor events

1. On the Service Fabric Analytics page on the OMS portal, click the graph for Reliable Services

![OMS SF Solution Reliable Services](media/service-fabric-diagnostics-event-analysis-oms/service-fabric-analytics-reliable-services.png)

2. Click Table to view the events in a list. Here you can see events from the reliable services. You can see different events for when the service runasync is started and completed which typically happens on deployments and upgrades. 

<<<<<<< HEAD
![OMS Query Reliable Services](media/service-fabric-diagnostics-event-analysis-oms/oms-query-reliable-services.png)

Reliable actor events can be viewed in a similar fashion. To configure more detailed events for reliable actors you'd need to change the `scheduledTransferKeywordFilter` in the config for the diagnostic extension (shown below). Details on the values for these are in the [reliable actors events reference](service-fabric-reliable-actors-diagnostics.md#keywords)

```json
"EtwEventSourceProviderConfiguration": [
                {
                    "provider": "Microsoft-ServiceFabric-Actors",
                    "scheduledTransferKeywordFilter": "1",
                    "scheduledTransferPeriod": "PT5M",
                    "DefaultEvents": {
                    "eventDestination": "ServiceFabricReliableActorEventTable"
                    }
                },
```

The Kusto query language is very powerful. Another valuable query you can run is to find out which nodes are generating the most events. The query in the screenshot below shows reliable services event aggregated with the specific service and node

![OMS Query Events per Node](media/service-fabric-diagnostics-event-analysis-oms/oms-query-events-per-node.png)

## Next steps

* To enable infrastructure monitoring (performance counters) head over to [adding the OMS agent](service-fabric-diagnostics-oms-agent.md) which will collect performance counters and add them to your existing workspace.
* For on-premises clusters, OMS offers a Gateway (HTTP Forward Proxy) that can be used to send data to OMS. Read more about that in [Connecting computers without Internet access to OMS using the OMS Gateway](../log-analytics/log-analytics-oms-gateway.md)
* Configure OMS to set up [automated alerting](../log-analytics/log-analytics-alerts.md) to aid in detection and diagnostics
* Get familiarized with the [log search and querying](../log-analytics/log-analytics-log-searches.md) features offered as part of Log Analytics
* Get a more detailed overview of Log Analytics and what it offers, read [What is Log Analytics?](../operations-management-suite/operations-management-suite-overview.md)
=======
Explore the following Log Analytics tools and options to customize a workspace to your needs:

* For on-premises clusters, Log Analytics offers a Gateway (HTTP Forward Proxy) that can be used to send data to Log Analytics. Read more about that in [Connecting computers without Internet access to Log Analytics using the OMS Gateway](../log-analytics/log-analytics-oms-gateway.md)
* Configure Log Analytics to set up [automated alerting](../log-analytics/log-analytics-alerts.md) to aid in detecting and diagnostics
* Get familiarized with the [log search and querying](../log-analytics/log-analytics-log-searches.md) features offered as part of Log Analytics
>>>>>>> 6a69e666
<|MERGE_RESOLUTION|>--- conflicted
+++ resolved
@@ -20,63 +20,33 @@
 
 # Event analysis and visualization with Log Analytics
 
-<<<<<<< HEAD
 Log Analytics, also known as OMS (Operations Management Suite), is a collection of management services that help with monitoring and diagnostics for applications and services hosted in the cloud. This article will show you how to run queries in Log Analytics to gain insights and troubleshoot what is happening in your cluster. The following common questions will be addressed
 
 * How do I troubleshoot health events
 * How do I know when a node goes down
 * How do I know if my application's services have started or stopped
-=======
-Azure management solutions are a collection of management services that help with monitoring and diagnostics for applications and services hosted in the cloud. To get a more detailed overview of Log Analytics and what it offers, read [What is Log Analytics?](../operations-management-suite/operations-management-suite-overview.md)
-
-## Log Analytics workspace
->>>>>>> 6a69e666
 
 ## Log Analytics workspace
 
-<<<<<<< HEAD
 Log Analytics collects data from managed resources, including an Azure storage table or an agent, and maintains it in a central repository. The data can then be used for analysis, alerting, and visualization, or further exporting. Log Analytics supports events, performance data, or any other custom data. Check out [steps to configure the diagnostics extension to aggregate events](service-fabric-diagnostics-event-aggregation-wad.md) and [steps to create a Log Analytics workspace to read from the events in storage](service-fabric-diagnostics-oms-setup.md) to make sure data is flowing into Log Analytics.
 
 After data is received by Log Analytics, OMS has several *Management Solutions* that are prepackaged solutions to monitor incoming data, customized to several scenarios. These include a *Service Fabric Analytics* solution and a *Containers* solution, which are the two most relevant ones to diagnostics and monitoring when using Service Fabric clusters. This article will show how to use the Service Fabric Analytics solution which we created before with the workspace.
 
 ## Access the Service Fabric Analytics solution
-=======
-When Log Analytics is configured, you will have access to a specific *Log Analytics workspace*, from where data can be queried or visualized in dashboards.
-
-After data is received by Log Analytics, Azure has several *Management Solutions* that are prepackaged solutions to monitor incoming data, customized to several scenarios. These include a *Service Fabric Analytics* solution and a *Containers* solution, which are the two most relevant ones to diagnostics and monitoring when using Service Fabric clusters. There are several others as well that are worth exploring, and Log Analytics also allows for the creation of custom solutions, which you can read more about [here](../operations-management-suite/operations-management-suite-solutions.md). Each solution that you choose to use for a cluster can be configured in the same Log Analytics workspace, alongside Log Analytics. Workspaces allow for custom dashboards and visualization of data, and modifications to the data you want to collect, process, and analyze.
-
-## Setting up a Log Analytics workspace with the Service Fabric Analytics Solution
-It is recommended that you include the Service Fabric Solution in your Log Analytics workspace - it includes a dashboard that shows the various incoming log channels from the platform and application level, and provides the ability to query Service Fabric specific logs. Here is what a relatively simple Service Fabric Solution looks like, with a single application deployed on the cluster:
->>>>>>> 6a69e666
 
 1. Go to the resource group in which you created the Service Fabric Analytics solution. Select the resource**ServiceFabric\<nameOfOMSWorkspace\>** and go to its overview page.
 
-<<<<<<< HEAD
 2. In the overview page, click the link near the top to go to the OMS portal
-=======
-See [Set up Log Analytics](service-fabric-diagnostics-oms-setup.md) to get started with this for your cluster.
->>>>>>> 6a69e666
 
 ![OMS Portal link](media/service-fabric-diagnostics-event-analysis-oms/oms-portal-link.png)
 
-<<<<<<< HEAD
 3. You're now in the OMS portal and can see the solutions you have enabled. Click on the graph titled Service Fabric (1st picture below) to get taken to the Service Fabric solution (2nd picture below)
-=======
-It is recommended to use EventFlow and WAD as aggregation solutions because they allow for a more modular approach to diagnostics and monitoring. For example, if you want to change your outputs from EventFlow, it requires no change to your actual instrumentation, just a simple modification to your config file. If, however, you decide to invest in using Log Analytics, you should set up the [OMS agent](../log-analytics/log-analytics-windows-agent.md). You should also use the OMS agent when deploying containers to your cluster, as discussed below. 
->>>>>>> 6a69e666
 
 ![OMS SF solution](media/service-fabric-diagnostics-event-analysis-oms/oms-workspace-all-solutions.png)
 
 ![OMS SF solution](media/service-fabric-diagnostics-event-analysis-oms/service-fabric-analytics-new.png)
 
-<<<<<<< HEAD
 The image above is the home page of the Service Fabric Analytics solution. This is a snapshot view of what's happening in your cluster. If you enabled diagnostics upon cluster creation you will be able to see events for 
-=======
-* Richer data on the performance counters and metrics side
-* Easy to configure metrics being collected from the cluster and without having to update your cluster's configuration. Changes to the agent's settings can be done from the OMS portal and the agent restarts automatically to match the required configuration. To configure the OMS agent to pick up specific performance counters, go to the workspace **Home > Settings > Data > Windows Performance Counters** and pick the data you would like to see collected
-* Data shows up faster than it having to be stored before being picked up by Log Analytics
-* Monitoring containers is much easier, since it can pick up docker logs (stdout, stderr) and stats (performance metrics on container and node levels)
->>>>>>> 6a69e666
 
 * [Operational channel](service-fabric-diagnostics-event-generation-operational.md): higher-level operations that the Service Fabric platform (collection of system services) performs.
 * [Reliable Actors programming model events](service-fabric-reliable-actors-diagnostics.md)
@@ -85,28 +55,16 @@
 >[!NOTE]
 >In addition to the operational channel, more detailed system events can be collected by [updating the config of your diagnostics extension](service-fabric-diagnostics-event-aggregation-wad.md#log-collection-configurations)
 
-<<<<<<< HEAD
 ### View operational events including actions on nodes
-=======
-When deploying containers to a Service Fabric cluster, it is recommended that the cluster has been set up with the OMS agent and that the Containers solution has been added to your Log Analytics workspace to enable monitoring and diagnostics. Here is what the containers solution looks like in a workspace:
->>>>>>> 6a69e666
 
 1. On the Service Fabric Analytics page on the OMS portal, click on the graph for Operational Channel
 
-<<<<<<< HEAD
 ![OMS SF Solution Operational Channel](media/service-fabric-diagnostics-event-analysis-oms/service-fabric-analytics-new-operational.png)
-=======
-The agent enables the collection of several container-specific logs that can be queried in Log Analytics, or used to visualized performance indicators. The log types that are collected are:
->>>>>>> 6a69e666
 
 2. Click Table to view the events in a list. 
 Once here you will see all the system events that have been collected. For reference, these are from the WADServiceFabricSystemEventsTable in the Azure Storage account, and similarly the reliable services and actors events you'll see next are from those respective tables.
 
-<<<<<<< HEAD
 ![OMS Query Operational Channel](media/service-fabric-diagnostics-event-analysis-oms/oms-query-operational-channel.png)
-=======
-[Monitor containers with Log Analytics](service-fabric-diagnostics-oms-containers.md) covers the steps required to set up container monitoring for your cluster. To learn more about Log Analytics's Containers solution, check out their [documentation](../log-analytics/log-analytics-containers.md).
->>>>>>> 6a69e666
 
 Alternatively you can click the magnifying glass on the left and use the Kusto query language to find what you're looking for. For example, to find all events related to actions taken on nodes by the cluster, you can use the following query. The event ids used below are found in the [operational channel events reference](service-fabric-diagnostics-event-generation-operational.md)
 
@@ -124,7 +82,6 @@
 
 2. Click Table to view the events in a list. Here you can see events from the reliable services. You can see different events for when the service runasync is started and completed which typically happens on deployments and upgrades. 
 
-<<<<<<< HEAD
 ![OMS Query Reliable Services](media/service-fabric-diagnostics-event-analysis-oms/oms-query-reliable-services.png)
 
 Reliable actor events can be viewed in a similar fashion. To configure more detailed events for reliable actors you'd need to change the `scheduledTransferKeywordFilter` in the config for the diagnostic extension (shown below). Details on the values for these are in the [reliable actors events reference](service-fabric-reliable-actors-diagnostics.md#keywords)
@@ -151,11 +108,4 @@
 * For on-premises clusters, OMS offers a Gateway (HTTP Forward Proxy) that can be used to send data to OMS. Read more about that in [Connecting computers without Internet access to OMS using the OMS Gateway](../log-analytics/log-analytics-oms-gateway.md)
 * Configure OMS to set up [automated alerting](../log-analytics/log-analytics-alerts.md) to aid in detection and diagnostics
 * Get familiarized with the [log search and querying](../log-analytics/log-analytics-log-searches.md) features offered as part of Log Analytics
-* Get a more detailed overview of Log Analytics and what it offers, read [What is Log Analytics?](../operations-management-suite/operations-management-suite-overview.md)
-=======
-Explore the following Log Analytics tools and options to customize a workspace to your needs:
-
-* For on-premises clusters, Log Analytics offers a Gateway (HTTP Forward Proxy) that can be used to send data to Log Analytics. Read more about that in [Connecting computers without Internet access to Log Analytics using the OMS Gateway](../log-analytics/log-analytics-oms-gateway.md)
-* Configure Log Analytics to set up [automated alerting](../log-analytics/log-analytics-alerts.md) to aid in detecting and diagnostics
-* Get familiarized with the [log search and querying](../log-analytics/log-analytics-log-searches.md) features offered as part of Log Analytics
->>>>>>> 6a69e666
+* Get a more detailed overview of Log Analytics and what it offers, read [What is Log Analytics?](../operations-management-suite/operations-management-suite-overview.md)