---
title: Azure Service Fabric patch orchestration application | Microsoft Docs
description: Application to automate operating system patching on a Service Fabric cluster.
services: service-fabric
documentationcenter: .net
author: novino
manager: timlt
editor: ''

ms.assetid: de7dacf5-4038-434a-a265-5d0de80a9b1d
ms.service: service-fabric
ms.devlang: dotnet
ms.topic: article
ms.tgt_pltfrm: na
ms.workload: na
ms.date: 5/9/2017
ms.author: nachandr

---

# Patch the Windows operating system in your Service Fabric cluster

The patch orchestration application is a Azure Service Fabric application that automates operating system patching on a Service Fabric cluster on Azure without downtime.

The patch orchestration app provides the following:

- **Automatic operating system update installation**. Operating system updates are automatically downloaded and installed. Cluster nodes are rebooted as needed without cluster downtime.

- **Cluster-aware patching and health integration**. While applying updates, the patch orchestration app monitors the health of the cluster nodes. Cluster nodes are upgraded one node at a time or one upgrade domain at a time. If the health of the cluster goes down due to the patching process, patching is stopped to prevent aggravating the problem.

## Internal details of the app

The patch orchestration app is composed of the following subcomponents:

- **Coordinator Service**: This stateful service is responsible for:
    - Coordinating the Windows Update job on the entire cluster.
    - Storing the result of completed Windows Update operations.
- **Node Agent Service**: This stateless service runs on all Service Fabric cluster nodes. The service is responsible for:
    - Bootstrapping the Node Agent NTService.
    - Monitoring the Node Agent NTService.
- **Node Agent NTService**: This Windows NT service runs at a higher-level privilege (SYSTEM). In contrast, the Node Agent Service and the Coordinator Service run at a lower-level privilege (NETWORK SERVICE). The service is responsible for performing the following Windows Update jobs on all the cluster nodes:
    - Disabling automatic Windows Update on the node.
    - Downloading and installing Windows Update according to the policy the user has provided.
    - Restarting the machine post Windows Update installation.
    - Uploading the results of Windows updates to the Coordinator Service.
    - Reporting health reports in case an operation has failed after exhausting all retries.

> [!NOTE]
> The patch orchestration app uses the Service Fabric repair manager system service to disable or enable the node and perform health checks. The repair task created by the patch orchestration app tracks the Windows Update progress for each node.

## Prerequisites

### Minimum supported Service Fabric runtime version

#### Azure clusters
The patch orchestration app must be run on Azure clusters that have Service Fabric runtime version v5.5 or later.

#### Standalone on-premises Clusters
The patch orchestration app must be run on Standalone clusters that have Service Fabric runtime version v5.6 or later.

### Enable the repair manager service (if it's not running already)

The patch orchestration app requires the repair manager system service to be enabled on the cluster.

#### Azure clusters

Azure clusters in the silver durability tier have the repair manager service enabled by default. Azure clusters in the gold durability tier might or might not have the repair manager service enabled, depending on when those clusters were created. Azure clusters in the bronze durability tier, by default, do not have the repair manager service enabled. If the service is already enabled, you can see it running in the system services section in the Service Fabric Explorer.

<<<<<<< HEAD
You can use the [Azure Resource Manager template](https://docs.microsoft.com/azure/service-fabric/service-fabric-cluster-creation-via-arm) to enable the repair manager service on new and existing Service Fabric clusters. Get the template for the cluster that you want to deploy. You can either use the sample templates or create a custom Resource Manager template. 
=======
##### Azure portal
You can enable repair manager from Azure portal at the time of setting up of cluster. Select `Include Repair Manager` option under `Add on features` at the time of Cluster configuration.
![Image of Enabling Repair Manager from Azure portal](media/service-fabric-patch-orchestration-application/EnableRepairManager.png)
>>>>>>> 7e950a10

##### Azure Resource Manager template
Alternatively you can use the [Azure Resource Manager template](https://docs.microsoft.com/azure/service-fabric/service-fabric-cluster-creation-via-arm) to enable the repair manager service on new and existing Service Fabric clusters. Get the template for the cluster that you want to deploy. You can either use the sample templates or create a custom Resource Manager template. 

To enable the repair manager service using [Azure Resource Manager template](https://docs.microsoft.com/azure/service-fabric/service-fabric-cluster-creation-via-arm):

1. First check that the `apiversion` is set to `2017-07-01-preview` for the `Microsoft.ServiceFabric/clusters` resource, as shown in the following snippet. If it is different, then you need to update the `apiVersion` to the value `2017-07-01-preview`:

    ```json
    {
        "apiVersion": "2017-07-01-preview",
        "type": "Microsoft.ServiceFabric/clusters",
        "name": "[parameters('clusterName')]",
        "location": "[parameters('clusterLocation')]",
        ...
    }
    ```

2. Now enable the repair manager service by adding the following `addonFeatures` section after the `fabricSettings` section:

    ```json
    "fabricSettings": [
        ...      
        ],
        "addonFeatures": [
            "RepairManager"
        ],
    ```

3. After you have updated your cluster template with these changes, apply them and let the upgrade finish. You can now see the repair manager system service running in your cluster. It is called `fabric:/System/RepairManagerService` in the system services section in the Service Fabric Explorer. 

### Standalone on-premises clusters

You can use the [Configuration settings for standalone Windows cluster](https://docs.microsoft.com/azure/service-fabric/service-fabric-cluster-manifest) to enable the repair manager service on new and existing Service Fabric cluster.

To enable the repair manager service:

1. First check that the `apiversion` in [General cluster configurations](https://docs.microsoft.com/azure/service-fabric/service-fabric-cluster-manifest#general-cluster-configurations) is set to `04-2017` or higher:

    ```json
    {
        "name": "SampleCluster",
        "clusterConfigurationVersion": "1.0.0",
        "apiVersion": "04-2017",
        ...
    }
    ```

2. Now enable repair manager service by adding the following `addonFeaturres` section after the `fabricSettings` section as shown below:

    ```json
    "fabricSettings": [
        ...      
        ],
        "addonFeatures": [
            "RepairManager"
        ],
    ```

3. Update your cluster manifest with these changes, using the updated cluster manifest [create a new cluster](https://docs.microsoft.com/azure/service-fabric/service-fabric-cluster-creation-for-windows-server) or [upgrade the cluster configuration](https://docs.microsoft.com/azure/service-fabric/service-fabric-cluster-upgrade-windows-server#Upgrade-the-cluster-configuration). Once the cluster is running with updated cluster manifest, you can now see the repair manager system service running in your cluster, which is called `fabric:/System/RepairManagerService`, under system services section in the Service Fabric explorer.

### Disable automatic Windows Update on all nodes

Automatic Windows updates might lead to availability loss because multiple cluster nodes can restart at the same time. The patch orchestration app, by default, tries to disable the automatic Windows Update on each cluster node. However, if the settings are managed by an administrator or group policy, we recommend setting the Windows Update policy to “Notify before Download” explicitly.

### Optional: Enable Azure Diagnostics

<<<<<<< HEAD
Logs for the patch orchestration app collect locally on each of the cluster nodes. 
Additionally for clusters running Service Fabric runtime version `5.6.220.9494` and above, logs would be collected as part of Service Fabric logs.

For clusters running Service Fabric runtime version less than `5.6.220.9494`, we recommend that you configure Azure Diagnostics to upload logs from all nodes to a central location.
=======
Clusters running Service Fabric runtime version `5.6.220.9494` and above collect patch orchestration app logs as part of Service Fabric logs.
You can skip this step if your cluster is running on Service Fabric runtime version `5.6.220.9494` and above.

For clusters running Service Fabric runtime version less than `5.6.220.9494`, logs for the patch orchestration app are collected locally on each of the cluster nodes.
We recommend that you configure Azure Diagnostics to upload logs from all nodes to a central location.
>>>>>>> 7e950a10

For information on enabling Azure Diagnostics, see [Collect logs by using Azure Diagnostics](https://docs.microsoft.com/azure/service-fabric/service-fabric-diagnostics-how-to-setup-wad).

Logs for the patch orchestration app are generated on the following fixed provider IDs:

- e39b723c-590c-4090-abb0-11e3e6616346
- fc0028ff-bfdc-499f-80dc-ed922c52c5e9
- 24afa313-0d3b-4c7c-b485-1047fd964b60
- 05dc046c-60e9-4ef7-965e-91660adffa68

In Resource Manager template goto `EtwEventSourceProviderConfiguration` section under `WadCfg` and add the following entries:

```json
  {
    "provider": "e39b723c-590c-4090-abb0-11e3e6616346",
    "scheduledTransferPeriod": "PT5M",
    "DefaultEvents": {
      "eventDestination": "PatchOrchestrationApplicationTable"
    }
  },
  {
    "provider": "fc0028ff-bfdc-499f-80dc-ed922c52c5e9",
    "scheduledTransferPeriod": "PT5M",
    "DefaultEvents": {
    "eventDestination": " PatchOrchestrationApplicationTable"
    }
  },
  {
    "provider": "24afa313-0d3b-4c7c-b485-1047fd964b60",
    "scheduledTransferPeriod": "PT5M",
    "DefaultEvents": {
    "eventDestination": " PatchOrchestrationApplicationTable"
    }
  },
  {
    "provider": "05dc046c-60e9-4ef7-965e-91660adffa68",
    "scheduledTransferPeriod": "PT5M",
    "DefaultEvents": {
    "eventDestination": " PatchOrchestrationApplicationTable"
    }
  }
```

> [!NOTE]
> If your Service Fabric cluster has multiple node types, then the previous section must be added for all the `WadCfg` sections.

## Download the app package

Download the application from the [download link](https://go.microsoft.com/fwlink/P/?linkid=849590).

## Configure the app

The behavior of the patch orchestration app can be configured to meet your needs. Override the default values by passing in the application parameter during application creation or update. Application parameters can be provided by specifying `ApplicationParameter` to the `Start-ServiceFabricApplicationUpgrade` or `New-ServiceFabricApplication` cmdlets.

|**Parameter**        |**Type**                          | **Details**|
|:-|-|-|
|MaxResultsToCache    |Long                              | Maximum number of Windows Update results, which should be cached. <br>Default value is 3000 assuming the: <br> - Number of nodes is 20. <br> - Number of updates happening on a node per month is five. <br> - Number of results per operation can be 10. <br> - Results for the past three months should be stored. |
|TaskApprovalPolicy   |Enum <br> { NodeWise, UpgradeDomainWise }                          |TaskApprovalPolicy indicates the policy that is to be used by the Coordinator Service to install Windows updates across the Service Fabric cluster nodes.<br>                         Allowed values are: <br>                                                           <b>NodeWise</b>. Windows Update is installed one node at a time. <br>                                                           <b>UpgradeDomainWise</b>. Windows Update is installed one upgrade domain at a time. (At the maximum, all the nodes belonging to an upgrade domain can go for Windows Update.)
|LogsDiskQuotaInMB   |Long  <br> (Default: 1024)               |Maximum size of patch orchestration app logs in MB, which can be persisted locally on nodes.
| WUQuery               | string<br>(Default: "IsInstalled=0")                | Query to get Windows updates. For more information, see [WuQuery.](https://msdn.microsoft.com/library/windows/desktop/aa386526(v=vs.85).aspx)
| InstallWindowsOSOnlyUpdates | Bool <br> (default: True)                 | This flag allows Windows operating system updates to be installed.            |
| WUOperationTimeOutInMinutes | Int <br>(Default: 90)                   | Specifies the timeout for any Windows Update operation (search or download or install). If the operation is not completed within the specified timeout, it is aborted.       |
| WURescheduleCount     | Int <br> (Default: 5)                  | The maximum number of times the service reschedules the Windows update in case an operation fails persistently.          |
| WURescheduleTimeInMinutes | Int <br>(Default: 30) | The interval at which the service reschedules the Windows update in case failure persists. |
| WUFrequency           | Comma-separated string (Default: "Weekly, Wednesday, 7:00:00")     | The frequency for installing Windows Update. The format and possible values are: <br>-   Monthly, DD,HH:MM:SS, for example, Monthly, 5,12:22:32. <br> -   Weekly, DAY,HH:MM:SS, for example, Weekly, Tuesday, 12:22:32.  <br> -   Daily, HH:MM:SS, for example, Daily, 12:22:32.  <br> -  None indicates that Windows Update shouldn't be done.  <br><br> Note that all the times are in UTC.|
| AcceptWindowsUpdateEula | Bool <br>(Default: true) | By setting this flag, the application accepts the End-User License Agreement for Windows Update on behalf of the owner of the machine.              |

> [!TIP]
> If you want Windows Update to happen immediately, set `WUFrequency` relative to the application deployment time. For example, suppose that you have a five-node test cluster and plan to deploy the app at around 5:00 PM UTC. If you assume that the application upgrade or deployment takes 30 minutes at the maximum, set the WUFrequency as "Daily, 17:30:00."

## Deploy the app

1. Finish all the prerequisite steps to prepare the cluster.
2. Deploy the patch orchestration app like any other Service Fabric app. You can deploy the app by using PowerShell. Follow the steps in [Deploy and remove applications using PowerShell](https://docs.microsoft.com/azure/service-fabric/service-fabric-deploy-remove-applications).
3. To configure the application at the time of deployment, pass the `ApplicationParamater` to the `New-ServiceFabricApplication` cmdlet. For your convenience, we’ve provided the script Deploy.ps1 along with the application. To use the script:

    - Connect to a Service Fabric cluster by using `Connect-ServiceFabricCluster`.
    - Execute the PowerShell script Deploy.ps1 with the appropriate `ApplicationParameter` value.

> [!NOTE]
> Keep the script and the application folder PatchOrchestrationApplication in the same directory.

## Upgrade the app

To upgrade an existing patch orchestration app by using PowerShell, follow the steps in [Service Fabric application upgrade using PowerShell](https://docs.microsoft.com/azure/service-fabric/service-fabric-application-upgrade-tutorial-powershell).

## Remove the app

To remove the application, follow the steps in [Deploy and remove applications using PowerShell](https://docs.microsoft.com/azure/service-fabric/service-fabric-deploy-remove-applications).
<<<<<<< HEAD

For your convenience, we've provided the script Undeploy.ps1 along with the application. To use the script:

=======

For your convenience, we've provided the script Undeploy.ps1 along with the application. To use the script:

>>>>>>> 7e950a10
  - Connect to a Service Fabric cluster by using ```Connect-ServiceFabricCluster```.

  - Execute the PowerShell script Undeploy.ps1.

> [!NOTE]
> Keep the script and the application folder PatchOrchestrationApplication in the same directory.

## View the Windows Update results

The patch orchestration app exposes REST APIs to display the historical results to the user. An example of the result JSON:
```json
[
  {
    "NodeName": "_stg1vm_1",
    "WindowsUpdateOperationResults": [
      {
        "OperationResult": 0,
        "NodeName": "_stg1vm_1",
        "OperationTime": "2017-05-21T11:46:52.1953713Z",
        "UpdateDetails": [
          {
            "UpdateId": "7392acaf-6a85-427c-8a8d-058c25beb0d6",
            "Title": "Cumulative Security Update for Internet Explorer 11 for Windows Server 2012 R2 (KB3185319)",
            "Description": "A security issue has been identified in a Microsoft software product that could affect your system. You can help protect your system by installing this update from Microsoft. For a complete listing of the issues that are included in this update, see the associated Microsoft Knowledge Base article. After you install this update, you may have to restart your system.",
            "ResultCode": 0
          }
        ],
        "OperationType": 1,
        "WindowsUpdateQuery": "IsInstalled=0",
        "WindowsUpdateFrequency": "Daily,10:00:00",
        "RebootRequired": false
      }
    ]
  },
  ...
]
```
If no update is scheduled yet, the result JSON is empty.

Log in to the cluster to query Windows Update results. Then find out the replica address for the primary of the Coordinator Service, and hit the URL from the browser:
http://&lt;REPLICA-IP&gt;:&lt;ApplicationPort&gt;/PatchOrchestrationApplication/v1/GetWindowsUpdateResults.
<<<<<<< HEAD

The REST endpoint for the Coordinator Service has a dynamic port. To check the exact URL, refer to the Service Fabric Explorer. For example, the results are available at
`http://10.0.0.7:20000/PatchOrchestrationApplication/v1/GetWindowsUpdateResults`.

![Image of REST endpoint](media/service-fabric-patch-orchestration-application/Rest_Endpoint.png)
=======

The REST endpoint for the Coordinator Service has a dynamic port. To check the exact URL, refer to the Service Fabric Explorer. For example, the results are available at
`http://10.0.0.7:20000/PatchOrchestrationApplication/v1/GetWindowsUpdateResults`.
>>>>>>> 7e950a10

![Image of REST endpoint](media/service-fabric-patch-orchestration-application/Rest_Endpoint.png)

<<<<<<< HEAD
=======

>>>>>>> 7e950a10
If the reverse proxy is enabled on the cluster, you can access the URL from outside of the cluster as well.
The endpoint that needs to be hit is
http://&lt;SERVERURL&gt;:&lt;REVERSEPROXYPORT&gt;/PatchOrchestrationApplication/CoordinatorService/v1/GetWindowsUpdateResults.

To enable the reverse proxy on the cluster, follow the steps in [Reverse proxy in Azure Service Fabric](https://docs.microsoft.com/azure/service-fabric/service-fabric-reverseproxy). 

> 
> [!WARNING]
> After the reverse proxy is configured, all micro services in the cluster that expose an HTTP endpoint are addressable from outside the cluster.

## Diagnostics/health events

### Collect patch orchestration app logs

Patch orchestration app logs are collected as part of Service Fabric logs from runtime version `5.6.220.9494` and above.
For clusters running Service Fabric runtime version less than `5.6.220.9494`, logs can be collected by using one of the following methods.

#### Locally on each node

<<<<<<< HEAD
Logs are collected locally on each Service Fabric cluster node. The location to access the logs is
\[Service Fabric\_Installation\_Drive\]:\\PatchOrchestrationApplication\\logs.

For example, if Service Fabric is installed on drive D, the path is D:\\PatchOrchestrationApplication\\logs.

#### Central location

If Azure Diagnostics is configured as part of prerequisite steps, logs for the patch orchestration app are available in Azure Storage.

### Health reports

The patch orchestration app also publishes health reports against the Coordinator Service or the Node Agent Service in the following cases:

#### A Windows Update operation failed

If a Windows Update operation fails on a node, a health report is generated against the Node Agent Service. Details of the health report contain the problematic node name.

After patching is successfully completed on the problematic node, the report is automatically cleared.

#### The Node Agent NTService is down

If the Node Agent NTService is down on a node, a warning-level health report is generated against the Node Agent Service.

#### The repair manager service is not enabled

If the repair manager service is not found on the cluster, a warning-level health report is generated for the Coordinator Service.

## Frequently asked questions

Q. **Why do I see my cluster in an error state when the patch orchestration app is running?**

A. During the installation process, the patch orchestration app disables or restarts nodes, which can temporarily result in the health of the cluster going down.

Based on the policy for the application, either one node can go down during a patching operation *or* an entire upgrade domain can go down simultaneously.

By the end of the Windows Update installation, the nodes are reenabled post restart.

In the following example, the cluster went to an error state temporarily because two nodes were down and the MaxPercentageUnhealthNodes policy was violated. The error is temporary until the patching operation is ongoing.

![Image of unhealthy cluster](media/service-fabric-patch-orchestration-application/MaxPercentage_causing_unhealthy_cluster.png)

If the issue persists, refer to the Troubleshooting section.
=======
Logs are collected locally on each Service Fabric cluster node if Service Fabric runtime version is less than `5.6.220.9494`. The location to access the logs is
\[Service Fabric\_Installation\_Drive\]:\\PatchOrchestrationApplication\\logs.

For example, if Service Fabric is installed on drive D, the path is D:\\PatchOrchestrationApplication\\logs.

#### Central location

If Azure Diagnostics is configured as part of prerequisite steps, logs for the patch orchestration app are available in Azure Storage.

### Health reports

The patch orchestration app also publishes health reports against the Coordinator Service or the Node Agent Service in the following cases:

#### A Windows Update operation failed

If a Windows Update operation fails on a node, a health report is generated against the Node Agent Service. Details of the health report contain the problematic node name.

After patching is successfully completed on the problematic node, the report is automatically cleared.

#### The Node Agent NTService is down

If the Node Agent NTService is down on a node, a warning-level health report is generated against the Node Agent Service.

#### The repair manager service is not enabled

If the repair manager service is not found on the cluster, a warning-level health report is generated for the Coordinator Service.

## Frequently asked questions

Q. **Why do I see my cluster in an error state when the patch orchestration app is running?**

A. During the installation process, the patch orchestration app disables or restarts nodes, which can temporarily result in the health of the cluster going down.

Based on the policy for the application, either one node can go down during a patching operation *or* an entire upgrade domain can go down simultaneously.

By the end of the Windows Update installation, the nodes are reenabled post restart.

In the following example, the cluster went to an error state temporarily because two nodes were down and the MaxPercentageUnhealthNodes policy was violated. The error is temporary until the patching operation is ongoing.

![Image of unhealthy cluster](media/service-fabric-patch-orchestration-application/MaxPercentage_causing_unhealthy_cluster.png)

If the issue persists, refer to the Troubleshooting section.

Q. **Patch orchestration app is in warning state**

A. Check to see if a health report posted against the application is the root cause. Usually, the warning contains details of the problem. If the issue is transient, the application is expected to auto-recover from this state.
>>>>>>> 7e950a10

Q. **What can I do if my cluster is unhealthy and I need to do an urgent operating system update?**

<<<<<<< HEAD
A. Check to see if a health report posted against the application is the root cause. Usually, the warning contains details of the problem. If the issue is transient, the application is expected to auto-recover from this state.

Q. **What can I do if my cluster is unhealthy and I need to do an urgent operating system update?**

A. The patch orchestration app does not install updates while the cluster is unhealthy. Try to bring your cluster to a healthy state to unblock the patch orchestration app workflow.

Q. **Why does patching across clusters take so long to run?**

A. The time needed by the patch orchestration app is mostly dependent on the following factors:

- The policy of the Coordinator Service. 
  - The default policy, `NodeWise`, results in patching only one node at a time. Especially in the case of bigger clusters, we recommend that you use the `UpgradeDomainWise` policy to achieve faster patching across clusters.
- The number of updates available for download and installation. 
- The average time needed to download and install an update, which should not exceed a couple of hours.
- The performance of the VM and network bandwidth.
=======
A. The patch orchestration app does not install updates while the cluster is unhealthy. Try to bring your cluster to a healthy state to unblock the patch orchestration app workflow.

Q. **Why does patching across clusters take so long to run?**

A. The time needed by the patch orchestration app is mostly dependent on the following factors:

- The policy of the Coordinator Service. 
  - The default policy, `NodeWise`, results in patching only one node at a time. Especially in the case of bigger clusters, we recommend that you use the `UpgradeDomainWise` policy to achieve faster patching across clusters.
- The number of updates available for download and installation. 
- The average time needed to download and install an update, which should not exceed a couple of hours.
- The performance of the VM and network bandwidth.

Q. **Why do I see some updates in Windows Update results obtained via REST api's, but not under the Windows Update history on machine?**

A. Some product updates need to be checked in their respective update/patch history. Eg: Windows Defender updates do not show up in Windows Update history on Windows Server 2016.
>>>>>>> 7e950a10

## Disclaimers

- The patch orchestration app accepts the End-User License Agreement of Windows Update on behalf of the user. Optionally, the setting can be turned off in the configuration of the application.

- The patch orchestration app collects telemetry to track usage and performance. The application’s telemetry follows the setting of the Service Fabric runtime’s telemetry setting (which is on by default).

## Troubleshooting

### A node is not coming back to up state

**The node might be stuck in a disabling state because**:

A safety check is pending. To remedy this situation, ensure that enough nodes are available in a healthy state.

**The node might be stuck in a disabled state because**:

- The node was disabled manually.
- The node was disabled due to an ongoing Azure infrastructure job.
- The node was disabled temporarily by the patch orchestration app to patch the node.

**The node might be stuck in a down state because**:

- The node was put in a down state manually.
- The node is undergoing a restart (which might be triggered by the patch orchestration app).
- The node is down due to a faulty VM or machine or network connectivity issues.

### Updates were skipped on some nodes

The patch orchestration app tries to install a Windows update according to the rescheduling policy. The service tries to recover the node and skip the update according to the application policy.
<<<<<<< HEAD

In such a case, a warning-level health report is generated against the Node Agent Service. The result for Windows Update also contains the possible reason for the failure.

### The health of the cluster goes to error while the update installs

A faulty Windows update can bring down the health of an application or cluster on a particular node or upgrade domain. The patch orchestration app discontinues any subsequent Windows Update operation until the cluster is healthy again.

An administrator must intervene and determine why the application or cluster became unhealthy due to Windows Update.
=======

In such a case, a warning-level health report is generated against the Node Agent Service. The result for Windows Update also contains the possible reason for the failure.

### The health of the cluster goes to error while the update installs

A faulty Windows update can bring down the health of an application or cluster on a particular node or upgrade domain. The patch orchestration app discontinues any subsequent Windows Update operation until the cluster is healthy again.

An administrator must intervene and determine why the application or cluster became unhealthy due to Windows Update.

## Release Notes :

### Version 1.1.0
- Public release

### Version 1.1.1
- Fixed a bug in SetupEntryPoint of NodeAgentService that prevented installation of NodeAgentNTService.

### Version 1.2.0 (Latest)

- Bug fixes around system restart workflow.
- Bug fix in creation of RM tasks due to which health check during preparing repair tasks wasn't happening as expected.
- Changed the startup mode for windows service POANodeSvc from auto to delayed-auto.
>>>>>>> 7e950a10
<|MERGE_RESOLUTION|>--- conflicted
+++ resolved
@@ -66,13 +66,9 @@
 
 Azure clusters in the silver durability tier have the repair manager service enabled by default. Azure clusters in the gold durability tier might or might not have the repair manager service enabled, depending on when those clusters were created. Azure clusters in the bronze durability tier, by default, do not have the repair manager service enabled. If the service is already enabled, you can see it running in the system services section in the Service Fabric Explorer.
 
-<<<<<<< HEAD
-You can use the [Azure Resource Manager template](https://docs.microsoft.com/azure/service-fabric/service-fabric-cluster-creation-via-arm) to enable the repair manager service on new and existing Service Fabric clusters. Get the template for the cluster that you want to deploy. You can either use the sample templates or create a custom Resource Manager template. 
-=======
 ##### Azure portal
 You can enable repair manager from Azure portal at the time of setting up of cluster. Select `Include Repair Manager` option under `Add on features` at the time of Cluster configuration.
 ![Image of Enabling Repair Manager from Azure portal](media/service-fabric-patch-orchestration-application/EnableRepairManager.png)
->>>>>>> 7e950a10
 
 ##### Azure Resource Manager template
 Alternatively you can use the [Azure Resource Manager template](https://docs.microsoft.com/azure/service-fabric/service-fabric-cluster-creation-via-arm) to enable the repair manager service on new and existing Service Fabric clusters. Get the template for the cluster that you want to deploy. You can either use the sample templates or create a custom Resource Manager template. 
@@ -140,18 +136,11 @@
 
 ### Optional: Enable Azure Diagnostics
 
-<<<<<<< HEAD
-Logs for the patch orchestration app collect locally on each of the cluster nodes. 
-Additionally for clusters running Service Fabric runtime version `5.6.220.9494` and above, logs would be collected as part of Service Fabric logs.
-
-For clusters running Service Fabric runtime version less than `5.6.220.9494`, we recommend that you configure Azure Diagnostics to upload logs from all nodes to a central location.
-=======
 Clusters running Service Fabric runtime version `5.6.220.9494` and above collect patch orchestration app logs as part of Service Fabric logs.
 You can skip this step if your cluster is running on Service Fabric runtime version `5.6.220.9494` and above.
 
 For clusters running Service Fabric runtime version less than `5.6.220.9494`, logs for the patch orchestration app are collected locally on each of the cluster nodes.
 We recommend that you configure Azure Diagnostics to upload logs from all nodes to a central location.
->>>>>>> 7e950a10
 
 For information on enabling Azure Diagnostics, see [Collect logs by using Azure Diagnostics](https://docs.microsoft.com/azure/service-fabric/service-fabric-diagnostics-how-to-setup-wad).
 
@@ -241,15 +230,9 @@
 ## Remove the app
 
 To remove the application, follow the steps in [Deploy and remove applications using PowerShell](https://docs.microsoft.com/azure/service-fabric/service-fabric-deploy-remove-applications).
-<<<<<<< HEAD
 
 For your convenience, we've provided the script Undeploy.ps1 along with the application. To use the script:
 
-=======
-
-For your convenience, we've provided the script Undeploy.ps1 along with the application. To use the script:
-
->>>>>>> 7e950a10
   - Connect to a Service Fabric cluster by using ```Connect-ServiceFabricCluster```.
 
   - Execute the PowerShell script Undeploy.ps1.
@@ -291,24 +274,13 @@
 
 Log in to the cluster to query Windows Update results. Then find out the replica address for the primary of the Coordinator Service, and hit the URL from the browser:
 http://&lt;REPLICA-IP&gt;:&lt;ApplicationPort&gt;/PatchOrchestrationApplication/v1/GetWindowsUpdateResults.
-<<<<<<< HEAD
 
 The REST endpoint for the Coordinator Service has a dynamic port. To check the exact URL, refer to the Service Fabric Explorer. For example, the results are available at
 `http://10.0.0.7:20000/PatchOrchestrationApplication/v1/GetWindowsUpdateResults`.
 
 ![Image of REST endpoint](media/service-fabric-patch-orchestration-application/Rest_Endpoint.png)
-=======
-
-The REST endpoint for the Coordinator Service has a dynamic port. To check the exact URL, refer to the Service Fabric Explorer. For example, the results are available at
-`http://10.0.0.7:20000/PatchOrchestrationApplication/v1/GetWindowsUpdateResults`.
->>>>>>> 7e950a10
-
-![Image of REST endpoint](media/service-fabric-patch-orchestration-application/Rest_Endpoint.png)
-
-<<<<<<< HEAD
-=======
-
->>>>>>> 7e950a10
+
+
 If the reverse proxy is enabled on the cluster, you can access the URL from outside of the cluster as well.
 The endpoint that needs to be hit is
 http://&lt;SERVERURL&gt;:&lt;REVERSEPROXYPORT&gt;/PatchOrchestrationApplication/CoordinatorService/v1/GetWindowsUpdateResults.
@@ -328,50 +300,6 @@
 
 #### Locally on each node
 
-<<<<<<< HEAD
-Logs are collected locally on each Service Fabric cluster node. The location to access the logs is
-\[Service Fabric\_Installation\_Drive\]:\\PatchOrchestrationApplication\\logs.
-
-For example, if Service Fabric is installed on drive D, the path is D:\\PatchOrchestrationApplication\\logs.
-
-#### Central location
-
-If Azure Diagnostics is configured as part of prerequisite steps, logs for the patch orchestration app are available in Azure Storage.
-
-### Health reports
-
-The patch orchestration app also publishes health reports against the Coordinator Service or the Node Agent Service in the following cases:
-
-#### A Windows Update operation failed
-
-If a Windows Update operation fails on a node, a health report is generated against the Node Agent Service. Details of the health report contain the problematic node name.
-
-After patching is successfully completed on the problematic node, the report is automatically cleared.
-
-#### The Node Agent NTService is down
-
-If the Node Agent NTService is down on a node, a warning-level health report is generated against the Node Agent Service.
-
-#### The repair manager service is not enabled
-
-If the repair manager service is not found on the cluster, a warning-level health report is generated for the Coordinator Service.
-
-## Frequently asked questions
-
-Q. **Why do I see my cluster in an error state when the patch orchestration app is running?**
-
-A. During the installation process, the patch orchestration app disables or restarts nodes, which can temporarily result in the health of the cluster going down.
-
-Based on the policy for the application, either one node can go down during a patching operation *or* an entire upgrade domain can go down simultaneously.
-
-By the end of the Windows Update installation, the nodes are reenabled post restart.
-
-In the following example, the cluster went to an error state temporarily because two nodes were down and the MaxPercentageUnhealthNodes policy was violated. The error is temporary until the patching operation is ongoing.
-
-![Image of unhealthy cluster](media/service-fabric-patch-orchestration-application/MaxPercentage_causing_unhealthy_cluster.png)
-
-If the issue persists, refer to the Troubleshooting section.
-=======
 Logs are collected locally on each Service Fabric cluster node if Service Fabric runtime version is less than `5.6.220.9494`. The location to access the logs is
 \[Service Fabric\_Installation\_Drive\]:\\PatchOrchestrationApplication\\logs.
 
@@ -417,12 +345,6 @@
 
 Q. **Patch orchestration app is in warning state**
 
-A. Check to see if a health report posted against the application is the root cause. Usually, the warning contains details of the problem. If the issue is transient, the application is expected to auto-recover from this state.
->>>>>>> 7e950a10
-
-Q. **What can I do if my cluster is unhealthy and I need to do an urgent operating system update?**
-
-<<<<<<< HEAD
 A. Check to see if a health report posted against the application is the root cause. Usually, the warning contains details of the problem. If the issue is transient, the application is expected to auto-recover from this state.
 
 Q. **What can I do if my cluster is unhealthy and I need to do an urgent operating system update?**
@@ -438,23 +360,10 @@
 - The number of updates available for download and installation. 
 - The average time needed to download and install an update, which should not exceed a couple of hours.
 - The performance of the VM and network bandwidth.
-=======
-A. The patch orchestration app does not install updates while the cluster is unhealthy. Try to bring your cluster to a healthy state to unblock the patch orchestration app workflow.
-
-Q. **Why does patching across clusters take so long to run?**
-
-A. The time needed by the patch orchestration app is mostly dependent on the following factors:
-
-- The policy of the Coordinator Service. 
-  - The default policy, `NodeWise`, results in patching only one node at a time. Especially in the case of bigger clusters, we recommend that you use the `UpgradeDomainWise` policy to achieve faster patching across clusters.
-- The number of updates available for download and installation. 
-- The average time needed to download and install an update, which should not exceed a couple of hours.
-- The performance of the VM and network bandwidth.
 
 Q. **Why do I see some updates in Windows Update results obtained via REST api's, but not under the Windows Update history on machine?**
 
 A. Some product updates need to be checked in their respective update/patch history. Eg: Windows Defender updates do not show up in Windows Update history on Windows Server 2016.
->>>>>>> 7e950a10
 
 ## Disclaimers
 
@@ -485,16 +394,6 @@
 ### Updates were skipped on some nodes
 
 The patch orchestration app tries to install a Windows update according to the rescheduling policy. The service tries to recover the node and skip the update according to the application policy.
-<<<<<<< HEAD
-
-In such a case, a warning-level health report is generated against the Node Agent Service. The result for Windows Update also contains the possible reason for the failure.
-
-### The health of the cluster goes to error while the update installs
-
-A faulty Windows update can bring down the health of an application or cluster on a particular node or upgrade domain. The patch orchestration app discontinues any subsequent Windows Update operation until the cluster is healthy again.
-
-An administrator must intervene and determine why the application or cluster became unhealthy due to Windows Update.
-=======
 
 In such a case, a warning-level health report is generated against the Node Agent Service. The result for Windows Update also contains the possible reason for the failure.
 
@@ -516,5 +415,4 @@
 
 - Bug fixes around system restart workflow.
 - Bug fix in creation of RM tasks due to which health check during preparing repair tasks wasn't happening as expected.
-- Changed the startup mode for windows service POANodeSvc from auto to delayed-auto.
->>>>>>> 7e950a10
+- Changed the startup mode for windows service POANodeSvc from auto to delayed-auto.