---
title: Create an Azure Service Fabric cluster | Microsoft Docs
description: Learn how to set up a secure Service Fabric cluster in Azure using Azure Resource Manager.  You can create a cluster using a default template or using your own cluster template.
services: service-fabric
documentationcenter: .net
author: aljo-microsoft
manager: timlt
editor: chackdan
ms.assetid: 15d0ab67-fc66-4108-8038-3584eeebabaa
ms.service: service-fabric
ms.devlang: dotnet
ms.topic: conceptual
ms.tgt_pltfrm: NA
ms.workload: NA
ms.date: 08/16/2018
ms.author: aljo

---
# Create a Service Fabric cluster using Azure Resource Manager 
> [!div class="op_single_selector"]
> * [Azure Resource Manager](service-fabric-cluster-creation-via-arm.md)
> * [Azure portal](service-fabric-cluster-creation-via-portal.md)
>
>

An [Azure Service Fabric cluster](service-fabric-deploy-anywhere.md) is a network-connected set of virtual machines into which your microservices are deployed and managed.  A Service Fabric cluster running in Azure is an Azure resource and is deployed using the Azure Resource Manager. This article describes how to deploy a secure Service Fabric cluster in Azure using the Resource Manager. You can use a default cluster template or a custom template.  If you don't already have a custom template, you can [learn how to create one](service-fabric-cluster-creation-create-template.md).

Cluster security is configured when the cluster is first setup and cannot be changed later. Before setting up a cluster, read [Service Fabric cluster security scenarios][service-fabric-cluster-security]. In Azure, Service Fabric uses x509 certificate to secure your cluster and its endpoints, authenticate clients, and encrypt data. Azure Active Directory is also recommended to secure access to management endpoints. Azure AD tenants and users must be created before creating the cluster.  For more information, read [Set up Azure AD to authenticate clients](service-fabric-cluster-creation-setup-aad.md).

If you are creating a production cluster to run production workloads, we recommend you first read through the [production readiness checklist](service-fabric-production-readiness-checklist.md).

## Prerequisites 
<<<<<<< HEAD
The concept of creating secure clusters is the same, whether they are Linux or Windows clusters. This guide covers the use of Azure PowerShell or Azure CLI to create new clusters. The prerequisites are either:

-  [Azure PowerShell 4.1 and above][azure-powershell] or [Azure CLI version 2.0 and above][azure-CLI].
-  you can find details on the Service Fabric modules here - [AzureRM.ServiceFabric](https://docs.microsoft.com/powershell/module/azurerm.servicefabric)  and [az SF CLI module](https://docs.microsoft.com/cli/azure/sf?view=azure-cli-latest)

## Use Service Fabric RM module to deploy a cluster

In this document, we will use the Service Fabric RM powershell and CLI module to deploy a cluster, the PowerShell or the CLI module command allows for multiple scenarios. Let us go through each of the them. Pick the scenario that you feel best meets your needs. 
=======
In this article, use the Service Fabric RM powershell or Azure CLI modules to deploy a cluster:
>>>>>>> 2a97d249

* [Azure PowerShell 4.1 and above][azure-powershell]
* [Azure CLI 2.0 and above][azure-CLI]

You can find the reference documentation for the Service Fabric modules here:
* [AzureRM.ServiceFabric](https://docs.microsoft.com/powershell/module/azurerm.servicefabric)
* [az SF CLI module](https://docs.microsoft.com/cli/azure/sf?view=azure-cli-latest)

### Sign in to Azure

Before running any of the commands in this article, first sign in to Azure.

```powershell
Connect-AzureRmAccount
Set-AzureRmContext -SubscriptionId <subscriptionId>
```

```azurecli
az login
az account set --subscription $subscriptionId
```

## Create a new cluster using a system generated self-signed certificate

Use the following commands to create a cluster secured with a system generated self-signed certificate. This command sets up a primary cluster certificate that is used for cluster security and to set up admin access to perform management operations using that certificate.  Self-signed certificates are useful for securing test clusters.  Production clusters should be secured with a certificate from a certificate authority (CA).

### Use the default cluster template that ships in the module

Use the following command to create a cluster quickly, by specifying minimal parameters, using the default template.

The template that is used is available on the [Azure Service Fabric template samples : windows template](https://github.com/Azure-Samples/service-fabric-cluster-templates/tree/master/5-VM-Windows-1-NodeTypes-Secure-NSG)
 and [Ubuntu template](https://github.com/Azure-Samples/service-fabric-cluster-templates/tree/master/5-VM-Ubuntu-1-NodeTypes-Secure)

The following command can create either Windows or Linux clusters, you need to specify the OS accordingly. The PowerShell/CLI commands also output the certificate in the specified *CertificateOutputFolder*; however, make sure certificate folder already created. The command takes in other parameters such as VM SKU as well.

> [!NOTE]
> The following PowerShell command only works with Azure Resource Manager PowerShell version > 6.1. To check the current version of Azure Resource Manager PowerShell version, run the following PowerShell command "Get-Module AzureRM". Follow [this link](/powershell/azure/install-azurerm-ps?view=azurermps-6.3.0) to upgrade your Azure Resource Manager PowerShell version. 
>
>

Deploy the cluster using PowerShell:

```powershell
$resourceGroupLocation="westus"
$resourceGroupName="mycluster"
$vaultName="myvault"
$vaultResourceGroupName="myvaultrg"
$CertSubjectName="mycluster.westus.cloudapp.azure.com"
$certPassword="Password123!@#" | ConvertTo-SecureString -AsPlainText -Force 
$vmpassword="Password4321!@#" | ConvertTo-SecureString -AsPlainText -Force
$vmuser="myadmin"
$os="WindowsServer2016DatacenterwithContainers"
$certOutputFolder="c:\certificates"

New-AzureRmServiceFabricCluster -ResourceGroupName $resourceGroupName -Location $resourceGroupLocation -CertificateOutputFolder $certOutputFolder -CertificatePassword $certpassword -CertificateSubjectName $CertSubjectName -OS $os -VmPassword $vmpassword -VmUserName $vmuser
```

Deploy the cluster using Azure CLI:

```azurecli
declare resourceGroupLocation="westus"
declare resourceGroupName="mylinux"
declare vaultResourceGroupName="myvaultrg"
declare vaultName="myvault"
declare CertSubjectName="mylinux.westus.cloudapp.azure.com"
declare vmpassword="Password!1"
declare certpassword="Password!4321"
declare vmuser="myadmin"
declare vmOs="UbuntuServer1604"
declare certOutputFolder="c:\certificates"

az sf cluster create --resource-group $resourceGroupName --location $resourceGroupLocation  \
	--certificate-output-folder $certOutputFolder --certificate-password $certpassword  \
	--vault-name $vaultName --vault-resource-group $resourceGroupName  \
	--template-file $templateFilePath --parameter-file $parametersFilePath --vm-os $vmOs  \
	--vm-password $vmpassword --vm-user-name $vmuser
```

### Use your own custom template

If you need to author a custom template to suit your needs, it is highly recommended that you start with one of the templates that are available on the [Azure Service Fabric template samples](https://github.com/Azure-Samples/service-fabric-cluster-templates/tree/master). Learn how to [customize your cluster template][customize-your-cluster-template].

If you already have a custom template, double-check that all the three certificate related parameters in the template and the parameter file are named as follows and values are null as follows:

```json
   "certificateThumbprint": {
      "value": ""
    },
    "sourceVaultValue": {
      "value": ""
    },
    "certificateUrlValue": {
      "value": ""
    },
```

Deploy the cluster using PowerShell:

```powershell
$resourceGroupLocation="westus"
$resourceGroupName="mycluster"
$CertSubjectName="mycluster.westus.cloudapp.azure.com"
$certPassword="Password!1" | ConvertTo-SecureString -AsPlainText -Force 
$certOutputFolder="c:\certificates"

$parameterFilePath="c:\mytemplates\mytemplateparm.json"
$templateFilePath="c:\mytemplates\mytemplate.json"

New-AzureRmServiceFabricCluster -ResourceGroupName $resourceGroupName -CertificateOutputFolder $certOutputFolder -CertificatePassword $certpassword -CertificateSubjectName $CertSubjectName -TemplateFile $templateFilePath -ParameterFile $parameterFilePath 
```

Deploy the cluster using Azure CLI:

```azurecli
declare certPassword=""
declare resourceGroupLocation="westus"
declare resourceGroupName="mylinux"
declare certSubjectName="mylinuxsecure.westus.cloudapp.azure.com"
declare parameterFilePath="c:\mytemplates\linuxtemplateparm.json"
declare templateFilePath="c:\mytemplates\linuxtemplate.json"
declare certOutputFolder="c:\certificates"

az sf cluster create --resource-group $resourceGroupName --location $resourceGroupLocation  \
	--certificate-output-folder $certOutputFolder --certificate-password $certPassword  \
	--certificate-subject-name $certSubjectName \
	--template-file $templateFilePath --parameter-file $parametersFilePath
```

## Create a new cluster using your own X.509 certificate

Use the following command to create cluster, if you have a certificate that you want to use to secure your cluster with.

If this is a CA signed certificate that you will end up using for other purposes as well, then it is recommended that you provide a distinct resource group specifically for your key vault. We recommend that you put the key vault into its own resource group. This action lets you remove the compute and storage resource groups, including the resource group that contains your Service Fabric cluster, without losing your keys and secrets. **The resource group that contains your key vault *must be in the same region* as the cluster that is using it.**

### Use the default five node, one node type template that ships in the module
The template that is used is available on the [Azure samples : Windows template](https://github.com/Azure-Samples/service-fabric-cluster-templates/tree/master/5-VM-Windows-1-NodeTypes-Secure-NSG)
 and [Ubuntu template](https://github.com/Azure-Samples/service-fabric-cluster-templates/tree/master/5-VM-Ubuntu-1-NodeTypes-Secure)

Deploy the cluster using PowerShell:

```powershell
$resourceGroupLocation="westus"
$resourceGroupName="mylinux"
$vaultName="myvault"
$vaultResourceGroupName="myvaultrg"
$certPassword="Password!1" | ConvertTo-SecureString -AsPlainText -Force 
$vmpassword=("Password!4321" | ConvertTo-SecureString -AsPlainText -Force) 
$vmuser="myadmin"
$os="WindowsServer2016DatacenterwithContainers"

New-AzureRmServiceFabricCluster -ResourceGroupName $resourceGroupName -Location $resourceGroupLocation -KeyVaultResouceGroupName $vaultResourceGroupName -KeyVaultName $vaultName -CertificateFile C:\MyCertificates\chackocertificate3.pfx -CertificatePassword $certPassword -OS $os -VmPassword $vmpassword -VmUserName $vmuser 
```

Deploy the cluster using Azure CLI:

```azurecli
declare vmPassword="Password!1"
declare certPassword="Password!1"
declare vmUser="myadmin"
declare resourceGroupLocation="westus"
declare resourceGroupName="mylinux"
declare vaultResourceGroupName="myvaultrg"
declare vaultName="myvault"
declare certificate-file="c:\certificates\mycert.pem"
declare vmOs="UbuntuServer1604"

az sf cluster create --resource-group $resourceGroupName --location $resourceGroupLocation  \
	--certificate-file $certificate-file --certificate-password $certPassword  \
	--vault-name $vaultName --vault-resource-group $vaultResourceGroupName  \
    --vm-os vmOs \
	--vm-password $vmPassword --vm-user-name $vmUser
```

### Use your own custom cluster template
If you need to author a custom template to suit your needs, it is highly recommended that you start with one of the templates that are available on the [Azure Service Fabric template samples](https://github.com/Azure-Samples/service-fabric-cluster-templates/tree/master). Learn how to [customize your cluster template][customize-your-cluster-template].

If you already have a custom template, then make sure to double check that all the three certificate related parameters in the template and the parameter file are named as follows and values are null as follows.

```json
   "certificateThumbprint": {
      "value": ""
    },
    "sourceVaultValue": {
      "value": ""
    },
    "certificateUrlValue": {
      "value": ""
    },
```

Deploy the cluster using PowerShell:

```powershell
$resourceGroupLocation="westus"
$resourceGroupName="mylinux"
$vaultName="myvault"
$vaultResourceGroupName="myvaultrg"
$certPassword="Password!1" | ConvertTo-SecureString -AsPlainText -Force 
$os="WindowsServer2016DatacenterwithContainers"
$parameterFilePath="c:\mytemplates\mytemplateparm.json"
$templateFilePath="c:\mytemplates\mytemplate.json"
$certificateFile="C:\MyCertificates\chackonewcertificate3.pem"

New-AzureRmServiceFabricCluster -ResourceGroupName $resourceGroupName -Location $resourceGroupLocation -TemplateFile $templateFilePath -ParameterFile $parameterFilePath -KeyVaultResouceGroupName $vaultResourceGroupName -KeyVaultName $vaultName -CertificateFile $certificateFile -CertificatePassword $certPassword
```

Deploy the cluster using Azure CLI:

```azurecli
declare certPassword="Password!1"
declare resourceGroupLocation="westus"
declare resourceGroupName="mylinux"
declare vaultResourceGroupName="myvaultrg"
declare vaultName="myvault"
declare parameterFilePath="c:\mytemplates\linuxtemplateparm.json"
declare templateFilePath="c:\mytemplates\linuxtemplate.json"

az sf cluster create --resource-group $resourceGroupName --location $resourceGroupLocation  \
	--certificate-file $certificate-file --certificate-password $password  \
	--vault-name $vaultName --vault-resource-group $vaultResourceGroupName  \
	--template-file $templateFilePath --parameter-file $parametersFilePath 
```

### Use a pointer to a secret uploaded into a key vault

To use an existing key vault, the key vault must be [enabled for deployment](../key-vault/key-vault-manage-with-cli2.md#bkmk_KVperCLI) to allow the compute resource provider to get certificates from it and install it on cluster nodes.

Deploy the cluster using PowerShell:

```powershell
Set-AzureRmKeyVaultAccessPolicy -VaultName 'ContosoKeyVault' -EnabledForDeployment

$parameterFilePath="c:\mytemplates\mytemplate.json"
$templateFilePath="c:\mytemplates\mytemplateparm.json"
$secretID="https://test1.vault.azure.net:443/secrets/testcertificate4/55ec7c4dc61a462bbc645ffc9b4b225f"

New-AzureRmServiceFabricCluster -ResourceGroupName $resourceGroupName -SecretIdentifier $secretId -TemplateFile $templateFilePath -ParameterFile $parameterFilePath 
```

Deploy the cluster using Azure CLI:

```azurecli
declare $resourceGroupName = "testRG"
declare $parameterFilePath="c:\mytemplates\mytemplate.json"
declare $templateFilePath="c:\mytemplates\mytemplateparm.json"
declare $secertId="https://test1.vault.azure.net:443/secrets/testcertificate4/55ec7c4dc61a462bbc645ffc9b4b225f"

az sf cluster create --resource-group $resourceGroupName --location $resourceGroupLocation  \
	--secret-identifier az $secretID  \
	--template-file $templateFilePath --parameter-file $parametersFilePath 
```

## Next steps
At this point, you have a secure cluster running in Azure. Next, [connect to your cluster](service-fabric-connect-to-secure-cluster.md) and learn how to [manage application secrets](service-fabric-application-secret-management.md).

<!-- Links -->
[azure-powershell]:https://docs.microsoft.com/powershell/azure/install-azurerm-ps
[azure-CLI]:https://docs.microsoft.com/cli/azure/get-started-with-azure-cli?view=azure-cli-latest
[service-fabric-cluster-security]: service-fabric-cluster-security.md
[customize-your-cluster-template]: service-fabric-cluster-creation-via-arm.md#create-a-service-fabric-cluster-resource-manager-template<|MERGE_RESOLUTION|>--- conflicted
+++ resolved
@@ -30,21 +30,10 @@
 If you are creating a production cluster to run production workloads, we recommend you first read through the [production readiness checklist](service-fabric-production-readiness-checklist.md).
 
 ## Prerequisites 
-<<<<<<< HEAD
-The concept of creating secure clusters is the same, whether they are Linux or Windows clusters. This guide covers the use of Azure PowerShell or Azure CLI to create new clusters. The prerequisites are either:
-
--  [Azure PowerShell 4.1 and above][azure-powershell] or [Azure CLI version 2.0 and above][azure-CLI].
--  you can find details on the Service Fabric modules here - [AzureRM.ServiceFabric](https://docs.microsoft.com/powershell/module/azurerm.servicefabric)  and [az SF CLI module](https://docs.microsoft.com/cli/azure/sf?view=azure-cli-latest)
-
-## Use Service Fabric RM module to deploy a cluster
-
-In this document, we will use the Service Fabric RM powershell and CLI module to deploy a cluster, the PowerShell or the CLI module command allows for multiple scenarios. Let us go through each of the them. Pick the scenario that you feel best meets your needs. 
-=======
 In this article, use the Service Fabric RM powershell or Azure CLI modules to deploy a cluster:
->>>>>>> 2a97d249
 
 * [Azure PowerShell 4.1 and above][azure-powershell]
-* [Azure CLI 2.0 and above][azure-CLI]
+* [Azure CLI version 2.0 and above][azure-CLI]
 
 You can find the reference documentation for the Service Fabric modules here:
 * [AzureRM.ServiceFabric](https://docs.microsoft.com/powershell/module/azurerm.servicefabric)
