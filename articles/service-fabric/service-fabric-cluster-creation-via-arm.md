<<<<<<< HEAD

=======
>>>>>>> f1ea3417
---
title: Create a secure Service Fabric cluster using Azure Resource Manager | Microsoft Docs
description: This article describes how to set up a secure Service Fabric cluster in Azure using Azure Resource Manager, Azure Key Vault, and Azure Active Directory (AAD) for client authentication.
services: service-fabric
documentationcenter: .net
author: chackdan
manager: timlt
editor: chackdan
ms.assetid: 15d0ab67-fc66-4108-8038-3584eeebabaa
ms.service: service-fabric
ms.devlang: dotnet
ms.topic: article
ms.tgt_pltfrm: NA
ms.workload: NA
ms.date: 12/08/2016
ms.author: chackdan

---
# Create a Service Fabric cluster in Azure using Azure Resource Manager
> [!div class="op_single_selector"]
> * [Azure Resource Manager](service-fabric-cluster-creation-via-arm.md)
> * [Azure portal](service-fabric-cluster-creation-via-portal.md)
>
>

This is a step-by-step guide that walks you through the steps of setting up a secure Azure Service Fabric cluster in Azure using Azure Resource Manager. We realize that the document is long, however please do follow all the steps, unless you are already familiar with the steps and content.

This guide walks you through the following steps:

* Set up Key Vault to and upload certificates for cluster and application security.
* Create a secured cluster in Azure with Azure Resource Manager.
* Authenticate users with Azure Active Directory (AAD) for cluster management.

A secure cluster is a cluster that prevents unauthorized access to management operations, which includes deploying, upgrading, and deleting applications, services, and the data they contain. An unsecure cluster is a cluster that anyone can connect to at any time and perform management operations. Although it is possible to create an unsecure cluster, it is **highly recommended to create a secure cluster**. An unsecure cluster **cannot be secured later** - a new cluster must be created.

The concepts are the same for creating secure clusters, whether the clusters are Linux clusters or Windows clusters. For more information and helper scripts for creating secure Linux clusters, see [Creating secure clusters on Linux](#secure-linux-clusters)

## Log in to Azure
This guide uses [Azure PowerShell][azure-powershell]. When starting a new PowerShell session, log in to your Azure account and select your subscription before executing Azure commands.

Log in to your azure account:

```powershell
Login-AzureRmAccount
```

Select your subscription:

```powershell
Get-AzureRmSubscription
Set-AzureRmContext -SubscriptionId <guid>
```

## Set up Key Vault
This section walks through creating a Key Vault for a Service Fabric cluster in Azure and for Service Fabric applications. For a complete guide on Key Vault, refer to the [Key Vault getting started guide][key-vault-get-started].

Service Fabric uses X.509 certificates to secure a cluster and provide application security features. Azure Key Vault is used to manage certificates for Service Fabric clusters in Azure. When a cluster is deployed in Azure, the Azure resource provider responsible for creating Service Fabric clusters pulls certificates from Key Vault and installs them on the cluster VMs.

The following diagram illustrates the relationship between Key Vault, a Service Fabric cluster, and the Azure resource provider that uses certificates stored in Key Vault when it creates a cluster:

![Certificate installation][cluster-security-cert-installation]

### Create a Resource Group
The first step is to create a resource group specifically for Key Vault. Putting Key Vault into its own resource group is recommended. This allows you to remove the compute and storage resource groups, including the resource group that has your Service Fabric cluster without losing your keys and secrets. The resource group that has your Key Vault **must be in the same region** as the cluster that is using it. 

If you plan to deploy clusters in multiple regions, it is suggested that you name the resource group and the keyvault is a way that the name tells you which region it belongs to.  

```powershell

    New-AzureRmResourceGroup -Name westus-mykeyvault -Location 'West US'
```
You should see an output like this.

```powershell

    WARNING: The output object type of this cmdlet is going to be modified in a future release.

    ResourceGroupName : westus-mykeyvault
    Location          : westus
    ProvisioningState : Succeeded
    Tags              :
    ResourceId        : /subscriptions/<guid>/resourceGroups/westus-mykeyvault

```
<a id="new-key-vault"></a>

### Create a new Key Vault
Create a Key Vault in the new resource group. The Key Vault **must be enabled for deployment** to allow the compute resource provider to get certificates from it and install on Virtual Machine Instances:

```powershell

    New-AzureRmKeyVault -VaultName 'mywestusvault' -ResourceGroupName 'westus-mykeyvault' -Location 'West US' -EnabledForDeployment

```
You should see an output like this.

```powershell

    Vault Name                       : mywestusvault
    Resource Group Name              : westus-mykeyvault
    Location                         : West US
    Resource ID                      : /subscriptions/<guid>/resourceGroups/westus-mykeyvault/providers/Microsoft.KeyVault/vaults/mywestusvault
    Vault URI                        : https://mywestusvault.vault.azure.net
    Tenant ID                        : <guid>
    SKU                              : Standard
    Enabled For Deployment?          : False
    Enabled For Template Deployment? : False
    Enabled For Disk Encryption?     : False
    Access Policies                  :
                                       Tenant ID                :    <guid>
                                       Object ID                :    <guid>
                                       Application ID           :
                                       Display Name             :    
                                       Permissions to Keys      :    get, create, delete, list, update, import, backup, restore
                                       Permissions to Secrets   :    all


    Tags                             :
```
<a id="existing-key-vault"></a>

## Use an existing Key Vault

If you have an existing Key Vault, and you want to use it, you must enable it for deployment. The Key Vault **must be enabled for deployment** to allow the compute resource provider to get certificates from it and install on cluster nodes:

```powershell

Set-AzureRmKeyVaultAccessPolicy -VaultName 'ContosoKeyVault' -EnabledForDeployment

```

<a id="add-certificate-to-key-vault"></a>

## Add certificates to Key Vault

Certificates are used in Service Fabric to provide authentication and encryption to secure various aspects of a cluster and its applications. For more information on how certificates are used in Service Fabric, see [Service Fabric cluster security scenarios][service-fabric-cluster-security].

### Cluster and server certificate (required)
This certificate is required to secure a cluster and prevent unauthorized access to it. It provides cluster security in a couple ways:

* **Cluster authentication:** Authenticates node-to-node communication for cluster federation. Only nodes that can prove their identity with this certificate can join the cluster.
* **Server authentication:** Authenticates the cluster management endpoints to a management client, so that the management client knows it is talking to the real cluster. This certificate also provides SSL for the HTTPS management API and for Service Fabric Explorer over HTTPS.

To serve these purposes, the certificate must meet the following requirements:

* The certificate must contain a private key.
* The certificate must be created for key exchange, exportable to a Personal Information Exchange (.pfx) file.
* The certificate's subject name must match the domain used to access the Service Fabric cluster. This matching is required to provide SSL for the cluster's HTTPS management endpoints and Service Fabric Explorer. You cannot obtain an SSL certificate from a certificate authority (CA) for the `.cloudapp.azure.com` domain. You must acquire a custom domain name for your cluster. When you request a certificate from a CA, the certificate's subject name must match the custom domain name used for your cluster.

### Application certificates (optional)
Any number of additional certificates can be installed on a cluster for application security purposes. Before creating your cluster, consider the application security scenarios that require a certificate to be installed on the nodes, such as:

* Encryption and decryption of application configuration values
* Encryption of data across nodes during replication

### Formatting certificates for Azure resource provider use
Private key files (.pfx) can be added and used directly through Key Vault. However, the Azure compute resource provider requires keys to be stored in a special JSON format that includes the .pfx as a base-64 encoded string and the private key password. To accommodate these requirements, keys must be placed in a JSON string and then stored as *secrets* in Key Vault.

To make this process easier, a PowerShell module is [available on GitHub][service-fabric-rp-helpers]. Follow these steps to use the module:

1. Download the entire contents of the repo into a local directory.
2. Navigate to the local directory 
2. Import the ServiceFabricRPHelpers module in your PowerShell window:

```powershell

 Import-Module "C:\..\ServiceFabricRPHelpers\ServiceFabricRPHelpers.psm1"

```

The `Invoke-AddCertToKeyVault` command in this PowerShell module automatically formats a certificate private key into a JSON string and uploads it to Key Vault. Use it to add the cluster certificate and any additional application certificates to Key Vault. Repeat this step for any additional certificates you want to install in your cluster.

#### uploading an existing certificate 

```powershell

 Invoke-AddCertToKeyVault -SubscriptionId <guid> -ResourceGroupName westus-mykeyvault -Location "West US" -VaultName mywestusvault -CertificateName mycert -Password "<password>" -UseExistingCertificate -ExistingPfxFilePath "C:\path\to\mycertkey.pfx"

```

if you get errors like the following, it usually means that you have a resource URL conflict, so change the keyvault name.

```
Set-AzureKeyVaultSecret : The remote name could not be resolved: 'westuskv.vault.azure.net'
At C:\Users\chackdan\Documents\GitHub\Service-Fabric\Scripts\ServiceFabricRPHelpers\ServiceFabricRPHelpers.psm1:440 char:11
+ $secret = Set-AzureKeyVaultSecret -VaultName $VaultName -Name $Certif ...
+           ~~~~~~~~~~~~~~~~~~~~~~~~~~~~~~~~~~~~~~~~~~~~~~~~~~~~~~~~~~~
    + CategoryInfo          : CloseError: (:) [Set-AzureKeyVaultSecret], WebException
    + FullyQualifiedErrorId : Microsoft.Azure.Commands.KeyVault.SetAzureKeyVaultSecret
    
```

On successful completion, you should see an output like this.

```

    Switching context to SubscriptionId <guid>
    Ensuring ResourceGroup westus-mykeyvault in West US
    WARNING: The output object type of this cmdlet is going to be modified in a future release.
    Using existing valut mywestusvault in West US
    Reading pfx file from C:\path\to\key.pfx
    Writing secret to mywestusvault in vault mywestusvault


Name  : CertificateThumbprint
Value : E21DBC64B183B5BF355C34C46E03409FEEAEF58D

Name  : SourceVault
Value : /subscriptions/<guid>/resourceGroups/westus-mykeyvault/providers/Microsoft.KeyVault/vaults/mywestusvault

Name  : CertificateURL
Value : https://mywestusvault.vault.azure.net:443/secrets/mycert/4d087088df974e869f1c0978cb100e47

```

**Take note of the three strings above - CertificateThumbprint, SourceVault and CertificateURL.** You need these to set up a secure service fabric cluster and for any application certificates that you may be using for application security. If you do not save the three strings somewhere, it is very difficult to get them by querying the keyvault later.


<a id="add-self-signed-certificate-to-key-vault"></a>

#### creating a self-signed certificate and uploading to the keyvault

Skip this step, if you already have uploaded your certs to the keyvault, this step is to generate a new self-signed cert and upload it your keyvault. Change the parameters below and run the script. it should prompt you for a certificate password.  

```powershell

$ResouceGroup = "chackowestuskv"
$VName = "chackokv2"
$SubID = "6c653126-e4ba-42cd-a1dd-f7bf96ae7a47"
$locationRegion = "westus" 
$newCertName = "chackotestcertificate1"
$dnsName = "www.mycluster.westus.mydomain.com" #The certificate's subject name must match the domain used to access the Service Fabric cluster.
$localCertPath = "C:\MyCertificates" # location where you want the .PFX to be stored

 Invoke-AddCertToKeyVault -SubscriptionId $SubID -ResourceGroupName $ResouceGroup -Location $locationRegion -VaultName $VName -CertificateName $newCertName -CreateSelfSignedCertificate -DnsName $dnsName -OutputPath $localCertPath

```
if you get errors like the following, it usually means that you have a resource URL conflict, so change the keyvault name, RG name etc.

<p><font color="red">
Set-AzureKeyVaultSecret : The remote name could not be resolved: 'westuskv.vault.azure.net'
At C:\Users\chackdan\Documents\GitHub\Service-Fabric\Scripts\ServiceFabricRPHelpers\ServiceFabricRPHelpers.psm1:440 char:11
+ $secret = Set-AzureKeyVaultSecret -VaultName $VaultName -Name $Certif ...
+           ~~~~~~~~~~~~~~~~~~~~~~~~~~~~~~~~~~~~~~~~~~~~~~~~~~~~~~~~~~~
    + CategoryInfo          : CloseError: (:) [Set-AzureKeyVaultSecret], WebException
    + FullyQualifiedErrorId : Microsoft.Azure.Commands.KeyVault.SetAzureKeyVaultSecret
    
</font></p>

On successful completion, you should see an output like this.

```
PS C:\Users\chackdan\Documents\GitHub\Service-Fabric\Scripts\ServiceFabricRPHelpers> Invoke-AddCertToKeyVault -SubscriptionId $SubID -ResourceGroupName $ResouceGroup -Location $locationRegion -VaultName $VName -CertificateName $newCertName -Password $certPassword -CreateSelfSignedCertificate -DnsName $dnsName -OutputPath $localCertPath
Switching context to SubscriptionId 6c343126-e4ba-52cd-a1dd-f8bf96ae7a47
Ensuring ResourceGroup chackowestuskv in westus
WARNING: The output object type of this cmdlet will be modified in a future release.
Creating new vault westuskv1 in westus
Creating new self signed certificate at C:\MyCertificates\chackonewcertificate1.pfx
Reading pfx file from C:\MyCertificates\chackonewcertificate1.pfx
Writing secret to chackonewcertificate1 in vault westuskv1


Name  : CertificateThumbprint
Value : 96BB3CC234F9D43C25D4B547sd8DE7B569F413EE

Name  : SourceVault
Value : /subscriptions/6c653126-e4ba-52cd-a1dd-f8bf96ae7a47/resourceGroups/chackowestuskv/providers/Microsoft.KeyVault/vaults/westuskv1

Name  : CertificateURL
Value : https://westuskv1.vault.azure.net:443/secrets/chackonewcertificate1/ee247291e45d405b8c8bbf81782d12bd

```

**Take note of the three strings above - CertificateThumbprint, SourceVault and CertificateURL.** You need these to set up a secure service fabric cluster and for any application certificates that you may be using for application security. If you do not save the three strings somewhere, it is very difficult to get them by querying the keyvault later.



 At this point, you should now have the following setup and ready to go in Azure:

* Key Vault resource group
* Key Vault and its URL (called Source vault in the above powershell output).
* Cluster server authentication certificate and its URL in keyvault
* Application certificates and their URL in keyvault


<a id="add-AAD-for-client"></a>

## Set up Azure Active Directory for client authentication

AAD enables organizations (known as tenants) to manage user access to applications, which are divided into applications with a web-based login UI and applications with a native client experience. In this document, we assume that you have already created a tenant. If not, start by reading [How to get an Azure Active Directory tenant][active-directory-howto-tenant].

A Service Fabric cluster offers several entry points to its management functionality, including the web-based [Service Fabric Explorer][service-fabric-visualizing-your-cluster] and [Visual Studio][service-fabric-manage-application-in-visual-studio]. As a result, you create two AAD applications to control access to the cluster, one web application and one native application.

To simplify some of the steps involved in configuring AAD with a Service Fabric cluster, we have created a set of Windows PowerShell scripts.

> [!NOTE]
> You must perform these steps *before* creating the cluster so in cases where the scripts expect cluster names and endpoints, these should be the planned values, not ones that you have already created.
>
>

1. [Download the scripts][sf-aad-ps-script-download] to your computer.
2. Right-click the zip file, choose **Properties**, then check the **Unblock** checkbox and apply.
3. Extract the zip file.
4. Run `SetupApplications.ps1`, providing the TenantId, ClusterName, and WebApplicationReplyUrl as parameters. For example:

    ```powershell
    .\SetupApplications.ps1 -TenantId '690ec069-8200-4068-9d01-5aaf188e557a' -ClusterName 'mycluster' -WebApplicationReplyUrl 'https://mycluster.westus.cloudapp.azure.com:19080/Explorer/index.html'
    ```

    You can find your **TenantId** by executing the PowerShell command ``Get-AzureSubscription```. This will display the **TenantId** for every subscription.

    The **ClusterName** is used to prefix the AAD applications created by the script. It does not need to match the actual cluster name exactly as it is only intended to make it easier for you to map AAD artifacts to the Service Fabric cluster that they're being used with.

    The **WebApplicationReplyUrl** is the default endpoint that AAD returns to your users after completing the sign-in process. You should set this to the Service Fabric Explorer endpoint for your cluster, which by default is:

    https://&lt;cluster_domain&gt;:19080/Explorer

    You are prompted to sign into an account that has administrative privileges for the AAD tenant. Once you do, the script proceeds to create the web and native applications to represent your Service Fabric cluster. If you look at the tenant's applications in the [Azure classic portal][azure-classic-portal], you should see two new entries:

   * *ClusterName*\_Cluster
   * *ClusterName*\_Client

     The script prints the Json required by the Azure Resource Manager template when you create the cluster in the next section so keep the PowerShell window open.

```json
"azureActiveDirectory": {
  "tenantId":"<guid>",
  "clusterApplication":"<guid>",
  "clientApplication":"<guid>"
},
```

## Create a Service Fabric cluster Resource Manager template
In this section, the outputs of the preceding PowerShell commands are used in a Service Fabric cluster Resource Manager template.

Sample Resource Manager templates are available in the [Azure quick-start template gallery on GitHub][azure-quickstart-templates]. These templates can be used as a starting point for your cluster template.

### Create the Resource Manager template
This guide uses the [5-node secure cluster][service-fabric-secure-cluster-5-node-1-nodetype-wad] example template and template parameters. Download `azuredeploy.json` and `azuredeploy.parameters.json` to your computer and open both files in your favorite text editor.

### Add certificates
Certificates are added to a cluster Resource Manager template by referencing the Key Vault that contains the certificate keys. It is recommended that these Key Vault values are placed in a Resource Manager template parameters file to keep the Resource Manager template file reusable and free of values specific to a deployment.

#### Add all certificates to the VMSS osProfile
Every certificate that needs to be installed in the cluster must be configured in the osProfile section of the VMSS resource (Microsoft.Compute/virtualMachineScaleSets). This instructs the resource provider to install the certificate on the VMs. This includes the cluster certificate as well as any application security certificates you plan to use for your applications:

```json
{
  "apiVersion": "2016-03-30",
  "type": "Microsoft.Compute/virtualMachineScaleSets",
  ...
  "properties": {
    ...
    "osProfile": {
      ...
      "secrets": [
        {
          "sourceVault": {
            "id": "[parameters('sourceVaultValue')]"
          },
          "vaultCertificates": [
            {
              "certificateStore": "[parameters('clusterCertificateStorevalue')]",
              "certificateUrl": "[parameters('clusterCertificateUrlValue')]"
            },
            {
              "certificateStore": "[parameters('applicationCertificateStorevalue')",
              "certificateUrl": "[parameters('applicationCertificateUrlValue')]"
            },
            ...
          ]
        }
      ]
    }
  }
}
```

#### Configure Service Fabric cluster certificate
The cluster authentication certificate must also be configured in the Service Fabric cluster resource (Microsoft.ServiceFabric/clusters) and in the Service Fabric extension for VMSS in the VMSS resource. This allows the Service Fabric resource provider to configure it for use for cluster authentication and server authentication for management endpoints.

##### VMSS resource:
```json
{
  "apiVersion": "2016-03-30",
  "type": "Microsoft.Compute/virtualMachineScaleSets",
  ...
  "properties": {
    ...
    "virtualMachineProfile": {
      "extensionProfile": {
        "extensions": [
          {
            "name": "[concat('ServiceFabricNodeVmExt','_vmNodeType0Name')]",
            "properties": {
              ...
              "settings": {
                ...
                "certificate": {
                  "thumbprint": "[parameters('clusterCertificateThumbprint')]",
                  "x509StoreName": "[parameters('clusterCertificateStoreValue')]"
                },
                ...
              }
            }
          }
        ]
      }
    }
  }
}
```

##### Service Fabric resource:
```json
{
  "apiVersion": "2016-03-01",
  "type": "Microsoft.ServiceFabric/clusters",
  "name": "[parameters('clusterName')]",
  "location": "[parameters('clusterLocation')]",
  "dependsOn": [
    "[concat('Microsoft.Storage/storageAccounts/', variables('supportLogStorageAccountName'))]"
  ],
  "properties": {
    "certificate": {
      "thumbprint": "[parameters('clusterCertificateThumbprint')]",
      "x509StoreName": "[parameters('clusterCertificateStoreValue')]"
    },
    ...
  }
}
```

### Insert AAD config
The AAD configuration created earlier can be inserted directly into your Resource Manager template, however it is recommended to extract the values into parameters first into a parameters file to keep the Resource Manager template reusable and free of values specific to a deployment.

```json
{
  "apiVersion": "2016-03-01",
  "type": "Microsoft.ServiceFabric/clusters",
  "name": "[parameters('clusterName')]",
  ...
  "properties": {
    "certificate": {
      "thumbprint": "[parameters('clusterCertificateThumbprint')]",
      "x509StoreName": "[parameters('clusterCertificateStorevalue')]"
    },
    ...
    "azureActiveDirectory": {
      "tenantId": "[parameters('aadTenantId')]",
      "clusterApplication": "[parameters('aadClusterApplicationId')]",
      "clientApplication": "[parameters('aadClientApplicationId')]"
    },
    ...
  }
}
```

### <a "configure-arm" ></a>Configure Resource Manager template parameters
Finally, use the output values from the Key Vault and AAD PowerShell commands to populate the parameters file:

```json
{
    "$schema": "http://schema.management.azure.com/schemas/2015-01-01/deploymentParameters.json#",
    "contentVersion": "1.0.0.0",
    "parameters": {
        ...
        "clusterCertificateStoreValue": {
            "value": "My"
        },
        "clusterCertificateThumbprint": {
            "value": "<thumbprint>"
        },
        "clusterCertificateUrlValue": {
            "value": "https://myvault.vault.azure.net:443/secrets/myclustercert/4d087088df974e869f1c0978cb100e47"
        },
        "applicationCertificateStorevalue": {
            "value": "My"
        },
        "applicationCertificateUrlValue": {
            "value": "https://myvault.vault.azure.net:443/secrets/myapplicationcert/2e035058ae274f869c4d0348ca100f08"
        },
        "sourceVaultvalue": {
            "value": "/subscriptions/<guid>/resourceGroups/mycluster-keyvault/providers/Microsoft.KeyVault/vaults/myvault"
        },
        "aadTenantId": {
            "value": "<guid>"
        },
        "aadClusterApplicationId": {
            "value": "<guid>"
        },
        "aadClientApplicationId": {
            "value": "<guid>"
        },
        ...
    }
}
```
At this point, you should now have the following:

* Key Vault resource group
  * Key Vault
  * Cluster server authentication certificate
  * Data encipherment certificate
* Azure Active Directory tenant
  * AAD Application for web-based management and Service Fabric Explorer
  * AAD Application for native client management
  * Users with roles assigned
* Service Fabric cluster Resource Manager template
  * Certificates configured through Key Vault
  * Azure Active Directory configured

The following diagram illustrates where Key Vault and AAD configuration fit into your Resource Manager template.

![Resource Manager dependency map][cluster-security-arm-dependency-map]

## Create the cluster
You are now ready to create the cluster using [Azure resource template deployment][resource-group-template-deploy].

#### Test it
Use the following PowerShell command to test your Resource Manager template with a parameters file:

```powershell
Test-AzureRmResourceGroupDeployment -ResourceGroupName "myresourcegroup" -TemplateFile .\azuredeploy.json -TemplateParameterFile .\azuredeploy.parameters.json
```

#### Deploy it
If the Resource Manager template test passes, use the following PowerShell command to deploy your Resource Manager template with a parameters file:

```powershell
New-AzureRmResourceGroupDeployment -ResourceGroupName "myresourcegroup" -TemplateFile .\azuredeploy.json -TemplateParameterFile .\azuredeploy.parameters.json
```

<a name="assign-roles"></a>

## Assign users to roles
Once you have created the applications to represent your cluster, you need to assign your users to the roles supported by Service Fabric: read-only and admin. You can do this using the [Azure classic portal][azure-classic-portal].

1. Navigate to your tenant and choose Applications.
2. Choose the web application, which has a name like `myTestCluster_Cluster`.
3. Click the Users tab.
4. Choose a user to assign and click the **Assign** button at the bottom of the screen.

    ![Assign users to roles button][assign-users-to-roles-button]
5. Select the role to assign to the user.

    ![Assign users to roles][assign-users-to-roles-dialog]

> [!NOTE]
> For more information about roles in Service Fabric, see [Role-based access control for Service Fabric clients](service-fabric-cluster-security-roles.md).
>
>

 <a name="secure-linux-cluster"></a>

## Create secure clusters on Linux
To make the process easier, a helper script has been provided [here](http://github.com/ChackDan/Service-Fabric/tree/master/Scripts/CertUpload4Linux). For using this helper script, it is assumed that you have already Azure CLI installed, and it is in your path. Make sure that the script has permissions to execute by running `chmod +x cert_helper.py` after downloading it. The first step is to log into your Azure account using the CLI with the `azure login` command. After logging into your Azure account, use the helper with your CA signed certificate, as the following command shows:

```sh
./cert_helper.py [-h] CERT_TYPE [-ifile INPUT_CERT_FILE] [-sub SUBSCRIPTION_ID] [-rgname RESOURCE_GROUP_NAME] [-kv KEY_VAULT_NAME] [-sname CERTIFICATE_NAME] [-l LOCATION] [-p PASSWORD]

The -ifile parameter can take a .pfx or a .pem file as input, with the certificate type (pfx or pem, or ss if it is a self-signed cert).
The parameter -h prints out the help text.
```

This command returns the following three strings as the output:

1. A SourceVaultID, which is the ID for the new KeyVault ResourceGroup it created for you.
2. A CertificateUrl for accessing the certificate.
3. A CertificateThumbprint, which is used for authentication.

The following example shows how to use the command:

```sh
./cert_helper.py pfx -sub "fffffff-ffff-ffff-ffff-ffffffffffff"  -rgname "mykvrg" -kv "mykevname" -ifile "/home/test/cert.pfx" -sname "mycert" -l "East US" -p "pfxtest"
```
Executing the preceding command provides you with the three strings as follows:

```sh
SourceVault: /subscriptions/fffffff-ffff-ffff-ffff-ffffffffffff/resourceGroups/mykvrg/providers/Microsoft.KeyVault/vaults/mykvname
CertificateUrl: https://myvault.vault.azure.net/secrets/mycert/00000000000000000000000000000000
CertificateThumbprint: 0xfffffffffffffffffffffffffffffffffffffffff
```

 The certificate's subject name must match the domain used to access the Service Fabric cluster. This is required to provide SSL for the cluster's HTTPS management endpoints and Service Fabric Explorer. You cannot obtain an SSL certificate from a certificate authority (CA) for the `.cloudapp.azure.com` domain. You must acquire a custom domain name for your cluster. When you request a certificate from a CA the certificate's subject name must match the custom domain name used for your cluster.

These are the entries needed for creating a secure service fabric cluster (without AAD) as described at [Configure Resource Manager template parameters](#configure-arm). You can connect to the secure cluster via instructions at [authenticating client access to a cluster](service-fabric-connect-to-secure-cluster.md). Linux preview clusters do not support AAD authentication. You can assign admin and client roles as described in the section [Assign roles to users](#assign-roles). When specifying admin and client roles for a Linux preview cluster, you have to provide certificate thumbprints for authentication (as opposed to subject name, since no chain validation or revocation is being performed in this preview release).

If you wish to use a self-signed certificate for testing, you could use the same script to generate a self-signed certificate and upload it to KeyVault, by providing the flag `ss` instead of providing the certificate path and certificate name. For example, see the following command for creating and uploading a self-signed certificate:

```sh
./cert_helper.py ss -rgname "mykvrg" -sub "fffffff-ffff-ffff-ffff-ffffffffffff" -kv "mykevname"   -sname "mycert" -l "East US" -p "selftest" -subj "mytest.eastus.cloudapp.net"
```

This command returns the same three strings, SourceVault, CertificateUrl and CertificateThumbprint, which is used to create a secure Linux cluster, along with the location where the self-signed certificate was placed. You will need the self-signed certificate to connect to the cluster.  You can connect to the secure cluster via instructions at [authenticating client access to a cluster](service-fabric-connect-to-secure-cluster.md).
The certificate's subject name must match the domain used to access the Service Fabric cluster. This is required to provide SSL for the cluster's HTTPS management endpoints and Service Fabric Explorer. You cannot obtain an SSL certificate from a certificate authority (CA) for the `.cloudapp.azure.com` domain. You must acquire a custom domain name for your cluster. When you request a certificate from a CA the certificate's subject name must match the custom domain name used for your cluster.

The parameters provided by the helper script can be filled in the portal as described in the section [Create a cluster in the Azure portal](service-fabric-cluster-creation-via-portal.md#create-cluster-in-the-azure-portal).

## Next steps
At this point, you have a secure cluster with Azure Active Directory providing management authentication. Next, [connect to your cluster](service-fabric-connect-to-secure-cluster.md) and learn how to [manage application secrets](service-fabric-application-secret-management.md).

## Troubleshoot setting up Azure Active Directory for client authentication
If you run into an issue while setting up Azure Active Directory for client authentication, review the following suggestings for potential solutions.

### Service Fabric Explorer prompts for selecting certificate
#### Problem
After login successfully on AAD login page in Service Fabric Explorer, the browser returns to home page but prompts a dialog for selecting a certificate.

![SFX select certificate dialog][sfx-select-certificate-dialog]

#### Reason
The user wasn’t assigned a role in AAD cluster application. Thus AAD authentication fails on Service Fabric cluster. Service Fabric Explorer falls back to certificate authentication.

#### Solution
Follow the instructions of setting up AAD and assign user roles. Also, “USER ASSIGNMENT REQUIRED TO ACCESS APP” is recommended to be turned on as `SetupApplications.ps1` does.

### Connect with PowerShell fails with error: The specified credentials are invalid
#### Problem
When use PowerShell to connect to cluster using “AzureActiveDirectory” security mode, after login successfully on AAD login page, connection fails with error: the specified credentials are invalid shown.

#### Solution
Same as above.

### Service Fabric Explorer signing in return failure: AADSTS50011
#### Problem
After login on AAD sign in page in Service Fabric Explorer, page returns sign in failure - AADSTS50011: The reply address &lt;url&gt; does not match the reply addresses configured for the application: &lt;guid&gt;.

![SFX reply address does not match][sfx-reply-address-not-match]

#### Reason
The cluster(web) application representing Service Fabric Explorer attempts to authenticate against AAD, as part of the request it provides the redirect return URL. But it is not listed in the AAD application ‘REPLY URL’ list.

#### Solution
Add url of Service Fabric Explorer to ‘REPLY URL’ in the configure tab of cluster(web) application or replace one of the items in the list. Then save.

![Web application reply url][web-application-reply-url]

### How to connect cluster with AAD authentication via PowerShell
Use the following PowerShell command example to connect Service Fabric cluster:

```powershell
Connect-ServiceFabricCluster -ConnectionEndpoint <endpoint> -KeepAliveIntervalInSec 10 -AzureActiveDirectory -ServerCertThumbprint <thumbprint>
```

To learn about Connect-ServiceFabricCluster cmdlet, see [Connect-ServiceFabricCluster](https://msdn.microsoft.com/library/mt125938.aspx).

### Can I reuse the same AAD tenant for multiple clusters?
Yes. But remember to add the URL of Service Fabric Explorer to your cluster(web) application otherwise Service Fabric Explorer won’t work.

### Why do I still need server certificate while AAD enabled?
FabricClient and FabricGateway perform mutual authentication. In case of AAD authentication, AAD integration provides client identity to server and server certificate is used to verify server identity. For more information about how certificate works on Service Fabric, check [X.509 certificates and Service Fabric][x509-certificates-and-service-fabric]

<!-- Links -->
[azure-powershell]:https://azure.microsoft.com/documentation/articles/powershell-install-configure/
[key-vault-get-started]:../key-vault/key-vault-get-started.md
[aad-graph-api-docs]:https://msdn.microsoft.com/library/azure/ad/graph/api/api-catalog
[azure-classic-portal]: https://manage.windowsazure.com
[service-fabric-rp-helpers]: https://github.com/ChackDan/Service-Fabric/tree/master/Scripts/ServiceFabricRPHelpers
[service-fabric-cluster-security]: service-fabric-cluster-security.md
[active-directory-howto-tenant]: ../active-directory/active-directory-howto-tenant.md
[service-fabric-visualizing-your-cluster]: service-fabric-visualizing-your-cluster.md
[service-fabric-manage-application-in-visual-studio]: service-fabric-manage-application-in-visual-studio.md
[sf-aad-ps-script-download]:http://servicefabricsdkstorage.blob.core.windows.net/publicrelease/MicrosoftAzureServiceFabric-AADHelpers.zip
[azure-quickstart-templates]: https://github.com/Azure/azure-quickstart-templates
[service-fabric-secure-cluster-5-node-1-nodetype-wad]: https://github.com/Azure/azure-quickstart-templates/blob/master/service-fabric-secure-cluster-5-node-1-nodetype-wad/
[resource-group-template-deploy]: https://azure.microsoft.com/documentation/articles/resource-group-template-deploy/
[x509-certificates-and-service-fabric]: service-fabric-cluster-security.md#x509-certificates-and-service-fabric

<!-- Images -->
[cluster-security-arm-dependency-map]: ./media/service-fabric-cluster-creation-via-arm/cluster-security-arm-dependency-map.png
[cluster-security-cert-installation]: ./media/service-fabric-cluster-creation-via-arm/cluster-security-cert-installation.png
[assign-users-to-roles-button]: ./media/service-fabric-cluster-creation-via-arm/assign-users-to-roles-button.png
[assign-users-to-roles-dialog]: ./media/service-fabric-cluster-creation-via-arm/assign-users-to-roles.png
[sfx-select-certificate-dialog]: ./media/service-fabric-cluster-creation-via-arm/sfx-select-certificate-dialog.png
[sfx-reply-address-not-match]: ./media/service-fabric-cluster-creation-via-arm/sfx-reply-address-not-match.png
[web-application-reply-url]: ./media/service-fabric-cluster-creation-via-arm/web-application-reply-url.png<|MERGE_RESOLUTION|>--- conflicted
+++ resolved
@@ -1,7 +1,3 @@
-<<<<<<< HEAD
-
-=======
->>>>>>> f1ea3417
 ---
 title: Create a secure Service Fabric cluster using Azure Resource Manager | Microsoft Docs
 description: This article describes how to set up a secure Service Fabric cluster in Azure using Azure Resource Manager, Azure Key Vault, and Azure Active Directory (AAD) for client authentication.
