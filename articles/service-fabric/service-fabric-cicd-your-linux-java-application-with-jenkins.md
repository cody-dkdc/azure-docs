---
title: Continuous build and integration for your Azure Service Fabric Linux Java application by using Jenkins | Microsoft Docs
description: Continuous build and integration for your Linux Java application by using Jenkins
services: service-fabric
documentationcenter: java
author: sayantancs
manager: timlt
editor: ''

ms.assetid: 02b51f11-5d78-4c54-bb68-8e128677783e
ms.service: service-fabric
ms.devlang: java
ms.topic: hero-article
ms.tgt_pltfrm: NA
ms.workload: NA
ms.date: 02/27/2017
ms.author: saysa

---
# Use Jenkins to build and deploy your Linux Java application
Jenkins is a popular tool for continuous integration and deployment of your apps. Here's how to build and deploy your Azure Service Fabric application by using Jenkins.

## General prerequisites
- Have Git installed locally. You can install the appropriate Git version from [the Git downloads page](https://git-scm.com/downloads), based on your operating system. If you are new to Git, learn more about it from the [Git documentation](https://git-scm.com/docs).
- Have the Service Fabric Jenkins plug-in handy. You can download it from [Service Fabric downloads](https://servicefabricdownloads.blob.core.windows.net/jenkins/serviceFabric.hpi).

## Set up Jenkins inside a Service Fabric cluster

You can set up Jenkins either inside or outside a Service Fabric cluster. The following sections show how to set it up inside a cluster.

### Prerequisites
1. Have a Service Fabric Linux cluster ready. A Service Fabric cluster created from the Azure portal already has Docker installed. If you are running the cluster locally, check if Docker is installed by using the command ``docker info``. If it is not installed, install it accordingly by using the following commands:

  ```sh
  sudo apt-get install wget
  wget -qO- https://get.docker.io/ | sh
  ```
2. Have the Service Fabric container application deployed on the cluster, by using the following steps:

  ```sh
git clone https://github.com/Azure-Samples/service-fabric-java-getting-started.git -b JenkinsDocker
cd service-fabric-java-getting-started/Services/JenkinsDocker/
azure servicefabric cluster connect http://PublicIPorFQDN:19080   # Azure CLI cluster connect command
bash Scripts/install.sh
```
This installs a Jenkins container on the cluster, and can be monitored by using the Service Fabric Explorer.

### Steps
1. From your browser, go to ``http://PublicIPorFQDN:8081``. It provides the path of the initial admin password required to sign in. You can continue to use Jenkins as an admin user. Or you can create and change the user, after you sign in with the initial admin account.

   > [!NOTE]
   > Ensure that the 8081 port is specified as the application endpoint port while you are creating the cluster.
   >

2. Get the container instance ID by using ``docker ps -a``.
3. Secure Shell (SSH) sign in to the container, and paste the path you were shown on the Jenkins portal. For example, if in the portal it shows the path `PATH_TO_INITIAL_ADMIN_PASSWORD`, run the following:

  ```sh
  docker exec -t -i [first-four-digits-of-container-ID] /bin/bash   # This takes you inside Docker shell
  cat PATH_TO_INITIAL_ADMIN_PASSWORD
  ```

4. Set up GitHub to work with Jenkins, by using the steps mentioned in [Generating a new SSH key and adding it to the SSH agent](https://help.github.com/articles/generating-a-new-ssh-key-and-adding-it-to-the-ssh-agent/).
	* Use the instructions provided by GitHub to generate the SSH key, and to add the SSH key to the GitHub account that is hosting your repository.
	* Run the commands mentioned in the preceding link in the Jenkins Docker shell (and not on your host).
	* To sign in to the Jenkins shell from your host, use the following command:

  ```sh
  docker exec -t -i [first-four-digits-of-container-ID] /bin/bash
  ```

## Set up Jenkins outside a Service Fabric cluster

You can set up Jenkins either inside or outside of a Service Fabric cluster. The following sections show how to set it up outside a cluster.

### Prerequisites
You need to have Docker installed. The following commands can be used to install Docker from the terminal:

  ```sh
  sudo apt-get install wget
  wget -qO- https://get.docker.io/ | sh
  ```

Now when you run ``docker info`` in the terminal, you should see in the output that the Docker service is running.

### Steps
<<<<<<< HEAD
  1. Pull the Service Fabric Jenkins container image: ``docker pull servicefabric-microsoft.azurecr.io/jenkins:v1``
  2. Run the container image: ``docker run -itd -p 8080:8080 servicefabric-microsoft.azurecr.io/jenkins:v1``
=======
  1. Pull the Service Fabric Jenkins container image: ``docker pull raunakpandya/jenkins:v1``
  2. Run the container image: ``docker run -itd -p 8080:8080 raunakpandya/jenkins:v1``
>>>>>>> 87d7e1b5
  3. Get the ID of the container image instance. You can list all the Docker containers with the command ``docker ps –a``
  4. Sign in to the Jenkins portal by using the following steps:

    * ```sh
    docker exec [first-four-digits-of-container-ID] cat /var/jenkins_home/secrets/initialAdminPassword
    ```
    If container ID is 2d24a73b5964, use 2d24.
    * This password is required for signing in to the Jenkins dashboard from portal, which is ``http://<HOST-IP>:8080``
    * After you sign in for the first time, you can create your own user account and use that for future purposes, or you can continue to use the administrator account. After you create a user, you need to continue with that.
  5. Set up GitHub to work with Jenkins, by using the steps mentioned in [Generating a new SSH key and adding it to the SSH agent](https://help.github.com/articles/generating-a-new-ssh-key-and-adding-it-to-the-ssh-agent/).
    	* Use the instructions provided by GitHub to generate the SSH key, and to add the SSH key to the GitHub account that is hosting the repository.
    	* Run the commands mentioned in the preceding link in the Jenkins Docker shell (and not on your host).
  	  * To sign in to the Jenkins shell from your host, use the following commands:

      ```sh
      docker exec -t -i [first-four-digits-of-container-ID] /bin/bash
      ```

Ensure that the cluster or machine where the Jenkins container image is hosted has a public-facing IP. This enables the Jenkins instance to receive notifications from GitHub.

## Install the Service Fabric Jenkins plug-in from the portal

1. Go to ``http://PublicIPorFQDN:8081``
2. From the Jenkins dashboard, select **Manage Jenkins** > **Manage Plugins** > **Advanced**.
Here, you can upload a plug-in. Select **Choose file**, and then select the **serviceFabric.hpi** file, which you downloaded under prerequisites. When you select **Upload**, Jenkins automatically installs the plug-in. Allow a restart if requested.

## Create and configure a Jenkins job

1. Create a **new item** from dashboard.
2. Enter an item name (for example, **MyJob**). Select **free-style project**, and click **OK**.
3. Go the job page, and click **Configure**.

   a. In the general section, under **GitHub project**, specify your GitHub project URL. This URL hosts the Service Fabric Java application that you want to integrate with the Jenkins continuous integration, continuous deployment (CI/CD) flow (for example, ``https://github.com/sayantancs/SFJenkins``).

   b. Under the **Source Code Management** section, select **Git**. Specify the repository URL that hosts the Service Fabric Java application that you want to integrate with the Jenkins CI/CD flow (for example, ``https://github.com/sayantancs/SFJenkins.git``). Also, you can specify here which branch to build (for example, **/master**).
4. Configure your *GitHub* (which is hosting the repository) so that it is able to talk to Jenkins. Use the following steps:

   a. Go to your GitHub repository page. Go to **Settings** > **Integrations and Services**.

   b. Select **Add Service**, type **Jenkins**, and select the **Jenkins-GitHub plugin**.

   c. Enter your Jenkins webhook URL (by default, it should be ``http://<PublicIPorFQDN>:8081/github-webhook/``). Click **add/update service**.

   d. A test event is sent to your Jenkins instance. You should see a green check by the webhook in GitHub, and your project will build.

   e. Under the **Build Triggers** section, select which build option you want. For this example, you want to trigger a build whenever some push to the repository happens. So you select **GitHub hook trigger for GITScm polling**. (Previously, this option was called **Build when a change is pushed to GitHub**.)

   f. Under the **Build section**, from the drop-down **Add build step**, select the option **Invoke Gradle Script**. In the widget that comes, specify the path to **Root build script** for your application. It picks up build.gradle from the path specified, and works accordingly. If you create a project named ``MyActor`` (using the Eclipse plug-in or Yeoman generator), the root build script should contain ``${WORKSPACE}/MyActor``. See the following screenshot for an example of what this looks like:

    ![Service Fabric Jenkins Build action][build-step]

   g. From the **Post-Build Actions** drop-down, select **Deploy Service Fabric Project**. Here you need to provide cluster details where the Jenkins compiled Service Fabric application would be deployed. You can also provide additional application details used to deploy the application. See the following screenshot for an example of what this looks like:

    ![Service Fabric Jenkins Build action][post-build-step]

   > [!NOTE]
   > The cluster here could be same as the one hosting the Jenkins container application, in case you are using Service Fabric to deploy the Jenkins container image.
   >

## Next steps
GitHub and Jenkins are now configured. Consider making some sample change in your ``MyActor`` project in the repository example, https://github.com/sayantancs/SFJenkins. Push your changes to a remote ``master`` branch (or any branch that you have configured to work with). This triggers the Jenkins job, ``MyJob``, that you configured. It fetches the changes from GitHub, builds them, and deploys the application to the cluster endpoint you specified in post-build actions.  

  <!-- Images -->
  [build-step]: ./media/service-fabric-cicd-your-linux-java-application-with-jenkins/build-step.png
  [post-build-step]: ./media/service-fabric-cicd-your-linux-java-application-with-jenkins/post-build-step.png<|MERGE_RESOLUTION|>--- conflicted
+++ resolved
@@ -84,13 +84,8 @@
 Now when you run ``docker info`` in the terminal, you should see in the output that the Docker service is running.
 
 ### Steps
-<<<<<<< HEAD
-  1. Pull the Service Fabric Jenkins container image: ``docker pull servicefabric-microsoft.azurecr.io/jenkins:v1``
-  2. Run the container image: ``docker run -itd -p 8080:8080 servicefabric-microsoft.azurecr.io/jenkins:v1``
-=======
   1. Pull the Service Fabric Jenkins container image: ``docker pull raunakpandya/jenkins:v1``
   2. Run the container image: ``docker run -itd -p 8080:8080 raunakpandya/jenkins:v1``
->>>>>>> 87d7e1b5
   3. Get the ID of the container image instance. You can list all the Docker containers with the command ``docker ps –a``
   4. Sign in to the Jenkins portal by using the following steps:
 
