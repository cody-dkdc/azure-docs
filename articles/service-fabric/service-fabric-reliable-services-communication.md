--- conflicted
+++ resolved
@@ -1,434 +1,430 @@
----
-title: Reliable Services communication overview | Microsoft Docs
-description: Overview of the Reliable Services communication model, including opening listeners on services, resolving endpoints, and communicating between services.
-services: service-fabric
-documentationcenter: .net
-author: vturecek
-manager: timlt
-editor: BharatNarasimman
-
-ms.assetid: 36217988-420e-409d-b0a4-e0e875b6eac8
-ms.service: service-fabric
-ms.devlang: multiple
-ms.topic: article
-ms.tgt_pltfrm: na
-ms.workload: required
-ms.date: 04/07/2017
-ms.author: vturecek
-
----
-# How to use the Reliable Services communication APIs
-Azure Service Fabric as a platform is completely agnostic about communication between services. All protocols and stacks are acceptable, from UDP to HTTP. It's up to the service developer to choose how services should communicate. The Reliable Services application framework provides built-in communication stacks as well as APIs that you can use to build your custom communication components.
-
-## Set up service communication
-The Reliable Services API uses a simple interface for service communication. To open an endpoint for your service, simply implement this interface:
-
-```csharp
-
-public interface ICommunicationListener
-{
-    Task<string> OpenAsync(CancellationToken cancellationToken);
-
-    Task CloseAsync(CancellationToken cancellationToken);
-
-    void Abort();
-}
-
-```
-
-```java
-public interface CommunicationListener {
-    CompletableFuture<String> openAsync(CancellationToken cancellationToken);
-
-    CompletableFuture<?> closeAsync(CancellationToken cancellationToken);
-
-    void abort();
-}
-```
-
-You can then add your communication listener implementation by returning it in a service-based class method override.
-
-For stateless services:
-
-```csharp
-class MyStatelessService : StatelessService
-{
-    protected override IEnumerable<ServiceInstanceListener> CreateServiceInstanceListeners()
-    {
-        ...
-    }
-    ...
-}
-```
-```java
-public class MyStatelessService extends StatelessService {
-
-    @Override
-    protected List<ServiceInstanceListener> createServiceInstanceListeners() {
-        ...
-    }
-    ...
-}
-```
-
-For stateful services:
-
-> [!NOTE]
-> Stateful reliable services are not supported in Java yet.
->
->
-
-```csharp
-class MyStatefulService : StatefulService
-{
-    protected override IEnumerable<ServiceReplicaListener> CreateServiceReplicaListeners()
-    {
-        ...
-    }
-    ...
-}
-```
-
-In both cases, you return a collection of listeners. This allows your service to listen on multiple endpoints, potentially using different protocols, by using multiple listeners. For example, you may have an HTTP listener and a separate WebSocket listener. Each listener gets a name, and the resulting collection of *name : address* pairs are represented as a JSON object when a client requests the listening addresses for a service instance or a partition.
-
-In a stateless service, the override returns a collection of ServiceInstanceListeners. A `ServiceInstanceListener` contains a function to create an `ICommunicationListener(C#) / CommunicationListener(Java)` and gives it a name. For stateful services, the override returns a collection of ServiceReplicaListeners. This is slightly different from its stateless counterpart, because a `ServiceReplicaListener` has an option to open an `ICommunicationListener` on secondary replicas. Not only can you use multiple communication listeners in a service, but you can also specify which listeners accept requests on secondary replicas and which ones listen only on primary replicas.
-
-For example, you can have a ServiceRemotingListener that takes RPC calls only on primary replicas, and a second, custom listener that takes read requests on secondary replicas over HTTP:
-
-```csharp
-protected override IEnumerable<ServiceReplicaListener> CreateServiceReplicaListeners()
-{
-    return new[]
-    {
-        new ServiceReplicaListener(context =>
-            new MyCustomHttpListener(context),
-            "HTTPReadonlyEndpoint",
-            true),
-
-        new ServiceReplicaListener(context =>
-            this.CreateServiceRemotingListener(context),
-            "rpcPrimaryEndpoint",
-            false)
-    };
-}
-```
-
-> [!NOTE]
-> When creating multiple listeners for a service, each listener **must** be given a unique name.
->
->
-
-Finally, describe the endpoints that are required for the service in the [service manifest](service-fabric-application-model.md) under the section on endpoints.
-
-```xml
-<Resources>
-    <Endpoints>
-      <Endpoint Name="WebServiceEndpoint" Protocol="http" Port="80" />
-      <Endpoint Name="OtherServiceEndpoint" Protocol="tcp" Port="8505" />
-    <Endpoints>
-</Resources>
-
-```
-
-The communication listener can access the endpoint resources allocated to it from the `CodePackageActivationContext` in the `ServiceContext`. The listener can then start listening for requests when it is opened.
-
-```csharp
-var codePackageActivationContext = serviceContext.CodePackageActivationContext;
-var port = codePackageActivationContext.GetEndpoint("ServiceEndpoint").Port;
-
-```
-```java
-CodePackageActivationContext codePackageActivationContext = serviceContext.getCodePackageActivationContext();
-int port = codePackageActivationContext.getEndpoint("ServiceEndpoint").getPort();
-
-```
-
-> [!NOTE]
-> Endpoint resources are common to the entire service package, and they are allocated by Service Fabric when the service package is activated. Multiple service replicas hosted in the same ServiceHost may share the same port. This means that the communication listener should support port sharing. The recommended way of doing this is for the communication listener to use the partition ID and replica/instance ID when it generates the listen address.
->
->
-
-### Service address registration
-A system service called the *Naming Service* runs on Service Fabric clusters. The Naming Service is a registrar for services and their addresses that each instance or replica of the service is listening on. When the `OpenAsync(C#) / openAsync(Java)` method of an `ICommunicationListener(C#) / CommunicationListener(Java)` completes, its return value gets registered in the Naming Service. This return value that gets published in the Naming Service is a string whose value can be anything at all. This string value is what clients see when they ask for an address for the service from the Naming Service.
-
-```csharp
-public Task<string> OpenAsync(CancellationToken cancellationToken)
-{
-    EndpointResourceDescription serviceEndpoint = serviceContext.CodePackageActivationContext.GetEndpoint("ServiceEndpoint");
-    int port = serviceEndpoint.Port;
-
-    this.listeningAddress = string.Format(
-                CultureInfo.InvariantCulture,
-                "http://+:{0}/",
-                port);
-
-    this.publishAddress = this.listeningAddress.Replace("+", FabricRuntime.GetNodeContext().IPAddressOrFQDN);
-
-    this.webApp = WebApp.Start(this.listeningAddress, appBuilder => this.startup.Invoke(appBuilder));
-
-    // the string returned here will be published in the Naming Service.
-    return Task.FromResult(this.publishAddress);
-}
-```
-```java
-public CompletableFuture<String> openAsync(CancellationToken cancellationToken)
-{
-    EndpointResourceDescription serviceEndpoint = serviceContext.getCodePackageActivationContext.getEndpoint("ServiceEndpoint");
-    int port = serviceEndpoint.getPort();
-
-    this.publishAddress = String.format("http://%s:%d/", FabricRuntime.getNodeContext().getIpAddressOrFQDN(), port);
-
-    this.webApp = new WebApp(port);
-    this.webApp.start();
-
-    /* the string returned here will be published in the Naming Service.
-     */
-    return CompletableFuture.completedFuture(this.publishAddress);
-}
-```
-
-Service Fabric provides APIs that allow clients and other services to then ask for this address by service name. This is important because the service address is not static. Services are moved around in the cluster for resource balancing and availability purposes. This is the mechanism that allow clients to resolve the listening address for a service.
-
-> [!NOTE]
-> For a complete walk-through of how to write a communication listener, see [Service Fabric Web API services with OWIN self-hosting](service-fabric-reliable-services-communication-webapi.md) for C#, whereas for Java you can write your own HTTP server implementation, see EchoServer application example at https://github.com/Azure-Samples/service-fabric-java-getting-started.
->
->
-
-## Communicating with a service
-The Reliable Services API provides the following libraries to write clients that communicate with services.
-
-### Service endpoint resolution
-The first step to communication with a service is to resolve an endpoint address of the partition or instance of the service you want to talk to. The `ServicePartitionResolver(C#) / FabricServicePartitionResolver(Java)` utility class is a basic primitive that helps clients determine the endpoint of a service at runtime. In Service Fabric terminology, the process of determining the endpoint of a service is referred to as the *service endpoint resolution*.
-
-To connect to services within a cluster, ServicePartitionResolver can be created using default settings. This is the recommended usage for most situations:
-
-```csharp
-ServicePartitionResolver resolver = ServicePartitionResolver.GetDefault();
-```
-```java
-FabricServicePartitionResolver resolver = FabricServicePartitionResolver.getDefault();
-```
-
-To connect to services in a different cluster, a ServicePartitionResolver can be created with a set of cluster gateway endpoints. Note that gateway endpoints are just different endpoints for connecting to the same cluster. For example:
-
-```csharp
-ServicePartitionResolver resolver = new  ServicePartitionResolver("mycluster.cloudapp.azure.com:19000", "mycluster.cloudapp.azure.com:19001");
-```
-```java
-FabricServicePartitionResolver resolver = new  FabricServicePartitionResolver("mycluster.cloudapp.azure.com:19000", "mycluster.cloudapp.azure.com:19001");
-```
-
-Alternatively, `ServicePartitionResolver` can be given a function for creating a `FabricClient` to use internally:
-
-```csharp
-public delegate FabricClient CreateFabricClientDelegate();
-```
-```java
-public FabricServicePartitionResolver(CreateFabricClient createFabricClient) {
-...
-}
-
-public interface CreateFabricClient {
-    public FabricClient getFabricClient();
-}
-```
-
-`FabricClient` is the object that is used to communicate with the Service Fabric cluster for various management operations on the cluster. This is useful when you want more control over how a service partition resolver interacts with your cluster. `FabricClient` performs caching internally and is generally expensive to create, so it is important to reuse `FabricClient` instances as much as possible.
-
-```csharp
-ServicePartitionResolver resolver = new  ServicePartitionResolver(() => CreateMyFabricClient());
-```
-```java
-FabricServicePartitionResolver resolver = new  FabricServicePartitionResolver(() -> new CreateFabricClientImpl());
-```
-
-A resolve method is then used to retrieve the address of a service or a service partition for partitioned services.
-
-```csharp
-ServicePartitionResolver resolver = ServicePartitionResolver.GetDefault();
-
-ResolvedServicePartition partition =
-    await resolver.ResolveAsync(new Uri("fabric:/MyApp/MyService"), new ServicePartitionKey(), cancellationToken);
-```
-```java
-FabricServicePartitionResolver resolver = FabricServicePartitionResolver.getDefault();
-
-CompletableFuture<ResolvedServicePartition> partition =
-    resolver.resolveAsync(new URI("fabric:/MyApp/MyService"), new ServicePartitionKey());
-```
-
-A service address can be resolved easily using a ServicePartitionResolver, but more work is required to ensure the resolved address can be used correctly. Your client needs to detect whether the connection attempt failed because of a transient error and can be retried (e.g., service moved or is temporarily unavailable), or a permanent error (e.g., service was deleted or the requested resource no longer exists). Service instances or replicas can move around from node to node at any time for multiple reasons. The service address resolved through ServicePartitionResolver may be stale by the time your client code attempts to connect. In that case again the client needs to re-resolve the address. Providing the previous `ResolvedServicePartition` indicates that the resolver needs to try again rather than simply retrieve a cached address.
-
-Typically, the client code need not work with the ServicePartitionResolver directly. It is created and passed on to communication client factories in the Reliable Services API. The factories use the resolver internally to generate a client object that can be used to communicate with services.
-
-### Communication clients and factories
-The communication factory library implements a typical fault-handling retry pattern that makes retrying connections to resolved service endpoints easier. The factory library provides the retry mechanism while you provide the error handlers.
-
-`ICommunicationClientFactory(C#) / CommunicationClientFactory(Java)` defines the base interface implemented by a communication client factory that produces clients that can talk to a Service Fabric service. The implementation of the CommunicationClientFactory depends on the communication stack used by the Service Fabric service where the client wants to communicate. The Reliable Services API provides a `CommunicationClientFactoryBase<TCommunicationClient>`. This provides a base implementation of the CommunicationClientFactory interface and performs tasks that are common to all the communication stacks. (These tasks include using a ServicePartitionResolver to determine the service endpoint). Clients usually implement the abstract CommunicationClientFactoryBase class to handle logic that is specific to the communication stack.
-
-The communication client just receives an address and uses it to connect to a service. The client can use whatever protocol it wants.
-
-```csharp
-class MyCommunicationClient : ICommunicationClient
-{
-    public ResolvedServiceEndpoint Endpoint { get; set; }
-
-    public string ListenerName { get; set; }
-
-    public ResolvedServicePartition ResolvedServicePartition { get; set; }
-}
-```
-```java
-public class MyCommunicationClient implements CommunicationClient {
-
-    private ResolvedServicePartition resolvedServicePartition;
-    private String listenerName;
-    private ResolvedServiceEndpoint endPoint;
-
-    /*
-     * Getters and Setters
-     */
-}
-```
-
-The client factory is primarily responsible for creating communication clients. For clients that don't maintain a persistent connection, such as an HTTP client, the factory only needs to create and return the client. Other protocols that maintain a persistent connection, such as some binary protocols, should also be validated by the factory to determine whether the connection needs to be re-created.  
-
-```csharp
-public class MyCommunicationClientFactory : CommunicationClientFactoryBase<MyCommunicationClient>
-{
-    protected override void AbortClient(MyCommunicationClient client)
-    {
-    }
-
-    protected override Task<MyCommunicationClient> CreateClientAsync(string endpoint, CancellationToken cancellationToken)
-    {
-    }
-
-    protected override bool ValidateClient(MyCommunicationClient clientChannel)
-    {
-    }
-
-    protected override bool ValidateClient(string endpoint, MyCommunicationClient client)
-    {
-    }
-}
-```
-```java
-public class MyCommunicationClientFactory extends CommunicationClientFactoryBase<MyCommunicationClient> {
-
-    @Override
-    protected boolean validateClient(MyCommunicationClient clientChannel) {
-    }
-
-    @Override
-    protected boolean validateClient(String endpoint, MyCommunicationClient client) {
-    }
-
-    @Override
-    protected CompletableFuture<MyCommunicationClient> createClientAsync(String endpoint) {
-    }
-
-    @Override
-    protected void abortClient(MyCommunicationClient client) {
-    }
-}
-```
-
-Finally, an exception handler is responsible for determining what action to take when an exception occurs. Exceptions are categorized into **retryable** and **non retryable**.
-
-* **Non retryable** exceptions simply get rethrown back to the caller.
-* **retryable** exceptions are further categorized into **transient** and **non-transient**.
-  * **Transient** exceptions are those that can simply be retried without re-resolving the service endpoint address. These will include transient network problems or service error responses other than those that indicate the service endpoint address does not exist.
-  * **Non-transient** exceptions are those that require the service endpoint address to be re-resolved. These include exceptions that indicate the service endpoint could not be reached, indicating the service has moved to a different node.
-
-The `TryHandleException` makes a decision about a given exception. If it **does not know** what decisions to make about an exception, it should return **false**. If it **does know** what decision to make, it should set the result accordingly and return **true**.
-
-```csharp
-class MyExceptionHandler : IExceptionHandler
-{
-    public bool TryHandleException(ExceptionInformation exceptionInformation, OperationRetrySettings retrySettings, out ExceptionHandlingResult result)
-    {
-        // if exceptionInformation.Exception is known and is transient (can be retried without re-resolving)
-        result = new ExceptionHandlingRetryResult(exceptionInformation.Exception, true, retrySettings, retrySettings.DefaultMaxRetryCount);
-        return true;
-
-
-        // if exceptionInformation.Exception is known and is not transient (indicates a new service endpoint address must be resolved)
-        result = new ExceptionHandlingRetryResult(exceptionInformation.Exception, false, retrySettings, retrySettings.DefaultMaxRetryCount);
-        return true;
-
-        // if exceptionInformation.Exception is unknown (let the next IExceptionHandler attempt to handle it)
-        result = null;
-        return false;
-    }
-}
-```
-```java
-public class MyExceptionHandler implements ExceptionHandler {
-
-    @Override
-    public ExceptionHandlingResult handleException(ExceptionInformation exceptionInformation, OperationRetrySettings retrySettings) {        
-
-        /* if exceptionInformation.getException() is known and is transient (can be retried without re-resolving)
-         */
-        result = new ExceptionHandlingRetryResult(exceptionInformation.getException(), true, retrySettings, retrySettings.getDefaultMaxRetryCount());
-        return true;
-
-
-        /* if exceptionInformation.getException() is known and is not transient (indicates a new service endpoint address must be resolved)
-         */
-        result = new ExceptionHandlingRetryResult(exceptionInformation.getException(), false, retrySettings, retrySettings.getDefaultMaxRetryCount());
-        return true;
-
-        /* if exceptionInformation.getException() is unknown (let the next ExceptionHandler attempt to handle it)
-         */
-        result = null;
-        return false;
-
-    }
-}
-```
-### Putting it all together
-With an `ICommunicationClient(C#) / CommunicationClient(Java)`, `ICommunicationClientFactory(C#) / CommunicationClientFactory(Java)`, and `IExceptionHandler(C#) / ExceptionHandler(Java)` built around a communication protocol, a `ServicePartitionClient(C#) / FabricServicePartitionClient(Java)` wraps it all together and provides the fault-handling and service partition address resolution loop around these components.
-
-```csharp
-private MyCommunicationClientFactory myCommunicationClientFactory;
-private Uri myServiceUri;
-
-var myServicePartitionClient = new ServicePartitionClient<MyCommunicationClient>(
-    this.myCommunicationClientFactory,
-    this.myServiceUri,
-    myPartitionKey);
-
-var result = await myServicePartitionClient.InvokeWithRetryAsync(async (client) =>
-   {
-      // Communicate with the service using the client.
-   },
-   CancellationToken.None);
-
-```
-```java
-private MyCommunicationClientFactory myCommunicationClientFactory;
-private URI myServiceUri;
-
-FabricServicePartitionClient myServicePartitionClient = new FabricServicePartitionClient<MyCommunicationClient>(
-    this.myCommunicationClientFactory,
-    this.myServiceUri,
-    myPartitionKey);
-
-CompletableFuture<?> result = myServicePartitionClient.invokeWithRetryAsync(client -> {
-      /* Communicate with the service using the client.
-       */
-   });
-
-```
-
-## Next steps
-<<<<<<< HEAD
-* See an example of HTTP communication between services in a [C# sample project on GitHUb](https://github.com/Azure-Samples/service-fabric-dotnet-getting-started/tree/master/Services/WordCount) or [Java sample project on GitHUb](https://github.com/Azure-Samples/service-fabric-java-getting-started/tree/master/Services/WatchDog).
-=======
-* See an example of HTTP communication between services in a [C# sample project on GitHUb](https://github.com/Azure-Samples/service-fabric-dotnet-getting-started/tree/classic/Services/WordCount) or [Java sample project on GitHUb](https://github.com/Azure-Samples/service-fabric-java-getting-started/tree/master/Services/WatchDog).
->>>>>>> a42dbad0
-* [Remote procedure calls with Reliable Services remoting](service-fabric-reliable-services-communication-remoting.md)
-* [Web API that uses OWIN in Reliable Services](service-fabric-reliable-services-communication-webapi.md)
-* [WCF communication by using Reliable Services](service-fabric-reliable-services-communication-wcf.md)
+---
+title: Reliable Services communication overview | Microsoft Docs
+description: Overview of the Reliable Services communication model, including opening listeners on services, resolving endpoints, and communicating between services.
+services: service-fabric
+documentationcenter: .net
+author: vturecek
+manager: timlt
+editor: BharatNarasimman
+
+ms.assetid: 36217988-420e-409d-b0a4-e0e875b6eac8
+ms.service: service-fabric
+ms.devlang: multiple
+ms.topic: article
+ms.tgt_pltfrm: na
+ms.workload: required
+ms.date: 04/07/2017
+ms.author: vturecek
+
+---
+# How to use the Reliable Services communication APIs
+Azure Service Fabric as a platform is completely agnostic about communication between services. All protocols and stacks are acceptable, from UDP to HTTP. It's up to the service developer to choose how services should communicate. The Reliable Services application framework provides built-in communication stacks as well as APIs that you can use to build your custom communication components.
+
+## Set up service communication
+The Reliable Services API uses a simple interface for service communication. To open an endpoint for your service, simply implement this interface:
+
+```csharp
+
+public interface ICommunicationListener
+{
+    Task<string> OpenAsync(CancellationToken cancellationToken);
+
+    Task CloseAsync(CancellationToken cancellationToken);
+
+    void Abort();
+}
+
+```
+
+```java
+public interface CommunicationListener {
+    CompletableFuture<String> openAsync(CancellationToken cancellationToken);
+
+    CompletableFuture<?> closeAsync(CancellationToken cancellationToken);
+
+    void abort();
+}
+```
+
+You can then add your communication listener implementation by returning it in a service-based class method override.
+
+For stateless services:
+
+```csharp
+class MyStatelessService : StatelessService
+{
+    protected override IEnumerable<ServiceInstanceListener> CreateServiceInstanceListeners()
+    {
+        ...
+    }
+    ...
+}
+```
+```java
+public class MyStatelessService extends StatelessService {
+
+    @Override
+    protected List<ServiceInstanceListener> createServiceInstanceListeners() {
+        ...
+    }
+    ...
+}
+```
+
+For stateful services:
+
+> [!NOTE]
+> Stateful reliable services are not supported in Java yet.
+>
+>
+
+```csharp
+class MyStatefulService : StatefulService
+{
+    protected override IEnumerable<ServiceReplicaListener> CreateServiceReplicaListeners()
+    {
+        ...
+    }
+    ...
+}
+```
+
+In both cases, you return a collection of listeners. This allows your service to listen on multiple endpoints, potentially using different protocols, by using multiple listeners. For example, you may have an HTTP listener and a separate WebSocket listener. Each listener gets a name, and the resulting collection of *name : address* pairs are represented as a JSON object when a client requests the listening addresses for a service instance or a partition.
+
+In a stateless service, the override returns a collection of ServiceInstanceListeners. A `ServiceInstanceListener` contains a function to create an `ICommunicationListener(C#) / CommunicationListener(Java)` and gives it a name. For stateful services, the override returns a collection of ServiceReplicaListeners. This is slightly different from its stateless counterpart, because a `ServiceReplicaListener` has an option to open an `ICommunicationListener` on secondary replicas. Not only can you use multiple communication listeners in a service, but you can also specify which listeners accept requests on secondary replicas and which ones listen only on primary replicas.
+
+For example, you can have a ServiceRemotingListener that takes RPC calls only on primary replicas, and a second, custom listener that takes read requests on secondary replicas over HTTP:
+
+```csharp
+protected override IEnumerable<ServiceReplicaListener> CreateServiceReplicaListeners()
+{
+    return new[]
+    {
+        new ServiceReplicaListener(context =>
+            new MyCustomHttpListener(context),
+            "HTTPReadonlyEndpoint",
+            true),
+
+        new ServiceReplicaListener(context =>
+            this.CreateServiceRemotingListener(context),
+            "rpcPrimaryEndpoint",
+            false)
+    };
+}
+```
+
+> [!NOTE]
+> When creating multiple listeners for a service, each listener **must** be given a unique name.
+>
+>
+
+Finally, describe the endpoints that are required for the service in the [service manifest](service-fabric-application-model.md) under the section on endpoints.
+
+```xml
+<Resources>
+    <Endpoints>
+      <Endpoint Name="WebServiceEndpoint" Protocol="http" Port="80" />
+      <Endpoint Name="OtherServiceEndpoint" Protocol="tcp" Port="8505" />
+    <Endpoints>
+</Resources>
+
+```
+
+The communication listener can access the endpoint resources allocated to it from the `CodePackageActivationContext` in the `ServiceContext`. The listener can then start listening for requests when it is opened.
+
+```csharp
+var codePackageActivationContext = serviceContext.CodePackageActivationContext;
+var port = codePackageActivationContext.GetEndpoint("ServiceEndpoint").Port;
+
+```
+```java
+CodePackageActivationContext codePackageActivationContext = serviceContext.getCodePackageActivationContext();
+int port = codePackageActivationContext.getEndpoint("ServiceEndpoint").getPort();
+
+```
+
+> [!NOTE]
+> Endpoint resources are common to the entire service package, and they are allocated by Service Fabric when the service package is activated. Multiple service replicas hosted in the same ServiceHost may share the same port. This means that the communication listener should support port sharing. The recommended way of doing this is for the communication listener to use the partition ID and replica/instance ID when it generates the listen address.
+>
+>
+
+### Service address registration
+A system service called the *Naming Service* runs on Service Fabric clusters. The Naming Service is a registrar for services and their addresses that each instance or replica of the service is listening on. When the `OpenAsync(C#) / openAsync(Java)` method of an `ICommunicationListener(C#) / CommunicationListener(Java)` completes, its return value gets registered in the Naming Service. This return value that gets published in the Naming Service is a string whose value can be anything at all. This string value is what clients see when they ask for an address for the service from the Naming Service.
+
+```csharp
+public Task<string> OpenAsync(CancellationToken cancellationToken)
+{
+    EndpointResourceDescription serviceEndpoint = serviceContext.CodePackageActivationContext.GetEndpoint("ServiceEndpoint");
+    int port = serviceEndpoint.Port;
+
+    this.listeningAddress = string.Format(
+                CultureInfo.InvariantCulture,
+                "http://+:{0}/",
+                port);
+
+    this.publishAddress = this.listeningAddress.Replace("+", FabricRuntime.GetNodeContext().IPAddressOrFQDN);
+
+    this.webApp = WebApp.Start(this.listeningAddress, appBuilder => this.startup.Invoke(appBuilder));
+
+    // the string returned here will be published in the Naming Service.
+    return Task.FromResult(this.publishAddress);
+}
+```
+```java
+public CompletableFuture<String> openAsync(CancellationToken cancellationToken)
+{
+    EndpointResourceDescription serviceEndpoint = serviceContext.getCodePackageActivationContext.getEndpoint("ServiceEndpoint");
+    int port = serviceEndpoint.getPort();
+
+    this.publishAddress = String.format("http://%s:%d/", FabricRuntime.getNodeContext().getIpAddressOrFQDN(), port);
+
+    this.webApp = new WebApp(port);
+    this.webApp.start();
+
+    /* the string returned here will be published in the Naming Service.
+     */
+    return CompletableFuture.completedFuture(this.publishAddress);
+}
+```
+
+Service Fabric provides APIs that allow clients and other services to then ask for this address by service name. This is important because the service address is not static. Services are moved around in the cluster for resource balancing and availability purposes. This is the mechanism that allow clients to resolve the listening address for a service.
+
+> [!NOTE]
+> For a complete walk-through of how to write a communication listener, see [Service Fabric Web API services with OWIN self-hosting](service-fabric-reliable-services-communication-webapi.md) for C#, whereas for Java you can write your own HTTP server implementation, see EchoServer application example at https://github.com/Azure-Samples/service-fabric-java-getting-started.
+>
+>
+
+## Communicating with a service
+The Reliable Services API provides the following libraries to write clients that communicate with services.
+
+### Service endpoint resolution
+The first step to communication with a service is to resolve an endpoint address of the partition or instance of the service you want to talk to. The `ServicePartitionResolver(C#) / FabricServicePartitionResolver(Java)` utility class is a basic primitive that helps clients determine the endpoint of a service at runtime. In Service Fabric terminology, the process of determining the endpoint of a service is referred to as the *service endpoint resolution*.
+
+To connect to services within a cluster, ServicePartitionResolver can be created using default settings. This is the recommended usage for most situations:
+
+```csharp
+ServicePartitionResolver resolver = ServicePartitionResolver.GetDefault();
+```
+```java
+FabricServicePartitionResolver resolver = FabricServicePartitionResolver.getDefault();
+```
+
+To connect to services in a different cluster, a ServicePartitionResolver can be created with a set of cluster gateway endpoints. Note that gateway endpoints are just different endpoints for connecting to the same cluster. For example:
+
+```csharp
+ServicePartitionResolver resolver = new  ServicePartitionResolver("mycluster.cloudapp.azure.com:19000", "mycluster.cloudapp.azure.com:19001");
+```
+```java
+FabricServicePartitionResolver resolver = new  FabricServicePartitionResolver("mycluster.cloudapp.azure.com:19000", "mycluster.cloudapp.azure.com:19001");
+```
+
+Alternatively, `ServicePartitionResolver` can be given a function for creating a `FabricClient` to use internally:
+
+```csharp
+public delegate FabricClient CreateFabricClientDelegate();
+```
+```java
+public FabricServicePartitionResolver(CreateFabricClient createFabricClient) {
+...
+}
+
+public interface CreateFabricClient {
+    public FabricClient getFabricClient();
+}
+```
+
+`FabricClient` is the object that is used to communicate with the Service Fabric cluster for various management operations on the cluster. This is useful when you want more control over how a service partition resolver interacts with your cluster. `FabricClient` performs caching internally and is generally expensive to create, so it is important to reuse `FabricClient` instances as much as possible.
+
+```csharp
+ServicePartitionResolver resolver = new  ServicePartitionResolver(() => CreateMyFabricClient());
+```
+```java
+FabricServicePartitionResolver resolver = new  FabricServicePartitionResolver(() -> new CreateFabricClientImpl());
+```
+
+A resolve method is then used to retrieve the address of a service or a service partition for partitioned services.
+
+```csharp
+ServicePartitionResolver resolver = ServicePartitionResolver.GetDefault();
+
+ResolvedServicePartition partition =
+    await resolver.ResolveAsync(new Uri("fabric:/MyApp/MyService"), new ServicePartitionKey(), cancellationToken);
+```
+```java
+FabricServicePartitionResolver resolver = FabricServicePartitionResolver.getDefault();
+
+CompletableFuture<ResolvedServicePartition> partition =
+    resolver.resolveAsync(new URI("fabric:/MyApp/MyService"), new ServicePartitionKey());
+```
+
+A service address can be resolved easily using a ServicePartitionResolver, but more work is required to ensure the resolved address can be used correctly. Your client needs to detect whether the connection attempt failed because of a transient error and can be retried (e.g., service moved or is temporarily unavailable), or a permanent error (e.g., service was deleted or the requested resource no longer exists). Service instances or replicas can move around from node to node at any time for multiple reasons. The service address resolved through ServicePartitionResolver may be stale by the time your client code attempts to connect. In that case again the client needs to re-resolve the address. Providing the previous `ResolvedServicePartition` indicates that the resolver needs to try again rather than simply retrieve a cached address.
+
+Typically, the client code need not work with the ServicePartitionResolver directly. It is created and passed on to communication client factories in the Reliable Services API. The factories use the resolver internally to generate a client object that can be used to communicate with services.
+
+### Communication clients and factories
+The communication factory library implements a typical fault-handling retry pattern that makes retrying connections to resolved service endpoints easier. The factory library provides the retry mechanism while you provide the error handlers.
+
+`ICommunicationClientFactory(C#) / CommunicationClientFactory(Java)` defines the base interface implemented by a communication client factory that produces clients that can talk to a Service Fabric service. The implementation of the CommunicationClientFactory depends on the communication stack used by the Service Fabric service where the client wants to communicate. The Reliable Services API provides a `CommunicationClientFactoryBase<TCommunicationClient>`. This provides a base implementation of the CommunicationClientFactory interface and performs tasks that are common to all the communication stacks. (These tasks include using a ServicePartitionResolver to determine the service endpoint). Clients usually implement the abstract CommunicationClientFactoryBase class to handle logic that is specific to the communication stack.
+
+The communication client just receives an address and uses it to connect to a service. The client can use whatever protocol it wants.
+
+```csharp
+class MyCommunicationClient : ICommunicationClient
+{
+    public ResolvedServiceEndpoint Endpoint { get; set; }
+
+    public string ListenerName { get; set; }
+
+    public ResolvedServicePartition ResolvedServicePartition { get; set; }
+}
+```
+```java
+public class MyCommunicationClient implements CommunicationClient {
+
+    private ResolvedServicePartition resolvedServicePartition;
+    private String listenerName;
+    private ResolvedServiceEndpoint endPoint;
+
+    /*
+     * Getters and Setters
+     */
+}
+```
+
+The client factory is primarily responsible for creating communication clients. For clients that don't maintain a persistent connection, such as an HTTP client, the factory only needs to create and return the client. Other protocols that maintain a persistent connection, such as some binary protocols, should also be validated by the factory to determine whether the connection needs to be re-created.  
+
+```csharp
+public class MyCommunicationClientFactory : CommunicationClientFactoryBase<MyCommunicationClient>
+{
+    protected override void AbortClient(MyCommunicationClient client)
+    {
+    }
+
+    protected override Task<MyCommunicationClient> CreateClientAsync(string endpoint, CancellationToken cancellationToken)
+    {
+    }
+
+    protected override bool ValidateClient(MyCommunicationClient clientChannel)
+    {
+    }
+
+    protected override bool ValidateClient(string endpoint, MyCommunicationClient client)
+    {
+    }
+}
+```
+```java
+public class MyCommunicationClientFactory extends CommunicationClientFactoryBase<MyCommunicationClient> {
+
+    @Override
+    protected boolean validateClient(MyCommunicationClient clientChannel) {
+    }
+
+    @Override
+    protected boolean validateClient(String endpoint, MyCommunicationClient client) {
+    }
+
+    @Override
+    protected CompletableFuture<MyCommunicationClient> createClientAsync(String endpoint) {
+    }
+
+    @Override
+    protected void abortClient(MyCommunicationClient client) {
+    }
+}
+```
+
+Finally, an exception handler is responsible for determining what action to take when an exception occurs. Exceptions are categorized into **retryable** and **non retryable**.
+
+* **Non retryable** exceptions simply get rethrown back to the caller.
+* **retryable** exceptions are further categorized into **transient** and **non-transient**.
+  * **Transient** exceptions are those that can simply be retried without re-resolving the service endpoint address. These will include transient network problems or service error responses other than those that indicate the service endpoint address does not exist.
+  * **Non-transient** exceptions are those that require the service endpoint address to be re-resolved. These include exceptions that indicate the service endpoint could not be reached, indicating the service has moved to a different node.
+
+The `TryHandleException` makes a decision about a given exception. If it **does not know** what decisions to make about an exception, it should return **false**. If it **does know** what decision to make, it should set the result accordingly and return **true**.
+
+```csharp
+class MyExceptionHandler : IExceptionHandler
+{
+    public bool TryHandleException(ExceptionInformation exceptionInformation, OperationRetrySettings retrySettings, out ExceptionHandlingResult result)
+    {
+        // if exceptionInformation.Exception is known and is transient (can be retried without re-resolving)
+        result = new ExceptionHandlingRetryResult(exceptionInformation.Exception, true, retrySettings, retrySettings.DefaultMaxRetryCount);
+        return true;
+
+
+        // if exceptionInformation.Exception is known and is not transient (indicates a new service endpoint address must be resolved)
+        result = new ExceptionHandlingRetryResult(exceptionInformation.Exception, false, retrySettings, retrySettings.DefaultMaxRetryCount);
+        return true;
+
+        // if exceptionInformation.Exception is unknown (let the next IExceptionHandler attempt to handle it)
+        result = null;
+        return false;
+    }
+}
+```
+```java
+public class MyExceptionHandler implements ExceptionHandler {
+
+    @Override
+    public ExceptionHandlingResult handleException(ExceptionInformation exceptionInformation, OperationRetrySettings retrySettings) {        
+
+        /* if exceptionInformation.getException() is known and is transient (can be retried without re-resolving)
+         */
+        result = new ExceptionHandlingRetryResult(exceptionInformation.getException(), true, retrySettings, retrySettings.getDefaultMaxRetryCount());
+        return true;
+
+
+        /* if exceptionInformation.getException() is known and is not transient (indicates a new service endpoint address must be resolved)
+         */
+        result = new ExceptionHandlingRetryResult(exceptionInformation.getException(), false, retrySettings, retrySettings.getDefaultMaxRetryCount());
+        return true;
+
+        /* if exceptionInformation.getException() is unknown (let the next ExceptionHandler attempt to handle it)
+         */
+        result = null;
+        return false;
+
+    }
+}
+```
+### Putting it all together
+With an `ICommunicationClient(C#) / CommunicationClient(Java)`, `ICommunicationClientFactory(C#) / CommunicationClientFactory(Java)`, and `IExceptionHandler(C#) / ExceptionHandler(Java)` built around a communication protocol, a `ServicePartitionClient(C#) / FabricServicePartitionClient(Java)` wraps it all together and provides the fault-handling and service partition address resolution loop around these components.
+
+```csharp
+private MyCommunicationClientFactory myCommunicationClientFactory;
+private Uri myServiceUri;
+
+var myServicePartitionClient = new ServicePartitionClient<MyCommunicationClient>(
+    this.myCommunicationClientFactory,
+    this.myServiceUri,
+    myPartitionKey);
+
+var result = await myServicePartitionClient.InvokeWithRetryAsync(async (client) =>
+   {
+      // Communicate with the service using the client.
+   },
+   CancellationToken.None);
+
+```
+```java
+private MyCommunicationClientFactory myCommunicationClientFactory;
+private URI myServiceUri;
+
+FabricServicePartitionClient myServicePartitionClient = new FabricServicePartitionClient<MyCommunicationClient>(
+    this.myCommunicationClientFactory,
+    this.myServiceUri,
+    myPartitionKey);
+
+CompletableFuture<?> result = myServicePartitionClient.invokeWithRetryAsync(client -> {
+      /* Communicate with the service using the client.
+       */
+   });
+
+```
+
+## Next steps
+* See an example of HTTP communication between services in a [C# sample project on GitHUb](https://github.com/Azure-Samples/service-fabric-dotnet-getting-started/tree/classic/Services/WordCount) or [Java sample project on GitHUb](https://github.com/Azure-Samples/service-fabric-java-getting-started/tree/master/Services/WatchDog).
+* [Remote procedure calls with Reliable Services remoting](service-fabric-reliable-services-communication-remoting.md)
+* [Web API that uses OWIN in Reliable Services](service-fabric-reliable-services-communication-webapi.md)
+* [WCF communication by using Reliable Services](service-fabric-reliable-services-communication-wcf.md)