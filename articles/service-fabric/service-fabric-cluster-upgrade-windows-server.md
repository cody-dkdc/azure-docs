---
<<<<<<< HEAD
title: Upgrade a standalone Service Fabric cluster on Windows Server | Microsoft Docs
description: Upgrade the Service Fabric code and/or configuration that runs a standalone Service Fabric cluster, including setting cluster update mode
=======
title: Upgrade a standalone Azure Service Fabric cluster on Windows Server | Microsoft Docs
description: Upgrade the Azure Service Fabric code and/or configuration that runs a standalone Service Fabric cluster, including setting the cluster update mode.
>>>>>>> 8fb48822
services: service-fabric
documentationcenter: .net
author: ChackDan
manager: timlt
editor: ''

ms.assetid: 66296cc6-9524-4c6a-b0a6-57c253bdf67e
ms.service: service-fabric
ms.devlang: dotnet
ms.topic: article
ms.tgt_pltfrm: na
ms.workload: na
ms.date: 02/02/2017
ms.author: chackdan

---
# Upgrade your standalone Azure Service Fabric cluster on Windows Server
> [!div class="op_single_selector"]
<<<<<<< HEAD
> * [Azure Cluster](service-fabric-cluster-upgrade.md)
> * [Standalone Cluster](service-fabric-cluster-upgrade-windows-server.md)
>
>

For any modern system, the ability to upgrade is a key to the long-term success of your product. A Service Fabric cluster is a resource that you own. This article describes how you can make sure that the cluster always runs supported versions of Service Fabric code and configurations.

## Control the Service Fabric version that runs on your cluster
To set your cluster to download updates of Service Fabric when Microsoft releases a new version, set the **fabricClusterAutoupgradeEnabled** cluster configuration to true. To select a supported version of Service Fabric that you want your cluster to be on, set the **fabricClusterAutoupgradeEnabled** cluster configuration to false.

> [!NOTE]
> Make sure that your cluster always runs a supported Service Fabric version. When Microsoft announces the release of a new version of Service Fabric, the previous version is marked for end of support after a minimum of 60 days from the date of the announcement. New releases are announced [on the Service Fabric team blog](https://blogs.msdn.microsoft.com/azureservicefabric/). The new release is available to choose at that point.
>
>

You can upgrade your cluster to the new version only if you are using a production-style node configuration, where each Service Fabric node is allocated on a separate physical or virtual machine. If you have a development cluster, where more than one Service Fabric node is on a single physical or virtual machine, you must recreate the cluster with the new version.

Two distinct workflows can upgrade your cluster to the latest version or a supported Service Fabric version. One workflow is for clusters that have connectivity to download the latest version automatically. The other workflow is for clusters that do not have connectivity to download the latest Service Fabric version.

### Upgrade clusters that have connectivity to download the latest code and configuration
Use these steps to upgrade your cluster to a supported version if your cluster nodes have Internet connectivity to [http://download.microsoft.com](http://download.microsoft.com).

For clusters that have connectivity to [http://download.microsoft.com](http://download.microsoft.com), Microsoft periodically checks for the availability of new Service Fabric versions.

When a new Service Fabric version is available, the package is downloaded locally to the cluster and provisioned for upgrade. Additionally, to inform the customer of this new version, the system shows an explicit cluster health warning that's similar to the following:

“The current cluster version [version#] support ends [Date]."

After the cluster is running the latest version, the warning goes away.

#### Cluster upgrade workflow
After you see the cluster health warning, do the following:

1. Connect to the cluster from any machine that has administrator access to all the machines that are listed as nodes in the cluster. The machine that this script is run on does not have to be part of the cluster.

    ```powershell

    ###### connect to the secure cluster using certs
=======
> * [Azure cluster](service-fabric-cluster-upgrade.md)
> * [Standalone cluster](service-fabric-cluster-upgrade-windows-server.md)
>
>

For any modern system, designing for upgradability is key to achieving long-term success of your product. An Azure Service Fabric cluster is a resource that you own. This article describes how you can make sure that the cluster always runs supported versions of the Service Fabric code and configurations.

## Control the fabric version that runs on your cluster
You can set your cluster to download the Service Fabric updates when Microsoft releases a new version. The other option is to select a supported fabric version for your cluster.

To control the fabric version, set the "fabricClusterAutoupgradeEnabled" cluster configuration to true or false.

> [!NOTE]
> Make sure your cluster always runs a supported Service Fabric version. When the release of a new version of Service Fabric is announced, the previous version is marked for end of support after a minimum of 60 days from that date. The new releases are announced [on the Service Fabric team blog](https://blogs.msdn.microsoft.com/azureservicefabric/).
>
>

You can upgrade your cluster to the new version only if you're using a production-style node configuration, where each Service Fabric node is allocated on a separate physical or virtual machine. If you have a development cluster, where there's more than one Service Fabric node on a single physical or virtual machine, you must tear down your cluster and re-create it with the new version.

The following two workflows are available to upgrade your cluster to the latest version, or to a supported Service Fabric version:


*   Clusters that have connectivity to download the latest version automatically
*   Clusters that have no connectivity to download the latest Service Fabric version

### Upgrade the clusters with connectivity to download the latest code and configuration
Use these steps to upgrade your cluster to a supported version, if your cluster nodes have Internet connectivity to the [Microsoft Download Center](http://download.microsoft.com).

For clusters that have connectivity to the [Microsoft Download Center](http://download.microsoft.com), we periodically check for the availability of new Service Fabric versions.

When a new Service Fabric version is available, the package is downloaded locally to the cluster and provisioned for upgrade. Additionally, to inform the customer of this new version, the system places an explicit cluster health warning similar to the following:

“The current cluster version [version#] support ends [Date]."

After the cluster is running the latest version, the warning is removed.

#### Cluster upgrade workflow
After you see the cluster health warning, you need to do the following:

1. Connect to the cluster from any machine that has administrator access to all the machines that are listed as nodes in the cluster. The machine that the following script runs on does not have to be part of the cluster.

    ```powershell

    ###### Connect to the secure cluster using certs
>>>>>>> 8fb48822
    $ClusterName= "mysecurecluster.something.com:19000"
    $CertThumbprint= "70EF5E22ADB649799DA3C8B6A6BF7FG2D630F8F3"
    Connect-serviceFabricCluster -ConnectionEndpoint $ClusterName -KeepAliveIntervalInSec 10 `
        -X509Credential `
        -ServerCertThumbprint $CertThumbprint  `
        -FindType FindByThumbprint `
        -FindValue $CertThumbprint `
        -StoreLocation CurrentUser `
        -StoreName My
    ```
<<<<<<< HEAD
=======

>>>>>>> 8fb48822
2. Get the list of Service Fabric versions that you can upgrade to.

    ```powershell

<<<<<<< HEAD
    ###### Get the list of available service fabric versions
    Get-ServiceFabricRegisteredClusterCodeVersion
    ```

    You should get an output similar to this:

    ![get fabric versions][getfabversions]
3. Start a cluster upgrade to an available version by using the
   [Start-ServiceFabricClusterUpgrade](https://msdn.microsoft.com/library/mt125872.aspx) PowerShell cmd.

    ```Powershell

    Start-ServiceFabricClusterUpgrade -Code -CodePackageVersion <codeversion#> -Monitored -FailureAction Rollback

    ###### Here is a filled-out example
=======
    ###### Get the list of available Service Fabric versions
    Get-ServiceFabricRegisteredClusterCodeVersion
    ```

    You should receive an output similar to this:

    ![Get Service Fabric versions][getfabversions]

3. Start a cluster upgrade to one of the available versions by using the
   [Start-ServiceFabricClusterUpgrade](https://msdn.microsoft.com/library/mt125872.aspx) Windows PowerShell command.

    ```powershell

    Start-ServiceFabricClusterUpgrade -Code -CodePackageVersion <codeversion#> -Monitored -FailureAction Rollback

    ###### Cluster upgrade example
>>>>>>> 8fb48822

    Start-ServiceFabricClusterUpgrade -Code -CodePackageVersion 5.3.301.9590 -Monitored -FailureAction Rollback

    ```
<<<<<<< HEAD
   You can monitor the progress of the upgrade on Service Fabric Explorer, or you can run the following PowerShell command.
=======
   To monitor the progress of the upgrade, you can use Service Fabric Explorer or run the following Windows PowerShell command.
>>>>>>> 8fb48822

    ```powershell

    Get-ServiceFabricClusterUpgrade
    ```

<<<<<<< HEAD
    If the cluster health policies are not met, the upgrade is rolled back. To specify custom health policies for the **Start-ServiceFabricClusterUpgrade** command, see documentation for [Start-ServiceFabricClusterUpgrade](https://msdn.microsoft.com/library/mt125872.aspx).

After you fix the issues that resulted in the rollback, initiate the upgrade again by following the same steps as previously described.

### Upgrade clusters that have <U>no connectivity</u> to download the latest code and configuration
Use these steps to upgrade your cluster to a supported version if your cluster nodes do not have Internet connectivity to [http://download.microsoft.com](http://download.microsoft.com).

> [!NOTE]
> If you are running a cluster that is not connected to the Internet, you will have to monitor the Service Fabric team blog to learn about a new release. The system does not show a cluster health warning to alert you of a new release.  
>
>

Modify your cluster configuration to set the following property to false before you start a configuration upgrade.

        "fabricClusterAutoupgradeEnabled": false,

Refer to [Start-ServiceFabricClusterConfigurationUpgrade PS cmd ](https://msdn.microsoft.com/en-us/library/mt788302.aspx) for usage details. Make sure to update the 'clusterConfigurationVersion' in your JSON before you start the configuration upgrade.
=======
If the cluster health policies are not met, the upgrade is rolled back. You can specify custom health policies at the time for the Start-ServiceFabricClusterUpgrade command. For more information, see [Start-ServiceFabricClusterUpgrade](https://msdn.microsoft.com/library/mt125872.aspx).

After you've fixed the issues that resulted in the rollback, you need to initiate the upgrade again, by following the same steps as before.

### Upgrade the clusters with no connectivity to download the latest code and configuration
Use the procedures in this section to upgrade your cluster to a supported version, if your cluster nodes don't have Internet connectivity to the [Microsoft Download Center](http://download.microsoft.com).

> [!NOTE]
> If you're running a cluster that is not Internet connected, you will have to monitor the [Service Fabric team blog](https://blogs.msdn.microsoft.com/azureservicefabric/) for notifications about a new release. The system *doesn't* place a cluster health warning to alert you about the release.  
>
>

1. Modify your cluster configuration to set the following property to false.

        "fabricClusterAutoupgradeEnabled": false,

2.      Start a configuration upgrade. For more information, see [Start-ServiceFabricClusterConfigurationUpgrade](https://msdn.microsoft.com/en-us/library/mt788302.aspx). Before you start the configuration upgrade, update the clusterConfigurationVersion value in your JavaScript Object Notation (JSON) file.
>>>>>>> 8fb48822

```powershell

    Start-ServiceFabricClusterConfigurationUpgrade -ClusterConfigPath <Path to Configuration File>

```

#### Cluster upgrade workflow
<<<<<<< HEAD
1. Download the latest version of the package from the [Create service fabric cluster for Windows Server](service-fabric-cluster-creation-for-windows-server.md) document.
2. Connect to the cluster from any machine that has administrator access to all the machines that are listed as nodes in the cluster. The machine that this script is run on does not have to be part of the cluster

    ```powershell

    ###### connect to the cluster
=======
1. Download the latest version of the package from the [Create Service Fabric cluster for Windows Server](service-fabric-cluster-creation-for-windows-server.md) document.
2. Connect to the cluster from any machine that has administrator access to all the machines that are listed as nodes in the cluster. The machine that this script runs on doesn't have to be part of the cluster.

    ```powershell

    ###### Connect to the cluster
>>>>>>> 8fb48822
    $ClusterName= "mysecurecluster.something.com:19000"
    $CertThumbprint= "70EF5E22ADB649799DA3C8B6A6BF7FG2D630F8F3"
    Connect-serviceFabricCluster -ConnectionEndpoint $ClusterName -KeepAliveIntervalInSec 10 `
        -X509Credential `
        -ServerCertThumbprint $CertThumbprint  `
        -FindType FindByThumbprint `
        -FindValue $CertThumbprint `
        -StoreLocation CurrentUser `
        -StoreName My
    ```
<<<<<<< HEAD
3. Copy the downloaded package to the cluster image store.

    ```powershell

   ###### Get the list of available service fabric versions
    Copy-ServiceFabricClusterPackage -Code -CodePackagePath <name of the .cab file including the path to it> -ImageStoreConnectionString "fabric:ImageStore"

   ###### Here is a filled-out example
=======
3. Copy the downloaded package into the cluster image store.

    ```powershell

   ###### Get the list of available Service Fabric versions
    Copy-ServiceFabricClusterPackage -Code -CodePackagePath <name of the .cab file including the path to it> -ImageStoreConnectionString "fabric:ImageStore"

   ###### Code example
>>>>>>> 8fb48822
    Copy-ServiceFabricClusterPackage -Code -CodePackagePath .\MicrosoftAzureServiceFabric.5.3.301.9590.cab -ImageStoreConnectionString "fabric:ImageStore"

    ```

4. Register the copied package.

    ```powershell

<<<<<<< HEAD
    ###### Get the list of available service fabric versions
    Register-ServiceFabricClusterPackage -Code -CodePackagePath <name of the .cab file>

    ###### Here is a filled-out example
    Register-ServiceFabricClusterPackage -Code -CodePackagePath MicrosoftAzureServiceFabric.5.3.301.9590.cab

     ```
5. Start a cluster upgrade to an available version.
=======
    ###### Get the list of available Service Fabric versions
    Register-ServiceFabricClusterPackage -Code -CodePackagePath <name of the .cab file>

    ###### Code example
    Register-ServiceFabricClusterPackage -Code -CodePackagePath MicrosoftAzureServiceFabric.5.3.301.9590.cab

     ```
5. Start a cluster upgrade to one of the versions that is available.
>>>>>>> 8fb48822

    ```Powershell

    Start-ServiceFabricClusterUpgrade -Code -CodePackageVersion <codeversion#> -Monitored -FailureAction Rollback

<<<<<<< HEAD
    ###### Here is a filled-out example
    Start-ServiceFabricClusterUpgrade -Code -CodePackageVersion 5.3.301.9590 -Monitored -FailureAction Rollback

    ```
   You can monitor the progress of the upgrade on Service Fabric Explorer, or you can run the following PowerShell command.
=======
    ###### Code example
    Start-ServiceFabricClusterUpgrade -Code -CodePackageVersion 5.3.301.9590 -Monitored -FailureAction Rollback

    ```
   To monitor the progress of the upgrade, you can use Service Fabric Explorer or run the following Windows PowerShell command.
>>>>>>> 8fb48822

    ```powershell

    Get-ServiceFabricClusterUpgrade
    ```

<<<<<<< HEAD
    If the cluster health policies are not met, the upgrade is rolled back. To specify custom health policies for the **Start-ServiceFabricClusterUpgrade** command, see the documentation for [Start-ServiceFabricClusterUpgrade](https://msdn.microsoft.com/library/mt125872.aspx).

After you fix the issues that resulted in the rollback, initiate the upgrade again by following the same steps as previously described.


## Cluster configuration upgrade
To perform a cluster configuration upgrade, run **Start-ServiceFabricClusterConfigurationUpgrade**. The configuration upgrade is processed upgrade domain by upgrade domain.
=======
    If the cluster health policies are not met, the upgrade is rolled back. You can specify custom health policies at the time for the start-serviceFabricClusterUpgrade command. For more information, see [Start-ServiceFabricClusterUpgrade](https://msdn.microsoft.com/library/mt125872.aspx).

After you've fixed the issues that resulted in the rollback, you need to initiate the upgrade again, by following the same steps as before.


## Upgrade the cluster configuration
To upgrade the cluster configuration, run the Start-ServiceFabricClusterConfigurationUpgrade command. The configuration upgrade is processed by upgrade domain.
>>>>>>> 8fb48822

```powershell

    Start-ServiceFabricClusterConfigurationUpgrade -ClusterConfigPath <Path to Configuration File>

```


## Next steps
<<<<<<< HEAD
* Learn how to customize some [Service Fabric cluster settings](service-fabric-cluster-fabric-settings.md).
=======
* Learn how to customize some of the [Service Fabric cluster fabric settings](service-fabric-cluster-fabric-settings.md).
>>>>>>> 8fb48822
* Learn how to [scale your cluster in and out](service-fabric-cluster-scale-up-down.md).
* Learn about [application upgrades](service-fabric-application-upgrade.md).

<!--Image references-->
[getfabversions]: ./media/service-fabric-cluster-upgrade-windows-server/getfabversions.PNG<|MERGE_RESOLUTION|>--- conflicted
+++ resolved
@@ -1,11 +1,6 @@
 ---
-<<<<<<< HEAD
-title: Upgrade a standalone Service Fabric cluster on Windows Server | Microsoft Docs
-description: Upgrade the Service Fabric code and/or configuration that runs a standalone Service Fabric cluster, including setting cluster update mode
-=======
 title: Upgrade a standalone Azure Service Fabric cluster on Windows Server | Microsoft Docs
 description: Upgrade the Azure Service Fabric code and/or configuration that runs a standalone Service Fabric cluster, including setting the cluster update mode.
->>>>>>> 8fb48822
 services: service-fabric
 documentationcenter: .net
 author: ChackDan
@@ -24,7 +19,6 @@
 ---
 # Upgrade your standalone Azure Service Fabric cluster on Windows Server
 > [!div class="op_single_selector"]
-<<<<<<< HEAD
 > * [Azure Cluster](service-fabric-cluster-upgrade.md)
 > * [Standalone Cluster](service-fabric-cluster-upgrade-windows-server.md)
 >
@@ -63,52 +57,6 @@
     ```powershell
 
     ###### connect to the secure cluster using certs
-=======
-> * [Azure cluster](service-fabric-cluster-upgrade.md)
-> * [Standalone cluster](service-fabric-cluster-upgrade-windows-server.md)
->
->
-
-For any modern system, designing for upgradability is key to achieving long-term success of your product. An Azure Service Fabric cluster is a resource that you own. This article describes how you can make sure that the cluster always runs supported versions of the Service Fabric code and configurations.
-
-## Control the fabric version that runs on your cluster
-You can set your cluster to download the Service Fabric updates when Microsoft releases a new version. The other option is to select a supported fabric version for your cluster.
-
-To control the fabric version, set the "fabricClusterAutoupgradeEnabled" cluster configuration to true or false.
-
-> [!NOTE]
-> Make sure your cluster always runs a supported Service Fabric version. When the release of a new version of Service Fabric is announced, the previous version is marked for end of support after a minimum of 60 days from that date. The new releases are announced [on the Service Fabric team blog](https://blogs.msdn.microsoft.com/azureservicefabric/).
->
->
-
-You can upgrade your cluster to the new version only if you're using a production-style node configuration, where each Service Fabric node is allocated on a separate physical or virtual machine. If you have a development cluster, where there's more than one Service Fabric node on a single physical or virtual machine, you must tear down your cluster and re-create it with the new version.
-
-The following two workflows are available to upgrade your cluster to the latest version, or to a supported Service Fabric version:
-
-
-*   Clusters that have connectivity to download the latest version automatically
-*   Clusters that have no connectivity to download the latest Service Fabric version
-
-### Upgrade the clusters with connectivity to download the latest code and configuration
-Use these steps to upgrade your cluster to a supported version, if your cluster nodes have Internet connectivity to the [Microsoft Download Center](http://download.microsoft.com).
-
-For clusters that have connectivity to the [Microsoft Download Center](http://download.microsoft.com), we periodically check for the availability of new Service Fabric versions.
-
-When a new Service Fabric version is available, the package is downloaded locally to the cluster and provisioned for upgrade. Additionally, to inform the customer of this new version, the system places an explicit cluster health warning similar to the following:
-
-“The current cluster version [version#] support ends [Date]."
-
-After the cluster is running the latest version, the warning is removed.
-
-#### Cluster upgrade workflow
-After you see the cluster health warning, you need to do the following:
-
-1. Connect to the cluster from any machine that has administrator access to all the machines that are listed as nodes in the cluster. The machine that the following script runs on does not have to be part of the cluster.
-
-    ```powershell
-
-    ###### Connect to the secure cluster using certs
->>>>>>> 8fb48822
     $ClusterName= "mysecurecluster.something.com:19000"
     $CertThumbprint= "70EF5E22ADB649799DA3C8B6A6BF7FG2D630F8F3"
     Connect-serviceFabricCluster -ConnectionEndpoint $ClusterName -KeepAliveIntervalInSec 10 `
@@ -119,15 +67,11 @@
         -StoreLocation CurrentUser `
         -StoreName My
     ```
-<<<<<<< HEAD
-=======
-
->>>>>>> 8fb48822
+
 2. Get the list of Service Fabric versions that you can upgrade to.
 
     ```powershell
 
-<<<<<<< HEAD
     ###### Get the list of available service fabric versions
     Get-ServiceFabricRegisteredClusterCodeVersion
     ```
@@ -143,40 +87,17 @@
     Start-ServiceFabricClusterUpgrade -Code -CodePackageVersion <codeversion#> -Monitored -FailureAction Rollback
 
     ###### Here is a filled-out example
-=======
-    ###### Get the list of available Service Fabric versions
-    Get-ServiceFabricRegisteredClusterCodeVersion
-    ```
-
-    You should receive an output similar to this:
-
-    ![Get Service Fabric versions][getfabversions]
-
-3. Start a cluster upgrade to one of the available versions by using the
-   [Start-ServiceFabricClusterUpgrade](https://msdn.microsoft.com/library/mt125872.aspx) Windows PowerShell command.
-
-    ```powershell
-
-    Start-ServiceFabricClusterUpgrade -Code -CodePackageVersion <codeversion#> -Monitored -FailureAction Rollback
-
-    ###### Cluster upgrade example
->>>>>>> 8fb48822
 
     Start-ServiceFabricClusterUpgrade -Code -CodePackageVersion 5.3.301.9590 -Monitored -FailureAction Rollback
 
     ```
-<<<<<<< HEAD
-   You can monitor the progress of the upgrade on Service Fabric Explorer, or you can run the following PowerShell command.
-=======
    To monitor the progress of the upgrade, you can use Service Fabric Explorer or run the following Windows PowerShell command.
->>>>>>> 8fb48822
 
     ```powershell
 
     Get-ServiceFabricClusterUpgrade
     ```
 
-<<<<<<< HEAD
     If the cluster health policies are not met, the upgrade is rolled back. To specify custom health policies for the **Start-ServiceFabricClusterUpgrade** command, see documentation for [Start-ServiceFabricClusterUpgrade](https://msdn.microsoft.com/library/mt125872.aspx).
 
 After you fix the issues that resulted in the rollback, initiate the upgrade again by following the same steps as previously described.
@@ -194,25 +115,6 @@
         "fabricClusterAutoupgradeEnabled": false,
 
 Refer to [Start-ServiceFabricClusterConfigurationUpgrade PS cmd ](https://msdn.microsoft.com/en-us/library/mt788302.aspx) for usage details. Make sure to update the 'clusterConfigurationVersion' in your JSON before you start the configuration upgrade.
-=======
-If the cluster health policies are not met, the upgrade is rolled back. You can specify custom health policies at the time for the Start-ServiceFabricClusterUpgrade command. For more information, see [Start-ServiceFabricClusterUpgrade](https://msdn.microsoft.com/library/mt125872.aspx).
-
-After you've fixed the issues that resulted in the rollback, you need to initiate the upgrade again, by following the same steps as before.
-
-### Upgrade the clusters with no connectivity to download the latest code and configuration
-Use the procedures in this section to upgrade your cluster to a supported version, if your cluster nodes don't have Internet connectivity to the [Microsoft Download Center](http://download.microsoft.com).
-
-> [!NOTE]
-> If you're running a cluster that is not Internet connected, you will have to monitor the [Service Fabric team blog](https://blogs.msdn.microsoft.com/azureservicefabric/) for notifications about a new release. The system *doesn't* place a cluster health warning to alert you about the release.  
->
->
-
-1. Modify your cluster configuration to set the following property to false.
-
-        "fabricClusterAutoupgradeEnabled": false,
-
-2.      Start a configuration upgrade. For more information, see [Start-ServiceFabricClusterConfigurationUpgrade](https://msdn.microsoft.com/en-us/library/mt788302.aspx). Before you start the configuration upgrade, update the clusterConfigurationVersion value in your JavaScript Object Notation (JSON) file.
->>>>>>> 8fb48822
 
 ```powershell
 
@@ -221,21 +123,13 @@
 ```
 
 #### Cluster upgrade workflow
-<<<<<<< HEAD
-1. Download the latest version of the package from the [Create service fabric cluster for Windows Server](service-fabric-cluster-creation-for-windows-server.md) document.
-2. Connect to the cluster from any machine that has administrator access to all the machines that are listed as nodes in the cluster. The machine that this script is run on does not have to be part of the cluster
-
-    ```powershell
-
-    ###### connect to the cluster
-=======
+
 1. Download the latest version of the package from the [Create Service Fabric cluster for Windows Server](service-fabric-cluster-creation-for-windows-server.md) document.
 2. Connect to the cluster from any machine that has administrator access to all the machines that are listed as nodes in the cluster. The machine that this script runs on doesn't have to be part of the cluster.
 
     ```powershell
 
     ###### Connect to the cluster
->>>>>>> 8fb48822
     $ClusterName= "mysecurecluster.something.com:19000"
     $CertThumbprint= "70EF5E22ADB649799DA3C8B6A6BF7FG2D630F8F3"
     Connect-serviceFabricCluster -ConnectionEndpoint $ClusterName -KeepAliveIntervalInSec 10 `
@@ -246,7 +140,7 @@
         -StoreLocation CurrentUser `
         -StoreName My
     ```
-<<<<<<< HEAD
+
 3. Copy the downloaded package to the cluster image store.
 
     ```powershell
@@ -255,16 +149,6 @@
     Copy-ServiceFabricClusterPackage -Code -CodePackagePath <name of the .cab file including the path to it> -ImageStoreConnectionString "fabric:ImageStore"
 
    ###### Here is a filled-out example
-=======
-3. Copy the downloaded package into the cluster image store.
-
-    ```powershell
-
-   ###### Get the list of available Service Fabric versions
-    Copy-ServiceFabricClusterPackage -Code -CodePackagePath <name of the .cab file including the path to it> -ImageStoreConnectionString "fabric:ImageStore"
-
-   ###### Code example
->>>>>>> 8fb48822
     Copy-ServiceFabricClusterPackage -Code -CodePackagePath .\MicrosoftAzureServiceFabric.5.3.301.9590.cab -ImageStoreConnectionString "fabric:ImageStore"
 
     ```
@@ -273,7 +157,6 @@
 
     ```powershell
 
-<<<<<<< HEAD
     ###### Get the list of available service fabric versions
     Register-ServiceFabricClusterPackage -Code -CodePackagePath <name of the .cab file>
 
@@ -282,57 +165,29 @@
 
      ```
 5. Start a cluster upgrade to an available version.
-=======
-    ###### Get the list of available Service Fabric versions
-    Register-ServiceFabricClusterPackage -Code -CodePackagePath <name of the .cab file>
-
-    ###### Code example
-    Register-ServiceFabricClusterPackage -Code -CodePackagePath MicrosoftAzureServiceFabric.5.3.301.9590.cab
-
-     ```
-5. Start a cluster upgrade to one of the versions that is available.
->>>>>>> 8fb48822
 
     ```Powershell
 
     Start-ServiceFabricClusterUpgrade -Code -CodePackageVersion <codeversion#> -Monitored -FailureAction Rollback
 
-<<<<<<< HEAD
     ###### Here is a filled-out example
     Start-ServiceFabricClusterUpgrade -Code -CodePackageVersion 5.3.301.9590 -Monitored -FailureAction Rollback
 
     ```
    You can monitor the progress of the upgrade on Service Fabric Explorer, or you can run the following PowerShell command.
-=======
-    ###### Code example
-    Start-ServiceFabricClusterUpgrade -Code -CodePackageVersion 5.3.301.9590 -Monitored -FailureAction Rollback
-
-    ```
-   To monitor the progress of the upgrade, you can use Service Fabric Explorer or run the following Windows PowerShell command.
->>>>>>> 8fb48822
 
     ```powershell
 
     Get-ServiceFabricClusterUpgrade
     ```
 
-<<<<<<< HEAD
     If the cluster health policies are not met, the upgrade is rolled back. To specify custom health policies for the **Start-ServiceFabricClusterUpgrade** command, see the documentation for [Start-ServiceFabricClusterUpgrade](https://msdn.microsoft.com/library/mt125872.aspx).
 
 After you fix the issues that resulted in the rollback, initiate the upgrade again by following the same steps as previously described.
 
 
-## Cluster configuration upgrade
-To perform a cluster configuration upgrade, run **Start-ServiceFabricClusterConfigurationUpgrade**. The configuration upgrade is processed upgrade domain by upgrade domain.
-=======
-    If the cluster health policies are not met, the upgrade is rolled back. You can specify custom health policies at the time for the start-serviceFabricClusterUpgrade command. For more information, see [Start-ServiceFabricClusterUpgrade](https://msdn.microsoft.com/library/mt125872.aspx).
-
-After you've fixed the issues that resulted in the rollback, you need to initiate the upgrade again, by following the same steps as before.
-
-
 ## Upgrade the cluster configuration
-To upgrade the cluster configuration, run the Start-ServiceFabricClusterConfigurationUpgrade command. The configuration upgrade is processed by upgrade domain.
->>>>>>> 8fb48822
+To upgrade the cluster configuration upgrade, run **Start-ServiceFabricClusterConfigurationUpgrade**. The configuration upgrade is processed upgrade domain by upgrade domain.
 
 ```powershell
 
@@ -342,11 +197,7 @@
 
 
 ## Next steps
-<<<<<<< HEAD
 * Learn how to customize some [Service Fabric cluster settings](service-fabric-cluster-fabric-settings.md).
-=======
-* Learn how to customize some of the [Service Fabric cluster fabric settings](service-fabric-cluster-fabric-settings.md).
->>>>>>> 8fb48822
 * Learn how to [scale your cluster in and out](service-fabric-cluster-scale-up-down.md).
 * Learn about [application upgrades](service-fabric-application-upgrade.md).
 
