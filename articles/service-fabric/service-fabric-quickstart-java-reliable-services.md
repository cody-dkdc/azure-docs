---
title: Create a Java app on Service Fabric in Azure | Microsoft Docs
description: In this quickstart, you create a Java application for Azure using a Service Fabric reliable services sample application.
services: service-fabric
documentationcenter: java
author: suhuruli
manager: msfussell
editor: ''

ms.assetid: 
ms.service: service-fabric
ms.devlang: java
ms.topic: quickstart
ms.tgt_pltfrm: NA
ms.workload: NA
ms.date: 10/23/2017
ms.author: suhuruli
ms.custom: mvc, devcenter

---
# Quickstart: Deploy a Java reliable services application to Service Fabric

Azure Service Fabric is a distributed systems platform for deploying and managing microservices and containers.

This quickstart shows how to deploy your first Java application to Service Fabric using the Eclipse IDE on a Linux developer machine. When you're finished, you have a voting application with a Java web front end that saves voting results in a stateful back-end service in the cluster.

![Application Screenshot](./media/service-fabric-quickstart-java/votingapp.png)

In this quickstart, you learn how to:

* Use Eclipse as a tool for your Service Fabric Java applications
* Deploy the application to your local cluster
* Deploy the application to a cluster in Azure
* Scale-out the application across multiple nodes

## Prerequisites

To complete this quickstart:

1. [Install Service Fabric SDK & Service Fabric Command Line Interface (CLI)](https://docs.microsoft.com/azure/service-fabric/service-fabric-get-started-linux#installation-methods)
2. [Install Git](https://git-scm.com/)
3. [Install Eclipse](https://www.eclipse.org/downloads/)
4. [Set up Java Environment](https://docs.microsoft.com/azure/service-fabric/service-fabric-get-started-linux#set-up-java-development), making sure to follow the optional steps to install the Eclipse plug-in

## Download the sample

In a command window, run the following command to clone the sample app repository to your local machine.

```git
git clone https://github.com/Azure-Samples/service-fabric-java-quickstart.git
```

## Run the application locally

1. Start your local cluster by running the following command:

    ```bash
    sudo /opt/microsoft/sdk/servicefabric/common/clustersetup/devclustersetup.sh
    ```
    The startup of the local cluster takes some time. To confirm that the cluster is fully up, access the Service Fabric Explorer at **http://localhost:19080**. The five healthy nodes indicate the local cluster is up and running.

    ![Local cluster healthy](./media/service-fabric-quickstart-java/localclusterup.png)

2. Open Eclipse.
3. Click File -> Open Projects from File System...
4. Click Directory and choose the `Voting` directory from the `service-fabric-java-quickstart` folder you cloned from Github. Click Finish.

    ![Eclipse Import Dialog](./media/service-fabric-quickstart-java/eclipseimport.png)

5. You now have the `Voting` project in the Package Explorer for Eclipse.
6. Right click on the project and select **Publish Application...** under the **Service Fabric** dropdown. Choose **PublishProfiles/Local.json** as the Target Profile and click Publish.

    ![Publish Dialog Local](./media/service-fabric-quickstart-java/localjson.png)

7. Open your favorite web browser and access the application by accessing **http://localhost:8080**.

    ![Application front-end Local](./media/service-fabric-quickstart-java/runninglocally.png)

You can now add a set of voting options, and start taking votes. The application runs and stores all data in your Service Fabric cluster, without the need for a separate database.

## Deploy the application to Azure

### Set up your Azure Service Fabric Cluster

To deploy the application to a cluster in Azure, create your own cluster.

Party clusters are free, limited-time Service Fabric clusters hosted on Azure and run by the Service Fabric team. You can use party clusters to deploy applications and learn about the platform. The cluster uses a single, self-signed certificate for node-to-node and client-to-node security.

Sign in and join a [Linux cluster](http://aka.ms/tryservicefabric). Download the PFX certificate to your computer by clicking the **PFX** link. Click the **ReadMe** link to find the certificate password and instructions about how to configure various environments to use the certificate. Keep both the **Welcome** page and the **ReadMe** page open, you will use some of the instructions in the following steps.

> [!Note]
> There are a limited number of party clusters available per hour. If you get an error when you try to sign up for a party cluster, you can wait for a period and try again, or you can follow these steps in [Create a Service Fabric cluster on Azure](service-fabric-tutorial-create-vnet-and-linux-cluster.md) to create a cluster in your subscription.
>
> The Spring Boot service is configured to listen on port 8080 for incoming traffic. Make sure that port is open in your cluster. If you are using the Party Cluster, this port is open.
>

Service Fabric provides several tools that you can use to manage a cluster and its applications:

* Service Fabric Explorer, a browser-based tool.
* Service Fabric Command Line Interface (CLI), which runs on top of Azure CLI 2.0.
* PowerShell commands.

In this quickstart, you use the Service Fabric CLI and Service Fabric Explorer.

To use the CLI, you need to create a PEM file based on the PFX file you downloaded. To convert the file, use the following command. (For party clusters, you can copy a command specific to your PFX file from the instructions on the **ReadMe** page.)

    ```bash
    openssl pkcs12 -in party-cluster-1486790479-client-cert.pfx -out party-cluster-1486790479-client-cert.pem -nodes -passin pass:1486790479
    ```

To use Service Fabric Explorer, you need to import the certificate PFX file you downloaded from the Party Cluster website into your certificate store (Windows or Mac) or into the browser itself (Ubuntu). You need the PFX private key password, which you can get from the **ReadMe** page.

Use whatever method you are most comfortable with to import the certificate on your system. For example:

* On Windows: Double-click the PFX file and follow the prompts to install the certificate in your personal store, `Certificates - Current User\Personal\Certificates`. Alternatively, you can use the PowerShell command in the **ReadMe** instructions.
* On Mac: Double-click the PFX file and follow the prompts to install the certificate in your Keychain.
* On Ubuntu: Mozilla Firefox is the default browser in Ubuntu 16.04. To import the certificate into Firefox, click the menu button in the upper right corner of your browser, then click **Options**. On the **Preferences** page, use the search box to search for "certificates". Click **View Certificates**, select the **Your Certificates** tab, click **Import** and follow the prompts to import the certificate.

   ![Install certificate on Firefox](./media/service-fabric-quickstart-java/install-cert-firefox.png)

### Add certificate information to your application

Certificate thumbprint needs to be added to your application because it is using Service Fabric programming models.

1. You will need the thumbprint of your certificate in the `Voting/VotingApplication/ApplicationManifest.xml` file when running on a secure cluster. Run the following command to extract the thumbprint of the certificate.

    ```bash
    openssl x509 -in [CERTIFICATE_PEM_FILE] -fingerprint -noout
    ```

<<<<<<< HEAD
2. In the ```Voting/VotingApplication/ApplicationManiest.xml```, add the following snippet under the **ApplicationManifest** tag. The **X509FindValue** should be the thumbprint from the previous step (no semicolons).
=======
2. In the `Voting/VotingApplication/ApplicationManifest.xml` file, add the following snippet under the **ApplicationManifest** tag. The **X509FindValue** should be the thumbprint from the previous step (no semicolons). 
>>>>>>> 30d038da

    ```xml
    <Certificates>
        <SecretsCertificate X509FindType="FindByThumbprint" X509FindValue="0A00AA0AAAA0AAA00A000000A0AA00A0AAAA00" />
    </Certificates>
    ```

### Deploy the application using Eclipse

Now that the application and your cluster are ready, you can deploy it to the cluster directly from Eclipse.

1. Open the **Cloud.json** file under the **PublishProfiles** directory and fill in the `ConnectionIPOrURL` and `ConnectionPort` fields appropriately. An example is provided:

    ```bash
    {
         "ClusterConnectionParameters":
         {
            "ConnectionIPOrURL": "lnxxug0tlqm5.westus.cloudapp.azure.com",
            "ConnectionPort": "19080",
            "ClientKey": "[path_to_your_pem_file_on_local_machine]",
            "ClientCert": "[path_to_your_pem_file_on_local_machine]"
         }
    }
    ```

2. Right click on the project and select **Publish Application...** under the **Service Fabric** dropdown. Choose **PublishProfiles/Cloud.json** as the Target Profile and click Publish.

    ![Publish Dialog Cloud](./media/service-fabric-quickstart-java/cloudjson.png)

3. Open your web browser and access the application by accessing **http://\<ConnectionIPOrURL>:8080**.

    ![Application front-end cloud](./media/service-fabric-quickstart-java/runningcloud.png)

## Scale applications and services in a cluster
<<<<<<< HEAD

Services can be scaled across a cluster to accommodate for a change in the load on the services. You scale a service by changing the number of instances running in the cluster. There are many ways of scaling your services; for example, you can use scripts or commands from Service Fabric CLI (sfctl). The following steps, use Service Fabric Explorer.
=======
Services can be scaled across a cluster to accommodate for a change in the load on the services. You scale a service by changing the number of instances running in the cluster. There are many ways of scaling your services; for example, you can use scripts or commands from Service Fabric CLI (sfctl). The following steps use Service Fabric Explorer.
>>>>>>> 30d038da

Service Fabric Explorer runs in all Service Fabric clusters and can be accessed from a browser by browsing to the cluster's HTTP management port (19080); for example, `http://lnxxug0tlqm5.westus.cloudapp.azure.com:19080`.

To scale the web front-end service, do the following:

1. Open Service Fabric Explorer in your cluster - for example, `https://lnxxug0tlqm5.westus.cloudapp.azure.com:19080`.
2. Click on the ellipsis (three dots) next to the **fabric:/Voting/VotingWeb** node in the treeview and choose **Scale Service**.

    ![Service Fabric Explorer Scale Service](./media/service-fabric-quickstart-java/scaleservicejavaquickstart.png)

    You can now choose to scale the number of instances of the web front-end service.

3. Change the number to **2** and click **Scale Service**.
4. Click on the **fabric:/Voting/VotingWeb** node in the tree-view and expand the partition node (represented by a GUID).

    ![Service Fabric Explorer Scale Service Complete](./media/service-fabric-quickstart-java/servicescaled.png)

    You can now see that the service has two instances, and in the tree view you see which nodes the instances run on.

Through this simple management task, you've doubled the resources available for the front-end service to process user load. It's important to understand that you don't need multiple instances of a service for it to run reliably. If a service fails, Service Fabric makes sure that a new service instance runs in the cluster.

## Next steps

In this quickstart, you learned how to:

* Use Eclipse as a tool for your Service Fabric Java applications
* Deploy Java applications to your local cluster
* Deploy Java applications to a cluster in Azure
* Scale-out the application across multiple nodes

To learn more about working with Java apps in Service Fabric, continue to the tutorial for Java apps.

> [!div class="nextstepaction"]
> [Deploy a Java app](./service-fabric-tutorial-create-java-app.md)<|MERGE_RESOLUTION|>--- conflicted
+++ resolved
@@ -128,11 +128,7 @@
     openssl x509 -in [CERTIFICATE_PEM_FILE] -fingerprint -noout
     ```
 
-<<<<<<< HEAD
-2. In the ```Voting/VotingApplication/ApplicationManiest.xml```, add the following snippet under the **ApplicationManifest** tag. The **X509FindValue** should be the thumbprint from the previous step (no semicolons).
-=======
 2. In the `Voting/VotingApplication/ApplicationManifest.xml` file, add the following snippet under the **ApplicationManifest** tag. The **X509FindValue** should be the thumbprint from the previous step (no semicolons). 
->>>>>>> 30d038da
 
     ```xml
     <Certificates>
@@ -167,12 +163,8 @@
     ![Application front-end cloud](./media/service-fabric-quickstart-java/runningcloud.png)
 
 ## Scale applications and services in a cluster
-<<<<<<< HEAD
-
-Services can be scaled across a cluster to accommodate for a change in the load on the services. You scale a service by changing the number of instances running in the cluster. There are many ways of scaling your services; for example, you can use scripts or commands from Service Fabric CLI (sfctl). The following steps, use Service Fabric Explorer.
-=======
+
 Services can be scaled across a cluster to accommodate for a change in the load on the services. You scale a service by changing the number of instances running in the cluster. There are many ways of scaling your services; for example, you can use scripts or commands from Service Fabric CLI (sfctl). The following steps use Service Fabric Explorer.
->>>>>>> 30d038da
 
 Service Fabric Explorer runs in all Service Fabric clusters and can be accessed from a browser by browsing to the cluster's HTTP management port (19080); for example, `http://lnxxug0tlqm5.westus.cloudapp.azure.com:19080`.
 
