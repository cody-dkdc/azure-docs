--- conflicted
+++ resolved
@@ -1,751 +1,374 @@
-<<<<<<< HEAD
-﻿---
-title: Azure Service Fabric application deployment | Microsoft Docs
-description: How to deploy and remove applications in Service Fabric using PowerShell.
-services: service-fabric
-documentationcenter: .net
-author: rwike77
-manager: timlt
-editor: ''
-
-ms.assetid: b120ffbf-f1e3-4b26-a492-347c29f8f66b
-ms.service: service-fabric
-ms.devlang: dotnet
-ms.topic: conceptual
-ms.tgt_pltfrm: NA
-ms.workload: NA
-ms.date: 01/19/2018
-ms.author: ryanwi
-
----
-# Deploy and remove applications using PowerShell
-> [!div class="op_single_selector"]
-> * [Resource Manager](service-fabric-application-arm-resource.md)
-> * [PowerShell](service-fabric-deploy-remove-applications.md)
-> * [Service Fabric CLI](service-fabric-application-lifecycle-sfctl.md)
-> * [FabricClient APIs](service-fabric-deploy-remove-applications-fabricclient.md)
-
-<br/>
-
-Once an [application type has been packaged][10], it's ready for deployment into an Azure Service Fabric cluster. Deployment involves the following three steps:
-
-1. Upload the application package to the image store.
-2. Register the application type with image store relative path.
-3. Create the application instance.
-
-Once the deployed application is no longer required, you can delete the application instance and its application type. To completely remove an application from the cluster involves the following steps:
-
-1. Remove (or delete) the running application instance.
-2. Unregister the application type if you no longer need it.
-3. Remove the application package from the image store.
-
-If you use Visual Studio for deploying and debugging applications on your local development cluster, all the preceding steps are handled automatically through a PowerShell script.  This script is found in the *Scripts* folder of the application project. This article provides background on what that script is doing so that you can perform the same operations outside of Visual Studio. 
-
-Another way to deploy an application is by using external provision. The application package can be [packaged as `sfpkg`](service-fabric-package-apps.md#create-an-sfpkg) and uploaded to an external store. In this case, upload to the image store is not needed. Deployment needs the following steps:
-
-1. Upload the `sfpkg` to an external store. The external store can be any store that exposes a REST http or https endpoint.
-2. Register the application type using the external download URI and the application type information.
-2. Create the application instance.
-
-For cleanup, remove the application instances and unregister the application type. Because the package was not copied to the image store, there is no temporary location to cleanup. Provisioning from external store is available starting with Service Fabric version 6.1.
-
->[!NOTE]
-> Visual Studio does not currently support external provision.
-
- 
-## Connect to the cluster
-Before you run any PowerShell commands in this article, always start by using [Connect-ServiceFabricCluster](/powershell/module/servicefabric/connect-servicefabriccluster?view=azureservicefabricps) to connect to the Service Fabric cluster. To connect to the local development cluster, run the following:
-
-```powershell
-PS C:\>Connect-ServiceFabricCluster
-```
-
-For examples of connecting to a remote cluster or cluster secured using Azure Active Directory, X509 certificates, or Windows Active Directory see [Connect to a secure cluster](service-fabric-connect-to-secure-cluster.md).
-
-## Upload the application package
-Uploading the application package puts it in a location that's accessible by internal Service Fabric components.
-If you want to verify the application package locally, use the [Test-ServiceFabricApplicationPackage](/powershell/module/servicefabric/test-servicefabricapplicationpackage?view=azureservicefabricps) cmdlet.
-
-The [Copy-ServiceFabricApplicationPackage](/powershell/module/servicefabric/copy-servicefabricapplicationpackage?view=azureservicefabricps) command uploads the application package to the cluster image store.
-
-Suppose you build and package an application named *MyApplication* in Visual Studio 2015. By default, the application type name listed in the ApplicationManifest.xml is "MyApplicationType".  The application package, which contains the necessary application manifest, service manifests, and code/config/data packages, is located in *C:\Users\<username\>\Documents\Visual Studio 2015\Projects\MyApplication\MyApplication\pkg\Debug*. 
-
-The following command lists the contents of the application package:
-
-```powershell
-PS C:\> $path = 'C:\Users\<user\>\Documents\Visual Studio 2015\Projects\MyApplication\MyApplication\pkg\Debug'
-PS C:\> tree /f $path
-Folder PATH listing for volume OSDisk
-Volume serial number is 0459-2393
-C:\USERS\USER\DOCUMENTS\VISUAL STUDIO 2015\PROJECTS\MYAPPLICATION\MYAPPLICATION\PKG\DEBUG
-│   ApplicationManifest.xml
-│
-└───Stateless1Pkg
-    │   ServiceManifest.xml
-    │
-    ├───Code
-    │       Microsoft.ServiceFabric.Data.dll
-    │       Microsoft.ServiceFabric.Data.Interfaces.dll
-    │       Microsoft.ServiceFabric.Internal.dll
-    │       Microsoft.ServiceFabric.Internal.Strings.dll
-    │       Microsoft.ServiceFabric.Services.dll
-    │       ServiceFabricServiceModel.dll
-    │       Stateless1.exe
-    │       Stateless1.exe.config
-    │       Stateless1.pdb
-    │       System.Fabric.dll
-    │       System.Fabric.Strings.dll
-    │
-    └───Config
-            Settings.xml
-```
-
-If the application package is large and/or has many files, you can [compress it](service-fabric-package-apps.md#compress-a-package). The compression reduces the size and the number of files.
-The side effect is that registering and un-registering the application type are faster. Upload time may be slower currently, especially if you include the time to compress the package. 
-
-To compress a package, use the same [Copy-ServiceFabricApplicationPackage](/powershell/module/servicefabric/copy-servicefabricapplicationpackage?view=azureservicefabricps) command. Compression can be done separate from upload,
-by using the `SkipCopy` flag, or together with the upload operation. Applying compression on a compressed package is no-op.
-To uncompress a compressed package, use the same [Copy-ServiceFabricApplicationPackage](/powershell/module/servicefabric/copy-servicefabricapplicationpackage?view=azureservicefabricps) command with the `UncompressPackage` switch.
-
-The following cmdlet compresses the package without copying it to the image store. The package now includes zipped files for the `Code` and `Config` packages. 
-The application and the service manifests are not zipped, because they are needed for many internal operations (like package sharing, application type name and version extraction for certain validations). Zipping the manifests would make these operations inefficient.
-
-```
-PS C:\> Copy-ServiceFabricApplicationPackage -ApplicationPackagePath $path -CompressPackage -SkipCopy
-PS C:\> tree /f $path
-Folder PATH listing for volume OSDisk
-Volume serial number is 0459-2393
-C:\USERS\USER\DOCUMENTS\VISUAL STUDIO 2015\PROJECTS\MYAPPLICATION\MYAPPLICATION\PKG\DEBUG
-|   ApplicationManifest.xml
-|
-└───Stateless1Pkg
-       Code.zip
-       Config.zip
-       ServiceManifest.xml
-```
-
-For large application packages, the compression takes time. For best results, use a fast SSD drive. The compression times and the size of the compressed package also differ based on the package content.
-For example, here is compression statistics for some packages, which show the initial and the compressed package size, with the compression time.
-
-|Initial size (MB)|File count|Compression Time|Compressed package size (MB)|
-|----------------:|---------:|---------------:|---------------------------:|
-|100|100|00:00:03.3547592|60|
-|512|100|00:00:16.3850303|307|
-|1024|500|00:00:32.5907950|615|
-|2048|1000|00:01:04.3775554|1231|
-|5012|100|00:02:45.2951288|3074|
-
-Once a package is compressed, it can be uploaded to one or multiple Service Fabric clusters as needed. The deployment mechanism is same for compressed and uncompressed packages. Compressed packages are stored as such in the cluster image store. The packages are uncompressed on the node, before the application is run.
-
-
-The following example uploads the package to the image store, into a folder named "MyApplicationV1":
-
-```powershell
-PS C:\> Copy-ServiceFabricApplicationPackage -ApplicationPackagePath $path -ApplicationPackagePathInImageStore MyApplicationV1 -TimeoutSec 1800
-```
-
-If you do not specify the *-ApplicationPackagePathInImageStore* parameter, the application package is copied into the "Debug" folder in the image store.
-
->[!NOTE]
->**Copy-ServiceFabricApplicationPackage** will automatically detect the appropriate image store connection string if the PowerShell session is connected to a Service Fabric cluster. For Service Fabric versions older than 5.6, the **-ImageStoreConnectionString** argument must be explicitly provided.
->
->```powershell
->PS C:\> Copy-ServiceFabricApplicationPackage -ApplicationPackagePath $path -ApplicationPackagePathInImageStore MyApplicationV1 -ImageStoreConnectionString (Get-ImageStoreConnectionStringFromClusterManifest(Get-ServiceFabricClusterManifest)) -TimeoutSec 1800
->```
->
->The **Get-ImageStoreConnectionStringFromClusterManifest** cmdlet, which is part of the Service Fabric SDK PowerShell module, is used to get the image store connection string.  To import the SDK module, run:
->
->```powershell
->Import-Module "$ENV:ProgramFiles\Microsoft SDKs\Service Fabric\Tools\PSModule\ServiceFabricSDK\ServiceFabricSDK.psm1"
->```
->
->See [Understand the image store connection string](service-fabric-image-store-connection-string.md) for supplementary information about the image store and image store connection string.
->
->
->
-
-The time it takes to upload a package differs depending on multiple factors. Some of these factors are the number of files in the package, the package size, and the file sizes. The network speed between
-the source machine and the Service Fabric cluster also impacts the upload time. 
-The default timeout for [Copy-ServiceFabricApplicationPackage](/powershell/module/servicefabric/copy-servicefabricapplicationpackage?view=azureservicefabricps) is 30 minutes.
-Depending on the described factors, you may have to increase the timeout. If you are compressing the package in the copy call, you need to also consider the compression time.
-
-
-
-## Register the application package
-The application type and version declared in the application manifest become available for use when the application package is registered. The system reads the package uploaded in the previous step, verifies the package, processes the package contents, and copies the processed package to an internal system location.  
-
-Run the [Register-ServiceFabricApplicationType](/powershell/module/servicefabric/register-servicefabricapplicationtype?view=azureservicefabricps) cmdlet to register the application type in the cluster and make it available for deployment:
-
-### Register the application package copied to image store
-When a package was previously copied to the image store, the register operation specifies the relative path in the image store.
-
-```powershell
-PS C:\> Register-ServiceFabricApplicationType -ApplicationPackagePathInImageStore MyApplicationV1
-Register application type succeeded
-```
-
-"MyApplicationV1" is the folder in the image store where the application package is located. The application type with name "MyApplicationType" and version "1.0.0" (both are found in the application manifest) is now registered in the cluster.
-
-### Register the application package copied to an external store
-Starting with Service Fabric version 6.1, provision supports downloading the package from an external store. The download URI represents the path to the [`sfpkg` application package](service-fabric-package-apps.md#create-an-sfpkg) from where the application package can be downloaded using HTTP or HTTPS protocols. The package must have been previously uploaded to this external location. The URI must allow READ access so Service Fabric can download the file. The `sfpkg` file must have the extension ".sfpkg". The provision operation should include the application type information, as found in the application manifest.
-
-```
-PS C:\> Register-ServiceFabricApplicationType -ApplicationPackageDownloadUri "https://sftestresources.blob.core.windows.net:443/sfpkgholder/MyAppPackage.sfpkg" -ApplicationTypeName MyApp -ApplicationTypeVersion V1 -Async
-```
-
-The [Register-ServiceFabricApplicationType](/powershell/module/servicefabric/register-servicefabricapplicationtype?view=azureservicefabricps) command returns only after the system has successfully registered the application package. How long registration takes depends on the size and contents of the application package. If needed, the **-TimeoutSec** parameter can be used to supply a longer timeout (the default timeout is 60 seconds).
-
-If you have a large application package or if you are experiencing timeouts, use the **-Async** parameter. The command returns when the cluster accepts the register command. The register operation continues as needed.
-The [Get-ServiceFabricApplicationType](/powershell/module/servicefabric/get-servicefabricapplicationtype?view=azureservicefabricps) command lists the application type versions and their registration status. You can use this command to determine when the registration is done.
-
-```powershell
-PS C:\> Get-ServiceFabricApplicationType
-
-ApplicationTypeName    : MyApplicationType
-ApplicationTypeVersion : 1.0.0
-Status                 : Available
-DefaultParameters      : { "Stateless1_InstanceCount" = "-1" }
-```
-
-## Remove an application package from the image store
-If a package was copied to the image store, you should remove it from the temporary location after the application is successfully registered. Deleting application packages from the image store frees up system resources. Keeping unused application packages consumes disk storage and leads to application performance issues.
-
-```powershell
-PS C:\>Remove-ServiceFabricApplicationPackage -ApplicationPackagePathInImageStore MyApplicationV1
-```
-
-## Create the application
-You can instantiate an application from any application type version that has been registered successfully by using the [New-ServiceFabricApplication](/powershell/module/servicefabric/new-servicefabricapplication?view=azureservicefabricps) cmdlet. The name of each application must start with the *"fabric:"* scheme and must be unique for each application instance. Any default services defined in the application manifest of the target application type are also created.
-
-```powershell
-PS C:\> New-ServiceFabricApplication fabric:/MyApp MyApplicationType 1.0.0
-
-ApplicationName        : fabric:/MyApp
-ApplicationTypeName    : MyApplicationType
-ApplicationTypeVersion : 1.0.0
-ApplicationParameters  : {}
-```
-Multiple application instances can be created for any given version of a registered application type. Each application instance runs in isolation, with its own work directory and process.
-
-To see which named apps and services are running in the cluster, run the [Get-ServiceFabricApplication](/powershell/servicefabric/vlatest/get-servicefabricapplication) and [Get-ServiceFabricService](/powershell/module/servicefabric/get-servicefabricservice?view=azureservicefabricps) cmdlets:
-
-```powershell
-PS C:\> Get-ServiceFabricApplication  
-
-ApplicationName        : fabric:/MyApp
-ApplicationTypeName    : MyApplicationType
-ApplicationTypeVersion : 1.0.0
-ApplicationStatus      : Ready
-HealthState            : Ok
-ApplicationParameters  : {}
-
-PS C:\> Get-ServiceFabricApplication | Get-ServiceFabricService
-
-ServiceName            : fabric:/MyApp/Stateless1
-ServiceKind            : Stateless
-ServiceTypeName        : Stateless1Type
-IsServiceGroup         : False
-ServiceManifestVersion : 1.0.0
-ServiceStatus          : Active
-HealthState            : Ok
-```
-
-## Remove an application
-When an application instance is no longer needed, you can permanently remove it by name using the [Remove-ServiceFabricApplication](/powershell/module/servicefabric/remove-servicefabricapplication?view=azureservicefabricps) cmdlet. [Remove-ServiceFabricApplication](/powershell/module/servicefabric/remove-servicefabricapplication?view=azureservicefabricps) automatically removes all services that belong to the application as well, permanently removing all service state. 
-
-> [!WARNING]
-> This operation cannot be reversed, and application state cannot be recovered.
-
-```powershell
-PS C:\> Remove-ServiceFabricApplication fabric:/MyApp
-
-Confirm
-Continue with this operation?
-[Y] Yes  [N] No  [S] Suspend  [?] Help (default is "Y"):
-Remove application instance succeeded
-
-PS C:\> Get-ServiceFabricApplication
-```
-
-## Unregister an application type
-When a particular version of an application type is no longer needed, you should unregister the application type using the [Unregister-ServiceFabricApplicationType](/powershell/module/servicefabric/unregister-servicefabricapplicationtype?view=azureservicefabricps) cmdlet. Unregistering unused application types releases storage space used by the image store by removing the application type files. Unregistering an application type does not remove the application package copied to the image store temporary location, if copy to the image store was used. An application type can be unregistered as long as no applications are instantiated against it and no pending application upgrades are referencing it.
-
-Run [Get-ServiceFabricApplicationType](/powershell/module/servicefabric/get-servicefabricapplicationtype?view=azureservicefabricps) to see the application types currently registered in the cluster:
-
-```powershell
-PS C:\> Get-ServiceFabricApplicationType
-
-ApplicationTypeName    : MyApplicationType
-ApplicationTypeVersion : 1.0.0
-Status                 : Available
-DefaultParameters      : { "Stateless1_InstanceCount" = "-1" }
-```
-
-Run [Unregister-ServiceFabricApplicationType](/powershell/module/servicefabric/unregister-servicefabricapplicationtype?view=azureservicefabricps) to unregister a specific application type:
-
-```powershell
-PS C:\> Unregister-ServiceFabricApplicationType MyApplicationType 1.0.0
-```
-
-## Troubleshooting
-### Copy-ServiceFabricApplicationPackage asks for an ImageStoreConnectionString
-The Service Fabric SDK environment should already have the correct defaults set up. But if needed, the ImageStoreConnectionString for all commands should match the value that the Service Fabric cluster is using. You can find the ImageStoreConnectionString in the cluster manifest, retrieved using the [Get-ServiceFabricClusterManifest](/powershell/module/servicefabric/get-servicefabricclustermanifest?view=azureservicefabricps) and Get-ImageStoreConnectionStringFromClusterManifest commands:
-
-```powershell
-PS C:\> Get-ImageStoreConnectionStringFromClusterManifest(Get-ServiceFabricClusterManifest)
-```
-
-The **Get-ImageStoreConnectionStringFromClusterManifest** cmdlet, which is part of the Service Fabric SDK PowerShell module, is used to get the image store connection string.  To import the SDK module, run:
-
-```powershell
-Import-Module "$ENV:ProgramFiles\Microsoft SDKs\Service Fabric\Tools\PSModule\ServiceFabricSDK\ServiceFabricSDK.psm1"
-```
-
-The ImageStoreConnectionString is found in the cluster manifest:
-
-```xml
-<ClusterManifest xmlns:xsd="http://www.w3.org/2001/XMLSchema" xmlns:xsi="http://www.w3.org/2001/XMLSchema-instance" Name="Server-Default-SingleNode" Version="1.0" xmlns="http://schemas.microsoft.com/2011/01/fabric">
-
-    [...]
-
-    <Section Name="Management">
-      <Parameter Name="ImageStoreConnectionString" Value="file:D:\ServiceFabric\Data\ImageStore" />
-    </Section>
-
-    [...]
-```
-
-See [Understand the image store connection string](service-fabric-image-store-connection-string.md) for supplementary information about the image store and image store connection string.
-
-### Deploy large application package
-Issue: [Copy-ServiceFabricApplicationPackage](/powershell/module/servicefabric/copy-servicefabricapplicationpackage?view=azureservicefabricps) times out for a large application package (order of GB).
-Try:
-- Specify a larger timeout for [Copy-ServiceFabricApplicationPackage](/powershell/module/servicefabric/copy-servicefabricapplicationpackage?view=azureservicefabricps) command, with `TimeoutSec` parameter. By default, the timeout is 30 minutes.
-- Check the network connection between your source machine and cluster. If the connection is slow, consider using a machine with a better network connection.
-If the client machine is in another region than the cluster, consider using a client machine in a closer or same region as the cluster.
-- Check if you are hitting external throttling. For example, when the image store is configured to use azure storage, upload may be throttled.
-
-Issue: Upload package completed successfully, but [Register-ServiceFabricApplicationType](/powershell/module/servicefabric/register-servicefabricapplicationtype?view=azureservicefabricps) times out.
-Try:
-- [Compress the package](service-fabric-package-apps.md#compress-a-package) before copying to the image store.
-The compression reduces the size and the number of files, which in turn reduces the amount of traffic and work that Service Fabric must perform. The upload operation may be slower (especially if you include the compression time), but register and un-register the application type are faster.
-- Specify a larger timeout for [Register-ServiceFabricApplicationType](/powershell/module/servicefabric/register-servicefabricapplicationtype?view=azureservicefabricps) with `TimeoutSec` parameter.
-- Specify `Async` switch for [Register-ServiceFabricApplicationType](/powershell/module/servicefabric/register-servicefabricapplicationtype?view=azureservicefabricps). The command returns when the cluster accepts the command and the registration of the application type continues asynchronously. For this reason, there is no need to specify a higher timeout in this case. The [Get-ServiceFabricApplicationType](/powershell/module/servicefabric/get-servicefabricapplicationtype?view=azureservicefabricps) command lists all successfully registered application type versions and their registration status. You can use
-this command to determine when the registration is done.
-
-```powershell
-PS C:\> Get-ServiceFabricApplicationType
-
-ApplicationTypeName    : MyApplicationType
-ApplicationTypeVersion : 1.0.0
-Status                 : Available
-DefaultParameters      : { "Stateless1_InstanceCount" = "-1" }
-```
-
-### Deploy application package with many files
-Issue: [Register-ServiceFabricApplicationType](/powershell/module/servicefabric/register-servicefabricapplicationtype?view=azureservicefabricps) times out for an application package with many files (order of thousands).
-Try:
-- [Compress the package](service-fabric-package-apps.md#compress-a-package) before copying to the image store. The compression reduces the number of files.
-- Specify a larger timeout for [Register-ServiceFabricApplicationType](/powershell/module/servicefabric/register-servicefabricapplicationtype?view=azureservicefabricps) with `TimeoutSec` parameter.
-- Specify `Async` switch for [Register-ServiceFabricApplicationType](/powershell/module/servicefabric/register-servicefabricapplicationtype?view=azureservicefabricps). The command returns when the cluster accepts the command and the registration of the application type continues asynchronously.
-For this reason, there is no need to specify a higher timeout in this case. The [Get-ServiceFabricApplicationType](/powershell/module/servicefabric/get-servicefabricapplicationtype?view=azureservicefabricps) command lists all successfully registered application type versions and their registration status. You can use this command to determine when the registration is done.
-
-```powershell
-PS C:\> Get-ServiceFabricApplicationType
-
-ApplicationTypeName    : MyApplicationType
-ApplicationTypeVersion : 1.0.0
-Status                 : Available
-DefaultParameters      : { "Stateless1_InstanceCount" = "-1" }
-```
-
-## Next steps
-[Package an application](service-fabric-package-apps.md)
-
-[Service Fabric application upgrade](service-fabric-application-upgrade.md)
-
-[Service Fabric health introduction](service-fabric-health-introduction.md)
-
-[Diagnose and troubleshoot a Service Fabric service](service-fabric-diagnostics-how-to-monitor-and-diagnose-services-locally.md)
-
-[Model an application in Service Fabric](service-fabric-application-model.md)
-
-<!--Link references--In actual articles, you only need a single period before the slash-->
-[10]: service-fabric-package-apps.md
-[11]: service-fabric-application-upgrade.md
-=======
-﻿---
-title: Azure Service Fabric application deployment | Microsoft Docs
-description: How to deploy and remove applications in Service Fabric using PowerShell.
-services: service-fabric
-documentationcenter: .net
-author: rwike77
-manager: timlt
-editor: ''
-
-ms.assetid: b120ffbf-f1e3-4b26-a492-347c29f8f66b
-ms.service: service-fabric
-ms.devlang: dotnet
-ms.topic: article
-ms.tgt_pltfrm: NA
-ms.workload: NA
-ms.date: 01/19/2018
-ms.author: ryanwi
-
----
-# Deploy and remove applications using PowerShell
-> [!div class="op_single_selector"]
-> * [Resource Manager](service-fabric-application-arm-resource.md)
-> * [PowerShell](service-fabric-deploy-remove-applications.md)
-> * [Service Fabric CLI](service-fabric-application-lifecycle-sfctl.md)
-> * [FabricClient APIs](service-fabric-deploy-remove-applications-fabricclient.md)
-
-<br/>
-
-Once an [application type has been packaged][10], it's ready for deployment into an Azure Service Fabric cluster. Deployment involves the following three steps:
-
-1. Upload the application package to the image store.
-2. Register the application type with image store relative path.
-3. Create the application instance.
-
-Once the deployed application is no longer required, you can delete the application instance and its application type. To completely remove an application from the cluster involves the following steps:
-
-1. Remove (or delete) the running application instance.
-2. Unregister the application type if you no longer need it.
-3. Remove the application package from the image store.
-
-If you use Visual Studio for deploying and debugging applications on your local development cluster, all the preceding steps are handled automatically through a PowerShell script.  This script is found in the *Scripts* folder of the application project. This article provides background on what that script is doing so that you can perform the same operations outside of Visual Studio. 
-
-Another way to deploy an application is by using external provision. The application package can be [packaged as `sfpkg`](service-fabric-package-apps.md#create-an-sfpkg) and uploaded to an external store. In this case, upload to the image store is not needed. Deployment needs the following steps:
-
-1. Upload the `sfpkg` to an external store. The external store can be any store that exposes a REST http or https endpoint.
-2. Register the application type using the external download URI and the application type information.
-2. Create the application instance.
-
-For cleanup, remove the application instances and unregister the application type. Because the package was not copied to the image store, there is no temporary location to cleanup. Provisioning from external store is available starting with Service Fabric version 6.1.
-
->[!NOTE]
-> Visual Studio does not currently support external provision.
-
- 
-## Connect to the cluster
-Before you run any PowerShell commands in this article, always start by using [Connect-ServiceFabricCluster](/powershell/module/servicefabric/connect-servicefabriccluster?view=azureservicefabricps) to connect to the Service Fabric cluster. To connect to the local development cluster, run the following:
-
-```powershell
-PS C:\>Connect-ServiceFabricCluster
-```
-
-For examples of connecting to a remote cluster or cluster secured using Azure Active Directory, X509 certificates, or Windows Active Directory see [Connect to a secure cluster](service-fabric-connect-to-secure-cluster.md).
-
-## Upload the application package
-Uploading the application package puts it in a location that's accessible by internal Service Fabric components.
-If you want to verify the application package locally, use the [Test-ServiceFabricApplicationPackage](/powershell/module/servicefabric/test-servicefabricapplicationpackage?view=azureservicefabricps) cmdlet.
-
-The [Copy-ServiceFabricApplicationPackage](/powershell/module/servicefabric/copy-servicefabricapplicationpackage?view=azureservicefabricps) command uploads the application package to the cluster image store.
-
-Suppose you build and package an application named *MyApplication* in Visual Studio 2015. By default, the application type name listed in the ApplicationManifest.xml is "MyApplicationType".  The application package, which contains the necessary application manifest, service manifests, and code/config/data packages, is located in *C:\Users\<username\>\Documents\Visual Studio 2015\Projects\MyApplication\MyApplication\pkg\Debug*. 
-
-The following command lists the contents of the application package:
-
-```powershell
-PS C:\> $path = 'C:\Users\<user\>\Documents\Visual Studio 2015\Projects\MyApplication\MyApplication\pkg\Debug'
-PS C:\> tree /f $path
-Folder PATH listing for volume OSDisk
-Volume serial number is 0459-2393
-C:\USERS\USER\DOCUMENTS\VISUAL STUDIO 2015\PROJECTS\MYAPPLICATION\MYAPPLICATION\PKG\DEBUG
-│   ApplicationManifest.xml
-│
-└───Stateless1Pkg
-    │   ServiceManifest.xml
-    │
-    ├───Code
-    │       Microsoft.ServiceFabric.Data.dll
-    │       Microsoft.ServiceFabric.Data.Interfaces.dll
-    │       Microsoft.ServiceFabric.Internal.dll
-    │       Microsoft.ServiceFabric.Internal.Strings.dll
-    │       Microsoft.ServiceFabric.Services.dll
-    │       ServiceFabricServiceModel.dll
-    │       Stateless1.exe
-    │       Stateless1.exe.config
-    │       Stateless1.pdb
-    │       System.Fabric.dll
-    │       System.Fabric.Strings.dll
-    │
-    └───Config
-            Settings.xml
-```
-
-If the application package is large and/or has many files, you can [compress it](service-fabric-package-apps.md#compress-a-package). The compression reduces the size and the number of files.
-The side effect is that registering and un-registering the application type are faster. Upload time may be slower currently, especially if you include the time to compress the package. 
-
-To compress a package, use the same [Copy-ServiceFabricApplicationPackage](/powershell/module/servicefabric/copy-servicefabricapplicationpackage?view=azureservicefabricps) command. Compression can be done separate from upload,
-by using the `SkipCopy` flag, or together with the upload operation. Applying compression on a compressed package is no-op.
-To uncompress a compressed package, use the same [Copy-ServiceFabricApplicationPackage](/powershell/module/servicefabric/copy-servicefabricapplicationpackage?view=azureservicefabricps) command with the `UncompressPackage` switch.
-
-The following cmdlet compresses the package without copying it to the image store. The package now includes zipped files for the `Code` and `Config` packages. 
-The application and the service manifests are not zipped, because they are needed for many internal operations (like package sharing, application type name and version extraction for certain validations). Zipping the manifests would make these operations inefficient.
-
-```
-PS C:\> Copy-ServiceFabricApplicationPackage -ApplicationPackagePath $path -CompressPackage -SkipCopy
-PS C:\> tree /f $path
-Folder PATH listing for volume OSDisk
-Volume serial number is 0459-2393
-C:\USERS\USER\DOCUMENTS\VISUAL STUDIO 2015\PROJECTS\MYAPPLICATION\MYAPPLICATION\PKG\DEBUG
-|   ApplicationManifest.xml
-|
-└───Stateless1Pkg
-       Code.zip
-       Config.zip
-       ServiceManifest.xml
-```
-
-For large application packages, the compression takes time. For best results, use a fast SSD drive. The compression times and the size of the compressed package also differ based on the package content.
-For example, here is compression statistics for some packages, which show the initial and the compressed package size, with the compression time.
-
-|Initial size (MB)|File count|Compression Time|Compressed package size (MB)|
-|----------------:|---------:|---------------:|---------------------------:|
-|100|100|00:00:03.3547592|60|
-|512|100|00:00:16.3850303|307|
-|1024|500|00:00:32.5907950|615|
-|2048|1000|00:01:04.3775554|1231|
-|5012|100|00:02:45.2951288|3074|
-
-Once a package is compressed, it can be uploaded to one or multiple Service Fabric clusters as needed. The deployment mechanism is same for compressed and uncompressed packages. Compressed packages are stored as such in the cluster image store. The packages are uncompressed on the node, before the application is run.
-
-
-The following example uploads the package to the image store, into a folder named "MyApplicationV1":
-
-```powershell
-PS C:\> Copy-ServiceFabricApplicationPackage -ApplicationPackagePath $path -ApplicationPackagePathInImageStore MyApplicationV1 -TimeoutSec 1800
-```
-
-If you do not specify the *-ApplicationPackagePathInImageStore* parameter, the application package is copied into the "Debug" folder in the image store.
-
->[!NOTE]
->**Copy-ServiceFabricApplicationPackage** will automatically detect the appropriate image store connection string if the PowerShell session is connected to a Service Fabric cluster. For Service Fabric versions older than 5.6, the **-ImageStoreConnectionString** argument must be explicitly provided.
->
->```powershell
->PS C:\> Copy-ServiceFabricApplicationPackage -ApplicationPackagePath $path -ApplicationPackagePathInImageStore MyApplicationV1 -ImageStoreConnectionString (Get-ImageStoreConnectionStringFromClusterManifest(Get-ServiceFabricClusterManifest)) -TimeoutSec 1800
->```
->
->The **Get-ImageStoreConnectionStringFromClusterManifest** cmdlet, which is part of the Service Fabric SDK PowerShell module, is used to get the image store connection string.  To import the SDK module, run:
->
->```powershell
->Import-Module "$ENV:ProgramFiles\Microsoft SDKs\Service Fabric\Tools\PSModule\ServiceFabricSDK\ServiceFabricSDK.psm1"
->```
->
->See [Understand the image store connection string](service-fabric-image-store-connection-string.md) for supplementary information about the image store and image store connection string.
->
->
->
-
-The time it takes to upload a package differs depending on multiple factors. Some of these factors are the number of files in the package, the package size, and the file sizes. The network speed between
-the source machine and the Service Fabric cluster also impacts the upload time. 
-The default timeout for [Copy-ServiceFabricApplicationPackage](/powershell/module/servicefabric/copy-servicefabricapplicationpackage?view=azureservicefabricps) is 30 minutes.
-Depending on the described factors, you may have to increase the timeout. If you are compressing the package in the copy call, you need to also consider the compression time.
-
-
-
-## Register the application package
-The application type and version declared in the application manifest become available for use when the application package is registered. The system reads the package uploaded in the previous step, verifies the package, processes the package contents, and copies the processed package to an internal system location.  
-
-Run the [Register-ServiceFabricApplicationType](/powershell/module/servicefabric/register-servicefabricapplicationtype?view=azureservicefabricps) cmdlet to register the application type in the cluster and make it available for deployment:
-
-### Register the application package copied to image store
-When a package was previously copied to the image store, the register operation specifies the relative path in the image store.
-
-```powershell
-PS C:\> Register-ServiceFabricApplicationType -ApplicationPathInImageStore MyApplicationV1
-Register application type succeeded
-```
-
-"MyApplicationV1" is the folder in the image store where the application package is located. The application type with name "MyApplicationType" and version "1.0.0" (both are found in the application manifest) is now registered in the cluster.
-
-### Register the application package copied to an external store
-Starting with Service Fabric version 6.1, provision supports downloading the package from an external store. The download URI represents the path to the [`sfpkg` application package](service-fabric-package-apps.md#create-an-sfpkg) from where the application package can be downloaded using HTTP or HTTPS protocols. The package must have been previously uploaded to this external location. The URI must allow READ access so Service Fabric can download the file. The `sfpkg` file must have the extension ".sfpkg". The provision operation should include the application type information, as found in the application manifest.
-
-```
-PS C:\> Register-ServiceFabricApplicationType -ApplicationPackageDownloadUri "https://sftestresources.blob.core.windows.net:443/sfpkgholder/MyAppPackage.sfpkg" -ApplicationTypeName MyApp -ApplicationTypeVersion V1 -Async
-```
-
-The [Register-ServiceFabricApplicationType](/powershell/module/servicefabric/register-servicefabricapplicationtype?view=azureservicefabricps) command returns only after the system has successfully registered the application package. How long registration takes depends on the size and contents of the application package. If needed, the **-TimeoutSec** parameter can be used to supply a longer timeout (the default timeout is 60 seconds).
-
-If you have a large application package or if you are experiencing timeouts, use the **-Async** parameter. The command returns when the cluster accepts the register command. The register operation continues as needed.
-The [Get-ServiceFabricApplicationType](/powershell/module/servicefabric/get-servicefabricapplicationtype?view=azureservicefabricps) command lists the application type versions and their registration status. You can use this command to determine when the registration is done.
-
-```powershell
-PS C:\> Get-ServiceFabricApplicationType
-
-ApplicationTypeName    : MyApplicationType
-ApplicationTypeVersion : 1.0.0
-Status                 : Available
-DefaultParameters      : { "Stateless1_InstanceCount" = "-1" }
-```
-
-## Remove an application package from the image store
-If a package was copied to the image store, you should remove it from the temporary location after the application is successfully registered. Deleting application packages from the image store frees up system resources. Keeping unused application packages consumes disk storage and leads to application performance issues.
-
-```powershell
-PS C:\>Remove-ServiceFabricApplicationPackage -ApplicationPackagePathInImageStore MyApplicationV1
-```
-
-## Create the application
-You can instantiate an application from any application type version that has been registered successfully by using the [New-ServiceFabricApplication](/powershell/module/servicefabric/new-servicefabricapplication?view=azureservicefabricps) cmdlet. The name of each application must start with the *"fabric:"* scheme and must be unique for each application instance. Any default services defined in the application manifest of the target application type are also created.
-
-```powershell
-PS C:\> New-ServiceFabricApplication fabric:/MyApp MyApplicationType 1.0.0
-
-ApplicationName        : fabric:/MyApp
-ApplicationTypeName    : MyApplicationType
-ApplicationTypeVersion : 1.0.0
-ApplicationParameters  : {}
-```
-Multiple application instances can be created for any given version of a registered application type. Each application instance runs in isolation, with its own work directory and process.
-
-To see which named apps and services are running in the cluster, run the [Get-ServiceFabricApplication](/powershell/servicefabric/vlatest/get-servicefabricapplication) and [Get-ServiceFabricService](/powershell/module/servicefabric/get-servicefabricservice?view=azureservicefabricps) cmdlets:
-
-```powershell
-PS C:\> Get-ServiceFabricApplication  
-
-ApplicationName        : fabric:/MyApp
-ApplicationTypeName    : MyApplicationType
-ApplicationTypeVersion : 1.0.0
-ApplicationStatus      : Ready
-HealthState            : Ok
-ApplicationParameters  : {}
-
-PS C:\> Get-ServiceFabricApplication | Get-ServiceFabricService
-
-ServiceName            : fabric:/MyApp/Stateless1
-ServiceKind            : Stateless
-ServiceTypeName        : Stateless1Type
-IsServiceGroup         : False
-ServiceManifestVersion : 1.0.0
-ServiceStatus          : Active
-HealthState            : Ok
-```
-
-## Remove an application
-When an application instance is no longer needed, you can permanently remove it by name using the [Remove-ServiceFabricApplication](/powershell/module/servicefabric/remove-servicefabricapplication?view=azureservicefabricps) cmdlet. [Remove-ServiceFabricApplication](/powershell/module/servicefabric/remove-servicefabricapplication?view=azureservicefabricps) automatically removes all services that belong to the application as well, permanently removing all service state. 
-
-> [!WARNING]
-> This operation cannot be reversed, and application state cannot be recovered.
-
-```powershell
-PS C:\> Remove-ServiceFabricApplication fabric:/MyApp
-
-Confirm
-Continue with this operation?
-[Y] Yes  [N] No  [S] Suspend  [?] Help (default is "Y"):
-Remove application instance succeeded
-
-PS C:\> Get-ServiceFabricApplication
-```
-
-## Unregister an application type
-When a particular version of an application type is no longer needed, you should unregister the application type using the [Unregister-ServiceFabricApplicationType](/powershell/module/servicefabric/unregister-servicefabricapplicationtype?view=azureservicefabricps) cmdlet. Unregistering unused application types releases storage space used by the image store by removing the application type files. Unregistering an application type does not remove the application package copied to the image store temporary location, if copy to the image store was used. An application type can be unregistered as long as no applications are instantiated against it and no pending application upgrades are referencing it.
-
-Run [Get-ServiceFabricApplicationType](/powershell/module/servicefabric/get-servicefabricapplicationtype?view=azureservicefabricps) to see the application types currently registered in the cluster:
-
-```powershell
-PS C:\> Get-ServiceFabricApplicationType
-
-ApplicationTypeName    : MyApplicationType
-ApplicationTypeVersion : 1.0.0
-Status                 : Available
-DefaultParameters      : { "Stateless1_InstanceCount" = "-1" }
-```
-
-Run [Unregister-ServiceFabricApplicationType](/powershell/module/servicefabric/unregister-servicefabricapplicationtype?view=azureservicefabricps) to unregister a specific application type:
-
-```powershell
-PS C:\> Unregister-ServiceFabricApplicationType MyApplicationType 1.0.0
-```
-
-## Troubleshooting
-### Copy-ServiceFabricApplicationPackage asks for an ImageStoreConnectionString
-The Service Fabric SDK environment should already have the correct defaults set up. But if needed, the ImageStoreConnectionString for all commands should match the value that the Service Fabric cluster is using. You can find the ImageStoreConnectionString in the cluster manifest, retrieved using the [Get-ServiceFabricClusterManifest](/powershell/module/servicefabric/get-servicefabricclustermanifest?view=azureservicefabricps) and Get-ImageStoreConnectionStringFromClusterManifest commands:
-
-```powershell
-PS C:\> Get-ImageStoreConnectionStringFromClusterManifest(Get-ServiceFabricClusterManifest)
-```
-
-The **Get-ImageStoreConnectionStringFromClusterManifest** cmdlet, which is part of the Service Fabric SDK PowerShell module, is used to get the image store connection string.  To import the SDK module, run:
-
-```powershell
-Import-Module "$ENV:ProgramFiles\Microsoft SDKs\Service Fabric\Tools\PSModule\ServiceFabricSDK\ServiceFabricSDK.psm1"
-```
-
-The ImageStoreConnectionString is found in the cluster manifest:
-
-```xml
-<ClusterManifest xmlns:xsd="http://www.w3.org/2001/XMLSchema" xmlns:xsi="http://www.w3.org/2001/XMLSchema-instance" Name="Server-Default-SingleNode" Version="1.0" xmlns="http://schemas.microsoft.com/2011/01/fabric">
-
-    [...]
-
-    <Section Name="Management">
-      <Parameter Name="ImageStoreConnectionString" Value="file:D:\ServiceFabric\Data\ImageStore" />
-    </Section>
-
-    [...]
-```
-
-See [Understand the image store connection string](service-fabric-image-store-connection-string.md) for supplementary information about the image store and image store connection string.
-
-### Deploy large application package
-Issue: [Copy-ServiceFabricApplicationPackage](/powershell/module/servicefabric/copy-servicefabricapplicationpackage?view=azureservicefabricps) times out for a large application package (order of GB).
-Try:
-- Specify a larger timeout for [Copy-ServiceFabricApplicationPackage](/powershell/module/servicefabric/copy-servicefabricapplicationpackage?view=azureservicefabricps) command, with `TimeoutSec` parameter. By default, the timeout is 30 minutes.
-- Check the network connection between your source machine and cluster. If the connection is slow, consider using a machine with a better network connection.
-If the client machine is in another region than the cluster, consider using a client machine in a closer or same region as the cluster.
-- Check if you are hitting external throttling. For example, when the image store is configured to use azure storage, upload may be throttled.
-
-Issue: Upload package completed successfully, but [Register-ServiceFabricApplicationType](/powershell/module/servicefabric/register-servicefabricapplicationtype?view=azureservicefabricps) times out.
-Try:
-- [Compress the package](service-fabric-package-apps.md#compress-a-package) before copying to the image store.
-The compression reduces the size and the number of files, which in turn reduces the amount of traffic and work that Service Fabric must perform. The upload operation may be slower (especially if you include the compression time), but register and un-register the application type are faster.
-- Specify a larger timeout for [Register-ServiceFabricApplicationType](/powershell/module/servicefabric/register-servicefabricapplicationtype?view=azureservicefabricps) with `TimeoutSec` parameter.
-- Specify `Async` switch for [Register-ServiceFabricApplicationType](/powershell/module/servicefabric/register-servicefabricapplicationtype?view=azureservicefabricps). The command returns when the cluster accepts the command and the registration of the application type continues asynchronously. For this reason, there is no need to specify a higher timeout in this case. The [Get-ServiceFabricApplicationType](/powershell/module/servicefabric/get-servicefabricapplicationtype?view=azureservicefabricps) command lists all successfully registered application type versions and their registration status. You can use
-this command to determine when the registration is done.
-
-```powershell
-PS C:\> Get-ServiceFabricApplicationType
-
-ApplicationTypeName    : MyApplicationType
-ApplicationTypeVersion : 1.0.0
-Status                 : Available
-DefaultParameters      : { "Stateless1_InstanceCount" = "-1" }
-```
-
-### Deploy application package with many files
-Issue: [Register-ServiceFabricApplicationType](/powershell/module/servicefabric/register-servicefabricapplicationtype?view=azureservicefabricps) times out for an application package with many files (order of thousands).
-Try:
-- [Compress the package](service-fabric-package-apps.md#compress-a-package) before copying to the image store. The compression reduces the number of files.
-- Specify a larger timeout for [Register-ServiceFabricApplicationType](/powershell/module/servicefabric/register-servicefabricapplicationtype?view=azureservicefabricps) with `TimeoutSec` parameter.
-- Specify `Async` switch for [Register-ServiceFabricApplicationType](/powershell/module/servicefabric/register-servicefabricapplicationtype?view=azureservicefabricps). The command returns when the cluster accepts the command and the registration of the application type continues asynchronously.
-For this reason, there is no need to specify a higher timeout in this case. The [Get-ServiceFabricApplicationType](/powershell/module/servicefabric/get-servicefabricapplicationtype?view=azureservicefabricps) command lists all successfully registered application type versions and their registration status. You can use this command to determine when the registration is done.
-
-```powershell
-PS C:\> Get-ServiceFabricApplicationType
-
-ApplicationTypeName    : MyApplicationType
-ApplicationTypeVersion : 1.0.0
-Status                 : Available
-DefaultParameters      : { "Stateless1_InstanceCount" = "-1" }
-```
-
-## Next steps
-[Package an application](service-fabric-package-apps.md)
-
-[Service Fabric application upgrade](service-fabric-application-upgrade.md)
-
-[Service Fabric health introduction](service-fabric-health-introduction.md)
-
-[Diagnose and troubleshoot a Service Fabric service](service-fabric-diagnostics-how-to-monitor-and-diagnose-services-locally.md)
-
-[Model an application in Service Fabric](service-fabric-application-model.md)
-
-<!--Link references--In actual articles, you only need a single period before the slash-->
-[10]: service-fabric-package-apps.md
-[11]: service-fabric-application-upgrade.md
->>>>>>> 492e8e69
+﻿---
+title: Azure Service Fabric application deployment | Microsoft Docs
+description: How to deploy and remove applications in Service Fabric using PowerShell.
+services: service-fabric
+documentationcenter: .net
+author: rwike77
+manager: timlt
+editor: ''
+
+ms.assetid: b120ffbf-f1e3-4b26-a492-347c29f8f66b
+ms.service: service-fabric
+ms.devlang: dotnet
+ms.topic: conceptual
+ms.tgt_pltfrm: NA
+ms.workload: NA
+ms.date: 01/19/2018
+ms.author: ryanwi
+
+---
+# Deploy and remove applications using PowerShell
+> [!div class="op_single_selector"]
+> * [Resource Manager](service-fabric-application-arm-resource.md)
+> * [PowerShell](service-fabric-deploy-remove-applications.md)
+> * [Service Fabric CLI](service-fabric-application-lifecycle-sfctl.md)
+> * [FabricClient APIs](service-fabric-deploy-remove-applications-fabricclient.md)
+
+<br/>
+
+Once an [application type has been packaged][10], it's ready for deployment into an Azure Service Fabric cluster. Deployment involves the following three steps:
+
+1. Upload the application package to the image store.
+2. Register the application type with image store relative path.
+3. Create the application instance.
+
+Once the deployed application is no longer required, you can delete the application instance and its application type. To completely remove an application from the cluster involves the following steps:
+
+1. Remove (or delete) the running application instance.
+2. Unregister the application type if you no longer need it.
+3. Remove the application package from the image store.
+
+If you use Visual Studio for deploying and debugging applications on your local development cluster, all the preceding steps are handled automatically through a PowerShell script.  This script is found in the *Scripts* folder of the application project. This article provides background on what that script is doing so that you can perform the same operations outside of Visual Studio. 
+
+Another way to deploy an application is by using external provision. The application package can be [packaged as `sfpkg`](service-fabric-package-apps.md#create-an-sfpkg) and uploaded to an external store. In this case, upload to the image store is not needed. Deployment needs the following steps:
+
+1. Upload the `sfpkg` to an external store. The external store can be any store that exposes a REST http or https endpoint.
+2. Register the application type using the external download URI and the application type information.
+2. Create the application instance.
+
+For cleanup, remove the application instances and unregister the application type. Because the package was not copied to the image store, there is no temporary location to cleanup. Provisioning from external store is available starting with Service Fabric version 6.1.
+
+>[!NOTE]
+> Visual Studio does not currently support external provision.
+
+ 
+## Connect to the cluster
+Before you run any PowerShell commands in this article, always start by using [Connect-ServiceFabricCluster](/powershell/module/servicefabric/connect-servicefabriccluster?view=azureservicefabricps) to connect to the Service Fabric cluster. To connect to the local development cluster, run the following:
+
+```powershell
+PS C:\>Connect-ServiceFabricCluster
+```
+
+For examples of connecting to a remote cluster or cluster secured using Azure Active Directory, X509 certificates, or Windows Active Directory see [Connect to a secure cluster](service-fabric-connect-to-secure-cluster.md).
+
+## Upload the application package
+Uploading the application package puts it in a location that's accessible by internal Service Fabric components.
+If you want to verify the application package locally, use the [Test-ServiceFabricApplicationPackage](/powershell/module/servicefabric/test-servicefabricapplicationpackage?view=azureservicefabricps) cmdlet.
+
+The [Copy-ServiceFabricApplicationPackage](/powershell/module/servicefabric/copy-servicefabricapplicationpackage?view=azureservicefabricps) command uploads the application package to the cluster image store.
+
+Suppose you build and package an application named *MyApplication* in Visual Studio 2015. By default, the application type name listed in the ApplicationManifest.xml is "MyApplicationType".  The application package, which contains the necessary application manifest, service manifests, and code/config/data packages, is located in *C:\Users\<username\>\Documents\Visual Studio 2015\Projects\MyApplication\MyApplication\pkg\Debug*. 
+
+The following command lists the contents of the application package:
+
+```powershell
+PS C:\> $path = 'C:\Users\<user\>\Documents\Visual Studio 2015\Projects\MyApplication\MyApplication\pkg\Debug'
+PS C:\> tree /f $path
+Folder PATH listing for volume OSDisk
+Volume serial number is 0459-2393
+C:\USERS\USER\DOCUMENTS\VISUAL STUDIO 2015\PROJECTS\MYAPPLICATION\MYAPPLICATION\PKG\DEBUG
+│   ApplicationManifest.xml
+│
+└───Stateless1Pkg
+    │   ServiceManifest.xml
+    │
+    ├───Code
+    │       Microsoft.ServiceFabric.Data.dll
+    │       Microsoft.ServiceFabric.Data.Interfaces.dll
+    │       Microsoft.ServiceFabric.Internal.dll
+    │       Microsoft.ServiceFabric.Internal.Strings.dll
+    │       Microsoft.ServiceFabric.Services.dll
+    │       ServiceFabricServiceModel.dll
+    │       Stateless1.exe
+    │       Stateless1.exe.config
+    │       Stateless1.pdb
+    │       System.Fabric.dll
+    │       System.Fabric.Strings.dll
+    │
+    └───Config
+            Settings.xml
+```
+
+If the application package is large and/or has many files, you can [compress it](service-fabric-package-apps.md#compress-a-package). The compression reduces the size and the number of files.
+The side effect is that registering and un-registering the application type are faster. Upload time may be slower currently, especially if you include the time to compress the package. 
+
+To compress a package, use the same [Copy-ServiceFabricApplicationPackage](/powershell/module/servicefabric/copy-servicefabricapplicationpackage?view=azureservicefabricps) command. Compression can be done separate from upload,
+by using the `SkipCopy` flag, or together with the upload operation. Applying compression on a compressed package is no-op.
+To uncompress a compressed package, use the same [Copy-ServiceFabricApplicationPackage](/powershell/module/servicefabric/copy-servicefabricapplicationpackage?view=azureservicefabricps) command with the `UncompressPackage` switch.
+
+The following cmdlet compresses the package without copying it to the image store. The package now includes zipped files for the `Code` and `Config` packages. 
+The application and the service manifests are not zipped, because they are needed for many internal operations (like package sharing, application type name and version extraction for certain validations). Zipping the manifests would make these operations inefficient.
+
+```
+PS C:\> Copy-ServiceFabricApplicationPackage -ApplicationPackagePath $path -CompressPackage -SkipCopy
+PS C:\> tree /f $path
+Folder PATH listing for volume OSDisk
+Volume serial number is 0459-2393
+C:\USERS\USER\DOCUMENTS\VISUAL STUDIO 2015\PROJECTS\MYAPPLICATION\MYAPPLICATION\PKG\DEBUG
+|   ApplicationManifest.xml
+|
+└───Stateless1Pkg
+       Code.zip
+       Config.zip
+       ServiceManifest.xml
+```
+
+For large application packages, the compression takes time. For best results, use a fast SSD drive. The compression times and the size of the compressed package also differ based on the package content.
+For example, here is compression statistics for some packages, which show the initial and the compressed package size, with the compression time.
+
+|Initial size (MB)|File count|Compression Time|Compressed package size (MB)|
+|----------------:|---------:|---------------:|---------------------------:|
+|100|100|00:00:03.3547592|60|
+|512|100|00:00:16.3850303|307|
+|1024|500|00:00:32.5907950|615|
+|2048|1000|00:01:04.3775554|1231|
+|5012|100|00:02:45.2951288|3074|
+
+Once a package is compressed, it can be uploaded to one or multiple Service Fabric clusters as needed. The deployment mechanism is same for compressed and uncompressed packages. Compressed packages are stored as such in the cluster image store. The packages are uncompressed on the node, before the application is run.
+
+
+The following example uploads the package to the image store, into a folder named "MyApplicationV1":
+
+```powershell
+PS C:\> Copy-ServiceFabricApplicationPackage -ApplicationPackagePath $path -ApplicationPackagePathInImageStore MyApplicationV1 -TimeoutSec 1800
+```
+
+If you do not specify the *-ApplicationPackagePathInImageStore* parameter, the application package is copied into the "Debug" folder in the image store.
+
+>[!NOTE]
+>**Copy-ServiceFabricApplicationPackage** will automatically detect the appropriate image store connection string if the PowerShell session is connected to a Service Fabric cluster. For Service Fabric versions older than 5.6, the **-ImageStoreConnectionString** argument must be explicitly provided.
+>
+>```powershell
+>PS C:\> Copy-ServiceFabricApplicationPackage -ApplicationPackagePath $path -ApplicationPackagePathInImageStore MyApplicationV1 -ImageStoreConnectionString (Get-ImageStoreConnectionStringFromClusterManifest(Get-ServiceFabricClusterManifest)) -TimeoutSec 1800
+>```
+>
+>The **Get-ImageStoreConnectionStringFromClusterManifest** cmdlet, which is part of the Service Fabric SDK PowerShell module, is used to get the image store connection string.  To import the SDK module, run:
+>
+>```powershell
+>Import-Module "$ENV:ProgramFiles\Microsoft SDKs\Service Fabric\Tools\PSModule\ServiceFabricSDK\ServiceFabricSDK.psm1"
+>```
+>
+>See [Understand the image store connection string](service-fabric-image-store-connection-string.md) for supplementary information about the image store and image store connection string.
+>
+>
+>
+
+The time it takes to upload a package differs depending on multiple factors. Some of these factors are the number of files in the package, the package size, and the file sizes. The network speed between
+the source machine and the Service Fabric cluster also impacts the upload time. 
+The default timeout for [Copy-ServiceFabricApplicationPackage](/powershell/module/servicefabric/copy-servicefabricapplicationpackage?view=azureservicefabricps) is 30 minutes.
+Depending on the described factors, you may have to increase the timeout. If you are compressing the package in the copy call, you need to also consider the compression time.
+
+
+
+## Register the application package
+The application type and version declared in the application manifest become available for use when the application package is registered. The system reads the package uploaded in the previous step, verifies the package, processes the package contents, and copies the processed package to an internal system location.  
+
+Run the [Register-ServiceFabricApplicationType](/powershell/module/servicefabric/register-servicefabricapplicationtype?view=azureservicefabricps) cmdlet to register the application type in the cluster and make it available for deployment:
+
+### Register the application package copied to image store
+When a package was previously copied to the image store, the register operation specifies the relative path in the image store.
+
+```powershell
+PS C:\> Register-ServiceFabricApplicationType -ApplicationPathInImageStore MyApplicationV1
+Register application type succeeded
+```
+
+"MyApplicationV1" is the folder in the image store where the application package is located. The application type with name "MyApplicationType" and version "1.0.0" (both are found in the application manifest) is now registered in the cluster.
+
+### Register the application package copied to an external store
+Starting with Service Fabric version 6.1, provision supports downloading the package from an external store. The download URI represents the path to the [`sfpkg` application package](service-fabric-package-apps.md#create-an-sfpkg) from where the application package can be downloaded using HTTP or HTTPS protocols. The package must have been previously uploaded to this external location. The URI must allow READ access so Service Fabric can download the file. The `sfpkg` file must have the extension ".sfpkg". The provision operation should include the application type information, as found in the application manifest.
+
+```
+PS C:\> Register-ServiceFabricApplicationType -ApplicationPackageDownloadUri "https://sftestresources.blob.core.windows.net:443/sfpkgholder/MyAppPackage.sfpkg" -ApplicationTypeName MyApp -ApplicationTypeVersion V1 -Async
+```
+
+The [Register-ServiceFabricApplicationType](/powershell/module/servicefabric/register-servicefabricapplicationtype?view=azureservicefabricps) command returns only after the system has successfully registered the application package. How long registration takes depends on the size and contents of the application package. If needed, the **-TimeoutSec** parameter can be used to supply a longer timeout (the default timeout is 60 seconds).
+
+If you have a large application package or if you are experiencing timeouts, use the **-Async** parameter. The command returns when the cluster accepts the register command. The register operation continues as needed.
+The [Get-ServiceFabricApplicationType](/powershell/module/servicefabric/get-servicefabricapplicationtype?view=azureservicefabricps) command lists the application type versions and their registration status. You can use this command to determine when the registration is done.
+
+```powershell
+PS C:\> Get-ServiceFabricApplicationType
+
+ApplicationTypeName    : MyApplicationType
+ApplicationTypeVersion : 1.0.0
+Status                 : Available
+DefaultParameters      : { "Stateless1_InstanceCount" = "-1" }
+```
+
+## Remove an application package from the image store
+If a package was copied to the image store, you should remove it from the temporary location after the application is successfully registered. Deleting application packages from the image store frees up system resources. Keeping unused application packages consumes disk storage and leads to application performance issues.
+
+```powershell
+PS C:\>Remove-ServiceFabricApplicationPackage -ApplicationPackagePathInImageStore MyApplicationV1
+```
+
+## Create the application
+You can instantiate an application from any application type version that has been registered successfully by using the [New-ServiceFabricApplication](/powershell/module/servicefabric/new-servicefabricapplication?view=azureservicefabricps) cmdlet. The name of each application must start with the *"fabric:"* scheme and must be unique for each application instance. Any default services defined in the application manifest of the target application type are also created.
+
+```powershell
+PS C:\> New-ServiceFabricApplication fabric:/MyApp MyApplicationType 1.0.0
+
+ApplicationName        : fabric:/MyApp
+ApplicationTypeName    : MyApplicationType
+ApplicationTypeVersion : 1.0.0
+ApplicationParameters  : {}
+```
+Multiple application instances can be created for any given version of a registered application type. Each application instance runs in isolation, with its own work directory and process.
+
+To see which named apps and services are running in the cluster, run the [Get-ServiceFabricApplication](/powershell/servicefabric/vlatest/get-servicefabricapplication) and [Get-ServiceFabricService](/powershell/module/servicefabric/get-servicefabricservice?view=azureservicefabricps) cmdlets:
+
+```powershell
+PS C:\> Get-ServiceFabricApplication  
+
+ApplicationName        : fabric:/MyApp
+ApplicationTypeName    : MyApplicationType
+ApplicationTypeVersion : 1.0.0
+ApplicationStatus      : Ready
+HealthState            : Ok
+ApplicationParameters  : {}
+
+PS C:\> Get-ServiceFabricApplication | Get-ServiceFabricService
+
+ServiceName            : fabric:/MyApp/Stateless1
+ServiceKind            : Stateless
+ServiceTypeName        : Stateless1Type
+IsServiceGroup         : False
+ServiceManifestVersion : 1.0.0
+ServiceStatus          : Active
+HealthState            : Ok
+```
+
+## Remove an application
+When an application instance is no longer needed, you can permanently remove it by name using the [Remove-ServiceFabricApplication](/powershell/module/servicefabric/remove-servicefabricapplication?view=azureservicefabricps) cmdlet. [Remove-ServiceFabricApplication](/powershell/module/servicefabric/remove-servicefabricapplication?view=azureservicefabricps) automatically removes all services that belong to the application as well, permanently removing all service state. 
+
+> [!WARNING]
+> This operation cannot be reversed, and application state cannot be recovered.
+
+```powershell
+PS C:\> Remove-ServiceFabricApplication fabric:/MyApp
+
+Confirm
+Continue with this operation?
+[Y] Yes  [N] No  [S] Suspend  [?] Help (default is "Y"):
+Remove application instance succeeded
+
+PS C:\> Get-ServiceFabricApplication
+```
+
+## Unregister an application type
+When a particular version of an application type is no longer needed, you should unregister the application type using the [Unregister-ServiceFabricApplicationType](/powershell/module/servicefabric/unregister-servicefabricapplicationtype?view=azureservicefabricps) cmdlet. Unregistering unused application types releases storage space used by the image store by removing the application type files. Unregistering an application type does not remove the application package copied to the image store temporary location, if copy to the image store was used. An application type can be unregistered as long as no applications are instantiated against it and no pending application upgrades are referencing it.
+
+Run [Get-ServiceFabricApplicationType](/powershell/module/servicefabric/get-servicefabricapplicationtype?view=azureservicefabricps) to see the application types currently registered in the cluster:
+
+```powershell
+PS C:\> Get-ServiceFabricApplicationType
+
+ApplicationTypeName    : MyApplicationType
+ApplicationTypeVersion : 1.0.0
+Status                 : Available
+DefaultParameters      : { "Stateless1_InstanceCount" = "-1" }
+```
+
+Run [Unregister-ServiceFabricApplicationType](/powershell/module/servicefabric/unregister-servicefabricapplicationtype?view=azureservicefabricps) to unregister a specific application type:
+
+```powershell
+PS C:\> Unregister-ServiceFabricApplicationType MyApplicationType 1.0.0
+```
+
+## Troubleshooting
+### Copy-ServiceFabricApplicationPackage asks for an ImageStoreConnectionString
+The Service Fabric SDK environment should already have the correct defaults set up. But if needed, the ImageStoreConnectionString for all commands should match the value that the Service Fabric cluster is using. You can find the ImageStoreConnectionString in the cluster manifest, retrieved using the [Get-ServiceFabricClusterManifest](/powershell/module/servicefabric/get-servicefabricclustermanifest?view=azureservicefabricps) and Get-ImageStoreConnectionStringFromClusterManifest commands:
+
+```powershell
+PS C:\> Get-ImageStoreConnectionStringFromClusterManifest(Get-ServiceFabricClusterManifest)
+```
+
+The **Get-ImageStoreConnectionStringFromClusterManifest** cmdlet, which is part of the Service Fabric SDK PowerShell module, is used to get the image store connection string.  To import the SDK module, run:
+
+```powershell
+Import-Module "$ENV:ProgramFiles\Microsoft SDKs\Service Fabric\Tools\PSModule\ServiceFabricSDK\ServiceFabricSDK.psm1"
+```
+
+The ImageStoreConnectionString is found in the cluster manifest:
+
+```xml
+<ClusterManifest xmlns:xsd="http://www.w3.org/2001/XMLSchema" xmlns:xsi="http://www.w3.org/2001/XMLSchema-instance" Name="Server-Default-SingleNode" Version="1.0" xmlns="http://schemas.microsoft.com/2011/01/fabric">
+
+    [...]
+
+    <Section Name="Management">
+      <Parameter Name="ImageStoreConnectionString" Value="file:D:\ServiceFabric\Data\ImageStore" />
+    </Section>
+
+    [...]
+```
+
+See [Understand the image store connection string](service-fabric-image-store-connection-string.md) for supplementary information about the image store and image store connection string.
+
+### Deploy large application package
+Issue: [Copy-ServiceFabricApplicationPackage](/powershell/module/servicefabric/copy-servicefabricapplicationpackage?view=azureservicefabricps) times out for a large application package (order of GB).
+Try:
+- Specify a larger timeout for [Copy-ServiceFabricApplicationPackage](/powershell/module/servicefabric/copy-servicefabricapplicationpackage?view=azureservicefabricps) command, with `TimeoutSec` parameter. By default, the timeout is 30 minutes.
+- Check the network connection between your source machine and cluster. If the connection is slow, consider using a machine with a better network connection.
+If the client machine is in another region than the cluster, consider using a client machine in a closer or same region as the cluster.
+- Check if you are hitting external throttling. For example, when the image store is configured to use azure storage, upload may be throttled.
+
+Issue: Upload package completed successfully, but [Register-ServiceFabricApplicationType](/powershell/module/servicefabric/register-servicefabricapplicationtype?view=azureservicefabricps) times out.
+Try:
+- [Compress the package](service-fabric-package-apps.md#compress-a-package) before copying to the image store.
+The compression reduces the size and the number of files, which in turn reduces the amount of traffic and work that Service Fabric must perform. The upload operation may be slower (especially if you include the compression time), but register and un-register the application type are faster.
+- Specify a larger timeout for [Register-ServiceFabricApplicationType](/powershell/module/servicefabric/register-servicefabricapplicationtype?view=azureservicefabricps) with `TimeoutSec` parameter.
+- Specify `Async` switch for [Register-ServiceFabricApplicationType](/powershell/module/servicefabric/register-servicefabricapplicationtype?view=azureservicefabricps). The command returns when the cluster accepts the command and the registration of the application type continues asynchronously. For this reason, there is no need to specify a higher timeout in this case. The [Get-ServiceFabricApplicationType](/powershell/module/servicefabric/get-servicefabricapplicationtype?view=azureservicefabricps) command lists all successfully registered application type versions and their registration status. You can use
+this command to determine when the registration is done.
+
+```powershell
+PS C:\> Get-ServiceFabricApplicationType
+
+ApplicationTypeName    : MyApplicationType
+ApplicationTypeVersion : 1.0.0
+Status                 : Available
+DefaultParameters      : { "Stateless1_InstanceCount" = "-1" }
+```
+
+### Deploy application package with many files
+Issue: [Register-ServiceFabricApplicationType](/powershell/module/servicefabric/register-servicefabricapplicationtype?view=azureservicefabricps) times out for an application package with many files (order of thousands).
+Try:
+- [Compress the package](service-fabric-package-apps.md#compress-a-package) before copying to the image store. The compression reduces the number of files.
+- Specify a larger timeout for [Register-ServiceFabricApplicationType](/powershell/module/servicefabric/register-servicefabricapplicationtype?view=azureservicefabricps) with `TimeoutSec` parameter.
+- Specify `Async` switch for [Register-ServiceFabricApplicationType](/powershell/module/servicefabric/register-servicefabricapplicationtype?view=azureservicefabricps). The command returns when the cluster accepts the command and the registration of the application type continues asynchronously.
+For this reason, there is no need to specify a higher timeout in this case. The [Get-ServiceFabricApplicationType](/powershell/module/servicefabric/get-servicefabricapplicationtype?view=azureservicefabricps) command lists all successfully registered application type versions and their registration status. You can use this command to determine when the registration is done.
+
+```powershell
+PS C:\> Get-ServiceFabricApplicationType
+
+ApplicationTypeName    : MyApplicationType
+ApplicationTypeVersion : 1.0.0
+Status                 : Available
+DefaultParameters      : { "Stateless1_InstanceCount" = "-1" }
+```
+
+## Next steps
+[Package an application](service-fabric-package-apps.md)
+
+[Service Fabric application upgrade](service-fabric-application-upgrade.md)
+
+[Service Fabric health introduction](service-fabric-health-introduction.md)
+
+[Diagnose and troubleshoot a Service Fabric service](service-fabric-diagnostics-how-to-monitor-and-diagnose-services-locally.md)
+
+[Model an application in Service Fabric](service-fabric-application-model.md)
+
+<!--Link references--In actual articles, you only need a single period before the slash-->
+[10]: service-fabric-package-apps.md
+[11]: service-fabric-application-upgrade.md