--- conflicted
+++ resolved
@@ -1,92 +1,84 @@
----
-title: Application scenarios and design | Microsoft Docs
-description: Overview of categories of cloud applications in Service Fabric. Discusses application design that uses stateful and stateless services.
-services: service-fabric
-documentationcenter: .net
-author: athinanthny
-manager: chackdan
-editor: ''
-
-ms.assetid: 3a8ca6ea-b8e9-4bc3-9e20-262437d2528e
-ms.service: service-fabric
-ms.devlang: dotnet
-ms.topic: conceptual
-ms.tgt_pltfrm: NA
-ms.workload: NA
-<<<<<<< HEAD
-ms.date: 7/02/2017
-=======
-ms.date: 4/24/2019
->>>>>>> 6a383dfd
-ms.author: atsenthi
-
----
-# Service Fabric application scenarios
-Azure Service Fabric offers a reliable and flexible platform that enables you to write and run many types of business applications and services. These applications and microservices can be stateless or stateful, and they are resource-balanced across virtual machines to maximize efficiency. The unique architecture of Service Fabric enables you to perform near real-time data analysis, in-memory computation, parallel transactions, and event processing in your applications. You can easily scale your applications up or down (really in or out), depending on your changing resource requirements.
-
-For design guidance on building applications, read [microservices architecture on Azure Service Fabric](https://docs.microsoft.com/azure/architecture/reference-architectures/microservices/service-fabric) and [best practices for application design using Service Fabric](service-fabric-best-practices-applications.md)
-
-The Service Fabric platform is ideal for the following types of applications:
-
-* **Data gathering, processing, and IoT**: Since Service Fabric handles large scale and has low latency through its stateful services, it is ideal for data processing on millions of devices where the data for the device and the computation are colocated.
-
-    Customers who have built IoT services using Service Fabric include [Honeywell](https://customers.microsoft.com/story/honeywell-builds-microservices-based-thermostats-on-azure), [PCL Construction](https://customers.microsoft.com/story/pcl-construction-professional-services-azure), [Crestron](https://customers.microsoft.com/story/crestron-partner-professional-services-azure),  [BMW](https://customers.microsoft.com/story/bmw-enables-driver-mobility-via-azure-service-fabric/),
-[Schneider Electric](https://customers.microsoft.com/story/schneider-electric-powers-engergy-solutions-on-azure-service-fabric), and
-[Mesh Systems](https://customers.microsoft.com/story/mesh-systems-lights-up-the-market-with-iot-based-azure-solutions).
-
-* **Gaming and session-based interactive applications**: Service Fabric is ideal if your application requires low latency reads and writes, such as in online gaming or instant messaging. Service Fabric enables you to build these interactive, stateful applications without having to create a separate store or cache. Visit [Azure gaming solutions](https://azure.microsoft.com/solutions/gaming/) for design guidance on [using Service Fabric in gaming services](https://docs.microsoft.com/gaming/azure/reference-architectures/multiplayer-synchronous-sf)
-
-    Customers who have built gaming services include [Next Games](https://customers.microsoft.com/story/next-games-media-telecommunications-azure) and [Digamore](https://customers.microsoft.com/story/digamore-entertainment-scores-with-a-new-gaming-platform-based-on-azure-service-fabric/). Customers who have built interactive sessions include [Honeywell with Hololens](https://customers.microsoft.com/story/honeywell-manufacturing-hololens)
-
-* **Data analytics and workflow processing**: Applications that must reliably process events or streams of data also benefit from the optimized reads and writes in Service Fabric. Furthermore, Service Fabric supports application processing pipelines, where results must be reliable and passed on to the next processing stage without any loss. These include transactional and financial systems, where data consistency and computation guarantees are essential.
-
-    Customers who have built business workflow services include [Zeiss Group](https://customers.microsoft.com/story/zeiss-group-focuses-on-azure-service-fabric-for-key-integration-platform) and [Digamore](https://customers.microsoft.com/story/digamore-entertainment-scores-with-a-new-gaming-platform-based-on-azure-service-fabric/)
-
-* **Computation on data**: Service Fabric enables you to build data computation intensive stateful applications. Service Fabric allows the co-location of processing (computation) and data in applications. Normally, when your application requires access to data, network latency associated with an external data cache or storage tier limits the computation time. With stateful Service Fabric services, that latency is eliminated, enabling more optimized reads and writes. For example, consider an application that performs near real-time recommendation selections for customers, with a round-trip time requirement of less than 100 milliseconds. The latency and performance characteristics of Service Fabric services (where the computation of recommendation selection is colocated with the data and rules) provides a responsive experience to the user compared with the standard implementation model of having to fetch the necessary data from remote storage.
-
-    Customers who have built computation services include [Solidsoft Reply](https://customers.microsoft.com/story/solidsoft-reply-platform-powers-e-verification-of-pharmaceuticals) and [Infosupport](https://customers.microsoft.com/story/service-fabric-customer-profile-info-support-and-fudura)
-
-* **Highly available services**: Service Fabric provides fast failover by creating multiple secondary service replicas. If a node, process, or individual service goes down due to hardware or other failure, one of the secondary replicas is promoted to a primary replica with minimal loss of service.
-
-* **Scalable services**: Individual services can be partitioned, allowing for state to be scaled out across the cluster. In addition, individual services can be created and removed on the fly. Services can quickly and easily be scaled out from a few instances on a few nodes to thousands of instances on many nodes, and then scaled in again, depending on your resource needs. You can use Service Fabric to build these services and manage their complete life cycles.
-
-## Application design case studies
-A number of case studies showing how Service Fabric is used to design applications are published on [customer stories](https://customers.microsoft.com/search?sq=%22Azure%20Service%20Fabric%22&ff=&p=0&so=story_publish_date%20desc/) and the [microservices solutions site](https://azure.microsoft.com/solutions/microservice-applications/).
-
-## Design applications composed of stateless and stateful microservices
-Building applications with Azure Cloud Service worker roles is an example of a stateless service. In contrast, stateful microservices maintain their authoritative state beyond the request and its response. This functionality provides high availability and consistency of the state through simple APIs that provide transactional guarantees backed by replication. Service Fabric's stateful services democratize high availability, bringing it to all types of applications, not just databases and other data stores. This is a natural progression. Applications have already moved from using purely relational databases for high availability to NoSQL databases. Now the applications themselves can have their "hot" state and data managed within them for additional performance gains without sacrificing reliability, consistency, or availability.
-
-When building applications consisting of microservices, you typically have a combination of stateless web apps (ASP.NET, Node.js, etc.) calling onto stateless and stateful business middle-tier services, all deployed into the same Service Fabric cluster using the Service Fabric deployment commands. Each of these services is independent with regard to scale, reliability, and resource usage, greatly improving agility and flexibility in development and life-cycle management.
-
-Stateful microservices simplify application designs because they remove the need for the additional queues and caches that have traditionally been required to address the availability and latency requirements of purely stateless applications. Since stateful services naturally have high availability and low latency, there are fewer moving parts to manage in your application as a whole. The diagrams below illustrate the differences between designing an application that is stateless and one that is stateful. By taking advantage of the [Reliable Services](service-fabric-reliable-services-introduction.md) and [Reliable Actors](service-fabric-reliable-actors-introduction.md) programming models, stateful services reduce application complexity while achieving high throughput and low latency.
-
-## An application built using stateless services
-![Application using stateless service][Image1]
-
-## An application built using stateful services
-![Application using stateless service][Image2]
-
-<!--Every topic should have next steps and links to the next logical set of content to keep the customer engaged-->
-## Next steps
-
-<<<<<<< HEAD
-* Read about [customer case studies](https://blogs.msdn.microsoft.com/azureservicefabric/tag/customer-profile/)
-=======
-* Read about [customer case studies](https://customers.microsoft.com/search?sq=%22Azure%20Service%20Fabric%22&ff=&p=0&so=story_publish_date%20desc)
->>>>>>> 6a383dfd
-* Learn more about [patterns and scenarios](service-fabric-patterns-and-scenarios.md)
-
-* Get started building stateless and stateful services with the Service Fabric
-  [reliable services](service-fabric-reliable-services-quick-start.md) and [reliable actors](service-fabric-reliable-actors-get-started.md) programming models.
-* Visit the Azure architecture center for guidance on [building microservices on Azure](https://docs.microsoft.com/azure/architecture/microservices/)
-* Go to [Azure Service Fabric application and cluster best practices](service-fabric-best-practices-overview.md) for application design guidance.
-
-* Also see the following topics:
-  * [Tell me about microservices](service-fabric-overview-microservices.md)
-  * [Define and manage service state](service-fabric-concepts-state.md)
-  * [Availability of Service Fabric services](service-fabric-availability-services.md)
-  * [Scale Service Fabric services](service-fabric-concepts-scalability.md)
-  * [Partition Service Fabric services](service-fabric-concepts-partitioning.md)
-
-[Image1]: media/service-fabric-application-scenarios/AppwithStatelessServices.jpg
-[Image2]: media/service-fabric-application-scenarios/AppwithStatefulServices.jpg
+---
+title: Application scenarios and design | Microsoft Docs
+description: Overview of categories of cloud applications in Service Fabric. Discusses application design that uses stateful and stateless services.
+services: service-fabric
+documentationcenter: .net
+author: athinanthny
+manager: chackdan
+editor: ''
+
+ms.assetid: 3a8ca6ea-b8e9-4bc3-9e20-262437d2528e
+ms.service: service-fabric
+ms.devlang: dotnet
+ms.topic: conceptual
+ms.tgt_pltfrm: NA
+ms.workload: NA
+ms.date: 4/24/2019
+ms.author: atsenthi
+
+---
+# Service Fabric application scenarios
+Azure Service Fabric offers a reliable and flexible platform that enables you to write and run many types of business applications and services. These applications and microservices can be stateless or stateful, and they are resource-balanced across virtual machines to maximize efficiency. The unique architecture of Service Fabric enables you to perform near real-time data analysis, in-memory computation, parallel transactions, and event processing in your applications. You can easily scale your applications up or down (really in or out), depending on your changing resource requirements.
+
+For design guidance on building applications, read [microservices architecture on Azure Service Fabric](https://docs.microsoft.com/azure/architecture/reference-architectures/microservices/service-fabric) and [best practices for application design using Service Fabric](service-fabric-best-practices-applications.md)
+
+The Service Fabric platform is ideal for the following types of applications:
+
+* **Data gathering, processing, and IoT**: Since Service Fabric handles large scale and has low latency through its stateful services, it is ideal for data processing on millions of devices where the data for the device and the computation are colocated.
+
+    Customers who have built IoT services using Service Fabric include [Honeywell](https://customers.microsoft.com/story/honeywell-builds-microservices-based-thermostats-on-azure), [PCL Construction](https://customers.microsoft.com/story/pcl-construction-professional-services-azure), [Crestron](https://customers.microsoft.com/story/crestron-partner-professional-services-azure),  [BMW](https://customers.microsoft.com/story/bmw-enables-driver-mobility-via-azure-service-fabric/),
+[Schneider Electric](https://customers.microsoft.com/story/schneider-electric-powers-engergy-solutions-on-azure-service-fabric), and
+[Mesh Systems](https://customers.microsoft.com/story/mesh-systems-lights-up-the-market-with-iot-based-azure-solutions).
+
+* **Gaming and session-based interactive applications**: Service Fabric is ideal if your application requires low latency reads and writes, such as in online gaming or instant messaging. Service Fabric enables you to build these interactive, stateful applications without having to create a separate store or cache. Visit [Azure gaming solutions](https://azure.microsoft.com/solutions/gaming/) for design guidance on [using Service Fabric in gaming services](https://docs.microsoft.com/gaming/azure/reference-architectures/multiplayer-synchronous-sf)
+
+    Customers who have built gaming services include [Next Games](https://customers.microsoft.com/story/next-games-media-telecommunications-azure) and [Digamore](https://customers.microsoft.com/story/digamore-entertainment-scores-with-a-new-gaming-platform-based-on-azure-service-fabric/). Customers who have built interactive sessions include [Honeywell with Hololens](https://customers.microsoft.com/story/honeywell-manufacturing-hololens)
+
+* **Data analytics and workflow processing**: Applications that must reliably process events or streams of data also benefit from the optimized reads and writes in Service Fabric. Furthermore, Service Fabric supports application processing pipelines, where results must be reliable and passed on to the next processing stage without any loss. These include transactional and financial systems, where data consistency and computation guarantees are essential.
+
+    Customers who have built business workflow services include [Zeiss Group](https://customers.microsoft.com/story/zeiss-group-focuses-on-azure-service-fabric-for-key-integration-platform) and [Digamore](https://customers.microsoft.com/story/digamore-entertainment-scores-with-a-new-gaming-platform-based-on-azure-service-fabric/)
+
+* **Computation on data**: Service Fabric enables you to build data computation intensive stateful applications. Service Fabric allows the co-location of processing (computation) and data in applications. Normally, when your application requires access to data, network latency associated with an external data cache or storage tier limits the computation time. With stateful Service Fabric services, that latency is eliminated, enabling more optimized reads and writes. For example, consider an application that performs near real-time recommendation selections for customers, with a round-trip time requirement of less than 100 milliseconds. The latency and performance characteristics of Service Fabric services (where the computation of recommendation selection is colocated with the data and rules) provides a responsive experience to the user compared with the standard implementation model of having to fetch the necessary data from remote storage.
+
+    Customers who have built computation services include [Solidsoft Reply](https://customers.microsoft.com/story/solidsoft-reply-platform-powers-e-verification-of-pharmaceuticals) and [Infosupport](https://customers.microsoft.com/story/service-fabric-customer-profile-info-support-and-fudura)
+
+* **Highly available services**: Service Fabric provides fast failover by creating multiple secondary service replicas. If a node, process, or individual service goes down due to hardware or other failure, one of the secondary replicas is promoted to a primary replica with minimal loss of service.
+
+* **Scalable services**: Individual services can be partitioned, allowing for state to be scaled out across the cluster. In addition, individual services can be created and removed on the fly. Services can quickly and easily be scaled out from a few instances on a few nodes to thousands of instances on many nodes, and then scaled in again, depending on your resource needs. You can use Service Fabric to build these services and manage their complete life cycles.
+
+## Application design case studies
+A number of case studies showing how Service Fabric is used to design applications are published on [customer stories](https://customers.microsoft.com/search?sq=%22Azure%20Service%20Fabric%22&ff=&p=0&so=story_publish_date%20desc/) and the [microservices solutions site](https://azure.microsoft.com/solutions/microservice-applications/).
+
+## Design applications composed of stateless and stateful microservices
+Building applications with Azure Cloud Service worker roles is an example of a stateless service. In contrast, stateful microservices maintain their authoritative state beyond the request and its response. This functionality provides high availability and consistency of the state through simple APIs that provide transactional guarantees backed by replication. Service Fabric's stateful services democratize high availability, bringing it to all types of applications, not just databases and other data stores. This is a natural progression. Applications have already moved from using purely relational databases for high availability to NoSQL databases. Now the applications themselves can have their "hot" state and data managed within them for additional performance gains without sacrificing reliability, consistency, or availability.
+
+When building applications consisting of microservices, you typically have a combination of stateless web apps (ASP.NET, Node.js, etc.) calling onto stateless and stateful business middle-tier services, all deployed into the same Service Fabric cluster using the Service Fabric deployment commands. Each of these services is independent with regard to scale, reliability, and resource usage, greatly improving agility and flexibility in development and life-cycle management.
+
+Stateful microservices simplify application designs because they remove the need for the additional queues and caches that have traditionally been required to address the availability and latency requirements of purely stateless applications. Since stateful services naturally have high availability and low latency, there are fewer moving parts to manage in your application as a whole. The diagrams below illustrate the differences between designing an application that is stateless and one that is stateful. By taking advantage of the [Reliable Services](service-fabric-reliable-services-introduction.md) and [Reliable Actors](service-fabric-reliable-actors-introduction.md) programming models, stateful services reduce application complexity while achieving high throughput and low latency.
+
+## An application built using stateless services
+![Application using stateless service][Image1]
+
+## An application built using stateful services
+![Application using stateless service][Image2]
+
+<!--Every topic should have next steps and links to the next logical set of content to keep the customer engaged-->
+## Next steps
+
+* Read about [customer case studies](https://customers.microsoft.com/search?sq=%22Azure%20Service%20Fabric%22&ff=&p=0&so=story_publish_date%20desc)
+* Learn more about [patterns and scenarios](service-fabric-patterns-and-scenarios.md)
+
+* Get started building stateless and stateful services with the Service Fabric
+  [reliable services](service-fabric-reliable-services-quick-start.md) and [reliable actors](service-fabric-reliable-actors-get-started.md) programming models.
+* Visit the Azure architecture center for guidance on [building microservices on Azure](https://docs.microsoft.com/azure/architecture/microservices/)
+* Go to [Azure Service Fabric application and cluster best practices](service-fabric-best-practices-overview.md) for application design guidance.
+
+* Also see the following topics:
+  * [Tell me about microservices](service-fabric-overview-microservices.md)
+  * [Define and manage service state](service-fabric-concepts-state.md)
+  * [Availability of Service Fabric services](service-fabric-availability-services.md)
+  * [Scale Service Fabric services](service-fabric-concepts-scalability.md)
+  * [Partition Service Fabric services](service-fabric-concepts-partitioning.md)
+
+[Image1]: media/service-fabric-application-scenarios/AppwithStatelessServices.jpg
+[Image2]: media/service-fabric-application-scenarios/AppwithStatefulServices.jpg