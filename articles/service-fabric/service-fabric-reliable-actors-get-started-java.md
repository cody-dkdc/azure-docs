--- conflicted
+++ resolved
@@ -1,191 +1,187 @@
----
-<<<<<<< HEAD
-title: Get started with Service Fabric Reliable Actors | Microsoft Docs
-=======
-title: Create your first actor-based Azure microservice in Java | Microsoft Docs
->>>>>>> e8cfaf0d
-description: This tutorial walks you through the steps of creating, debugging, and deploying a simple actor-based service using Service Fabric Reliable Actors.
-services: service-fabric
-documentationcenter: .net
-author: vturecek
-manager: timlt
-editor: ''
-
-ms.assetid: d31dc8ab-9760-4619-a641-facb8324c759
-ms.service: service-fabric
-ms.devlang: java
-ms.topic: article
-ms.tgt_pltfrm: NA
-ms.workload: NA
-ms.date: 01/04/2017
-ms.author: vturecek
-
----
-# Getting started with Reliable Actors
-> [!div class="op_single_selector"]
-> * [C# on Windows](service-fabric-reliable-actors-get-started.md)
-> * [Java on Linux](service-fabric-reliable-actors-get-started-java.md)
-> 
-> 
-
-This article explains the basics of Azure Service Fabric Reliable Actors and walks you through creating and deploying a simple Reliable Actor application in Java.
-
-## Installation and setup
-Before you start, make sure you have the Service Fabric development environment set up on your machine.
-If you need to set it up, go to [getting started on Mac](service-fabric-get-started-mac.md) or [getting started on Linux](service-fabric-get-started-linux.md).
-
-## Basic concepts
-To get started with Reliable Actors, you only need to understand a few basic concepts:
-
-* **Actor service**. Reliable Actors are packaged in Reliable Services that can be deployed in the Service Fabric infrastructure. Actor instances are activated in a named service instance.
-* **Actor registration**. As with Reliable Services, a Reliable Actor service needs to be registered with the Service Fabric runtime. In addition, the actor type needs to be registered with the Actor runtime.
-* **Actor interface**. The actor interface is used to define a strongly typed public interface of an actor. In the Reliable Actor model terminology, the actor interface defines the types of messages that the actor can understand and process. The actor interface is used by other actors and client applications to "send" (asynchronously) messages to the actor. Reliable Actors can implement multiple interfaces.
-* **ActorProxy class**. The ActorProxy class is used by client applications to invoke the methods exposed through the actor interface. The ActorProxy class provides two important functionalities:
-  
-  * Name resolution: It is able to locate the actor in the cluster (find the node of the cluster where it is hosted).
-  * Failure handling: It can retry method invocations and re-resolve the actor location after, for example, a failure that requires the actor to be relocated to another node in the cluster.
-
-The following rules that pertain to actor interfaces are worth mentioning:
-
-* Actor interface methods cannot be overloaded.
-* Actor interface methods must not have out, ref, or optional parameters.
-* Generic interfaces are not supported.
-
-## Create an actor service
-Start by creating a new Service Fabric application. The Service Fabric SDK for Linux includes a Yeoman generator to provide the scaffolding for a Service Fabric application with a stateless service. Start by running the following Yeoman command:
-
-```bash
-$ yo azuresfjava
-```
-
-Follow the instructions to create a **Reliable Actor Service**. For this tutorial, name the application "HelloWorldActorApplication" and the actor "HelloWorldActor." The following scaffolding will be created:
-
-```bash
-HelloWorldActorApplication/
-├── build.gradle
-├── HelloWorldActor
-│   ├── build.gradle
-│   ├── settings.gradle
-│   └── src
-│       └── reliableactor
-│           ├── HelloWorldActorHost.java
-│           └── HelloWorldActorImpl.java
-├── HelloWorldActorApplication
-│   ├── ApplicationManifest.xml
-│   └── HelloWorldActorPkg
-│       ├── Code
-│       │   ├── entryPoint.sh
-│       │   └── _readme.txt
-│       ├── Config
-│       │   ├── _readme.txt
-│       │   └── Settings.xml
-│       ├── Data
-│       │   └── _readme.txt
-│       └── ServiceManifest.xml
-├── HelloWorldActorInterface
-│   ├── build.gradle
-│   └── src
-│       └── reliableactor
-│           └── HelloWorldActor.java
-├── HelloWorldActorTestClient
-│   ├── build.gradle
-│   ├── settings.gradle
-│   ├── src
-│   │   └── reliableactor
-│   │       └── test
-│   │           └── HelloWorldActorTestClient.java
-│   └── testclient.sh
-├── install.sh
-├── settings.gradle
-└── uninstall.sh
-```
-
-## Reliable Actors basic building blocks
-The basic concepts described earlier translate into the basic building blocks of a Reliable Actor service.
-
-### Actor interface
-This contains the interface definition for the actor. This interface defines the actor contract that is shared by the actor implementation and the clients calling the actor, so it typically makes sense to define it in a place that is separate from the actor implementation and can be shared by multiple other services or client applications.
-
-`HelloWorldActorInterface/src/reliableactor/HelloWorldActor.java`:
-
-```java
-public interface HelloWorldActor extends Actor {
-    @Readonly   
-    CompletableFuture<Integer> getCountAsync();
-
-    CompletableFuture<?> setCountAsync(int count);
-}
-```
-
-### Actor service
-This contains your actor implementation and actor registration code. The actor class implements the actor interface. This is where your actor does its work.
-
-`HelloWorldActor/src/reliableactor/HelloWorldActorImpl`:
-
-```java
-@ActorServiceAttribute(name = "HelloWorldActor.HelloWorldActorService")
-@StatePersistenceAttribute(statePersistence = StatePersistence.Persisted)
-public class HelloWorldActorImpl extends ReliableActor implements HelloWorldActor {
-    Logger logger = Logger.getLogger(this.getClass().getName());
-
-    protected CompletableFuture<?> onActivateAsync() {
-        logger.log(Level.INFO, "onActivateAsync");
-
-        return this.stateManager().tryAddStateAsync("count", 0);
-    }
-
-    @Override
-    public CompletableFuture<Integer> getCountAsync() {
-        logger.log(Level.INFO, "Getting current count value");
-        return this.stateManager().getStateAsync("count");
-    }
-
-    @Override
-    public CompletableFuture<?> setCountAsync(int count) {
-        logger.log(Level.INFO, "Setting current count value {0}", count);
-        return this.stateManager().addOrUpdateStateAsync("count", count, (key, value) -> count > value ? count : value);
-    }
-}
-```
-
-### Actor registration
-The actor service must be registered with a service type in the Service Fabric runtime. In order for the Actor Service to run your actor instances, your actor type must also be registered with the Actor Service. The `ActorRuntime` registration method performs this work for actors.
-
-`HelloWorldActor/src/reliableactor/HelloWorldActorHost`:
-
-```java
-public class HelloWorldActorHost {
-
-    public static void main(String[] args) throws Exception {
-
-        try {
-            ActorRuntime.registerActorAsync(HelloWorldActorImpl.class, (context, actorType) -> new ActorServiceImpl(context, actorType, ()-> new HelloWorldActorImpl()), Duration.ofSeconds(10));
-
-            Thread.sleep(Long.MAX_VALUE);
-
-        } catch (Exception e) {
-            e.printStackTrace();
-            throw e;
-        }
-    }
-}
-```
-
-### Test client
-This is a simple test client application you can run separately from the Service Fabric application to test your actor service. This is an example of where the ActorProxy can be used to activate and communicate with actor instances. It does not get deployed with your service.
-
-### The application
-Finally, the application packages the actor service and any other services you might add in the future together for deployment. It contains the *ApplicationManifest.xml* and place holders for the actor service package.
-
-## Run the application
-The Yeoman scaffolding includes a gradle script to build the application and bash scripts to deploy and un-deploy the application. To run the application, first build the application with gradle:
-
-```bash
-$ gradle
-```
-
-This will produce a Service Fabric application package that can be deployed using Service Fabric Azure CLI. The install.sh script contains the necessary Azure CLI commands to deploy the application package. Simply run the install.sh script to deploy:
-
-```bask
-$ ./install.sh
-```
+---
+title: Create your first actor-based Azure microservice in Java | Microsoft Docs
+description: This tutorial walks you through the steps of creating, debugging, and deploying a simple actor-based service using Service Fabric Reliable Actors.
+services: service-fabric
+documentationcenter: .net
+author: vturecek
+manager: timlt
+editor: ''
+
+ms.assetid: d31dc8ab-9760-4619-a641-facb8324c759
+ms.service: service-fabric
+ms.devlang: java
+ms.topic: article
+ms.tgt_pltfrm: NA
+ms.workload: NA
+ms.date: 01/04/2017
+ms.author: vturecek
+
+---
+# Getting started with Reliable Actors
+> [!div class="op_single_selector"]
+> * [C# on Windows](service-fabric-reliable-actors-get-started.md)
+> * [Java on Linux](service-fabric-reliable-actors-get-started-java.md)
+> 
+> 
+
+This article explains the basics of Azure Service Fabric Reliable Actors and walks you through creating and deploying a simple Reliable Actor application in Java.
+
+## Installation and setup
+Before you start, make sure you have the Service Fabric development environment set up on your machine.
+If you need to set it up, go to [getting started on Mac](service-fabric-get-started-mac.md) or [getting started on Linux](service-fabric-get-started-linux.md).
+
+## Basic concepts
+To get started with Reliable Actors, you only need to understand a few basic concepts:
+
+* **Actor service**. Reliable Actors are packaged in Reliable Services that can be deployed in the Service Fabric infrastructure. Actor instances are activated in a named service instance.
+* **Actor registration**. As with Reliable Services, a Reliable Actor service needs to be registered with the Service Fabric runtime. In addition, the actor type needs to be registered with the Actor runtime.
+* **Actor interface**. The actor interface is used to define a strongly typed public interface of an actor. In the Reliable Actor model terminology, the actor interface defines the types of messages that the actor can understand and process. The actor interface is used by other actors and client applications to "send" (asynchronously) messages to the actor. Reliable Actors can implement multiple interfaces.
+* **ActorProxy class**. The ActorProxy class is used by client applications to invoke the methods exposed through the actor interface. The ActorProxy class provides two important functionalities:
+  
+  * Name resolution: It is able to locate the actor in the cluster (find the node of the cluster where it is hosted).
+  * Failure handling: It can retry method invocations and re-resolve the actor location after, for example, a failure that requires the actor to be relocated to another node in the cluster.
+
+The following rules that pertain to actor interfaces are worth mentioning:
+
+* Actor interface methods cannot be overloaded.
+* Actor interface methods must not have out, ref, or optional parameters.
+* Generic interfaces are not supported.
+
+## Create an actor service
+Start by creating a new Service Fabric application. The Service Fabric SDK for Linux includes a Yeoman generator to provide the scaffolding for a Service Fabric application with a stateless service. Start by running the following Yeoman command:
+
+```bash
+$ yo azuresfjava
+```
+
+Follow the instructions to create a **Reliable Actor Service**. For this tutorial, name the application "HelloWorldActorApplication" and the actor "HelloWorldActor." The following scaffolding will be created:
+
+```bash
+HelloWorldActorApplication/
+├── build.gradle
+├── HelloWorldActor
+│   ├── build.gradle
+│   ├── settings.gradle
+│   └── src
+│       └── reliableactor
+│           ├── HelloWorldActorHost.java
+│           └── HelloWorldActorImpl.java
+├── HelloWorldActorApplication
+│   ├── ApplicationManifest.xml
+│   └── HelloWorldActorPkg
+│       ├── Code
+│       │   ├── entryPoint.sh
+│       │   └── _readme.txt
+│       ├── Config
+│       │   ├── _readme.txt
+│       │   └── Settings.xml
+│       ├── Data
+│       │   └── _readme.txt
+│       └── ServiceManifest.xml
+├── HelloWorldActorInterface
+│   ├── build.gradle
+│   └── src
+│       └── reliableactor
+│           └── HelloWorldActor.java
+├── HelloWorldActorTestClient
+│   ├── build.gradle
+│   ├── settings.gradle
+│   ├── src
+│   │   └── reliableactor
+│   │       └── test
+│   │           └── HelloWorldActorTestClient.java
+│   └── testclient.sh
+├── install.sh
+├── settings.gradle
+└── uninstall.sh
+```
+
+## Reliable Actors basic building blocks
+The basic concepts described earlier translate into the basic building blocks of a Reliable Actor service.
+
+### Actor interface
+This contains the interface definition for the actor. This interface defines the actor contract that is shared by the actor implementation and the clients calling the actor, so it typically makes sense to define it in a place that is separate from the actor implementation and can be shared by multiple other services or client applications.
+
+`HelloWorldActorInterface/src/reliableactor/HelloWorldActor.java`:
+
+```java
+public interface HelloWorldActor extends Actor {
+    @Readonly   
+    CompletableFuture<Integer> getCountAsync();
+
+    CompletableFuture<?> setCountAsync(int count);
+}
+```
+
+### Actor service
+This contains your actor implementation and actor registration code. The actor class implements the actor interface. This is where your actor does its work.
+
+`HelloWorldActor/src/reliableactor/HelloWorldActorImpl`:
+
+```java
+@ActorServiceAttribute(name = "HelloWorldActor.HelloWorldActorService")
+@StatePersistenceAttribute(statePersistence = StatePersistence.Persisted)
+public class HelloWorldActorImpl extends ReliableActor implements HelloWorldActor {
+    Logger logger = Logger.getLogger(this.getClass().getName());
+
+    protected CompletableFuture<?> onActivateAsync() {
+        logger.log(Level.INFO, "onActivateAsync");
+
+        return this.stateManager().tryAddStateAsync("count", 0);
+    }
+
+    @Override
+    public CompletableFuture<Integer> getCountAsync() {
+        logger.log(Level.INFO, "Getting current count value");
+        return this.stateManager().getStateAsync("count");
+    }
+
+    @Override
+    public CompletableFuture<?> setCountAsync(int count) {
+        logger.log(Level.INFO, "Setting current count value {0}", count);
+        return this.stateManager().addOrUpdateStateAsync("count", count, (key, value) -> count > value ? count : value);
+    }
+}
+```
+
+### Actor registration
+The actor service must be registered with a service type in the Service Fabric runtime. In order for the Actor Service to run your actor instances, your actor type must also be registered with the Actor Service. The `ActorRuntime` registration method performs this work for actors.
+
+`HelloWorldActor/src/reliableactor/HelloWorldActorHost`:
+
+```java
+public class HelloWorldActorHost {
+
+    public static void main(String[] args) throws Exception {
+
+        try {
+            ActorRuntime.registerActorAsync(HelloWorldActorImpl.class, (context, actorType) -> new ActorServiceImpl(context, actorType, ()-> new HelloWorldActorImpl()), Duration.ofSeconds(10));
+
+            Thread.sleep(Long.MAX_VALUE);
+
+        } catch (Exception e) {
+            e.printStackTrace();
+            throw e;
+        }
+    }
+}
+```
+
+### Test client
+This is a simple test client application you can run separately from the Service Fabric application to test your actor service. This is an example of where the ActorProxy can be used to activate and communicate with actor instances. It does not get deployed with your service.
+
+### The application
+Finally, the application packages the actor service and any other services you might add in the future together for deployment. It contains the *ApplicationManifest.xml* and place holders for the actor service package.
+
+## Run the application
+The Yeoman scaffolding includes a gradle script to build the application and bash scripts to deploy and un-deploy the application. To run the application, first build the application with gradle:
+
+```bash
+$ gradle
+```
+
+This will produce a Service Fabric application package that can be deployed using Service Fabric Azure CLI. The install.sh script contains the necessary Azure CLI commands to deploy the application package. Simply run the install.sh script to deploy:
+
+```bask
+$ ./install.sh
+```