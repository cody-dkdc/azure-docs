--- conflicted
+++ resolved
@@ -1,154 +1,150 @@
----
-title: Reliable Actors notes on actor type serialization | Microsoft Docs
-description: Discusses basic requirements for defining serializable classes that can be used to define Service Fabric Reliable Actors states and interfaces
-services: service-fabric
-documentationcenter: .net
-author: vturecek
-manager: timlt
-editor: ''
-
-ms.assetid: 6e50e4dc-969a-4a1c-b36c-b292d964c7e3
-ms.service: service-fabric
-ms.devlang: dotnet
-ms.topic: article
-ms.tgt_pltfrm: NA
-ms.workload: NA
-ms.date: 02/10/2017
-ms.author: vturecek
-
----
-# Notes on Service Fabric Reliable Actors type serialization
-The arguments of all methods, result types of the tasks returned by each method in an actor interface, and objects stored in an actor's state manager must be [data contract serializable](https://msdn.microsoft.com/library/ms731923.aspx). This also applies to the arguments of the methods defined in [actor event interfaces](service-fabric-reliable-actors-events.md). (Actor event interface methods always return void.)
-
-## Custom data types
-In this example, the following actor interface defines a method that returns a custom data type called `VoicemailBox`:
-
-```csharp
-public interface IVoiceMailBoxActor : IActor
-{
-    Task<VoicemailBox> GetMailBoxAsync();
-}
-```
-
-```Java
-public interface VoiceMailBoxActor extends Actor
-{
-    CompletableFuture<VoicemailBox> getMailBoxAsync();
-}
-```
-
-<<<<<<< HEAD
-The interface is impelemented by an actor, which uses the State Manager to store a `VoicemailBox` object:
-=======
-The interface is implemented by an actor that uses the state manager to store a `VoicemailBox` object:
->>>>>>> a42dbad0
-
-```csharp
-[StatePersistence(StatePersistence.Persisted)]
-public class VoiceMailBoxActor : Actor, IVoicemailBoxActor
-{
-    public VoiceMailBoxActor(ActorService actorService, ActorId actorId)
-        : base(actorService, actorId)
-    {
-    }
-
-    public Task<VoicemailBox> GetMailboxAsync()
-    {
-        return this.StateManager.GetStateAsync<VoicemailBox>("Mailbox");
-    }
-}
-
-```
-
-```Java
-@StatePersistenceAttribute(statePersistence = StatePersistence.Persisted)
-public class VoiceMailBoxActorImpl extends FabricActor implements VoicemailBoxActor
-{
-    public VoiceMailBoxActorImpl(ActorService actorService, ActorId actorId)
-    {
-         super(actorService, actorId);
-    }
-
-    public CompletableFuture<VoicemailBox> getMailBoxAsync()
-    {
-         return this.stateManager().getStateAsync("Mailbox");
-    }
-}
-
-```
-
-In this example, the `VoicemailBox` object is serialized when:
-
-* The object is transmitted between an actor instance and a caller.
-* The object is saved in the state manager where it is persisted to disk and replicated to other nodes.
-
-The Reliable Actor framework uses DataContract serialization. Therefore, the custom data objects and their members must be annotated with the **DataContract** and **DataMember** attributes, respectively.
-
-```csharp
-[DataContract]
-public class Voicemail
-{
-    [DataMember]
-    public Guid Id { get; set; }
-
-    [DataMember]
-    public string Message { get; set; }
-
-    [DataMember]
-    public DateTime ReceivedAt { get; set; }
-}
-```
-```Java
-public class Voicemail implements Serializable
-{
-    private static final long serialVersionUID = 42L;
-
-    private UUID id;                    //getUUID() and setUUID()
-
-    private String message;             //getMessage() and setMessage()
-
-    private GregorianCalendar receivedAt; //getReceivedAt() and setReceivedAt()
-}
-```
-
-
-```csharp
-[DataContract]
-public class VoicemailBox
-{
-    public VoicemailBox()
-    {
-        this.MessageList = new List<Voicemail>();
-    }
-
-    [DataMember]
-    public List<Voicemail> MessageList { get; set; }
-
-    [DataMember]
-    public string Greeting { get; set; }
-}
-```
-```Java
-public class VoicemailBox implements Serializable
-{
-    static final long serialVersionUID = 42L;
-    
-    public VoicemailBox()
-    {
-        this.messageList = new ArrayList<Voicemail>();
-    }
-
-    private List<Voicemail> messageList;   //getMessageList() and setMessageList()
-
-    private String greeting;               //getGreeting() and setGreeting()
-}
-```
-
-
-## Next steps
-* [Actor lifecycle and garbage collection](service-fabric-reliable-actors-lifecycle.md)
-* [Actor timers and reminders](service-fabric-reliable-actors-timers-reminders.md)
-* [Actor events](service-fabric-reliable-actors-events.md)
-* [Actor reentrancy](service-fabric-reliable-actors-reentrancy.md)
-* [Actor polymorphism and object-oriented design patterns](service-fabric-reliable-actors-polymorphism.md)
-* [Actor diagnostics and performance monitoring](service-fabric-reliable-actors-diagnostics.md)
+---
+title: Reliable Actors notes on actor type serialization | Microsoft Docs
+description: Discusses basic requirements for defining serializable classes that can be used to define Service Fabric Reliable Actors states and interfaces
+services: service-fabric
+documentationcenter: .net
+author: vturecek
+manager: timlt
+editor: ''
+
+ms.assetid: 6e50e4dc-969a-4a1c-b36c-b292d964c7e3
+ms.service: service-fabric
+ms.devlang: dotnet
+ms.topic: article
+ms.tgt_pltfrm: NA
+ms.workload: NA
+ms.date: 02/10/2017
+ms.author: vturecek
+
+---
+# Notes on Service Fabric Reliable Actors type serialization
+The arguments of all methods, result types of the tasks returned by each method in an actor interface, and objects stored in an actor's state manager must be [data contract serializable](https://msdn.microsoft.com/library/ms731923.aspx). This also applies to the arguments of the methods defined in [actor event interfaces](service-fabric-reliable-actors-events.md). (Actor event interface methods always return void.)
+
+## Custom data types
+In this example, the following actor interface defines a method that returns a custom data type called `VoicemailBox`:
+
+```csharp
+public interface IVoiceMailBoxActor : IActor
+{
+    Task<VoicemailBox> GetMailBoxAsync();
+}
+```
+
+```Java
+public interface VoiceMailBoxActor extends Actor
+{
+    CompletableFuture<VoicemailBox> getMailBoxAsync();
+}
+```
+
+The interface is implemented by an actor that uses the state manager to store a `VoicemailBox` object:
+
+```csharp
+[StatePersistence(StatePersistence.Persisted)]
+public class VoiceMailBoxActor : Actor, IVoicemailBoxActor
+{
+    public VoiceMailBoxActor(ActorService actorService, ActorId actorId)
+        : base(actorService, actorId)
+    {
+    }
+
+    public Task<VoicemailBox> GetMailboxAsync()
+    {
+        return this.StateManager.GetStateAsync<VoicemailBox>("Mailbox");
+    }
+}
+
+```
+
+```Java
+@StatePersistenceAttribute(statePersistence = StatePersistence.Persisted)
+public class VoiceMailBoxActorImpl extends FabricActor implements VoicemailBoxActor
+{
+    public VoiceMailBoxActorImpl(ActorService actorService, ActorId actorId)
+    {
+         super(actorService, actorId);
+    }
+
+    public CompletableFuture<VoicemailBox> getMailBoxAsync()
+    {
+         return this.stateManager().getStateAsync("Mailbox");
+    }
+}
+
+```
+
+In this example, the `VoicemailBox` object is serialized when:
+
+* The object is transmitted between an actor instance and a caller.
+* The object is saved in the state manager where it is persisted to disk and replicated to other nodes.
+
+The Reliable Actor framework uses DataContract serialization. Therefore, the custom data objects and their members must be annotated with the **DataContract** and **DataMember** attributes, respectively.
+
+```csharp
+[DataContract]
+public class Voicemail
+{
+    [DataMember]
+    public Guid Id { get; set; }
+
+    [DataMember]
+    public string Message { get; set; }
+
+    [DataMember]
+    public DateTime ReceivedAt { get; set; }
+}
+```
+```Java
+public class Voicemail implements Serializable
+{
+    private static final long serialVersionUID = 42L;
+
+    private UUID id;                    //getUUID() and setUUID()
+
+    private String message;             //getMessage() and setMessage()
+
+    private GregorianCalendar receivedAt; //getReceivedAt() and setReceivedAt()
+}
+```
+
+
+```csharp
+[DataContract]
+public class VoicemailBox
+{
+    public VoicemailBox()
+    {
+        this.MessageList = new List<Voicemail>();
+    }
+
+    [DataMember]
+    public List<Voicemail> MessageList { get; set; }
+
+    [DataMember]
+    public string Greeting { get; set; }
+}
+```
+```Java
+public class VoicemailBox implements Serializable
+{
+    static final long serialVersionUID = 42L;
+    
+    public VoicemailBox()
+    {
+        this.messageList = new ArrayList<Voicemail>();
+    }
+
+    private List<Voicemail> messageList;   //getMessageList() and setMessageList()
+
+    private String greeting;               //getGreeting() and setGreeting()
+}
+```
+
+
+## Next steps
+* [Actor lifecycle and garbage collection](service-fabric-reliable-actors-lifecycle.md)
+* [Actor timers and reminders](service-fabric-reliable-actors-timers-reminders.md)
+* [Actor events](service-fabric-reliable-actors-events.md)
+* [Actor reentrancy](service-fabric-reliable-actors-reentrancy.md)
+* [Actor polymorphism and object-oriented design patterns](service-fabric-reliable-actors-polymorphism.md)
+* [Actor diagnostics and performance monitoring](service-fabric-reliable-actors-diagnostics.md)