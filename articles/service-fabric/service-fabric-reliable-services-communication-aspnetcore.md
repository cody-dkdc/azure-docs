--- conflicted
+++ resolved
@@ -1,535 +1,525 @@
----
-title: Service communication with the ASP.NET Core | Microsoft Docs
-description: Learn how to use ASP.NET Core in stateless and stateful Reliable Services.
-services: service-fabric
-documentationcenter: .net
-author: vturecek
-manager: chackdan
-editor: ''
-
-ms.assetid: 8aa4668d-cbb6-4225-bd2d-ab5925a868f2
-ms.service: service-fabric
-ms.devlang: dotnet
-ms.topic: conceptual
-ms.tgt_pltfrm: na
-ms.workload: required
-ms.date: 10/12/2018
-ms.author: vturecek
----
-
-# ASP.NET Core in Azure Service Fabric Reliable Services
-
-ASP.NET Core is an open-source and cross-platform framework. This framework is designed for building cloud-based, internet-connected applications, such as web apps, IoT apps, and mobile back ends.
-
-This article is an in-depth guide to hosting ASP.NET Core services in Service Fabric Reliable Services by using the **Microsoft.ServiceFabric.AspNetCore.** set of NuGet packages.
-
-For an introductory tutorial on ASP.NET Core in Service Fabric and instructions on getting your development environment set up, see [Tutorial: Create and deploy an application with an ASP.NET Core Web API front-end service and a stateful back-end service](service-fabric-tutorial-create-dotnet-app.md).
-
-The rest of this article assumes you're already familiar with ASP.NET Core. If not, please read through the [ASP.NET Core fundamentals](https://docs.microsoft.com/aspnet/core/fundamentals/index).
-
-## ASP.NET Core in the Service Fabric environment
-
-Both ASP.NET Core and Service Fabric apps can run on .NET Core or full .NET Framework. You can use ASP.NET Core in two different ways in Service Fabric:
- - **Hosted as a guest executable**. This way is primarily used to run existing ASP.NET Core applications on Service Fabric with no code changes.
- - **Run inside a reliable service**. This way allows better integration with the Service Fabric runtime and allows stateful ASP.NET Core services.
-
-The rest of this article explains how to use ASP.NET Core inside a reliable service, through the ASP.NET Core integration components that ship with the Service Fabric SDK.
-
-## Service Fabric service hosting
-
-In Service Fabric, one or more instances and/or replicas of your service run in a *service host process*: an executable file that runs your service code. You, as a service author, own the service host process, and Service Fabric activates and monitors it for you.
-
-Traditional ASP.NET (up to MVC 5) is tightly coupled to IIS through System.Web.dll. ASP.NET Core provides a separation between the web server and your web application. This separation allows web applications to be portable between different web servers. It also allows web servers to be *self-hosted*. This means you can start a web server in your own process, as opposed to a process that's owned by dedicated web server software, such as IIS.
-
-To combine a Service Fabric service and ASP.NET, either as a guest executable or in a reliable service, you must be able to start ASP.NET inside your service host process. ASP.NET Core self-hosting allows you to do this.
-
-## Hosting ASP.NET Core in a reliable service
-Typically, self-hosted ASP.NET Core applications create a WebHost in an application's entry point, such as the `static void Main()` method in `Program.cs`. In this case, the life cycle of the WebHost is bound to the life cycle of the process.
-
-![Hosting ASP.NET Core in a process][0]
-
-But the application entry point isn't the right place to create a WebHost in a reliable service. That's because the application entry point is only used to register a service type with the Service Fabric runtime, so that it can create instances of that service type. The WebHost should be created in a reliable aervice itself. Within the service host process, service instances and/or replicas can go through multiple life cycles. 
-
-A Reliable Service instance is represented by your service class deriving from `StatelessService` or `StatefulService`. The communication stack for a service is contained in an `ICommunicationListener` implementation in your service class. The `Microsoft.ServiceFabric.AspNetCore.*` NuGet packages contain implementations of `ICommunicationListener` that start and manage the ASP.NET Core WebHost for either Kestrel or HTTP.sys in a reliable service.
-
-![Diagram for hosting ASP.NET Core in a reliable service][1]
-
-## ASP.NET Core ICommunicationListeners
-The `ICommunicationListener` implementations for Kestrel and HTTP.sys in the  `Microsoft.ServiceFabric.AspNetCore.*` NuGet packages have similar use patterns. But they perform slightly different actions specific to each web server. 
-
-Both communication listeners provide a constructor that takes the following arguments:
- - **`ServiceContext serviceContext`**: This is the `ServiceContext` object that contains information about the running service.
- - **`string endpointName`**: This is the name of an `Endpoint` configuration in ServiceManifest.xml. It's primarily where the two communication listeners differ. HTTP.sys *requires* an `Endpoint` configuration, while Kestrel doesn't.
- - **`Func<string, AspNetCoreCommunicationListener, IWebHost> build`**: This is a lambda that you implement, in which you create and return an `IWebHost`. It allows you to configure `IWebHost` the way you normally would in an ASP.NET Core application. The lambda provides a URL that's generated for you, depending on the Service Fabric integration options you use and the `Endpoint` configuration you provide. You can then modify or use that URL to start the web server.
-
-## Service Fabric integration middleware
-The `Microsoft.ServiceFabric.AspNetCore` NuGet package includes the `UseServiceFabricIntegration` extension method on `IWebHostBuilder` that adds Service Fabric–aware middleware. This middleware configures the Kestrel or HTTP.sys `ICommunicationListener` to register a unique service URL with the Service Fabric Naming Service. It then validates client requests to ensure clients are connecting to the right service. 
-
-This step is necessary to prevent clients from mistakenly connecting to the wrong service. That's because, in a shared-host environment such as Service Fabric,  multiple web applications can run on the same physical or virtual machine but don't use unique host names. This scenario is described in more detail in the next section.
-
-### A case of mistaken identity
-Service replicas, regardless of protocol, listen on a unique IP:port combination. Once a service replica has started listening on an IP:port endpoint, it reports that endpoint address to the Service Fabric Naming Service. There, clients or other services can discover it. If services use dynamically assigned application ports, a service replica might coincidentally use the same IP:port endpoint of another service previously on the same physical or virtual machine. This can cause a client to mistakenly connect to the wrong service. This scenario can result if the following sequence of events occurs:
-
- 1. Service A listens on 10.0.0.1:30000 over HTTP. 
- 2. Client resolves Service A and gets address 10.0.0.1:30000.
- 3. Service A moves to a different node.
- 4. Service B is placed on 10.0.0.1 and coincidentally uses the same port 30000.
- 5. Client attempts to connect to service A with cached address 10.0.0.1:30000.
- 6. Client is now successfully connected to service B, not realizing it's connected to the wrong service.
-
-This can cause bugs at random times that can be difficult to diagnose.
-
-### Using unique service URLs
-To prevent these bugs, services can post an endpoint to the Naming Service with a unique identifier, and then validate that unique identifier during client requests. This is a cooperative action between services in a non-hostile-tenant trusted environment. It doesn't provide secure service authentication in a hostile-tenant environment.
-
-In a trusted environment, the middleware that's added by the `UseServiceFabricIntegration` method automatically appends a unique identifier to the address posted to the Naming Service. It validates that identifier on each request. If the identifier doesn't match, the middleware immediately returns an HTTP 410 Gone response.
-
-Services that use a dynamically assigned port should make use of this middleware.
-
-Services that use a fixed unique port don't have this problem in a cooperative environment. A fixed unique port is typically used for externally facing services that need a well-known port for client applications to connect to. For example, most internet-facing web applications will use port 80 or 443 for web browser connections. In this case, the unique identifier shouldn't be enabled.
-
-The following diagram shows the request flow with the middleware enabled:
-
-![Service Fabric ASP.NET Core integration][2]
-
-Both Kestrel and HTTP.sys `ICommunicationListener` implementations use this mechanism in exactly the same way. Although HTTP.sys can internally differentiate requests based on unique URL paths by using the underlying **HTTP.sys** port sharing feature, that functionality is *not* used by the HTTP.sys `ICommunicationListener` implementation. That's because it results in HTTP 503 and HTTP 404 error status codes in the scenario described earlier. That in turn makes it difficult for clients to determine the intent of the error, as HTTP 503 and HTTP 404 are commonly used to indicate other errors. 
-
-Thus, both Kestrel and HTTP.sys `ICommunicationListener` implementations standardize on middleware provided by the `UseServiceFabricIntegration` extension method. Therefore, clients only need to perform a service endpoint re-resolve action on HTTP 410 responses.
-
-## HTTP.sys in Reliable Services
-You can use HTTP.sys in Reliable Services by importing the **Microsoft.ServiceFabric.AspNetCore.HttpSys** NuGet package. This package contains `HttpSysCommunicationListener`, an implementation of `ICommunicationListener`. `HttpSysCommunicationListener` allows you to create an ASP.NET Core WebHost inside a reliable service by using HTTP.sys as the web server.
-
-HTTP.sys is built on the [Windows HTTP Server API](https://msdn.microsoft.com/library/windows/desktop/aa364510(v=vs.85).aspx). This API uses the **HTTP.sys** kernel driver to process HTTP requests and route them to processes that run web applications. This allows multiple processes on the same physical or virtual machine to host web applications on the same port, disambiguated by either a unique URL path or host name. These features are useful in Service Fabric for hosting multiple websites in the same cluster.
-
->[!NOTE]
->HTTP.sys implementation works only on the Windows platform.
-
-The following diagram illustrates how HTTP.sys uses the **HTTP.sys** kernel driver on Windows for port sharing:
-
-![HTTP.sys diagram][3]
-
-### HTTP.sys in a stateless service
-To use `HttpSys` in a stateless service, override the `CreateServiceInstanceListeners` method and return a `HttpSysCommunicationListener` instance:
-
-```csharp
-protected override IEnumerable<ServiceInstanceListener> CreateServiceInstanceListeners()
-{
-    return new ServiceInstanceListener[]
-    {
-        new ServiceInstanceListener(serviceContext =>
-            new HttpSysCommunicationListener(serviceContext, "ServiceEndpoint", (url, listener) =>
-                new WebHostBuilder()
-                    .UseHttpSys()
-                    .ConfigureServices(
-                        services => services
-                            .AddSingleton<StatelessServiceContext>(serviceContext))
-                    .UseContentRoot(Directory.GetCurrentDirectory())
-                    .UseServiceFabricIntegration(listener, ServiceFabricIntegrationOptions.None)
-                    .UseStartup<Startup>()
-                    .UseUrls(url)
-                    .Build()))
-    };
-}
-```
-
-### HTTP.sys in a stateful service
-
-`HttpSysCommunicationListener` isn't currently designed for use in stateful services due to complications with the underlying **HTTP.sys** port sharing feature. For more information, see the following section on dynamic port allocation with HTTP.sys. For stateful services, Kestrel is the suggested web server.
-
-### Endpoint configuration
-
-An `Endpoint` configuration is required for web servers that use the Windows HTTP Server API, including HTTP.sys. Web servers that use the Windows HTTP Server API must first reserve their URL with HTTP.sys (this is normally accomplished with the [netsh](https://msdn.microsoft.com/library/windows/desktop/cc307236(v=vs.85).aspx) tool). 
-
-This action requires elevated privileges that your services don't have by default. The "http" or "https" options for the `Protocol` property of the `Endpoint` configuration in ServiceManifest.xml are used specifically to instruct the Service Fabric runtime to register a URL with HTTP.sys on your behalf. It does this by using the [*strong wildcard*](https://msdn.microsoft.com/library/windows/desktop/aa364698(v=vs.85).aspx) URL prefix.
-
-For example, to reserve `http://+:80` for a service, use the following configuration in ServiceManifest.xml:
-
-```xml
-<ServiceManifest ... >
-    ...
-    <Resources>
-        <Endpoints>
-            <Endpoint Name="ServiceEndpoint" Protocol="http" Port="80" />
-        </Endpoints>
-    </Resources>
-
-</ServiceManifest>
-```
-
-And the endpoint name must be passed to the `HttpSysCommunicationListener` constructor:
-
-```csharp
- new HttpSysCommunicationListener(serviceContext, "ServiceEndpoint", (url, listener) =>
- {
-     return new WebHostBuilder()
-         .UseHttpSys()
-         .UseServiceFabricIntegration(listener, ServiceFabricIntegrationOptions.None)
-         .UseUrls(url)
-         .Build();
- })
-```
-
-#### Use HTTP.sys with a static port
-To use a static port with HTTP.sys, provide the port number in the `Endpoint` configuration:
-
-```xml
-  <Resources>
-    <Endpoints>
-      <Endpoint Protocol="http" Name="ServiceEndpoint" Port="80" />
-    </Endpoints>
-  </Resources>
-```
-
-#### Use HTTP.sys with a dynamic port
-To use a dynamically assigned port with HTTP.sys, omit the `Port` property in the `Endpoint` configuration:
-
-```xml
-  <Resources>
-    <Endpoints>
-      <Endpoint Protocol="http" Name="ServiceEndpoint" />
-    </Endpoints>
-  </Resources>
-```
-
-A dynamic port allocated by an `Endpoint` configuration provides only one port *per host process*. The current Service Fabric hosting model allows multiple service instances and/or replicas to be hosted in the same process. This means each one will share the same port when allocated through the `Endpoint` configuration. Multiple **HTTP.sys** instances can share a port by using the underlying **HTTP.sys** port sharing feature. But it's not supported by `HttpSysCommunicationListener` due to the complications it introduces for client requests. For dynamic port usage, Kestrel is the suggested web server.
-
-## Kestrel in Reliable Services
-You can use Kestrel in Reliable Services by importing the **Microsoft.ServiceFabric.AspNetCore.Kestrel** NuGet package. This package contains `KestrelCommunicationListener`, an implementation of `ICommunicationListener`. `KestrelCommunicationListener` allows you to create an ASP.NET Core WebHost inside a reliable service by using Kestrel as the web server.
-
-Kestrel is a cross-platform web server for ASP.NET Core based on libuv, a cross-platform asynchronous I/O library. Unlike HTTP.sys, Kestrel doesn't use a centralized endpoint manager. Also unlike HTTP.sys, Kestrel doesn't support port sharing between multiple processes. Each instance of Kestrel must use a unique port.
-
-![Kestrel diagram][4]
-
-### Kestrel in a stateless service
-To use `Kestrel` in a stateless service, override the `CreateServiceInstanceListeners` method and return a `KestrelCommunicationListener` instance:
-
-```csharp
-protected override IEnumerable<ServiceInstanceListener> CreateServiceInstanceListeners()
-{
-    return new ServiceInstanceListener[]
-    {
-        new ServiceInstanceListener(serviceContext =>
-            new KestrelCommunicationListener(serviceContext, "ServiceEndpoint", (url, listener) =>
-                new WebHostBuilder()
-                    .UseKestrel()
-                    .ConfigureServices(
-                        services => services
-                            .AddSingleton<StatelessServiceContext>(serviceContext))
-                    .UseContentRoot(Directory.GetCurrentDirectory())
-                    .UseServiceFabricIntegration(listener, ServiceFabricIntegrationOptions.UseUniqueServiceUrl)
-                    .UseStartup<Startup>()
-                    .UseUrls(url)
-                    .Build();
-            ))
-    };
-}
-```
-
-### Kestrel in a stateful service
-To use `Kestrel` in a stateful service, override the `CreateServiceReplicaListeners` method and return a `KestrelCommunicationListener` instance:
-
-```csharp
-protected override IEnumerable<ServiceReplicaListener> CreateServiceReplicaListeners()
-{
-    return new ServiceReplicaListener[]
-    {
-        new ServiceReplicaListener(serviceContext =>
-            new KestrelCommunicationListener(serviceContext, (url, listener) =>
-                new WebHostBuilder()
-                    .UseKestrel()
-                    .ConfigureServices(
-                         services => services
-                             .AddSingleton<StatefulServiceContext>(serviceContext)
-                             .AddSingleton<IReliableStateManager>(this.StateManager))
-                    .UseContentRoot(Directory.GetCurrentDirectory())
-                    .UseServiceFabricIntegration(listener, ServiceFabricIntegrationOptions.UseUniqueServiceUrl)
-                    .UseStartup<Startup>()
-                    .UseUrls(url)
-                    .Build();
-            ))
-    };
-}
-```
-
-In this example, a singleton instance of `IReliableStateManager` is provided to the WebHost dependency injection container. This isn't strictly necessary, but it allows you to use `IReliableStateManager` and Reliable Collections in your MVC controller action methods.
-
-An `Endpoint` configuration name is *not* provided to `KestrelCommunicationListener` in a stateful service. This is explained in more detail in the following section.
-
-### Configure Kestrel to use HTTPS
-When enabling HTTPS with Kestrel in your service, you'll need to set several listening options. Update the `ServiceInstanceListener` to use an *EndpointHttps* endpoint and listen on a specific port (such as port 443). When configuring the web host to use the Kestrel web server, you must configure Kestrel to listen for IPv6 addresses on all network interfaces: 
-
-```csharp
-new ServiceInstanceListener(
-serviceContext =>
-    new KestrelCommunicationListener(
-        serviceContext,
-        "EndpointHttps",
-        (url, listener) =>
-        {
-            ServiceEventSource.Current.ServiceMessage(serviceContext, $"Starting Kestrel on {url}");
-
-            return new WebHostBuilder()
-                .UseKestrel(opt =>
-                {
-                    int port = serviceContext.CodePackageActivationContext.GetEndpoint("EndpointHttps").Port;
-                    opt.Listen(IPAddress.IPv6Any, port, listenOptions =>
-                    {
-                        listenOptions.UseHttps(GetCertificateFromStore());
-                        listenOptions.NoDelay = true;
-                    });
-                })
-                .ConfigureAppConfiguration((builderContext, config) =>
-                {
-                    config.AddJsonFile("appsettings.json", optional: false, reloadOnChange: true);
-                })
-
-                .ConfigureServices(
-                    services => services
-                        .AddSingleton<HttpClient>(new HttpClient())
-                        .AddSingleton<FabricClient>(new FabricClient())
-                        .AddSingleton<StatelessServiceContext>(serviceContext))
-                .UseContentRoot(Directory.GetCurrentDirectory())
-                .UseStartup<Startup>()
-                .UseServiceFabricIntegration(listener, ServiceFabricIntegrationOptions.None)
-                .UseUrls(url)
-                .Build();
-        }))
-```
-
-For a full example in a tutorial, see [Configure Kestrel to use HTTPS](service-fabric-tutorial-dotnet-app-enable-https-endpoint.md#configure-kestrel-to-use-https).
-
-
-### Endpoint configuration
-An `Endpoint` configuration isn't required to use Kestrel. 
-
-Kestrel is a simple standalone web server. Unlike HTTP.sys (or HttpListener), it doesn't need an `Endpoint` configuration in ServiceManifest.xml because it doesn't require URL registration before starting. 
-
-#### Use Kestrel with a static port
-You can configure a static port in the `Endpoint` configuration of ServiceManifest.xml for use with Kestrel. Although this isn't strictly necessary, it offers two potential benefits:
- - If the port doesn't fall in the application port range, it's opened through the OS firewall by Service Fabric.
- - The URL provided to you through `KestrelCommunicationListener` will use this port.
-
-```xml
-  <Resources>
-    <Endpoints>
-      <Endpoint Protocol="http" Name="ServiceEndpoint" Port="80" />
-    </Endpoints>
-  </Resources>
-```
-
-If an `Endpoint` is configured, its name must be passed into the `KestrelCommunicationListener` constructor: 
-
-```csharp
-new KestrelCommunicationListener(serviceContext, "ServiceEndpoint", (url, listener) => ...
-```
-
-If ServiceManifest.xml doesn't use an `Endpoint` configuration, omit the name in the `KestrelCommunicationListener` constructor. In this case, it will use a dynamic port. See the next section for more information about this.
-
-#### Use Kestrel with a dynamic port
-Kestrel can't use the automatic port assignment from the `Endpoint` configuration in ServiceManifest.xml. That's because automatic port assignment from an `Endpoint` configuration assigns a unique port per *host process*, and a single host process can contain multiple Kestrel instances. This doesn't work with Kestrel because it doesn't support port sharing. Therefore, each Kestrel instance must be opened on a unique port.
-
-To use dynamic port assignment with Kestrel, omit the `Endpoint` configuration in ServiceManifest.xml entirely, and don't pass an endpoint name to the `KestrelCommunicationListener` constructor, as follows:
-
-```csharp
-new KestrelCommunicationListener(serviceContext, (url, listener) => ...
-```
-
-In this configuration, `KestrelCommunicationListener` will automatically select an unused port from the application port range.
-
-<<<<<<< HEAD
-## Service Fabric configuration provider
-App configuration in ASP.NET Core is based on key-value pairs established by the configuration provider. Read 
-=======
-## Service Fabric Configuration Provider
-App configuration in ASP.NET Core is based on key-value pairs established by configuration providers, read 
->>>>>>> 27f7b200
-[Configuration in ASP.NET Core](https://docs.microsoft.com/aspnet/core/fundamentals/configuration/) to understand more on general ASP.NET Core configuration support.
-
-This section describes how the Service Fabric configuration provider integrates with ASP.NET Core configuration by importing the `Microsoft.ServiceFabric.AspNetCore.Configuration` NuGet package.
-
-### AddServiceFabricConfiguration startup extensions
-After you import the `Microsoft.ServiceFabric.AspNetCore.Configuration` NuGet package, you need to register the Service Fabric Configuration source with ASP.NET Core configuration API. You do this by checking **AddServiceFabricConfiguration** extensions in the `Microsoft.ServiceFabric.AspNetCore.Configuration` namespace against `IConfigurationBuilder`.
-
-```csharp
-using Microsoft.ServiceFabric.AspNetCore.Configuration;
-
-public Startup(IHostingEnvironment env)
-{
-    var builder = new ConfigurationBuilder()
-        .SetBasePath(env.ContentRootPath)
-        .AddJsonFile("appsettings.json", optional: false, reloadOnChange: true)
-        .AddJsonFile($"appsettings.{env.EnvironmentName}.json", optional: true)
-        .AddServiceFabricConfiguration() // Add Service Fabric configuration settings.
-        .AddEnvironmentVariables();
-    Configuration = builder.Build();
-}
-
-public IConfigurationRoot Configuration { get; }
-```
-
-Now the ASP.NET Core service can access the Service Fabric configuration settings, just like any other application settings. For example, you can use the options pattern to load settings into strongly typed objects.
-
-```csharp
-public void ConfigureServices(IServiceCollection services)
-{
-    services.Configure<MyOptions>(Configuration);  // Strongly typed configuration object.
-    services.AddMvc();
-}
-```
-### Default key mapping
-By default, the Service Fabric configuration provider includes the package name, section name, and property name. Together, these form the ASP.NET Core configuration key, as follows:
-```csharp
-$"{this.PackageName}{ConfigurationPath.KeyDelimiter}{section.Name}{ConfigurationPath.KeyDelimiter}{property.Name}"
-```
-
-For example, if you have a configuration package named `MyConfigPackage` with the following content, then the configuration value will be available on ASP.NET Core `IConfiguration` through *MyConfigPackage:MyConfigSection:MyParameter*.
-```xml
-<?xml version="1.0" encoding="utf-8" ?>
-<Settings xmlns:xsd="https://www.w3.org/2001/XMLSchema" xmlns:xsi="https://www.w3.org/2001/XMLSchema-instance" xmlns="http://schemas.microsoft.com/2011/01/fabric">  
-  <Section Name="MyConfigSection">
-    <Parameter Name="MyParameter" Value="Value1" />
-  </Section>  
-</Settings>
-```
-### Service Fabric configuration options
-The Service Fabric configuration provider also supports `ServiceFabricConfigurationOptions` to change the default behavior of key mapping.
-
-#### Encrypted settings
-Service Fabric supports encrypted settings, as does the Service Fabric configuration provider. The encrypted settings aren't decrypted to ASP.NET Core `IConfiguration` by default. The encrypted values are stored there instead. But if you want to decrypt the value to store in ASP.NET Core IConfiguration, you can set the *DecryptValue* flag to false in the `AddServiceFabricConfiguration` extension, as follows:
-
-```csharp
-public Startup()
-{
-    ICodePackageActivationContext activationContext = FabricRuntime.GetActivationContext();
-    var builder = new ConfigurationBuilder()        
-        .AddServiceFabricConfiguration(activationContext, (options) => options.DecryptValue = true); // set flag to decrypt the value
-    Configuration = builder.Build();
-}
-```
-#### Multiple configuration packages
-Service Fabric supports multiple configuration packages. By default, the package name is included in the configuration key. But you can set the `IncludePackageName` flag to false, as follows:
-```csharp
-public Startup()
-{
-    ICodePackageActivationContext activationContext = FabricRuntime.GetActivationContext();
-    var builder = new ConfigurationBuilder()        
-        // exclude package name from key.
-        .AddServiceFabricConfiguration(activationContext, (options) => options.IncludePackageName = false); 
-    Configuration = builder.Build();
-}
-```
-#### Custom key mapping, value extraction, and data population
-The Service Fabric configuration provider also supports more advanced scenarios to customize the key mapping with `ExtractKeyFunc` and custom-extract the values with `ExtractValueFunc`. You can even change the whole process of populating data from Service Fabric configuration to ASP.NET Core configuration by using `ConfigAction`.
-
-The following examples illustrate how to use `ConfigAction` to customize data population:
-```csharp
-public Startup()
-{
-    ICodePackageActivationContext activationContext = FabricRuntime.GetActivationContext();
-    
-    this.valueCount = 0;
-    this.sectionCount = 0;
-    var builder = new ConfigurationBuilder();
-    builder.AddServiceFabricConfiguration(activationContext, (options) =>
-        {
-            options.ConfigAction = (package, configData) =>
-            {
-                ILogger logger = new ConsoleLogger("Test", null, false);
-                logger.LogInformation($"Config Update for package {package.Path} started");
-
-                foreach (var section in package.Settings.Sections)
-                {
-                    this.sectionCount++;
-
-                    foreach (var param in section.Parameters)
-                    {
-                        configData[options.ExtractKeyFunc(section, param)] = options.ExtractValueFunc(section, param);
-                        this.valueCount++;
-                    }
-                }
-
-                logger.LogInformation($"Config Update for package {package.Path} finished");
-            };
-        });
-  Configuration = builder.Build();
-}
-```
-<<<<<<< HEAD
-### Configuration updates
-The Service Fabric configuration provider also supports configuration updates. You can use ASP.NET Core `IOptionsMonitor` to receive change notifications, and then use `IOptionsSnapshot` to reload configuration data. For more information, see [Options pattern in ASP.NET Core](https://docs.microsoft.com/aspnet/core/fundamentals/configuration/options).
-=======
-### Configuration Update
-Service Fabric Configuration Provider also supports Configuration Update and you could use ASP.NET Core `IOptionsMonitor` to receive change notifications and also with `IOptionsSnapshot` to reload configuration data. For more information, see [ASP.NET Core Options](https://docs.microsoft.com/aspnet/core/fundamentals/configuration/options).
->>>>>>> 27f7b200
-
-These options are supported by default. No further coding is needed to enable configuration updates.
-
-## Scenarios and configurations
-This section provides the combination of web server, port configuration, Service Fabric integration options, and miscellaneous settings we recommend to troubleshoot the following scenarios:
- - Externally exposed ASP.NET Core stateless services
- - Internal-only ASP.NET Core stateless services
- - Internal-only ASP.NET Core stateful services
-
-An **externally exposed service** is one that exposes an endpoint that's called from outside the cluster, usually through a load balancer.
-
-An **internal-only** service is one whose endpoint is only called from within the cluster.
-
-> [!NOTE]
-> Stateful service endpoints generally shouldn't be exposed to the internet. Clusters behind load balancers that are unaware of Service Fabric service resolution, such as Azure Load Balancer, will be unable to expose stateful services. That's because the load balancer won't be able to locate and route traffic to the appropriate stateful service replica. 
-
-### Externally exposed ASP.NET Core stateless services
-Kestrel is the suggested web server for front-end services that expose external, internet-facing HTTP endpoints. On Windows, HTTP.sys can provide port sharing capability, which allows you to host multiple web services on the same set of nodes using the same port. In this scenario, the web services are differentiated by host name or path, without relying on a front-end proxy or gateway to provide HTTP routing.
- 
-When exposed to the internet, a stateless service should use a well-known and stable endpoint that's reachable through a load balancer. You'll provide this URL to your application's users. We recommend the following configuration:
-
-|  |  | **Notes** |
-| --- | --- | --- |
-| Web server | Kestrel | Kestrel is the preferred web server, as it's supported across Windows and Linux. |
-| Port configuration | static | A well-known static port should be configured in the `Endpoints` configuration of ServiceManifest.xml, such as 80 for HTTP or 443 for HTTPS. |
-| ServiceFabricIntegrationOptions | None | Use the `ServiceFabricIntegrationOptions.None` option when configuring Service Fabric integration middleware, so that the service doesn't attempt to validate incoming requests for a unique identifier. External users of your application won't know the unique identifying information that the middleware uses. |
-| Instance Count | -1 | In typical use cases, the instance count setting should be set to *-1*. This is done so that an instance is available on all nodes that receive traffic from a load balancer. |
-
-If multiple externally exposed services share the same set of nodes, you can use HTTP.sys with a unique but stable URL path. You can accomplish this by modifying the URL provided when configuring IWebHost. Note that this applies to HTTP.sys only.
-
- ```csharp
- new HttpSysCommunicationListener(serviceContext, "ServiceEndpoint", (url, listener) =>
- {
-     url += "/MyUniqueServicePath";
- 
-     return new WebHostBuilder()
-         .UseHttpSys()
-         ...
-         .UseUrls(url)
-         .Build();
- })
- ```
-
-### Internal-only stateless ASP.NET Core service
-Stateless services that are only called from within the cluster should use unique URLs and dynamically assigned ports to ensure cooperation between multiple services. We recommend the following configuration:
-
-|  |  | **Notes** |
-| --- | --- | --- |
-| Web server | Kestrel | Although you can use HTTP.sys for internal stateless services, Kestrel is the best server to allow multiple service instances to share a host.  |
-| Port configuration | dynamically assigned | Multiple replicas of a stateful service might share a host process or host operating system and thus will need unique ports. |
-| ServiceFabricIntegrationOptions | UseUniqueServiceUrl | With dynamic port assignment, this setting prevents the mistaken identity issue described earlier. |
-| InstanceCount | any | The instance count setting can be set to any value necessary to operate the service. |
-
-### Internal-only stateful ASP.NET Core service
-Stateful services that are only called from within the cluster should use dynamically assigned ports to ensure cooperation between multiple services. We recommend the following configuration:
-
-|  |  | **Notes** |
-| --- | --- | --- |
-| Web server | Kestrel | The `HttpSysCommunicationListener` isn't designed for use by stateful services in which replicas share a host process. |
-| Port configuration | dynamically assigned | Multiple replicas of a stateful service might share a host process or host operating system and thus will need unique ports. |
-| ServiceFabricIntegrationOptions | UseUniqueServiceUrl | With dynamic port assignment, this setting prevents the mistaken identity issue described earlier. |
-
-## Next steps
-[Debug your Service Fabric application by using Visual Studio](service-fabric-debugging-your-application.md)
-
-
-<!--Image references-->
-[0]:./media/service-fabric-reliable-services-communication-aspnetcore/webhost-standalone.png
-[1]:./media/service-fabric-reliable-services-communication-aspnetcore/webhost-servicefabric.png
-[2]:./media/service-fabric-reliable-services-communication-aspnetcore/integration.png
-[3]:./media/service-fabric-reliable-services-communication-aspnetcore/httpsys.png
-[4]:./media/service-fabric-reliable-services-communication-aspnetcore/kestrel.png
+---
+title: Service communication with the ASP.NET Core | Microsoft Docs
+description: Learn how to use ASP.NET Core in stateless and stateful Reliable Services.
+services: service-fabric
+documentationcenter: .net
+author: vturecek
+manager: chackdan
+editor: ''
+
+ms.assetid: 8aa4668d-cbb6-4225-bd2d-ab5925a868f2
+ms.service: service-fabric
+ms.devlang: dotnet
+ms.topic: conceptual
+ms.tgt_pltfrm: na
+ms.workload: required
+ms.date: 10/12/2018
+ms.author: vturecek
+---
+
+# ASP.NET Core in Azure Service Fabric Reliable Services
+
+ASP.NET Core is an open-source and cross-platform framework. This framework is designed for building cloud-based, internet-connected applications, such as web apps, IoT apps, and mobile back ends.
+
+This article is an in-depth guide to hosting ASP.NET Core services in Service Fabric Reliable Services by using the **Microsoft.ServiceFabric.AspNetCore.** set of NuGet packages.
+
+For an introductory tutorial on ASP.NET Core in Service Fabric and instructions on getting your development environment set up, see [Tutorial: Create and deploy an application with an ASP.NET Core Web API front-end service and a stateful back-end service](service-fabric-tutorial-create-dotnet-app.md).
+
+The rest of this article assumes you're already familiar with ASP.NET Core. If not, please read through the [ASP.NET Core fundamentals](https://docs.microsoft.com/aspnet/core/fundamentals/index).
+
+## ASP.NET Core in the Service Fabric environment
+
+Both ASP.NET Core and Service Fabric apps can run on .NET Core or full .NET Framework. You can use ASP.NET Core in two different ways in Service Fabric:
+ - **Hosted as a guest executable**. This way is primarily used to run existing ASP.NET Core applications on Service Fabric with no code changes.
+ - **Run inside a reliable service**. This way allows better integration with the Service Fabric runtime and allows stateful ASP.NET Core services.
+
+The rest of this article explains how to use ASP.NET Core inside a reliable service, through the ASP.NET Core integration components that ship with the Service Fabric SDK.
+
+## Service Fabric service hosting
+
+In Service Fabric, one or more instances and/or replicas of your service run in a *service host process*: an executable file that runs your service code. You, as a service author, own the service host process, and Service Fabric activates and monitors it for you.
+
+Traditional ASP.NET (up to MVC 5) is tightly coupled to IIS through System.Web.dll. ASP.NET Core provides a separation between the web server and your web application. This separation allows web applications to be portable between different web servers. It also allows web servers to be *self-hosted*. This means you can start a web server in your own process, as opposed to a process that's owned by dedicated web server software, such as IIS.
+
+To combine a Service Fabric service and ASP.NET, either as a guest executable or in a reliable service, you must be able to start ASP.NET inside your service host process. ASP.NET Core self-hosting allows you to do this.
+
+## Hosting ASP.NET Core in a reliable service
+Typically, self-hosted ASP.NET Core applications create a WebHost in an application's entry point, such as the `static void Main()` method in `Program.cs`. In this case, the life cycle of the WebHost is bound to the life cycle of the process.
+
+![Hosting ASP.NET Core in a process][0]
+
+But the application entry point isn't the right place to create a WebHost in a reliable service. That's because the application entry point is only used to register a service type with the Service Fabric runtime, so that it can create instances of that service type. The WebHost should be created in a reliable aervice itself. Within the service host process, service instances and/or replicas can go through multiple life cycles. 
+
+A Reliable Service instance is represented by your service class deriving from `StatelessService` or `StatefulService`. The communication stack for a service is contained in an `ICommunicationListener` implementation in your service class. The `Microsoft.ServiceFabric.AspNetCore.*` NuGet packages contain implementations of `ICommunicationListener` that start and manage the ASP.NET Core WebHost for either Kestrel or HTTP.sys in a reliable service.
+
+![Diagram for hosting ASP.NET Core in a reliable service][1]
+
+## ASP.NET Core ICommunicationListeners
+The `ICommunicationListener` implementations for Kestrel and HTTP.sys in the  `Microsoft.ServiceFabric.AspNetCore.*` NuGet packages have similar use patterns. But they perform slightly different actions specific to each web server. 
+
+Both communication listeners provide a constructor that takes the following arguments:
+ - **`ServiceContext serviceContext`**: This is the `ServiceContext` object that contains information about the running service.
+ - **`string endpointName`**: This is the name of an `Endpoint` configuration in ServiceManifest.xml. It's primarily where the two communication listeners differ. HTTP.sys *requires* an `Endpoint` configuration, while Kestrel doesn't.
+ - **`Func<string, AspNetCoreCommunicationListener, IWebHost> build`**: This is a lambda that you implement, in which you create and return an `IWebHost`. It allows you to configure `IWebHost` the way you normally would in an ASP.NET Core application. The lambda provides a URL that's generated for you, depending on the Service Fabric integration options you use and the `Endpoint` configuration you provide. You can then modify or use that URL to start the web server.
+
+## Service Fabric integration middleware
+The `Microsoft.ServiceFabric.AspNetCore` NuGet package includes the `UseServiceFabricIntegration` extension method on `IWebHostBuilder` that adds Service Fabric–aware middleware. This middleware configures the Kestrel or HTTP.sys `ICommunicationListener` to register a unique service URL with the Service Fabric Naming Service. It then validates client requests to ensure clients are connecting to the right service. 
+
+This step is necessary to prevent clients from mistakenly connecting to the wrong service. That's because, in a shared-host environment such as Service Fabric,  multiple web applications can run on the same physical or virtual machine but don't use unique host names. This scenario is described in more detail in the next section.
+
+### A case of mistaken identity
+Service replicas, regardless of protocol, listen on a unique IP:port combination. Once a service replica has started listening on an IP:port endpoint, it reports that endpoint address to the Service Fabric Naming Service. There, clients or other services can discover it. If services use dynamically assigned application ports, a service replica might coincidentally use the same IP:port endpoint of another service previously on the same physical or virtual machine. This can cause a client to mistakenly connect to the wrong service. This scenario can result if the following sequence of events occurs:
+
+ 1. Service A listens on 10.0.0.1:30000 over HTTP. 
+ 2. Client resolves Service A and gets address 10.0.0.1:30000.
+ 3. Service A moves to a different node.
+ 4. Service B is placed on 10.0.0.1 and coincidentally uses the same port 30000.
+ 5. Client attempts to connect to service A with cached address 10.0.0.1:30000.
+ 6. Client is now successfully connected to service B, not realizing it's connected to the wrong service.
+
+This can cause bugs at random times that can be difficult to diagnose.
+
+### Using unique service URLs
+To prevent these bugs, services can post an endpoint to the Naming Service with a unique identifier, and then validate that unique identifier during client requests. This is a cooperative action between services in a non-hostile-tenant trusted environment. It doesn't provide secure service authentication in a hostile-tenant environment.
+
+In a trusted environment, the middleware that's added by the `UseServiceFabricIntegration` method automatically appends a unique identifier to the address posted to the Naming Service. It validates that identifier on each request. If the identifier doesn't match, the middleware immediately returns an HTTP 410 Gone response.
+
+Services that use a dynamically assigned port should make use of this middleware.
+
+Services that use a fixed unique port don't have this problem in a cooperative environment. A fixed unique port is typically used for externally facing services that need a well-known port for client applications to connect to. For example, most internet-facing web applications will use port 80 or 443 for web browser connections. In this case, the unique identifier shouldn't be enabled.
+
+The following diagram shows the request flow with the middleware enabled:
+
+![Service Fabric ASP.NET Core integration][2]
+
+Both Kestrel and HTTP.sys `ICommunicationListener` implementations use this mechanism in exactly the same way. Although HTTP.sys can internally differentiate requests based on unique URL paths by using the underlying **HTTP.sys** port sharing feature, that functionality is *not* used by the HTTP.sys `ICommunicationListener` implementation. That's because it results in HTTP 503 and HTTP 404 error status codes in the scenario described earlier. That in turn makes it difficult for clients to determine the intent of the error, as HTTP 503 and HTTP 404 are commonly used to indicate other errors. 
+
+Thus, both Kestrel and HTTP.sys `ICommunicationListener` implementations standardize on middleware provided by the `UseServiceFabricIntegration` extension method. Therefore, clients only need to perform a service endpoint re-resolve action on HTTP 410 responses.
+
+## HTTP.sys in Reliable Services
+You can use HTTP.sys in Reliable Services by importing the **Microsoft.ServiceFabric.AspNetCore.HttpSys** NuGet package. This package contains `HttpSysCommunicationListener`, an implementation of `ICommunicationListener`. `HttpSysCommunicationListener` allows you to create an ASP.NET Core WebHost inside a reliable service by using HTTP.sys as the web server.
+
+HTTP.sys is built on the [Windows HTTP Server API](https://msdn.microsoft.com/library/windows/desktop/aa364510(v=vs.85).aspx). This API uses the **HTTP.sys** kernel driver to process HTTP requests and route them to processes that run web applications. This allows multiple processes on the same physical or virtual machine to host web applications on the same port, disambiguated by either a unique URL path or host name. These features are useful in Service Fabric for hosting multiple websites in the same cluster.
+
+>[!NOTE]
+>HTTP.sys implementation works only on the Windows platform.
+
+The following diagram illustrates how HTTP.sys uses the **HTTP.sys** kernel driver on Windows for port sharing:
+
+![HTTP.sys diagram][3]
+
+### HTTP.sys in a stateless service
+To use `HttpSys` in a stateless service, override the `CreateServiceInstanceListeners` method and return a `HttpSysCommunicationListener` instance:
+
+```csharp
+protected override IEnumerable<ServiceInstanceListener> CreateServiceInstanceListeners()
+{
+    return new ServiceInstanceListener[]
+    {
+        new ServiceInstanceListener(serviceContext =>
+            new HttpSysCommunicationListener(serviceContext, "ServiceEndpoint", (url, listener) =>
+                new WebHostBuilder()
+                    .UseHttpSys()
+                    .ConfigureServices(
+                        services => services
+                            .AddSingleton<StatelessServiceContext>(serviceContext))
+                    .UseContentRoot(Directory.GetCurrentDirectory())
+                    .UseServiceFabricIntegration(listener, ServiceFabricIntegrationOptions.None)
+                    .UseStartup<Startup>()
+                    .UseUrls(url)
+                    .Build()))
+    };
+}
+```
+
+### HTTP.sys in a stateful service
+
+`HttpSysCommunicationListener` isn't currently designed for use in stateful services due to complications with the underlying **HTTP.sys** port sharing feature. For more information, see the following section on dynamic port allocation with HTTP.sys. For stateful services, Kestrel is the suggested web server.
+
+### Endpoint configuration
+
+An `Endpoint` configuration is required for web servers that use the Windows HTTP Server API, including HTTP.sys. Web servers that use the Windows HTTP Server API must first reserve their URL with HTTP.sys (this is normally accomplished with the [netsh](https://msdn.microsoft.com/library/windows/desktop/cc307236(v=vs.85).aspx) tool). 
+
+This action requires elevated privileges that your services don't have by default. The "http" or "https" options for the `Protocol` property of the `Endpoint` configuration in ServiceManifest.xml are used specifically to instruct the Service Fabric runtime to register a URL with HTTP.sys on your behalf. It does this by using the [*strong wildcard*](https://msdn.microsoft.com/library/windows/desktop/aa364698(v=vs.85).aspx) URL prefix.
+
+For example, to reserve `http://+:80` for a service, use the following configuration in ServiceManifest.xml:
+
+```xml
+<ServiceManifest ... >
+    ...
+    <Resources>
+        <Endpoints>
+            <Endpoint Name="ServiceEndpoint" Protocol="http" Port="80" />
+        </Endpoints>
+    </Resources>
+
+</ServiceManifest>
+```
+
+And the endpoint name must be passed to the `HttpSysCommunicationListener` constructor:
+
+```csharp
+ new HttpSysCommunicationListener(serviceContext, "ServiceEndpoint", (url, listener) =>
+ {
+     return new WebHostBuilder()
+         .UseHttpSys()
+         .UseServiceFabricIntegration(listener, ServiceFabricIntegrationOptions.None)
+         .UseUrls(url)
+         .Build();
+ })
+```
+
+#### Use HTTP.sys with a static port
+To use a static port with HTTP.sys, provide the port number in the `Endpoint` configuration:
+
+```xml
+  <Resources>
+    <Endpoints>
+      <Endpoint Protocol="http" Name="ServiceEndpoint" Port="80" />
+    </Endpoints>
+  </Resources>
+```
+
+#### Use HTTP.sys with a dynamic port
+To use a dynamically assigned port with HTTP.sys, omit the `Port` property in the `Endpoint` configuration:
+
+```xml
+  <Resources>
+    <Endpoints>
+      <Endpoint Protocol="http" Name="ServiceEndpoint" />
+    </Endpoints>
+  </Resources>
+```
+
+A dynamic port allocated by an `Endpoint` configuration provides only one port *per host process*. The current Service Fabric hosting model allows multiple service instances and/or replicas to be hosted in the same process. This means each one will share the same port when allocated through the `Endpoint` configuration. Multiple **HTTP.sys** instances can share a port by using the underlying **HTTP.sys** port sharing feature. But it's not supported by `HttpSysCommunicationListener` due to the complications it introduces for client requests. For dynamic port usage, Kestrel is the suggested web server.
+
+## Kestrel in Reliable Services
+You can use Kestrel in Reliable Services by importing the **Microsoft.ServiceFabric.AspNetCore.Kestrel** NuGet package. This package contains `KestrelCommunicationListener`, an implementation of `ICommunicationListener`. `KestrelCommunicationListener` allows you to create an ASP.NET Core WebHost inside a reliable service by using Kestrel as the web server.
+
+Kestrel is a cross-platform web server for ASP.NET Core based on libuv, a cross-platform asynchronous I/O library. Unlike HTTP.sys, Kestrel doesn't use a centralized endpoint manager. Also unlike HTTP.sys, Kestrel doesn't support port sharing between multiple processes. Each instance of Kestrel must use a unique port.
+
+![Kestrel diagram][4]
+
+### Kestrel in a stateless service
+To use `Kestrel` in a stateless service, override the `CreateServiceInstanceListeners` method and return a `KestrelCommunicationListener` instance:
+
+```csharp
+protected override IEnumerable<ServiceInstanceListener> CreateServiceInstanceListeners()
+{
+    return new ServiceInstanceListener[]
+    {
+        new ServiceInstanceListener(serviceContext =>
+            new KestrelCommunicationListener(serviceContext, "ServiceEndpoint", (url, listener) =>
+                new WebHostBuilder()
+                    .UseKestrel()
+                    .ConfigureServices(
+                        services => services
+                            .AddSingleton<StatelessServiceContext>(serviceContext))
+                    .UseContentRoot(Directory.GetCurrentDirectory())
+                    .UseServiceFabricIntegration(listener, ServiceFabricIntegrationOptions.UseUniqueServiceUrl)
+                    .UseStartup<Startup>()
+                    .UseUrls(url)
+                    .Build();
+            ))
+    };
+}
+```
+
+### Kestrel in a stateful service
+To use `Kestrel` in a stateful service, override the `CreateServiceReplicaListeners` method and return a `KestrelCommunicationListener` instance:
+
+```csharp
+protected override IEnumerable<ServiceReplicaListener> CreateServiceReplicaListeners()
+{
+    return new ServiceReplicaListener[]
+    {
+        new ServiceReplicaListener(serviceContext =>
+            new KestrelCommunicationListener(serviceContext, (url, listener) =>
+                new WebHostBuilder()
+                    .UseKestrel()
+                    .ConfigureServices(
+                         services => services
+                             .AddSingleton<StatefulServiceContext>(serviceContext)
+                             .AddSingleton<IReliableStateManager>(this.StateManager))
+                    .UseContentRoot(Directory.GetCurrentDirectory())
+                    .UseServiceFabricIntegration(listener, ServiceFabricIntegrationOptions.UseUniqueServiceUrl)
+                    .UseStartup<Startup>()
+                    .UseUrls(url)
+                    .Build();
+            ))
+    };
+}
+```
+
+In this example, a singleton instance of `IReliableStateManager` is provided to the WebHost dependency injection container. This isn't strictly necessary, but it allows you to use `IReliableStateManager` and Reliable Collections in your MVC controller action methods.
+
+An `Endpoint` configuration name is *not* provided to `KestrelCommunicationListener` in a stateful service. This is explained in more detail in the following section.
+
+### Configure Kestrel to use HTTPS
+When enabling HTTPS with Kestrel in your service, you'll need to set several listening options. Update the `ServiceInstanceListener` to use an *EndpointHttps* endpoint and listen on a specific port (such as port 443). When configuring the web host to use the Kestrel web server, you must configure Kestrel to listen for IPv6 addresses on all network interfaces: 
+
+```csharp
+new ServiceInstanceListener(
+serviceContext =>
+    new KestrelCommunicationListener(
+        serviceContext,
+        "EndpointHttps",
+        (url, listener) =>
+        {
+            ServiceEventSource.Current.ServiceMessage(serviceContext, $"Starting Kestrel on {url}");
+
+            return new WebHostBuilder()
+                .UseKestrel(opt =>
+                {
+                    int port = serviceContext.CodePackageActivationContext.GetEndpoint("EndpointHttps").Port;
+                    opt.Listen(IPAddress.IPv6Any, port, listenOptions =>
+                    {
+                        listenOptions.UseHttps(GetCertificateFromStore());
+                        listenOptions.NoDelay = true;
+                    });
+                })
+                .ConfigureAppConfiguration((builderContext, config) =>
+                {
+                    config.AddJsonFile("appsettings.json", optional: false, reloadOnChange: true);
+                })
+
+                .ConfigureServices(
+                    services => services
+                        .AddSingleton<HttpClient>(new HttpClient())
+                        .AddSingleton<FabricClient>(new FabricClient())
+                        .AddSingleton<StatelessServiceContext>(serviceContext))
+                .UseContentRoot(Directory.GetCurrentDirectory())
+                .UseStartup<Startup>()
+                .UseServiceFabricIntegration(listener, ServiceFabricIntegrationOptions.None)
+                .UseUrls(url)
+                .Build();
+        }))
+```
+
+For a full example in a tutorial, see [Configure Kestrel to use HTTPS](service-fabric-tutorial-dotnet-app-enable-https-endpoint.md#configure-kestrel-to-use-https).
+
+
+### Endpoint configuration
+An `Endpoint` configuration isn't required to use Kestrel. 
+
+Kestrel is a simple standalone web server. Unlike HTTP.sys (or HttpListener), it doesn't need an `Endpoint` configuration in ServiceManifest.xml because it doesn't require URL registration before starting. 
+
+#### Use Kestrel with a static port
+You can configure a static port in the `Endpoint` configuration of ServiceManifest.xml for use with Kestrel. Although this isn't strictly necessary, it offers two potential benefits:
+ - If the port doesn't fall in the application port range, it's opened through the OS firewall by Service Fabric.
+ - The URL provided to you through `KestrelCommunicationListener` will use this port.
+
+```xml
+  <Resources>
+    <Endpoints>
+      <Endpoint Protocol="http" Name="ServiceEndpoint" Port="80" />
+    </Endpoints>
+  </Resources>
+```
+
+If an `Endpoint` is configured, its name must be passed into the `KestrelCommunicationListener` constructor: 
+
+```csharp
+new KestrelCommunicationListener(serviceContext, "ServiceEndpoint", (url, listener) => ...
+```
+
+If ServiceManifest.xml doesn't use an `Endpoint` configuration, omit the name in the `KestrelCommunicationListener` constructor. In this case, it will use a dynamic port. See the next section for more information about this.
+
+#### Use Kestrel with a dynamic port
+Kestrel can't use the automatic port assignment from the `Endpoint` configuration in ServiceManifest.xml. That's because automatic port assignment from an `Endpoint` configuration assigns a unique port per *host process*, and a single host process can contain multiple Kestrel instances. This doesn't work with Kestrel because it doesn't support port sharing. Therefore, each Kestrel instance must be opened on a unique port.
+
+To use dynamic port assignment with Kestrel, omit the `Endpoint` configuration in ServiceManifest.xml entirely, and don't pass an endpoint name to the `KestrelCommunicationListener` constructor, as follows:
+
+```csharp
+new KestrelCommunicationListener(serviceContext, (url, listener) => ...
+```
+
+In this configuration, `KestrelCommunicationListener` will automatically select an unused port from the application port range.
+
+## Service Fabric configuration provider
+App configuration in ASP.NET Core is based on key-value pairs established by the configuration provider. Read [Configuration in ASP.NET Core](https://docs.microsoft.com/aspnet/core/fundamentals/configuration/) to understand more on general ASP.NET Core configuration support.
+
+This section describes how the Service Fabric configuration provider integrates with ASP.NET Core configuration by importing the `Microsoft.ServiceFabric.AspNetCore.Configuration` NuGet package.
+
+### AddServiceFabricConfiguration startup extensions
+After you import the `Microsoft.ServiceFabric.AspNetCore.Configuration` NuGet package, you need to register the Service Fabric Configuration source with ASP.NET Core configuration API. You do this by checking **AddServiceFabricConfiguration** extensions in the `Microsoft.ServiceFabric.AspNetCore.Configuration` namespace against `IConfigurationBuilder`.
+
+```csharp
+using Microsoft.ServiceFabric.AspNetCore.Configuration;
+
+public Startup(IHostingEnvironment env)
+{
+    var builder = new ConfigurationBuilder()
+        .SetBasePath(env.ContentRootPath)
+        .AddJsonFile("appsettings.json", optional: false, reloadOnChange: true)
+        .AddJsonFile($"appsettings.{env.EnvironmentName}.json", optional: true)
+        .AddServiceFabricConfiguration() // Add Service Fabric configuration settings.
+        .AddEnvironmentVariables();
+    Configuration = builder.Build();
+}
+
+public IConfigurationRoot Configuration { get; }
+```
+
+Now the ASP.NET Core service can access the Service Fabric configuration settings, just like any other application settings. For example, you can use the options pattern to load settings into strongly typed objects.
+
+```csharp
+public void ConfigureServices(IServiceCollection services)
+{
+    services.Configure<MyOptions>(Configuration);  // Strongly typed configuration object.
+    services.AddMvc();
+}
+```
+### Default key mapping
+By default, the Service Fabric configuration provider includes the package name, section name, and property name. Together, these form the ASP.NET Core configuration key, as follows:
+```csharp
+$"{this.PackageName}{ConfigurationPath.KeyDelimiter}{section.Name}{ConfigurationPath.KeyDelimiter}{property.Name}"
+```
+
+For example, if you have a configuration package named `MyConfigPackage` with the following content, then the configuration value will be available on ASP.NET Core `IConfiguration` through *MyConfigPackage:MyConfigSection:MyParameter*.
+```xml
+<?xml version="1.0" encoding="utf-8" ?>
+<Settings xmlns:xsd="https://www.w3.org/2001/XMLSchema" xmlns:xsi="https://www.w3.org/2001/XMLSchema-instance" xmlns="http://schemas.microsoft.com/2011/01/fabric">  
+  <Section Name="MyConfigSection">
+    <Parameter Name="MyParameter" Value="Value1" />
+  </Section>  
+</Settings>
+```
+### Service Fabric configuration options
+The Service Fabric configuration provider also supports `ServiceFabricConfigurationOptions` to change the default behavior of key mapping.
+
+#### Encrypted settings
+Service Fabric supports encrypted settings, as does the Service Fabric configuration provider. The encrypted settings aren't decrypted to ASP.NET Core `IConfiguration` by default. The encrypted values are stored there instead. But if you want to decrypt the value to store in ASP.NET Core IConfiguration, you can set the *DecryptValue* flag to false in the `AddServiceFabricConfiguration` extension, as follows:
+
+```csharp
+public Startup()
+{
+    ICodePackageActivationContext activationContext = FabricRuntime.GetActivationContext();
+    var builder = new ConfigurationBuilder()        
+        .AddServiceFabricConfiguration(activationContext, (options) => options.DecryptValue = true); // set flag to decrypt the value
+    Configuration = builder.Build();
+}
+```
+#### Multiple configuration packages
+Service Fabric supports multiple configuration packages. By default, the package name is included in the configuration key. But you can set the `IncludePackageName` flag to false, as follows:
+```csharp
+public Startup()
+{
+    ICodePackageActivationContext activationContext = FabricRuntime.GetActivationContext();
+    var builder = new ConfigurationBuilder()        
+        // exclude package name from key.
+        .AddServiceFabricConfiguration(activationContext, (options) => options.IncludePackageName = false); 
+    Configuration = builder.Build();
+}
+```
+#### Custom key mapping, value extraction, and data population
+The Service Fabric configuration provider also supports more advanced scenarios to customize the key mapping with `ExtractKeyFunc` and custom-extract the values with `ExtractValueFunc`. You can even change the whole process of populating data from Service Fabric configuration to ASP.NET Core configuration by using `ConfigAction`.
+
+The following examples illustrate how to use `ConfigAction` to customize data population:
+```csharp
+public Startup()
+{
+    ICodePackageActivationContext activationContext = FabricRuntime.GetActivationContext();
+    
+    this.valueCount = 0;
+    this.sectionCount = 0;
+    var builder = new ConfigurationBuilder();
+    builder.AddServiceFabricConfiguration(activationContext, (options) =>
+        {
+            options.ConfigAction = (package, configData) =>
+            {
+                ILogger logger = new ConsoleLogger("Test", null, false);
+                logger.LogInformation($"Config Update for package {package.Path} started");
+
+                foreach (var section in package.Settings.Sections)
+                {
+                    this.sectionCount++;
+
+                    foreach (var param in section.Parameters)
+                    {
+                        configData[options.ExtractKeyFunc(section, param)] = options.ExtractValueFunc(section, param);
+                        this.valueCount++;
+                    }
+                }
+
+                logger.LogInformation($"Config Update for package {package.Path} finished");
+            };
+        });
+  Configuration = builder.Build();
+}
+```
+
+### Configuration updates
+The Service Fabric configuration provider also supports configuration updates. You can use ASP.NET Core `IOptionsMonitor` to receive change notifications, and then use `IOptionsSnapshot` to reload configuration data. For more information, see [ASP.NET Core options](https://docs.microsoft.com/aspnet/core/fundamentals/configuration/options).
+
+These options are supported by default. No further coding is needed to enable configuration updates.
+
+## Scenarios and configurations
+This section provides the combination of web server, port configuration, Service Fabric integration options, and miscellaneous settings we recommend to troubleshoot the following scenarios:
+ - Externally exposed ASP.NET Core stateless services
+ - Internal-only ASP.NET Core stateless services
+ - Internal-only ASP.NET Core stateful services
+
+An **externally exposed service** is one that exposes an endpoint that's called from outside the cluster, usually through a load balancer.
+
+An **internal-only** service is one whose endpoint is only called from within the cluster.
+
+> [!NOTE]
+> Stateful service endpoints generally shouldn't be exposed to the internet. Clusters behind load balancers that are unaware of Service Fabric service resolution, such as Azure Load Balancer, will be unable to expose stateful services. That's because the load balancer won't be able to locate and route traffic to the appropriate stateful service replica. 
+
+### Externally exposed ASP.NET Core stateless services
+Kestrel is the suggested web server for front-end services that expose external, internet-facing HTTP endpoints. On Windows, HTTP.sys can provide port sharing capability, which allows you to host multiple web services on the same set of nodes using the same port. In this scenario, the web services are differentiated by host name or path, without relying on a front-end proxy or gateway to provide HTTP routing.
+ 
+When exposed to the internet, a stateless service should use a well-known and stable endpoint that's reachable through a load balancer. You'll provide this URL to your application's users. We recommend the following configuration:
+
+|  |  | **Notes** |
+| --- | --- | --- |
+| Web server | Kestrel | Kestrel is the preferred web server, as it's supported across Windows and Linux. |
+| Port configuration | static | A well-known static port should be configured in the `Endpoints` configuration of ServiceManifest.xml, such as 80 for HTTP or 443 for HTTPS. |
+| ServiceFabricIntegrationOptions | None | Use the `ServiceFabricIntegrationOptions.None` option when configuring Service Fabric integration middleware, so that the service doesn't attempt to validate incoming requests for a unique identifier. External users of your application won't know the unique identifying information that the middleware uses. |
+| Instance Count | -1 | In typical use cases, the instance count setting should be set to *-1*. This is done so that an instance is available on all nodes that receive traffic from a load balancer. |
+
+If multiple externally exposed services share the same set of nodes, you can use HTTP.sys with a unique but stable URL path. You can accomplish this by modifying the URL provided when configuring IWebHost. Note that this applies to HTTP.sys only.
+
+ ```csharp
+ new HttpSysCommunicationListener(serviceContext, "ServiceEndpoint", (url, listener) =>
+ {
+     url += "/MyUniqueServicePath";
+ 
+     return new WebHostBuilder()
+         .UseHttpSys()
+         ...
+         .UseUrls(url)
+         .Build();
+ })
+ ```
+
+### Internal-only stateless ASP.NET Core service
+Stateless services that are only called from within the cluster should use unique URLs and dynamically assigned ports to ensure cooperation between multiple services. We recommend the following configuration:
+
+|  |  | **Notes** |
+| --- | --- | --- |
+| Web server | Kestrel | Although you can use HTTP.sys for internal stateless services, Kestrel is the best server to allow multiple service instances to share a host.  |
+| Port configuration | dynamically assigned | Multiple replicas of a stateful service might share a host process or host operating system and thus will need unique ports. |
+| ServiceFabricIntegrationOptions | UseUniqueServiceUrl | With dynamic port assignment, this setting prevents the mistaken identity issue described earlier. |
+| InstanceCount | any | The instance count setting can be set to any value necessary to operate the service. |
+
+### Internal-only stateful ASP.NET Core service
+Stateful services that are only called from within the cluster should use dynamically assigned ports to ensure cooperation between multiple services. We recommend the following configuration:
+
+|  |  | **Notes** |
+| --- | --- | --- |
+| Web server | Kestrel | The `HttpSysCommunicationListener` isn't designed for use by stateful services in which replicas share a host process. |
+| Port configuration | dynamically assigned | Multiple replicas of a stateful service might share a host process or host operating system and thus will need unique ports. |
+| ServiceFabricIntegrationOptions | UseUniqueServiceUrl | With dynamic port assignment, this setting prevents the mistaken identity issue described earlier. |
+
+## Next steps
+[Debug your Service Fabric application by using Visual Studio](service-fabric-debugging-your-application.md)
+
+
+<!--Image references-->
+[0]:./media/service-fabric-reliable-services-communication-aspnetcore/webhost-standalone.png
+[1]:./media/service-fabric-reliable-services-communication-aspnetcore/webhost-servicefabric.png
+[2]:./media/service-fabric-reliable-services-communication-aspnetcore/integration.png
+[3]:./media/service-fabric-reliable-services-communication-aspnetcore/httpsys.png
+[4]:./media/service-fabric-reliable-services-communication-aspnetcore/kestrel.png