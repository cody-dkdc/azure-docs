---
title: Change FabricTransport settings in Azure microservices | Microsoft Docs
description: Learn about configuring Azure Service Fabric actor communication settings.
services: Service-Fabric
documentationcenter: .net
author: suchiagicha
manager: timlt
editor: ''

ms.assetid: dbed72f4-dda5-4287-bd56-da492710cd96
ms.service: Service-Fabric
ms.devlang: dotnet
ms.topic: article
ms.tgt_pltfrm: NA
ms.workload: NA
<<<<<<< HEAD
ms.date: 04/20/2017
ms.author: suchiagicha
=======
ms.date: 11/22/2016
ms.author: suchia
>>>>>>> c26029e9

---
# Configure FabricTransport settings for Reliable Actors

Here are the settings that you can configure:

- C#: [FabricTansportSettings](https://docs.microsoft.com/dotnet/api/microsoft.servicefabric.services.communication.fabrictransport.common.fabrictransportsettings)
- Java: [FabricTransportRemotingSettings](https://docs.microsoft.com/java/api/microsoft.servicefabric.services.remoting.fabrictransport._fabric_transport_remoting_settings)

You can modify the default configuration of FabricTransport in following ways.

## Assembly attribute

The [FabricTransportActorRemotingProvider](https://docs.microsoft.com/en-us/dotnet/api/microsoft.servicefabric.actors.remoting.fabrictransport.fabrictransportactorremotingproviderattribute?redirectedfrom=MSDN#microsoft_servicefabric_actors_remoting_fabrictransport_fabrictransportactorremotingproviderattribute) attribute needs to be applied on the actor client and actor service assemblies.

The following example shows how to change the default value of FabricTransport OperationTimeout settings:

  ```csharp
    using Microsoft.ServiceFabric.Actors.Remoting.FabricTransport;
    [assembly:FabricTransportActorRemotingProvider(OperationTimeoutInSeconds = 600)]
   ```

<<<<<<< HEAD
   Second example changes default Values of FabricTransport MaxMessageSize and OperationTimeoutInSeconds.
=======
The following example shows how to change the default values of FabricTransport MaxMessageSize and OperationTimeoutInSeconds:
>>>>>>> c26029e9

  ```csharp
    using Microsoft.ServiceFabric.Actors.Remoting.FabricTransport;
    [assembly:FabricTransportActorRemotingProvider(OperationTimeoutInSeconds = 600,MaxMessageSize = 134217728)]
   ```

## Config package

You can use a [config package](service-fabric-application-model.md) to modify the default configuration.

### Configure FabricTransport settings for the actor service

Add a TransportSettings section in the settings.xml file.

By default, actor code looks for SectionName as "&lt;ActorName&gt;TransportSettings". If that's not found, it checks for SectionName as "TransportSettings".

  ```xml
  <Section Name="MyActorServiceTransportSettings">
       <Parameter Name="MaxMessageSize" Value="10000000" />
       <Parameter Name="OperationTimeoutInSeconds" Value="300" />
       <Parameter Name="SecurityCredentialsType" Value="X509" />
       <Parameter Name="CertificateFindType" Value="FindByThumbprint" />
       <Parameter Name="CertificateFindValue" Value="4FEF3950642138446CC364A396E1E881DB76B48C" />
	   <Parameter Name="CertificateRemoteThumbprints" Value="b3449b018d0f6839a2c5d62b5b6c6ac822b6f662" />
       <Parameter Name="CertificateStoreLocation" Value="LocalMachine" />
       <Parameter Name="CertificateStoreName" Value="My" />
       <Parameter Name="CertificateProtectionLevel" Value="EncryptAndSign" />
       <Parameter Name="CertificateRemoteCommonNames" Value="ServiceFabric-Test-Cert" />
   </Section>
  ```

### Configure FabricTransport settings for the actor client assembly

If the client is not running as part of a service, you can create a "&lt;Client Exe Name&gt;.settings.xml" file in the same location as the client .exe file. Then add a TransportSettings section in that file. SectionName should be "TransportSettings".

  ```xml
  <?xml version="1.0" encoding="utf-8"?>
  <Settings xmlns:xsd="http://www.w3.org/2001/XMLSchema" xmlns:xsi="http://www.w3.org/2001/XMLSchema-instance" xmlns="http://schemas.microsoft.com/2011/01/fabric">
    <Section Name="TransportSettings">
      <Parameter Name="SecurityCredentialsType" Value="X509" />
      <Parameter Name="OperationTimeoutInSeconds" Value="300" />
      <Parameter Name="CertificateFindType" Value="FindByThumbprint" />
      <Parameter Name="CertificateFindValue" Value="b3449b018d0f6839a2c5d62b5b6c6ac822b6f662" />
      <Parameter Name="CertificateRemoteThumbprints" Value="4FEF3950642138446CC364A396E1E881DB76B48C" />
      <Parameter Name="OperationTimeoutInSeconds" Value="300" />
      <Parameter Name="CertificateStoreLocation" Value="LocalMachine" />
      <Parameter Name="CertificateStoreName" Value="My" />
      <Parameter Name="CertificateProtectionLevel" Value="EncryptAndSign" />
      <Parameter Name="CertificateRemoteCommonNames" Value="WinFabric-Test-SAN1-Alice" />
    </Section>
  </Settings>
   ```
  * Configuring FabricTransport  Settings for Secure Actor Service/Client With Secondary Certificate
  Secondary certificate information can be added by adding parmeter CertificateFindValuebySecondary . 
  Below is the example for the same.
  
    ```xml
	<Section Name="ListenerTransportSettings">
    <Parameter Name="SecurityCredentialsType" Value="X509" />
    <Parameter Name="CertificateFindType" Value="FindByThumbprint" />
    <Parameter Name="CertificateFindValue" Value="b3449b018d0f6839a2c5d62b5b6c6ac822b6f662" />
    <Parameter Name="CertificateFindValuebySecondary" Value="h9449b018d0f6839a2c5d62b5b6c6ac822b6f690" />
	<Parameter Name="CertificateRemoteThumbprints" Value="4FEF3950642138446CC364A396E1E881DB76B48C,a9449b018d0f6839a2c5d62b5b6c6ac822b6f667" />
    <Parameter Name="CertificateStoreLocation" Value="LocalMachine" />
    <Parameter Name="CertificateStoreName" Value="My" />
    <Parameter Name="CertificateProtectionLevel" Value="EncryptAndSign" />
	</Section>
     ```
	```xml
   <Section Name="ClientTransportSettings">
    <Parameter Name="SecurityCredentialsType" Value="X509" />
    <Parameter Name="CertificateFindType" Value="FindByThumbprint" />
    <Parameter Name="CertificateFindValue" Value="4FEF3950642138446CC364A396E1E881DB76B48C" />
    <Parameter Name="CertificateFindValuebySecondary" Value="a9449b018d0f6839a2c5d62b5b6c6ac822b6f667" />
	<Parameter Name="CertificateRemoteThumbprints" Value="b3449b018d0f6839a2c5d62b5b6c6ac822b6f662,h9449b018d0f6839a2c5d62b5b6c6ac822b6f690" />
    <Parameter Name="CertificateStoreLocation" Value="LocalMachine" />
    <Parameter Name="CertificateStoreName" Value="My" />
    <Parameter Name="CertificateProtectionLevel" Value="EncryptAndSign" />
	</Section>
     ```
    * Configuring FabricTransport  Settings for Securing Actor Service/Client Using Subject Name
	User needs to provide findType as FindBySubjectName , add CertificateIssuerThumbprints and CertificateRemoteCommonNames values.
	 
	 ```xml
	<Section Name="ListenerTransportSettings">
    <Parameter Name="SecurityCredentialsType" Value="X509" />
    <Parameter Name="CertificateFindType" Value="FindBySubjectName" />
    <Parameter Name="CertificateFindValue" Value="CN = WinFabric-Test-SAN1-Alice" />
    <Parameter Name="CertificateIssuerThumbprints" Value="b3449b018d0f6839a2c5d62b5b6c6ac822b6f662" />
	<Parameter Name="CertificateRemoteCommonNames" Value="WinFabric-Test-SAN1-Bob" />
    <Parameter Name="CertificateStoreLocation" Value="LocalMachine" />
    <Parameter Name="CertificateStoreName" Value="My" />
    <Parameter Name="CertificateProtectionLevel" Value="EncryptAndSign" />
	</Section>
	```
	```xml
	 <Section Name="ClientTransportSettings">
    <Parameter Name="SecurityCredentialsType" Value="X509" />
    <Parameter Name="CertificateFindType" Value="FindBySubjectName" />
    <Parameter Name="CertificateFindValue" Value="CN = WinFabric-Test-SAN1-Bob" />
    <Parameter Name="CertificateStoreLocation" Value="LocalMachine" />
    <Parameter Name="CertificateStoreName" Value="My" />
	<Parameter Name="CertificateRemoteCommonNames" Value="WinFabric-Test-SAN1-Alice" />
    <Parameter Name="CertificateProtectionLevel" Value="EncryptAndSign" />
	</Section>
	 ```<|MERGE_RESOLUTION|>--- conflicted
+++ resolved
@@ -13,13 +13,9 @@
 ms.topic: article
 ms.tgt_pltfrm: NA
 ms.workload: NA
-<<<<<<< HEAD
+
 ms.date: 04/20/2017
 ms.author: suchiagicha
-=======
-ms.date: 11/22/2016
-ms.author: suchia
->>>>>>> c26029e9
 
 ---
 # Configure FabricTransport settings for Reliable Actors
@@ -42,11 +38,7 @@
     [assembly:FabricTransportActorRemotingProvider(OperationTimeoutInSeconds = 600)]
    ```
 
-<<<<<<< HEAD
    Second example changes default Values of FabricTransport MaxMessageSize and OperationTimeoutInSeconds.
-=======
-The following example shows how to change the default values of FabricTransport MaxMessageSize and OperationTimeoutInSeconds:
->>>>>>> c26029e9
 
   ```csharp
     using Microsoft.ServiceFabric.Actors.Remoting.FabricTransport;
