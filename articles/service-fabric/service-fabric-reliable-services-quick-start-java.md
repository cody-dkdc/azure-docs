<<<<<<< HEAD
---
title: Get started with Reliable Services | Microsoft Docs
description: Introduction to creating a Microsoft Azure Service Fabric application with stateless and stateful services.
services: service-fabric
documentationcenter: .net
author: vturecek
manager: timlt
editor: ''

ms.assetid: 7831886f-7ec4-4aef-95c5-b2469a5b7b5d
ms.service: service-fabric
ms.devlang: java
ms.topic: article
ms.tgt_pltfrm: na
ms.workload: na
ms.date: 09/26/2016
ms.author: vturecek

---
# Get started with Reliable Services
> [!div class="op_single_selector"]
> * [C# on Windows](service-fabric-reliable-services-quick-start.md)
> * [Java on Linux](service-fabric-reliable-services-quick-start-java.md)
>
>

This article explains the basics of Azure Service Fabric Reliable Services and walks you through creating and deploying a simple Reliable Service application written in Java. This Microsoft Virtual Academy video also shows you how to create a stateless Reliable service:
<center><a target="_blank" href="https://mva.microsoft.com/en-US/training-courses/building-microservices-applications-on-azure-service-fabric-16747?l=DOX8K86yC_206218965">  
<img src="./media/service-fabric-reliable-services-quick-start-java/ReliableServicesJavaVid.png" WIDTH="360" HEIGHT="244">  
</a></center>

## Installation and setup
Before you start, make sure you have the Service Fabric development environment set up on your machine.
If you need to set it up, go to [getting started on Mac](service-fabric-get-started-mac.md) or [getting started on Linux](service-fabric-get-started-linux.md).

## Basic concepts
To get started with Reliable Services, you only need to understand a few basic concepts:

* **Service type**: This is your service implementation. It is defined by the class you write that extends `StatelessService` and any other code or dependencies used therein, along with a name and a version number.
* **Named service instance**: To run your service, you create named instances of your service type, much like you create object instances of a class type. Service instances are in fact object instantiations of your service class that you write.
* **Service host**: The named service instances you create need to run inside a host. The service host is just a process where instances of your service can run.
* **Service registration**: Registration brings everything together. The service type must be registered with the Service Fabric runtime in a service host to allow Service Fabric to create instances of it to run.  

## Create a stateless service
Start by creating a new Service Fabric application. The Service Fabric SDK for Linux includes a Yeoman generator to provide the scaffolding for a Service Fabric application with a stateless service. Start by running the following Yeoman command:

```bash
$ yo azuresfjava
```

Follow the instructions to create a **Reliable Stateless Service**. For this tutorial, name the application "HelloWorldApplication" and the service "HelloWorld". The result will include directories for the `HelloWorldApplication` and `HelloWorld`.

```bash
HelloWorldApplication/
├── build.gradle
├── HelloWorld
│   ├── build.gradle
│   └── src
│       └── statelessservice
│           ├── HelloWorldServiceHost.java
│           └── HelloWorldService.java
├── HelloWorldApplication
│   ├── ApplicationManifest.xml
│   └── HelloWorldPkg
│       ├── Code
│       │   ├── entryPoint.sh
│       │   └── _readme.txt
│       ├── Config
│       │   └── _readme.txt
│       ├── Data
│       │   └── _readme.txt
│       └── ServiceManifest.xml
├── install.sh
├── settings.gradle
└── uninstall.sh
```

## Implement the service
Open **HelloWorldApplication/HelloWorld/src/statelessservice/HelloWorldService.java**. This class defines the service type, and can run any code. The service API provides two entry points for your code:

* An open-ended entry point method, called `runAsync()`, where you can begin executing any workloads, including long-running compute workloads.

```java
@Override
protected CompletableFuture<?> runAsync(CancellationToken cancellationToken) {
    ...
}
```

* A communication entry point where you can plug in your communication stack of choice. This is where you can start receiving requests from users and other services.

```java
@Override
protected List<ServiceInstanceListener> createServiceInstanceListeners() {
    ...
}
```

In this tutorial, we will focus on the `runAsync()` entry point method. This is where you can immediately start running your code.

### RunAsync
The platform calls this method when an instance of a service is placed and ready to execute. For a stateless service, that simply means when the service instance is opened. A cancellation token is provided to coordinate when your service instance needs to be closed. In Service Fabric, this open/close cycle of a service instance can occur many times over the lifetime of the service as a whole. This can happen for various reasons, including:

* The system moves your service instances for resource balancing.
* Faults occur in your code.
* The application or system is upgraded.
* The underlying hardware experiences an outage.

This orchestration is managed by Service Fabric to keep your service highly available and properly balanced.

`runAsync()`` should not block synchronously. Your implementation of runAsync should return a CompletableFuture to allow the runtime to continue. If your workload need to implement a long running task that should be done inside the CompletableFuture.

#### Cancellation
Cancellation of your workload is a cooperative effort orchestrated by the provided cancellation token. The system will wait for your task to end (by successful completion, cancellation, or fault) before it moves on. It is important to honor the cancellation token, finish any work, and exit `runAsync()` as quickly as possible when the system requests cancellation. The following example demonstrates how to handle a cancellation event:

```java
    @Override
    protected CompletableFuture<?> runAsync(CancellationToken cancellationToken) {

        // TODO: Replace the following sample code with your own logic
        // or remove this runAsync override if it's not needed in your service.

        CompletableFuture.runAsync(() -> {
          long iterations = 0;
          while(true)
          {
            cancellationToken.throwIfCancellationRequested();
            logger.log(Level.INFO, "Working-{0}", ++iterations);

            try
            {
              Thread.sleep(1000);
            }
            catch (IOException ex) {}
          }
        });
    }
```

### Service registration
Service types must be registered with the Service Fabric runtime. The service type is defined in the `ServiceManifest.xml` and your service class that implements `StatelessService`. Service registration is performed in the process main entry point. In this example, the process main entry point is `HelloWorldServiceHost.java`:

```java
public static void main(String[] args) throws Exception {
    try {
        ServiceRuntime.registerStatelessServiceAsync("HelloWorldType", (context) -> new HelloWorldService(), Duration.ofSeconds(10));
        logger.log(Level.INFO, "Registered stateless service type HelloWorldType.");
        Thread.sleep(Long.MAX_VALUE);
    }
    catch (Exception ex) {
        logger.log(Level.SEVERE, "Exception in registration: {0}", ex.toString());
        throw ex;
    }
}
```

## Run the application
The Yeoman scaffolding includes a gradle script to build the application and bash scripts to deploy and un-deploy the application. To run the application, first build the application with gradle:

```bash
$ gradle
```

This will produce a Service Fabric application package that can be deployed using Service Fabric Azure CLI. The install.sh script contains the necessary Azure CLI commands to deploy the application package. Simply run the install.sh script to deploy:

```bask
$ ./install.sh
```
=======
---
title: Get started with Reliable Services | Microsoft Docs
description: Introduction to creating a Microsoft Azure Service Fabric application with stateless and stateful services.
services: service-fabric
documentationcenter: .net
author: vturecek
manager: timlt
editor: ''

ms.assetid: 7831886f-7ec4-4aef-95c5-b2469a5b7b5d
ms.service: service-fabric
ms.devlang: java
ms.topic: article
ms.tgt_pltfrm: na
ms.workload: na
ms.date: 01/04/2017
ms.author: vturecek

---
# Get started with Reliable Services
> [!div class="op_single_selector"]
> * [C# on Windows](service-fabric-reliable-services-quick-start.md)
> * [Java on Linux](service-fabric-reliable-services-quick-start-java.md)
> 
> 

This article explains the basics of Azure Service Fabric Reliable Services and walks you through creating and deploying a simple Reliable Service application written in Java. This Microsoft Virtual Academy video also shows you how to create a stateless Reliable service:
<center><a target="_blank" href="https://mva.microsoft.com/en-US/training-courses/building-microservices-applications-on-azure-service-fabric-16747?l=DOX8K86yC_206218965">  
<img src="./media/service-fabric-reliable-services-quick-start-java/ReliableServicesJavaVid.png" WIDTH="360" HEIGHT="244">  
</a></center>

## Installation and setup
Before you start, make sure you have the Service Fabric development environment set up on your machine.
If you need to set it up, go to [getting started on Mac](service-fabric-get-started-mac.md) or [getting started on Linux](service-fabric-get-started-linux.md).

## Basic concepts
To get started with Reliable Services, you only need to understand a few basic concepts:

* **Service type**: This is your service implementation. It is defined by the class you write that extends `StatelessService` and any other code or dependencies used therein, along with a name and a version number.
* **Named service instance**: To run your service, you create named instances of your service type, much like you create object instances of a class type. Service instances are in fact object instantiations of your service class that you write. 
* **Service host**: The named service instances you create need to run inside a host. The service host is just a process where instances of your service can run.
* **Service registration**: Registration brings everything together. The service type must be registered with the Service Fabric runtime in a service host to allow Service Fabric to create instances of it to run.  

## Create a stateless service
Start by creating a new Service Fabric application. The Service Fabric SDK for Linux includes a Yeoman generator to provide the scaffolding for a Service Fabric application with a stateless service. Start by running the following Yeoman command:

```bash
$ yo azuresfjava
```

Follow the instructions to create a **Reliable Stateless Service**. For this tutorial, name the application "HelloWorldApplication" and the service "HelloWorld". The result will include directories for the `HelloWorldApplication` and `HelloWorld`.

```bash
HelloWorldApplication/
├── build.gradle
├── HelloWorld
│   ├── build.gradle
│   └── src
│       └── statelessservice
│           ├── HelloWorldServiceHost.java
│           └── HelloWorldService.java
├── HelloWorldApplication
│   ├── ApplicationManifest.xml
│   └── HelloWorldPkg
│       ├── Code
│       │   ├── entryPoint.sh
│       │   └── _readme.txt
│       ├── Config
│       │   └── _readme.txt
│       ├── Data
│       │   └── _readme.txt
│       └── ServiceManifest.xml
├── install.sh
├── settings.gradle
└── uninstall.sh
```

## Implement the service
Open **HelloWorldApplication/HelloWorld/src/statelessservice/HelloWorldService.java**. This class defines the service type, and can run any code. The service API provides two entry points for your code:

* An open-ended entry point method, called `runAsync()`, where you can begin executing any workloads, including long-running compute workloads.

```java
@Override
protected CompletableFuture<?> runAsync() {
    ...
}
```

* A communication entry point where you can plug in your communication stack of choice. This is where you can start receiving requests from users and other services.

```java
@Override
protected List<ServiceInstanceListener> createServiceInstanceListeners() {
    ...
}
```

In this tutorial, we will focus on the `runAsync()` entry point method. This is where you can immediately start running your code.

### RunAsync
The platform calls this method when an instance of a service is placed and ready to execute. The open/close cycle of a service instance can occur many times over the lifetime of the service as a whole. This can happen for various reasons, including:

* The system moves your service instances for resource balancing.
* Faults occur in your code.
* The application or system is upgraded.
* The underlying hardware experiences an outage.

This orchestration is managed by Service Fabric to keep your service highly available and properly balanced.

#### Cancellation
It is vital that your code in `runAsync()` can stop execution when notified by Service Fabric. The `CompletableFuture` returned from `runAsync()` is canceled when Service Fabric requires your service to stop execution. The following example demonstrates how to handle a cancellation event: 

```java
    @Override
    protected CompletableFuture<?> runAsync() {

        CompletableFuture<?> completableFuture = new CompletableFuture<>();
        ExecutorService service = Executors.newFixedThreadPool(1);

        Future<?> userTask = service.submit(() -> {
            while (!Thread.currentThread().isInterrupted()) {
                try
                {
                   logger.log(Level.INFO, this.context().serviceName().toString());
                   Thread.sleep(1000);
                }
                catch (InterruptedException ex)
                {
                    logger.log(Level.INFO, this.context().serviceName().toString() + " interrupted. Exiting");
                    return;
                }
            }
         });

        completableFuture.handle((r, ex) -> {
            if (ex instanceof CancellationException) {
                userTask.cancel(true);
                service.shutdown();
            }
            return null;
        });

        return completableFuture;
   }
``` 

### Service registration
Service types must be registered with the Service Fabric runtime. The service type is defined in the `ServiceManifest.xml` and your service class that implements `StatelessService`. Service registration is performed in the process main entry point. In this example, the process main entry point is `HelloWorldServiceHost.java`:

```java
public static void main(String[] args) throws Exception {
    try {
        ServiceRuntime.registerStatelessServiceAsync("HelloWorldType", (context) -> new HelloWorldService(), Duration.ofSeconds(10));
        logger.log(Level.INFO, "Registered stateless service type HelloWorldType.");
        Thread.sleep(Long.MAX_VALUE);
    } 
    catch (Exception ex) {
        logger.log(Level.SEVERE, "Exception in registration: {0}", ex.toString());
        throw ex;
    }
}
```

## Run the application
The Yeoman scaffolding includes a gradle script to build the application and bash scripts to deploy and un-deploy the application. To run the application, first build the application with gradle:

```bash
$ gradle
```

This will produce a Service Fabric application package that can be deployed using Service Fabric Azure CLI. The install.sh script contains the necessary Azure CLI commands to deploy the application package. Simply run the install.sh script to deploy:

```bask
$ ./install.sh
```
>>>>>>> 47d6161f
<|MERGE_RESOLUTION|>--- conflicted
+++ resolved
@@ -1,4 +1,3 @@
-<<<<<<< HEAD
 ---
 title: Get started with Reliable Services | Microsoft Docs
 description: Introduction to creating a Microsoft Azure Service Fabric application with stateless and stateful services.
@@ -166,182 +165,4 @@
 
 ```bask
 $ ./install.sh
-```
-=======
----
-title: Get started with Reliable Services | Microsoft Docs
-description: Introduction to creating a Microsoft Azure Service Fabric application with stateless and stateful services.
-services: service-fabric
-documentationcenter: .net
-author: vturecek
-manager: timlt
-editor: ''
-
-ms.assetid: 7831886f-7ec4-4aef-95c5-b2469a5b7b5d
-ms.service: service-fabric
-ms.devlang: java
-ms.topic: article
-ms.tgt_pltfrm: na
-ms.workload: na
-ms.date: 01/04/2017
-ms.author: vturecek
-
----
-# Get started with Reliable Services
-> [!div class="op_single_selector"]
-> * [C# on Windows](service-fabric-reliable-services-quick-start.md)
-> * [Java on Linux](service-fabric-reliable-services-quick-start-java.md)
-> 
-> 
-
-This article explains the basics of Azure Service Fabric Reliable Services and walks you through creating and deploying a simple Reliable Service application written in Java. This Microsoft Virtual Academy video also shows you how to create a stateless Reliable service:
-<center><a target="_blank" href="https://mva.microsoft.com/en-US/training-courses/building-microservices-applications-on-azure-service-fabric-16747?l=DOX8K86yC_206218965">  
-<img src="./media/service-fabric-reliable-services-quick-start-java/ReliableServicesJavaVid.png" WIDTH="360" HEIGHT="244">  
-</a></center>
-
-## Installation and setup
-Before you start, make sure you have the Service Fabric development environment set up on your machine.
-If you need to set it up, go to [getting started on Mac](service-fabric-get-started-mac.md) or [getting started on Linux](service-fabric-get-started-linux.md).
-
-## Basic concepts
-To get started with Reliable Services, you only need to understand a few basic concepts:
-
-* **Service type**: This is your service implementation. It is defined by the class you write that extends `StatelessService` and any other code or dependencies used therein, along with a name and a version number.
-* **Named service instance**: To run your service, you create named instances of your service type, much like you create object instances of a class type. Service instances are in fact object instantiations of your service class that you write. 
-* **Service host**: The named service instances you create need to run inside a host. The service host is just a process where instances of your service can run.
-* **Service registration**: Registration brings everything together. The service type must be registered with the Service Fabric runtime in a service host to allow Service Fabric to create instances of it to run.  
-
-## Create a stateless service
-Start by creating a new Service Fabric application. The Service Fabric SDK for Linux includes a Yeoman generator to provide the scaffolding for a Service Fabric application with a stateless service. Start by running the following Yeoman command:
-
-```bash
-$ yo azuresfjava
-```
-
-Follow the instructions to create a **Reliable Stateless Service**. For this tutorial, name the application "HelloWorldApplication" and the service "HelloWorld". The result will include directories for the `HelloWorldApplication` and `HelloWorld`.
-
-```bash
-HelloWorldApplication/
-├── build.gradle
-├── HelloWorld
-│   ├── build.gradle
-│   └── src
-│       └── statelessservice
-│           ├── HelloWorldServiceHost.java
-│           └── HelloWorldService.java
-├── HelloWorldApplication
-│   ├── ApplicationManifest.xml
-│   └── HelloWorldPkg
-│       ├── Code
-│       │   ├── entryPoint.sh
-│       │   └── _readme.txt
-│       ├── Config
-│       │   └── _readme.txt
-│       ├── Data
-│       │   └── _readme.txt
-│       └── ServiceManifest.xml
-├── install.sh
-├── settings.gradle
-└── uninstall.sh
-```
-
-## Implement the service
-Open **HelloWorldApplication/HelloWorld/src/statelessservice/HelloWorldService.java**. This class defines the service type, and can run any code. The service API provides two entry points for your code:
-
-* An open-ended entry point method, called `runAsync()`, where you can begin executing any workloads, including long-running compute workloads.
-
-```java
-@Override
-protected CompletableFuture<?> runAsync() {
-    ...
-}
-```
-
-* A communication entry point where you can plug in your communication stack of choice. This is where you can start receiving requests from users and other services.
-
-```java
-@Override
-protected List<ServiceInstanceListener> createServiceInstanceListeners() {
-    ...
-}
-```
-
-In this tutorial, we will focus on the `runAsync()` entry point method. This is where you can immediately start running your code.
-
-### RunAsync
-The platform calls this method when an instance of a service is placed and ready to execute. The open/close cycle of a service instance can occur many times over the lifetime of the service as a whole. This can happen for various reasons, including:
-
-* The system moves your service instances for resource balancing.
-* Faults occur in your code.
-* The application or system is upgraded.
-* The underlying hardware experiences an outage.
-
-This orchestration is managed by Service Fabric to keep your service highly available and properly balanced.
-
-#### Cancellation
-It is vital that your code in `runAsync()` can stop execution when notified by Service Fabric. The `CompletableFuture` returned from `runAsync()` is canceled when Service Fabric requires your service to stop execution. The following example demonstrates how to handle a cancellation event: 
-
-```java
-    @Override
-    protected CompletableFuture<?> runAsync() {
-
-        CompletableFuture<?> completableFuture = new CompletableFuture<>();
-        ExecutorService service = Executors.newFixedThreadPool(1);
-
-        Future<?> userTask = service.submit(() -> {
-            while (!Thread.currentThread().isInterrupted()) {
-                try
-                {
-                   logger.log(Level.INFO, this.context().serviceName().toString());
-                   Thread.sleep(1000);
-                }
-                catch (InterruptedException ex)
-                {
-                    logger.log(Level.INFO, this.context().serviceName().toString() + " interrupted. Exiting");
-                    return;
-                }
-            }
-         });
-
-        completableFuture.handle((r, ex) -> {
-            if (ex instanceof CancellationException) {
-                userTask.cancel(true);
-                service.shutdown();
-            }
-            return null;
-        });
-
-        return completableFuture;
-   }
-``` 
-
-### Service registration
-Service types must be registered with the Service Fabric runtime. The service type is defined in the `ServiceManifest.xml` and your service class that implements `StatelessService`. Service registration is performed in the process main entry point. In this example, the process main entry point is `HelloWorldServiceHost.java`:
-
-```java
-public static void main(String[] args) throws Exception {
-    try {
-        ServiceRuntime.registerStatelessServiceAsync("HelloWorldType", (context) -> new HelloWorldService(), Duration.ofSeconds(10));
-        logger.log(Level.INFO, "Registered stateless service type HelloWorldType.");
-        Thread.sleep(Long.MAX_VALUE);
-    } 
-    catch (Exception ex) {
-        logger.log(Level.SEVERE, "Exception in registration: {0}", ex.toString());
-        throw ex;
-    }
-}
-```
-
-## Run the application
-The Yeoman scaffolding includes a gradle script to build the application and bash scripts to deploy and un-deploy the application. To run the application, first build the application with gradle:
-
-```bash
-$ gradle
-```
-
-This will produce a Service Fabric application package that can be deployed using Service Fabric Azure CLI. The install.sh script contains the necessary Azure CLI commands to deploy the application package. Simply run the install.sh script to deploy:
-
-```bask
-$ ./install.sh
-```
->>>>>>> 47d6161f
+```