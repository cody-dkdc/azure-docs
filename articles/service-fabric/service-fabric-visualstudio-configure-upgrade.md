--- conflicted
+++ resolved
@@ -1,91 +1,3 @@
-<<<<<<< HEAD
----
-title: Configure the upgrade of a Service Fabric application | Microsoft Docs
-description: Learn how to configure the settings for upgrading a Service Fabric application by using Microsoft Visual Studio.
-services: service-fabric
-documentationcenter: na
-author: mikkelhegn
-manager: mfussell
-editor: tglee
-
-ms.assetid: 1757ba85-0b7b-4f16-8a23-2ddaa61c86c6
-ms.service: service-fabric
-ms.devlang: dotnet
-ms.topic: article
-ms.tgt_pltfrm: na
-ms.workload: multiple
-ms.date: 02/23/2018
-ms.author: mikhegn
-
----
-# Configure the upgrade of a Service Fabric application in Visual Studio
-Visual Studio tools for Azure Service Fabric provide upgrade support for publishing to local or remote clusters. There are three scenarios in which you want to upgrade your application to a newer version instead of replacing the application during testing and debugging:
-
-* Application data won't be lost during the upgrade.
-* Availability remains high so there won't be any service interruption during the upgrade, if there are enough service instances spread across upgrade domains.
-* Tests can be run against an application while it's being upgraded.
-
-## Parameters needed to upgrade
-You can choose from two types of deployment: regular or upgrade. A regular deployment erases any previous deployment information and data on the cluster, while an upgrade deployment preserves it. When you upgrade a Service Fabric application in Visual Studio, you need to provide application upgrade parameters and health check policies. Application upgrade parameters help control the upgrade, while health check policies determine whether the upgrade was successful. See [Service Fabric application upgrade: upgrade parameters](service-fabric-application-upgrade-parameters.md) for more details.
-
-There are three upgrade modes: *Monitored*, *UnmonitoredAuto*, and *UnmonitoredManual*.
-
-* A Monitored upgrade automates the upgrade and application health check.
-* An UnmonitoredAuto upgrade automates the upgrade, but skips the application health check.
-* When you do an UnmonitoredManual upgrade, you need to manually upgrade each upgrade domain.
-
-Each upgrade mode requires different sets of parameters. See [Application upgrade parameters](service-fabric-application-upgrade-parameters.md) to learn more about the available upgrade options.
-
-## Upgrade a Service Fabric application in Visual Studio
-If you’re using the Visual Studio Service Fabric tools to upgrade a Service Fabric application, you can specify a publish process to be an upgrade rather than a regular deployment by checking the **Upgrade the application** check box.
-
-### To configure the upgrade parameters
-1. Click the **Settings** button next to the check box. The **Edit Upgrade Parameters** dialog box appears. The **Edit Upgrade Parameters** dialog box supports the Monitored, UnmonitoredAuto, and UnmonitoredManual upgrade modes.
-2. Select the upgrade mode that you want to use and then fill out the parameter grid.
-
-    Each parameter has default values. The optional parameter *DefaultServiceTypeHealthPolicy* takes a hash table input. Here’s an example of the hash table input format for *DefaultServiceTypeHealthPolicy*:
-
-    ```
-    @{ ConsiderWarningAsError = "false"; MaxPercentUnhealthyDeployedApplications = 0; MaxPercentUnhealthyServices = 0; MaxPercentUnhealthyPartitionsPerService = 0; MaxPercentUnhealthyReplicasPerPartition = 0 }
-    ```
-
-    *ServiceTypeHealthPolicyMap* is another optional parameter that takes a hash table input in the following format:
-
-    ```    
-    @ {"ServiceTypeName" : "MaxPercentUnhealthyPartitionsPerService,MaxPercentUnhealthyReplicasPerPartition,MaxPercentUnhealthyServices"}
-    ```
-
-    Here's a real-life example:
-
-    ```
-    @{ "ServiceTypeName01" = "5,10,5"; "ServiceTypeName02" = "5,5,5" }
-    ```
-3. If you select UnmonitoredManual upgrade mode, you must manually start a PowerShell console to continue and finish the upgrade process. Refer to [Service Fabric application upgrade: advanced topics](service-fabric-application-upgrade-advanced.md) to learn how manual upgrade works.
-
-## Upgrade an application by using PowerShell
-You can use PowerShell cmdlets to upgrade a Service Fabric application. See [Service Fabric application upgrade tutorial](service-fabric-application-upgrade-tutorial.md) and [Start-ServiceFabricApplicationUpgrade](https://msdn.microsoft.com/library/mt125975.aspx) for detailed information.
-
-## Specify a health check policy in the application manifest file
-Every service in a Service Fabric application can have its own health policy parameters that override the default values. You can provide these parameter values in the application manifest file.
-
-The following example shows how to apply a unique health check policy for each service in the application manifest.
-
-```xml
-<Policies>
-    <HealthPolicy ConsiderWarningAsError="false" MaxPercentUnhealthyDeployedApplications="20">
-        <DefaultServiceTypeHealthPolicy MaxPercentUnhealthyServices="20"               
-                MaxPercentUnhealthyPartitionsPerService="20"
-                MaxPercentUnhealthyReplicasPerPartition="20" />
-        <ServiceTypeHealthPolicy ServiceTypeName="ServiceTypeName1"
-                MaxPercentUnhealthyServices="20"
-                MaxPercentUnhealthyPartitionsPerService="20"
-                MaxPercentUnhealthyReplicasPerPartition="20" />      
-    </HealthPolicy>
-</Policies>
-```
-## Next steps
-For more information about deploying an application, see [Deploy an existing application in Azure Service Fabric](service-fabric-deploy-existing-app.md).
-=======
 ---
 title: Configure the upgrade of a Service Fabric application | Microsoft Docs
 description: Learn how to configure the settings for upgrading a Service Fabric application by using Microsoft Visual Studio.
@@ -171,5 +83,4 @@
 </Policies>
 ```
 ## Next steps
-For more information about upgrading an application, see [Upgrade an application using Visual Studio](service-fabric-application-upgrade-tutorial.md).
->>>>>>> ba592321
+For more information about upgrading an application, see [Upgrade an application using Visual Studio](service-fabric-application-upgrade-tutorial.md).