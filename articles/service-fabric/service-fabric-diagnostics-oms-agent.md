--- conflicted
+++ resolved
@@ -87,11 +87,7 @@
 
 8. You will see tiles in the form of a graph for each of the solutions enabled, including one for Service Fabric. Click the **Service Fabric** graph to continue to the Service Fabric Analytics solution.
 
-<<<<<<< HEAD
-9. You will see a few tiles with graphs on operational channel and reliable services events. The graphical representation of the data flowing in for the counters you have selected will appear under Node Metrics.
-=======
 9. You will see a few tiles with graphs on operational channel and reliable services events. The graphical representation of the data flowing in for the counters you have selected will appear under Node Metrics. 
->>>>>>> 25638b50
 
 10. Click on a Container Metric graph to see additional details. You can also query on performance counter data similarly to cluster events and filter on the nodes, perf counter name, and values using the Kusto query language.
 
@@ -101,4 +97,4 @@
 
 * Collect relevant [performance counters](service-fabric-diagnostics-event-generation-perf.md). To configure the OMS agent to collect specific performance counters, review [configuring data sources](../log-analytics/log-analytics-data-sources.md#configuring-data-sources).
 * Configure Log Analytics to set up [automated alerting](../log-analytics/log-analytics-alerts.md) to aid in detecting and diagnostics
-* As an alternative you can collect performance counters through [Azure Diagnostics extension and send them to Application Insights](service-fabric-diagnostics-event-analysis-appinsights.md#add-the-ai-sink-to-the-resource-manager-template)
+* As an alternative you can collect performance counters through [Azure Diagnostics extension and send them to Application Insights](service-fabric-diagnostics-event-analysis-appinsights.md#add-the-ai-sink-to-the-resource-manager-template)