<properties
   pageTitle="Service Fabric Reliable Actors Overview | Microsoft Azure"
   description="Introduction to the Service Fabric Reliable Actors programming model."
   services="service-fabric"
   documentationCenter=".net"
   authors="vturecek"
   manager="timlt"
   editor=""/>

<tags
   ms.service="service-fabric"
   ms.devlang="dotnet"
   ms.topic="article"
   ms.tgt_pltfrm="NA"
   ms.workload="NA"
<<<<<<< HEAD
   ms.date="03/25/2016"
=======
   ms.date="07/06/2016"
>>>>>>> c186bb0b
   ms.author="vturecek"/>

# Introduction to Service Fabric Reliable Actors

Reliable Actors is a Service Fabric application framework based on the [Virtual Actor](http://research.microsoft.com/en-us/projects/orleans/) pattern. The Reliable Actors API provides a single-threaded programming model built on the scalability and reliability guarantees provided by Service Fabric.

## What are Actors?
An actor is an isolated, independent unit of compute and state with single-threaded execution. The [actor pattern](https://en.wikipedia.org/wiki/Actor_model) is a computational model for concurrent or distributed systems in which a large number of these actors can execute simultaneously and independently of each other. Actors can communicate with each other and they can create more actors.

### When to use Reliable Actors

Service Fabric Reliable Actors is an implementation of the actor design pattern. As with any software design pattern, the decision whether to use a specific pattern is made based on whether or not a software design problem fits the pattern.

Although the actor design pattern can be a good fit to a number of distributed systems problems and scenarios, careful consideration of the constraints of the pattern and the framework implementing it must be made. As general guidance, consider the actor pattern to model your problem or scenario if:

 - Your problem space involves a large number (thousands or more) of small, independent, and isolated units of state and logic.

 - You want to work with single-threaded objects that do not require significant interaction from external components, including querying state across a set of actors.

 - Your actor instances won't block callers with unpredictable delays by issuing I/O operations.

## Actors in Service Fabric

In Service Fabric, actors are implemented in the Reliable Actors framework: An actor-pattern-based application framework built on top of [Service Fabric Reliable Services](service-fabric-reliable-services-introduction.md). Each Reliable Actor service you write is actually a partitioned, stateful Reliable Service.

Every actor is defined as an instance of an actor type, identical to the way a .NET object is an instance of a .NET type. For example, there may be an actor type that implements the functionality of a calculator and there could be many actors of that type that are distributed on various nodes across a cluster. Each such actor is uniquely identified by an actor ID.

### Actor Lifetime

Service Fabric actors are virtual, meaning that their lifetime is not tied to their in-memory representation. As a result, they do not need to be explicitly created or destroyed. The Reliable Actors runtime automatically activates an actor the first time it receives a request for that actor ID. If an actor is not used for a period of time, the Reliable Actors runtime garbage-collects the in-memory object. It will also maintain knowledge of the actor's existence should it need to be reactivated later. For more details, see [Actor lifecycle and garbage collection](service-fabric-reliable-actors-lifecycle.md).

This virtual actor lifetime abstraction carries some caveats as a result of the virtual actor model, and in fact the Reliable Actors implementation deviates at times from this model.

<<<<<<< HEAD
 - An actor is automatically activated (causing an actor object to be contructed) the first time a message is sent to its actor ID. After some period of time, the actor object is garbage collected. In the future, using the actor ID again, causes a new actor object to be constructed. An actor's state outlives the object's lifetime when stored in the state manager.
=======
 - An actor is automatically activated (causing an actor object to be constructed) the first time a message is sent to its actor ID. After some period of time, the actor object is garbage collected. In the future, using the actor ID again, causes a new actor object to be constructed. An actor's state outlives the object's lifetime when stored in the state manager.
>>>>>>> c186bb0b
 
 - Calling any actor method for an actor ID activates that actor. For this reason, actor types have their constructor called implicitly by the runtime. Therefore, client code cannot pass parameters to the actor type's constructor, although parameters may be passed to the actor's constructor by the service itself. The result is that actors may be constructed in a partially-initialized state by the time other methods are called on it, if the actor requires initialization parameters from the client. There is no single entry point for the activation of an actor from the client.

 - Although Reliable Actors implicitly create actor objects; you do have the ability to explicitly delete an actor and its state. 

### Distribution and failover

To provide scalability and reliability, Service Fabric distributes actors throughout the cluster and automatically migrates them from failed nodes to healthy ones as required. This is an abstraction over a [partitioned, stateful Reliable Service](./service-fabric-concepts-partitioning.md). Distribution, scalability, reliability, and automatic failover are all provided by virtue of the fact that actors are running inside a stateful Reliable Service called the *Actor Service*. 

Actors are distributed across the partitions of the Actor Service, and those partitions are distributed across the nodes in a Service Fabric cluster. Each service partition contains a set of actors. Service Fabric manages distribution and failover of the service partitions. 

For example, an actor service with nine partitions deployed to three nodes using the default actor partition placement would be distributed thusly:

![Reliable Actors distribution][2]

The Actor Framework manages partition scheme and key range settings for you. This simplifies some choices but also carries some consideration:

 - Reliable Services allows you to choose a partitioning scheme, key range (when using a range partitioning scheme), and partition count. Reliable Actors is restricted to the range partitioning scheme (the uniform Int64 scheme) and requires you use the full Int64 key range.
 
 - By default, actors are randomly placed into partitions resulting in uniform distribution. 
 
 - Because actors are randomly placed, it should be expected that actor operations will always require network communication, including serialization and deserialization of method call data, incurring latency and overhead.
 
 - In advanced scenarios, it is possible to control actor partition placement by using Int64 actor IDs that map to specific partitions. However, doing so can result in an unbalanced distribution of actors across partitions. 

For more information on how actor services are partitioned, refer to [partitioning concepts for actors](service-fabric-reliable-actors-platform.md#service-fabric-partition-concepts-for-actors). 

### Actor communication
Actor interactions are defined in an interface that is shared by the actor that implements the interface, and the client that gets a proxy to an actor via the same interface. Because this interface is used to invoke actor methods asynchronously, every method on the interface must be Task-returning.

Method invocations and their responses ultimately result in network requests across the cluster, so the arguments and the result types of the tasks that they return must be serializable by the platform. In particular, they must be [data contract serializable](service-fabric-reliable-actors-notes-on-actor-type-serialization.md).

#### The actor proxy
The Reliable Actors client API provides communication between an actor instance and an actor client. To communicate with an actor, a client creates an actor proxy object that implements the actor interface. The client interacts with the actor by invoking methods on the proxy object. The actor proxy can be used for client-to-actor and actor-to-actor communication. 

```csharp
// Create a randomly distributed actor ID
ActorId actorId = ActorId.NewId();

// This only creates a proxy object, it does not activate an actor or invoke any methods yet.
IMyActor myActor = ActorProxy.Create<IMyActor>(actorId, new Uri("fabric:/MyApp/MyActorService"));

// This will invoke a method on the actor. If an actor with the given ID does not exist, it will be activated by this method call.
await myActor.DoWorkAsync();
```

Note that the two pieces of information used to create the actor proxy object are the actor ID and the application name. The actor ID uniquely identifies the actor, while the application name identifies the [Service Fabric application](service-fabric-reliable-actors-platform.md#service-fabric-application-model-concepts-for-actors) where the actor is deployed.

The `ActorProxy` class on the client side performs the necessary resolution to locate the actor by ID and open a communication channel with it. The `ActorProxy` also retries to locate the actor in the cases of communication failures and failovers. As a result, message delivery has the following characteristics:

 - Message delivery is best effort.
 - Actors may receive duplicate messages from the same client.

### Concurrency

The Reliable Actors runtime provides a simple turn-based access model for accessing actor methods. This means that no more than one thread can be active inside an actor object's code at any time. Turn-based access greatly simplifies concurrent systems as there is no need for synchronization mechanisms for data access. It also means systems must be designed with special considerations for the single-threaded access nature of each actor instance.

 - A single actor instance cannot process more than one request at a time. An actor instance can cause a throughput bottleneck if it is expected to handle concurrent requests. 
 - Actors can deadlock on each other if there is a circular request between two actors while an external request is made to one of the actors simultaneously. The actor runtime will automatically time out on actor calls and throw an exception to the caller to interrupt possible deadlock situations.

![Reliable Actors communication][3]

#### Turn-based access

A turn consists of the complete execution of an actor method in response to a request from other actors or clients, or the complete execution of a [timer/reminder](service-fabric-reliable-actors-timers-reminders.md) callback. Even though these methods and callbacks are asynchronous, the Actors runtime does not interleave them. A turn must be fully finished before a new turn is allowed. In other words, an actor method or timer/reminder callback that is currently executing must be fully finished before a new call to a method or callback is allowed. A method or callback is considered to have finished if the execution has returned from the method or callback and the task returned by the method or callback has finished. It is worth emphasizing that turn-based concurrency is respected even across different methods, timers, and callbacks.

The Actors runtime enforces turn-based concurrency by acquiring a per-actor lock at the beginning of a turn and releasing the lock at the end of the turn. Thus, turn-based concurrency is enforced on a per-actor basis and not across actors. Actor methods and timer/reminder callbacks can execute simultaneously on behalf of different actors.

The following example illustrates the above concepts. Consider an actor type that implements two asynchronous methods (say, *Method1* and *Method2*), a timer, and a reminder. The diagram below shows an example of a timeline for the execution of these methods and callbacks on behalf of two actors (*ActorId1* and *ActorId2*) that belong to this actor type.

![Reliable Actors runtime turn-based concurrency and access][1]

This diagram follows these conventions:

- Each vertical line shows the logical flow of execution of a method or a callback on behalf of a particular actor.
- The events marked on each vertical line occur in chronological order, with newer events occurring below older ones.
- Different colors are used for timelines corresponding to different actors.
- Highlighting is used to indicate the duration for which the per-actor lock is held on behalf of a method or callback.

Some important points to consider:

- While *Method1* is executing on behalf of *ActorId2* in response to client request *xyz789*, another client request (*abc123*) arrives that also requires *Method1* to be executed by *ActorId2*. However, the second execution of *Method1* does not begin until the prior execution has finished. Similarly, a reminder registered by *ActorId2* fires while *Method1* is being executed in response to client request *xyz789*. The reminder callback is executed only after both executions of *Method1* are complete. All of this is due to turn-based concurrency being enforced for *ActorId2*.
- Similarly, turn-based concurrency is also enforced for *ActorId1*, as demonstrated by the execution of *Method1*, *Method2*, and the timer callback on behalf of *ActorId1* happening in a serial fashion.
- Execution of *Method1* on behalf of *ActorId1* overlaps with its execution on behalf of *ActorId2*. This is because turn-based concurrency is enforced only within an actor and not across actors.
- In some of the method/callback executions, the `Task` returned by the method/callback finishes after the method returns. In some others, the `Task` has already finished by the time the method/callback returns. In both cases, the per-actor lock is released only after both the method/callback returns and the `Task` finishes.

#### Reentrancy

The Actors runtime allows reentrancy by default. This means that if an actor method of *Actor A* calls a method on *Actor B*, which in turn calls another method on *Actor A*, that method is allowed to run. This is because it is part of the same logical call-chain context. All timer and reminder calls start with the new logical call context. See the [Reliable Actors reentrancy](service-fabric-reliable-actors-reentrancy.md) for more details.

#### Scope of concurrency guarantees

The Actors runtime provides these concurrency guarantees in situations where it controls the invocation of these methods. For example, it provides these guarantees for the method invocations that are done in response to a client request, as well as for timer and reminder callbacks. However, if the actor code directly invokes these methods outside of the mechanisms provided by the Actors runtime, then the runtime cannot provide any concurrency guarantees. For example, if the method is invoked in the context of some task that is not associated with the task returned by the actor methods, then the runtime cannot provide concurrency guarantees. If the method is invoked from a thread that the actor creates on its own, then the runtime also cannot provide concurrency guarantees. Therefore, to perform background operations, actors should use [actor timers and actor reminders](service-fabric-reliable-actors-timers-reminders.md) that respect turn-based concurrency.

## Next steps
 - [Getting started with Reliable Actors](service-fabric-reliable-actors-get-started.md)
 - [How Reliable Actors use the Service Fabric platform](service-fabric-reliable-actors-platform.md)
 - [Actor state management](service-fabric-reliable-actors-state-management.md)
 - [Actor lifecycle and garbage collection](service-fabric-reliable-actors-lifecycle.md)
 - [Actor timers and reminders](service-fabric-reliable-actors-timers-reminders.md)
 - [Actor events](service-fabric-reliable-actors-events.md)
 - [Actor reentrancy](service-fabric-reliable-actors-reentrancy.md)
 - [Actor polymorphism and object-oriented design patterns](service-fabric-reliable-actors-polymorphism.md)
 - [Actor diagnostics and performance monitoring](service-fabric-reliable-actors-diagnostics.md)

<!--Image references-->
[1]: ./media/service-fabric-reliable-actors-introduction/concurrency.png
[2]: ./media/service-fabric-reliable-actors-introduction/distribution.png
[3]: ./media/service-fabric-reliable-actors-introduction/actor-communication.png<|MERGE_RESOLUTION|>--- conflicted
+++ resolved
@@ -13,11 +13,7 @@
    ms.topic="article"
    ms.tgt_pltfrm="NA"
    ms.workload="NA"
-<<<<<<< HEAD
-   ms.date="03/25/2016"
-=======
    ms.date="07/06/2016"
->>>>>>> c186bb0b
    ms.author="vturecek"/>
 
 # Introduction to Service Fabric Reliable Actors
@@ -51,11 +47,7 @@
 
 This virtual actor lifetime abstraction carries some caveats as a result of the virtual actor model, and in fact the Reliable Actors implementation deviates at times from this model.
 
-<<<<<<< HEAD
- - An actor is automatically activated (causing an actor object to be contructed) the first time a message is sent to its actor ID. After some period of time, the actor object is garbage collected. In the future, using the actor ID again, causes a new actor object to be constructed. An actor's state outlives the object's lifetime when stored in the state manager.
-=======
  - An actor is automatically activated (causing an actor object to be constructed) the first time a message is sent to its actor ID. After some period of time, the actor object is garbage collected. In the future, using the actor ID again, causes a new actor object to be constructed. An actor's state outlives the object's lifetime when stored in the state manager.
->>>>>>> c186bb0b
  
  - Calling any actor method for an actor ID activates that actor. For this reason, actor types have their constructor called implicitly by the runtime. Therefore, client code cannot pass parameters to the actor type's constructor, although parameters may be passed to the actor's constructor by the service itself. The result is that actors may be constructed in a partially-initialized state by the time other methods are called on it, if the actor requires initialization parameters from the client. There is no single entry point for the activation of an actor from the client.
 
