<properties
   pageTitle="How to collect logs with Azure Diagnostics | Microsoft Azure"
   description="This article describes how to set up Azure Diagnostics to collect logs from a Service Fabric cluster running in Azure."
   services="service-fabric"
   documentationCenter=".net"
   authors="ms-toddabel"
   manager="timlt"
   editor=""/>

<tags
   ms.service="service-fabric"
   ms.devlang="dotnet"
   ms.topic="article"
   ms.tgt_pltfrm="NA"
   ms.workload="NA"
<<<<<<< HEAD
   ms.date="03/30/2016"
=======
   ms.date="06/24/2016"
>>>>>>> c186bb0b
   ms.author="toddabel"/>


# How to collect logs with Azure Diagnostics

When you're running an Azure Service Fabric cluster, it's a good idea to collect the logs from all the nodes in a central location. Having the logs in a central location makes it easy to analyze and troubleshoot issues in your cluster or in the applications and services running in that cluster. One way to upload and collect logs is to use the Azure Diagnostics extension, which uploads logs to Azure Storage. The logs are really not that useful directly in storage, but an external process can be used to read the events from storage and place them into a product such as [Elastic Search](service-fabric-diagnostic-how-to-use-elasticsearch.md) or another log parsing solution.

## Prerequisites
These tools will be used to perform some of the operations in this document:

* [Azure Diagnostics](../cloud-services/cloud-services-dotnet-diagnostics.md) (Related to Azure Cloud Services but has good information and examples)
* [Azure Resource Manager](../resource-group-overview.md)
* [Azure PowerShell](../powershell-install-configure.md)
* [Azure Resource Manager client](https://github.com/projectkudu/ARMClient)
* [Create a Windows Virtual machine with monitoring and diagnostics using Azure Resource Manager Template](../virtual-machines/virtual-machines-windows-extensions-diagnostics-template.md)


## Different log sources that you may want to collect
1. **Service Fabric logs:** Emitted by the platform to standard ETW and EventSource channels. Logs can be one of several types:
  - Operational events: Logs for operations performed by the Service Fabric platform. Examples include creation of applications and services, node state changes, and upgrade information.
  - [Actor Programming Model events](service-fabric-reliable-actors-diagnostics.md)
  - [Reliable Services Programming Model events](service-fabric-reliable-services-diagnostics.md)
2. **Application events:** Events emitted from your services code and written out by using the EventSource helper class provided in the Visual Studio templates. For more information on how to write logs from your application, refer to [this article about monitoring and diagnosing services in a local machine setup](service-fabric-diagnostics-how-to-monitor-and-diagnose-services-locally.md).


## Deploy the diagnostics extensions
The first step in collecting logs is to deploy the Diagnostics extension on each of the VMs in the Service Fabric cluster. The Diagnostics extension collects logs on each VM and uploads them to the storage account you specify. The steps vary a little based on whether you use the Azure portal or Azure Resource Manager and if the deployment is being done as part of cluster creation or for a cluster that already exists. Let's look at the steps for each scenario.

### Deploy the diagnostics extension as part of cluster creation through the portal
To deploy diagnostics extension to the VMs in the cluster as part of cluster creation, the Diagnostics Settings panel shown in the image below is used.  To enable Actor or Reliable Service event collection, ensure the Diagnostics is set to **On**, which is the default setting. After the cluster has been created, these setting cannot be changed using the portal. 

![Azure Diagnostics setting in portal for cluster creation](./media/service-fabric-diagnostics-how-to-setup-wad/portal-cluster-creation-diagnostics-setting.png)

The Support Logs are **required** by the Azure support team to revolve any support requests that you create. These logs are collected in real-time and will be stored in one of the storage accounts created in the resource group. The Diagnostics setting configures application level events including [Actor](service-fabric-reliable-actors-diagnostics.md) events, [Reliable Service](service-fabric-reliable-services-diagnostics.md) events and some system level Service Fabric events to be stored into Azure storage. Products such as [Elastic Search](service-fabric-diagnostic-how-to-use-elasticsearch.md) or your own process can pick up the events from the storage account. There is currently no way to filter or groom the events that are sent to the table. If a processes to remove events from the table is not implemented, the table will continue to grow. 

When creating a cluster using the portal it is highly recommended that you download the template *before clicking on OK* to create the cluster. For details, refer to [Setup a Service Fabric cluster by using an Azure Resource Manager template](service-fabric-cluster-creation-via-arm.md). This will give you a usable ARM template for the cluster you are about to create. This is needed to make changes later, not all changes can be made using the portal. Templates can be exported from the portal using the steps below, but these templates can be more difficult to use because they may have a number of null values that will have to have values provided or be missing all required information. 

<<<<<<< HEAD
The Support Logs are **required** by the Azure support team to revolve any support requests that you create. These logs are collected in real-time and will be stored in the storage account created in the current resource group. The Application Diagnostics configures application level events including [Actor](service-fabric-reliable-actors-diagnostics.md) events, [Reliable Service](service-fabric-reliable-services-diagnostics.md) events and some system level Service Fabric events to be stored into Azure storage. Products such as [Elastic Search](service-fabric-diagnostic-how-to-use-elasticsearch.md) or your own process can pick up the events from the storage account. There is currently no way to filter or groom the events that are sent to the table. If a processes to remove events from the table is not implemented, the table will continue to grow.   When creating a cluster using the portal it is recommended that you export the template after the deployment has completed. Templates can be exported from the portal by
=======
>>>>>>> c186bb0b
1. Open your resource group
2. Select Settings to display the Settings panel
3. Select Deployments to display the Deployment history panel
4. Select a deployment to display the details of the deployment
5. Select Export Template to display the Template panel
6. Select Save to file to export a .zip file containing the template, parameter and PowerShell files.

After exporting the files, a modification is needed. Edit the **parameters.json** file and remove the **adminPassword** element. This will cause a prompt for the password when the deployment script is run. When running the deployment script, you may have to fix null parameter values.
To use the downloaded template to update a configuration

1. Extract the contents to a folder on your local computer
2. Modify the content to reflect the new configuration
3. Start PowerShell and change to the folder where you extracted the content
4. Run **deploy.ps1** and fill in the subscriptionId, resource group name (use the same name to update the configuration) and a unique deployment name


### Deploy the diagnostics extension as part of cluster creation by using Azure Resource Manager
To create a cluster by using Resource Manager, you need to add the Diagnostics configuration JSON to the full cluster Resource Manager template before creating the cluster. We provide a sample five-VM cluster Resource Manager template with Diagnostics configuration added to it as part of our Resource Manager template samples. You can see it at this location in the Azure Samples gallery: [Five-node cluster with Diagnostics Resource Manager template sample](https://github.com/Azure/azure-quickstart-templates/tree/master/service-fabric-secure-cluster-5-node-1-nodetype-wad). To see the Diagnostics setting in the Resource Manager template, open the **azuredeploy.json** file and search for **IaaSDiagnostics**. To create a cluster with this template, just press the **Deploy to Azure** button available at the link above.

Alternatively, you can download the Resource Manager sample, makes changes to it, and create a cluster with the modified template by using the `New-AzureRmResourceGroupDeployment` command in an Azure PowerShell window. See the information below for the parameters you will need to pass in to the command. For detailed information on how to deploy a Resource Group using PowerShell, refer to the article [Deploy a Resource Group with Azure Resource Manager template](../resource-group-template-deploy.md)

```powershell

New-AzureRmResourceGroupDeployment -ResourceGroupName $resourceGroupName -Name $deploymentName -TemplateFile $pathToARMConfigJsonFile -TemplateParameterFile $pathToParameterFile –Verbose
```

### Deploy the diagnostics extension to an existing cluster
If you have an existing cluster that doesn't have diagnostics deployed or you want to modify an existing configuration, you can add or update it by following these steps. Modify the ARM template used to create the existing cluster or download the template from the portal as described above. Modify the **template.json** file by performing the following tasks:

Add a new storage resource to the template by adding to the resources section.

##### Update resources section
```json
{
  "apiVersion": "2015-05-01-preview",
  "type": "Microsoft.Storage/storageAccounts",
  "name": "[parameters('applicationDiagnosticsStorageAccountName')]",
  "location": "[parameters('computeLocation')]",
  "properties": {
    "accountType": "[parameters('applicationDiagnosticsStorageAccountType')]"
  },
  "tags": {
    "resourceType": "Service Fabric",
    "clusterName": "[parameters('clusterName')]"
  }
},
```

 Next add to the parameters section just after the storage account definitions, between "supportLogStorageAccountName" and "vmNodeType0Name". Replace the placeholder text *storage account name goes here* with the name of the desired storage account.

##### Update parameters section
```json
    "applicationDiagnosticsStorageAccountType": {
      "type": "string",
      "allowedValues": [
        "Standard_LRS",
        "Standard_GRS"
      ],
      "defaultValue": "Standard_LRS",
      "metadata": {
        "description": "Replication option for the application diagnostics storage account"
      }
    },
    "applicationDiagnosticsStorageAccountName": {
      "type": "string",
      "defaultValue": "storage account name goes here",
      "metadata": {
        "description": "Name for the storage account that contains application diagnostics data from the cluster"
      }
    },
```
Then update the *VirtualMachineProfile* section of the **template.json**, by adding the following within the "extensions" array. Be sure to add a comma at the beginning or the end, depending on where it is inserted.

##### Add to extensions array of VirtualMachineProfile
```json
{
	"name": "[concat(parameters('vmNodeType0Name'),'_Microsoft.Insights.VMDiagnosticsSettings')]",
	"properties": {
		"type": "IaaSDiagnostics",
		"autoUpgradeMinorVersion": true,
		"protectedSettings": {
		"storageAccountName": "[parameters('applicationDiagnosticsStorageAccountName')]",
		"storageAccountKey": "[listKeys(resourceId('Microsoft.Storage/storageAccounts', parameters('applicationDiagnosticsStorageAccountName')),'2015-05-01-preview').key1]",
		"storageAccountEndPoint": "https://core.windows.net/"
		},
		"publisher": "Microsoft.Azure.Diagnostics",
		"settings": {
		"WadCfg": {
			"DiagnosticMonitorConfiguration": {
			"overallQuotaInMB": "50000",
			"EtwProviders": {
				"EtwEventSourceProviderConfiguration": [
				{
					"provider": "Microsoft-ServiceFabric-Actors",
					"scheduledTransferKeywordFilter": "1",
					"scheduledTransferPeriod": "PT5M",
					"DefaultEvents": {
					"eventDestination": "ServiceFabricReliableActorEventTable"
					}
				},
				{
					"provider": "Microsoft-ServiceFabric-Services",
					"scheduledTransferPeriod": "PT5M",
					"DefaultEvents": {
					"eventDestination": "ServiceFabricReliableServiceEventTable"
					}
				}
				],
				"EtwManifestProviderConfiguration": [
				{
					"provider": "cbd93bc2-71e5-4566-b3a7-595d8eeca6e8",
					"scheduledTransferLogLevelFilter": "Information",
					"scheduledTransferKeywordFilter": "4611686018427387904",
					"scheduledTransferPeriod": "PT5M",
					"DefaultEvents": {
					"eventDestination": "ServiceFabricSystemEventTable"
					}
				}
				]
			}
			}
		},
		"StorageAccount": "[parameters('applicationDiagnosticsStorageAccountName')]"
		},
		"typeHandlerVersion": "1.5"
	}
}
```

After modifying the **template.json** file as described, republish the ARM template. If the template was exported, running the **deploy.ps1** file will republish the template. After you deploy, ensure that the *ProvisioningState* is *Succeeded*.


## Update Diagnostics to collect and upload logs from new EventSource channels
To update diagnostics to collect logs from new EventSource channels that represent a new application that you are about to deploy, you just need to perform the same steps as in the [section above](#deploywadarm) describing setup of diagnostics for an existing cluster.  You will need to update the *EtwEventSourceProviderConfiguration* section in the **template.json** to add entries for the new EventSources before you apply the configuration update using the *New-AzureRmResourceGroupDeployment* PowerShell command. The name of the event source is defined as part of your code in the Visual Studio generated **ServiceEventSource.cs** file.


## Next steps
Check out the diagnostic events emitted for [Reliable Actors](service-fabric-reliable-actors-diagnostics.md) and [Reliable Services](service-fabric-reliable-services-diagnostics.md) to understand in more detail what events you should look into while troubleshooting issues.


## Related articles
* [Learn how to collect performance counters or logs using diagnostic extensions](../virtual-machines/virtual-machines-windows-extensions-diagnostics-template.md)
* [Service Fabric Solution in Log Analytics](../log-analytics/log-analytics-service-fabric.md)

<|MERGE_RESOLUTION|>--- conflicted
+++ resolved
@@ -13,11 +13,7 @@
    ms.topic="article"
    ms.tgt_pltfrm="NA"
    ms.workload="NA"
-<<<<<<< HEAD
-   ms.date="03/30/2016"
-=======
    ms.date="06/24/2016"
->>>>>>> c186bb0b
    ms.author="toddabel"/>
 
 
@@ -55,10 +51,6 @@
 
 When creating a cluster using the portal it is highly recommended that you download the template *before clicking on OK* to create the cluster. For details, refer to [Setup a Service Fabric cluster by using an Azure Resource Manager template](service-fabric-cluster-creation-via-arm.md). This will give you a usable ARM template for the cluster you are about to create. This is needed to make changes later, not all changes can be made using the portal. Templates can be exported from the portal using the steps below, but these templates can be more difficult to use because they may have a number of null values that will have to have values provided or be missing all required information. 
 
-<<<<<<< HEAD
-The Support Logs are **required** by the Azure support team to revolve any support requests that you create. These logs are collected in real-time and will be stored in the storage account created in the current resource group. The Application Diagnostics configures application level events including [Actor](service-fabric-reliable-actors-diagnostics.md) events, [Reliable Service](service-fabric-reliable-services-diagnostics.md) events and some system level Service Fabric events to be stored into Azure storage. Products such as [Elastic Search](service-fabric-diagnostic-how-to-use-elasticsearch.md) or your own process can pick up the events from the storage account. There is currently no way to filter or groom the events that are sent to the table. If a processes to remove events from the table is not implemented, the table will continue to grow.   When creating a cluster using the portal it is recommended that you export the template after the deployment has completed. Templates can be exported from the portal by
-=======
->>>>>>> c186bb0b
 1. Open your resource group
 2. Select Settings to display the Settings panel
 3. Select Deployments to display the Deployment history panel
