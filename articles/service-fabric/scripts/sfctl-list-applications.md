--- conflicted
+++ resolved
@@ -1,40 +1,35 @@
----
-title: Service Fabric CLI Script Sample - List applications on a cluster
-description: Service Fabric CLI Script Sample - List the applications provisioned on a Service Fabric cluster.
-services: service-fabric
-documentationcenter: 
-author: Thraka
-manager: timlt
-editor: 
-tags: 
-
-ms.assetid: 
-ms.service: service-fabric
-ms.workload: multiple
-ms.devlang: na
-<<<<<<< HEAD
-ms.topic: article
-ms.date: 04/13/2018
-=======
-ms.topic: sample
-ms.date: 12/06/2017
->>>>>>> fe82e361
-ms.author: adegeo
-ms.custom: 
----
-
-# List applications running in a Service Fabric cluster
-
-This sample script connects to a Service Fabric cluster and then lists all of the provisioned applications.
-
-[!INCLUDE [links to azure cli and service fabric cli](../../../includes/service-fabric-sfctl.md)]
-
-## Sample script
-
-[!code-sh[main](../../../cli_scripts/service-fabric/list-application/list-application.sh "List provisioned applications from a cluster")]
-
-## Next steps
-
-For more information, see the [Service Fabric CLI documentation](../service-fabric-cli.md).
-
-Additional Service Fabric CLI samples for Azure Service Fabric can be found in the [Service Fabric CLI samples](../samples-cli.md).
+---
+title: Service Fabric CLI Script Sample - List applications on a cluster
+description: Service Fabric CLI Script Sample - List the applications provisioned on a Service Fabric cluster.
+services: service-fabric
+documentationcenter: 
+author: Thraka
+manager: timlt
+editor: 
+tags: 
+
+ms.assetid: 
+ms.service: service-fabric
+ms.workload: multiple
+ms.devlang: na
+ms.topic: sample
+ms.date: 04/13/2018
+ms.author: adegeo
+ms.custom: 
+---
+
+# List applications running in a Service Fabric cluster
+
+This sample script connects to a Service Fabric cluster and then lists all of the provisioned applications.
+
+[!INCLUDE [links to azure cli and service fabric cli](../../../includes/service-fabric-sfctl.md)]
+
+## Sample script
+
+[!code-sh[main](../../../cli_scripts/service-fabric/list-application/list-application.sh "List provisioned applications from a cluster")]
+
+## Next steps
+
+For more information, see the [Service Fabric CLI documentation](../service-fabric-cli.md).
+
+Additional Service Fabric CLI samples for Azure Service Fabric can be found in the [Service Fabric CLI samples](../samples-cli.md).