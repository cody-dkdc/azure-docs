<properties
<<<<<<< HEAD
   pageTitle="Service Fabric Application Upgrade: Advanced Topics"
=======
   pageTitle="Application upgrade: advanced topics | Microsoft Azure"
>>>>>>> 08be3281
   description="This article covers some advanced topics pertaining to upgrading a Service Fabric application."
   services="service-fabric"
   documentationCenter=".net"
   authors="mani-ramaswamy"
<<<<<<< HEAD
   manager="samgeo"
=======
   manager="timlt"
>>>>>>> 08be3281
   editor=""/>

<tags
   ms.service="service-fabric"
   ms.devlang="dotnet"
   ms.topic="article"
   ms.tgt_pltfrm="NA"
   ms.workload="NA"
   ms.date="07/17/2015"
   ms.author="subramar"/>

<<<<<<< HEAD
# Service Fabric Application Upgrade: Advanced Topics

## Manual Upgrade Mode
=======
# Service Fabric application upgrade: advanced topics

## Manual upgrade mode
>>>>>>> 08be3281

> [AZURE.NOTE] Only for a failed or suspended upgrade, should the Unmonitored Manual mode be even considered. The Monitored mode is the upgrade mode recommended for Service Fabric applications.

Service Fabric provides multiple upgrade modes to support development and production clusters. Each of the deployment options are ideal for different environments. Monitored Rolling Application Upgrade is the most typical upgrade to be used in production. When the upgrade policy is specified, Service Fabric ensures that the application is healthy before the upgrade proceeds. In certain situation, where there are more customize or complex health evaluation policy is required or a non-conventional upgrade (application is already in data loss or etc.), the application administrator can use the Manual Rolling Application Upgrade mode to have total control over the progress of upgrade through the various upgrade domains. Finally, the Automated Rolling Application Upgrade is useful for development or testing environment to provide a fast iteration cycle during service development.

**Manual**- Stop the application upgrade at the current UD and change the upgrade mode to Unmonitored Manual. The administrator needs to manually call **MoveNextApplicationUpgradeDomainAsync** to proceed with the upgrade or trigger a roll-back by initiating a new upgrade. Once the upgrade enters into the Manual mode, it stays in the Manual mode until a new upgrade is initiated. The **GetApplicationUpgradeProgressAsync**command returns FABRIC\_APPLICATION\_UPGRADE\_STATE\_ROLLING\_FORWARD\_PENDING.

## Upgrading with a Diff package

A Service Fabric application can be upgraded by provisioning with a full, self-contained application package. An application can also be upgraded by using a diff package that contains only the updated application files, and updated application manifest and service manifest files.

A full application package contains all the files necessary to start and run a Service Fabric application. A diff package contains only the files that changed between the last provision and the current upgrade, plus the full application manifest and service manifest files. Any reference in the application manifest or service manifest which Service Fabric cannot find in the build layout, Service Fabric will search for the reference in the ImageStore (link TBA).

Full application packages are required for the first install of an application to the cluster. Subsequent updates can be either a full application package or a diff package.

Occasions when using a diff package would be a good choice:

* A diff package is preferred when you have a large application package which references several service manifest files and/or several code packages, config packages, or data packages.

* A diff package is preferred when you have a deployment system which generates the build layout directly from your application build process. In this case, even though nothing in the code has changed, newly built assemblies will have a different checksum. Using a full application package would require you to update the version on all code packages. Using a diff package, you only provide the files that changed and the manifest files where the version has changed.

## Next steps

[Upgrade Tutorial](service-fabric-application-upgrade-tutorial.md)

[Upgrade Parameters](service-fabric-application-upgrade-parameters.md)

[Data Serialization](service-fabric-application-upgrade-data-serialization.md)

[Troubleshooting Application Upgrade](service-fabric-application-upgrade-troubleshooting.md)
 
<|MERGE_RESOLUTION|>--- conflicted
+++ resolved
@@ -1,66 +1,52 @@
-<properties
-<<<<<<< HEAD
-   pageTitle="Service Fabric Application Upgrade: Advanced Topics"
-=======
-   pageTitle="Application upgrade: advanced topics | Microsoft Azure"
->>>>>>> 08be3281
-   description="This article covers some advanced topics pertaining to upgrading a Service Fabric application."
-   services="service-fabric"
-   documentationCenter=".net"
-   authors="mani-ramaswamy"
-<<<<<<< HEAD
-   manager="samgeo"
-=======
-   manager="timlt"
->>>>>>> 08be3281
-   editor=""/>
-
-<tags
-   ms.service="service-fabric"
-   ms.devlang="dotnet"
-   ms.topic="article"
-   ms.tgt_pltfrm="NA"
-   ms.workload="NA"
-   ms.date="07/17/2015"
-   ms.author="subramar"/>
-
-<<<<<<< HEAD
-# Service Fabric Application Upgrade: Advanced Topics
-
-## Manual Upgrade Mode
-=======
-# Service Fabric application upgrade: advanced topics
-
-## Manual upgrade mode
->>>>>>> 08be3281
-
-> [AZURE.NOTE] Only for a failed or suspended upgrade, should the Unmonitored Manual mode be even considered. The Monitored mode is the upgrade mode recommended for Service Fabric applications.
-
-Service Fabric provides multiple upgrade modes to support development and production clusters. Each of the deployment options are ideal for different environments. Monitored Rolling Application Upgrade is the most typical upgrade to be used in production. When the upgrade policy is specified, Service Fabric ensures that the application is healthy before the upgrade proceeds. In certain situation, where there are more customize or complex health evaluation policy is required or a non-conventional upgrade (application is already in data loss or etc.), the application administrator can use the Manual Rolling Application Upgrade mode to have total control over the progress of upgrade through the various upgrade domains. Finally, the Automated Rolling Application Upgrade is useful for development or testing environment to provide a fast iteration cycle during service development.
-
-**Manual**- Stop the application upgrade at the current UD and change the upgrade mode to Unmonitored Manual. The administrator needs to manually call **MoveNextApplicationUpgradeDomainAsync** to proceed with the upgrade or trigger a roll-back by initiating a new upgrade. Once the upgrade enters into the Manual mode, it stays in the Manual mode until a new upgrade is initiated. The **GetApplicationUpgradeProgressAsync**command returns FABRIC\_APPLICATION\_UPGRADE\_STATE\_ROLLING\_FORWARD\_PENDING.
-
-## Upgrading with a Diff package
-
-A Service Fabric application can be upgraded by provisioning with a full, self-contained application package. An application can also be upgraded by using a diff package that contains only the updated application files, and updated application manifest and service manifest files.
-
-A full application package contains all the files necessary to start and run a Service Fabric application. A diff package contains only the files that changed between the last provision and the current upgrade, plus the full application manifest and service manifest files. Any reference in the application manifest or service manifest which Service Fabric cannot find in the build layout, Service Fabric will search for the reference in the ImageStore (link TBA).
-
-Full application packages are required for the first install of an application to the cluster. Subsequent updates can be either a full application package or a diff package.
-
-Occasions when using a diff package would be a good choice:
-
-* A diff package is preferred when you have a large application package which references several service manifest files and/or several code packages, config packages, or data packages.
-
-* A diff package is preferred when you have a deployment system which generates the build layout directly from your application build process. In this case, even though nothing in the code has changed, newly built assemblies will have a different checksum. Using a full application package would require you to update the version on all code packages. Using a diff package, you only provide the files that changed and the manifest files where the version has changed.
-
-## Next steps
-
-[Upgrade Tutorial](service-fabric-application-upgrade-tutorial.md)
-
-[Upgrade Parameters](service-fabric-application-upgrade-parameters.md)
-
-[Data Serialization](service-fabric-application-upgrade-data-serialization.md)
-
-[Troubleshooting Application Upgrade](service-fabric-application-upgrade-troubleshooting.md)
- 
+<properties
+   pageTitle="Application upgrade: advanced topics | Microsoft Azure"
+   description="This article covers some advanced topics pertaining to upgrading a Service Fabric application."
+   services="service-fabric"
+   documentationCenter=".net"
+   authors="mani-ramaswamy"
+   manager="timlt"
+   editor=""/>
+
+<tags
+   ms.service="service-fabric"
+   ms.devlang="dotnet"
+   ms.topic="article"
+   ms.tgt_pltfrm="NA"
+   ms.workload="NA"
+   ms.date="07/17/2015"
+   ms.author="subramar"/>
+
+# Service Fabric application upgrade: advanced topics
+
+## Manual upgrade mode
+
+> [AZURE.NOTE] Only for a failed or suspended upgrade, should the Unmonitored Manual mode be even considered. The Monitored mode is the upgrade mode recommended for Service Fabric applications.
+
+Service Fabric provides multiple upgrade modes to support development and production clusters. Each of the deployment options are ideal for different environments. Monitored Rolling Application Upgrade is the most typical upgrade to be used in production. When the upgrade policy is specified, Service Fabric ensures that the application is healthy before the upgrade proceeds. In certain situation, where there are more customize or complex health evaluation policy is required or a non-conventional upgrade (application is already in data loss or etc.), the application administrator can use the Manual Rolling Application Upgrade mode to have total control over the progress of upgrade through the various upgrade domains. Finally, the Automated Rolling Application Upgrade is useful for development or testing environment to provide a fast iteration cycle during service development.
+
+**Manual**- Stop the application upgrade at the current UD and change the upgrade mode to Unmonitored Manual. The administrator needs to manually call **MoveNextApplicationUpgradeDomainAsync** to proceed with the upgrade or trigger a roll-back by initiating a new upgrade. Once the upgrade enters into the Manual mode, it stays in the Manual mode until a new upgrade is initiated. The **GetApplicationUpgradeProgressAsync**command returns FABRIC\_APPLICATION\_UPGRADE\_STATE\_ROLLING\_FORWARD\_PENDING.
+
+## Upgrading with a Diff package
+
+A Service Fabric application can be upgraded by provisioning with a full, self-contained application package. An application can also be upgraded by using a diff package that contains only the updated application files, and updated application manifest and service manifest files.
+
+A full application package contains all the files necessary to start and run a Service Fabric application. A diff package contains only the files that changed between the last provision and the current upgrade, plus the full application manifest and service manifest files. Any reference in the application manifest or service manifest which Service Fabric cannot find in the build layout, Service Fabric will search for the reference in the ImageStore (link TBA).
+
+Full application packages are required for the first install of an application to the cluster. Subsequent updates can be either a full application package or a diff package.
+
+Occasions when using a diff package would be a good choice:
+
+* A diff package is preferred when you have a large application package which references several service manifest files and/or several code packages, config packages, or data packages.
+
+* A diff package is preferred when you have a deployment system which generates the build layout directly from your application build process. In this case, even though nothing in the code has changed, newly built assemblies will have a different checksum. Using a full application package would require you to update the version on all code packages. Using a diff package, you only provide the files that changed and the manifest files where the version has changed.
+
+## Next steps
+
+[Upgrade Tutorial](service-fabric-application-upgrade-tutorial.md)
+
+[Upgrade Parameters](service-fabric-application-upgrade-parameters.md)
+
+[Data Serialization](service-fabric-application-upgrade-data-serialization.md)
+
+[Troubleshooting Application Upgrade](service-fabric-application-upgrade-troubleshooting.md)
+ 