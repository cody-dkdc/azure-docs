--- conflicted
+++ resolved
@@ -1,296 +1,150 @@
-<<<<<<< HEAD
----
-title: Common questions about Microsoft Azure Service Fabric | Microsoft Docs
-description: Frequently asked questions about Service Fabric and their answers
-services: service-fabric
-documentationcenter: .net
-author: chackdan
-manager: timlt
-editor: ''
-
-ms.assetid: 5a179703-ff0c-4b8e-98cd-377253295d12
-ms.service: service-fabric
-ms.devlang: dotnet
-ms.topic: article
-ms.tgt_pltfrm: na
-ms.workload: na
-ms.date: 06/20/2017
-ms.author: chackdan
----
-
-
-# Commonly asked Service Fabric questions
-
-There are many commonly asked questions about what Service Fabric can do and how it should be used. This document covers many of those common questions and their answers.
-
-## Cluster setup and management
-
-### Can I create a cluster that spans multiple Azure regions?
-
-Not today, but this is a common request that we continue to investigate.
-
-The core Service Fabric clustering technology knows nothing about Azure regions and can be used to combine machines running anywhere in the world, so long as they have network connectivity to each other. However, the Service Fabric cluster resource in Azure is regional, as are the virtual machine scale sets that the cluster is built on. In addition, there is an inherent challenge in delivering strongly consistent data replication between machines spread far apart. We want to ensure that performance is predictable and acceptable before supporting cross-regional clusters.
-
-### Do Service Fabric nodes automatically receive OS updates?
-
-Not today, but this is also a common request that we intend to deliver.
-
-The challenge with OS updates is that they typically require a reboot of the machine, which results in temporary availability loss. By itself, that is not a problem, since Service Fabric will automatically redirect traffic for those services to other nodes. However, if OS updates are not coordinated across the cluster, there is the potential that many nodes go down at once. Such simultaneous reboots can cause complete availability loss for a service, or at least for a specific partition (for a stateful service).
-
-In the future, we plan to support an OS update policy that is fully automated and coordinated across update domains, ensuring that availability is maintained despite reboots and other unexpected failures.
-
-In the interim, we have [provided a script](https://blogs.msdn.microsoft.com/azureservicefabric/2017/01/09/os-patching-for-vms-running-service-fabric/) that a cluster administrator can use to manually kick off patching of each node in a safe manner.
-
-### Can I use Large Virtual Machine Scale Sets in my SF cluster? 
-
-**Short answer** - No. 
-
-**Long Answer** - Although the Large Virtual Machine Scale Sets allow you to scale a virtual machine scale set upto 1000 VM instances, it does so by the use of Placement Groups (PGs). Fault domains (FDs) and upgrade domains (UDs) are only consistent within a placement group Service fabric uses FDs and UDs to make placement decisions of your service replicas/Service instances. Since the FDs  and UDs are comparable only within a placement group SF cannot use it. For example, If VM1 in PG1 has a topology of FD=0 and VM9 in PG2 has a topology of FD=4 , it does not mean that VM1 and VM2 are on two different Hardware Racks, hence SF cannot use the FD values in this case to make placement decisions.
-
-There are other issues with Large virtual machine scale sets currently, like the lack of level-4 Load balancing support. Refer to for [details on Large scale sets](../virtual-machine-scale-sets/virtual-machine-scale-sets-placement-groups.md)
-
-
-
-### What is the minimum size of a Service Fabric cluster? Why can't it be smaller?
-
-The minimum supported size for a Service Fabric cluster running production workloads is five nodes. For dev/test scenarios, we support three node clusters.
-
-These minimums exist because the Service Fabric cluster runs a set of stateful system services, including the naming service and the failover manager. These services, which track what services have been deployed to the cluster and where they're currently hosted, depend on strong consistency. That strong consistency, in turn, depends on the ability to acquire a *quorum* for any given update to the state of those services, where a quorum represents a strict majority of the replicas (N/2 +1) for a given service.
-
-With that background, let's examine some possible cluster configurations:
-
-**One node**: this option does not provide high availability since the loss of the single node for any reason means the loss of the entire cluster.
-
-**Two nodes**: a quorum for a service deployed across two nodes (N = 2) is 2 (2/2 + 1 = 2). When a single replica is lost, it is impossible to create a quorum. Since performing a service upgrade requires temporarily taking down a replica, this is not a useful configuration.
-
-**Three nodes**: with three nodes (N=3), the requirement to create a quorum is still two nodes (3/2 + 1 = 2). This means that you can lose an individual node and still maintain quorum.
-
-The three node cluster configuration is supported for dev/test because you can safely perform upgrades and survive individual node failures, as long as they don't happen simultaneously. For production workloads, you must be resilient to such a simultaneous failure, so five nodes are required.
-
-### Can I turn off my cluster at night/weekends to save costs?
-
-In general, no. Service Fabric stores state on local, ephemeral disks, meaning that if the virtual machine is moved to a different host, the data does not move with it. In normal operation, that is not a problem as the new node is brought up to date by other nodes. However, if you stop all nodes and restart them later, there is a significant possibility that most of the nodes start on new hosts and make the system unable to recover.
-
-If you would like to create clusters for testing your application before it is deployed, we recommend that you dynamically create those clusters as part of your [continuous integration/continuous deployment pipeline](service-fabric-set-up-continuous-integration.md).
-
-
-### How do I upgrade my Operating System (for example from Windows Server 2012 to Windows Server 2016)?
-
-While we're working on an improved experience, today, you are responsible for the upgrade. You must upgrade the OS image on the virtual machines of the cluster one VM at a time. 
-
-## Container Support
-
-### Why are my containers that are deployed to SF unable to resolve DNS addresses?
-
-This issue has been reported on clusters that are on 5.6.204.9494 version 
-
-**Mitigation** :  Follow [this document](service-fabric-dnsservice.md) to enable the DNS service fabric service in your cluster.
-
-**Fix** :  Upgrade to a supported cluster version that is higher than 5.6.204.9494, when it is available. If your cluster is set to automatic upgrades, then the cluster will automatically upgrade to the version that has this issue fixed.
-
-  
-## Application Design
-
-### What's the best way to query data across partitions of a Reliable Collection?
-
-Reliable collections are typically [partitioned](service-fabric-concepts-partitioning.md) to enable scale out for greater performance and throughput. That means that the state for a given service may be spread across 10s or 100s of machines. To perform operations over that full data set, you have a few options:
-
-- Create a service that queries all partitions of another service to pull in the required data.
-- Create a service that can receive data from all partitions of another service.
-- Periodically push data from each service to an external store. This approach is only appropriate if the queries you're performing are not part of your core business logic.
-
-
-### What's the best way to query data across my actors?
-
-Actors are designed to be independent units of state and compute, so it is not recommended to perform broad queries of actor state at runtime. If you have a need to query across the full set of actor state, you should consider either:
-
-- Replacing your actor services with stateful reliable services, such that the number of network requests to gather all data from the number of actors to the number of partitions in your service.
-- Designing your actors to periodically push their state to an external store for easier querying. As above, this approach is only viable if the queries you're performing are not required for your runtime behavior.
-
-### How much data can I store in a Reliable Collection?
-
-Reliable services are typically partitioned, so the amount you can store is only limited by the number of machines you have in the cluster, and the amount of memory available on those machines.
-
-As an example, suppose that you have a reliable collection in a service with 100 partitions and 3 replicas, storing objects that average 1kb in size. Now suppose that you have a 10 machine cluster with 16gb of memory per machine. For simplicity and to be very conservative, assume that the operating system and system services, the Service Fabric runtime, and your services consume 6gb of that, leaving 10gb available per machine, or 100gb for the cluster.
-
-Keeping in mind that each object must be stored three times (one primary and two replicas), you would have sufficient memory for approximately 35 million objects in your collection when operating at full capacity. However, we recommend being resilient to the simultaneous loss of a failure domain and an upgrade domain, which represents about 1/3 of capacity, and would reduce the number to roughly 23 million.
-
-Note that this calculation also assumes:
-
-- That the distribution of data across the partitions is roughly uniform or that you're reporting load metrics to the cluster Resource Manager. By default, Service Fabric will load balance based on replica count. In our example above, that would put 10 primary replicas and 20 secondary replicas on each node in the cluster. That works well for load that is evenly distributed across the partitions. If load is not even, you must report load so that the Resource Manager can pack smaller replicas together and allow larger replicas to consume more memory on an individual node.
-
-- That the reliable service in question is the only one storing state in the cluster. Since you can deploy multiple services to a cluster, you need to be mindful of the resources that each will need to run and manage its state.
-
-- That the cluster itself is not growing or shrinking. If you add more machines, Service Fabric will rebalance your replicas to leverage the additional capacity until the number of machines surpasses the number of partitions in your service, since an individual replica cannot span machines. By contrast, if you reduce the size of the cluster by removing machines, your replicas will be packed more tightly and have less overall capacity.
-
-### How much data can I store in an actor?
-
-As with reliable services, the amount of data that you can store in an actor service is only limited by the total disk space and memory available across the nodes in your cluster. However, individual actors are most effective when they are used to encapsulate a small amount of state and associated business logic. As a general rule, an individual actor should have state that is measured in kilobytes.
-
-## Other questions
-
-### How does Service Fabric relate to containers?
-
-Containers offer a simple way to package services and their dependencies such that they run consistently in all environments and can operate in an isolated fashion on a single machine. Service Fabric offers a way to deploy and manage services, including [services that have been packaged in a container](service-fabric-containers-overview.md).
-
-### Are you planning to open source Service Fabric?
-
-We intend to open source the reliable services and reliable actors frameworks on GitHub and will accept community contributions to those projects. Please follow the [Service Fabric blog](https://blogs.msdn.microsoft.com/azureservicefabric/) for more details as they're announced.
-
-The are currently no plans to open source the Service Fabric runtime.
-
-## Next steps
-
-- [Learn about core Service Fabric concepts and best practices](https://mva.microsoft.com/en-us/training-courses/building-microservices-applications-on-azure-service-fabric-16747?l=tbuZM46yC_5206218965)
-=======
----
-title: Common questions about Microsoft Azure Service Fabric | Microsoft Docs
-description: Frequently asked questions about Service Fabric and their answers
-services: service-fabric
-documentationcenter: .net
-author: chackdan
-manager: timlt
-editor: ''
-
-ms.assetid: 5a179703-ff0c-4b8e-98cd-377253295d12
-ms.service: service-fabric
-ms.devlang: dotnet
-ms.topic: article
-ms.tgt_pltfrm: na
-ms.workload: na
-ms.date: 08/18/2017
-ms.author: chackdan
----
-
-
-# Commonly asked Service Fabric questions
-
-There are many commonly asked questions about what Service Fabric can do and how it should be used. This document covers many of those common questions and their answers.
-
-## Cluster setup and management
-
-### Can I create a cluster that spans multiple Azure regions or my own datacenters?
-
-Yes. 
-
-The core Service Fabric clustering technology can be used to combine machines running anywhere in the world, so long as they have network connectivity to each other. However, building and running such a cluster can be complicated.
-
-If you are interested in this scenario, we encourage you to get in contact either through the [Service Fabric Github Issues List](https://github.com/azure/service-fabric-issues) or through your support representative in order to obtain additional guidance. The Service Fabric team is working to provide additional clarity, guidance, and recommendations for this scenario. 
-
-Some things to consider: 
-
-1. The Service Fabric cluster resource in Azure is regional today, as are the virtual machine scale sets that the cluster is built on. This means that in the event of a regional failure you may lose the ability to manage the cluster via the Azure Resource Manager or the Azure Portal. This can happen even though the cluster remains running and you'd be able to interact with it directly. In addition, Azure today does not offer the ability to have a single virtual network that is usable across regions. This means that a multi-region cluster in Azure requires either [Public IP Addresses for each VM in the VM Scale Sets](../virtual-machine-scale-sets/virtual-machine-scale-sets-networking.md#public-ipv4-per-virtual-machine) or [Azure VPN Gateways](../vpn-gateway/vpn-gateway-about-vpngateways.md). These networking choices have different impacts on costs, performance, and to some degree application design, so careful analysis and planning is required before standing up such an environment.
-2. The maintenance, management, and monitoring of these machines can become complicated, especially when spanned across _types_ of environments, such as between different cloud providers or between on-premises resources and Azure. Care must be taken to ensure that upgrades, monitoring, management, and diagnostics are understood for both the cluster and the applications before running production workloads in such an environment. If you already have lots of experience solving these problems in Azure or within your own datacenters, then it is likely that those same solutions can be applied when building out or running your Service Fabric cluster. 
-
-### Do Service Fabric nodes automatically receive OS updates?
-
-Not today, but this is also a common request that Azure intends to deliver.
-
-In the interim, we have [provided an application](service-fabric-patch-orchestration-application.md) that the operating systems underneath your Service Fabric nodes stay patched and up to date.
-
-The challenge with OS updates is that they typically require a reboot of the machine, which results in temporary availability loss. By itself, that is not a problem, since Service Fabric will automatically redirect traffic for those services to other nodes. However, if OS updates are not coordinated across the cluster, there is the potential that many nodes go down at once. Such simultaneous reboots can cause complete availability loss for a service, or at least for a specific partition (for a stateful service).
-
-In the future, we plan to support an OS update policy that is fully automated and coordinated across update domains, ensuring that availability is maintained despite reboots and other unexpected failures.
-
-### Can I use Large Virtual Machine Scale Sets in my SF cluster? 
-
-**Short answer** - No. 
-
-**Long Answer** - Although the Large Virtual Machine Scale Sets allow you to scale a virtual machine scale set upto 1000 VM instances, it does so by the use of Placement Groups (PGs). Fault domains (FDs) and upgrade domains (UDs) are only consistent within a placement group Service fabric uses FDs and UDs to make placement decisions of your service replicas/Service instances. Since the FDs  and UDs are comparable only within a placement group SF cannot use it. For example, If VM1 in PG1 has a topology of FD=0 and VM9 in PG2 has a topology of FD=4 , it does not mean that VM1 and VM2 are on two different Hardware Racks, hence SF cannot use the FD values in this case to make placement decisions.
-
-There are other issues with Large virtual machine scale sets currently, like the lack of level-4 Load balancing support. Refer to for [details on Large scale sets](../virtual-machine-scale-sets/virtual-machine-scale-sets-placement-groups.md)
-
-
-
-### What is the minimum size of a Service Fabric cluster? Why can't it be smaller?
-
-The minimum supported size for a Service Fabric cluster running production workloads is five nodes. For dev/test scenarios, we support three node clusters.
-
-These minimums exist because the Service Fabric cluster runs a set of stateful system services, including the naming service and the failover manager. These services, which track what services have been deployed to the cluster and where they're currently hosted, depend on strong consistency. That strong consistency, in turn, depends on the ability to acquire a *quorum* for any given update to the state of those services, where a quorum represents a strict majority of the replicas (N/2 +1) for a given service.
-
-With that background, let's examine some possible cluster configurations:
-
-**One node**: this option does not provide high availability since the loss of the single node for any reason means the loss of the entire cluster.
-
-**Two nodes**: a quorum for a service deployed across two nodes (N = 2) is 2 (2/2 + 1 = 2). When a single replica is lost, it is impossible to create a quorum. Since performing a service upgrade requires temporarily taking down a replica, this is not a useful configuration.
-
-**Three nodes**: with three nodes (N=3), the requirement to create a quorum is still two nodes (3/2 + 1 = 2). This means that you can lose an individual node and still maintain quorum.
-
-The three node cluster configuration is supported for dev/test because you can safely perform upgrades and survive individual node failures, as long as they don't happen simultaneously. For production workloads, you must be resilient to such a simultaneous failure, so five nodes are required.
-
-### Can I turn off my cluster at night/weekends to save costs?
-
-In general, no. Service Fabric stores state on local, ephemeral disks, meaning that if the virtual machine is moved to a different host, the data does not move with it. In normal operation, that is not a problem as the new node is brought up to date by other nodes. However, if you stop all nodes and restart them later, there is a significant possibility that most of the nodes start on new hosts and make the system unable to recover.
-
-If you would like to create clusters for testing your application before it is deployed, we recommend that you dynamically create those clusters as part of your [continuous integration/continuous deployment pipeline](service-fabric-set-up-continuous-integration.md).
-
-
-### How do I upgrade my Operating System (for example from Windows Server 2012 to Windows Server 2016)?
-
-While we're working on an improved experience, today, you are responsible for the upgrade. You must upgrade the OS image on the virtual machines of the cluster one VM at a time. 
-
-## Container Support
-
-### Why are my containers that are deployed to SF unable to resolve DNS addresses?
-
-This issue has been reported on clusters that are on 5.6.204.9494 version 
-
-**Mitigation** :  Follow [this document](service-fabric-dnsservice.md) to enable the DNS service fabric service in your cluster.
-
-**Fix** :  Upgrade to a supported cluster version that is higher than 5.6.204.9494, when it is available. If your cluster is set to automatic upgrades, then the cluster will automatically upgrade to the version that has this issue fixed.
-
-  
-## Application Design
-
-### What's the best way to query data across partitions of a Reliable Collection?
-
-Reliable collections are typically [partitioned](service-fabric-concepts-partitioning.md) to enable scale out for greater performance and throughput. That means that the state for a given service may be spread across 10s or 100s of machines. To perform operations over that full data set, you have a few options:
-
-- Create a service that queries all partitions of another service to pull in the required data.
-- Create a service that can receive data from all partitions of another service.
-- Periodically push data from each service to an external store. This approach is only appropriate if the queries you're performing are not part of your core business logic.
-
-
-### What's the best way to query data across my actors?
-
-Actors are designed to be independent units of state and compute, so it is not recommended to perform broad queries of actor state at runtime. If you have a need to query across the full set of actor state, you should consider either:
-
-- Replacing your actor services with stateful reliable services, such that the number of network requests to gather all data from the number of actors to the number of partitions in your service.
-- Designing your actors to periodically push their state to an external store for easier querying. As above, this approach is only viable if the queries you're performing are not required for your runtime behavior.
-
-### How much data can I store in a Reliable Collection?
-
-Reliable services are typically partitioned, so the amount you can store is only limited by the number of machines you have in the cluster, and the amount of memory available on those machines.
-
-As an example, suppose that you have a reliable collection in a service with 100 partitions and 3 replicas, storing objects that average 1kb in size. Now suppose that you have a 10 machine cluster with 16gb of memory per machine. For simplicity and to be very conservative, assume that the operating system and system services, the Service Fabric runtime, and your services consume 6gb of that, leaving 10gb available per machine, or 100gb for the cluster.
-
-Keeping in mind that each object must be stored three times (one primary and two replicas), you would have sufficient memory for approximately 35 million objects in your collection when operating at full capacity. However, we recommend being resilient to the simultaneous loss of a failure domain and an upgrade domain, which represents about 1/3 of capacity, and would reduce the number to roughly 23 million.
-
-Note that this calculation also assumes:
-
-- That the distribution of data across the partitions is roughly uniform or that you're reporting load metrics to the Cluster Resource Manager. By default, Service Fabric will load balance based on replica count. In our example above, that would put 10 primary replicas and 20 secondary replicas on each node in the cluster. That works well for load that is evenly distributed across the partitions. If load is not even, you must report load so that the Resource Manager can pack smaller replicas together and allow larger replicas to consume more memory on an individual node.
-
-- That the reliable service in question is the only one storing state in the cluster. Since you can deploy multiple services to a cluster, you need to be mindful of the resources that each will need to run and manage its state.
-
-- That the cluster itself is not growing or shrinking. If you add more machines, Service Fabric will rebalance your replicas to leverage the additional capacity until the number of machines surpasses the number of partitions in your service, since an individual replica cannot span machines. By contrast, if you reduce the size of the cluster by removing machines, your replicas will be packed more tightly and have less overall capacity.
-
-### How much data can I store in an actor?
-
-As with reliable services, the amount of data that you can store in an actor service is only limited by the total disk space and memory available across the nodes in your cluster. However, individual actors are most effective when they are used to encapsulate a small amount of state and associated business logic. As a general rule, an individual actor should have state that is measured in kilobytes.
-
-## Other questions
-
-### How does Service Fabric relate to containers?
-
-Containers offer a simple way to package services and their dependencies such that they run consistently in all environments and can operate in an isolated fashion on a single machine. Service Fabric offers a way to deploy and manage services, including [services that have been packaged in a container](service-fabric-containers-overview.md).
-
-### Are you planning to open source Service Fabric?
-
-We intend to open source the reliable services and reliable actors frameworks on GitHub and will accept community contributions to those projects. Please follow the [Service Fabric blog](https://blogs.msdn.microsoft.com/azureservicefabric/) for more details as they're announced.
-
-The are currently no plans to open source the Service Fabric runtime.
-
-## Next steps
-
-- [Learn about core Service Fabric concepts and best practices](https://mva.microsoft.com/en-us/training-courses/building-microservices-applications-on-azure-service-fabric-16747?l=tbuZM46yC_5206218965)
->>>>>>> 7e950a10
+---
+title: Common questions about Microsoft Azure Service Fabric | Microsoft Docs
+description: Frequently asked questions about Service Fabric and their answers
+services: service-fabric
+documentationcenter: .net
+author: chackdan
+manager: timlt
+editor: ''
+
+ms.assetid: 5a179703-ff0c-4b8e-98cd-377253295d12
+ms.service: service-fabric
+ms.devlang: dotnet
+ms.topic: article
+ms.tgt_pltfrm: na
+ms.workload: na
+ms.date: 08/18/2017
+ms.author: chackdan
+---
+
+
+# Commonly asked Service Fabric questions
+
+There are many commonly asked questions about what Service Fabric can do and how it should be used. This document covers many of those common questions and their answers.
+
+## Cluster setup and management
+
+### Can I create a cluster that spans multiple Azure regions or my own datacenters?
+
+Yes. 
+
+The core Service Fabric clustering technology can be used to combine machines running anywhere in the world, so long as they have network connectivity to each other. However, building and running such a cluster can be complicated.
+
+If you are interested in this scenario, we encourage you to get in contact either through the [Service Fabric Github Issues List](https://github.com/azure/service-fabric-issues) or through your support representative in order to obtain additional guidance. The Service Fabric team is working to provide additional clarity, guidance, and recommendations for this scenario. 
+
+Some things to consider: 
+
+1. The Service Fabric cluster resource in Azure is regional today, as are the virtual machine scale sets that the cluster is built on. This means that in the event of a regional failure you may lose the ability to manage the cluster via the Azure Resource Manager or the Azure Portal. This can happen even though the cluster remains running and you'd be able to interact with it directly. In addition, Azure today does not offer the ability to have a single virtual network that is usable across regions. This means that a multi-region cluster in Azure requires either [Public IP Addresses for each VM in the VM Scale Sets](../virtual-machine-scale-sets/virtual-machine-scale-sets-networking.md#public-ipv4-per-virtual-machine) or [Azure VPN Gateways](../vpn-gateway/vpn-gateway-about-vpngateways.md). These networking choices have different impacts on costs, performance, and to some degree application design, so careful analysis and planning is required before standing up such an environment.
+2. The maintenance, management, and monitoring of these machines can become complicated, especially when spanned across _types_ of environments, such as between different cloud providers or between on-premises resources and Azure. Care must be taken to ensure that upgrades, monitoring, management, and diagnostics are understood for both the cluster and the applications before running production workloads in such an environment. If you already have lots of experience solving these problems in Azure or within your own datacenters, then it is likely that those same solutions can be applied when building out or running your Service Fabric cluster. 
+
+### Do Service Fabric nodes automatically receive OS updates?
+
+Not today, but this is also a common request that Azure intends to deliver.
+
+In the interim, we have [provided an application](service-fabric-patch-orchestration-application.md) that the operating systems underneath your Service Fabric nodes stay patched and up to date.
+
+The challenge with OS updates is that they typically require a reboot of the machine, which results in temporary availability loss. By itself, that is not a problem, since Service Fabric will automatically redirect traffic for those services to other nodes. However, if OS updates are not coordinated across the cluster, there is the potential that many nodes go down at once. Such simultaneous reboots can cause complete availability loss for a service, or at least for a specific partition (for a stateful service).
+
+In the future, we plan to support an OS update policy that is fully automated and coordinated across update domains, ensuring that availability is maintained despite reboots and other unexpected failures.
+
+### Can I use Large Virtual Machine Scale Sets in my SF cluster? 
+
+**Short answer** - No. 
+
+**Long Answer** - Although the Large Virtual Machine Scale Sets allow you to scale a virtual machine scale set upto 1000 VM instances, it does so by the use of Placement Groups (PGs). Fault domains (FDs) and upgrade domains (UDs) are only consistent within a placement group Service fabric uses FDs and UDs to make placement decisions of your service replicas/Service instances. Since the FDs  and UDs are comparable only within a placement group SF cannot use it. For example, If VM1 in PG1 has a topology of FD=0 and VM9 in PG2 has a topology of FD=4 , it does not mean that VM1 and VM2 are on two different Hardware Racks, hence SF cannot use the FD values in this case to make placement decisions.
+
+There are other issues with Large virtual machine scale sets currently, like the lack of level-4 Load balancing support. Refer to for [details on Large scale sets](../virtual-machine-scale-sets/virtual-machine-scale-sets-placement-groups.md)
+
+
+
+### What is the minimum size of a Service Fabric cluster? Why can't it be smaller?
+
+The minimum supported size for a Service Fabric cluster running production workloads is five nodes. For dev/test scenarios, we support three node clusters.
+
+These minimums exist because the Service Fabric cluster runs a set of stateful system services, including the naming service and the failover manager. These services, which track what services have been deployed to the cluster and where they're currently hosted, depend on strong consistency. That strong consistency, in turn, depends on the ability to acquire a *quorum* for any given update to the state of those services, where a quorum represents a strict majority of the replicas (N/2 +1) for a given service.
+
+With that background, let's examine some possible cluster configurations:
+
+**One node**: this option does not provide high availability since the loss of the single node for any reason means the loss of the entire cluster.
+
+**Two nodes**: a quorum for a service deployed across two nodes (N = 2) is 2 (2/2 + 1 = 2). When a single replica is lost, it is impossible to create a quorum. Since performing a service upgrade requires temporarily taking down a replica, this is not a useful configuration.
+
+**Three nodes**: with three nodes (N=3), the requirement to create a quorum is still two nodes (3/2 + 1 = 2). This means that you can lose an individual node and still maintain quorum.
+
+The three node cluster configuration is supported for dev/test because you can safely perform upgrades and survive individual node failures, as long as they don't happen simultaneously. For production workloads, you must be resilient to such a simultaneous failure, so five nodes are required.
+
+### Can I turn off my cluster at night/weekends to save costs?
+
+In general, no. Service Fabric stores state on local, ephemeral disks, meaning that if the virtual machine is moved to a different host, the data does not move with it. In normal operation, that is not a problem as the new node is brought up to date by other nodes. However, if you stop all nodes and restart them later, there is a significant possibility that most of the nodes start on new hosts and make the system unable to recover.
+
+If you would like to create clusters for testing your application before it is deployed, we recommend that you dynamically create those clusters as part of your [continuous integration/continuous deployment pipeline](service-fabric-set-up-continuous-integration.md).
+
+
+### How do I upgrade my Operating System (for example from Windows Server 2012 to Windows Server 2016)?
+
+While we're working on an improved experience, today, you are responsible for the upgrade. You must upgrade the OS image on the virtual machines of the cluster one VM at a time. 
+
+## Container Support
+
+### Why are my containers that are deployed to SF unable to resolve DNS addresses?
+
+This issue has been reported on clusters that are on 5.6.204.9494 version 
+
+**Mitigation** :  Follow [this document](service-fabric-dnsservice.md) to enable the DNS service fabric service in your cluster.
+
+**Fix** :  Upgrade to a supported cluster version that is higher than 5.6.204.9494, when it is available. If your cluster is set to automatic upgrades, then the cluster will automatically upgrade to the version that has this issue fixed.
+
+  
+## Application Design
+
+### What's the best way to query data across partitions of a Reliable Collection?
+
+Reliable collections are typically [partitioned](service-fabric-concepts-partitioning.md) to enable scale out for greater performance and throughput. That means that the state for a given service may be spread across 10s or 100s of machines. To perform operations over that full data set, you have a few options:
+
+- Create a service that queries all partitions of another service to pull in the required data.
+- Create a service that can receive data from all partitions of another service.
+- Periodically push data from each service to an external store. This approach is only appropriate if the queries you're performing are not part of your core business logic.
+
+
+### What's the best way to query data across my actors?
+
+Actors are designed to be independent units of state and compute, so it is not recommended to perform broad queries of actor state at runtime. If you have a need to query across the full set of actor state, you should consider either:
+
+- Replacing your actor services with stateful reliable services, such that the number of network requests to gather all data from the number of actors to the number of partitions in your service.
+- Designing your actors to periodically push their state to an external store for easier querying. As above, this approach is only viable if the queries you're performing are not required for your runtime behavior.
+
+### How much data can I store in a Reliable Collection?
+
+Reliable services are typically partitioned, so the amount you can store is only limited by the number of machines you have in the cluster, and the amount of memory available on those machines.
+
+As an example, suppose that you have a reliable collection in a service with 100 partitions and 3 replicas, storing objects that average 1kb in size. Now suppose that you have a 10 machine cluster with 16gb of memory per machine. For simplicity and to be very conservative, assume that the operating system and system services, the Service Fabric runtime, and your services consume 6gb of that, leaving 10gb available per machine, or 100gb for the cluster.
+
+Keeping in mind that each object must be stored three times (one primary and two replicas), you would have sufficient memory for approximately 35 million objects in your collection when operating at full capacity. However, we recommend being resilient to the simultaneous loss of a failure domain and an upgrade domain, which represents about 1/3 of capacity, and would reduce the number to roughly 23 million.
+
+Note that this calculation also assumes:
+
+- That the distribution of data across the partitions is roughly uniform or that you're reporting load metrics to the Cluster Resource Manager. By default, Service Fabric will load balance based on replica count. In our example above, that would put 10 primary replicas and 20 secondary replicas on each node in the cluster. That works well for load that is evenly distributed across the partitions. If load is not even, you must report load so that the Resource Manager can pack smaller replicas together and allow larger replicas to consume more memory on an individual node.
+
+- That the reliable service in question is the only one storing state in the cluster. Since you can deploy multiple services to a cluster, you need to be mindful of the resources that each will need to run and manage its state.
+
+- That the cluster itself is not growing or shrinking. If you add more machines, Service Fabric will rebalance your replicas to leverage the additional capacity until the number of machines surpasses the number of partitions in your service, since an individual replica cannot span machines. By contrast, if you reduce the size of the cluster by removing machines, your replicas will be packed more tightly and have less overall capacity.
+
+### How much data can I store in an actor?
+
+As with reliable services, the amount of data that you can store in an actor service is only limited by the total disk space and memory available across the nodes in your cluster. However, individual actors are most effective when they are used to encapsulate a small amount of state and associated business logic. As a general rule, an individual actor should have state that is measured in kilobytes.
+
+## Other questions
+
+### How does Service Fabric relate to containers?
+
+Containers offer a simple way to package services and their dependencies such that they run consistently in all environments and can operate in an isolated fashion on a single machine. Service Fabric offers a way to deploy and manage services, including [services that have been packaged in a container](service-fabric-containers-overview.md).
+
+### Are you planning to open source Service Fabric?
+
+We intend to open source the reliable services and reliable actors frameworks on GitHub and will accept community contributions to those projects. Please follow the [Service Fabric blog](https://blogs.msdn.microsoft.com/azureservicefabric/) for more details as they're announced.
+
+The are currently no plans to open source the Service Fabric runtime.
+
+## Next steps
+
+- [Learn about core Service Fabric concepts and best practices](https://mva.microsoft.com/en-us/training-courses/building-microservices-applications-on-azure-service-fabric-16747?l=tbuZM46yC_5206218965)