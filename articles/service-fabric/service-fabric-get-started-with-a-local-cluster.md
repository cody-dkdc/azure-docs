--- conflicted
+++ resolved
@@ -120,24 +120,16 @@
 Service Fabric provides no-downtime upgrades by monitoring the health of the application as it rolls out across the cluster. Let's perform a simple upgrade of the WordCount application.
 
 The new version of the application will now only count words that begin with a vowel. As the upgrade rolls out, we will see two changes in the application's behavior. First, the rate at which the count grows should slow, since fewer words are being counted. Second, since the first partition has two vowels (A and E) and all others contain only one each, its count should eventually start to outpace the others.
-<<<<<<< HEAD
 - Download the v2 package from [here](http://aka.ms/servicefabric-wordcountappv2) to the same location where you downloaded the v1 package.
-- Return to your PowerShell window and use the SDK's upgrade script to register the new version in the cluster and begin upgrading fabric:/WordCount.
-=======
+- Return to your PowerShell window and use the SDK's upgrade command to register the new version in the cluster and begin upgrading fabric:/WordCount.
 
-1. Download the v2 package from [here](http://aka.ms/servicefabric-wordcountappv2) to the same location where you downloaded the v1 package.
-
-2. Return to your PowerShell window and use the SDK's upgrade command to register the new version in the cluster and begin upgrading fabric:/WordCount.
->>>>>>> c2bb2c00
-
-  ```powershell
+```powershell
   Publish-UpgradedServiceFabricApplication -ApplicationPackagePath C:\ServiceFabric\WordCountV2.sfpkg -ApplicationName "fabric:/WordCount" @{"UpgradeReplicaSetCheckTimeout"=1; "Monitored"=$true; "Force"=$true}
-  ```
+```
 
   You should see output in PowerShell that looks something like this as the upgrade begins.
 
   ![Upgrade progress in PowerShell][ps-appupgradeprogress]
-
 - While the upgrade is proceeding, you may find it easier to monitor its status from Service Fabric Explorer. Launch a browser window and navigate to [http://localhost:19080/Explorer](http://localhost:19080/Explorer). Click **Applications** in the tree on the left and then choose **Upgrades in Progress**.
 
   ![Upgrade progress in Service Fabric Explorer][sfx-upgradeprogress]
