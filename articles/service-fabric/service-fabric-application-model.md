--- conflicted
+++ resolved
@@ -173,20 +173,11 @@
 
 The folders are named to match the **Name** attributes of each corresponding element. For example, if the service manifest contained two code packages with names **MyCodeA** and **MyCodeB**, then there would need to be two folders with the same names to contain the necessary binaries for each code package.
 
-<<<<<<< HEAD
 ### Use SetupEntryPoint
-The typical scenarios for using **SetupEntryPoint** are where you need to do something before the service starts or you need to do a higher-privileged operation. Examples include:
-- Setting up and initializing environment variables that the service executable may use. This includes not only executables written with the Service Fabric programming models, but also .exe files that are simply used. For example, if you are deploying a Node.js application, then npm.exe would need environment variables configured.
-- Using an ACL for a resource such as a certificate.
-
-The following are the steps to ensure that your code (.exe), batch file, or PowerShell command is correctly packaged in a Visual Studio project.
-=======
-### Using the SetupEntryPoint
-
-Typical scenarios for using SetupEntryPoint are when you need to run an executable before the service starts or you need to perform an operation with elevated privileges. For example:
->>>>>>> 17121656
-
-- Setting up and initializing environment variables that the service executable needs. This is not limited to only executables written using the Service Fabric programming models. For example, npm.exe needs some to have some environment variables configured when deploying a node.js application.
+
+Typical scenarios for using **SetupEntryPoint** are when you need to run an executable before the service starts or you need to perform an operation with elevated privileges. For example:
+
+- Setting up and initializing environment variables that the service executable needs. This is not limited to only executables written via the Service Fabric programming models. For example, npm.exe needs to have some environment variables configured for deploying a node.js application.
 
 - Setting up access control by installing security certificates.
 
