<properties
   pageTitle="Service Fabric application model | Microsoft Azure"
   description="How to model and describe applications and services in Service Fabric."
   services="service-fabric"
   documentationCenter=".net"
   authors="alexwun"
   manager="timlt"
   editor="mani-ramaswamy"/>

<tags
   ms.service="service-fabric"
   ms.devlang="dotnet"
   ms.topic="article"
   ms.tgt_pltfrm="NA"
   ms.workload="NA"
<<<<<<< HEAD
   ms.date="10/22/2015"
=======
   ms.date="11/02/2015"
>>>>>>> e21c384c
   ms.author="alexwun"/>

# Model an application in Service Fabric

This article provides an overview of the Service Fabric application model and describes how to define an application and service via manifest files and get the application packaged and ready for deployment.

## Understand the application model

An application is a collection of constituent services that perform a certain function(s). A service performs a complete and standalone function (they can start and run independent of other services) and is composed of code, configuration, and data. For each service, code consists of the executable binaries, configuration consists of service settings that can be loaded at runtime, and data consists of arbitrary static data to be consumed by the service. Each component in this hierarchical application model can be versioned and upgraded independently.

![][1]


An application type is a categorization of an application, consisting of a bundle of service types. A service type is a categorization of a service, which can have different settings and configurations but the core functionality remains the same. The instances of a service are the different service configuration variations of the same service type.  

Classes (or "types") of applications and services are described using XML files (application manifests and service manifests) that are the templates against which applications can be instantiated. The code for different application instances will run as separate processes even when hosted by the same Service Fabric node. Furthermore, the lifecycle of each application instance can be managed (i.e. upgraded) independently. The following diagram shows how application types are composed of service types, which in turn are composed of code, configuration, and packages.

![Service Fabric ApplicationTypes and ServiceTypes][Image1]

Two different manifest files are used to describe applications and services: the service manifest and application manifest, which are covered in detail in the ensuing sections.

There can be one or more instances of a service type active in the cluster. For example, Stateful service instances, or replicas, achieve high reliability by replicating state between replicas located on different nodes in the cluster (essentially providing redundancy for the service to be available even if one node in a cluster fails). A [partitioned service](service-fabric-concepts-partitioning.md) further divides its state (and access patterns to that state) across nodes in the cluster.

The following diagram shows the relationship between applications and service instances, partitions, and replicas.

![Partitions and Replicas within a Service][Image2]


## Describe a service

The service manifest declaratively defines the service type and version and specifies service metadata such as service type, health properties, load balancing metrics, and the service binaries and configuration files.  Put another way, it describes the code, configuration, and data packages that compose a service package to support one or more service types. Here is a simple example service manifest:

~~~
<?xml version="1.0" encoding="utf-8" ?>
<ServiceManifest Name="MyServiceManifest" Version="SvcManifestVersion1" xmlns="http://schemas.microsoft.com/2011/01/fabric" xmlns:xsi="http://www.w3.org/2001/XMLSchema-instance">
  <Description>An example service manifest</Description>
  <ServiceTypes>
    <StatelessServiceType ServiceTypeName="MyServiceType" />
  </ServiceTypes>
  <CodePackage Name="MyCode" Version="CodeVersion1">
    <SetupEntryPoint>
      <ExeHost>
        <Program>MySetup.bat</Program>
      </ExeHost>
    </SetupEntryPoint>
    <EntryPoint>
      <ExeHost>
        <Program>MyServiceHost.exe</Program>
      </ExeHost>
    </EntryPoint>
  </CodePackage>
  <ConfigPackage Name="MyConfig" Version="ConfigVersion1" />
  <DataPackage Name="MyData" Version="DataVersion1" />
</ServiceManifest>
~~~

**Version** attributes are unstructured strings and not parsed by the system. These are used to version each component for upgrades.

**ServiceTypes** declares what service types are supported by the **CodePackages** in this manifest. When a service is instantiated against one of these service types, all code packages declared in this manifest are activated by running their entry points. The resulting processes are expected to register the supported service types at runtime. Note that service types are declared at the manifest level and not the code package level. So when there are multiple code packages, they are all activated whenever the system looks for any one of the declared service types.

**SetupEntryPoint** is a privileged entry point that runs with the same credentials as Service Fabric (typically the *LocalSystem* account) before any other entry point. The executable specified by **EntryPoint** is typically the long-running service host, so having a separate setup entry point avoids having to run the service host with high privileges for extended periods of time. The executable specified by **EntryPoint** is run after **SetupEntryPoint** exits successfully. The resulting process is monitored and re-started (beginning again with **SetupEntryPoint**) if it ever terminates or crashes.

**DataPackage** declares a folder named by the **Name** attribute that contains arbitrary static data to be consumed by the process at runtime.

**ConfigPackage** declares a folder named by the **Name** attribute that contains a *Settings.xml* file. This file contains sections of user-defined, key-value pair settings that the process can read back at runtime. During upgrade, if only the **ConfigPackage** **version** has changed, then the running process is not restarted. Instead, a callback notifies the process that configuration settings have changed so they can be reloaded dynamically. Here is an example *Settings.xml*  file:

~~~
<Settings xmlns:xsd="http://www.w3.org/2001/XMLSchema" xmlns:xsi="http://www.w3.org/2001/XMLSchema-instance" xmlns="http://schemas.microsoft.com/2011/01/fabric">
  <Section Name="MyConfigurationSecion">
    <Parameter Name="MySettingA" Value="Foo" />
    <Parameter Name="MySettingB" Value="Bar" />
  </Section>
</Settings>
~~~

> [AZURE.NOTE] A service manifest can contain multiple code, configuration, and data packages, each of which can be versioned independently.

<!--
For more information about other features supported by service manifests, refer to the following articles:

*TODO: LoadMetrics, PlacementConstraints, ServicePlacementPolicies
*TODO: Resources
*TODO: Health properties
*TODO: Trace filters
*TODO: Configuration overrides
-->

## Describe an application


The application manifest declaratively describes the application type and version and specifies service composition metadata such as stable names, partitioning scheme, instance count/replication factor, security/isolation policy, placement constraints, configuration overrides, and constituent service types. The load balancing domains into which the application is placed are also described.
Thus, an application manifest describes elements at the application level and references one or more service manifests to compose an application type. Here is a simple example application manifest:

~~~
<?xml version="1.0" encoding="utf-8" ?>
<ApplicationManifest
      ApplicationTypeName="MyApplicationType"
      ApplicationTypeVersion="AppManifestVersion1"
      xmlns="http://schemas.microsoft.com/2011/01/fabric"
      xmlns:xsi="http://www.w3.org/2001/XMLSchema-instance">
  <Description>An example application manifest</Description>
  <ServiceManifestImport>
    <ServiceManifestRef ServiceManifestName="MyServiceManifest" ServiceManifestVersion="SvcManifestVersion1"/>
  </ServiceManifestImport>
  <DefaultServices>
     <Service Name="MyService">
         <StatelessService ServiceTypeName="MyServiceType" InstanceCount="1">
             <SingletonPartition/>
         </StatelessService>
     </Service>
  </DefaultServices>
</ApplicationManifest>
~~~

Like service manifests, **Version** attributes are unstructured strings and not parsed by the system. These are also used to version each component for upgrades.

**ServiceManifestImport** contains references to service manifests composing this application type. Imported service manifests determine what service types are valid within this application type.

**DefaultServices** declares service instances that are automatically created whenever an application is instantiated against this application type. Default services are just a convenience and behave like normal services in every respect after they have been created. They are upgraded along with any other services in the application instance and can be removed as well.

> [AZURE.NOTE] An application manifest can contain multiple service manifest imports and default services. Each service manifest import can be versioned independently.

To learn how to maintain different application and service parameters for individual environments, see [Managing application parameters for multiple environments](service-fabric-manage-multiple-environment-app-configuration.md)

<!--
For more information about other features supported by application manifests, refer to the following articles:

*TODO: Application parameters
*TODO: Security, Principals, RunAs, SecurityAccessPolicy
*TODO: Service Templates
-->

## Package an application

### Package layout

The application manifest, service manifest(s), and other necessary package files must be organized in a specific layout for deployment into a Service Fabric cluster. The example manifests in this article would need to be organized in the following directory structure:

~~~
PS D:\temp> tree /f .\MyApplicationType

D:\TEMP\MYAPPLICATIONTYPE
│   ApplicationManifest.xml
│
└───MyServiceManifest
    │   ServiceManifest.xml
    │
    ├───MyCode
    │       MyServiceHost.exe
    │
    ├───MyConfig
    │       Settings.xml
    │
    └───MyData
            init.dat
~~~

The folders are named to match the **Name** attributes of each corresponding element. For example, if the service manifest contained two code packages with names **MyCodeA** and **MyCodeB**, then there would need to be two folders with the same names containing the necessary binaries for each code package.

### Building a package using Visual Studio

If you use Visual Studio 2015 to create your application, you can use the Package command to automatically create a package that matches the layout described above.

To create a package, simply right click on the application project in Solution Explorer and choose the Package command, as shown below:

![][2]

When packaging is complete, you will find the location of the package in the Output window. Note that the packaging step occurs automatically when you deploy or debug your application in Visual Studio.

### Testing the package

The package structure can be locally verified through PowerShell using the **Test-ServiceFabricApplicationPackage** command, which will check for manifest parsing issues and verify all references. Note that this command only verifies the structural correctness of the directories and files in the package - it will not verify any of the code or data package contents beyond checking that all necessary files are present:

~~~
PS D:\temp> Test-ServiceFabricApplicationPackage .\MyApplicationType
False
Test-ServiceFabricApplicationPackage : The EntryPoint MySetup.bat is not found.
FileName: C:\Users\servicefabric\AppData\Local\Temp\TestApplicationPackage_7195781181\nrri205a.e2h\MyApplicationType\MyServiceManifest\ServiceManifest.xml
~~~

This error shows that the *MySetup.bat* file referenced in the service manifest **SetupEntryPoint** is missing from the code package. After adding the missing file, the application verification passes:

~~~
PS D:\temp> tree /f .\MyApplicationType

D:\TEMP\MYAPPLICATIONTYPE
│   ApplicationManifest.xml
│
└───MyServiceManifest
    │   ServiceManifest.xml
    │
    ├───MyCode
    │       MyServiceHost.exe
    │       MySetup.bat
    │
    ├───MyConfig
    │       Settings.xml
    │
    └───MyData
            init.dat

PS D:\temp> Test-ServiceFabricApplicationPackage .\MyApplicationType
True
PS D:\temp>
~~~

Once the application is packaged correctly and passes verification, then it's ready for deployment.

## Next steps

[Deploy and remove applications][10]
[Managing application parameters for multiple environments][11]

<!--Image references-->
[1]: ./media/service-fabric-application-model/application-model.jpg
[2]: ./media/service-fabric-application-model/vs-package-command.png
[Image1]: media/service-fabric-application-model/Service1.jpg
[Image2]: media/service-fabric-application-model/Service2.jpg

<!--Link references--In actual articles, you only need a single period before the slash-->
[10]: service-fabric-deploy-remove-applications.md
[11]: service-fabric-manage-multiple-environment-app-configuration.md<|MERGE_RESOLUTION|>--- conflicted
+++ resolved
@@ -13,11 +13,7 @@
    ms.topic="article"
    ms.tgt_pltfrm="NA"
    ms.workload="NA"
-<<<<<<< HEAD
-   ms.date="10/22/2015"
-=======
    ms.date="11/02/2015"
->>>>>>> e21c384c
    ms.author="alexwun"/>
 
 # Model an application in Service Fabric
