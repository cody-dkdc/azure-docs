<<<<<<< HEAD
<properties
   pageTitle="Service Fabric application model | Microsoft Azure"
   description="How to model and describe applications and services in Service Fabric."
   services="service-fabric"
   documentationCenter=".net"
   authors="alexwun"
   manager="timlt"
   editor="mani-ramaswamy"/>

<tags
   ms.service="service-fabric"
   ms.devlang="dotnet"
   ms.topic="article"
   ms.tgt_pltfrm="NA"
   ms.workload="NA"
   ms.date="11/02/2015"
   ms.author="alexwun"/>

# Model an application in Service Fabric

This article provides an overview of the Azure Service Fabric application model. It also describes how to define an application and service via manifest files and get the application packaged and ready for deployment.

## Understand the application model

An application is a collection of constituent services that perform a certain function or functions. A service performs a complete and standalone function (it can start and run independently of other services) and is composed of code, configuration, and data. For each service, code consists of the executable binaries, configuration consists of service settings that can be loaded at run time, and data consists of arbitrary static data to be consumed by the service. Each component in this hierarchical application model can be versioned and upgraded independently.

![][1]


An application type is a categorization of an application, consisting of a bundle of service types. A service type is a categorization of a service. The categorization can have different settings and configurations, but the core functionality remains the same. The instances of a service are the different service configuration variations of the same service type.  

Classes (or "types") of applications and services are described through XML files (application manifests and service manifests) that are the templates against which applications can be instantiated. The code for different application instances will run as separate processes even when hosted by the same Service Fabric node. Furthermore, the lifecycle of each application instance can be managed (i.e. upgraded) independently. The following diagram shows how application types are composed of service types, which in turn are composed of code, configuration, and packages.

![Service Fabric application types and service types][Image1]

Two different manifest files are used to describe applications and services: the service manifest and application manifest. These are covered in detail in the ensuing sections.

There can be one or more instances of a service type active in the cluster. For example, stateful service instances, or replicas, achieve high reliability by replicating state between replicas located on different nodes in the cluster. This replication essentially provides redundancy for the service to be available even if one node in a cluster fails. A [partitioned service](service-fabric-concepts-partitioning.md) further divides its state (and access patterns to that state) across nodes in the cluster.

The following diagram shows the relationship between applications and service instances, partitions, and replicas.

![Partitions and replicas within a service][Image2]


## Describe a service

The service manifest declaratively defines the service type and version. It specifies service metadata such as service type, health properties, load-balancing metrics, service binaries, and configuration files.  Put another way, it describes the code, configuration, and data packages that compose a service package to support one or more service types. Here is a simple example service manifest:

~~~
<?xml version="1.0" encoding="utf-8" ?>
<ServiceManifest Name="MyServiceManifest" Version="SvcManifestVersion1" xmlns="http://schemas.microsoft.com/2011/01/fabric" xmlns:xsi="http://www.w3.org/2001/XMLSchema-instance">
  <Description>An example service manifest</Description>
  <ServiceTypes>
    <StatelessServiceType ServiceTypeName="MyServiceType" />
  </ServiceTypes>
  <CodePackage Name="MyCode" Version="CodeVersion1">
    <SetupEntryPoint>
      <ExeHost>
        <Program>MySetup.bat</Program>
      </ExeHost>
    </SetupEntryPoint>
    <EntryPoint>
      <ExeHost>
        <Program>MyServiceHost.exe</Program>
      </ExeHost>
    </EntryPoint>
  </CodePackage>
  <ConfigPackage Name="MyConfig" Version="ConfigVersion1" />
  <DataPackage Name="MyData" Version="DataVersion1" />
</ServiceManifest>
~~~

**Version** attributes are unstructured strings and not parsed by the system. These are used to version each component for upgrades.

**ServiceTypes** declares what service types are supported by **CodePackages** in this manifest. When a service is instantiated against one of these service types, all code packages declared in this manifest are activated by running their entry points. The resulting processes are expected to register the supported service types at run time. Note that service types are declared at the manifest level and not the code package level. So when there are multiple code packages, they are all activated whenever the system looks for any one of the declared service types.

**SetupEntryPoint** is a privileged entry point that runs with the same credentials as Service Fabric (typically the *LocalSystem* account) before any other entry point. The executable specified by **EntryPoint** is typically the long-running service host. Having a separate setup entry point avoids having to run the service host with high privileges for extended periods of time. The executable specified by **EntryPoint** is run after **SetupEntryPoint** exits successfully. The resulting process is monitored and restarted (beginning again with **SetupEntryPoint**) if it ever terminates or crashes.

**DataPackage** declares a folder, named by the **Name** attribute, that contains arbitrary static data to be consumed by the process at run time.

**ConfigPackage** declares a folder, named by the **Name** attribute, that contains a *Settings.xml* file. This file contains sections of user-defined, key-value pair settings that the process can read back at run time. During upgrade, if only the **ConfigPackage** **version** has changed, then the running process is not restarted. Instead, a callback notifies the process that configuration settings have changed so they can be reloaded dynamically. Here is an example *Settings.xml*  file:

~~~
<Settings xmlns:xsd="http://www.w3.org/2001/XMLSchema" xmlns:xsi="http://www.w3.org/2001/XMLSchema-instance" xmlns="http://schemas.microsoft.com/2011/01/fabric">
  <Section Name="MyConfigurationSecion">
    <Parameter Name="MySettingA" Value="Foo" />
    <Parameter Name="MySettingB" Value="Bar" />
  </Section>
</Settings>
~~~

> [AZURE.NOTE] A service manifest can contain multiple code, configuration, and data packages, each of which can be versioned independently.

<!--
For more information about other features supported by service manifests, refer to the following articles:

*TODO: LoadMetrics, PlacementConstraints, ServicePlacementPolicies
*TODO: Resources
*TODO: Health properties
*TODO: Trace filters
*TODO: Configuration overrides
-->

## Describe an application


The application manifest declaratively describes the application type and version. It specifies service composition metadata such as stable names, partitioning scheme, instance count/replication factor, security/isolation policy, placement constraints, configuration overrides, and constituent service types. The load-balancing domains into which the application is placed are also described.
Thus, an application manifest describes elements at the application level and references one or more service manifests to compose an application type. Here is a simple example application manifest:

~~~
<?xml version="1.0" encoding="utf-8" ?>
<ApplicationManifest
      ApplicationTypeName="MyApplicationType"
      ApplicationTypeVersion="AppManifestVersion1"
      xmlns="http://schemas.microsoft.com/2011/01/fabric"
      xmlns:xsi="http://www.w3.org/2001/XMLSchema-instance">
  <Description>An example application manifest</Description>
  <ServiceManifestImport>
    <ServiceManifestRef ServiceManifestName="MyServiceManifest" ServiceManifestVersion="SvcManifestVersion1"/>
  </ServiceManifestImport>
  <DefaultServices>
     <Service Name="MyService">
         <StatelessService ServiceTypeName="MyServiceType" InstanceCount="1">
             <SingletonPartition/>
         </StatelessService>
     </Service>
  </DefaultServices>
</ApplicationManifest>
~~~

Like service manifests, **Version** attributes are unstructured strings and not parsed by the system. These are also used to version each component for upgrades.

**ServiceManifestImport** contains references to service manifests that compose this application type. Imported service manifests determine what service types are valid within this application type.

**DefaultServices** declares service instances that are automatically created whenever an application is instantiated against this application type. Default services are just a convenience and behave like normal services in every respect after they have been created. They are upgraded along with any other services in the application instance and can be removed as well.

> [AZURE.NOTE] An application manifest can contain multiple service manifest imports and default services. Each service manifest import can be versioned independently.

To learn how to maintain different application and service parameters for individual environments, see [Managing application parameters for multiple environments](service-fabric-manage-multiple-environment-app-configuration.md).

<!--
For more information about other features supported by application manifests, refer to the following articles:

*TODO: Application parameters
*TODO: Security, Principals, RunAs, SecurityAccessPolicy
*TODO: Service Templates
-->

## Package an application

### Package layout

The application manifest, service manifest(s), and other necessary package files must be organized in a specific layout for deployment into a Service Fabric cluster. The example manifests in this article would need to be organized in the following directory structure:

~~~
PS D:\temp> tree /f .\MyApplicationType

D:\TEMP\MYAPPLICATIONTYPE
│   ApplicationManifest.xml
│
└───MyServiceManifest
    │   ServiceManifest.xml
    │
    ├───MyCode
    │       MyServiceHost.exe
    │
    ├───MyConfig
    │       Settings.xml
    │
    └───MyData
            init.dat
~~~

The folders are named to match the **Name** attributes of each corresponding element. For example, if the service manifest contained two code packages with names **MyCodeA** and **MyCodeB**, then there would need to be two folders with the same names to contain the necessary binaries for each code package.

### Use SetupEntryPoint

Typical scenarios for using **SetupEntryPoint** are when you need to run an executable before the service starts or you need to perform an operation with elevated privileges. For example:

- Setting up and initializing environment variables that the service executable needs. This is not limited to only executables written via the Service Fabric programming models. For example, npm.exe needs to have some environment variables configured for deploying a node.js application.

- Setting up access control by installing security certificates.

### Build a package by using Visual Studio

If you use Visual Studio 2015 to create your application, you can use the Package command to automatically create a package that matches the layout described above.

To create a package, right-click on the application project in Solution Explorer and choose the Package command, as shown below:

![][2]

When packaging is complete, you will find the location of the package in the **Output** window. Note that the packaging step occurs automatically when you deploy or debug your application in Visual Studio.

### Test the package

You can verify the package structure locally through PowerShell by using the **Test-ServiceFabricApplicationPackage** command. This command will check for manifest parsing issues and verify all references. Note that this command only verifies the structural correctness of the directories and files in the package. It will not verify any of the code or data package contents beyond checking that all necessary files are present.

~~~
PS D:\temp> Test-ServiceFabricApplicationPackage .\MyApplicationType
False
Test-ServiceFabricApplicationPackage : The EntryPoint MySetup.bat is not found.
FileName: C:\Users\servicefabric\AppData\Local\Temp\TestApplicationPackage_7195781181\nrri205a.e2h\MyApplicationType\MyServiceManifest\ServiceManifest.xml
~~~

This error shows that the *MySetup.bat* file referenced in the service manifest **SetupEntryPoint** is missing from the code package. After the missing file is added, the application verification passes:

~~~
PS D:\temp> tree /f .\MyApplicationType

D:\TEMP\MYAPPLICATIONTYPE
│   ApplicationManifest.xml
│
└───MyServiceManifest
    │   ServiceManifest.xml
    │
    ├───MyCode
    │       MyServiceHost.exe
    │       MySetup.bat
    │
    ├───MyConfig
    │       Settings.xml
    │
    └───MyData
            init.dat

PS D:\temp> Test-ServiceFabricApplicationPackage .\MyApplicationType
True
PS D:\temp>
~~~

Once the application is packaged correctly and passes verification, then it's ready for deployment.

## Next steps

[Deploy and remove applications][10]

[Managing application parameters for multiple environments][11]

[RunAs: Running a Service Fabric application with different security permissions][12]

<!--Image references-->
[1]: ./media/service-fabric-application-model/application-model.jpg
[2]: ./media/service-fabric-application-model/vs-package-command.png
[Image1]: media/service-fabric-application-model/Service1.jpg
[Image2]: media/service-fabric-application-model/Service2.jpg

<!--Link references--In actual articles, you only need a single period before the slash-->
[10]: service-fabric-deploy-remove-applications.md
[11]: service-fabric-manage-multiple-environment-app-configuration.md
[12]: service-fabric-application-runas-security.md
=======
<properties
   pageTitle="Service Fabric application model | Microsoft Azure"
   description="How to model and describe applications and services in Service Fabric."
   services="service-fabric"
   documentationCenter=".net"
   authors="alexwun"
   manager="timlt"
   editor="mani-ramaswamy"/>

<tags
   ms.service="service-fabric"
   ms.devlang="dotnet"
   ms.topic="article"
   ms.tgt_pltfrm="NA"
   ms.workload="NA"
   ms.date="11/02/2015"
   ms.author="alexwun"/>

# Model an application in Service Fabric

This article provides an overview of the Service Fabric application model and describes how to define an application and service via manifest files and get the application packaged and ready for deployment.

## Understand the application model

An application is a collection of constituent services that perform a certain function(s). A service performs a complete and standalone function (they can start and run independent of other services) and is composed of code, configuration, and data. For each service, code consists of the executable binaries, configuration consists of service settings that can be loaded at runtime, and data consists of arbitrary static data to be consumed by the service. Each component in this hierarchical application model can be versioned and upgraded independently.

![][1]


An application type is a categorization of an application, consisting of a bundle of service types. A service type is a categorization of a service, which can have different settings and configurations but the core functionality remains the same. The instances of a service are the different service configuration variations of the same service type.  

Classes (or "types") of applications and services are described using XML files (application manifests and service manifests) that are the templates against which applications can be instantiated. The code for different application instances will run as separate processes even when hosted by the same Service Fabric node. Furthermore, the lifecycle of each application instance can be managed (i.e. upgraded) independently. The following diagram shows how application types are composed of service types, which in turn are composed of code, configuration, and packages.

![Service Fabric ApplicationTypes and ServiceTypes][Image1]

Two different manifest files are used to describe applications and services: the service manifest and application manifest, which are covered in detail in the ensuing sections.

There can be one or more instances of a service type active in the cluster. For example, Stateful service instances, or replicas, achieve high reliability by replicating state between replicas located on different nodes in the cluster (essentially providing redundancy for the service to be available even if one node in a cluster fails). A [partitioned service](service-fabric-concepts-partitioning.md) further divides its state (and access patterns to that state) across nodes in the cluster.

The following diagram shows the relationship between applications and service instances, partitions, and replicas.

![Partitions and Replicas within a Service][Image2]


## Describe a service

The service manifest declaratively defines the service type and version and specifies service metadata such as service type, health properties, load balancing metrics, and the service binaries and configuration files.  Put another way, it describes the code, configuration, and data packages that compose a service package to support one or more service types. Here is a simple example service manifest:

~~~
<?xml version="1.0" encoding="utf-8" ?>
<ServiceManifest Name="MyServiceManifest" Version="SvcManifestVersion1" xmlns="http://schemas.microsoft.com/2011/01/fabric" xmlns:xsi="http://www.w3.org/2001/XMLSchema-instance">
  <Description>An example service manifest</Description>
  <ServiceTypes>
    <StatelessServiceType ServiceTypeName="MyServiceType" />
  </ServiceTypes>
  <CodePackage Name="MyCode" Version="CodeVersion1">
    <SetupEntryPoint>
      <ExeHost>
        <Program>MySetup.bat</Program>
      </ExeHost>
    </SetupEntryPoint>
    <EntryPoint>
      <ExeHost>
        <Program>MyServiceHost.exe</Program>
      </ExeHost>
    </EntryPoint>
  </CodePackage>
  <ConfigPackage Name="MyConfig" Version="ConfigVersion1" />
  <DataPackage Name="MyData" Version="DataVersion1" />
</ServiceManifest>
~~~

**Version** attributes are unstructured strings and not parsed by the system. These are used to version each component for upgrades.

**ServiceTypes** declares what service types are supported by the **CodePackages** in this manifest. When a service is instantiated against one of these service types, all code packages declared in this manifest are activated by running their entry points. The resulting processes are expected to register the supported service types at runtime. Note that service types are declared at the manifest level and not the code package level. So when there are multiple code packages, they are all activated whenever the system looks for any one of the declared service types.

**SetupEntryPoint** is a privileged entry point that runs with the same credentials as Service Fabric (typically the *LocalSystem* account) before any other entry point. The executable specified by **EntryPoint** is typically the long-running service host, so having a separate setup entry point avoids having to run the service host with high privileges for extended periods of time. The executable specified by **EntryPoint** is run after **SetupEntryPoint** exits successfully. The resulting process is monitored and re-started (beginning again with **SetupEntryPoint**) if it ever terminates or crashes.

**DataPackage** declares a folder named by the **Name** attribute that contains arbitrary static data to be consumed by the process at runtime.

**ConfigPackage** declares a folder named by the **Name** attribute that contains a *Settings.xml* file. This file contains sections of user-defined, key-value pair settings that the process can read back at runtime. During upgrade, if only the **ConfigPackage** **version** has changed, then the running process is not restarted. Instead, a callback notifies the process that configuration settings have changed so they can be reloaded dynamically. Here is an example *Settings.xml*  file:

~~~
<Settings xmlns:xsd="http://www.w3.org/2001/XMLSchema" xmlns:xsi="http://www.w3.org/2001/XMLSchema-instance" xmlns="http://schemas.microsoft.com/2011/01/fabric">
  <Section Name="MyConfigurationSecion">
    <Parameter Name="MySettingA" Value="Foo" />
    <Parameter Name="MySettingB" Value="Bar" />
  </Section>
</Settings>
~~~

> [AZURE.NOTE] A service manifest can contain multiple code, configuration, and data packages, each of which can be versioned independently.

<!--
For more information about other features supported by service manifests, refer to the following articles:

*TODO: LoadMetrics, PlacementConstraints, ServicePlacementPolicies
*TODO: Resources
*TODO: Health properties
*TODO: Trace filters
*TODO: Configuration overrides
-->

## Describe an application


The application manifest declaratively describes the application type and version and specifies service composition metadata such as stable names, partitioning scheme, instance count/replication factor, security/isolation policy, placement constraints, configuration overrides, and constituent service types. The load balancing domains into which the application is placed are also described.
Thus, an application manifest describes elements at the application level and references one or more service manifests to compose an application type. Here is a simple example application manifest:

~~~
<?xml version="1.0" encoding="utf-8" ?>
<ApplicationManifest
      ApplicationTypeName="MyApplicationType"
      ApplicationTypeVersion="AppManifestVersion1"
      xmlns="http://schemas.microsoft.com/2011/01/fabric"
      xmlns:xsi="http://www.w3.org/2001/XMLSchema-instance">
  <Description>An example application manifest</Description>
  <ServiceManifestImport>
    <ServiceManifestRef ServiceManifestName="MyServiceManifest" ServiceManifestVersion="SvcManifestVersion1"/>
  </ServiceManifestImport>
  <DefaultServices>
     <Service Name="MyService">
         <StatelessService ServiceTypeName="MyServiceType" InstanceCount="1">
             <SingletonPartition/>
         </StatelessService>
     </Service>
  </DefaultServices>
</ApplicationManifest>
~~~

Like service manifests, **Version** attributes are unstructured strings and not parsed by the system. These are also used to version each component for upgrades.

**ServiceManifestImport** contains references to service manifests composing this application type. Imported service manifests determine what service types are valid within this application type.

**DefaultServices** declares service instances that are automatically created whenever an application is instantiated against this application type. Default services are just a convenience and behave like normal services in every respect after they have been created. They are upgraded along with any other services in the application instance and can be removed as well.

> [AZURE.NOTE] An application manifest can contain multiple service manifest imports and default services. Each service manifest import can be versioned independently.

To learn how to maintain different application and service parameters for individual environments, see [Managing application parameters for multiple environments](service-fabric-manage-multiple-environment-app-configuration.md)

<!--
For more information about other features supported by application manifests, refer to the following articles:

*TODO: Application parameters
*TODO: Security, Principals, RunAs, SecurityAccessPolicy
*TODO: Service Templates
-->

## Package an application

### Package layout

The application manifest, service manifest(s), and other necessary package files must be organized in a specific layout for deployment into a Service Fabric cluster. The example manifests in this article would need to be organized in the following directory structure:

~~~
PS D:\temp> tree /f .\MyApplicationType

D:\TEMP\MYAPPLICATIONTYPE
│   ApplicationManifest.xml
│
└───MyServiceManifest
    │   ServiceManifest.xml
    │
    ├───MyCode
    │       MyServiceHost.exe
    │
    ├───MyConfig
    │       Settings.xml
    │
    └───MyData
            init.dat
~~~

The folders are named to match the **Name** attributes of each corresponding element. For example, if the service manifest contained two code packages with names **MyCodeA** and **MyCodeB**, then there would need to be two folders with the same names containing the necessary binaries for each code package.

### Using the SetupEntryPoint

Typical scenarios for using SetupEntryPoint are when you need to run an executable before the service starts or you need to perform an operation with elevated privileges. For example:

- Setting up and initializing environment variables that the service executable needs. This is not limited to only executables written using the Service Fabric programming models. For example, npm.exe needs some to have some environment variables configured when deploying a node.js application.

- Setting up access control by installing security certificates.

### Building a package using Visual Studio

If you use Visual Studio 2015 to create your application, you can use the Package command to automatically create a package that matches the layout described above.

To create a package, simply right click on the application project in Solution Explorer and choose the Package command, as shown below:

![][2]

When packaging is complete, you will find the location of the package in the Output window. Note that the packaging step occurs automatically when you deploy or debug your application in Visual Studio.

### Testing the package

The package structure can be locally verified through PowerShell using the **Test-ServiceFabricApplicationPackage** command, which will check for manifest parsing issues and verify all references. Note that this command only verifies the structural correctness of the directories and files in the package - it will not verify any of the code or data package contents beyond checking that all necessary files are present:

~~~
PS D:\temp> Test-ServiceFabricApplicationPackage .\MyApplicationType
False
Test-ServiceFabricApplicationPackage : The EntryPoint MySetup.bat is not found.
FileName: C:\Users\servicefabric\AppData\Local\Temp\TestApplicationPackage_7195781181\nrri205a.e2h\MyApplicationType\MyServiceManifest\ServiceManifest.xml
~~~

This error shows that the *MySetup.bat* file referenced in the service manifest **SetupEntryPoint** is missing from the code package. After adding the missing file, the application verification passes:

~~~
PS D:\temp> tree /f .\MyApplicationType

D:\TEMP\MYAPPLICATIONTYPE
│   ApplicationManifest.xml
│
└───MyServiceManifest
    │   ServiceManifest.xml
    │
    ├───MyCode
    │       MyServiceHost.exe
    │       MySetup.bat
    │
    ├───MyConfig
    │       Settings.xml
    │
    └───MyData
            init.dat

PS D:\temp> Test-ServiceFabricApplicationPackage .\MyApplicationType
True
PS D:\temp>
~~~

Once the application is packaged correctly and passes verification, then it's ready for deployment.

## Next steps

[Deploy and remove applications][10]
[Managing application parameters for multiple environments][11]
[RunAs: Running a Service Fabric application with different security permissions][12]
<!--Image references-->
[1]: ./media/service-fabric-application-model/application-model.jpg
[2]: ./media/service-fabric-application-model/vs-package-command.png
[Image1]: media/service-fabric-application-model/Service1.jpg
[Image2]: media/service-fabric-application-model/Service2.jpg

<!--Link references--In actual articles, you only need a single period before the slash-->
[10]: service-fabric-deploy-remove-applications.md
[11]: service-fabric-manage-multiple-environment-app-configuration.md
[12]: service-fabric-application-runas-security.md
>>>>>>> c52b6d04
<|MERGE_RESOLUTION|>--- conflicted
+++ resolved
@@ -1,4 +1,3 @@
-<<<<<<< HEAD
 <properties
    pageTitle="Service Fabric application model | Microsoft Azure"
    description="How to model and describe applications and services in Service Fabric."
@@ -28,7 +27,7 @@
 ![][1]
 
 
-An application type is a categorization of an application, consisting of a bundle of service types. A service type is a categorization of a service. The categorization can have different settings and configurations, but the core functionality remains the same. The instances of a service are the different service configuration variations of the same service type.  
+An application type is a categorization of an application and consists of a bundle of service types. A service type is a categorization of a service. The categorization can have different settings and configurations, but the core functionality remains the same. The instances of a service are the different service configuration variations of the same service type.  
 
 Classes (or "types") of applications and services are described through XML files (application manifests and service manifests) that are the templates against which applications can be instantiated. The code for different application instances will run as separate processes even when hosted by the same Service Fabric node. Furthermore, the lifecycle of each application instance can be managed (i.e. upgraded) independently. The following diagram shows how application types are composed of service types, which in turn are composed of code, configuration, and packages.
 
@@ -75,11 +74,11 @@
 
 **ServiceTypes** declares what service types are supported by **CodePackages** in this manifest. When a service is instantiated against one of these service types, all code packages declared in this manifest are activated by running their entry points. The resulting processes are expected to register the supported service types at run time. Note that service types are declared at the manifest level and not the code package level. So when there are multiple code packages, they are all activated whenever the system looks for any one of the declared service types.
 
-**SetupEntryPoint** is a privileged entry point that runs with the same credentials as Service Fabric (typically the *LocalSystem* account) before any other entry point. The executable specified by **EntryPoint** is typically the long-running service host. Having a separate setup entry point avoids having to run the service host with high privileges for extended periods of time. The executable specified by **EntryPoint** is run after **SetupEntryPoint** exits successfully. The resulting process is monitored and restarted (beginning again with **SetupEntryPoint**) if it ever terminates or crashes.
+**SetupEntryPoint** is a privileged entry point that runs with the same credentials as Service Fabric (typically the *LocalSystem* account) before any other entry point. The executable specified by **EntryPoint** is typically the long-running service host. The presence of a separate setup entry point avoids having to run the service host with high privileges for extended periods of time. The executable specified by **EntryPoint** is run after **SetupEntryPoint** exits successfully. The resulting process is monitored and restarted (beginning again with **SetupEntryPoint**) if it ever terminates or crashes.
 
 **DataPackage** declares a folder, named by the **Name** attribute, that contains arbitrary static data to be consumed by the process at run time.
 
-**ConfigPackage** declares a folder, named by the **Name** attribute, that contains a *Settings.xml* file. This file contains sections of user-defined, key-value pair settings that the process can read back at run time. During upgrade, if only the **ConfigPackage** **version** has changed, then the running process is not restarted. Instead, a callback notifies the process that configuration settings have changed so they can be reloaded dynamically. Here is an example *Settings.xml*  file:
+**ConfigPackage** declares a folder, named by the **Name** attribute, that contains a *Settings.xml* file. This file contains sections of user-defined, key-value pair settings that the process can read back at run time. During an upgrade, if only the **ConfigPackage** **version** has changed, then the running process is not restarted. Instead, a callback notifies the process that configuration settings have changed so they can be reloaded dynamically. Here is an example *Settings.xml*  file:
 
 ~~~
 <Settings xmlns:xsd="http://www.w3.org/2001/XMLSchema" xmlns:xsi="http://www.w3.org/2001/XMLSchema-instance" xmlns="http://schemas.microsoft.com/2011/01/fabric">
@@ -90,7 +89,7 @@
 </Settings>
 ~~~
 
-> [AZURE.NOTE] A service manifest can contain multiple code, configuration, and data packages, each of which can be versioned independently.
+> [AZURE.NOTE] A service manifest can contain multiple code, configuration, and data packages. Each of those can be versioned independently.
 
 <!--
 For more information about other features supported by service manifests, refer to the following articles:
@@ -129,7 +128,7 @@
 </ApplicationManifest>
 ~~~
 
-Like service manifests, **Version** attributes are unstructured strings and not parsed by the system. These are also used to version each component for upgrades.
+Like service manifests, **Version** attributes are unstructured strings and are not parsed by the system. These are also used to version each component for upgrades.
 
 **ServiceManifestImport** contains references to service manifests that compose this application type. Imported service manifests determine what service types are valid within this application type.
 
@@ -172,13 +171,13 @@
             init.dat
 ~~~
 
-The folders are named to match the **Name** attributes of each corresponding element. For example, if the service manifest contained two code packages with names **MyCodeA** and **MyCodeB**, then there would need to be two folders with the same names to contain the necessary binaries for each code package.
+The folders are named to match the **Name** attributes of each corresponding element. For example, if the service manifest contained two code packages with the names **MyCodeA** and **MyCodeB**, then two folders with the same names would contain the necessary binaries for each code package.
 
 ### Use SetupEntryPoint
 
 Typical scenarios for using **SetupEntryPoint** are when you need to run an executable before the service starts or you need to perform an operation with elevated privileges. For example:
 
-- Setting up and initializing environment variables that the service executable needs. This is not limited to only executables written via the Service Fabric programming models. For example, npm.exe needs to have some environment variables configured for deploying a node.js application.
+- Setting up and initializing environment variables that the service executable needs. This is not limited to only executables written via the Service Fabric programming models. For example, npm.exe needs some environment variables configured for deploying a node.js application.
 
 - Setting up access control by installing security certificates.
 
@@ -186,7 +185,7 @@
 
 If you use Visual Studio 2015 to create your application, you can use the Package command to automatically create a package that matches the layout described above.
 
-To create a package, right-click on the application project in Solution Explorer and choose the Package command, as shown below:
+To create a package, right-click the application project in Solution Explorer and choose the Package command, as shown below:
 
 ![][2]
 
@@ -248,253 +247,4 @@
 <!--Link references--In actual articles, you only need a single period before the slash-->
 [10]: service-fabric-deploy-remove-applications.md
 [11]: service-fabric-manage-multiple-environment-app-configuration.md
-[12]: service-fabric-application-runas-security.md
-=======
-<properties
-   pageTitle="Service Fabric application model | Microsoft Azure"
-   description="How to model and describe applications and services in Service Fabric."
-   services="service-fabric"
-   documentationCenter=".net"
-   authors="alexwun"
-   manager="timlt"
-   editor="mani-ramaswamy"/>
-
-<tags
-   ms.service="service-fabric"
-   ms.devlang="dotnet"
-   ms.topic="article"
-   ms.tgt_pltfrm="NA"
-   ms.workload="NA"
-   ms.date="11/02/2015"
-   ms.author="alexwun"/>
-
-# Model an application in Service Fabric
-
-This article provides an overview of the Service Fabric application model and describes how to define an application and service via manifest files and get the application packaged and ready for deployment.
-
-## Understand the application model
-
-An application is a collection of constituent services that perform a certain function(s). A service performs a complete and standalone function (they can start and run independent of other services) and is composed of code, configuration, and data. For each service, code consists of the executable binaries, configuration consists of service settings that can be loaded at runtime, and data consists of arbitrary static data to be consumed by the service. Each component in this hierarchical application model can be versioned and upgraded independently.
-
-![][1]
-
-
-An application type is a categorization of an application, consisting of a bundle of service types. A service type is a categorization of a service, which can have different settings and configurations but the core functionality remains the same. The instances of a service are the different service configuration variations of the same service type.  
-
-Classes (or "types") of applications and services are described using XML files (application manifests and service manifests) that are the templates against which applications can be instantiated. The code for different application instances will run as separate processes even when hosted by the same Service Fabric node. Furthermore, the lifecycle of each application instance can be managed (i.e. upgraded) independently. The following diagram shows how application types are composed of service types, which in turn are composed of code, configuration, and packages.
-
-![Service Fabric ApplicationTypes and ServiceTypes][Image1]
-
-Two different manifest files are used to describe applications and services: the service manifest and application manifest, which are covered in detail in the ensuing sections.
-
-There can be one or more instances of a service type active in the cluster. For example, Stateful service instances, or replicas, achieve high reliability by replicating state between replicas located on different nodes in the cluster (essentially providing redundancy for the service to be available even if one node in a cluster fails). A [partitioned service](service-fabric-concepts-partitioning.md) further divides its state (and access patterns to that state) across nodes in the cluster.
-
-The following diagram shows the relationship between applications and service instances, partitions, and replicas.
-
-![Partitions and Replicas within a Service][Image2]
-
-
-## Describe a service
-
-The service manifest declaratively defines the service type and version and specifies service metadata such as service type, health properties, load balancing metrics, and the service binaries and configuration files.  Put another way, it describes the code, configuration, and data packages that compose a service package to support one or more service types. Here is a simple example service manifest:
-
-~~~
-<?xml version="1.0" encoding="utf-8" ?>
-<ServiceManifest Name="MyServiceManifest" Version="SvcManifestVersion1" xmlns="http://schemas.microsoft.com/2011/01/fabric" xmlns:xsi="http://www.w3.org/2001/XMLSchema-instance">
-  <Description>An example service manifest</Description>
-  <ServiceTypes>
-    <StatelessServiceType ServiceTypeName="MyServiceType" />
-  </ServiceTypes>
-  <CodePackage Name="MyCode" Version="CodeVersion1">
-    <SetupEntryPoint>
-      <ExeHost>
-        <Program>MySetup.bat</Program>
-      </ExeHost>
-    </SetupEntryPoint>
-    <EntryPoint>
-      <ExeHost>
-        <Program>MyServiceHost.exe</Program>
-      </ExeHost>
-    </EntryPoint>
-  </CodePackage>
-  <ConfigPackage Name="MyConfig" Version="ConfigVersion1" />
-  <DataPackage Name="MyData" Version="DataVersion1" />
-</ServiceManifest>
-~~~
-
-**Version** attributes are unstructured strings and not parsed by the system. These are used to version each component for upgrades.
-
-**ServiceTypes** declares what service types are supported by the **CodePackages** in this manifest. When a service is instantiated against one of these service types, all code packages declared in this manifest are activated by running their entry points. The resulting processes are expected to register the supported service types at runtime. Note that service types are declared at the manifest level and not the code package level. So when there are multiple code packages, they are all activated whenever the system looks for any one of the declared service types.
-
-**SetupEntryPoint** is a privileged entry point that runs with the same credentials as Service Fabric (typically the *LocalSystem* account) before any other entry point. The executable specified by **EntryPoint** is typically the long-running service host, so having a separate setup entry point avoids having to run the service host with high privileges for extended periods of time. The executable specified by **EntryPoint** is run after **SetupEntryPoint** exits successfully. The resulting process is monitored and re-started (beginning again with **SetupEntryPoint**) if it ever terminates or crashes.
-
-**DataPackage** declares a folder named by the **Name** attribute that contains arbitrary static data to be consumed by the process at runtime.
-
-**ConfigPackage** declares a folder named by the **Name** attribute that contains a *Settings.xml* file. This file contains sections of user-defined, key-value pair settings that the process can read back at runtime. During upgrade, if only the **ConfigPackage** **version** has changed, then the running process is not restarted. Instead, a callback notifies the process that configuration settings have changed so they can be reloaded dynamically. Here is an example *Settings.xml*  file:
-
-~~~
-<Settings xmlns:xsd="http://www.w3.org/2001/XMLSchema" xmlns:xsi="http://www.w3.org/2001/XMLSchema-instance" xmlns="http://schemas.microsoft.com/2011/01/fabric">
-  <Section Name="MyConfigurationSecion">
-    <Parameter Name="MySettingA" Value="Foo" />
-    <Parameter Name="MySettingB" Value="Bar" />
-  </Section>
-</Settings>
-~~~
-
-> [AZURE.NOTE] A service manifest can contain multiple code, configuration, and data packages, each of which can be versioned independently.
-
-<!--
-For more information about other features supported by service manifests, refer to the following articles:
-
-*TODO: LoadMetrics, PlacementConstraints, ServicePlacementPolicies
-*TODO: Resources
-*TODO: Health properties
-*TODO: Trace filters
-*TODO: Configuration overrides
--->
-
-## Describe an application
-
-
-The application manifest declaratively describes the application type and version and specifies service composition metadata such as stable names, partitioning scheme, instance count/replication factor, security/isolation policy, placement constraints, configuration overrides, and constituent service types. The load balancing domains into which the application is placed are also described.
-Thus, an application manifest describes elements at the application level and references one or more service manifests to compose an application type. Here is a simple example application manifest:
-
-~~~
-<?xml version="1.0" encoding="utf-8" ?>
-<ApplicationManifest
-      ApplicationTypeName="MyApplicationType"
-      ApplicationTypeVersion="AppManifestVersion1"
-      xmlns="http://schemas.microsoft.com/2011/01/fabric"
-      xmlns:xsi="http://www.w3.org/2001/XMLSchema-instance">
-  <Description>An example application manifest</Description>
-  <ServiceManifestImport>
-    <ServiceManifestRef ServiceManifestName="MyServiceManifest" ServiceManifestVersion="SvcManifestVersion1"/>
-  </ServiceManifestImport>
-  <DefaultServices>
-     <Service Name="MyService">
-         <StatelessService ServiceTypeName="MyServiceType" InstanceCount="1">
-             <SingletonPartition/>
-         </StatelessService>
-     </Service>
-  </DefaultServices>
-</ApplicationManifest>
-~~~
-
-Like service manifests, **Version** attributes are unstructured strings and not parsed by the system. These are also used to version each component for upgrades.
-
-**ServiceManifestImport** contains references to service manifests composing this application type. Imported service manifests determine what service types are valid within this application type.
-
-**DefaultServices** declares service instances that are automatically created whenever an application is instantiated against this application type. Default services are just a convenience and behave like normal services in every respect after they have been created. They are upgraded along with any other services in the application instance and can be removed as well.
-
-> [AZURE.NOTE] An application manifest can contain multiple service manifest imports and default services. Each service manifest import can be versioned independently.
-
-To learn how to maintain different application and service parameters for individual environments, see [Managing application parameters for multiple environments](service-fabric-manage-multiple-environment-app-configuration.md)
-
-<!--
-For more information about other features supported by application manifests, refer to the following articles:
-
-*TODO: Application parameters
-*TODO: Security, Principals, RunAs, SecurityAccessPolicy
-*TODO: Service Templates
--->
-
-## Package an application
-
-### Package layout
-
-The application manifest, service manifest(s), and other necessary package files must be organized in a specific layout for deployment into a Service Fabric cluster. The example manifests in this article would need to be organized in the following directory structure:
-
-~~~
-PS D:\temp> tree /f .\MyApplicationType
-
-D:\TEMP\MYAPPLICATIONTYPE
-│   ApplicationManifest.xml
-│
-└───MyServiceManifest
-    │   ServiceManifest.xml
-    │
-    ├───MyCode
-    │       MyServiceHost.exe
-    │
-    ├───MyConfig
-    │       Settings.xml
-    │
-    └───MyData
-            init.dat
-~~~
-
-The folders are named to match the **Name** attributes of each corresponding element. For example, if the service manifest contained two code packages with names **MyCodeA** and **MyCodeB**, then there would need to be two folders with the same names containing the necessary binaries for each code package.
-
-### Using the SetupEntryPoint
-
-Typical scenarios for using SetupEntryPoint are when you need to run an executable before the service starts or you need to perform an operation with elevated privileges. For example:
-
-- Setting up and initializing environment variables that the service executable needs. This is not limited to only executables written using the Service Fabric programming models. For example, npm.exe needs some to have some environment variables configured when deploying a node.js application.
-
-- Setting up access control by installing security certificates.
-
-### Building a package using Visual Studio
-
-If you use Visual Studio 2015 to create your application, you can use the Package command to automatically create a package that matches the layout described above.
-
-To create a package, simply right click on the application project in Solution Explorer and choose the Package command, as shown below:
-
-![][2]
-
-When packaging is complete, you will find the location of the package in the Output window. Note that the packaging step occurs automatically when you deploy or debug your application in Visual Studio.
-
-### Testing the package
-
-The package structure can be locally verified through PowerShell using the **Test-ServiceFabricApplicationPackage** command, which will check for manifest parsing issues and verify all references. Note that this command only verifies the structural correctness of the directories and files in the package - it will not verify any of the code or data package contents beyond checking that all necessary files are present:
-
-~~~
-PS D:\temp> Test-ServiceFabricApplicationPackage .\MyApplicationType
-False
-Test-ServiceFabricApplicationPackage : The EntryPoint MySetup.bat is not found.
-FileName: C:\Users\servicefabric\AppData\Local\Temp\TestApplicationPackage_7195781181\nrri205a.e2h\MyApplicationType\MyServiceManifest\ServiceManifest.xml
-~~~
-
-This error shows that the *MySetup.bat* file referenced in the service manifest **SetupEntryPoint** is missing from the code package. After adding the missing file, the application verification passes:
-
-~~~
-PS D:\temp> tree /f .\MyApplicationType
-
-D:\TEMP\MYAPPLICATIONTYPE
-│   ApplicationManifest.xml
-│
-└───MyServiceManifest
-    │   ServiceManifest.xml
-    │
-    ├───MyCode
-    │       MyServiceHost.exe
-    │       MySetup.bat
-    │
-    ├───MyConfig
-    │       Settings.xml
-    │
-    └───MyData
-            init.dat
-
-PS D:\temp> Test-ServiceFabricApplicationPackage .\MyApplicationType
-True
-PS D:\temp>
-~~~
-
-Once the application is packaged correctly and passes verification, then it's ready for deployment.
-
-## Next steps
-
-[Deploy and remove applications][10]
-[Managing application parameters for multiple environments][11]
-[RunAs: Running a Service Fabric application with different security permissions][12]
-<!--Image references-->
-[1]: ./media/service-fabric-application-model/application-model.jpg
-[2]: ./media/service-fabric-application-model/vs-package-command.png
-[Image1]: media/service-fabric-application-model/Service1.jpg
-[Image2]: media/service-fabric-application-model/Service2.jpg
-
-<!--Link references--In actual articles, you only need a single period before the slash-->
-[10]: service-fabric-deploy-remove-applications.md
-[11]: service-fabric-manage-multiple-environment-app-configuration.md
-[12]: service-fabric-application-runas-security.md
->>>>>>> c52b6d04
+[12]: service-fabric-application-runas-security.md