--- conflicted
+++ resolved
@@ -13,11 +13,7 @@
    ms.topic="article"
    ms.tgt_pltfrm="na"
    ms.workload="na"
-<<<<<<< HEAD
-   ms.date="09/03/2015"
-=======
    ms.date="10/23/2015"
->>>>>>> 08be3281
    ms.author="oanapl"/>
 
 # Introduction to Service Fabric Health Monitoring
