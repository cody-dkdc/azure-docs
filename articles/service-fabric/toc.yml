- name: Service Fabric Documentation
  href: index.yml
- name: Overview
  items:
  - name: What is Service Fabric?
    href: service-fabric-overview.md
- name: Quickstarts
  expanded: true
  items:
  - name: Create .NET application
    href: service-fabric-quickstart-dotnet.md
  - name: Deploy a Linux container application
    href: service-fabric-quickstart-containers-linux.md
  - name: Deploy a Windows container application
    href: service-fabric-quickstart-containers.md
  - name: Java Quickstarts
    items:
    - name: Deploy a Spring Boot application
      href: service-fabric-quickstart-java-spring-boot.md
    - name: Deploy a Reliable Services application
      href: service-fabric-quickstart-java-reliable-services.md
- name: Tutorials
  items:
  - name: Deploy a .NET app
    items:
    - name: 1- Build a .NET application
      href: service-fabric-tutorial-create-dotnet-app.md
    - name: 2- Deploy the application
      href: service-fabric-tutorial-deploy-app-to-party-cluster.md
    - name: 3- Configure CI/CD
      href: service-fabric-tutorial-deploy-app-with-cicd-vsts.md
    - name: 4- Monitor and Diagnose
      href: service-fabric-tutorial-monitoring-aspnet.md
  - name: Deploy a Java app
    items:
    - name: 1- Build a Java application
      href: service-fabric-tutorial-create-java-app.md
    - name: 2- Debug the application
      href: service-fabric-tutorial-debug-log-local-cluster.md
    - name: 3- Deploy the application
      href: service-fabric-tutorial-java-deploy-azure.md
    - name: 4- Monitor and diagnose
      href: service-fabric-tutorial-java-elk.md
    - name: 5- Configure CI/CD 
      href: service-fabric-tutorial-java-jenkins.md
  - name: Containerize an existing .NET app
    items:
    - name: 1- Deploy a .NET app using Docker Compose
      href: service-fabric-host-app-in-a-container.md
    - name: 2- Monitor your container
      href: service-fabric-tutorial-monitoring-wincontainers.md
  - name: Create a Linux container app
    items:
    - name: 1- Create container images
      href: service-fabric-tutorial-create-container-images.md
    - name: 2- Package and deploy containers
      href: service-fabric-tutorial-package-containers.md
    - name: 3- Fail over and scale
      href: service-fabric-tutorial-containers-failover.md
  - name: Create and manage a cluster
    items:
    - name: 1- Create a cluster on Azure
      items:
      - name: 1a- Create a Windows cluster
        href: service-fabric-tutorial-create-vnet-and-windows-cluster.md
      - name: 1b- Create a Linux cluster
        href: service-fabric-tutorial-create-vnet-and-linux-cluster.md
    - name: 2- Scale the cluster
      href: service-fabric-tutorial-scale-cluster.md
    - name: 3- Upgrade the cluster runtime
      href: service-fabric-tutorial-upgrade-cluster.md
    - name: 4- Deploy API Management with Service Fabric
      href: service-fabric-tutorial-deploy-api-management.md
- name: Samples
  items:
  - name: Code samples
    href: https://azure.microsoft.com/resources/samples/?service=service-fabric
  - name: Azure PowerShell
    href: service-fabric-powershell-samples.md
  - name: Service Fabric CLI
    href: samples-cli.md
- name: Concepts
  items:
  - name: Understand microservices
    href: service-fabric-overview-microservices.md
  - name: Big picture
    href: service-fabric-content-roadmap.md
  - name: Application scenarios
    href: service-fabric-application-scenarios.md
  - name: Patterns and scenarios
    href: service-fabric-patterns-and-scenarios.md
  - name: Architecture
    href: service-fabric-architecture.md
  - name: Terminology
    href: service-fabric-technical-overview.md
  - name: Supported programming models
    href: service-fabric-choose-framework.md
    items:
    - name: Containers
      href: service-fabric-containers-overview.md
      items:
      - name: Docker compose (preview)
        href: service-fabric-docker-compose.md
      - name: Resource governance
        href: service-fabric-resource-governance.md
    - name: Reliable Services
      href: service-fabric-reliable-services-introduction.md
      items:
      - name: Service partitioning
        href: service-fabric-concepts-partitioning.md
      - name: Reliable Services lifecycle - C#
        href: service-fabric-reliable-services-lifecycle.md
      - name: Reliable Services lifecycle - Java
        href: service-fabric-reliable-services-lifecycle-java.md
      - name: Replica and instance lifecycle
        href: service-fabric-concepts-replica-lifecycle.md 
      - name: Reliable Collections
        href: service-fabric-reliable-services-reliable-collections.md
      - name: Reliable Collection guidelines & recommendations
        href: service-fabric-reliable-services-reliable-collections-guidelines.md
      - name: Working with Reliable Collections
        href: service-fabric-work-with-reliable-collections.md
      - name: Transactions and locks
        href: service-fabric-reliable-services-reliable-collections-transactions-locks.md
      - name: Reliable Concurrent Queue
        href: service-fabric-reliable-services-reliable-concurrent-queue.md
      - name: Reliable Collection serialization
<<<<<<< HEAD
        href: service-fabric-reliable-services-reliable-collections-serialization.md
      - name: Reliable State Manager and Reliable Collection internals
        href: service-fabric-reliable-services-reliable-collections-internals.md
      - name: Advanced usage
        href: service-fabric-reliable-services-advanced-usage.md
      - name: Reconfiguration
        href: service-fabric-concepts-reconfiguration.md
=======
        href: service-fabric-reliable-services-reliable-collections-serialization.md      
>>>>>>> 9f3c9fce
    - name: Reliable Actors
      href: service-fabric-reliable-actors-introduction.md
      items:
      - name: Architecture
        href: service-fabric-reliable-actors-platform.md
      - name: Implementing service-level features
        href: service-fabric-reliable-actors-using.md
      - name: Lifecycle and garbage collection
        href: service-fabric-reliable-actors-lifecycle.md
      - name: State management
        href: service-fabric-reliable-actors-state-management.md
      - name: Polymorphism
        href: service-fabric-reliable-actors-polymorphism.md
      - name: Reentrancy
        href: service-fabric-reliable-actors-reentrancy.md
      - name: Type serialization
        href: service-fabric-reliable-actors-notes-on-actor-type-serialization.md
    - name: Guest executables
      href: service-fabric-guest-executables-introduction.md
  - name: Applications and services
    items:
    - name: Application model
      href: service-fabric-application-model.md
    - name: Application and service manifests
      href: service-fabric-application-and-service-manifests.md
    - name: Hosting model
      href: service-fabric-hosting-model.md
    - name: Service state
      href: service-fabric-concepts-state.md    
    - name: Scalability of applications
      href: service-fabric-concepts-scalability.md
    - name: Availability of services
      href: service-fabric-availability-services.md       
    - name: Service communication
      href: service-fabric-connect-and-communicate-with-services.md
      items:
      - name: DNS service
        href: service-fabric-dnsservice.md
      - name: Reverse proxy
        href: service-fabric-reverseproxy.md
      - name: Configure reverse proxy for secure communication
        href: service-fabric-reverseproxy-configure-secure-communication.md
      - name: Reverse proxy diagnostics
        href: service-fabric-reverse-proxy-diagnostics.md
      - name: ASP.NET Core
        href: service-fabric-reliable-services-communication-aspnetcore.md
    - name: Application lifecycle
      href: service-fabric-application-lifecycle.md
      items:
      - name: Application upgrade
        href: service-fabric-application-upgrade.md
        items:
        - name: Configuration
          href: service-fabric-visualstudio-configure-upgrade.md
        - name: Application upgrade parameters
          href: service-fabric-application-upgrade-parameters.md
        - name: Data serialization in application upgrades
          href: service-fabric-application-upgrade-data-serialization.md
        - name: Application upgrades advanced topics
          href: service-fabric-application-upgrade-advanced.md
      - name: Manage applications for multiple environments
        href: service-fabric-manage-multiple-environment-app-configuration.md
      - name: Testing apps with fault analysis
        href: service-fabric-testability-overview.md
      - name: The ImageStoreConnectionString setting
        href: service-fabric-image-store-connection-string.md
    - name: Service resources
      href: service-fabric-service-manifest-resources.md
  - name: Clusters
    href: service-fabric-deploy-anywhere.md
    items:
    - name: Cluster security
      href: service-fabric-cluster-security.md
    - name: Feature differences between Linux and Windows
      href: service-fabric-linux-windows-differences.md
    - name: Clusters on Azure
      items:
      - name: Node types and VM Scale Sets
        href: service-fabric-cluster-nodetypes.md
      - name: Cluster networking patterns
        href: service-fabric-patterns-networking.md
    - name: Cluster resource manager
      href: service-fabric-cluster-resource-manager-introduction.md
      items:
      - name: Architecture
        href: service-fabric-cluster-resource-manager-architecture.md
      - name: Describe a cluster
        href: service-fabric-cluster-resource-manager-cluster-description.md
      - name: Application groups overview
        href: service-fabric-cluster-resource-manager-application-groups.md
      - name: Configure Cluster Resource Manager settings
        href: service-fabric-cluster-resource-manager-configure-services.md
      - name: Resource consumption metrics
        href: service-fabric-cluster-resource-manager-metrics.md
      - name: Use service affinity
        href: service-fabric-cluster-resource-manager-advanced-placement-rules-affinity.md
      - name: Service placement policies
        href: service-fabric-cluster-resource-manager-advanced-placement-rules-placement-policies.md
      - name: Manage a cluster
        href: service-fabric-cluster-resource-manager-management-integration.md
      - name: Cluster defragmentation
        href: service-fabric-cluster-resource-manager-defragmentation-metrics.md
      - name: Balance a cluster
        href: service-fabric-cluster-resource-manager-balancing.md
      - name: Throttling
        href: service-fabric-cluster-resource-manager-advanced-throttling.md
      - name: Service movement
        href: service-fabric-cluster-resource-manager-movement-cost.md
  - name: Monitoring and diagnostics
    items:
    - name: Monitor and diagnose applications
      href: service-fabric-diagnostics-overview.md
    - name: Generate events
      items:
      - name: Generate platform level events
        href: service-fabric-diagnostics-event-generation-infra.md
        items:
        - name: Operational channel
          href: service-fabric-diagnostics-event-generation-operational.md
        - name: Reliable Services events
          href: service-fabric-reliable-services-diagnostics.md
        - name: Reliable Actors events
          href: service-fabric-reliable-actors-diagnostics.md
        - name: Performance metrics
          href: service-fabric-diagnostics-event-generation-perf.md
        - name: Monitoring Service Remoting
          href: service-fabric-reliable-serviceremoting-diagnostics.md
      - name: Generate application level events
        href: service-fabric-diagnostics-event-generation-app.md
    - name: Inspect application and cluster health
      items:
      - name: Monitor Service Fabric health
        href: service-fabric-health-introduction.md
      - name: Report and check service health
        href: service-fabric-diagnostics-how-to-report-and-check-service-health.md
      - name: Add custom health reports
        href: service-fabric-report-health.md
      - name: Troubleshoot with system health reports
        href: service-fabric-understand-and-troubleshoot-with-system-health-reports.md
      - name: View health reports
        href: service-fabric-view-entities-aggregated-health.md
    - name: Aggregate events
      items:
      - name: Aggregate events with EventFlow
        href: service-fabric-diagnostics-event-aggregation-eventflow.md
      - name: Aggregate events with Azure Diagnostics
        items:
        - name: Windows
          href: service-fabric-diagnostics-event-aggregation-wad.md
        - name: Linux
          href: service-fabric-diagnostics-event-aggregation-lad.md
    - name: Analyze events
      items:
      - name: Analyze events with Application Insights
        href: service-fabric-diagnostics-event-analysis-appinsights.md
      - name: Analyze events with OMS
        href: service-fabric-diagnostics-event-analysis-oms.md
    - name: Troubleshoot your local cluster
      href: service-fabric-troubleshoot-local-cluster-setup.md
  - name: Integration with API Management
    href: service-fabric-api-management-overview.md
- name: How-to guides
  items:
  - name: Set up your development environment
    items:
    - name: Windows
      href: service-fabric-get-started.md
    - name: Linux
      href: service-fabric-get-started-linux.md
    - name: Mac OS
      href: service-fabric-get-started-mac.md
    - name: Set up the Service Fabric CLI
      href: service-fabric-cli.md
  - name: Plan and prepare
    items:
    - name: Plan cluster capacity
      href: service-fabric-cluster-capacity.md
    - name: Plan for standalone cluster deployment
      href: service-fabric-cluster-standalone-deployment-preparation.md
    - name: Prepare for disaster recovery
      href: service-fabric-disaster-recovery.md
    - name: Plan application capacity
      href: service-fabric-capacity-planning.md
  - name: Create your first...
    items:
    - name: C# application in Visual Studio
      href: service-fabric-create-your-first-application-in-visual-studio.md
    - name: Windows container application
      href: service-fabric-get-started-containers.md
    - name: Linux container application
      href: service-fabric-get-started-containers-linux.md
    - name: C# Reliable Services application on Windows
      href: service-fabric-reliable-services-quick-start.md
    - name: Java Reliable Services application on Linux
      href: service-fabric-reliable-services-quick-start-java.md
    - name: C# Reliable Services application on Linux
      href: service-fabric-create-your-first-linux-application-with-csharp.md
    - name: C# Reliable Actors application on Windows
      href: service-fabric-reliable-actors-get-started.md
    - name: Java Reliable Actors application on Linux
      href: service-fabric-create-your-first-linux-application-with-java.md
    - name: Guest executable application on Windows
      href: quickstart-guest-app.md
    - name: Standalone cluster
      href: service-fabric-get-started-standalone-cluster.md
  - name: Build an application
    items:
    - name: Build a guest executable service
      items:
      - name: Deploy a guest executable
        href: service-fabric-deploy-existing-app.md
      - name: Deploy multiple guest executables
        href: service-fabric-deploy-multiple-apps.md
    - name: Build a container service
      items:
      - name: Container security
        href: service-fabric-securing-containers.md
      - name: Docker compose (preview)
        href: service-fabric-docker-compose.md
      - name: Resource governance for containers and services
        href: service-fabric-resource-governance.md
      - name: Volume and logging drivers
        href: service-fabric-containers-volume-logging-drivers.md
      - name: Services inside containers
        href: service-fabric-services-inside-containers.md
      - name: Container networking modes
        href: service-fabric-networking-modes.md
    - name: Build a Reliable Services service
      items:
      - name: Reliable Collections
        items:
        - name: Working with Reliable Collections
          href: service-fabric-work-with-reliable-collections.md
        - name: Reliable Concurrent Queue
          href: service-fabric-reliable-services-reliable-concurrent-queue.md
        - name: Reliable Collection serialization
          href: service-fabric-reliable-services-reliable-collections-serialization.md
      - name: Communicate with services
        items:
        - name: Communicate with Reliable Services
          href: service-fabric-reliable-services-communication.md
        - name: Service Remoting - C#
          href: service-fabric-reliable-services-communication-remoting.md
        - name: Service Remoting - Java
          href: service-fabric-reliable-services-communication-remoting-java.md
        - name: WCF
          href: service-fabric-reliable-services-communication-wcf.md
        - name: Secure communications - C#
          href: service-fabric-reliable-services-secure-communication.md
        - name: Secure communications - Java
          href: service-fabric-reliable-services-secure-communication-java.md
      - name: Configure
        href: service-fabric-reliable-services-configuration.md
      - name: Send notifications
        href: service-fabric-reliable-services-notifications.md
      - name: Backup and restore
        href: service-fabric-reliable-services-backup-restore.md
    - name: Build a Reliable Actors service
      items:
      - name: Access, save, and remove actor state
        href: service-fabric-reliable-actors-access-save-remove-state.md
      - name: Enumerate actors
        href: service-fabric-reliable-actors-enumerate.md
      - name: Delete actors and their state
        href: service-fabric-reliable-actors-delete-actors.md
      - name: Backup and restore actors
        href: service-fabric-reliable-actors-backup-and-restore.md
      - name: Send actor notifications
        href: service-fabric-reliable-actors-events.md
      - name: Set timers and reminders
        href: service-fabric-reliable-actors-timers-reminders.md
      - name: Configure KvsActorStateProvider
        href: service-fabric-reliable-actors-kvsactorstateprovider-configuration.md
      - name: Configure communications settings
        href: service-fabric-reliable-actors-fabrictransportsettings.md
      - name: Configure ReliableDictionaryActorStateProvider
        href: service-fabric-reliable-actors-reliabledictionarystateprovider-configuration.md
    - name: Migrate old Java Application to support Maven
      href: service-fabric-migrate-old-javaapp-to-use-maven.md
    - name: Configure reverse proxy for secure communication
      href: service-fabric-reverseproxy-configure-secure-communication.md
    - name: Build an ASP.NET Core service
      href: service-fabric-add-a-web-frontend.md
    - name: Configure security
      items:
      - name: Manage application secrets
        href: service-fabric-application-secret-management.md
      - name: Configure security policies for your application
        href: service-fabric-application-runas-security.md
  - name: Work in a Windows/VS dev environment
    items:
    - name: Manage applications in Visual Studio
      href: service-fabric-manage-application-in-visual-studio.md
    - name: Configure secure connections in Visual Studio
      href: service-fabric-visualstudio-configure-secure-connections.md
    - name: Debug a .NET service in VS
      href: service-fabric-debugging-your-application.md
    - name: Common errors and exceptions
      href: service-fabric-errors-and-exceptions.md
    - name: Monitor and diagnose locally
      href: service-fabric-diagnostics-how-to-monitor-and-diagnose-services-locally.md
    - name: Set up a Linux cluster on Windows
      href: service-fabric-local-linux-cluster-windows.md
  - name: Work in a Linux/Eclipse dev environment
    items:
    - name: Get started with Eclipse plugin for Java development
      href: service-fabric-get-started-eclipse.md
    - name: Debug a Java service in Eclipse
      href: service-fabric-debugging-your-application-java.md
    - name: Monitor and diagnose locally
      href: service-fabric-diagnostics-how-to-monitor-and-diagnose-services-locally-linux.md
  - name: Migrate from Cloud Services
    items:
    - name: Compare Cloud Services with Service Fabric
      href: service-fabric-cloud-services-migration-differences.md
    - name: Migrate to Service Fabric
      href: service-fabric-cloud-services-migration-worker-role-stateless-service.md
    - name: Recommended practices
      href: /azure/architecture/service-fabric/migrate-from-cloud-services
  - name: Manage application lifecycle
    items:
    - name: Package an application
      href: service-fabric-package-apps.md
    - name: Use parameters with configuration files
      href: service-fabric-how-to-parameterize-configuration-files.md
    - name: Specify port numbers using parameters
      href: service-fabric-how-to-specify-port-number-using-parameters.md
    - name: Specify environment variables
      href: service-fabric-how-to-specify-environment-variables.md
    - name: Deploy or remove applications
      items:
      - name: Deploy applications on a local cluster
        href: service-fabric-get-started-with-a-local-cluster.md
      - name: Azure Resource Manager
        href: service-fabric-application-arm-resource.md
      - name: Azure PowerShell
        href: service-fabric-deploy-remove-applications.md
      - name: Service Fabric CLI
        href: service-fabric-application-lifecycle-sfctl.md
      - name: FabricClient APIs
        href: service-fabric-deploy-remove-applications-fabricclient.md
    - name: Upgrade applications
      items:
      - name: Upgrade using Azure PowerShell
        href: service-fabric-application-upgrade-tutorial-powershell.md
      - name: Upgrade using Visual Studio
        href: service-fabric-application-upgrade-tutorial.md
      - name: Troubleshoot application upgrades
        href: service-fabric-application-upgrade-troubleshooting.md
    - name: Test applications and services
      items:
      - name: Test service-to-service communication
        href: service-fabric-testability-scenarios-service-communication.md
      - name: Simulate failures
        items:
        - name: Using controlled chaos
          href: service-fabric-controlled-chaos.md
        - name: Using test actions
          href: service-fabric-testability-actions.md
        - name: During workloads
          href: service-fabric-testability-workload-tests.md
        - name: Using test scenarios
          href: service-fabric-testability-scenarios.md
        - name: Using the node transition APIs
          href: service-fabric-node-transition-apis.md
    - name: Set up continuous integration
      items:
      - name: Set up continuous integration with VSTS
        href: service-fabric-set-up-continuous-integration.md
      - name: Deploy your Linux applications using Jenkins
        href: service-fabric-cicd-your-linux-applications-with-jenkins.md
  - name: Create and manage clusters
    items:
    - name: Clusters on Azure
      items:
      - name: Create
        items:
        - name: Azure portal
          href: service-fabric-cluster-creation-via-portal.md
        - name: Azure Resource Manager
          href: service-fabric-cluster-creation-via-arm.md
      - name: Scale
        items:
        - name: Manually
          href: service-fabric-cluster-scale-up-down.md
        - name: Programmatically
          href: service-fabric-cluster-programmatic-scaling.md
      - name: Upgrade
        href: service-fabric-cluster-upgrade.md
      - name: Set access control
        href: service-fabric-cluster-security-roles.md
      - name: Configure
        href: service-fabric-cluster-fabric-settings.md
      - name: Open a port in the load balancer
        href: create-load-balancer-rule.md
      - name: Manage cluster certificates
        href: service-fabric-cluster-security-update-certs-azure.md
      - name: Delete
        href: service-fabric-cluster-delete.md
    - name: Standalone clusters
      items:
      - name: Create
        items:
        - name: Create on-premises
          href: service-fabric-cluster-creation-for-windows-server.md
        - name: Secure using certs
          href: service-fabric-windows-cluster-x509-security.md
        - name: Secure using Windows security
          href: service-fabric-windows-cluster-windows-security.md
        - name: Contents of the standalone package
          href: service-fabric-cluster-standalone-package-contents.md
      - name: Scale
        href: service-fabric-cluster-windows-server-add-remove-nodes.md
      - name: Set access control
        href: service-fabric-cluster-security-roles.md
      - name: Configure
        href: service-fabric-cluster-manifest.md
      - name: Upgrade
        href: service-fabric-cluster-upgrade-windows-server.md
    - name: Visualize a cluster
      href: service-fabric-visualizing-your-cluster.md
    - name: Connect to a secure cluster
      href: service-fabric-connect-to-secure-cluster.md
    - name: Patch cluster nodes
      href: service-fabric-patch-orchestration-application.md
  - name: Monitor and diagnose
    items:
    - name: OMS
      items:
      - name: Set up OMS Log Analytics
        href: service-fabric-diagnostics-oms-setup.md
      - name: Add the OMS Agent
        href: service-fabric-diagnostics-oms-agent.md
      - name: Monitor containers
        href: service-fabric-diagnostics-oms-containers.md
    - name: Performance monitoring
      items:
      - name: Performance monitoring with WAD
        href: service-fabric-diagnostics-perf-wad.md
- name: Reference
  items:
  - name: Azure PowerShell
    href: /powershell/module/azurerm.servicefabric/
  - name: PowerShell
    href: /powershell/module/servicefabric/?view=azureservicefabricps
  - name: Azure CLI (az sf)
    href: /cli/azure/sf
  - name: Service Fabric CLI (sfctl)
    href: service-fabric-sfctl.md
    items:
    - name: sfctl application
      href: service-fabric-sfctl-application.md
    - name: sfctl chaos
      href: service-fabric-sfctl-chaos.md
    - name: sfctl cluster
      href: service-fabric-sfctl-cluster.md
    - name: sfctl compose
      href: service-fabric-sfctl-compose.md
    - name: sfctl is
      href: service-fabric-sfctl-is.md
    - name: sfctl node
      href: service-fabric-sfctl-node.md
    - name: sfctl partition
      href: service-fabric-sfctl-partition.md
    - name: sfctl replica
      href: service-fabric-sfctl-replica.md
    - name: sfctl rpm
      href: service-fabric-sfctl-rpm.md
    - name: sfctl service
      href: service-fabric-sfctl-service.md
    - name: sfctl store
      href: service-fabric-sfctl-store.md
  - name: Java API
    href: /java/api/overview/azure/servicefabric
  - name: .NET
    href: /dotnet/api/overview/azure/service-fabric?view=azure-dotnet
  - name: REST
    href: /rest/api/servicefabric
  - name: Service model XML schema
    href: service-fabric-service-model-schema.md
  - name: Environment variables
    href: service-fabric-environment-variables-reference.md
- name: Resources
  items:
  - name: Azure Roadmap
    href: https://azure.microsoft.com/roadmap/
  - name: Common questions
    href: service-fabric-common-questions.md
  - name: Learning path
    href: https://azure.microsoft.com/documentation/learning-paths/service-fabric/
  - name: MSDN Forum
    href: https://social.msdn.microsoft.com/Forums/home?forum=AzureServiceFabric
  - name: Pricing
    href: https://azure.microsoft.com/pricing/details/service-fabric/
  - name: Pricing calculator
    href: https://azure.microsoft.com/pricing/calculator/
  - name: Sample code
    href: http://aka.ms/servicefabricsamples
  - name: Support options
    href: service-fabric-support.md
  - name: Service Updates
    href: https://azure.microsoft.com/updates/?product=service-fabric
  - name: Videos
    href: https://azure.microsoft.com/documentation/videos/index/?services=service-fabric<|MERGE_RESOLUTION|>--- conflicted
+++ resolved
@@ -125,17 +125,7 @@
       - name: Reliable Concurrent Queue
         href: service-fabric-reliable-services-reliable-concurrent-queue.md
       - name: Reliable Collection serialization
-<<<<<<< HEAD
         href: service-fabric-reliable-services-reliable-collections-serialization.md
-      - name: Reliable State Manager and Reliable Collection internals
-        href: service-fabric-reliable-services-reliable-collections-internals.md
-      - name: Advanced usage
-        href: service-fabric-reliable-services-advanced-usage.md
-      - name: Reconfiguration
-        href: service-fabric-concepts-reconfiguration.md
-=======
-        href: service-fabric-reliable-services-reliable-collections-serialization.md      
->>>>>>> 9f3c9fce
     - name: Reliable Actors
       href: service-fabric-reliable-actors-introduction.md
       items:
