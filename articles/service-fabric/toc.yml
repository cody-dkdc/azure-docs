--- conflicted
+++ resolved
@@ -106,11 +106,8 @@
     - name: Reliable Services
       href: service-fabric-reliable-services-introduction.md
       items:
-<<<<<<< HEAD
-=======
       - name: Service partitioning
         href: service-fabric-concepts-partitioning.md
->>>>>>> 3f065afe
       - name: Reliable Services lifecycle - C#
         href: service-fabric-reliable-services-lifecycle.md
       - name: Reliable Services lifecycle - Java
@@ -161,15 +158,7 @@
     - name: Scalability of applications
       href: service-fabric-concepts-scalability.md
     - name: Availability of services
-<<<<<<< HEAD
-      href: service-fabric-availability-services.md
-    - name: Replica and instance lifecycle
-      href: service-fabric-concepts-replica-lifecycle.md
-    - name: Reconfiguration
-      href: service-fabric-concepts-reconfiguration.md
-=======
       href: service-fabric-availability-services.md       
->>>>>>> 3f065afe
     - name: Service communication
       href: service-fabric-connect-and-communicate-with-services.md
       items:
