--- conflicted
+++ resolved
@@ -231,37 +231,25 @@
     - name: Clusters overview
       href: service-fabric-deploy-anywhere.md
     - name: Cluster security
-<<<<<<< HEAD
-      href: service-fabric-cluster-security.md
-    - name: Scaling
-      href: service-fabric-cluster-scaling.md    
-=======
       href: service-fabric-cluster-security.md    
->>>>>>> b7f20d18
     - name: Feature differences between Linux and Windows
       href: service-fabric-linux-windows-differences.md
     - name: Clusters on Azure
       items:
       - name: Node types and VM Scale Sets
         href: service-fabric-cluster-nodetypes.md
-<<<<<<< HEAD
       - name: Upgrading clusters in Azure
         href: service-fabric-cluster-upgrade.md
-=======
       - name: Scaling
         href: service-fabric-cluster-scaling.md
->>>>>>> b7f20d18
       - name: Cluster networking patterns
         href: service-fabric-patterns-networking.md
     - name: Standalone clusters
       items:
-<<<<<<< HEAD
       - name: Upgrading standalone clusters
         href: service-fabric-cluster-upgrade-standalone.md
-=======
       - name: Scaling
         href: service-fabric-cluster-scaling-standalone.md
->>>>>>> b7f20d18
     - name: Cluster resource manager
       items:
       - name: Cluster resource manager overview
