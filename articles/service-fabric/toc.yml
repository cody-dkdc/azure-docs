--- conflicted
+++ resolved
@@ -160,15 +160,7 @@
     - name: Scalability of applications
       href: service-fabric-concepts-scalability.md
     - name: Availability of services
-<<<<<<< HEAD
-      href: service-fabric-availability-services.md
-    - name: Replica and instance lifecycle
-      href: service-fabric-concepts-replica-lifecycle.md
-    - name: Reconfiguration
-      href: service-fabric-concepts-reconfiguration.md    
-=======
       href: service-fabric-availability-services.md       
->>>>>>> 3f065afe
     - name: Service communication
       href: service-fabric-connect-and-communicate-with-services.md
       items:
