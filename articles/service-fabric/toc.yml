--- conflicted
+++ resolved
@@ -97,11 +97,8 @@
     href: service-fabric-best-practices-infrastructure-as-code.md
   - name: Monitoring and diagnostics
     href: service-fabric-best-practices-monitoring.md
-<<<<<<< HEAD
-=======
   - name: Application design
     href: service-fabric-best-practices-applications.md
->>>>>>> 6a383dfd
   - name: Production readiness checklist
     href: service-fabric-production-readiness-checklist.md  
 - name: Samples
@@ -646,11 +643,6 @@
           href: service-fabric-cluster-config-upgrade-azure.md
         - name: Patch cluster nodes (Windows)
           href: service-fabric-patch-orchestration-application.md
-<<<<<<< HEAD
-        - name: Patch cluster nodes (Linux)
-          href: service-fabric-patch-orchestration-application-linux.md  
-=======
->>>>>>> 6a383dfd
         - name: Enable disk encryption (Windows)
           href: service-fabric-enable-azure-disk-encryption-windows.md
         - name: Enable disk encryption (Linux)
