--- conflicted
+++ resolved
@@ -666,7 +666,6 @@
         href: service-fabric-diagnostics-event-analysis-oms.md
       - name: Query EventStore APIs
         href: service-fabric-diagnostics-eventstore-query.md      
-<<<<<<< HEAD
       - name: Windows Cluster Diagnostics
         href: service-fabric-diagnostics-event-aggregation-wad.md
       - name: Linux Cluster Diagnostics
@@ -675,12 +674,6 @@
         href: service-fabric-diagnostics-oms-setup.md
       - name: Monitor with Log Analytics
         href: service-fabric-diagnostics-event-analysis-oms.md  
-=======
-      - name: Customize the WAD agent
-        href: service-fabric-diagnostics-event-aggregation-wad.md
-      - name: Cusotmize the LAD agent
-        href: service-fabric-diagnostics-event-aggregation-lad.md        
->>>>>>> 7fe39a0c
     - name: Monitor infrastructure
       items:
       - name: Collect performance counters with the Log Analytics Agent
