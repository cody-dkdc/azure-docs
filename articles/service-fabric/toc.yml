--- conflicted
+++ resolved
@@ -549,21 +549,12 @@
     items:
     - name: Monitor applications
       items:
-<<<<<<< HEAD
       - name: Analyze with Application Insights
         href: service-fabric-diagnostics-event-analysis-appinsights.md
       - name: Add logging to your application
         href: service-fabric-how-to-diagnostics-log.md
       - name: Aggregate events with EventFlow
-        href: service-fabric-diagnostics-event-aggregation-eventflow.md
-=======
-      - name: Set up OMS Log Analytics
-        href: service-fabric-diagnostics-oms-setup.md
-      - name: Add the OMS Agent
-        href: service-fabric-diagnostics-oms-agent.md
-      - name: Monitor with OMS
-        href: service-fabric-diagnostics-event-analysis-oms.md
->>>>>>> 69d9364a
+        href: service-fabric-diagnostics-event-aggregation-eventflow.md    
       - name: Monitor containers
         href: service-fabric-diagnostics-oms-containers.md
     - name: Monitor clusters
@@ -573,7 +564,9 @@
       - name: Linux Azure Diagnostics
         href: service-fabric-diagnostics-event-aggregation-lad.md 
       - name: Set up OMS Log Analytics
-        href: service-fabric-diagnostics-oms-setup.md  
+        href: service-fabric-diagnostics-oms-setup.md
+      - name: Monitor with OMS
+        href: service-fabric-diagnostics-event-analysis-oms.md  
     - name: Monitor infrastructure
       items:
       - name: Performance monitoring with WAD
