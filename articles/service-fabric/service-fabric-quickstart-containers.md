--- conflicted
+++ resolved
@@ -39,11 +39,7 @@
 
 * An Azure subscription (you can create a [free account](https://azure.microsoft.com/free/?WT.mc_id=A261C142F)).
 * A development computer running:
-<<<<<<< HEAD
-  * Visual Studio 2015, Visual Studio 2017, or Windows 2019.
-=======
   * Visual Studio 2015 or Windows 2019.
->>>>>>> ab2b1b66
   * [Service Fabric SDK and tools](service-fabric-get-started.md).
 
 ## Package a Docker image container with Visual Studio
