--- conflicted
+++ resolved
@@ -132,13 +132,8 @@
 Please follow the instructions at [Service Fabric CLI](service-fabric-cli.md) to install the CLI.
 
 
-<<<<<<< HEAD
-## Install and set up the generators for containers and guest-executables
-Service Fabric provides scaffolding tools which will help you create Service Fabric applications from terminal using Yeoman template generator. Please follow the steps below to ensure you have the Service Fabric yeoman template generator working on your machine.
-=======
 ## Set up Yeoman generators for containers and guest executables
 Service Fabric provides scaffolding tools which will help you create Service Fabric applications from a terminal using Yeoman template generators. Follow these steps to set up the Service Fabric Yeoman template generators:
->>>>>>> f658637e
 
 1. Install nodejs and NPM on your machine
 
