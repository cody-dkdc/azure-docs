--- conflicted
+++ resolved
@@ -13,11 +13,7 @@
 ms.topic: get-started-article
 ms.tgt_pltfrm: NA
 ms.workload: NA
-<<<<<<< HEAD
-ms.date: 03/23/2017
-=======
 ms.date: 05/04/2017
->>>>>>> a42dbad0
 ms.author: subramar
 
 ---
@@ -167,15 +163,9 @@
     sudo /opt/microsoft/sdk/servicefabric/java/sdkjavasetup.sh
     ```
 ## Install the Eclipse Neon plugin (optional)
-<<<<<<< HEAD
 
 You can install the Eclipse plugin for Service Fabric from within the **Eclipse IDE for Java Developers**. You can use Eclipse to create Service Fabric guest executable applications and container applications in addition to Service Fabric Java applications.
 
-=======
-
-You can install the Eclipse plugin for Service Fabric from within the **Eclipse IDE for Java Developers**. You can use Eclipse to create Service Fabric guest executable applications and container applications in addition to Service Fabric Java applications.
-
->>>>>>> a42dbad0
 > [!NOTE]
 > Installing the Java SDK is a prerequisite to using the Eclipse plugin, even if you only use it to create and deploy guest executables and container applications.
 >
@@ -224,11 +214,6 @@
 
 For updating the CLI, navigate to the directory where you cloned the CLI and run `git pull` for updating.  If additional steps are needed for updating, the release notes will specify those steps. 
 
-<<<<<<< HEAD
-For updating the CLI, navigate to the directory where you cloned the CLI and run `git pull` for updating.  If additional steps are needed for updating, the release notes will specify those steps. 
-
-=======
->>>>>>> a42dbad0
 
 ## Next steps
 * [Create and deploy your first Service Fabric Java application on Linux using Yeoman](service-fabric-create-your-first-linux-application-with-java.md)
