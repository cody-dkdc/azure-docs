--- conflicted
+++ resolved
@@ -143,18 +143,7 @@
 
 After you have installed the above generators, you should be able to create apps with guest executable or container services by running `yo azuresfguest` or `yo azuresfcontainer` respectively.
 
-<<<<<<< HEAD
-## Install the required Java artifacts (optional, if you want to use the Java programming models)
-=======
-### Set up Azure Service Fabric CLI
-
-[Azure Service Fabric CLI](https://github.com/Azure/service-fabric-cli) includes commands for interacting with Service Fabric entities, including clusters, applications and services. It is based on python, so ensure you have ``python`` and python package-manager ``pip`` installed.
-
-For more information about installing Azure CLI 2.0 and using the Service Fabric commands, see [Get started with Service Fabric and Azure CLI 2.0](service-fabric-azure-cli-2-0.md).
-
-
 ## Install the necessary Java artifacts (optional, if you want to use the Java programming models)
->>>>>>> 79dc546f
 
 To build Service Fabric services using Java, ensure you have JDK 1.8 installed along with Gradle which is used for running build tasks. The following snippet installs Open JDK 1.8 along with Gradle. The Service Fabric Java libraries are pulled from Maven.
 
