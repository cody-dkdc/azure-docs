---
title: Set up your development environment on Linux | Microsoft Docs
description: Install the runtime and SDK and create a local development cluster on Linux. After completing this setup, you will be ready to build applications.
services: service-fabric
documentationcenter: .net
author: mani-ramaswamy
manager: timlt
editor: ''

ms.assetid: d552c8cd-67d1-45e8-91dc-871853f44fc6
ms.service: service-fabric
ms.devlang: dotNet
ms.topic: get-started-article
ms.tgt_pltfrm: NA
ms.workload: NA
ms.date: 2/23/2018
ms.author: subramar

---
# Prepare your development environment on Linux
> [!div class="op_single_selector"]
> * [Windows](service-fabric-get-started.md)
> * [Linux](service-fabric-get-started-linux.md)
> * [OSX](service-fabric-get-started-mac.md)
>
>  

To deploy and run [Azure Service Fabric applications](service-fabric-application-model.md) on your Linux development machine, install the runtime and common SDK. You can also install optional SDKs for Java and .NET Core development. 

The steps in this article assume that you are installing natively on Linux or are using the Service Fabric OneBox container image, `microsoft/service-fabric-onebox`. 

Installing the Service Fabric runtime and SDK on Windows Subsystem for Linux is not supported. However, the Azure Service Fabric command-line interface (CLI), which enables you to manage Service Fabric entities hosted elsewhere in the cloud or on-premises, is supported. For information about how to install the CLI, see [Set up the Service Fabric CLI](./service-fabric-cli.md).


## Prerequisites

* The following operating system versions are supported for development:

    * Ubuntu 16.04 (`Xenial Xerus`)

* Ensure that the `apt-transport-https` package is installed:

      ```bash
      sudo apt-get install apt-transport-https
      ```

<<<<<<< HEAD
* Ubuntu 16.04 (`Xenial Xerus`)
* Red Hat Enterprise Linux 7.4 (Service Fabric preview support)
=======
>>>>>>> 330e28e6

## Installation Methods

### 1. Script installation (Ubuntu)

A script is provided for convenience for installing the Service Fabric runtime and the Service Fabric common SDK along with **sfctl** CLI. Run the manual installation steps in the next section to determine what is being installed and the licenses that are being agreed to. Running the script assumes you agree to the licenses for all the software that is being installed. 

After the script is executed successfully, you can directly skip to [Set up a local cluster](#set-up-a-local-cluster).

```bash
sudo curl -s https://raw.githubusercontent.com/Azure/service-fabric-scripts-and-templates/master/scripts/SetupServiceFabric/SetupServiceFabric.sh | sudo bash
```

### 2. Manual Installation
For manual installation of Service Fabric runtime and common SDK, follow the rest of this guide.

## Update your APT sources/Yum Repositories
To install the SDK and the associated runtime package via the apt-get command-line tool, you must first update your Advanced Packaging Tool (APT) sources.

### Ubuntu

1. Open a terminal.
2. Add the Service Fabric repo to your sources list.

    ```bash
    sudo sh -c 'echo "deb [arch=amd64] http://apt-mo.trafficmanager.net/repos/servicefabric/ xenial main" > /etc/apt/sources.list.d/servicefabric.list'
    ```

3. Add the `dotnet` repo to your sources list.

    ```bash
    sudo sh -c 'echo "deb [arch=amd64] https://apt-mo.trafficmanager.net/repos/dotnet-release/ xenial main" > /etc/apt/sources.list.d/dotnetdev.list'
    ```

4. Add the new Gnu Privacy Guard (GnuPG, or GPG) key to your APT keyring.

    ```bash
    sudo apt-key adv --keyserver apt-mo.trafficmanager.net --recv-keys 417A0893
    sudo apt-key adv --keyserver hkp://keyserver.ubuntu.com:80 --recv-keys 417A0893
    ```

5. Add the official Docker GPG key to your APT keyring.

    ```bash
    sudo apt-get install curl
    sudo curl -fsSL https://download.docker.com/linux/ubuntu/gpg | sudo apt-key add -
    ```

6. Set up the Docker repository.

    ```bash
    sudo add-apt-repository "deb [arch=amd64] https://download.docker.com/linux/ubuntu $(lsb_release -cs) stable"
    ```

7. Refresh your package lists based on the newly added repositories.

    ```bash
    sudo apt-get update
    ```


### Red Hat Enterprise Linux 7.4 (Service Fabric preview support)

1. Open a terminal.
2. Download and install Extra Packages for Enterprise Linux(EPEL).

    ```bash
    wget https://dl.fedoraproject.org/pub/epel/epel-release-latest-7.noarch.rpm
    sudo yum install epel-release-latest-7.noarch.rpm
    ```
3. Add EfficiOS RHEL7 package repository to your system.

    ```bash
    wget -P /etc/yum.repos.d/ https://packages.efficios.com/repo.files/EfficiOS-RHEL7-x86-64.repo
    ```

4. Import the efficios package signing key to the local GPG keyring

    ```bash
    sudo rpmkeys --import https://packages.efficios.com/rhel/repo.key
    ```

## Install and set up the Service Fabric SDK for local cluster setup

After you have updated your sources, you can install the SDK. Install the Service Fabric SDK package, confirm the installation, and agree to the license agreement.

### Ubuntu

```bash
sudo apt-get install servicefabricsdkcommon
```

>   [!TIP]
>   The following commands automate accepting the license for Service Fabric packages:
>   ```bash
>   echo "servicefabric servicefabric/accepted-eula-ga select true" | sudo debconf-set-selections
>   echo "servicefabricsdkcommon servicefabricsdkcommon/accepted-eula-ga select true" | sudo debconf-set-selections
>   ```

<<<<<<< HEAD

### Red Hat Enterprise Linux 7.4 (Service Fabric preview support)

```bash
sudo yum install servicefabricsdkcommon
```
=======
The Service Fabric runtime which comes with the above installation includes the packages in the table below. 

 | | DotNetCore | Java | Python | NodeJS | 
--- | --- | --- | --- |---
Ubuntu | 2.0.0 | OpenJDK 1.8 | Implicit from npm | latest |
>>>>>>> 330e28e6

## Set up a local cluster
  Once the installation completes, you should be able to start a local cluster.

  1. Run the cluster setup script.

      ```bash
      sudo /opt/microsoft/sdk/servicefabric/common/clustersetup/devclustersetup.sh
      ```

  2. Open a web browser and go to [Service Fabric Explorer](http://localhost:19080/Explorer). If the cluster has started, you should see the Service Fabric Explorer dashboard.

      ![Service Fabric Explorer on Linux][sfx-linux]

  At this point, you can deploy pre-built Service Fabric application packages or new ones based on guest containers or guest executables. To build new services by using the Java or .NET Core SDKs, follow the optional setup steps that are provided in subsequent sections.


  > [!NOTE]
  > Standalone clusters aren't supported in Linux.
  >


>   [!TIP]
    If you have an SSD disk avaiable, it is recommended to pass an SSD folder path using `--clusterdataroot` with devclustersetup.sh for superior performance.

## Set up the Service Fabric CLI

The [Service Fabric CLI](service-fabric-cli.md) has commands for interacting with Service Fabric entities,
including clusters and applications.
Follow the instructions at [Service Fabric CLI](service-fabric-cli.md) to install the CLI.


## Set up Yeoman generators for containers and guest executables
Service Fabric provides scaffolding tools that help you create Service Fabric applications from a terminal using Yeoman template generators. Follow these steps to set up the Service Fabric Yeoman template generators:

1. Install nodejs and NPM on your machine

Ubuntu
  ```bash
  sudo apt-get install npm
  sudo apt install nodejs-legacy
  ```

Red Hat Enterprise Linux 7.4 (Service Fabric preview support)
  ```bash
  sudo yum install nodejs
  sudo yum install npm
  ```
2. Install [Yeoman](http://yeoman.io/) template generator on your machine from NPM

  ```bash
  sudo npm install -g yo
  ```
3. Install the Service Fabric Yeo container generator and guest executable generator from NPM

  ```bash
  sudo npm install -g generator-azuresfcontainer  # for Service Fabric container application
  sudo npm install -g generator-azuresfguest      # for Service Fabric guest executable application
  ```

After you have installed the generators, you should be able to create guest executable or container services by running `yo azuresfguest` or `yo azuresfcontainer`, respectively.

## Set up .NET Core 2.0 development

Install the [.NET Core 2.0 SDK for Ubuntu](https://www.microsoft.com/net/core#linuxubuntu) to start [creating C# Service Fabric applications](service-fabric-create-your-first-linux-application-with-csharp.md). Packages for .NET Core 2.0 Service Fabric applications are hosted on NuGet.org, currently in preview.

## Set up Java development

To build Service Fabric services using Java, install JDK 1.8 and Gradle to run build tasks. The following snippet installs Open JDK 1.8 along with Gradle. The Service Fabric Java libraries are pulled from Maven.


Ubuntu 
 ```bash
  sudo apt-get install openjdk-8-jdk-headless
  sudo apt-get install gradle
  ```

<<<<<<< HEAD
Red Hat Enterprise Linux 7.4 (Service Fabric preview support)
  ```bash
  sudo yum install java-1.8.0-openjdk-devel
  curl -s https://get.sdkman.io | bash
  sdk install gradle
  ```

## Install the Eclipse Neon plug-in (optional)
=======
## Install the Eclipse plug-in (optional)
>>>>>>> 330e28e6

You can install the Eclipse plug-in for Service Fabric from within the Eclipse IDE for Java Developers. You can use Eclipse to create Service Fabric guest executable applications and container applications in addition to Service Fabric Java applications.

> [!IMPORTANT]
> The  Service Fabric plug-in requires Eclipse Neon or a later version. See the instructions that follow this note for how to check your version of Eclipse. If you have an earlier version of Eclipse installed, you can download more recent versions from the [Eclipse site](https://www.eclipse.org). It is not recommended that you install on top of (overwrite) an existing installation of Eclipse. You can either remove it before running the installer or install the newer version in a different directory. 
> 
> On Ubuntu, we recommend installing directly from the Eclipse site rather than using a package installer (`apt` or `apt-get`). Doing so ensures that you get the most current version of Eclipse. 

1. In Eclipse, make sure that you have installed Eclipse Neon or later and Buildship version 2.2.1 or later. You can check the versions of installed components by selecting **Help** > **About Eclipse** > **Installation Details**. You can update Buildship by using the instructions at [Eclipse Buildship: Eclipse Plug-ins for Gradle][buildship-update].

2. To install the Service Fabric plug-in, select **Help** > **Install New Software**.

3. In the **Work with** box, type **http://dl.microsoft.com/eclipse**.

4. Click **Add**.

    ![The Available Software page][sf-eclipse-plugin]

5. Select the **ServiceFabric** plug-in, and then click **Next**.

6. Complete the installation steps, and then accept the end-user license agreement.

If you already have the Service Fabric Eclipse plug-in installed, make sure that you have the latest version. You can check by selecting **Help** > **About Eclipse** > **Installation Details** and then searching for Service Fabric in the list of installed plug-ins. If a newer version is available, select **Update**.

For more information, see [Service Fabric plug-in for Eclipse Java application development](service-fabric-get-started-eclipse.md).

## Update the SDK and runtime

To update to the latest version of the SDK and runtime, run the following commands:

```bash
sudo apt-get update
sudo apt-get install servicefabric servicefabricsdkcommon
```
To update the Java SDK binaries from Maven, you need to update the version details of the corresponding binary in the ``build.gradle`` file to point to the latest version. To know exactly where you need to update the version, you can refer to any ``build.gradle`` file in Service Fabric getting-started samples [here](https://github.com/Azure-Samples/service-fabric-java-getting-started).

> [!NOTE]
> Updating the packages might cause your local development cluster to stop running. Restart your local cluster after an upgrade by following the instructions on this page.

## Remove the SDK
To remove the Service Fabric SDKs, run the following:

### Ubuntu

```bash
sudo apt-get remove servicefabric servicefabicsdkcommon
sudo npm uninstall generator-azuresfcontainer
sudo npm uninstall generator-azuresfguest
sudo apt-get install -f
```


### Red Hat Enterprise Linux 7.4 (Service Fabric preview support)

```bash
sudo yum remote servicefabric servicefabicsdkcommon
sudo npm uninstall generator-azuresfcontainer
sudo npm uninstall generator-azuresfguest
```

## Next steps

* [Create and deploy your first Service Fabric Java application on Linux by using Yeoman](service-fabric-create-your-first-linux-application-with-java.md)
* [Create and deploy your first Service Fabric Java application on Linux by using Service Fabric Plugin for Eclipse](service-fabric-get-started-eclipse.md)
* [Create your first CSharp application on Linux](service-fabric-create-your-first-linux-application-with-csharp.md)
* [Prepare your development environment on OSX](service-fabric-get-started-mac.md)
* [Prepare a Linux development environment on Windows](service-fabric-local-linux-cluster-windows.md)
* [Use the Service Fabric CLI to manage your applications](service-fabric-application-lifecycle-sfctl.md)
* [Service Fabric Windows/Linux differences](service-fabric-linux-windows-differences.md)
* [Automate operating system patching on your Linux cluster](service-fabric-patch-orchestration-application-linux.md)
* [Get started with Service Fabric CLI](service-fabric-cli.md)

<!-- Links -->

[azure-xplat-cli-github]: https://github.com/Azure/azure-xplat-cli
[install-node]: https://nodejs.org/en/download/package-manager/#installing-node-js-via-package-manager
[buildship-update]: https://projects.eclipse.org/projects/tools.buildship

<!--Images -->

[sf-eclipse-plugin]: ./media/service-fabric-get-started-linux/service-fabric-eclipse-plugin.png
[sfx-linux]: ./media/service-fabric-get-started-linux/sfx-linux.png<|MERGE_RESOLUTION|>--- conflicted
+++ resolved
@@ -38,17 +38,13 @@
 
     * Ubuntu 16.04 (`Xenial Xerus`)
 
-* Ensure that the `apt-transport-https` package is installed:
+      * Ensure that the `apt-transport-https` package is installed:
 
       ```bash
       sudo apt-get install apt-transport-https
       ```
-
-<<<<<<< HEAD
-* Ubuntu 16.04 (`Xenial Xerus`)
-* Red Hat Enterprise Linux 7.4 (Service Fabric preview support)
-=======
->>>>>>> 330e28e6
+    * Red Hat Enterprise Linux 7.4 (Service Fabric preview support)
+
 
 ## Installation Methods
 
@@ -148,20 +144,18 @@
 >   echo "servicefabricsdkcommon servicefabricsdkcommon/accepted-eula-ga select true" | sudo debconf-set-selections
 >   ```
 
-<<<<<<< HEAD
-
 ### Red Hat Enterprise Linux 7.4 (Service Fabric preview support)
 
 ```bash
 sudo yum install servicefabricsdkcommon
 ```
-=======
+
 The Service Fabric runtime which comes with the above installation includes the packages in the table below. 
 
  | | DotNetCore | Java | Python | NodeJS | 
 --- | --- | --- | --- |---
 Ubuntu | 2.0.0 | OpenJDK 1.8 | Implicit from npm | latest |
->>>>>>> 330e28e6
+RHEL | - | OpenJDK 1.8 | Implicit from npm | latest |
 
 ## Set up a local cluster
   Once the installation completes, you should be able to start a local cluster.
@@ -239,18 +233,14 @@
   sudo apt-get install gradle
   ```
 
-<<<<<<< HEAD
 Red Hat Enterprise Linux 7.4 (Service Fabric preview support)
   ```bash
   sudo yum install java-1.8.0-openjdk-devel
   curl -s https://get.sdkman.io | bash
   sdk install gradle
   ```
-
-## Install the Eclipse Neon plug-in (optional)
-=======
+ 
 ## Install the Eclipse plug-in (optional)
->>>>>>> 330e28e6
 
 You can install the Eclipse plug-in for Service Fabric from within the Eclipse IDE for Java Developers. You can use Eclipse to create Service Fabric guest executable applications and container applications in addition to Service Fabric Java applications.
 
