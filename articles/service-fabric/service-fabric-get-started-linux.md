--- conflicted
+++ resolved
@@ -248,26 +248,17 @@
 
 * Red Hat Enterprise Linux 7.4 (Service Fabric preview support)
 
-<<<<<<< HEAD
-    ```bash
-    sudo yum install java-1.8.0-openjdk-devel
-    curl -s https://get.sdkman.io | bash
-    sdk install gradle
-    ```
-=======
-Red Hat Enterprise Linux 7.4 (Service Fabric preview support)
   ```bash
   sudo yum install java-1.8.0-openjdk-devel
   curl -s https://get.sdkman.io | bash
   sdk install gradle
   ```
 
-You also need to install the Service Fabric Yeo generator for Java executables. Make sure you have [Yeoman installed](#set-up-yeoman-generators-for-containers-and-guest-executables) and then run the following command:
+You also need to install the Service Fabric Yeo generator for Java executables. Make sure you have [Yeoman installed](#set-up-yeoman-generators-for-containers-and-guest-executables), and then run the following command:
 
   ```bash
   sudo npm install -g generator-azuresfjava
   ```
->>>>>>> 3f38392b
  
 ## Install the Eclipse plug-in (optional)
 
