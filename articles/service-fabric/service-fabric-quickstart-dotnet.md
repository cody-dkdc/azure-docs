---
title: Create a .NET Service Fabric application in Azure | Microsoft Docs
description: In this quickstart, you create a .NET application for Azure using the Service Fabric reliable services sample application.
services: service-fabric
documentationcenter: .net
author: mikkelhegn
manager: msfussell
editor: ''

ms.assetid: 
ms.service: service-fabric
ms.devlang: dotNet
ms.topic: quickstart
ms.tgt_pltfrm: NA
ms.workload: NA
ms.date: 03/26/2018
ms.author: mikhegn
ms.custom: mvc, devcenter

---

# Quickstart: create a .NET Service Fabric application in Azure
Azure Service Fabric is a distributed systems platform for deploying and managing scalable and reliable microservices and containers. 

This quickstart shows how to deploy your first .NET application to Service Fabric. When you're finished, you have a voting application with an ASP.NET Core web front end that saves voting results in a stateful back-end service in the cluster.

![Application Screenshot](./media/service-fabric-quickstart-dotnet/application-screenshot.png)

Using this application you learn how to:
> [!div class="checklist"]
> * Create an application using .NET and Service Fabric
> * Use ASP.NET core as a web front-end
> * Store application data in a stateful service
> * Debug your application locally
> * Deploy the application to a cluster in Azure
> * Scale-out the application across multiple nodes
> * Perform a rolling application upgrade

## Prerequisites
To complete this quickstart:
1. [Install Visual Studio 2017](https://www.visualstudio.com/) with the **Azure development** and **ASP.NET and web development** workloads.
2. [Install Git](https://git-scm.com/)
3. [Install the Microsoft Azure Service Fabric SDK](http://www.microsoft.com/web/handlers/webpi.ashx?command=getinstallerredirect&appid=MicrosoftAzure-ServiceFabric-CoreSDK)
4. Run the following command to enable Visual Studio to deploy to the local Service Fabric cluster:
    ```powershell
    Set-ExecutionPolicy -ExecutionPolicy Unrestricted -Force -Scope CurrentUser
    ```

>[!NOTE]
> The sample application in this quickstart uses features that are not available on Windows 7.
>

## Download the sample
In a command window, run the following command to clone the sample app repository to your local machine.
```
git clone https://github.com/Azure-Samples/service-fabric-dotnet-quickstart
```

## Run the application locally
Right-click the Visual Studio icon in the Start Menu and choose **Run as administrator**. In order to attach the debugger to your services, you need to run Visual Studio as administrator.

Open the **Voting.sln** Visual Studio solution from the repository you cloned.  

By default, the Voting application is set to listen on port 8080.  The application port is set in the */VotingWeb/PackageRoot/ServiceManifest.xml* file.  You can change the application port by updating the **Port** attribute of the **Endpoint** element.  To deploy and run the application locally, the application port must be open and available on your computer.  If you change the application port, substitute the new application port value for "8080" throughout this article.

To deploy the application, press **F5**.

> [!NOTE]
> The first time you run and deploy the application, Visual Studio creates a local cluster for debugging. This operation may take some time. The cluster creation status is displayed in the Visual Studio output window.  In the output, you see the message "The application URL is not set or is not an HTTP/HTTPS URL so the browser will not be opened to the application."  This message does not indicate an error, but that a browser will not auto-launch.

When the deployment is complete, launch a browser and open this page: `http://localhost:8080` - the web front end of the application.

![Application front end](./media/service-fabric-quickstart-dotnet/application-screenshot-new.png)

You can now add a set of voting options, and start taking votes. The application runs and stores all data in your Service Fabric cluster, without the need for a separate database.

## Walk through the voting sample application
The voting application consists of two services:
- Web front-end service (VotingWeb)- An ASP.NET Core web front-end service, which serves the web page and exposes web APIs to communicate with the backend service.
- Back-end service (VotingData)- An ASP.NET Core web service, which exposes an API to store the vote results in a reliable dictionary persisted on disk.

![Application Diagram](./media/service-fabric-quickstart-dotnet/application-diagram.png)

When you vote in the application the following events occur:
1. A JavaScript sends the vote request to the web API in the web front-end service as an HTTP PUT request.

2. The web front-end service uses a proxy to locate and forward an HTTP PUT request to the back-end service.

3. The back-end service takes the incoming request, and stores the updated result in a reliable dictionary, which gets replicated to multiple nodes within the cluster and persisted on disk. All the application's data is stored in the cluster, so no database is needed.

## Debug in Visual Studio
<<<<<<< HEAD
When debugging the application in Visual Studio, you are using a local Service Fabric development cluster. You have the option to adjust your debugging experience to your scenario. In this application, data is stored in back-end service using a reliable dictionary. Visual Studio removes the application per default when you stop the debugger. Removing the application causes the data in the back-end service to also be removed. To persist the data between debugging sessions, you can change the **Application Debug Mode** as a property on the **Voting** project in Visual Studio.
=======
When debugging application in Visual Studio, you are using a local Service Fabric development cluster. You have the option to adjust your debugging experience to your scenario. In this application, data is stored in back-end service using a reliable dictionary. Visual Studio keeps the application running when you stop the debugger. If you want to remove the application, which causes the data in the back-end service to also be removed, you can change the **Application Debug Mode** as a property on the **Voting** project in Visual Studio.
>>>>>>> f4191b3b

To look at what happens in the code, complete the following steps:
1. Open the **/VotingWeb/Controllers/VotesController.cs** file and set a breakpoint in the web API's **Put** method (line 69) - You can search for the file in the Solution Explorer in Visual Studio.

2. Open the **/VotingData/Controllers/VoteDataController.cs** file and set a breakpoint in this web API's **Put** method (line 54).

3. Go back to the browser and click a voting option or add a new voting option. You hit the first breakpoint in the web front end's api controller.
    - This is where the JavaScript in the browser sends a request to the web API controller in the front-end service.
    
    ![Add Vote Front-End Service](./media/service-fabric-quickstart-dotnet/addvote-frontend.png)

    - First, construct the URL to the ReverseProxy for our back-end service **(1)**.
    - Then, send the HTTP PUT Request to the ReverseProxy **(2)**.
    - Finally, return the response from the back-end service to the client **(3)**.

4. Press **F5** to continue
    - You are now at the break point in the back-end service.
    
    ![Add Vote Back-End Service](./media/service-fabric-quickstart-dotnet/addvote-backend.png)

    - In the first line in the method **(1)** the `StateManager` gets or adds a reliable dictionary called `counts`.
    - All interactions with values in a reliable dictionary require a transaction, this using statement **(2)** creates that transaction.
    - In the transaction, update the value of the relevant key for the voting option and commit the operation **(3)**. Once the commit method returns, the data is updated in the dictionary and replicated to other nodes in the cluster. The data is now safely stored in the cluster, and the back-end service can fail over to other nodes, still having the data available.
5. Press **F5** to continue

To stop the debugging session, press **Shift+F5**.

## Deploy the application to Azure
To deploy the application to Azure, you need a Service Fabric cluster which runs the application. 

### Join a Party cluster
Party clusters are free, limited-time Service Fabric clusters hosted on Azure and run by the Service Fabric team where anyone can deploy applications and learn about the platform. The cluster uses a single self-signed certificate for node-to-node as well as client-to-node security. 

Sign in and [join a Windows cluster](http://aka.ms/tryservicefabric). Download the PFX certificate to your computer by clicking the **PFX** link. Click the **How to connect to a secure Party cluster?** link and copy the certificate password. The certificate, certificate password, and the **Connection endpoint** value are used in following steps.

![PFX and connection endpoint](./media/service-fabric-quickstart-dotnet/party-cluster-cert.png)

> [!Note]
> There are a limited number of Party clusters available per hour. If you get an error when you try to sign up for a Party cluster, you can wait for a period and try again, or you can follow these steps in the [Deploy a .NET app](https://docs.microsoft.com/azure/service-fabric/service-fabric-tutorial-deploy-app-to-party-cluster#deploy-the-sample-application) tutorial to create a Service Fabric cluster in your Azure subscription and deploy the application to it. If you don't already have an Azure subscription, you can create a [free account](https://azure.microsoft.com/free/?WT.mc_id=A261C142F). After you have deployed and verified the application in your cluster, you can skip ahead to [Scale applications and services in a cluster](#scale-applications-and-services-in-a-cluster) in this quickstart.
>


On your Windows machine, install the PFX in *CurrentUser\My* certificate store.

```powershell
PS C:\mycertificates> Import-PfxCertificate -FilePath .\party-cluster-873689604-client-cert.pfx -CertStoreLocation Cert:\CurrentUser\My -Password (ConvertTo-SecureString 873689604 -AsPlainText -Force)


   PSParentPath: Microsoft.PowerShell.Security\Certificate::CurrentUser\My

Thumbprint                                Subject
----------                                -------
3B138D84C077C292579BA35E4410634E164075CD  CN=zwin7fh14scd.westus.cloudapp.azure.com
```

Remember the thumbprint for a following step.

> [!Note]
> By default, the web front-end service is configured to listen on port 8080 for incoming traffic. Port 8080 is open in the Party Cluster.  If you need to change the application port, change it to one of the ports that are open in the Party Cluster.
>

### Deploy the application using Visual Studio
Now that the application is ready, you can deploy it to a cluster directly from Visual Studio.

1. Right-click **Voting** in the Solution Explorer and choose **Publish**. The Publish dialog appears.


2. Copy the **Connection Endpoint** from the Party cluster page into the **Connection Endpoint** field. For example, `zwin7fh14scd.westus.cloudapp.azure.com:19000`. Click **Advanced Connection Parameters** and ensure that the *FindValue* and *ServerCertThumbprint* values match the thumbprint of the certificate installed in a previous step. 

    ![Publish Dialog](./media/service-fabric-quickstart-dotnet/publish-app.png)

    Each application in the cluster must have a unique name.  Party clusters are a public, shared environment however and there may be a conflict with an existing application.  If there is a name conflict, rename the Visual Studio project and deploy again.

3. Click **Publish**.

4. Open a browser and type in the cluster address followed by ':8080' to get to the application in the cluster - for example, `http://zwin7fh14scd.westus.cloudapp.azure.com:8080`. You should now see the application running in the cluster in Azure.

    ![Application front end](./media/service-fabric-quickstart-dotnet/application-screenshot-new-azure.png)

## Scale applications and services in a cluster
Service Fabric services can easily be scaled across a cluster to accommodate for a change in the load on the services. You scale a service by changing the number of instances running in the cluster. You have multiple ways of scaling your services, you can use scripts or commands from PowerShell or Service Fabric CLI (sfctl). In this example, use Service Fabric Explorer.

Service Fabric Explorer runs in all Service Fabric clusters and can be accessed from a browser, by browsing to the clusters HTTP management port (19080), for example, `http://zwin7fh14scd.westus.cloudapp.azure.com:19080`. 

You may receive a browser warning that the location is not trusted. This is because the certificate is self-signed. You may choose to ignore the warning and proceed. When prompted by the browser, select the installed certificate to connect. 

To scale the web front-end service, do the following steps:

1. Open Service Fabric Explorer in your cluster - for example,`http://zwin7fh14scd.westus.cloudapp.azure.com:19080`.
2. Click on the ellipsis (three dots) next to the **fabric:/Voting/VotingWeb** node in the treeview and choose **Scale Service**.

    ![Service Fabric Explorer](./media/service-fabric-quickstart-dotnet/service-fabric-explorer-scale.png)

    You can now choose to scale the number of instances of the web front-end service.

3. Change the number to **2** and click **Scale Service**.
4. Click on the **fabric:/Voting/VotingWeb** node in the tree-view and expand the partition node (represented by a GUID).

    ![Service Fabric Explorer Scale Service](./media/service-fabric-quickstart-dotnet/service-fabric-explorer-scaled-service.png)

    After a delay, you can see that the service has two instances.  In the tree view you see which nodes the instances run on.

By this simple management task, the resources available doubled for the front-end service to process user load. It's important to understand that you do not need multiple instances of a service to have it run reliably. If a service fails, Service Fabric makes sure a new service instance runs in the cluster.

## Perform a rolling application upgrade
When deploying new updates to your application, Service Fabric rolls out the update in a safe way. Rolling upgrades gives you no downtime while upgrading as well as automated rollback should errors occur.

To upgrade the application, do the following:

1. Open the **/VotingWeb/Views/Home/Index.cshtml** file in Visual Studio.
2. Change the heading on the page by adding or updating the text. For example, change the heading to "Service Fabric Voting Sample v2".
3. Save the file.
4. Right-click **Voting** in the Solution Explorer and choose **Publish**. The Publish dialog appears.
5. Click the **Manifest Version** button to change the version of the service and application.
6. Change the version of the **Code** element under **VotingWebPkg** to "2.0.0", for example, and click **Save**.

    ![Change Version Dialog](./media/service-fabric-quickstart-dotnet/change-version.png)
7. In the **Publish Service Fabric Application** dialog, check the Upgrade the Application checkbox, and click **Publish**.

    ![Publish Dialog Upgrade Setting](./media/service-fabric-quickstart-dotnet/upgrade-app.png)
8. Open your browser and browse to the cluster address on port 19080 - for example, `http://zwin7fh14scd.westus.cloudapp.azure.com:19080`.
9. Click on the **Applications** node in the tree view, and then **Upgrades in Progress** in the right-hand pane. You see how the upgrade rolls through the upgrade domains in your cluster, making sure each domain is healthy before proceeding to the next. An upgrade domain in the progress bar appears green when the health of the domain has been verified.
    ![Upgrade View in Service Fabric Explorer](./media/service-fabric-quickstart-dotnet/upgrading.png)

    Service Fabric makes upgrades safe by waiting two minutes after upgrading the service on each node in the cluster. Expect the entire update to take approximately eight minutes.

10. While the upgrade is running, you can still use the application. Because you have two instances of the service running in the cluster, some of your requests may get an upgraded version of the application, while others may still get the old version.

## Next steps
In this quickstart, you learned how to:

> [!div class="checklist"]
> * Create an application using .NET and Service Fabric
> * Use ASP.NET core as a web front-end
> * Store application data in a stateful service
> * Debug your application locally
> * Deploy the application to a cluster in Azure
> * Scale-out the application across multiple nodes
> * Perform a rolling application upgrade

To learn more about Service Fabric and .NET, take a look at this tutorial:
> [!div class="nextstepaction"]
> [.NET application on Service Fabric](service-fabric-tutorial-create-dotnet-app.md)<|MERGE_RESOLUTION|>--- conflicted
+++ resolved
@@ -89,11 +89,8 @@
 3. The back-end service takes the incoming request, and stores the updated result in a reliable dictionary, which gets replicated to multiple nodes within the cluster and persisted on disk. All the application's data is stored in the cluster, so no database is needed.
 
 ## Debug in Visual Studio
-<<<<<<< HEAD
+
 When debugging the application in Visual Studio, you are using a local Service Fabric development cluster. You have the option to adjust your debugging experience to your scenario. In this application, data is stored in back-end service using a reliable dictionary. Visual Studio removes the application per default when you stop the debugger. Removing the application causes the data in the back-end service to also be removed. To persist the data between debugging sessions, you can change the **Application Debug Mode** as a property on the **Voting** project in Visual Studio.
-=======
-When debugging application in Visual Studio, you are using a local Service Fabric development cluster. You have the option to adjust your debugging experience to your scenario. In this application, data is stored in back-end service using a reliable dictionary. Visual Studio keeps the application running when you stop the debugger. If you want to remove the application, which causes the data in the back-end service to also be removed, you can change the **Application Debug Mode** as a property on the **Voting** project in Visual Studio.
->>>>>>> f4191b3b
 
 To look at what happens in the code, complete the following steps:
 1. Open the **/VotingWeb/Controllers/VotesController.cs** file and set a breakpoint in the web API's **Put** method (line 69) - You can search for the file in the Solution Explorer in Visual Studio.
