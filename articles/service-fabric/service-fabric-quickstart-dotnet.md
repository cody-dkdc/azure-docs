---
title: Create a .NET app on Service Fabric in Azure | Microsoft Docs
description: In this quickstart, you create a .NET application for Azure using the Service Fabric reliable services sample application.
services: service-fabric
documentationcenter: .net
author: mikkelhegn
manager: msfussell
editor: ''

ms.assetid: 
ms.service: service-fabric
ms.devlang: dotNet
ms.topic: quickstart
ms.tgt_pltfrm: NA
ms.workload: NA
ms.date: 03/26/2018
ms.author: mikhegn
ms.custom: mvc, devcenter

---
# Quickstart: Deploy a .NET reliable services application to Service Fabric

Azure Service Fabric is a distributed systems platform for deploying and managing scalable and reliable microservices and containers.

This quickstart shows how to deploy your first .NET application to Service Fabric. When you're finished, you have a voting application with an ASP.NET Core web front end that saves voting results in a stateful back-end service in the cluster.

![Application Screenshot](./media/service-fabric-quickstart-dotnet/application-screenshot.png)

Using this application you learn how to:

* Create an application using .NET and Service Fabric
* Use ASP.NET core as a web front-end
* Store application data in a stateful service
* Debug your application locally
* Deploy the application to a cluster in Azure
* Scale-out the application across multiple nodes
* Perform a rolling application upgrade

## Prerequisites

To complete this quickstart:

1. [Install Visual Studio 2017](https://www.visualstudio.com/) with the **Azure development** and **ASP.NET and web development** workloads.
2. [Install Git](https://git-scm.com/)
3. [Install the Microsoft Azure Service Fabric SDK](http://www.microsoft.com/web/handlers/webpi.ashx?command=getinstallerredirect&appid=MicrosoftAzure-ServiceFabric-CoreSDK)
4. Run the following command to enable Visual Studio to deploy to the local Service Fabric cluster:
    ```powershell
    Set-ExecutionPolicy -ExecutionPolicy Unrestricted -Force -Scope CurrentUser
    ```

>[!NOTE]
> The sample application in this quickstart uses features that are not available on Windows 7.
>

## Download the sample

In a command window, run the following command to clone the sample app repository to your local machine.

```git
git clone https://github.com/Azure-Samples/service-fabric-dotnet-quickstart
```

## Run the application locally

Right-click the Visual Studio icon in the Start Menu and choose **Run as administrator**. In order to attach the debugger to your services, you need to run Visual Studio as administrator.

Open the **Voting.sln** Visual Studio solution from the repository you cloned.

By default, the Voting application is set to listen on port 8080.  The application port is set in the */VotingWeb/PackageRoot/ServiceManifest.xml* file.  You can change the application port by updating the **Port** attribute of the **Endpoint** element.  To deploy and run the application locally, the application port must be open and available on your computer.  If you change the application port, substitute the new application port value for "8080" throughout this article.

To deploy the application, press **F5**.

> [!NOTE]
> The first time you run and deploy the application, Visual Studio creates a local cluster for debugging. This operation may take some time. The cluster creation status is displayed in the Visual Studio output window.  In the output, you see the message "The application URL is not set or is not an HTTP/HTTPS URL so the browser will not be opened to the application."  This message does not indicate an error, but that a browser will not auto-launch.

When the deployment is complete, launch a browser and open this page: `http://localhost:8080` - the web front end of the application.

![Application front end](./media/service-fabric-quickstart-dotnet/application-screenshot-new.png)

You can now add a set of voting options, and start taking votes. The application runs and stores all data in your Service Fabric cluster, without the need for a separate database.

## Walk through the voting sample application

The voting application consists of two services:

* Web front-end service (VotingWeb)- An ASP.NET Core web front-end service, which serves the web page and exposes web APIs to communicate with the backend service.
* Back-end service (VotingData)- An ASP.NET Core web service, which exposes an API to store the vote results in a reliable dictionary persisted on disk.

![Application Diagram](./media/service-fabric-quickstart-dotnet/application-diagram.png)

When you vote in the application the following events occur:

1. A JavaScript sends the vote request to the web API in the web front-end service as an HTTP PUT request.

2. The web front-end service uses a proxy to locate and forward an HTTP PUT request to the back-end service.

3. The back-end service takes the incoming request, and stores the updated result in a reliable dictionary, which gets replicated to multiple nodes within the cluster and persisted on disk. All the application's data is stored in the cluster, so no database is needed.

## Debug in Visual Studio

The application should be running OK, but you can use the debugger to see how key parts of the application work. When debugging the application in Visual Studio, you are using a local Service Fabric development cluster. You have the option to adjust your debugging experience to your scenario. In this application, data is stored in back-end service using a reliable dictionary. Visual Studio removes the application per default when you stop the debugger. Removing the application causes the data in the back-end service to also be removed. To persist the data between debugging sessions, you can change the **Application Debug Mode** as a property on the **Voting** project in Visual Studio.

To look at what happens in the code, complete the following steps:

1. Open the **/VotingWeb/Controllers/VotesController.cs** file and set a breakpoint in the web API's **Put** method (line 69) - You can search for the file in the Solution Explorer in Visual Studio.

2. Open the **/VotingData/Controllers/VoteDataController.cs** file and set a breakpoint in this web API's **Put** method (line 54).

3. Go back to the browser and click a voting option or add a new voting option. You hit the first breakpoint in the web front end's api controller.
    * This is where the JavaScript in the browser sends a request to the web API controller in the front-end service.

    ![Add Vote Front-End Service](./media/service-fabric-quickstart-dotnet/addvote-frontend.png)

    * First, construct the URL to the ReverseProxy for our back-end service **(1)**.
    * Then, send the HTTP PUT Request to the ReverseProxy **(2)**.
    * Finally, return the response from the back-end service to the client **(3)**.

4. Press **F5** to continue
<<<<<<< HEAD
    * You are now at the break point in the back-end service.

=======
    - If prompted by the browser, grant ServiceFabricAllowedUsers group read and execute permissions for Debug Mode.
    - You are now at the break point in the back-end service.
    
>>>>>>> f6976d74
    ![Add Vote Back-End Service](./media/service-fabric-quickstart-dotnet/addvote-backend.png)

    * In the first line in the method **(1)** the `StateManager` gets or adds a reliable dictionary called `counts`.
    * All interactions with values in a reliable dictionary require a transaction, this using statement **(2)** creates that transaction.
    * In the transaction, update the value of the relevant key for the voting option and commit the operation **(3)**. Once the commit method returns, the data is updated in the dictionary and replicated to other nodes in the cluster. The data is now safely stored in the cluster, and the back-end service can fail over to other nodes, still having the data available.
5. Press **F5** to continue

To stop the debugging session, press **Shift+F5**.

## Deploy the application to Azure

To deploy the application to Azure, you need a Service Fabric cluster which runs the application.

### Join a Party cluster

Party clusters are free, limited-time Service Fabric clusters hosted on Azure and run by the Service Fabric team where anyone can deploy applications and learn about the platform. The cluster uses a single self-signed certificate for node-to-node as well as client-to-node security.

Sign in and [join a Windows cluster](http://aka.ms/tryservicefabric). Download the PFX certificate to your computer by clicking the **PFX** link. Click the **How to connect to a secure Party cluster?** link and copy the certificate password. The certificate, certificate password, and the **Connection endpoint** value are used in following steps.

![PFX and connection endpoint](./media/service-fabric-quickstart-dotnet/party-cluster-cert.png)

> [!Note]
> There are a limited number of Party clusters available per hour. If you get an error when you try to sign up for a Party cluster, you can wait for a period and try again, or you can follow these steps in the [Deploy a .NET app](https://docs.microsoft.com/azure/service-fabric/service-fabric-tutorial-deploy-app-to-party-cluster#deploy-the-sample-application) tutorial to create a Service Fabric cluster in your Azure subscription and deploy the application to it. If you don't already have an Azure subscription, you can create a [free account](https://azure.microsoft.com/free/?WT.mc_id=A261C142F). After you have deployed and verified the application in your cluster, you can skip ahead to [Scale applications and services in a cluster](#scale-applications-and-services-in-a-cluster) in this quickstart.
>

On your Windows machine, install the PFX in *CurrentUser\My* certificate store.

```powershell
PS C:\mycertificates> Import-PfxCertificate -FilePath .\party-cluster-873689604-client-cert.pfx -CertStoreLocation Cert:\CurrentUser\My -Password (ConvertTo-SecureString 873689604 -AsPlainText -Force)


   PSParentPath: Microsoft.PowerShell.Security\Certificate::CurrentUser\My

Thumbprint                                Subject
----------                                -------
3B138D84C077C292579BA35E4410634E164075CD  CN=zwin7fh14scd.westus.cloudapp.azure.com
```

Remember the thumbprint for a following step.

> [!Note]
> By default, the web front-end service is configured to listen on port 8080 for incoming traffic. Port 8080 is open in the Party Cluster.  If you need to change the application port, change it to one of the ports that are open in the Party Cluster.
>

### Deploy the application using Visual Studio

Now that the application is ready, you can deploy it to a cluster directly from Visual Studio.

1. Right-click **Voting** in the Solution Explorer and choose **Publish**. The Publish dialog appears.

2. Copy the **Connection Endpoint** from the Party cluster page into the **Connection Endpoint** field. For example, `zwin7fh14scd.westus.cloudapp.azure.com:19000`. Click **Advanced Connection Parameters** and ensure that the *FindValue* and *ServerCertThumbprint* values match the thumbprint of the certificate installed in a previous step.

    ![Publish Dialog](./media/service-fabric-quickstart-dotnet/publish-app.png)

    Each application in the cluster must have a unique name.  Party clusters are a public, shared environment however and there may be a conflict with an existing application.  If there is a name conflict, rename the Visual Studio project and deploy again.

3. Click **Publish**.

4. Open a browser and type in the cluster address followed by ':8080' to get to the application in the cluster - for example, `http://zwin7fh14scd.westus.cloudapp.azure.com:8080`. You should now see the application running in the cluster in Azure.

    ![Application front end](./media/service-fabric-quickstart-dotnet/application-screenshot-new-azure.png)

## Scale applications and services in a cluster

Service Fabric services can easily be scaled across a cluster to accommodate for a change in the load on the services. You scale a service by changing the number of instances running in the cluster. You have multiple ways of scaling your services, you can use scripts or commands from PowerShell or Service Fabric CLI (sfctl). In this example, use Service Fabric Explorer.

Service Fabric Explorer runs in all Service Fabric clusters and can be accessed from a browser, by browsing to the clusters HTTP management port (19080), for example, `http://zwin7fh14scd.westus.cloudapp.azure.com:19080`.

<<<<<<< HEAD
You may receive a browser warning that the location is not trusted. This is because the certificate is self-signed. You may choose to ignore the warning and proceed. When prompted by the browser, select the installed certificate to connect.
=======
You may receive a browser warning that the location is not trusted. This is because the certificate is self-signed. You may choose to ignore the warning and proceed.
1. When prompted by the browser, select the installed certificate to connect. The party cluster certificate you select from the list must match the party cluster that you are attempting to access. For example, win243uja6w62r.westus.cloudapp.azure.com.
2. If prompted by the browser, grant access to your CryptoAPI Private Key for this session.
>>>>>>> f6976d74

To scale the web front-end service, do the following steps:

1. Open Service Fabric Explorer in your cluster - for example,`http://zwin7fh14scd.westus.cloudapp.azure.com:19080`.

2. In the tree view, expand **Applications**->**VotingType**->**fabric:/Voting**. Click on the ellipsis (three dots) next to the **fabric:/Voting/VotingWeb** node in the treeview and choose **Scale Service**.

    ![Service Fabric Explorer](./media/service-fabric-quickstart-dotnet/service-fabric-explorer-scale.png)

    You can now choose to scale the number of instances of the web front-end service.

3. Change the number to **2** and click **Scale Service**.
4. Click on the **fabric:/Voting/VotingWeb** node in the tree-view and expand the partition node (represented by a GUID).

    ![Service Fabric Explorer Scale Service](./media/service-fabric-quickstart-dotnet/service-fabric-explorer-scaled-service.png)

    After a delay, you can see that the service has two instances.  In the tree view you see which nodes the instances run on.

By this simple management task, the resources available doubled for the front-end service to process user load. It's important to understand that you do not need multiple instances of a service to have it run reliably. If a service fails, Service Fabric makes sure a new service instance runs in the cluster.

## Perform a rolling application upgrade

When deploying new updates to your application, Service Fabric rolls out the update in a safe way. Rolling upgrades gives you no downtime while upgrading as well as automated rollback should errors occur.

To upgrade the application, do the following:

1. Open the **/VotingWeb/Views/Home/Index.cshtml** file in Visual Studio.
2. Change the heading on the page by adding or updating the text. For example, change the heading to "Service Fabric Voting Sample v2".
3. Save the file.
4. Right-click **Voting** in the Solution Explorer and choose **Publish**. The Publish dialog appears.
5. Click the **Manifest Version** button to change the version of the service and application.
6. Change the version of the **Code** element under **VotingWebPkg** to "2.0.0", for example, and click **Save**.

    ![Change Version Dialog](./media/service-fabric-quickstart-dotnet/change-version.png)
7. In the **Publish Service Fabric Application** dialog, check the Upgrade the Application checkbox, and click **Publish**.

    ![Publish Dialog Upgrade Setting](./media/service-fabric-quickstart-dotnet/upgrade-app.png)

    While the upgrade is running, you can still use the application. Because you have two instances of the service running in the cluster, some of your requests may get an upgraded version of the application, while others may still get the old version.

8. Open your browser and browse to the cluster address on port 19080 - for example, `http://zwin7fh14scd.westus.cloudapp.azure.com:19080`.
9. Click on the **Applications** node in the tree view, and then **Upgrades in Progress** in the right-hand pane. You see how the upgrade rolls through the upgrade domains in your cluster, making sure each domain is healthy before proceeding to the next. An upgrade domain in the progress bar appears green when the health of the domain has been verified.
    ![Upgrade View in Service Fabric Explorer](./media/service-fabric-quickstart-dotnet/upgrading.png)

    Service Fabric makes upgrades safe by waiting two minutes after upgrading the service on each node in the cluster. Expect the entire update to take approximately eight minutes.

## Next steps

In this quickstart, you learned how to:

* Create an application using .NET and Service Fabric
* Use ASP.NET core as a web front-end
* Store application data in a stateful service
* Debug your application locally
* Deploy the application to a cluster in Azure
* Scale-out the application across multiple nodes
* Perform a rolling application upgrade

To learn more about Service Fabric and .NET, take a look at this tutorial:
> [!div class="nextstepaction"]
> [.NET application on Service Fabric](service-fabric-tutorial-create-dotnet-app.md)<|MERGE_RESOLUTION|>--- conflicted
+++ resolved
@@ -116,14 +116,9 @@
     * Finally, return the response from the back-end service to the client **(3)**.
 
 4. Press **F5** to continue
-<<<<<<< HEAD
-    * You are now at the break point in the back-end service.
-
-=======
     - If prompted by the browser, grant ServiceFabricAllowedUsers group read and execute permissions for Debug Mode.
     - You are now at the break point in the back-end service.
-    
->>>>>>> f6976d74
+
     ![Add Vote Back-End Service](./media/service-fabric-quickstart-dotnet/addvote-backend.png)
 
     * In the first line in the method **(1)** the `StateManager` gets or adds a reliable dictionary called `counts`.
@@ -192,13 +187,9 @@
 
 Service Fabric Explorer runs in all Service Fabric clusters and can be accessed from a browser, by browsing to the clusters HTTP management port (19080), for example, `http://zwin7fh14scd.westus.cloudapp.azure.com:19080`.
 
-<<<<<<< HEAD
-You may receive a browser warning that the location is not trusted. This is because the certificate is self-signed. You may choose to ignore the warning and proceed. When prompted by the browser, select the installed certificate to connect.
-=======
 You may receive a browser warning that the location is not trusted. This is because the certificate is self-signed. You may choose to ignore the warning and proceed.
 1. When prompted by the browser, select the installed certificate to connect. The party cluster certificate you select from the list must match the party cluster that you are attempting to access. For example, win243uja6w62r.westus.cloudapp.azure.com.
 2. If prompted by the browser, grant access to your CryptoAPI Private Key for this session.
->>>>>>> f6976d74
 
 To scale the web front-end service, do the following steps:
 
