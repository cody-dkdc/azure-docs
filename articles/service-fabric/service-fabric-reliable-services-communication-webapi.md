<properties
   pageTitle="Service communication with the ASP.NET Web API | Microsoft Azure"
   description="Learn how to implement service communication step-by-step by using the ASP.NET Web API with OWIN self-hosting in the Reliable Services API."
   services="service-fabric"
   documentationCenter=".net"
   authors="vturecek"
   manager="timlt"
   editor=""/>

<tags
   ms.service="service-fabric"
   ms.devlang="dotnet"
   ms.topic="article"
   ms.tgt_pltfrm="na"
   ms.workload="required"
   ms.date="07/29/2016"
<<<<<<< HEAD
   ms.author="vturecek"/>

# Get started: Service Fabric Web API services with OWIN self-hosting

Azure Service Fabric puts the power in your hands when you're deciding how you want your services to communicate with users and with each other. This tutorial focuses on implementing service communication using ASP.NET Web API with Open Web Interface for .NET (OWIN) self-hosting in Service Fabric's Reliable Services API. We'll delve deeply into the Reliable Services pluggable communication API. We'll also use Web API in a step-by-step example to show you how to set up a custom communication listener.


## Introduction to Web API in Service Fabric

ASP.NET Web API is a popular and powerful framework for building HTTP APIs on top of the .NET Framework. If you're not already familiar with the framework, see [Getting started with ASP.NET Web API 2](http://www.asp.net/web-api/overview/getting-started-with-aspnet-web-api/tutorial-your-first-web-api) to learn more.

Web API in Service Fabric is the same ASP.NET Web API you know and love. The difference is in how you *host* a Web API application. You won't be using Microsoft Internet Information Services (IIS). To better understand the difference, let's break it into two parts:

 1. The Web API application (including controllers and models)
 2. The host (the web server, usually IIS)

A Web API application itself doesn't change. It's no different from Web API applications you may have written in the past, and you should be able to simply move over most of your application code. But if you've been hosting on IIS, where you host the application may be a little different from what you're used to. Before we get to the hosting part, let's start with something more familiar: the Web API application.


## Create the application

Start by creating a new Service Fabric application with a single stateless service in Visual Studio 2015:

![Create a new Service Fabric application](media/service-fabric-reliable-services-communication-webapi/webapi-newproject.png)

A Visual Studio template for a stateless service using Web API is available to you. In this tutorial, we'll build a Web API project from scratch that results in what you'd get if you selected this template.

Select a blank Stateless Service project to learn how to build a Web API project from scratch, or you can start with the stateless service Web API template and simply follow along.  

![Create a single stateless service](media/service-fabric-reliable-services-communication-webapi/webapi-newproject2.png)

The first step is to pull in some NuGet packages for Web API. The package we want to use is Microsoft.AspNet.WebApi.OwinSelfHost. This package includes all the necessary Web API packages and the *host* packages. This will be important later.

![Create Web API by using the NuGet Package Manager](media/service-fabric-reliable-services-communication-webapi/webapi-nuget.png)

After the packages have been installed, you can begin building out the basic Web API project structure. If you've used Web API, the project structure should look very familiar. Start by adding a `Controllers` directory and a simple values controller:

**ValuesController.cs**

```csharp
using System.Collections.Generic;
using System.Web.Http;
    
namespace WebService.Controllers
{
    public class ValuesController : ApiController
    {
        // GET api/values 
        public IEnumerable<string> Get()
        {
            return new string[] { "value1", "value2" };
        }

        // GET api/values/5 
        public string Get(int id)
        {
            return "value";
        }

        // POST api/values 
        public void Post([FromBody]string value)
        {
        }

        // PUT api/values/5 
        public void Put(int id, [FromBody]string value)
        {
        }

        // DELETE api/values/5 
        public void Delete(int id)
        {
        }
    }
}

```

Next, add a Startup class at the project root to register the routing, formatters, and any other configuration setup. This is also where Web API plugs in to the *host*, which will be revisited again later. 

**Startup.cs**

```csharp
using System.Web.Http;
using Owin;

namespace WebService
{
    public static class Startup
    {
        public static void ConfigureApp(IAppBuilder appBuilder)
        {
            // Configure Web API for self-host. 
            HttpConfiguration config = new HttpConfiguration();

            config.Routes.MapHttpRoute(
                name: "DefaultApi",
                routeTemplate: "api/{controller}/{id}",
                defaults: new { id = RouteParameter.Optional }
            );

            appBuilder.UseWebApi(config);
        }
    }
}
```

That's it for the application part. At this point, we've set up just the basic Web API project layout. So far, it shouldn't look much different from Web API projects you may have written in the past or from the basic Web API template. Your business logic goes in the controllers and models as usual.

Now what do we do about hosting so that we can actually run it?

## Service hosting

In Service Fabric, your service runs in a *service host process*, an executable file that runs your service code. When you write a service by using the Reliable Services API, your service project just compiles to an executable file that registers your service type and runs your code. This is true in most cases when you write a service on Service Fabric in .NET. When you open Program.cs in the stateless service project, you should see:

```csharp
using System;
using System.Diagnostics;
using System.Threading;
using Microsoft.ServiceFabric.Services.Runtime;

internal static class Program
{
    private static void Main()
    {
        try
        {
            ServiceRuntime.RegisterServiceAsync("WebServiceType",
                context => new WebService(context)).GetAwaiter().GetResult();

            ServiceEventSource.Current.ServiceTypeRegistered(Process.GetCurrentProcess().Id, typeof(WebService).Name);

            // Prevents this host process from terminating so services keeps running. 
            Thread.Sleep(Timeout.Infinite);
        }
        catch (Exception e)
        {
            ServiceEventSource.Current.ServiceHostInitializationFailed(e.ToString());
            throw;
        }
    }
}

```

If that looks suspiciously like the entry point to a console application, that's because it is.

Further details about the service host process and service registration are beyond the scope of this article. But it's important to know for now that *your service code is running in its own process*.

## Self-host Web API with an OWIN host

Given that your Web API application code is hosted in its own process, how do you hook it up to a web server? Enter [OWIN](http://owin.org/). OWIN is simply a contract between .NET web applications and web servers. Traditionally when ASP.NET (up to MVC 5) is used, the web application is tightly coupled to IIS through System.Web. However, Web API implements OWIN, so you can write a web application that is decoupled from the web server that hosts it. Because of this, you can use a *self-hosted* OWIN web server that you can start in your own process. This fits perfectly with the Service Fabric hosting model we just described.

In this article, we'll use Katana as the OWIN host for the Web API application. Katana is an open-source OWIN host implementation built on [System.Net.HttpListener](https://msdn.microsoft.com/library/system.net.httplistener.aspx) and the Windows [HTTP Server API](https://msdn.microsoft.com/library/windows/desktop/aa364510.aspx).

> [AZURE.NOTE] To learn more about Katana, go to the [Katana site](http://www.asp.net/aspnet/overview/owin-and-katana/an-overview-of-project-katana). For a quick overview of how to use Katana to self-host Web API, see [Use OWIN to Self-Host ASP.NET Web API 2](http://www.asp.net/web-api/overview/hosting-aspnet-web-api/use-owin-to-self-host-web-api).


## Set up the web server

The Reliable Services API provides a communication entry point where you can plug in communication stacks that allow users and clients to connect to the service:

```csharp

protected override IEnumerable<ServiceInstanceListener> CreateServiceInstanceListeners()
{
    ...
}

```

The web server (and any other communication stack you use in the future, such as WebSockets) should use the ICommunicationListener interface to integrate correctly with the system. The reasons for this will become more apparent in the following steps.

First, create a class called OwinCommunicationListener that implements ICommunicationListener:

**OwinCommunicationListener.cs**

```csharp
using Microsoft.Owin.Hosting;
using Microsoft.ServiceFabric.Services.Communication.Runtime;
using Owin;
using System;
using System.Fabric;
using System.Globalization;
using System.Threading;
using System.Threading.Tasks;

namespace WebService
{
    internal class OwinCommunicationListener : ICommunicationListener
    {
        public void Abort()
        {
        }

        public Task CloseAsync(CancellationToken cancellationToken)
        {
        }

        public Task<string> OpenAsync(CancellationToken cancellationToken)
        {
        }
    }
}
```

The ICommunicationListener interface provides three methods to manage a communication listener for your service:

 - *OpenAsync*. Start listening for requests.
 - *CloseAsync*. Stop listening for requests, finish any in-flight requests, and shut down gracefully.
 - *Abort*. Cancel everything and stop immediately.

To get started, add private class members for things the listener will need to function. These will be initialized through the constructor and used later when you set up the listening URL.

```csharp
public class OwinCommunicationListener : ICommunicationListener
{
    private readonly ServiceEventSource eventSource;
    private readonly Action<IAppBuilder> startup;
    private readonly ServiceContext serviceContext;
    private readonly string endpointName;
    private readonly string appRoot;

    private IDisposable webApp;
    private string publishAddress;
    private string listeningAddress;

    public OwinCommunicationListener(Action<IAppBuilder> startup, ServiceContext serviceContext, ServiceEventSource eventSource, string endpointName)
        : this(startup, serviceContext, eventSource, endpointName, null)
    {
    }

    public OwinCommunicationListener(Action<IAppBuilder> startup, ServiceContext serviceContext, ServiceEventSource eventSource, string endpointName, string appRoot)
    {
        if (startup == null)
        {
            throw new ArgumentNullException(nameof(startup));
        }

        if (serviceContext == null)
        {
            throw new ArgumentNullException(nameof(serviceContext));
        }

        if (endpointName == null)
        {
            throw new ArgumentNullException(nameof(endpointName));
        }

        if (eventSource == null)
        {
            throw new ArgumentNullException(nameof(eventSource));
        }

        this.startup = startup;
        this.serviceContext = serviceContext;
        this.endpointName = endpointName;
        this.eventSource = eventSource;
        this.appRoot = appRoot;
    }
   

    ...

```

## Implement OpenAsync

To set up the web server, you need two pieces of information:

 - *A URL path prefix*. Although this is optional, it's good for you to set this up now so that you can safely host multiple web services in your application.
 - *A port*.

Before you get a port for the web server, it's important that you understand that Service Fabric provides an application layer that acts as a buffer between your application and the underlying operating system that it runs on. As such, Service Fabric provides a way to configure *endpoints* for your services. Service Fabric ensures that endpoints are available for your service to use. This way, you don't have to configure them yourself in the underlying OS environment. You can easily host your Service Fabric application in different environments without having to make any changes to your application. (For example, you can host the same application in Azure or in your own datacenter.)

Configure an HTTP endpoint in PackageRoot\ServiceManifest.xml:

```xml

<Resources>
    <Endpoints>
        <Endpoint Name="ServiceEndpoint" Type="Input" Protocol="http" Port="8281" />
    </Endpoints>
</Resources>

```

This step is important because the service host process runs under restricted credentials (Network Service on Windows). This means that your service won't have access to set up an HTTP endpoint on its own. By using the endpoint configuration, Service Fabric knows to set up the proper access control list (ACL) for the URL that the service will listen on. Service Fabric also provides a standard place to configure endpoints.


Back in OwinCommunicationListener.cs, you can start implementing OpenAsync. This is where you start the web server. First, get the endpoint information and create the URL that the service will listen on. The URL will be different depending on whether the listener is used in a stateless service or a stateful service. For a stateful service, the listener needs to create a unique address for every stateful service replica it listens on. For stateless services, the address can be much simpler. 

```csharp
public Task<string> OpenAsync(CancellationToken cancellationToken)
{
    var serviceEndpoint = this.serviceContext.CodePackageActivationContext.GetEndpoint(this.endpointName);
    var protocol = serviceEndpoint.Protocol;
    int port = serviceEndpoint.Port;

    if (this.serviceContext is StatefulServiceContext)
    {
        StatefulServiceContext statefulServiceContext = this.serviceContext as StatefulServiceContext;

        this.listeningAddress = string.Format(
            CultureInfo.InvariantCulture,
            "{0}://+:{1}/{2}{3}/{4}/{5}",
            protocol,
            port,
            string.IsNullOrWhiteSpace(this.appRoot)
                ? string.Empty
                : this.appRoot.TrimEnd('/') + '/',
            statefulServiceContext.PartitionId,
            statefulServiceContext.ReplicaId,
            Guid.NewGuid());
    }
    else if (this.serviceContext is StatelessServiceContext)
    {
        this.listeningAddress = string.Format(
            CultureInfo.InvariantCulture,
            "{0}://+:{1}/{2}",
            protocol,
            port,
            string.IsNullOrWhiteSpace(this.appRoot)
                ? string.Empty
                : this.appRoot.TrimEnd('/') + '/');
    }
    else
    {
        throw new InvalidOperationException();
    }
    
    ...

```

Note that "http://+" is used here. This is to make sure that the web server is listening on all available addresses, including localhost, FQDN, and the machine IP.

The OpenAsync implementation is one of the most important reasons why the web server (or any communication stack) is implemented as an ICommunicationListener, rather than just having it open directly from `RunAsync()` in the service. The return value from OpenAsync is the address that the web server is listening on. When this address is returned to the system, it registers the address with the service. Service Fabric provides an API that allows clients and other services to then ask for this address by service name. This is important because the service address is not static. Services are moved around in the cluster for resource balancing and availability purposes. This is the mechanism that allows clients to resolve the listening address for a service.

With that in mind, OpenAsync starts the web server and returns the address that it's listening on. Note that it listens on "http://+", but before OpenAsync returns the address, the "+" is replaced with the IP or FQDN of the node it is currently on. The address that is returned by this method is what's registered with the system. It's also what clients and other services see when they ask for a service's address. For clients to correctly connect to it, they need an actual IP or FQDN in the address.

```csharp
    ...

    this.publishAddress = this.listeningAddress.Replace("+", FabricRuntime.GetNodeContext().IPAddressOrFQDN);

    try
    {
        this.eventSource.Message("Starting web server on " + this.listeningAddress);

        this.webApp = WebApp.Start(this.listeningAddress, appBuilder => this.startup.Invoke(appBuilder));

        this.eventSource.Message("Listening on " + this.publishAddress);

        return Task.FromResult(this.publishAddress);
    }
    catch (Exception ex)
    {
        this.eventSource.Message("Web server failed to open endpoint {0}. {1}", this.endpointName, ex.ToString());

        this.StopWebServer();

        throw;
    }
}

```

Note that this references the Startup class that was passed in to the OwinCommunicationListener in the constructor. This startup instance is used by the web server to bootstrap the Web API application.

The `ServiceEventSource.Current.Message()` line will appear in the Diagnostic Events window later, when you run the application to confirm that the web server has started successfully.

## Implement CloseAsync and Abort

Finally, implement both CloseAsync and Abort to stop the web server. The web server can be stopped by disposing the server handle that was created during OpenAsync.

```csharp
public Task CloseAsync(CancellationToken cancellationToken)
{
    this.eventSource.Message("Closing web server on endpoint {0}", this.endpointName);
            
    this.StopWebServer();

    return Task.FromResult(true);
}

public void Abort()
{
    this.eventSource.Message("Aborting web server on endpoint {0}", this.endpointName);
    
    this.StopWebServer();
}

private void StopWebServer()
{
    if (this.webApp != null)
    {
        try
        {
            this.webApp.Dispose();
        }
        catch (ObjectDisposedException)
        {
            // no-op
        }
    }
}
```

In this implementation example, both CloseAsync and Abort simply stop the web server. You may opt to perform a more gracefully coordinated shutdown of the web server in CloseAsync. For example, the shutdown could wait for in-flight requests to be completed before the return.

## Start the web server

You're now ready to create and return an instance of OwinCommunicationListener to start the web server. Back in the Service class (Service.cs), override the `CreateServiceInstanceListeners()` method:

```csharp
protected override IEnumerable<ServiceInstanceListener> CreateServiceInstanceListeners()
{
    var endpoints = Context.CodePackageActivationContext.GetEndpoints()
                           .Where(endpoint => endpoint.Protocol == EndpointProtocol.Http || endpoint.Protocol == EndpointProtocol.Https)
                           .Select(endpoint => endpoint.Name);

    return endpoints.Select(endpoint => new ServiceInstanceListener(
        serviceContext => new OwinCommunicationListener(Startup.ConfigureApp, serviceContext, ServiceEventSource.Current, endpoint), endpoint));
}
```

This is where the Web API *application* and the OWIN *host* finally meet. The host (OwinCommunicationListener) is given an instance of the *application* (Web API) via the Startup class. Service Fabric then manages its lifecycle. This same pattern can typically be followed with any communication stack.

## Put it all together

In this example, you don't need to do anything in the `RunAsync()` method, so that override can simply be removed.

The final service implementation should be very simple. It only needs to create the communication listener:

```csharp
using System;
using System.Collections.Generic;
using System.Fabric;
using System.Fabric.Description;
using System.Linq;
using Microsoft.ServiceFabric.Services.Communication.Runtime;
using Microsoft.ServiceFabric.Services.Runtime;

namespace WebService
{
    internal sealed class WebService : StatelessService
    {
        public WebService(StatelessServiceContext context)
            : base(context)
        { }

        protected override IEnumerable<ServiceInstanceListener> CreateServiceInstanceListeners()
        {
            var endpoints = Context.CodePackageActivationContext.GetEndpoints()
                                   .Where(endpoint => endpoint.Protocol == EndpointProtocol.Http || endpoint.Protocol == EndpointProtocol.Https)
                                   .Select(endpoint => endpoint.Name);

            return endpoints.Select(endpoint => new ServiceInstanceListener(
                serviceContext => new OwinCommunicationListener(Startup.ConfigureApp, serviceContext, ServiceEventSource.Current, endpoint), endpoint));
        }
    }
}
```

The complete `OwinCommunicationListener` class:

```csharp
using System;
using System.Diagnostics;
using System.Fabric;
using System.Globalization;
using System.Threading;
using System.Threading.Tasks;
using Microsoft.Owin.Hosting;
using Microsoft.ServiceFabric.Services.Communication.Runtime;
using Owin;

namespace WebService
{
    internal class OwinCommunicationListener : ICommunicationListener
    {
        private readonly ServiceEventSource eventSource;
        private readonly Action<IAppBuilder> startup;
        private readonly ServiceContext serviceContext;
        private readonly string endpointName;
        private readonly string appRoot;

        private IDisposable webApp;
        private string publishAddress;
        private string listeningAddress;

        public OwinCommunicationListener(Action<IAppBuilder> startup, ServiceContext serviceContext, ServiceEventSource eventSource, string endpointName)
            : this(startup, serviceContext, eventSource, endpointName, null)
        {
        }

        public OwinCommunicationListener(Action<IAppBuilder> startup, ServiceContext serviceContext, ServiceEventSource eventSource, string endpointName, string appRoot)
        {
            if (startup == null)
            {
                throw new ArgumentNullException(nameof(startup));
            }

            if (serviceContext == null)
            {
                throw new ArgumentNullException(nameof(serviceContext));
            }

            if (endpointName == null)
            {
                throw new ArgumentNullException(nameof(endpointName));
            }

            if (eventSource == null)
            {
                throw new ArgumentNullException(nameof(eventSource));
            }

            this.startup = startup;
            this.serviceContext = serviceContext;
            this.endpointName = endpointName;
            this.eventSource = eventSource;
            this.appRoot = appRoot;
        }

        public Task<string> OpenAsync(CancellationToken cancellationToken)
        {
            var serviceEndpoint = this.serviceContext.CodePackageActivationContext.GetEndpoint(this.endpointName);
            var protocol = serviceEndpoint.Protocol;
            int port = serviceEndpoint.Port;

            if (this.serviceContext is StatefulServiceContext)
            {
                StatefulServiceContext statefulServiceContext = this.serviceContext as StatefulServiceContext;

                this.listeningAddress = string.Format(
                    CultureInfo.InvariantCulture,
                    "{0}://+:{1}/{2}{3}/{4}/{5}",
                    protocol,
                    port,
                    string.IsNullOrWhiteSpace(this.appRoot)
                        ? string.Empty
                        : this.appRoot.TrimEnd('/') + '/',
                    statefulServiceContext.PartitionId,
                    statefulServiceContext.ReplicaId,
                    Guid.NewGuid());
            }
            else if (this.serviceContext is StatelessServiceContext)
            {
                this.listeningAddress = string.Format(
                    CultureInfo.InvariantCulture,
                    "{0}://+:{1}/{2}",
                    protocol,
                    port,
                    string.IsNullOrWhiteSpace(this.appRoot)
                        ? string.Empty
                        : this.appRoot.TrimEnd('/') + '/');
            }
            else
            {
                throw new InvalidOperationException();
            }

            this.publishAddress = this.listeningAddress.Replace("+", FabricRuntime.GetNodeContext().IPAddressOrFQDN);

            try
            {
                this.eventSource.Message("Starting web server on " + this.listeningAddress);

                this.webApp = WebApp.Start(this.listeningAddress, appBuilder => this.startup.Invoke(appBuilder));

                this.eventSource.Message("Listening on " + this.publishAddress);

                return Task.FromResult(this.publishAddress);
            }
            catch (Exception ex)
            {
                this.eventSource.Message("Web server failed to open endpoint {0}. {1}", this.endpointName, ex.ToString());

                this.StopWebServer();

                throw;
            }
        }

        public Task CloseAsync(CancellationToken cancellationToken)
        {
            this.eventSource.Message("Closing web server on endpoint {0}", this.endpointName);

            this.StopWebServer();

            return Task.FromResult(true);
        }

        public void Abort()
        {
            this.eventSource.Message("Aborting web server on endpoint {0}", this.endpointName);

            this.StopWebServer();
        }

        private void StopWebServer()
        {
            if (this.webApp != null)
            {
                try
                {
                    this.webApp.Dispose();
                }
                catch (ObjectDisposedException)
                {
                    // no-op
                }
            }
        }
    }
}
```

Now that you have put all the pieces in place, your project should look like a typical Web API application with Reliable Services API entry points and an OWIN host:


![Web API with Reliable Services API entry points and OWIN host](media/service-fabric-reliable-services-communication-webapi/webapi-projectstructure.png)

## Run and connect through a web browser

If you haven't done so, [set up your development environment](service-fabric-get-started.md).


You can now build and deploy your service. Press **F5** in Visual Studio to build and deploy the application. In the Diagnostic Events window, you should see a message that indicates that the web server opened on http://localhost:8281/.


![Visual Studio Diagnostic Events window](media/service-fabric-reliable-services-communication-webapi/webapi-diagnostics.png)

> [AZURE.NOTE] If the port has already been opened by another process on your machine, you may see an error here. This indicates that the listener couldn't be opened. If that's the case, try using a different port for the endpoint configuration in ServiceManifest.xml.


Once the service is running, open a browser and navigate to [http://localhost:8281/api/values](http://localhost:8281/api/values) to test it.

## Scale it out

Scaling out stateless web apps typically means adding more machines and spinning up the web apps on them. Service Fabric's orchestration engine can do this for you whenever new nodes are added to a cluster. When you create instances of a stateless service, you can specify the number of instances you want to create. Service Fabric places that number of instances on nodes in the cluster. And it makes sure not to create more than one instance on any one node. You can also instruct Service Fabric to always create an instance on every node by specifying **-1** for the instance count. This guarantees that whenever you add nodes to scale out your cluster, an instance of your stateless service will be created on the new nodes. This value is a property of the service instance, so it is set when you create a service instance. You can do this through PowerShell:

```powershell

New-ServiceFabricService -ApplicationName "fabric:/WebServiceApplication" -ServiceName "fabric:/WebServiceApplication/WebService" -ServiceTypeName "WebServiceType" -Stateless -PartitionSchemeSingleton -InstanceCount -1

```

You can also do this when you define a default service in a Visual Studio stateless service project:

```xml

<DefaultServices>
  <Service Name="WebService">
    <StatelessService ServiceTypeName="WebServiceType" InstanceCount="-1">
      <SingletonPartition />
    </StatelessService>
  </Service>
</DefaultServices>

```

For more information on how to create application and service instances, see [Deploy an application](service-fabric-deploy-remove-applications.md).

## Next steps

[Debug your Service Fabric application by using Visual Studio](service-fabric-debugging-your-application.md)
=======
   ms.author="vturecek"/>

# Get started: Service Fabric Web API services with OWIN self-hosting

Azure Service Fabric puts the power in your hands when you're deciding how you want your services to communicate with users and with each other. This tutorial focuses on implementing service communication using ASP.NET Web API with Open Web Interface for .NET (OWIN) self-hosting in Service Fabric's Reliable Services API. We'll delve deeply into the Reliable Services pluggable communication API. We'll also use Web API in a step-by-step example to show you how to set up a custom communication listener.


## Introduction to Web API in Service Fabric

ASP.NET Web API is a popular and powerful framework for building HTTP APIs on top of the .NET Framework. If you're not already familiar with the framework, see [Getting started with ASP.NET Web API 2](http://www.asp.net/web-api/overview/getting-started-with-aspnet-web-api/tutorial-your-first-web-api) to learn more.

Web API in Service Fabric is the same ASP.NET Web API you know and love. The difference is in how you *host* a Web API application. You won't be using Microsoft Internet Information Services (IIS). To better understand the difference, let's break it into two parts:

 1. The Web API application (including controllers and models)
 2. The host (the web server, usually IIS)

A Web API application itself doesn't change. It's no different from Web API applications you may have written in the past, and you should be able to simply move over most of your application code. But if you've been hosting on IIS, where you host the application may be a little different from what you're used to. Before we get to the hosting part, let's start with something more familiar: the Web API application.


## Create the application

Start by creating a new Service Fabric application with a single stateless service in Visual Studio 2015:

![Create a new Service Fabric application](media/service-fabric-reliable-services-communication-webapi/webapi-newproject.png)

A Visual Studio template for a stateless service using Web API is available to you. In this tutorial, we'll build a Web API project from scratch that results in what you'd get if you selected this template.

Select a blank Stateless Service project to learn how to build a Web API project from scratch, or you can start with the stateless service Web API template and simply follow along.  

![Create a single stateless service](media/service-fabric-reliable-services-communication-webapi/webapi-newproject2.png)

The first step is to pull in some NuGet packages for Web API. The package we want to use is Microsoft.AspNet.WebApi.OwinSelfHost. This package includes all the necessary Web API packages and the *host* packages. This will be important later.

![Create Web API by using the NuGet Package Manager](media/service-fabric-reliable-services-communication-webapi/webapi-nuget.png)

After the packages have been installed, you can begin building out the basic Web API project structure. If you've used Web API, the project structure should look very familiar. Start by adding a `Controllers` directory and a simple values controller:

**ValuesController.cs**

```csharp
using System.Collections.Generic;
using System.Web.Http;
    
namespace WebService.Controllers
{
    public class ValuesController : ApiController
    {
        // GET api/values 
        public IEnumerable<string> Get()
        {
            return new string[] { "value1", "value2" };
        }

        // GET api/values/5 
        public string Get(int id)
        {
            return "value";
        }

        // POST api/values 
        public void Post([FromBody]string value)
        {
        }

        // PUT api/values/5 
        public void Put(int id, [FromBody]string value)
        {
        }

        // DELETE api/values/5 
        public void Delete(int id)
        {
        }
    }
}

```

Next, add a Startup class at the project root to register the routing, formatters, and any other configuration setup. This is also where Web API plugs in to the *host*, which will be revisited again later. 

**Startup.cs**

```csharp
using System.Web.Http;
using Owin;

namespace WebService
{
    public static class Startup
    {
        public static void ConfigureApp(IAppBuilder appBuilder)
        {
            // Configure Web API for self-host. 
            HttpConfiguration config = new HttpConfiguration();

            config.Routes.MapHttpRoute(
                name: "DefaultApi",
                routeTemplate: "api/{controller}/{id}",
                defaults: new { id = RouteParameter.Optional }
            );

            appBuilder.UseWebApi(config);
        }
    }
}
```

That's it for the application part. At this point, we've set up just the basic Web API project layout. So far, it shouldn't look much different from Web API projects you may have written in the past or from the basic Web API template. Your business logic goes in the controllers and models as usual.

Now what do we do about hosting so that we can actually run it?

## Service hosting

In Service Fabric, your service runs in a *service host process*, an executable file that runs your service code. When you write a service by using the Reliable Services API, your service project just compiles to an executable file that registers your service type and runs your code. This is true in most cases when you write a service on Service Fabric in .NET. When you open Program.cs in the stateless service project, you should see:

```csharp
using System;
using System.Diagnostics;
using System.Threading;
using Microsoft.ServiceFabric.Services.Runtime;

internal static class Program
{
    private static void Main()
    {
        try
        {
            ServiceRuntime.RegisterServiceAsync("WebServiceType",
                context => new WebService(context)).GetAwaiter().GetResult();

            ServiceEventSource.Current.ServiceTypeRegistered(Process.GetCurrentProcess().Id, typeof(WebService).Name);

            // Prevents this host process from terminating so services keeps running. 
            Thread.Sleep(Timeout.Infinite);
        }
        catch (Exception e)
        {
            ServiceEventSource.Current.ServiceHostInitializationFailed(e.ToString());
            throw;
        }
    }
}

```

If that looks suspiciously like the entry point to a console application, that's because it is.

Further details about the service host process and service registration are beyond the scope of this article. But it's important to know for now that *your service code is running in its own process*.

## Self-host Web API with an OWIN host

Given that your Web API application code is hosted in its own process, how do you hook it up to a web server? Enter [OWIN](http://owin.org/). OWIN is simply a contract between .NET web applications and web servers. Traditionally when ASP.NET (up to MVC 5) is used, the web application is tightly coupled to IIS through System.Web. However, Web API implements OWIN, so you can write a web application that is decoupled from the web server that hosts it. Because of this, you can use a *self-hosted* OWIN web server that you can start in your own process. This fits perfectly with the Service Fabric hosting model we just described.

In this article, we'll use Katana as the OWIN host for the Web API application. Katana is an open-source OWIN host implementation built on [System.Net.HttpListener](https://msdn.microsoft.com/library/system.net.httplistener.aspx) and the Windows [HTTP Server API](https://msdn.microsoft.com/library/windows/desktop/aa364510.aspx).

> [AZURE.NOTE] To learn more about Katana, go to the [Katana site](http://www.asp.net/aspnet/overview/owin-and-katana/an-overview-of-project-katana). For a quick overview of how to use Katana to self-host Web API, see [Use OWIN to Self-Host ASP.NET Web API 2](http://www.asp.net/web-api/overview/hosting-aspnet-web-api/use-owin-to-self-host-web-api).


## Set up the web server

The Reliable Services API provides a communication entry point where you can plug in communication stacks that allow users and clients to connect to the service:

```csharp

protected override IEnumerable<ServiceInstanceListener> CreateServiceInstanceListeners()
{
    ...
}

```

The web server (and any other communication stack you use in the future, such as WebSockets) should use the ICommunicationListener interface to integrate correctly with the system. The reasons for this will become more apparent in the following steps.

First, create a class called OwinCommunicationListener that implements ICommunicationListener:

**OwinCommunicationListener.cs**

```csharp
using Microsoft.Owin.Hosting;
using Microsoft.ServiceFabric.Services.Communication.Runtime;
using Owin;
using System;
using System.Fabric;
using System.Globalization;
using System.Threading;
using System.Threading.Tasks;

namespace WebService
{
    public class OwinCommunicationListener : ICommunicationListener
    {
        public void Abort()
        {
        }

        public Task CloseAsync(CancellationToken cancellationToken)
        {
        }

        public Task<string> OpenAsync(CancellationToken cancellationToken)
        {
        }
    }
}
```

The ICommunicationListener interface provides three methods to manage a communication listener for your service:

 - *OpenAsync*. Start listening for requests.
 - *CloseAsync*. Stop listening for requests, finish any in-flight requests, and shut down gracefully.
 - *Abort*. Cancel everything and stop immediately.

To get started, add private class members for things the listener will need to function. These will be initialized through the constructor and used later when you set up the listening URL.

```csharp
internal class OwinCommunicationListener : ICommunicationListener
{
    private readonly ServiceEventSource eventSource;
    private readonly Action<IAppBuilder> startup;
    private readonly ServiceContext serviceContext;
    private readonly string endpointName;
    private readonly string appRoot;

    private IDisposable webApp;
    private string publishAddress;
    private string listeningAddress;

    public OwinCommunicationListener(Action<IAppBuilder> startup, ServiceContext serviceContext, ServiceEventSource eventSource, string endpointName)
        : this(startup, serviceContext, eventSource, endpointName, null)
    {
    }

    public OwinCommunicationListener(Action<IAppBuilder> startup, ServiceContext serviceContext, ServiceEventSource eventSource, string endpointName, string appRoot)
    {
        if (startup == null)
        {
            throw new ArgumentNullException(nameof(startup));
        }

        if (serviceContext == null)
        {
            throw new ArgumentNullException(nameof(serviceContext));
        }

        if (endpointName == null)
        {
            throw new ArgumentNullException(nameof(endpointName));
        }

        if (eventSource == null)
        {
            throw new ArgumentNullException(nameof(eventSource));
        }

        this.startup = startup;
        this.serviceContext = serviceContext;
        this.endpointName = endpointName;
        this.eventSource = eventSource;
        this.appRoot = appRoot;
    }
   

    ...

```

## Implement OpenAsync

To set up the web server, you need two pieces of information:

 - *A URL path prefix*. Although this is optional, it's good for you to set this up now so that you can safely host multiple web services in your application.
 - *A port*.

Before you get a port for the web server, it's important that you understand that Service Fabric provides an application layer that acts as a buffer between your application and the underlying operating system that it runs on. As such, Service Fabric provides a way to configure *endpoints* for your services. Service Fabric ensures that endpoints are available for your service to use. This way, you don't have to configure them yourself in the underlying OS environment. You can easily host your Service Fabric application in different environments without having to make any changes to your application. (For example, you can host the same application in Azure or in your own datacenter.)

Configure an HTTP endpoint in PackageRoot\ServiceManifest.xml:

```xml

<Resources>
    <Endpoints>
        <Endpoint Name="ServiceEndpoint" Type="Input" Protocol="http" Port="8281" />
    </Endpoints>
</Resources>

```

This step is important because the service host process runs under restricted credentials (Network Service on Windows). This means that your service won't have access to set up an HTTP endpoint on its own. By using the endpoint configuration, Service Fabric knows to set up the proper access control list (ACL) for the URL that the service will listen on. Service Fabric also provides a standard place to configure endpoints.


Back in OwinCommunicationListener.cs, you can start implementing OpenAsync. This is where you start the web server. First, get the endpoint information and create the URL that the service will listen on. The URL will be different depending on whether the listener is used in a stateless service or a stateful service. For a stateful service, the listener needs to create a unique address for every stateful service replica it listens on. For stateless services, the address can be much simpler. 

```csharp
public Task<string> OpenAsync(CancellationToken cancellationToken)
{
    var serviceEndpoint = this.serviceContext.CodePackageActivationContext.GetEndpoint(this.endpointName);
    var protocol = serviceEndpoint.Protocol;
    int port = serviceEndpoint.Port;

    if (this.serviceContext is StatefulServiceContext)
    {
        StatefulServiceContext statefulServiceContext = this.serviceContext as StatefulServiceContext;

        this.listeningAddress = string.Format(
            CultureInfo.InvariantCulture,
            "{0}://+:{1}/{2}{3}/{4}/{5}",
            protocol,
            port,
            string.IsNullOrWhiteSpace(this.appRoot)
                ? string.Empty
                : this.appRoot.TrimEnd('/') + '/',
            statefulServiceContext.PartitionId,
            statefulServiceContext.ReplicaId,
            Guid.NewGuid());
    }
    else if (this.serviceContext is StatelessServiceContext)
    {
        this.listeningAddress = string.Format(
            CultureInfo.InvariantCulture,
            "{0}://+:{1}/{2}",
            protocol,
            port,
            string.IsNullOrWhiteSpace(this.appRoot)
                ? string.Empty
                : this.appRoot.TrimEnd('/') + '/');
    }
    else
    {
        throw new InvalidOperationException();
    }
    
    ...

```

Note that "http://+" is used here. This is to make sure that the web server is listening on all available addresses, including localhost, FQDN, and the machine IP.

The OpenAsync implementation is one of the most important reasons why the web server (or any communication stack) is implemented as an ICommunicationListener, rather than just having it open directly from `RunAsync()` in the service. The return value from OpenAsync is the address that the web server is listening on. When this address is returned to the system, it registers the address with the service. Service Fabric provides an API that allows clients and other services to then ask for this address by service name. This is important because the service address is not static. Services are moved around in the cluster for resource balancing and availability purposes. This is the mechanism that allows clients to resolve the listening address for a service.

With that in mind, OpenAsync starts the web server and returns the address that it's listening on. Note that it listens on "http://+", but before OpenAsync returns the address, the "+" is replaced with the IP or FQDN of the node it is currently on. The address that is returned by this method is what's registered with the system. It's also what clients and other services see when they ask for a service's address. For clients to correctly connect to it, they need an actual IP or FQDN in the address.

```csharp
    ...

    this.publishAddress = this.listeningAddress.Replace("+", FabricRuntime.GetNodeContext().IPAddressOrFQDN);

    try
    {
        this.eventSource.Message("Starting web server on " + this.listeningAddress);

        this.webApp = WebApp.Start(this.listeningAddress, appBuilder => this.startup.Invoke(appBuilder));

        this.eventSource.Message("Listening on " + this.publishAddress);

        return Task.FromResult(this.publishAddress);
    }
    catch (Exception ex)
    {
        this.eventSource.Message("Web server failed to open endpoint {0}. {1}", this.endpointName, ex.ToString());

        this.StopWebServer();

        throw;
    }
}

```

Note that this references the Startup class that was passed in to the OwinCommunicationListener in the constructor. This startup instance is used by the web server to bootstrap the Web API application.

The `ServiceEventSource.Current.Message()` line will appear in the Diagnostic Events window later, when you run the application to confirm that the web server has started successfully.

## Implement CloseAsync and Abort

Finally, implement both CloseAsync and Abort to stop the web server. The web server can be stopped by disposing the server handle that was created during OpenAsync.

```csharp
public Task CloseAsync(CancellationToken cancellationToken)
{
    this.eventSource.Message("Closing web server on endpoint {0}", this.endpointName);
            
    this.StopWebServer();

    return Task.FromResult(true);
}

public void Abort()
{
    this.eventSource.Message("Aborting web server on endpoint {0}", this.endpointName);
    
    this.StopWebServer();
}

private void StopWebServer()
{
    if (this.serverHandle != null)
    {
        try
        {
            this.serverHandle.Dispose();
        }
        catch (ObjectDisposedException)
        {
            // no-op
        }
    }
}
```

In this implementation example, both CloseAsync and Abort simply stop the web server. You may opt to perform a more gracefully coordinated shutdown of the web server in CloseAsync. For example, the shutdown could wait for in-flight requests to be completed before the return.

## Start the web server

You're now ready to create and return an instance of OwinCommunicationListener to start the web server. Back in the Service class (Service.cs), override the `CreateServiceInstanceListeners()` method:

```csharp
protected override IEnumerable<ServiceInstanceListener> CreateServiceInstanceListeners()
{
    var endpoints = Context.CodePackageActivationContext.GetEndpoints()
                           .Where(endpoint => endpoint.Protocol == EndpointProtocol.Http || endpoint.Protocol == EndpointProtocol.Https)
                           .Select(endpoint => endpoint.Name);

    return endpoints.Select(endpoint => new ServiceInstanceListener(
        serviceContext => new OwinCommunicationListener(Startup.ConfigureApp, serviceContext, ServiceEventSource.Current, endpoint), endpoint));
}
```

This is where the Web API *application* and the OWIN *host* finally meet. The host (OwinCommunicationListener) is given an instance of the *application* (Web API) via the Startup class. Service Fabric then manages its lifecycle. This same pattern can typically be followed with any communication stack.

## Put it all together

In this example, you don't need to do anything in the `RunAsync()` method, so that override can simply be removed.

The final service implementation should be very simple. It only needs to create the communication listener:

```csharp
using System;
using System.Collections.Generic;
using System.Fabric;
using System.Fabric.Description;
using System.Linq;
using Microsoft.ServiceFabric.Services.Communication.Runtime;
using Microsoft.ServiceFabric.Services.Runtime;

namespace WebService
{
    internal sealed class WebService : StatelessService
    {
        public WebService(StatelessServiceContext context)
            : base(context)
        { }

        protected override IEnumerable<ServiceInstanceListener> CreateServiceInstanceListeners()
        {
            var endpoints = Context.CodePackageActivationContext.GetEndpoints()
                                   .Where(endpoint => endpoint.Protocol == EndpointProtocol.Http || endpoint.Protocol == EndpointProtocol.Https)
                                   .Select(endpoint => endpoint.Name);

            return endpoints.Select(endpoint => new ServiceInstanceListener(
                serviceContext => new OwinCommunicationListener(Startup.ConfigureApp, serviceContext, ServiceEventSource.Current, endpoint), endpoint));
        }
    }
}
```

The complete `OwinCommunicationListener` class:

```csharp
using System;
using System.Diagnostics;
using System.Fabric;
using System.Globalization;
using System.Threading;
using System.Threading.Tasks;
using Microsoft.Owin.Hosting;
using Microsoft.ServiceFabric.Services.Communication.Runtime;
using Owin;

namespace WebService
{
    internal class OwinCommunicationListener : ICommunicationListener
    {
        private readonly ServiceEventSource eventSource;
        private readonly Action<IAppBuilder> startup;
        private readonly ServiceContext serviceContext;
        private readonly string endpointName;
        private readonly string appRoot;

        private IDisposable webApp;
        private string publishAddress;
        private string listeningAddress;

        public OwinCommunicationListener(Action<IAppBuilder> startup, ServiceContext serviceContext, ServiceEventSource eventSource, string endpointName)
            : this(startup, serviceContext, eventSource, endpointName, null)
        {
        }

        public OwinCommunicationListener(Action<IAppBuilder> startup, ServiceContext serviceContext, ServiceEventSource eventSource, string endpointName, string appRoot)
        {
            if (startup == null)
            {
                throw new ArgumentNullException(nameof(startup));
            }

            if (serviceContext == null)
            {
                throw new ArgumentNullException(nameof(serviceContext));
            }

            if (endpointName == null)
            {
                throw new ArgumentNullException(nameof(endpointName));
            }

            if (eventSource == null)
            {
                throw new ArgumentNullException(nameof(eventSource));
            }

            this.startup = startup;
            this.serviceContext = serviceContext;
            this.endpointName = endpointName;
            this.eventSource = eventSource;
            this.appRoot = appRoot;
        }

        public Task<string> OpenAsync(CancellationToken cancellationToken)
        {
            var serviceEndpoint = this.serviceContext.CodePackageActivationContext.GetEndpoint(this.endpointName);
            var protocol = serviceEndpoint.Protocol;
            int port = serviceEndpoint.Port;

            if (this.serviceContext is StatefulServiceContext)
            {
                StatefulServiceContext statefulServiceContext = this.serviceContext as StatefulServiceContext;

                this.listeningAddress = string.Format(
                    CultureInfo.InvariantCulture,
                    "{0}://+:{1}/{2}{3}/{4}/{5}",
                    protocol,
                    port,
                    string.IsNullOrWhiteSpace(this.appRoot)
                        ? string.Empty
                        : this.appRoot.TrimEnd('/') + '/',
                    statefulServiceContext.PartitionId,
                    statefulServiceContext.ReplicaId,
                    Guid.NewGuid());
            }
            else if (this.serviceContext is StatelessServiceContext)
            {
                this.listeningAddress = string.Format(
                    CultureInfo.InvariantCulture,
                    "{0}://+:{1}/{2}",
                    protocol,
                    port,
                    string.IsNullOrWhiteSpace(this.appRoot)
                        ? string.Empty
                        : this.appRoot.TrimEnd('/') + '/');
            }
            else
            {
                throw new InvalidOperationException();
            }

            this.publishAddress = this.listeningAddress.Replace("+", FabricRuntime.GetNodeContext().IPAddressOrFQDN);

            try
            {
                this.eventSource.Message("Starting web server on " + this.listeningAddress);

                this.webApp = WebApp.Start(this.listeningAddress, appBuilder => this.startup.Invoke(appBuilder));

                this.eventSource.Message("Listening on " + this.publishAddress);

                return Task.FromResult(this.publishAddress);
            }
            catch (Exception ex)
            {
                this.eventSource.Message("Web server failed to open endpoint {0}. {1}", this.endpointName, ex.ToString());

                this.StopWebServer();

                throw;
            }
        }

        public Task CloseAsync(CancellationToken cancellationToken)
        {
            this.eventSource.Message("Closing web server on endpoint {0}", this.endpointName);

            this.StopWebServer();

            return Task.FromResult(true);
        }

        public void Abort()
        {
            this.eventSource.Message("Aborting web server on endpoint {0}", this.endpointName);

            this.StopWebServer();
        }

        private void StopWebServer()
        {
            if (this.webApp != null)
            {
                try
                {
                    this.webApp.Dispose();
                }
                catch (ObjectDisposedException)
                {
                    // no-op
                }
            }
        }
    }
}
```

Now that you have put all the pieces in place, your project should look like a typical Web API application with Reliable Services API entry points and an OWIN host:


![Web API with Reliable Services API entry points and OWIN host](media/service-fabric-reliable-services-communication-webapi/webapi-projectstructure.png)

## Run and connect through a web browser

If you haven't done so, [set up your development environment](service-fabric-get-started.md).


You can now build and deploy your service. Press **F5** in Visual Studio to build and deploy the application. In the Diagnostic Events window, you should see a message that indicates that the web server opened on http://localhost:8281/.


![Visual Studio Diagnostic Events window](media/service-fabric-reliable-services-communication-webapi/webapi-diagnostics.png)

> [AZURE.NOTE] If the port has already been opened by another process on your machine, you may see an error here. This indicates that the listener couldn't be opened. If that's the case, try using a different port for the endpoint configuration in ServiceManifest.xml.


Once the service is running, open a browser and navigate to [http://localhost:8281/api/values](http://localhost:8281/api/values) to test it.

## Scale it out

Scaling out stateless web apps typically means adding more machines and spinning up the web apps on them. Service Fabric's orchestration engine can do this for you whenever new nodes are added to a cluster. When you create instances of a stateless service, you can specify the number of instances you want to create. Service Fabric places that number of instances on nodes in the cluster. And it makes sure not to create more than one instance on any one node. You can also instruct Service Fabric to always create an instance on every node by specifying **-1** for the instance count. This guarantees that whenever you add nodes to scale out your cluster, an instance of your stateless service will be created on the new nodes. This value is a property of the service instance, so it is set when you create a service instance. You can do this through PowerShell:

```powershell

New-ServiceFabricService -ApplicationName "fabric:/WebServiceApplication" -ServiceName "fabric:/WebServiceApplication/WebService" -ServiceTypeName "WebServiceType" -Stateless -PartitionSchemeSingleton -InstanceCount -1

```

You can also do this when you define a default service in a Visual Studio stateless service project:

```xml

<DefaultServices>
  <Service Name="WebService">
    <StatelessService ServiceTypeName="WebServiceType" InstanceCount="-1">
      <SingletonPartition />
    </StatelessService>
  </Service>
</DefaultServices>

```

For more information on how to create application and service instances, see [Deploy an application](service-fabric-deploy-remove-applications.md).

## Next steps

[Debug your Service Fabric application by using Visual Studio](service-fabric-debugging-your-application.md)
>>>>>>> eb966cee
<|MERGE_RESOLUTION|>--- conflicted
+++ resolved
@@ -14,7 +14,6 @@
    ms.tgt_pltfrm="na"
    ms.workload="required"
    ms.date="07/29/2016"
-<<<<<<< HEAD
    ms.author="vturecek"/>
 
 # Get started: Service Fabric Web API services with OWIN self-hosting
@@ -230,7 +229,7 @@
 To get started, add private class members for things the listener will need to function. These will be initialized through the constructor and used later when you set up the listening URL.
 
 ```csharp
-public class OwinCommunicationListener : ICommunicationListener
+internal class OwinCommunicationListener : ICommunicationListener
 {
     private readonly ServiceEventSource eventSource;
     private readonly Action<IAppBuilder> startup;
@@ -683,675 +682,4 @@
 
 ## Next steps
 
-[Debug your Service Fabric application by using Visual Studio](service-fabric-debugging-your-application.md)
-=======
-   ms.author="vturecek"/>
-
-# Get started: Service Fabric Web API services with OWIN self-hosting
-
-Azure Service Fabric puts the power in your hands when you're deciding how you want your services to communicate with users and with each other. This tutorial focuses on implementing service communication using ASP.NET Web API with Open Web Interface for .NET (OWIN) self-hosting in Service Fabric's Reliable Services API. We'll delve deeply into the Reliable Services pluggable communication API. We'll also use Web API in a step-by-step example to show you how to set up a custom communication listener.
-
-
-## Introduction to Web API in Service Fabric
-
-ASP.NET Web API is a popular and powerful framework for building HTTP APIs on top of the .NET Framework. If you're not already familiar with the framework, see [Getting started with ASP.NET Web API 2](http://www.asp.net/web-api/overview/getting-started-with-aspnet-web-api/tutorial-your-first-web-api) to learn more.
-
-Web API in Service Fabric is the same ASP.NET Web API you know and love. The difference is in how you *host* a Web API application. You won't be using Microsoft Internet Information Services (IIS). To better understand the difference, let's break it into two parts:
-
- 1. The Web API application (including controllers and models)
- 2. The host (the web server, usually IIS)
-
-A Web API application itself doesn't change. It's no different from Web API applications you may have written in the past, and you should be able to simply move over most of your application code. But if you've been hosting on IIS, where you host the application may be a little different from what you're used to. Before we get to the hosting part, let's start with something more familiar: the Web API application.
-
-
-## Create the application
-
-Start by creating a new Service Fabric application with a single stateless service in Visual Studio 2015:
-
-![Create a new Service Fabric application](media/service-fabric-reliable-services-communication-webapi/webapi-newproject.png)
-
-A Visual Studio template for a stateless service using Web API is available to you. In this tutorial, we'll build a Web API project from scratch that results in what you'd get if you selected this template.
-
-Select a blank Stateless Service project to learn how to build a Web API project from scratch, or you can start with the stateless service Web API template and simply follow along.  
-
-![Create a single stateless service](media/service-fabric-reliable-services-communication-webapi/webapi-newproject2.png)
-
-The first step is to pull in some NuGet packages for Web API. The package we want to use is Microsoft.AspNet.WebApi.OwinSelfHost. This package includes all the necessary Web API packages and the *host* packages. This will be important later.
-
-![Create Web API by using the NuGet Package Manager](media/service-fabric-reliable-services-communication-webapi/webapi-nuget.png)
-
-After the packages have been installed, you can begin building out the basic Web API project structure. If you've used Web API, the project structure should look very familiar. Start by adding a `Controllers` directory and a simple values controller:
-
-**ValuesController.cs**
-
-```csharp
-using System.Collections.Generic;
-using System.Web.Http;
-    
-namespace WebService.Controllers
-{
-    public class ValuesController : ApiController
-    {
-        // GET api/values 
-        public IEnumerable<string> Get()
-        {
-            return new string[] { "value1", "value2" };
-        }
-
-        // GET api/values/5 
-        public string Get(int id)
-        {
-            return "value";
-        }
-
-        // POST api/values 
-        public void Post([FromBody]string value)
-        {
-        }
-
-        // PUT api/values/5 
-        public void Put(int id, [FromBody]string value)
-        {
-        }
-
-        // DELETE api/values/5 
-        public void Delete(int id)
-        {
-        }
-    }
-}
-
-```
-
-Next, add a Startup class at the project root to register the routing, formatters, and any other configuration setup. This is also where Web API plugs in to the *host*, which will be revisited again later. 
-
-**Startup.cs**
-
-```csharp
-using System.Web.Http;
-using Owin;
-
-namespace WebService
-{
-    public static class Startup
-    {
-        public static void ConfigureApp(IAppBuilder appBuilder)
-        {
-            // Configure Web API for self-host. 
-            HttpConfiguration config = new HttpConfiguration();
-
-            config.Routes.MapHttpRoute(
-                name: "DefaultApi",
-                routeTemplate: "api/{controller}/{id}",
-                defaults: new { id = RouteParameter.Optional }
-            );
-
-            appBuilder.UseWebApi(config);
-        }
-    }
-}
-```
-
-That's it for the application part. At this point, we've set up just the basic Web API project layout. So far, it shouldn't look much different from Web API projects you may have written in the past or from the basic Web API template. Your business logic goes in the controllers and models as usual.
-
-Now what do we do about hosting so that we can actually run it?
-
-## Service hosting
-
-In Service Fabric, your service runs in a *service host process*, an executable file that runs your service code. When you write a service by using the Reliable Services API, your service project just compiles to an executable file that registers your service type and runs your code. This is true in most cases when you write a service on Service Fabric in .NET. When you open Program.cs in the stateless service project, you should see:
-
-```csharp
-using System;
-using System.Diagnostics;
-using System.Threading;
-using Microsoft.ServiceFabric.Services.Runtime;
-
-internal static class Program
-{
-    private static void Main()
-    {
-        try
-        {
-            ServiceRuntime.RegisterServiceAsync("WebServiceType",
-                context => new WebService(context)).GetAwaiter().GetResult();
-
-            ServiceEventSource.Current.ServiceTypeRegistered(Process.GetCurrentProcess().Id, typeof(WebService).Name);
-
-            // Prevents this host process from terminating so services keeps running. 
-            Thread.Sleep(Timeout.Infinite);
-        }
-        catch (Exception e)
-        {
-            ServiceEventSource.Current.ServiceHostInitializationFailed(e.ToString());
-            throw;
-        }
-    }
-}
-
-```
-
-If that looks suspiciously like the entry point to a console application, that's because it is.
-
-Further details about the service host process and service registration are beyond the scope of this article. But it's important to know for now that *your service code is running in its own process*.
-
-## Self-host Web API with an OWIN host
-
-Given that your Web API application code is hosted in its own process, how do you hook it up to a web server? Enter [OWIN](http://owin.org/). OWIN is simply a contract between .NET web applications and web servers. Traditionally when ASP.NET (up to MVC 5) is used, the web application is tightly coupled to IIS through System.Web. However, Web API implements OWIN, so you can write a web application that is decoupled from the web server that hosts it. Because of this, you can use a *self-hosted* OWIN web server that you can start in your own process. This fits perfectly with the Service Fabric hosting model we just described.
-
-In this article, we'll use Katana as the OWIN host for the Web API application. Katana is an open-source OWIN host implementation built on [System.Net.HttpListener](https://msdn.microsoft.com/library/system.net.httplistener.aspx) and the Windows [HTTP Server API](https://msdn.microsoft.com/library/windows/desktop/aa364510.aspx).
-
-> [AZURE.NOTE] To learn more about Katana, go to the [Katana site](http://www.asp.net/aspnet/overview/owin-and-katana/an-overview-of-project-katana). For a quick overview of how to use Katana to self-host Web API, see [Use OWIN to Self-Host ASP.NET Web API 2](http://www.asp.net/web-api/overview/hosting-aspnet-web-api/use-owin-to-self-host-web-api).
-
-
-## Set up the web server
-
-The Reliable Services API provides a communication entry point where you can plug in communication stacks that allow users and clients to connect to the service:
-
-```csharp
-
-protected override IEnumerable<ServiceInstanceListener> CreateServiceInstanceListeners()
-{
-    ...
-}
-
-```
-
-The web server (and any other communication stack you use in the future, such as WebSockets) should use the ICommunicationListener interface to integrate correctly with the system. The reasons for this will become more apparent in the following steps.
-
-First, create a class called OwinCommunicationListener that implements ICommunicationListener:
-
-**OwinCommunicationListener.cs**
-
-```csharp
-using Microsoft.Owin.Hosting;
-using Microsoft.ServiceFabric.Services.Communication.Runtime;
-using Owin;
-using System;
-using System.Fabric;
-using System.Globalization;
-using System.Threading;
-using System.Threading.Tasks;
-
-namespace WebService
-{
-    public class OwinCommunicationListener : ICommunicationListener
-    {
-        public void Abort()
-        {
-        }
-
-        public Task CloseAsync(CancellationToken cancellationToken)
-        {
-        }
-
-        public Task<string> OpenAsync(CancellationToken cancellationToken)
-        {
-        }
-    }
-}
-```
-
-The ICommunicationListener interface provides three methods to manage a communication listener for your service:
-
- - *OpenAsync*. Start listening for requests.
- - *CloseAsync*. Stop listening for requests, finish any in-flight requests, and shut down gracefully.
- - *Abort*. Cancel everything and stop immediately.
-
-To get started, add private class members for things the listener will need to function. These will be initialized through the constructor and used later when you set up the listening URL.
-
-```csharp
-internal class OwinCommunicationListener : ICommunicationListener
-{
-    private readonly ServiceEventSource eventSource;
-    private readonly Action<IAppBuilder> startup;
-    private readonly ServiceContext serviceContext;
-    private readonly string endpointName;
-    private readonly string appRoot;
-
-    private IDisposable webApp;
-    private string publishAddress;
-    private string listeningAddress;
-
-    public OwinCommunicationListener(Action<IAppBuilder> startup, ServiceContext serviceContext, ServiceEventSource eventSource, string endpointName)
-        : this(startup, serviceContext, eventSource, endpointName, null)
-    {
-    }
-
-    public OwinCommunicationListener(Action<IAppBuilder> startup, ServiceContext serviceContext, ServiceEventSource eventSource, string endpointName, string appRoot)
-    {
-        if (startup == null)
-        {
-            throw new ArgumentNullException(nameof(startup));
-        }
-
-        if (serviceContext == null)
-        {
-            throw new ArgumentNullException(nameof(serviceContext));
-        }
-
-        if (endpointName == null)
-        {
-            throw new ArgumentNullException(nameof(endpointName));
-        }
-
-        if (eventSource == null)
-        {
-            throw new ArgumentNullException(nameof(eventSource));
-        }
-
-        this.startup = startup;
-        this.serviceContext = serviceContext;
-        this.endpointName = endpointName;
-        this.eventSource = eventSource;
-        this.appRoot = appRoot;
-    }
-   
-
-    ...
-
-```
-
-## Implement OpenAsync
-
-To set up the web server, you need two pieces of information:
-
- - *A URL path prefix*. Although this is optional, it's good for you to set this up now so that you can safely host multiple web services in your application.
- - *A port*.
-
-Before you get a port for the web server, it's important that you understand that Service Fabric provides an application layer that acts as a buffer between your application and the underlying operating system that it runs on. As such, Service Fabric provides a way to configure *endpoints* for your services. Service Fabric ensures that endpoints are available for your service to use. This way, you don't have to configure them yourself in the underlying OS environment. You can easily host your Service Fabric application in different environments without having to make any changes to your application. (For example, you can host the same application in Azure or in your own datacenter.)
-
-Configure an HTTP endpoint in PackageRoot\ServiceManifest.xml:
-
-```xml
-
-<Resources>
-    <Endpoints>
-        <Endpoint Name="ServiceEndpoint" Type="Input" Protocol="http" Port="8281" />
-    </Endpoints>
-</Resources>
-
-```
-
-This step is important because the service host process runs under restricted credentials (Network Service on Windows). This means that your service won't have access to set up an HTTP endpoint on its own. By using the endpoint configuration, Service Fabric knows to set up the proper access control list (ACL) for the URL that the service will listen on. Service Fabric also provides a standard place to configure endpoints.
-
-
-Back in OwinCommunicationListener.cs, you can start implementing OpenAsync. This is where you start the web server. First, get the endpoint information and create the URL that the service will listen on. The URL will be different depending on whether the listener is used in a stateless service or a stateful service. For a stateful service, the listener needs to create a unique address for every stateful service replica it listens on. For stateless services, the address can be much simpler. 
-
-```csharp
-public Task<string> OpenAsync(CancellationToken cancellationToken)
-{
-    var serviceEndpoint = this.serviceContext.CodePackageActivationContext.GetEndpoint(this.endpointName);
-    var protocol = serviceEndpoint.Protocol;
-    int port = serviceEndpoint.Port;
-
-    if (this.serviceContext is StatefulServiceContext)
-    {
-        StatefulServiceContext statefulServiceContext = this.serviceContext as StatefulServiceContext;
-
-        this.listeningAddress = string.Format(
-            CultureInfo.InvariantCulture,
-            "{0}://+:{1}/{2}{3}/{4}/{5}",
-            protocol,
-            port,
-            string.IsNullOrWhiteSpace(this.appRoot)
-                ? string.Empty
-                : this.appRoot.TrimEnd('/') + '/',
-            statefulServiceContext.PartitionId,
-            statefulServiceContext.ReplicaId,
-            Guid.NewGuid());
-    }
-    else if (this.serviceContext is StatelessServiceContext)
-    {
-        this.listeningAddress = string.Format(
-            CultureInfo.InvariantCulture,
-            "{0}://+:{1}/{2}",
-            protocol,
-            port,
-            string.IsNullOrWhiteSpace(this.appRoot)
-                ? string.Empty
-                : this.appRoot.TrimEnd('/') + '/');
-    }
-    else
-    {
-        throw new InvalidOperationException();
-    }
-    
-    ...
-
-```
-
-Note that "http://+" is used here. This is to make sure that the web server is listening on all available addresses, including localhost, FQDN, and the machine IP.
-
-The OpenAsync implementation is one of the most important reasons why the web server (or any communication stack) is implemented as an ICommunicationListener, rather than just having it open directly from `RunAsync()` in the service. The return value from OpenAsync is the address that the web server is listening on. When this address is returned to the system, it registers the address with the service. Service Fabric provides an API that allows clients and other services to then ask for this address by service name. This is important because the service address is not static. Services are moved around in the cluster for resource balancing and availability purposes. This is the mechanism that allows clients to resolve the listening address for a service.
-
-With that in mind, OpenAsync starts the web server and returns the address that it's listening on. Note that it listens on "http://+", but before OpenAsync returns the address, the "+" is replaced with the IP or FQDN of the node it is currently on. The address that is returned by this method is what's registered with the system. It's also what clients and other services see when they ask for a service's address. For clients to correctly connect to it, they need an actual IP or FQDN in the address.
-
-```csharp
-    ...
-
-    this.publishAddress = this.listeningAddress.Replace("+", FabricRuntime.GetNodeContext().IPAddressOrFQDN);
-
-    try
-    {
-        this.eventSource.Message("Starting web server on " + this.listeningAddress);
-
-        this.webApp = WebApp.Start(this.listeningAddress, appBuilder => this.startup.Invoke(appBuilder));
-
-        this.eventSource.Message("Listening on " + this.publishAddress);
-
-        return Task.FromResult(this.publishAddress);
-    }
-    catch (Exception ex)
-    {
-        this.eventSource.Message("Web server failed to open endpoint {0}. {1}", this.endpointName, ex.ToString());
-
-        this.StopWebServer();
-
-        throw;
-    }
-}
-
-```
-
-Note that this references the Startup class that was passed in to the OwinCommunicationListener in the constructor. This startup instance is used by the web server to bootstrap the Web API application.
-
-The `ServiceEventSource.Current.Message()` line will appear in the Diagnostic Events window later, when you run the application to confirm that the web server has started successfully.
-
-## Implement CloseAsync and Abort
-
-Finally, implement both CloseAsync and Abort to stop the web server. The web server can be stopped by disposing the server handle that was created during OpenAsync.
-
-```csharp
-public Task CloseAsync(CancellationToken cancellationToken)
-{
-    this.eventSource.Message("Closing web server on endpoint {0}", this.endpointName);
-            
-    this.StopWebServer();
-
-    return Task.FromResult(true);
-}
-
-public void Abort()
-{
-    this.eventSource.Message("Aborting web server on endpoint {0}", this.endpointName);
-    
-    this.StopWebServer();
-}
-
-private void StopWebServer()
-{
-    if (this.serverHandle != null)
-    {
-        try
-        {
-            this.serverHandle.Dispose();
-        }
-        catch (ObjectDisposedException)
-        {
-            // no-op
-        }
-    }
-}
-```
-
-In this implementation example, both CloseAsync and Abort simply stop the web server. You may opt to perform a more gracefully coordinated shutdown of the web server in CloseAsync. For example, the shutdown could wait for in-flight requests to be completed before the return.
-
-## Start the web server
-
-You're now ready to create and return an instance of OwinCommunicationListener to start the web server. Back in the Service class (Service.cs), override the `CreateServiceInstanceListeners()` method:
-
-```csharp
-protected override IEnumerable<ServiceInstanceListener> CreateServiceInstanceListeners()
-{
-    var endpoints = Context.CodePackageActivationContext.GetEndpoints()
-                           .Where(endpoint => endpoint.Protocol == EndpointProtocol.Http || endpoint.Protocol == EndpointProtocol.Https)
-                           .Select(endpoint => endpoint.Name);
-
-    return endpoints.Select(endpoint => new ServiceInstanceListener(
-        serviceContext => new OwinCommunicationListener(Startup.ConfigureApp, serviceContext, ServiceEventSource.Current, endpoint), endpoint));
-}
-```
-
-This is where the Web API *application* and the OWIN *host* finally meet. The host (OwinCommunicationListener) is given an instance of the *application* (Web API) via the Startup class. Service Fabric then manages its lifecycle. This same pattern can typically be followed with any communication stack.
-
-## Put it all together
-
-In this example, you don't need to do anything in the `RunAsync()` method, so that override can simply be removed.
-
-The final service implementation should be very simple. It only needs to create the communication listener:
-
-```csharp
-using System;
-using System.Collections.Generic;
-using System.Fabric;
-using System.Fabric.Description;
-using System.Linq;
-using Microsoft.ServiceFabric.Services.Communication.Runtime;
-using Microsoft.ServiceFabric.Services.Runtime;
-
-namespace WebService
-{
-    internal sealed class WebService : StatelessService
-    {
-        public WebService(StatelessServiceContext context)
-            : base(context)
-        { }
-
-        protected override IEnumerable<ServiceInstanceListener> CreateServiceInstanceListeners()
-        {
-            var endpoints = Context.CodePackageActivationContext.GetEndpoints()
-                                   .Where(endpoint => endpoint.Protocol == EndpointProtocol.Http || endpoint.Protocol == EndpointProtocol.Https)
-                                   .Select(endpoint => endpoint.Name);
-
-            return endpoints.Select(endpoint => new ServiceInstanceListener(
-                serviceContext => new OwinCommunicationListener(Startup.ConfigureApp, serviceContext, ServiceEventSource.Current, endpoint), endpoint));
-        }
-    }
-}
-```
-
-The complete `OwinCommunicationListener` class:
-
-```csharp
-using System;
-using System.Diagnostics;
-using System.Fabric;
-using System.Globalization;
-using System.Threading;
-using System.Threading.Tasks;
-using Microsoft.Owin.Hosting;
-using Microsoft.ServiceFabric.Services.Communication.Runtime;
-using Owin;
-
-namespace WebService
-{
-    internal class OwinCommunicationListener : ICommunicationListener
-    {
-        private readonly ServiceEventSource eventSource;
-        private readonly Action<IAppBuilder> startup;
-        private readonly ServiceContext serviceContext;
-        private readonly string endpointName;
-        private readonly string appRoot;
-
-        private IDisposable webApp;
-        private string publishAddress;
-        private string listeningAddress;
-
-        public OwinCommunicationListener(Action<IAppBuilder> startup, ServiceContext serviceContext, ServiceEventSource eventSource, string endpointName)
-            : this(startup, serviceContext, eventSource, endpointName, null)
-        {
-        }
-
-        public OwinCommunicationListener(Action<IAppBuilder> startup, ServiceContext serviceContext, ServiceEventSource eventSource, string endpointName, string appRoot)
-        {
-            if (startup == null)
-            {
-                throw new ArgumentNullException(nameof(startup));
-            }
-
-            if (serviceContext == null)
-            {
-                throw new ArgumentNullException(nameof(serviceContext));
-            }
-
-            if (endpointName == null)
-            {
-                throw new ArgumentNullException(nameof(endpointName));
-            }
-
-            if (eventSource == null)
-            {
-                throw new ArgumentNullException(nameof(eventSource));
-            }
-
-            this.startup = startup;
-            this.serviceContext = serviceContext;
-            this.endpointName = endpointName;
-            this.eventSource = eventSource;
-            this.appRoot = appRoot;
-        }
-
-        public Task<string> OpenAsync(CancellationToken cancellationToken)
-        {
-            var serviceEndpoint = this.serviceContext.CodePackageActivationContext.GetEndpoint(this.endpointName);
-            var protocol = serviceEndpoint.Protocol;
-            int port = serviceEndpoint.Port;
-
-            if (this.serviceContext is StatefulServiceContext)
-            {
-                StatefulServiceContext statefulServiceContext = this.serviceContext as StatefulServiceContext;
-
-                this.listeningAddress = string.Format(
-                    CultureInfo.InvariantCulture,
-                    "{0}://+:{1}/{2}{3}/{4}/{5}",
-                    protocol,
-                    port,
-                    string.IsNullOrWhiteSpace(this.appRoot)
-                        ? string.Empty
-                        : this.appRoot.TrimEnd('/') + '/',
-                    statefulServiceContext.PartitionId,
-                    statefulServiceContext.ReplicaId,
-                    Guid.NewGuid());
-            }
-            else if (this.serviceContext is StatelessServiceContext)
-            {
-                this.listeningAddress = string.Format(
-                    CultureInfo.InvariantCulture,
-                    "{0}://+:{1}/{2}",
-                    protocol,
-                    port,
-                    string.IsNullOrWhiteSpace(this.appRoot)
-                        ? string.Empty
-                        : this.appRoot.TrimEnd('/') + '/');
-            }
-            else
-            {
-                throw new InvalidOperationException();
-            }
-
-            this.publishAddress = this.listeningAddress.Replace("+", FabricRuntime.GetNodeContext().IPAddressOrFQDN);
-
-            try
-            {
-                this.eventSource.Message("Starting web server on " + this.listeningAddress);
-
-                this.webApp = WebApp.Start(this.listeningAddress, appBuilder => this.startup.Invoke(appBuilder));
-
-                this.eventSource.Message("Listening on " + this.publishAddress);
-
-                return Task.FromResult(this.publishAddress);
-            }
-            catch (Exception ex)
-            {
-                this.eventSource.Message("Web server failed to open endpoint {0}. {1}", this.endpointName, ex.ToString());
-
-                this.StopWebServer();
-
-                throw;
-            }
-        }
-
-        public Task CloseAsync(CancellationToken cancellationToken)
-        {
-            this.eventSource.Message("Closing web server on endpoint {0}", this.endpointName);
-
-            this.StopWebServer();
-
-            return Task.FromResult(true);
-        }
-
-        public void Abort()
-        {
-            this.eventSource.Message("Aborting web server on endpoint {0}", this.endpointName);
-
-            this.StopWebServer();
-        }
-
-        private void StopWebServer()
-        {
-            if (this.webApp != null)
-            {
-                try
-                {
-                    this.webApp.Dispose();
-                }
-                catch (ObjectDisposedException)
-                {
-                    // no-op
-                }
-            }
-        }
-    }
-}
-```
-
-Now that you have put all the pieces in place, your project should look like a typical Web API application with Reliable Services API entry points and an OWIN host:
-
-
-![Web API with Reliable Services API entry points and OWIN host](media/service-fabric-reliable-services-communication-webapi/webapi-projectstructure.png)
-
-## Run and connect through a web browser
-
-If you haven't done so, [set up your development environment](service-fabric-get-started.md).
-
-
-You can now build and deploy your service. Press **F5** in Visual Studio to build and deploy the application. In the Diagnostic Events window, you should see a message that indicates that the web server opened on http://localhost:8281/.
-
-
-![Visual Studio Diagnostic Events window](media/service-fabric-reliable-services-communication-webapi/webapi-diagnostics.png)
-
-> [AZURE.NOTE] If the port has already been opened by another process on your machine, you may see an error here. This indicates that the listener couldn't be opened. If that's the case, try using a different port for the endpoint configuration in ServiceManifest.xml.
-
-
-Once the service is running, open a browser and navigate to [http://localhost:8281/api/values](http://localhost:8281/api/values) to test it.
-
-## Scale it out
-
-Scaling out stateless web apps typically means adding more machines and spinning up the web apps on them. Service Fabric's orchestration engine can do this for you whenever new nodes are added to a cluster. When you create instances of a stateless service, you can specify the number of instances you want to create. Service Fabric places that number of instances on nodes in the cluster. And it makes sure not to create more than one instance on any one node. You can also instruct Service Fabric to always create an instance on every node by specifying **-1** for the instance count. This guarantees that whenever you add nodes to scale out your cluster, an instance of your stateless service will be created on the new nodes. This value is a property of the service instance, so it is set when you create a service instance. You can do this through PowerShell:
-
-```powershell
-
-New-ServiceFabricService -ApplicationName "fabric:/WebServiceApplication" -ServiceName "fabric:/WebServiceApplication/WebService" -ServiceTypeName "WebServiceType" -Stateless -PartitionSchemeSingleton -InstanceCount -1
-
-```
-
-You can also do this when you define a default service in a Visual Studio stateless service project:
-
-```xml
-
-<DefaultServices>
-  <Service Name="WebService">
-    <StatelessService ServiceTypeName="WebServiceType" InstanceCount="-1">
-      <SingletonPartition />
-    </StatelessService>
-  </Service>
-</DefaultServices>
-
-```
-
-For more information on how to create application and service instances, see [Deploy an application](service-fabric-deploy-remove-applications.md).
-
-## Next steps
-
-[Debug your Service Fabric application by using Visual Studio](service-fabric-debugging-your-application.md)
->>>>>>> eb966cee
+[Debug your Service Fabric application by using Visual Studio](service-fabric-debugging-your-application.md)