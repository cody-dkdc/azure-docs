---
title: Create a Linux Service Fabric cluster in Azure | Microsoft Docs
description: In this tutorial, you learn how to deploy a Linux Service Fabric cluster into an existing Azure virtual network using Azure CLI.
services: service-fabric
documentationcenter: .net
author: rwike77
manager: timlt
editor: ''

ms.assetid:
ms.service: service-fabric
ms.devlang: dotNet
ms.topic: tutorial
ms.tgt_pltfrm: NA
ms.workload: NA
ms.date: 01/22/2018
ms.author: ryanwi
ms.custom: mvc

---
# Tutorial: Deploy a Linux Service Fabric cluster into an Azure virtual network

<<<<<<< HEAD
This tutorial is part one of a series. You will learn how to deploy a Linux Service Fabric cluster into an [Azure virtual network (VNET)](../virtual-network/virtual-networks-overview.md) and [network security group (NSG)](../virtual-network/virtual-networks-nsg.md) using Azure CLI and a template. When you're finished, you have a cluster running in the cloud that you can deploy applications to. To create a Windows cluster using PowerShell, see [Create a secure Windows cluster on Azure](service-fabric-tutorial-create-vnet-and-windows-cluster.md).
=======
# Tutorial: deploy a Service Fabric Linux cluster into an Azure virtual network
This tutorial is part one of a series. You will learn how to deploy a Linux Service Fabric cluster into an [Azure virtual network (VNET)](../virtual-network/virtual-networks-overview.md) and [network security group (NSG)](../virtual-network/security-overview.md) using Azure CLI and a template. When you're finished, you have a cluster running in the cloud that you can deploy applications to. To create a Windows cluster using PowerShell, see [Create a secure Windows cluster on Azure](service-fabric-tutorial-create-vnet-and-windows-cluster.md).
>>>>>>> 30d038da

In this tutorial, you learn how to:

> [!div class="checklist"]
> * Create a VNET in Azure using Azure CLI
> * Create a secure Service Fabric cluster in Azure using Azure CLI
> * Secure the cluster with an X.509 certificate
> * Connect to the cluster using Service Fabric CLI
> * Remove a cluster

In this tutorial series you learn how to:
> [!div class="checklist"]
> * Create a secure cluster on Azure
> * [Scale a cluster in or out](service-fabric-tutorial-scale-cluster.md)
> * [Upgrade the runtime of a cluster](service-fabric-tutorial-upgrade-cluster.md)
> * [Deploy API Management with Service Fabric](service-fabric-tutorial-deploy-api-management.md)

## Prerequisites

Before you begin this tutorial:

* If you don't have an Azure subscription, create a [free account](https://azure.microsoft.com/free/?WT.mc_id=A261C142F)
* Install the [Service Fabric CLI](service-fabric-cli.md)
* Install the [Azure CLI 2.0](/cli/azure/install-azure-cli)

The following procedures create a five-node Service Fabric cluster. To calculate cost incurred by running a Service Fabric cluster in Azure use the [Azure Pricing Calculator](https://azure.microsoft.com/pricing/calculator/).

## Key concepts

A [Service Fabric cluster](service-fabric-deploy-anywhere.md) is a network-connected set of virtual or physical machines into which your microservices are deployed and managed. Clusters can scale to thousands of machines. A machine or VM that is part of a cluster is called a node. Each node is assigned a node name (a string). Nodes have characteristics such as placement properties.

A node type defines the size, number, and properties for a set of virtual machines in the cluster. Every defined node type is set up as a [virtual machine scale set](/azure/virtual-machine-scale-sets/), an Azure compute resource you use to deploy and manage a collection of virtual machines as a set. Each node type can then be scaled up or down independently, have different sets of ports open, and can have different capacity metrics. Node types are used to define roles for a set of cluster nodes, such as "front end" or "back end".  Your cluster can have more than one node type, but the primary node type must have at least five VMs for production clusters (or at least three VMs for test clusters).  [Service Fabric system services](service-fabric-technical-overview.md#system-services) are placed on the nodes of the primary node type.

The cluster is secured with a cluster certificate. A cluster certificate is an X.509 certificate used to secure node-to-node communication and authenticate the cluster management endpoints to a management client.  The cluster certificate also provides an SSL for the HTTPS management API and for Service Fabric Explorer over HTTPS. Self signed certificates are useful for test clusters.  For production clusters, use a certificate from a certificate authority (CA) as the cluster certificate.

The cluster certificate must:

* contain a private key.
* be created for key exchange, which is exportable to a Personal Information Exchange (.pfx) file.
* have a subject name that matches the domain that you use to access the Service Fabric cluster. This matching is required to provide SSL for the cluster's HTTPS management endpoints and Service Fabric Explorer. You cannot obtain an SSL certificate from a certificate authority (CA) for the .cloudapp.azure.com domain. You must obtain a custom domain name for your cluster. When you request a certificate from a CA, the certificate's subject name must match the custom domain name that you use for your cluster.

Azure Key Vault is used to manage certificates for Service Fabric clusters in Azure.  When a cluster is deployed in Azure, the Azure resource provider responsible for creating Service Fabric clusters pulls certificates from Key Vault and installs them on the cluster VMs.

This tutorial deploys a cluster with five nodes in a single node type. For any production cluster deployment, however, [capacity planning](service-fabric-cluster-capacity.md) is an important step. Here are some things to consider as a part of that process.

* The number of nodes and node types that your cluster needs
* The properties of each of node type (for example size, primary, internet facing, and number of VMs)
* The reliability and durability characteristics of the cluster

## Download and explore the template

Download the following Resource Manager template files:

* [vnet-linuxcluster.json][template]
* [vnet-linuxcluster.parameters.json][parameters]

The [vnet-linuxcluster.json][template] deploys a number resources, including the following.

### Service Fabric cluster

A Linux cluster is deployed with the following characteristics:

* a single node type
* five nodes in the primary node type (configurable in the template parameters)
* OS: Ubuntu 16.04 LTS (configurable in the template parameters)
* certificate secured (configurable in the template parameters)
* [DNS service](service-fabric-dnsservice.md) is enabled
* [Durability level](service-fabric-cluster-capacity.md#the-durability-characteristics-of-the-cluster) of Bronze (configurable in the template parameters)
* [Reliability level](service-fabric-cluster-capacity.md#the-reliability-characteristics-of-the-cluster) of Silver (configurable in the template parameters)
* client connection endpoint: 19000 (configurable in the template parameters)
* HTTP gateway endpoint: 19080 (configurable in the template parameters)

### Azure load balancer

A load balancer is deployed and probes and rules setup for the following ports:

* client connection endpoint: 19000
* HTTP gateway endpoint: 19080
* application port: 80
* application port: 443

### Virtual network, subnet, and network security group

The names of the virtual network, subnet, and network security group are declared in the template parameters.  Address spaces of the virtual network and subnet are also declared in the template parameters:

* virtual network address space: 10.0.0.0/16
* Service Fabric subnet address space: 10.0.2.0/24

The following inbound traffic rules are enabled in the network security group. You can change the port values by changing the template variables.

* ClientConnectionEndpoint (TCP): 19000
* HttpGatewayEndpoint (HTTP/TCP): 19080
* SMB : 445
* Internodecommunication - 1025, 1026, 1027
* Ephemeral port range – 49152 to 65534 (need a min of 256 ports )
* Ports for application use: 80 and 443
* Application port range – 49152 to 65534 (used for service to service communication and unlike are not opened on the Load balancer )
* Block all other ports

If any other application ports are needed, then you will need to adjust the Microsoft.Network/loadBalancers resource and the Microsoft.Network/networkSecurityGroups resource to allow the traffic in.

## Set template parameters

The [vnet-cluster.parameters.json][parameters] parameters file declares many values used to deploy the cluster and associated resources. Some of the parameters that you might need to modify for your deployment:

|Parameter|Example value|Notes|
|---|---||
|adminUserName|vmadmin| Admin username for the cluster VMs. |
|adminPassword|Password#1234| Admin password for the cluster VMs.|
|clusterName|mysfcluster123| Name of the cluster. |
|location|southcentralus| Location of the cluster. |
|certificateThumbprint|| <p>Value should be empty if creating a self-signed certificate or providing a certificate file.</p><p>To use an existing certificate previously uploaded to a key vault, fill in the certificate thumbprint value. For example, "6190390162C988701DB5676EB81083EA608DCCF3". </p>|
|certificateUrlValue|| <p>Value should be empty if creating a self-signed certificate or providing a certificate file.</p><p>To use an existing certificate previously uploaded to a key vault, fill in the certificate URL. For example, "https://mykeyvault.vault.azure.net:443/secrets/mycertificate/02bea722c9ef4009a76c5052bcbf8346".</p>|
|sourceVaultValue||<p>Value should be empty if creating a self-signed certificate or providing a certificate file.</p><p>To use an existing certificate previously uploaded to a key vault, fill in the source vault value. For example, "/subscriptions/333cc2c84-12fa-5778-bd71-c71c07bf873f/resourceGroups/MyTestRG/providers/Microsoft.KeyVault/vaults/MYKEYVAULT".</p>|

<a id="createvaultandcert" name="createvaultandcert_anchor"></a>

## Deploy the virtual network and cluster

Next, set up the network topology and deploy the Service Fabric cluster. The [vnet-linuxcluster.json][template] Resource Manager template creates a virtual network (VNET) and also a subnet and network security group (NSG) for Service Fabric. The template also deploys a cluster with certificate security enabled.  For production clusters, use a certificate from a certificate authority (CA) as the cluster certificate. A self-signed certificate can be used to secure test clusters.

The following script uses the [az sf cluster create](/cli/azure/sf/cluster?view=azure-cli-latest#az_sf_cluster_create) command and template to deploy a new cluster secured with an existing certificate. The command also creates a new key vault in Azure and uploads your certificate.

```azurecli
ResourceGroupName="sflinuxclustergroup"
Location="southcentralus"
Password="q6D7nN%6ck@6"
VaultName="linuxclusterkeyvault"
VaultGroupName="linuxclusterkeyvaultgroup"
CertPath="C:\MyCertificates\MyCertificate.pem"

# sign in to your Azure account and select your subscription
az login
az account set --subscription <guid>

# Create a new resource group for your deployment and give it a name and a location.
az group create --name $ResourceGroupName --location $Location

# Create the Service Fabric cluster.
az sf cluster create --resource-group $ResourceGroupName --location $Location \
   --certificate-password $Password --certificate-file $CertPath \
   --vault-name $VaultName --vault-resource-group $ResourceGroupName  \
   --template-file vnet-linuxcluster.json --parameter-file vnet-linuxcluster.parameters.json
```

## Connect to the secure cluster
<<<<<<< HEAD

Connect to the cluster using the Service Fabric CLI `sfctl cluster select` command using your key.  Note, only use the **--no-verify** option for a self-signed certificate.
=======
Connect to the cluster using the Service Fabric CLI command `sfctl cluster select` with your key.  Note, only use the **--no-verify** option for a self-signed certificate.
>>>>>>> 30d038da

```azurecli
sfctl cluster select --endpoint https://aztestcluster.southcentralus.cloudapp.azure.com:19080 \
--pem ./aztestcluster201709151446.pem --no-verify
```

Check that you are connected and the cluster is healthy using the `sfctl cluster health` command.

```azurecli
sfctl cluster health
```

## Clean up resources

The other articles in this tutorial series use the cluster you just created. If you're not immediately moving on to the next article, you might want to delete the cluster to avoid incurring charges. The simplest way to delete the cluster and all the resources it consumes is to delete the resource group.

Log in to Azure and select the subscription ID with which you want to remove the cluster.  You can find your subscription ID by logging in to the [Azure portal](http://portal.azure.com). Delete the resource group and all the cluster resources using the [az group delete](/cli/azure/group?view=azure-cli-latest#az_group_delete) command.

```azurecli
az group delete --name $ResourceGroupName
```

## Next steps

In this tutorial, you learned how to:

> [!div class="checklist"]
> * Create a VNET in Azure using Azure CLI
> * Create a secure Service Fabric cluster in Azure using Azure CLI
> * Secure the cluster with an X.509 certificate
> * Connect to the cluster using Service Fabric CLI
> * Remove a cluster

Next, advance to the following tutorial to learn how to scale your cluster.
> [!div class="nextstepaction"]
> [Scale a Cluster](service-fabric-tutorial-scale-cluster.md)

[template]:https://github.com/Azure/service-fabric-scripts-and-templates/blob/master/templates/cluster-tutorial/vnet-linuxcluster.json
[parameters]:https://github.com/Azure/service-fabric-scripts-and-templates/blob/master/templates/cluster-tutorial/vnet-linuxcluster.parameters.json<|MERGE_RESOLUTION|>--- conflicted
+++ resolved
@@ -20,12 +20,7 @@
 ---
 # Tutorial: Deploy a Linux Service Fabric cluster into an Azure virtual network
 
-<<<<<<< HEAD
 This tutorial is part one of a series. You will learn how to deploy a Linux Service Fabric cluster into an [Azure virtual network (VNET)](../virtual-network/virtual-networks-overview.md) and [network security group (NSG)](../virtual-network/virtual-networks-nsg.md) using Azure CLI and a template. When you're finished, you have a cluster running in the cloud that you can deploy applications to. To create a Windows cluster using PowerShell, see [Create a secure Windows cluster on Azure](service-fabric-tutorial-create-vnet-and-windows-cluster.md).
-=======
-# Tutorial: deploy a Service Fabric Linux cluster into an Azure virtual network
-This tutorial is part one of a series. You will learn how to deploy a Linux Service Fabric cluster into an [Azure virtual network (VNET)](../virtual-network/virtual-networks-overview.md) and [network security group (NSG)](../virtual-network/security-overview.md) using Azure CLI and a template. When you're finished, you have a cluster running in the cloud that you can deploy applications to. To create a Windows cluster using PowerShell, see [Create a secure Windows cluster on Azure](service-fabric-tutorial-create-vnet-and-windows-cluster.md).
->>>>>>> 30d038da
 
 In this tutorial, you learn how to:
 
@@ -172,12 +167,8 @@
 ```
 
 ## Connect to the secure cluster
-<<<<<<< HEAD
-
-Connect to the cluster using the Service Fabric CLI `sfctl cluster select` command using your key.  Note, only use the **--no-verify** option for a self-signed certificate.
-=======
+
 Connect to the cluster using the Service Fabric CLI command `sfctl cluster select` with your key.  Note, only use the **--no-verify** option for a self-signed certificate.
->>>>>>> 30d038da
 
 ```azurecli
 sfctl cluster select --endpoint https://aztestcluster.southcentralus.cloudapp.azure.com:19080 \
