---
title: Planning the Service Fabric cluster capacity | Microsoft Docs
description: Service Fabric cluster capacity planning considerations. Nodetypes, Operations, Durability and Reliability tiers
services: service-fabric
documentationcenter: .net
author: ChackDan
manager: timlt
editor: ''

ms.assetid: 4c584f4a-cb1f-400c-b61f-1f797f11c982
ms.service: service-fabric
ms.devlang: dotnet
ms.topic: conceptual
ms.tgt_pltfrm: na
ms.workload: na
ms.date: 06/27/2018
ms.author: chackdan

---
# Service Fabric cluster capacity planning considerations
For any production deployment, capacity planning is an important step. Here are some of the items that you have to consider as a part of that process.

* The number of node types your cluster needs to start out with
* The properties of each of node type (size, primary, internet facing, number of VMs, etc.)
* The reliability and durability characteristics of the cluster

> [!NOTE]
> You should minimally review all **Not Allowed** upgrade policy values during planning. This is to ensure that you set the values appropriately and to mitigate burning down of your cluster later because of unchangeable system configuration settings. 
> 

Let us briefly review each of these items.

## The number of node types your cluster needs to start out with
First, you need to figure out what the cluster you are creating is going to be used for.  What kinds of applications you are planning to deploy into this cluster? If you are not clear on the purpose of the cluster, you are most likely not yet ready to enter the capacity planning process.

Establish the number of node types your cluster needs to start out with.  Each node type is mapped to a virtual machine scale set. Each node type can then be scaled up or down independently, have different sets of ports open, and can have different capacity metrics. So the decision of the number of node types essentially comes down to the following considerations:

* Does your application have multiple services, and do any of them need to be public or internet facing? Typical applications contain a front-end gateway service that receives input from a client and one or more back-end services that communicate with the front-end services. So in this case, you end up having at least two node types.
* Do your services (that make up your application) have different infrastructure needs such as greater RAM or higher CPU cycles? For example, let us assume that the application that you want to deploy contains a front-end service and a back-end service. The front-end service can run on smaller VMs (VM sizes like D2) that have ports open to the internet.  The back-end service, however, is computation intensive and needs to run on larger VMs (with VM sizes like D4, D6, D15) that are not internet facing.
  
  In this example, although you can decide to put all the services on one node type, we recommended that you place them in a cluster with two node types.  This allows each node type to have distinct properties such as internet connectivity or VM size. The number of VMs can be scaled independently, as well.  
* Because you cannot predict the future, go with facts you know, and choose the number of node types that your applications need to start with. You can always add or remove node types later. A Service Fabric cluster must have at least one node type.

## The properties of each node type
The **node type** can be seen as equivalent to roles in Cloud Services. Node types define the VM sizes, the number of VMs, and their properties. Every node type that is defined in a Service Fabric cluster maps to a [virtual machine scale set](https://docs.microsoft.com/azure/virtual-machine-scale-sets/overview).  
Each node type is a distinct scale set and can be scaled up or down independently, have different sets of ports open, and have different capacity metrics. For more information about the relationships between node types and virtual machine scale sets, how to RDP into one of the instances, how to open new ports, and so on, see [Service Fabric cluster node types](service-fabric-cluster-nodetypes.md).

A Service Fabric cluster can consist of more than one node type. In that event, the cluster consists of one primary node type and one or more non-primary node types.

A single node type cannot simply exceed 100 nodes per virtual machine scale set. You may need to add virtual machine scale sets to achieve the targeted scale, and auto-scaling cannot automagically add virtual machine scale sets. Adding virtual machine scale sets in-place to a live cluster is a challenging task, and commonly this results in users provisioning new clusters with the appropriate node types provisioned at creation time. 

### Primary node type

The Service Fabric system services (for example, the Cluster Manager service or Image Store service) are placed on the primary node type. 

![Screen shot of a cluster that has two Node Types][SystemServices]

* The **minimum size of VMs** for the primary node type is determined by the **durability tier** you choose. The default durability tier is Bronze. See [The durability characteristics of the cluster](https://docs.microsoft.com/azure/service-fabric/service-fabric-cluster-capacity#the-durability-characteristics-of-the-cluster) for more details.  
* The **minimum number of VMs** for the primary node type is determined by the **reliability tier** you choose. The default reliability tier is Silver. See [The reliability characteristics of the cluster](https://docs.microsoft.com/azure/service-fabric/service-fabric-cluster-capacity#the-reliability-characteristics-of-the-cluster) for more details.  

From the Azure Resource Manager template, the primary node type is configured with the `isPrimary` attribute under the [node type definition](https://docs.microsoft.com/azure/templates/microsoft.servicefabric/clusters#nodetypedescription-object).

### Non-primary node type

In a cluster with multiple node types, there is one primary node type and the rest are non-primary.

* The **minimum size of VMs** for non-primary node types is determined by the **durability tier** you choose. The default durability tier is Bronze. See [The durability characteristics of the cluster](https://docs.microsoft.com/azure/service-fabric/service-fabric-cluster-capacity#the-durability-characteristics-of-the-cluster) for more details.  
* The **minimum number of VMs** for non-primary node types is one. However, you should choose this number based on the number of replicas of the application/services that you want to run in this node type. The number of VMs in a node type can be increased after you have deployed the cluster.

## The durability characteristics of the cluster
The durability tier is used to indicate to the system the privileges that your VMs have with the underlying Azure infrastructure. In the primary node type, this privilege allows Service Fabric to pause any VM level infrastructure request (such as a VM reboot, VM reimage, or VM migration) that impact the quorum requirements for the system services and your stateful services. In the non-primary node types, this privilege allows Service Fabric to pause any VM level infrastructure requests (such as VM reboot, VM reimage, and VM migration) that impact the quorum requirements for your stateful services.

| Durability tier  | Required minimum number of VMs | Supported VM SKUs                                                                  | Updates you make to your VMSS                               | Updates and maintenance initiated by Azure                                                              | 
| ---------------- |  ----------------------------  | ---------------------------------------------------------------------------------- | ----------------------------------------------------------- | ------------------------------------------------------------------------------------------------------- |
| Gold             | 5                              | Full-node SKUs dedicated to a single customer (for example, L32s, GS5, G5, DS15_v2, D15_v2) | Can be delayed until approved by the Service Fabric cluster | Can be paused for 2 hours per UD to allow additional time for replicas to recover from earlier failures |
| Silver           | 5                              | VMs of single core or above                                                        | Can be delayed until approved by the Service Fabric cluster | Cannot be delayed for any significant period of time                                                    |
| Bronze           | 1                              | All                                                                                | Will not be delayed by the Service Fabric cluster           | Cannot be delayed for any significant period of time                                                    |

> [!WARNING]
> Node types running with Bronze durability obtain _no privileges_. This means that infrastructure jobs that impact your stateless workloads will not be stopped or delayed, which might impact your workloads. Use only Bronze for node types that run only stateless workloads. For production workloads, running Silver or above is recommended. 
>

**Advantages of using Silver or Gold durability levels**
 
- Reduces the number of required steps in a scale-in operation (that is, node deactivation and Remove-ServiceFabricNodeState is called automatically).
- Reduces the risk of data loss due to a customer-initiated in-place VM SKU change operation or Azure infrastructure operations.

**Disadvantages of using Silver or Gold durability levels**
 
- Deployments to your virtual machine scale set and other related Azure resources can be delayed, can time out, or can be blocked entirely by problems in your cluster or at the infrastructure level. 
- Increases the number of [replica lifecycle events](service-fabric-reliable-services-lifecycle.md) (for example, primary swaps) due to automated node deactivations during Azure infrastructure operations.
- Takes nodes out of service for periods of time while Azure platform software updates or hardware maintenance activities are occurring. You may see nodes with status Disabling/Disabled during these activities. This reduces the capacity of your cluster temporarily, but should not impact the availability of your cluster or applications.

### Recommendations for when to use Silver or Gold durability levels

Use Silver or Gold durability for all node types that host stateful services you expect to scale-in (reduce VM instance count) frequently, and you would prefer that deployment operations be delayed and capacity to be reduced in favor of simplifying these scale-in operations. The scale-out scenarios (adding VMs instances) do not play into your choice of the durability tier, only scale-in does.

### Changing durability levels
- Node types with durability levels of Silver or Gold cannot be downgraded to Bronze.
- Upgrading from Bronze to Silver or Gold can take a few hours.
- When changing durability level, be sure to update it in both the Service Fabric extension configuration in your virtual machine scale set resource, and in the node type definition in your Service Fabric cluster resource. These values must match.

### Operational recommendations for the node type that you have set to silver or gold durability level.

- Keep your cluster and applications healthy at all times, and make sure that applications respond to all [Service replica lifecycle events](service-fabric-reliable-services-lifecycle.md) (like replica in build is stuck) in a timely fashion.
- Adopt safer ways to make a VM SKU change (Scale up/down): Changing the VM SKU of a virtual machine scale set is inherently an unsafe operation and so should be avoided if possible. Here is the process you can follow to avoid common issues.
	- **For non-primary node types:** It is recommended that you create new virtual machine scale set, modify the service placement constraint to include the new virtual machine scale set/node type and then reduce the old virtual machine scale set instance count to 0, one node at a time (this is to make sure that removal of the nodes do not impact the reliability of the cluster).
	- **For the primary node type:** Our recommendation is that you do not change VM SKU of the primary node type. Changing of the primary node type SKU is not supported. If the reason for the new SKU is capacity, we recommend adding more instances. If that not possible, create a new cluster and [restore application state](service-fabric-reliable-services-backup-restore.md) (if applicable) from your old cluster. You do not need to restore any system service state, they are recreated when you deploy your applications to your new cluster. If you were just running stateless applications on your cluster, then all you do is deploy your applications to the new cluster, you have nothing to restore. If you decide to go the unsupported route and want to change the VM SKU, then make modifications to the virtual machine scale set Model definition to reflect the new SKU. If your cluster has only one node type, then make sure that all your stateful applications respond to all [Service replica lifecycle events](service-fabric-reliable-services-lifecycle.md) (like replica in build is stuck) in a timely fashion and that your service replica rebuild duration is less than five minutes (for Silver durability level). 
	
- Maintain a minimum count of five nodes for any virtual machine scale set that has durability level of Gold or Silver enabled.
- Each VM scale set with durability level Silver or Gold must map to its own node type in the Service Fabric cluster. Mapping multiple VM scale sets to a single node type will prevent coordination between the Service Fabric cluster and the Azure infrastructure from working properly.
- Do not delete random VM instances, always use virtual machine scale set scale down feature. The deletion of random VM instances has a potential of creating imbalances in the VM instance spread across UD and FD. This imbalance could adversely affect the systems ability to properly load balance amongst the service instances/Service replicas.
- If using Autoscale, then set the rules such that scale in (removing of VM instances) are done only one node at a time. Scaling down more than one instance at a time is not safe.
- If deleting or deallocating VMs on the primary node type, you should never reduce the count of allocated VMs below what the reliability tier requires. These operations will be blocked indefinitely in a scale set with a durability level of Silver or Gold.

## The reliability characteristics of the cluster
The reliability tier is used to set the number of replicas of the system services that you want to run in this cluster on the primary node type. The more the number of replicas, the more reliable the system services are in your cluster.  

The reliability tier can take the following values:

* Platinum - Run the System services with a target replica set count of nine
* Gold - Run the System services with a target replica set count of seven
* Silver - Run the System services with a target replica set count of five 
* Bronze - Run the System services with a target replica set count of three

> [!NOTE]
> The reliability tier you choose determines the minimum number of nodes your primary node type must have. 
> 
> 

### Recommendations for the reliability tier

When you increase or decrease the size of your cluster (the sum of VM instances in all node types), you must update the reliability of your cluster from one tier to another. Doing this triggers the cluster upgrades needed to change the system services replica set count. Wait for the upgrade in progress to complete before making any other changes to the cluster, like adding nodes.  You can monitor the progress of the upgrade on Service Fabric Explorer or by running [Get-ServiceFabricClusterUpgrade](/powershell/module/servicefabric/get-servicefabricclusterupgrade?view=azureservicefabricps)

Here is the recommendation on choosing the reliability tier.

| **Cluster Size** | **Reliability Tier** |
| --- | --- |
| 1 |Do not specify the Reliability Tier parameter, the system calculates it |
| 3 |Bronze |
| 5 or 6|Silver |
| 7 or 8 |Gold |
| 9 and up |Platinum |

## Primary node type - capacity guidance

Here is the guidance for planning the primary node type capacity:

- **Number of VM instances to run any production workload in Azure:** You must specify a minimum Primary Node type size of 5. 
- **Number of VM instances to run test workloads in Azure** You can specify a minimum primary node type size of 1 or 3. The one node cluster, runs with a special configuration and so, scale out of that cluster is not supported. The one node cluster, has no reliability and so in your Resource Manager template, you have to remove/not specify that configuration (not setting the configuration value is not enough). If you set up the one node cluster set up via portal, then the configuration is automatically taken care of. One and three node clusters are not supported for running production workloads. 
- **VM SKU:** Primary node type is where the system services run, so the VM SKU you choose for it, must take into account the overall peak load you plan to place into the cluster. Here is an analogy to illustrate what I mean here - Think of the primary node type as your "Lungs", it is what provides oxygen to your brain, and so if the brain does not get enough oxygen, your body suffers. 

Since the capacity needs of a cluster is determined by workload you plan to run in the cluster, we cannot provide you with qualitative guidance for your specific workload, however here is the broad guidance to help you get started

For production workloads: 

- It's recommended to dedicate your clusters primary NodeType to system services, and use placement constraints to deploy your application to secondary NodeTypes.
- The recommended VM SKU is Standard D3 or Standard D3_V2 or equivalent with a minimum of 14 GB of local SSD.
- The minimum supported use VM SKU is Standard D1 or Standard D1_V2 or equivalent with a minimum of 14 GB of local SSD. 
- The 14 GB local SSD is a minimum requirement. Our recommendation is a minimum of 50 GB. For your workloads, especially when running Windows containers, larger disks are required. 
- Partial core VM SKUs like Standard A0 are not supported for production workloads.
- Standard A1 SKU is not supported for production workloads for performance reasons.

> [!WARNING]
<<<<<<< HEAD
>Chaning the primary node VM SKU size on a running cluster, is a scaling operation, and documented in [Virtual Machine Scale Set scale out](virtual-machine-scale-set-scale-node-type-scale-out.md) documentation.
=======
> Choose the primary node type VM SKU carefully, taking into account your capacity future needs. [Changing the Primary node VM SKU size](virtual-machine-scale-set-scale-node-type-scale-out.md) on a running cluster is supported, but is a data-destructive in-place infrastructure operation. It is possible that the operation can cause data loss for stateful services or cause other unforeseen operational issues.  Another option for moving your primary node type to a new VM SKU (smaller or larger) is to create a new cluster with the right capacity, deploy your applications to it and then restore the application state (if applicable) from the [latest service backups](service-fabric-reliable-services-backup-restore.md) you have taken from the old cluster. You do not need to restore any system service state, they are recreated when you deploy applications to your new cluster. If you are only running stateless applications on your cluster, deploy your applications to the new cluster (there is no data to restore).
>  
>>>>>>> e68d1e6f

## Non-primary node type - capacity guidance for stateful workloads

This guidance is for stateful Workloads using Service fabric [reliable collections or reliable Actors](service-fabric-choose-framework.md) that you are running in the non-primary node type.

**Number of VM instances:** For production workloads that are stateful, it is recommended that you run them with a minimum and target replica count of 5. This means that in steady state you end up with a replica (from a replica set) in each fault domain and upgrade domain. The whole reliability tier concept for the primary node type is a way to specify this setting for system services. So the same consideration applies to your stateful services as well.

So for production workloads, the minimum recommended non-Primary Node type size is 5, if you are running stateful workloads in it.

**VM SKU:** This is the node type where your application services are running, so the VM SKU you choose for it, must take into account the peak load you plan to place into each Node. The capacity needs of the nodetype, is determined by workload you plan to run in the cluster, so we cannot provide you with qualitative guidance for your specific workload, however here is the broad guidance to help you get started

For production workloads 

- The recommended VM SKU is Standard D3 or Standard D3_V2 or equivalent with a minimum of 14 GB of local SSD.
- The minimum supported use VM SKU is Standard D1 or Standard D1_V2 or equivalent with a minimum of 14 GB of local SSD. 
- Partial core VM SKUs like Standard A0 are not supported for production workloads.
- Standard A1 SKU is specifically not supported for production workloads for performance reasons.

## Non-primary node type - capacity guidance for stateless workloads

This guidance of stateless Workloads that you are running on the non-primary nodetype.

**Number of VM instances:** For production workloads that are stateless, the minimum supported non-Primary Node type size is 2. This allows you to run you two stateless instances of your application and allowing your service to survive the loss of a VM instance. 

**VM SKU:** This is the node type where your application services are running, so the VM SKU you choose for it, must take into account the peak load you plan to place into each Node. The capacity needs of the node type, is determined by workload you plan to run in the cluster, So we cannot provide you with qualitative guidance for your specific workload, however here is the broad guidance to help you get started

For production workloads 

- The recommended VM SKU is Standard D3 or Standard D3_V2 or equivalent. 
- The minimum supported use VM SKU is Standard D1 or Standard D1_V2 or equivalent. 
- Partial core VM SKUs like Standard A0 are not supported for production workloads.
- Standard A1 SKU is not supported for production workloads for performance reasons.

<!--Every topic should have next steps and links to the next logical set of content to keep the customer engaged-->

## Next steps
Once you finish your capacity planning and set up a cluster, read the following:

* [Service Fabric cluster security](service-fabric-cluster-security.md)
* [Service Fabric cluster scaling](service-fabric-cluster-scaling.md)
* [Disaster recovery planning](service-fabric-disaster-recovery.md)
* [Relationship of Nodetypes to virtual machine scale set](service-fabric-cluster-nodetypes.md)

<!--Image references-->
[SystemServices]: ./media/service-fabric-cluster-capacity/SystemServices.png<|MERGE_RESOLUTION|>--- conflicted
+++ resolved
@@ -162,12 +162,7 @@
 - Standard A1 SKU is not supported for production workloads for performance reasons.
 
 > [!WARNING]
-<<<<<<< HEAD
->Chaning the primary node VM SKU size on a running cluster, is a scaling operation, and documented in [Virtual Machine Scale Set scale out](virtual-machine-scale-set-scale-node-type-scale-out.md) documentation.
-=======
-> Choose the primary node type VM SKU carefully, taking into account your capacity future needs. [Changing the Primary node VM SKU size](virtual-machine-scale-set-scale-node-type-scale-out.md) on a running cluster is supported, but is a data-destructive in-place infrastructure operation. It is possible that the operation can cause data loss for stateful services or cause other unforeseen operational issues.  Another option for moving your primary node type to a new VM SKU (smaller or larger) is to create a new cluster with the right capacity, deploy your applications to it and then restore the application state (if applicable) from the [latest service backups](service-fabric-reliable-services-backup-restore.md) you have taken from the old cluster. You do not need to restore any system service state, they are recreated when you deploy applications to your new cluster. If you are only running stateless applications on your cluster, deploy your applications to the new cluster (there is no data to restore).
->  
->>>>>>> e68d1e6f
+> Changing the primary node VM SKU size on a running cluster, is a scaling operation, and documented in [Virtual Machine Scale Set scale out](virtual-machine-scale-set-scale-node-type-scale-out.md) documentation.
 
 ## Non-primary node type - capacity guidance for stateful workloads
 
