--- conflicted
+++ resolved
@@ -200,11 +200,7 @@
     </Certificates>
     ```
 
-<<<<<<< HEAD
-2. To deploy your application to this cluster, you must use SFCTL to establish a connection to the cluster. SFCTL requires a PEM file with both the public and private key to connect to the cluster and as result, run the following command to produce a PEM file with both the public and private key.
-=======
 2. To deploy your application to this cluster, you must use SFCTL to establish a connection to the cluster. SFCTL requires a PEM file with both the public and private key to connect to the cluster. Run the following command to produce a PEM file with both the public and private key. 
->>>>>>> 30d038da
 
     ```bash
     openssl pkcs12 -in testservicefabric.westus.cloudapp.azure.com.pfx -out sfctlconnection.pem -nodes -passin pass:<password>
