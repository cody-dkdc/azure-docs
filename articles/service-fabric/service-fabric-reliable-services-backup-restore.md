<<<<<<< HEAD
---
title: Service Fabric Backup and Restore | Microsoft Docs
description: Conceptual documentation for Service Fabric Backup and Restore
services: service-fabric
documentationcenter: .net
author: mcoskun
manager: timlt
editor: subramar,jessebenson

ms.assetid: 91ea6ca4-cc2a-4155-9823-dcbd0b996349
ms.service: service-fabric
ms.devlang: dotnet
ms.topic: article
ms.tgt_pltfrm: na
ms.workload: na
ms.date: 6/29/2017
ms.author: mcoskun

---
# Back up and restore Reliable Services and Reliable Actors
Azure Service Fabric is a high-availability platform that replicates the state across multiple nodes to maintain this high availability.  Thus, even if one node in the cluster fails, the services continue to be available. While this in-built redundancy provided by the platform may be sufficient for some, in certain cases it is desirable for the service to back up data (to an external store).

> [!NOTE]
> It is critical to backup and restore your data (and test that it works as expected) so you can recover from data loss scenarios.
> 
> 

For example, a service may want to back up data in the following scenarios:

* In the event of the permanent loss of an entire Service Fabric cluster or all nodes that are running a given partition.
* Administrative errors whereby the state accidentally gets deleted or corrupted. For example, this may happen if an administrator with sufficient privilege erroneously deletes the service.
* Bugs in the service that cause data corruption. For example, this may happen when a service code upgrade starts writing faulty data to a Reliable Collection. In such a case, both the code and the data may have to be reverted to an earlier state.
* Offline data processing. It might be convenient to have offline processing of data for business intelligence that happens separately from the service that generates the data.

The Backup/Restore feature allows services built on the Reliable Services API to create and restore backups. The backup APIs provided by the platform allow to take backup(s) of a service partition's state, without blocking read or write operations. The restore APIs allow a service partition's state to be restored from a chosen backup.

## Types of Backup
There are two backup options: Full and Incremental.
A full backup is a backup that contains all the data required to recreate the state of the replica: checkpoints and all log records.
Since it has the checkpoints and the log, a full backup can be restored by itself.

The problem with full backups arises when the checkpoints are large.
For example, a replica that has 16 GB of state will have checkpoints that add up approximately to 16 GB.
If we have an Recovery Point Objective of 5 minutes, the replica needs to be backed up every 5 minutes.
Each time it backs up it will need to copy 16 GB of checkpoints in addition to 50 MB (configurable using **CheckpointThresholdInMB**) worth of logs.

![Full Backup Example.](media/service-fabric-reliable-services-backup-restore/FullBackupExample.PNG)

The solution to this problem is incremental backups, where only the log records since the last backup are backed up.

![Incremental Backup Example.](media/service-fabric-reliable-services-backup-restore/IncrementalBackupExample.PNG)

Since incremental backups are only changes since the last backup (does not include the checkpoints), they tend to be faster but they cannot be restored on their own.
To restore an incremental backup, the entire backup chain is required.
A backup chain is a chain of backups starting with a full backup and followed by a number of contiguous incremental backups.

## Backup Reliable Services
The service author has full control of when to make backups and where backups will be stored.

To start a backup, the service needs to invoke the inherited member function **BackupAsync**.  
Backups can be made only from primary replicas, and they require write status to be granted.

As shown below, **BackupAsync** takes in a **BackupDescription** object, where one can specify a full or incremental backup, as well as a callback function, **Func<< BackupInfo, CancellationToken, Task<bool>>>** which is invoked when the backup folder has been created locally and is ready to be moved out to some external storage.

```C#

BackupDescription myBackupDescription = new BackupDescription(backupOption.Incremental,this.BackupCallbackAsync);

await this.BackupAsync(myBackupDescription);

```

Request to take an incremental backup can fail with **FabricMissingFullBackupException** which indicates that either

* the replica has never taken a full backup since it has become primary,
* some of the log records since the last backup has been truncated or
* replica passed the **MaxAccumulatedBackupLogSizeInMB** limit.

Users can increase the likelihood of being able to do incremental backups by configuring **MinLogSizeInMB** or **TruncationThresholdFactor**.
Note that increasing these values will increase the per replica disk usage.
For more information, see [Reliable Services Configuration](service-fabric-reliable-services-configuration.md)

**BackupInfo** provides information regarding the backup, including the location of the folder where the runtime saved the backup (**BackupInfo.Directory**). The callback function can move the **BackupInfo.Directory** to an external store or another location.  This function also returns a bool that indicates whether it was able to successfully move the backup folder to its target location.

The following code demonstrates how the **BackupCallbackAsync** method can be used to upload the backup to Azure Storage:

```C#
private async Task<bool> BackupCallbackAsync(BackupInfo backupInfo, CancellationToken cancellationToken)
{
    var backupId = Guid.NewGuid();

    await externalBackupStore.UploadBackupFolderAsync(backupInfo.Directory, backupId, cancellationToken);

    return true;
}
```

In the above example, **ExternalBackupStore** is the sample class that is used to interface with Azure Blob storage, and **UploadBackupFolderAsync** is the method that compresses the folder and places it in the Azure Blob store.

Note that:

* There can be only one backup operation in-flight per replica at any given time. More than one **BackupAsync** call at a time will throw **FabricBackupInProgressException** to limit inflight backups to one.
* If a replica fails over while a backup is in progress, the backup may not have been completed. Thus, once the failover finishes, it is the service's responsibility to restart the backup by invoking **BackupAsync** as necessary.

## Restore Reliable Services
In general, the cases when you might need to perform a restore operation fall into one of these categories:

* The service partition lost data. For example, the disk for two out of three replicas for a partition (including the primary replica) gets corrupted or wiped. The new primary may need to restore data from a backup.
* The entire service is lost. For example, an administrator removes the entire service and thus the service and the data need to be restored.
* The service replicated corrupt application data (e.g., because of an application bug). In this case, the service has to be upgraded or reverted to remove the cause of the corruption, and non-corrupt data has to be restored.

While many approaches are possible, we offer some examples on using **RestoreAsync** to recover from the above scenarios.

## Partition data loss in Reliable Services
In this case, the runtime would automatically detect the data loss and invoke the **OnDataLossAsync** API.

The service author needs to perform the following to recover:

* Override the virtual base class method **OnDataLossAsync**.
* Find the latest backup in the external location that contains the service's backups.
* Download the latest backup (and uncompress the backup into the backup folder if it was compressed).
* The **OnDataLossAsync** method provides a **RestoreContext**. Call the **RestoreAsync** API on the provided **RestoreContext**.
* Return true if the restoration was a success.

Following is an example implementation of the **OnDataLossAsync** method:

```C#

protected override async Task<bool> OnDataLossAsync(RestoreContext restoreCtx, CancellationToken cancellationToken)
{
    var backupFolder = await this.externalBackupStore.DownloadLastBackupAsync(cancellationToken);

    var restoreDescription = new RestoreDescription(backupFolder);

    await restoreCtx.RestoreAsync(restoreDescription);

    return true;
}
```

**RestoreDescription** passed in to the **RestoreContext.RestoreAsync** call contains a member called **BackupFolderPath**.
When restoring a single full backup, this **BackupFolderPath** should be set to the local path of the folder that contains your full backup.
When restoring a full backup and a number of incremental backups, **BackupFolderPath** should be set to the local path of the folder that not only contains the full backup, but also all the incremental backups.
**RestoreAsync** call can throw **FabricMissingFullBackupException** if the **BackupFolderPath** provided does not contain a full backup.
It can also throw **ArgumentException** if **BackupFolderPath** has a broken chain of incremental backups.
For example, if it contains the full backup, the first incremental and the third incremental backup but no the second incremental backup.

> [!NOTE]
> The RestorePolicy is set to Safe by default.  This means that the **RestoreAsync** API will fail with ArgumentException if it detects that the backup folder contains a state that is older than or equal to the state contained in this replica.  **RestorePolicy.Force** can be used to skip this safety check. This is specified as part of **RestoreDescription**.
> 
> 

## Deleted or lost service
If a service is removed, you must first re-create the service before the data can be restored.  It is important to create the service with the same configuration, e.g., partitioning scheme, so that the data can be restored seamlessly.  Once the service is up, the API to restore data (**OnDataLossAsync** above) has to be invoked on every partition of this service. One way of achieving this is by using **[FabricClient.TestManagementClient.StartPartitionDataLossAsync](https://msdn.microsoft.com/library/mt693569.aspx)** on every partition.  

From this point, implementation is the same as the above scenario. Each partition needs to restore the latest relevant backup from the external store. One caveat is that the partition ID may have now changed, since the runtime creates partition IDs dynamically. Thus, the service needs to store the appropriate partition information and service name to identify the correct latest backup to restore from for each partition.

> [!NOTE]
> It is not recommended to use **FabricClient.ServiceManager.InvokeDataLossAsync** on each partition to restore the entire service, since that may corrupt your cluster state.
> 
> 

## Replication of corrupt application data
If the newly deployed application upgrade has a bug, that may cause corruption of data. For example, an application upgrade may start to update every phone number record in a Reliable Dictionary with an invalid area code.  In this case, the invalid phone numbers will be replicated since Service Fabric is not aware of the nature of the data that is being stored.

The first thing to do after you detect such an egregious bug that causes data corruption is to freeze the service at the application level and, if possible, upgrade to the version of the application code that does not have the bug.  However, even after the service code is fixed, the data may still be corrupt and thus data may need to be restored.  In such cases, it may not be sufficient to restore the latest backup, since the latest backups may also be corrupt.  Thus, you have to find the last backup that was made before the data got corrupted.

If you are not sure which backups are corrupt, you could deploy a new Service Fabric cluster and restore the backups of affected partitions just like the above "Deleted or lost service" scenario.  For each partition, start restoring the backups from the most recent to the least. Once you find a backup that does not have the corruption, move/delete all backups of this partition that were more recent (than that backup). Repeat this process for each partition. Now, when **OnDataLossAsync** is called on the partition in the production cluster, the last backup found in the external store will be the one picked by the above process.

Now, steps in the "Deleted or lost service" section can be used to restore the state of the service to the state before the buggy code corrupted the state.

Note that:

* When you restore, there is a chance that the backup being restored is older than the state of the partition before the data was lost. Because of this, you should restore only as a last resort to recover as much data as possible.
* The string that represents the backup folder path and the paths of files inside the backup folder can be greater than 255 characters, depending on the FabricDataRoot path and Application Type name's length. This can cause some .NET methods, like **Directory.Move**, to throw the **PathTooLongException** exception. One workaround is to directly call kernel32 APIs, like **CopyFile**.




## Backup and restore Reliable Actors


Reliable Actors Framework is built on top of Reliable Services. The ActorService which hosts the actor(s) is a stateful reliable service. Hence, all the backup and restore functionality available in Reliable Services is also available to Reliable Actors (except behaviors that are state provider specific). Since backups will be taken on a per-partition basis, states for all actors in that partition will be backed up (and restoration is similar and will happen on a per-partition basis). To perform backup/restore, the service owner should create a custom actor service class that derives from ActorService class and then do backup/restore similar to Reliable Services as described above in previous sections.

```
class MyCustomActorService : ActorService
{
     public MyCustomActorService(StatefulServiceContext context, ActorTypeInformation actorTypeInfo)
            : base(context, actorTypeInfo)
     {                  
     }
    
    //
   // Method overrides and other code.
    //
}
```

When you create a custom actor service class, you need to register that as well when registering the actor.

```
ActorRuntime.RegisterActorAsync<MyActor>(
   (context, typeInfo) => new MyCustomActorService(context, typeInfo)).GetAwaiter().GetResult();
```

The default state provider for Reliable Actors is **KvsActorStateProvider**. Incremental backup is not enabled by default for **KvsActorStateProvider**. You can enable incremental backup by creating **KvsActorStateProvider** with the appropriate setting in its constructor and then passing it to ActorService constructor as shown in following code snippet:

```
class MyCustomActorService : ActorService
{
     public MyCustomActorService(StatefulServiceContext context, ActorTypeInformation actorTypeInfo)
            : base(context, actorTypeInfo, null, null, new KvsActorStateProvider(true)) // Enable incremental backup
     {                  
     }
    
    //
   // Method overrides and other code.
    //
}
```

After incremental backup has been enabled, taking an incremental backup can fail with FabricMissingFullBackupException for one of following reasons and you will need to take a full backup before taking incremental backup(s):

* The replica has never taken a full backup since it became primary.
* Some of the log records were truncated since last backup was taken.

When incremental backup is enabled, **KvsActorStateProvider** does not use circular buffer to manage its log records and periodically truncates it. If no backup is taken by user for a period of 45 minutes, the system automatically truncates the log records. This interval can be configured by specifying **logTrunctationIntervalInMinutes** in **KvsActorStateProvider** constructor (similar to when enabling incremental backup). The log records may also get truncated if primary replica need to build another replica by sending all its data.

When doing restore from a backup chain, similar to Reliable Services, the BackupFolderPath should contain subdirectories with one subdirectory containing full backup and others subdirectories containing incremental backup(s). The restore API will throw FabricException with appropriate error message if the backup chain validation fails. 

> [!NOTE]
> **KvsActorStateProvider** currently ignores the option RestorePolicy.Safe. Support for this feature is planned in an upcoming release.
> 

## Testing Backup and Restore
It is important to ensure that critical data is being backed up, and can be restored from. This can be done by invoking the **Invoke-ServiceFabricPartitionDataLoss** cmdlet in PowerShell that can induce data loss in a particular partition to test whether the data backup and restore functionality for your service is working as expected.  It is also possible to programmatically invoke data loss and restore from that event as well.

> [!NOTE]
> You can find a sample implementation of backup and restore functionality in the Web Reference App on GitHub. Please look at the Inventory.Service service for more details.
> 
> 

## Under the hood: more details on backup and restore
Here's some more details on backup and restore.

### Backup
The Reliable State Manager provides the ability to create consistent backups without blocking any read or write operations. To do so, it utilizes a checkpoint and log persistence mechanism.  The Reliable State Manager takes fuzzy (lightweight) checkpoints at certain points to relieve pressure from the transactional log and improve recovery times.  When **BackupAsync** is called, the Reliable State Manager instructs all Reliable objects to copy their latest checkpoint files to a local backup folder.  Then, the Reliable State Manager copies all log records, starting from the "start pointer" to the latest log record into the backup folder.  Since all the log records up to the latest log record are included in the backup and the Reliable State Manager preserves write-ahead logging, the Reliable State Manager guarantees that all transactions that are committed (**CommitAsync** has returned successfully) are included in the backup.

Any transaction that commits after **BackupAsync** has been called may or may not be in the backup.  Once the local backup folder has been populated by the platform (i.e., local backup is completed by the runtime), the service's backup callback is invoked.  This callback is responsible for moving the backup folder to an external location such as Azure Storage.

### Restore
The Reliable State Manager provides the ability to restore from a backup by using the **RestoreAsync** API.  
The **RestoreAsync** method on **RestoreContext** can be called only inside the **OnDataLossAsync** method.
The bool returned by **OnDataLossAsync** indicates whether the service restored its state from an external source.
If the **OnDataLossAsync** returns true, Service Fabric will rebuild all other replicas from this primary. Service Fabric ensures that replicas that will receive **OnDataLossAsync** call first transition to the primary role but are not granted read status or write status.
This implies that for StatefulService implementers, **RunAsync** will not be called until **OnDataLossAsync** finishes successfully.
Then, **OnDataLossAsync** will be invoked on the new primary.
Until a service completes this API successfully (by returning true or false) and finishes the relevant reconfiguration, the API will keep being called one at a time.

**RestoreAsync** first drops all existing state in the primary replica that it was called on.  
Then the Reliable State Manager creates all the Reliable objects that exist in the backup folder.  
Next, the Reliable objects are instructed to restore from their checkpoints in the backup folder.  
Finally, the Reliable State Manager recovers its own state from the log records in the backup folder and performs recovery.  
As part of the recovery process, operations starting from the "starting point" that have commit log records in the backup folder are replayed to the Reliable objects.  
This step ensures that the recovered state is consistent.

## Next steps
* [Reliable Collections](service-fabric-work-with-reliable-collections.md)
* [Reliable Services quick start](service-fabric-reliable-services-quick-start.md)
* [Reliable Services notifications](service-fabric-reliable-services-notifications.md)
* [Reliable Services configuration](service-fabric-reliable-services-configuration.md)
* [Developer reference for Reliable Collections](https://msdn.microsoft.com/library/azure/microsoft.servicefabric.data.collections.aspx)
=======
---
title: Service Fabric Backup and Restore | Microsoft Docs
description: Conceptual documentation for Service Fabric Backup and Restore
services: service-fabric
documentationcenter: .net
author: mcoskun
manager: timlt
editor: subramar,jessebenson

ms.assetid: 91ea6ca4-cc2a-4155-9823-dcbd0b996349
ms.service: service-fabric
ms.devlang: dotnet
ms.topic: article
ms.tgt_pltfrm: na
ms.workload: na
ms.date: 08/18/2017
ms.author: mcoskun

---
# Back up and restore Reliable Services and Reliable Actors
Azure Service Fabric is a high-availability platform that replicates the state across multiple nodes to maintain this high availability.  Thus, even if one node in the cluster fails, the services continue to be available. While this in-built redundancy provided by the platform may be sufficient for some, in certain cases it is desirable for the service to back up data (to an external store).

> [!NOTE]
> It is critical to backup and restore your data (and test that it works as expected) so you can recover from data loss scenarios.
> 
> 

For example, a service may want to back up data in order to protect from the following scenarios:

- In the event of the permanent loss of an entire Service Fabric cluster.
- Permanent loss of a majority of the replicas of a service partition
- Administrative errors whereby the state accidentally gets deleted or corrupted. For example, this may happen if an administrator with sufficient privilege erroneously deletes the service.
- Bugs in the service that cause data corruption. For example, this may happen when a service code upgrade starts writing faulty data to a Reliable Collection. In such a case, both the code and the data may have to be reverted to an earlier state.
- Offline data processing. It might be convenient to have offline processing of data for business intelligence that happens separately from the service that generates the data.

The Backup/Restore feature allows services built on the Reliable Services API to create and restore backups. The backup APIs provided by the platform allow backup(s) of a service partition's state, without blocking read or write operations. The restore APIs allow a service partition's state to be restored from a chosen backup.

## Types of Backup
There are two backup options: Full and Incremental.
A full backup is a backup that contains all the data required to recreate the state of the replica: checkpoints and all log records.
Since it has the checkpoints and the log, a full backup can be restored by itself.

The problem with full backups arises when the checkpoints are large.
For example, a replica that has 16 GB of state will have checkpoints that add up approximately to 16 GB.
If we have a Recovery Point Objective of five minutes, the replica needs to be backed up every five minutes.
Each time it backs up it needs to copy 16 GB of checkpoints in addition to 50 MB (configurable using `CheckpointThresholdInMB`) worth of logs.

![Full Backup Example.](media/service-fabric-reliable-services-backup-restore/FullBackupExample.PNG)

The solution to this problem is incremental backups, where backup only contains the changed log records since the last backup.

![Incremental Backup Example.](media/service-fabric-reliable-services-backup-restore/IncrementalBackupExample.PNG)

Since incremental backups are only changes since the last backup (does not include the checkpoints), they tend to be faster but they cannot be restored on their own.
To restore an incremental backup, the entire backup chain is required.
A backup chain is a chain of backups starting with a full backup and followed by a number of contiguous incremental backups.

## Backup Reliable Services
The service author has full control of when to make backups and where backups will be stored.

To start a backup, the service needs to invoke the inherited member function `BackupAsync`.  
Backups can be made only from primary replicas, and they require write status to be granted.

As shown below, `BackupAsync` takes in a `BackupDescription` object, where one can specify a full or incremental backup, as well as a callback function, `Func<< BackupInfo, CancellationToken, Task<bool>>>` that is invoked when the backup folder has been created locally and is ready to be moved out to some external storage.

```csharp

BackupDescription myBackupDescription = new BackupDescription(backupOption.Incremental,this.BackupCallbackAsync);

await this.BackupAsync(myBackupDescription);

```

Request to take an incremental backup can fail with `FabricMissingFullBackupException`. This exception indicates that one of the following things is happening:

- the replica has never taken a full backup since it has become primary,
- some of the log records since the last backup has been truncated or
- replica passed the `MaxAccumulatedBackupLogSizeInMB` limit.

Users can increase the likelihood of being able to do incremental backups by configuring `MinLogSizeInMB` or `TruncationThresholdFactor`.
Note that increasing these values increases the per replica disk usage.
For more information, see [Reliable Services Configuration](service-fabric-reliable-services-configuration.md)

`BackupInfo` provides information regarding the backup, including the location of the folder where the runtime saved the backup (`BackupInfo.Directory`). The callback function can move the `BackupInfo.Directory` to an external store or another location.  This function also returns a bool that indicates whether it was able to successfully move the backup folder to its target location.

The following code demonstrates how the `BackupCallbackAsync` method can be used to upload the backup to Azure Storage:

```csharp
private async Task<bool> BackupCallbackAsync(BackupInfo backupInfo, CancellationToken cancellationToken)
{
    var backupId = Guid.NewGuid();

    await externalBackupStore.UploadBackupFolderAsync(backupInfo.Directory, backupId, cancellationToken);

    return true;
}
```

In the preceeding example, `ExternalBackupStore` is the sample class that is used to interface with Azure Blob storage, and `UploadBackupFolderAsync` is the method that compresses the folder and places it in the Azure Blob store.

Note that:

  - There can be only one backup operation in-flight per replica at any given time. More than one `BackupAsync` call at a time will throw `FabricBackupInProgressException` to limit inflight backups to one.
  - If a replica fails over while a backup is in progress, the backup may not have been completed. Thus, once the failover finishes, it is the service's responsibility to restart the backup by invoking `BackupAsync` as necessary.

## Restore Reliable Services
In general, the cases when you might need to perform a restore operation fall into one of these categories:

  - The service partition lost data. For example, the disk for two out of three replicas for a partition (including the primary replica) gets corrupted or wiped. The new primary may need to restore data from a backup.
  - The entire service is lost. For example, an administrator removes the entire service and thus the service and the data need to be restored.
  - The service replicated corrupt application data (e.g., because of an application bug). In this case, the service has to be upgraded or reverted to remove the cause of the corruption, and non-corrupt data has to be restored.

While many approaches are possible, we offer some examples on using `RestoreAsync` to recover from the above scenarios.

## Partition data loss in Reliable Services
In this case, the runtime would automatically detect the data loss and invoke the `OnDataLossAsync` API.

The service author needs to perform the following to recover:

  - Override the virtual base class method `OnDataLossAsync`.
  - Find the latest backup in the external location that contains the service's backups.
  - Download the latest backup (and uncompress the backup into the backup folder if it was compressed).
  - The `OnDataLossAsync` method provides a `RestoreContext`. Call the `RestoreAsync` API on the provided `RestoreContext`.
  - Return true if the restoration was a success.

Following is an example implementation of the `OnDataLossAsync` method:

```csharp
protected override async Task<bool> OnDataLossAsync(RestoreContext restoreCtx, CancellationToken cancellationToken)
{
    var backupFolder = await this.externalBackupStore.DownloadLastBackupAsync(cancellationToken);

    var restoreDescription = new RestoreDescription(backupFolder);

    await restoreCtx.RestoreAsync(restoreDescription);

    return true;
}
```

`RestoreDescription` passed in to the `RestoreContext.RestoreAsync` call contains a member called `BackupFolderPath`.
When restoring a single full backup, this `BackupFolderPath` should be set to the local path of the folder that contains your full backup.
When restoring a full backup and a number of incremental backups, `BackupFolderPath` should be set to the local path of the folder that not only contains the full backup, but also all the incremental backups.
`RestoreAsync` call can throw `FabricMissingFullBackupException` if the `BackupFolderPath` provided does not contain a full backup.
It can also throw `ArgumentException` if `BackupFolderPath` has a broken chain of incremental backups.
For example, if it contains the full backup, the first incremental and the third incremental backup but no the second incremental backup.

> [!NOTE]
> The RestorePolicy is set to Safe by default.  This means that the `RestoreAsync` API will fail with ArgumentException if it detects that the backup folder contains a state that is older than or equal to the state contained in this replica.  `RestorePolicy.Force` can be used to skip this safety check. This is specified as part of `RestoreDescription`.
> 

## Deleted or lost service
If a service is removed, you must first re-create the service before the data can be restored.  It is important to create the service with the same configuration, e.g., partitioning scheme, so that the data can be restored seamlessly.  Once the service is up, the API to restore data (`OnDataLossAsync` above) has to be invoked on every partition of this service. One way of achieving this is by using `[FabricClient.TestManagementClient.StartPartitionDataLossAsync](https://msdn.microsoft.com/library/mt693569.aspx)` on every partition.  

From this point, implementation is the same as the above scenario. Each partition needs to restore the latest relevant backup from the external store. One caveat is that the partition ID may have now changed, since the runtime creates partition IDs dynamically. Thus, the service needs to store the appropriate partition information and service name to identify the correct latest backup to restore from for each partition.

> [!NOTE]
> It is not recommended to use `FabricClient.ServiceManager.InvokeDataLossAsync` on each partition to restore the entire service, since that may corrupt your cluster state.
> 

## Replication of corrupt application data
If the newly deployed application upgrade has a bug, that may cause corruption of data. For example, an application upgrade may start to update every phone number record in a Reliable Dictionary with an invalid area code.  In this case, the invalid phone numbers will be replicated since Service Fabric is not aware of the nature of the data that is being stored.

The first thing to do after you detect such an egregious bug that causes data corruption is to freeze the service at the application level and, if possible, upgrade to the version of the application code that does not have the bug.  However, even after the service code is fixed, the data may still be corrupt and thus data may need to be restored.  In such cases, it may not be sufficient to restore the latest backup, since the latest backups may also be corrupt.  Thus, you have to find the last backup that was made before the data got corrupted.

If you are not sure which backups are corrupt, you could deploy a new Service Fabric cluster and restore the backups of affected partitions just like the above "Deleted or lost service" scenario.  For each partition, start restoring the backups from the most recent to the least. Once you find a backup that does not have the corruption, move/delete all backups of this partition that were more recent (than that backup). Repeat this process for each partition. Now, when `OnDataLossAsync` is called on the partition in the production cluster, the last backup found in the external store will be the one picked by the above process.

Now, the steps in the "Deleted or lost service" section can be used to restore the state of the service to the state before the buggy code corrupted the state.

Note that:

  - When you restore, there is a chance that the backup being restored is older than the state of the partition before the data was lost. Because of this, you should restore only as a last resort to recover as much data as possible.
  - The string that represents the backup folder path and the paths of files inside the backup folder can be greater than 255 characters, depending on the FabricDataRoot path and Application Type name's length. This can cause some .NET methods, like `Directory.Move`, to throw the `PathTooLongException` exception. One workaround is to directly call kernel32 APIs, like `CopyFile`.

## Backup and restore Reliable Actors


Reliable Actors Framework is built on top of Reliable Services. The ActorService which hosts the actor(s) is a stateful reliable service. Hence, all the backup and restore functionality available in Reliable Services is also available to Reliable Actors (except behaviors that are state provider specific). Since backups will be taken on a per-partition basis, states for all actors in that partition will be backed up (and restoration is similar and will happen on a per-partition basis). To perform backup/restore, the service owner should create a custom actor service class that derives from ActorService class and then do backup/restore similar to Reliable Services as described above in previous sections.

```csharp
class MyCustomActorService : ActorService
{
     public MyCustomActorService(StatefulServiceContext context, ActorTypeInformation actorTypeInfo)
            : base(context, actorTypeInfo)
     {                  
     }
    
    //
   // Method overrides and other code.
    //
}
```

When you create a custom actor service class, you need to register that as well when registering the actor.

```csharp
ActorRuntime.RegisterActorAsync<MyActor>(
   (context, typeInfo) => new MyCustomActorService(context, typeInfo)).GetAwaiter().GetResult();
```

The default state provider for Reliable Actors is `KvsActorStateProvider`. Incremental backup is not enabled by default for `KvsActorStateProvider`. You can enable incremental backup by creating `KvsActorStateProvider` with the appropriate setting in its constructor and then passing it to ActorService constructor as shown in following code snippet:

```csharp
class MyCustomActorService : ActorService
{
     public MyCustomActorService(StatefulServiceContext context, ActorTypeInformation actorTypeInfo)
            : base(context, actorTypeInfo, null, null, new KvsActorStateProvider(true)) // Enable incremental backup
     {                  
     }
    
    //
   // Method overrides and other code.
    //
}
```

After incremental backup has been enabled, taking an incremental backup can fail with FabricMissingFullBackupException for one of following reasons and you will need to take a full backup before taking incremental backup(s):

  - The replica has never taken a full backup since it became primary.
  - Some of the log records were truncated since last backup was taken.

When incremental backup is enabled, `KvsActorStateProvider` does not use circular buffer to manage its log records and periodically truncates it. If no backup is taken by user for a period of 45 minutes, the system automatically truncates the log records. This interval can be configured by specifying `logTrunctationIntervalInMinutes` in `KvsActorStateProvider` constructor (similar to when enabling incremental backup). The log records may also get truncated if primary replica need to build another replica by sending all its data.

When doing restore from a backup chain, similar to Reliable Services, the BackupFolderPath should contain subdirectories with one subdirectory containing full backup and others subdirectories containing incremental backup(s). The restore API will throw FabricException with appropriate error message if the backup chain validation fails. 

> [!NOTE]
> `KvsActorStateProvider` currently ignores the option RestorePolicy.Safe. Support for this feature is planned in an upcoming release.
> 

## Testing Backup and Restore
It is important to ensure that critical data is being backed up, and can be restored from. This can be done by invoking the `Start-ServiceFabricPartitionDataLoss` cmdlet in PowerShell that can induce data loss in a particular partition to test whether the data backup and restore functionality for your service is working as expected.  It is also possible to programmatically invoke data loss and restore from that event as well.

> [!NOTE]
> You can find a sample implementation of backup and restore functionality in the Web Reference App on GitHub. Please look at the `Inventory.Service` service for more details.
> 
> 

## Under the hood: more details on backup and restore
Here's some more details on backup and restore.

### Backup
The Reliable State Manager provides the ability to create consistent backups without blocking any read or write operations. To do so, it utilizes a checkpoint and log persistence mechanism.  The Reliable State Manager takes fuzzy (lightweight) checkpoints at certain points to relieve pressure from the transactional log and improve recovery times.  When `BackupAsync` is called, the Reliable State Manager instructs all Reliable objects to copy their latest checkpoint files to a local backup folder.  Then, the Reliable State Manager copies all log records, starting from the "start pointer" to the latest log record into the backup folder.  Since all the log records up to the latest log record are included in the backup and the Reliable State Manager preserves write-ahead logging, the Reliable State Manager guarantees that all transactions that are committed (`CommitAsync` has returned successfully) are included in the backup.

Any transaction that commits after `BackupAsync` has been called may or may not be in the backup.  Once the local backup folder has been populated by the platform (i.e., local backup is completed by the runtime), the service's backup callback is invoked.  This callback is responsible for moving the backup folder to an external location such as Azure Storage.

### Restore
The Reliable State Manager provides the ability to restore from a backup by using the `RestoreAsync` API.  
The `RestoreAsync` method on `RestoreContext` can be called only inside the `OnDataLossAsync` method.
The bool returned by `OnDataLossAsync` indicates whether the service restored its state from an external source.
If the `OnDataLossAsync` returns true, Service Fabric will rebuild all other replicas from this primary. Service Fabric ensures that replicas that will receive `OnDataLossAsync` call first transition to the primary role but are not granted read status or write status.
This implies that for StatefulService implementers, `RunAsync` will not be called until `OnDataLossAsync` finishes successfully.
Then, `OnDataLossAsync` will be invoked on the new primary.
Until a service completes this API successfully (by returning true or false) and finishes the relevant reconfiguration, the API will keep being called one at a time.

`RestoreAsync` first drops all existing state in the primary replica that it was called on.  
Then the Reliable State Manager creates all the Reliable objects that exist in the backup folder.  
Next, the Reliable objects are instructed to restore from their checkpoints in the backup folder.  
Finally, the Reliable State Manager recovers its own state from the log records in the backup folder and performs recovery.  
As part of the recovery process, operations starting from the "starting point" that have commit log records in the backup folder are replayed to the Reliable objects.  
This step ensures that the recovered state is consistent.

## Next steps
  - [Reliable Collections](service-fabric-work-with-reliable-collections.md)
  - [Reliable Services quick start](service-fabric-reliable-services-quick-start.md)
  - [Reliable Services notifications](service-fabric-reliable-services-notifications.md)
  - [Reliable Services configuration](service-fabric-reliable-services-configuration.md)
  - [Developer reference for Reliable Collections](https://msdn.microsoft.com/library/azure/microsoft.servicefabric.data.collections.aspx)

>>>>>>> 7e950a10
<|MERGE_RESOLUTION|>--- conflicted
+++ resolved
@@ -1,543 +1,268 @@
-<<<<<<< HEAD
----
-title: Service Fabric Backup and Restore | Microsoft Docs
-description: Conceptual documentation for Service Fabric Backup and Restore
-services: service-fabric
-documentationcenter: .net
-author: mcoskun
-manager: timlt
-editor: subramar,jessebenson
-
-ms.assetid: 91ea6ca4-cc2a-4155-9823-dcbd0b996349
-ms.service: service-fabric
-ms.devlang: dotnet
-ms.topic: article
-ms.tgt_pltfrm: na
-ms.workload: na
-ms.date: 6/29/2017
-ms.author: mcoskun
-
----
-# Back up and restore Reliable Services and Reliable Actors
-Azure Service Fabric is a high-availability platform that replicates the state across multiple nodes to maintain this high availability.  Thus, even if one node in the cluster fails, the services continue to be available. While this in-built redundancy provided by the platform may be sufficient for some, in certain cases it is desirable for the service to back up data (to an external store).
-
-> [!NOTE]
-> It is critical to backup and restore your data (and test that it works as expected) so you can recover from data loss scenarios.
-> 
-> 
-
-For example, a service may want to back up data in the following scenarios:
-
-* In the event of the permanent loss of an entire Service Fabric cluster or all nodes that are running a given partition.
-* Administrative errors whereby the state accidentally gets deleted or corrupted. For example, this may happen if an administrator with sufficient privilege erroneously deletes the service.
-* Bugs in the service that cause data corruption. For example, this may happen when a service code upgrade starts writing faulty data to a Reliable Collection. In such a case, both the code and the data may have to be reverted to an earlier state.
-* Offline data processing. It might be convenient to have offline processing of data for business intelligence that happens separately from the service that generates the data.
-
-The Backup/Restore feature allows services built on the Reliable Services API to create and restore backups. The backup APIs provided by the platform allow to take backup(s) of a service partition's state, without blocking read or write operations. The restore APIs allow a service partition's state to be restored from a chosen backup.
-
-## Types of Backup
-There are two backup options: Full and Incremental.
-A full backup is a backup that contains all the data required to recreate the state of the replica: checkpoints and all log records.
-Since it has the checkpoints and the log, a full backup can be restored by itself.
-
-The problem with full backups arises when the checkpoints are large.
-For example, a replica that has 16 GB of state will have checkpoints that add up approximately to 16 GB.
-If we have an Recovery Point Objective of 5 minutes, the replica needs to be backed up every 5 minutes.
-Each time it backs up it will need to copy 16 GB of checkpoints in addition to 50 MB (configurable using **CheckpointThresholdInMB**) worth of logs.
-
-![Full Backup Example.](media/service-fabric-reliable-services-backup-restore/FullBackupExample.PNG)
-
-The solution to this problem is incremental backups, where only the log records since the last backup are backed up.
-
-![Incremental Backup Example.](media/service-fabric-reliable-services-backup-restore/IncrementalBackupExample.PNG)
-
-Since incremental backups are only changes since the last backup (does not include the checkpoints), they tend to be faster but they cannot be restored on their own.
-To restore an incremental backup, the entire backup chain is required.
-A backup chain is a chain of backups starting with a full backup and followed by a number of contiguous incremental backups.
-
-## Backup Reliable Services
-The service author has full control of when to make backups and where backups will be stored.
-
-To start a backup, the service needs to invoke the inherited member function **BackupAsync**.  
-Backups can be made only from primary replicas, and they require write status to be granted.
-
-As shown below, **BackupAsync** takes in a **BackupDescription** object, where one can specify a full or incremental backup, as well as a callback function, **Func<< BackupInfo, CancellationToken, Task<bool>>>** which is invoked when the backup folder has been created locally and is ready to be moved out to some external storage.
-
-```C#
-
-BackupDescription myBackupDescription = new BackupDescription(backupOption.Incremental,this.BackupCallbackAsync);
-
-await this.BackupAsync(myBackupDescription);
-
-```
-
-Request to take an incremental backup can fail with **FabricMissingFullBackupException** which indicates that either
-
-* the replica has never taken a full backup since it has become primary,
-* some of the log records since the last backup has been truncated or
-* replica passed the **MaxAccumulatedBackupLogSizeInMB** limit.
-
-Users can increase the likelihood of being able to do incremental backups by configuring **MinLogSizeInMB** or **TruncationThresholdFactor**.
-Note that increasing these values will increase the per replica disk usage.
-For more information, see [Reliable Services Configuration](service-fabric-reliable-services-configuration.md)
-
-**BackupInfo** provides information regarding the backup, including the location of the folder where the runtime saved the backup (**BackupInfo.Directory**). The callback function can move the **BackupInfo.Directory** to an external store or another location.  This function also returns a bool that indicates whether it was able to successfully move the backup folder to its target location.
-
-The following code demonstrates how the **BackupCallbackAsync** method can be used to upload the backup to Azure Storage:
-
-```C#
-private async Task<bool> BackupCallbackAsync(BackupInfo backupInfo, CancellationToken cancellationToken)
-{
-    var backupId = Guid.NewGuid();
-
-    await externalBackupStore.UploadBackupFolderAsync(backupInfo.Directory, backupId, cancellationToken);
-
-    return true;
-}
-```
-
-In the above example, **ExternalBackupStore** is the sample class that is used to interface with Azure Blob storage, and **UploadBackupFolderAsync** is the method that compresses the folder and places it in the Azure Blob store.
-
-Note that:
-
-* There can be only one backup operation in-flight per replica at any given time. More than one **BackupAsync** call at a time will throw **FabricBackupInProgressException** to limit inflight backups to one.
-* If a replica fails over while a backup is in progress, the backup may not have been completed. Thus, once the failover finishes, it is the service's responsibility to restart the backup by invoking **BackupAsync** as necessary.
-
-## Restore Reliable Services
-In general, the cases when you might need to perform a restore operation fall into one of these categories:
-
-* The service partition lost data. For example, the disk for two out of three replicas for a partition (including the primary replica) gets corrupted or wiped. The new primary may need to restore data from a backup.
-* The entire service is lost. For example, an administrator removes the entire service and thus the service and the data need to be restored.
-* The service replicated corrupt application data (e.g., because of an application bug). In this case, the service has to be upgraded or reverted to remove the cause of the corruption, and non-corrupt data has to be restored.
-
-While many approaches are possible, we offer some examples on using **RestoreAsync** to recover from the above scenarios.
-
-## Partition data loss in Reliable Services
-In this case, the runtime would automatically detect the data loss and invoke the **OnDataLossAsync** API.
-
-The service author needs to perform the following to recover:
-
-* Override the virtual base class method **OnDataLossAsync**.
-* Find the latest backup in the external location that contains the service's backups.
-* Download the latest backup (and uncompress the backup into the backup folder if it was compressed).
-* The **OnDataLossAsync** method provides a **RestoreContext**. Call the **RestoreAsync** API on the provided **RestoreContext**.
-* Return true if the restoration was a success.
-
-Following is an example implementation of the **OnDataLossAsync** method:
-
-```C#
-
-protected override async Task<bool> OnDataLossAsync(RestoreContext restoreCtx, CancellationToken cancellationToken)
-{
-    var backupFolder = await this.externalBackupStore.DownloadLastBackupAsync(cancellationToken);
-
-    var restoreDescription = new RestoreDescription(backupFolder);
-
-    await restoreCtx.RestoreAsync(restoreDescription);
-
-    return true;
-}
-```
-
-**RestoreDescription** passed in to the **RestoreContext.RestoreAsync** call contains a member called **BackupFolderPath**.
-When restoring a single full backup, this **BackupFolderPath** should be set to the local path of the folder that contains your full backup.
-When restoring a full backup and a number of incremental backups, **BackupFolderPath** should be set to the local path of the folder that not only contains the full backup, but also all the incremental backups.
-**RestoreAsync** call can throw **FabricMissingFullBackupException** if the **BackupFolderPath** provided does not contain a full backup.
-It can also throw **ArgumentException** if **BackupFolderPath** has a broken chain of incremental backups.
-For example, if it contains the full backup, the first incremental and the third incremental backup but no the second incremental backup.
-
-> [!NOTE]
-> The RestorePolicy is set to Safe by default.  This means that the **RestoreAsync** API will fail with ArgumentException if it detects that the backup folder contains a state that is older than or equal to the state contained in this replica.  **RestorePolicy.Force** can be used to skip this safety check. This is specified as part of **RestoreDescription**.
-> 
-> 
-
-## Deleted or lost service
-If a service is removed, you must first re-create the service before the data can be restored.  It is important to create the service with the same configuration, e.g., partitioning scheme, so that the data can be restored seamlessly.  Once the service is up, the API to restore data (**OnDataLossAsync** above) has to be invoked on every partition of this service. One way of achieving this is by using **[FabricClient.TestManagementClient.StartPartitionDataLossAsync](https://msdn.microsoft.com/library/mt693569.aspx)** on every partition.  
-
-From this point, implementation is the same as the above scenario. Each partition needs to restore the latest relevant backup from the external store. One caveat is that the partition ID may have now changed, since the runtime creates partition IDs dynamically. Thus, the service needs to store the appropriate partition information and service name to identify the correct latest backup to restore from for each partition.
-
-> [!NOTE]
-> It is not recommended to use **FabricClient.ServiceManager.InvokeDataLossAsync** on each partition to restore the entire service, since that may corrupt your cluster state.
-> 
-> 
-
-## Replication of corrupt application data
-If the newly deployed application upgrade has a bug, that may cause corruption of data. For example, an application upgrade may start to update every phone number record in a Reliable Dictionary with an invalid area code.  In this case, the invalid phone numbers will be replicated since Service Fabric is not aware of the nature of the data that is being stored.
-
-The first thing to do after you detect such an egregious bug that causes data corruption is to freeze the service at the application level and, if possible, upgrade to the version of the application code that does not have the bug.  However, even after the service code is fixed, the data may still be corrupt and thus data may need to be restored.  In such cases, it may not be sufficient to restore the latest backup, since the latest backups may also be corrupt.  Thus, you have to find the last backup that was made before the data got corrupted.
-
-If you are not sure which backups are corrupt, you could deploy a new Service Fabric cluster and restore the backups of affected partitions just like the above "Deleted or lost service" scenario.  For each partition, start restoring the backups from the most recent to the least. Once you find a backup that does not have the corruption, move/delete all backups of this partition that were more recent (than that backup). Repeat this process for each partition. Now, when **OnDataLossAsync** is called on the partition in the production cluster, the last backup found in the external store will be the one picked by the above process.
-
-Now, steps in the "Deleted or lost service" section can be used to restore the state of the service to the state before the buggy code corrupted the state.
-
-Note that:
-
-* When you restore, there is a chance that the backup being restored is older than the state of the partition before the data was lost. Because of this, you should restore only as a last resort to recover as much data as possible.
-* The string that represents the backup folder path and the paths of files inside the backup folder can be greater than 255 characters, depending on the FabricDataRoot path and Application Type name's length. This can cause some .NET methods, like **Directory.Move**, to throw the **PathTooLongException** exception. One workaround is to directly call kernel32 APIs, like **CopyFile**.
-
-
-
-
-## Backup and restore Reliable Actors
-
-
-Reliable Actors Framework is built on top of Reliable Services. The ActorService which hosts the actor(s) is a stateful reliable service. Hence, all the backup and restore functionality available in Reliable Services is also available to Reliable Actors (except behaviors that are state provider specific). Since backups will be taken on a per-partition basis, states for all actors in that partition will be backed up (and restoration is similar and will happen on a per-partition basis). To perform backup/restore, the service owner should create a custom actor service class that derives from ActorService class and then do backup/restore similar to Reliable Services as described above in previous sections.
-
-```
-class MyCustomActorService : ActorService
-{
-     public MyCustomActorService(StatefulServiceContext context, ActorTypeInformation actorTypeInfo)
-            : base(context, actorTypeInfo)
-     {                  
-     }
-    
-    //
-   // Method overrides and other code.
-    //
-}
-```
-
-When you create a custom actor service class, you need to register that as well when registering the actor.
-
-```
-ActorRuntime.RegisterActorAsync<MyActor>(
-   (context, typeInfo) => new MyCustomActorService(context, typeInfo)).GetAwaiter().GetResult();
-```
-
-The default state provider for Reliable Actors is **KvsActorStateProvider**. Incremental backup is not enabled by default for **KvsActorStateProvider**. You can enable incremental backup by creating **KvsActorStateProvider** with the appropriate setting in its constructor and then passing it to ActorService constructor as shown in following code snippet:
-
-```
-class MyCustomActorService : ActorService
-{
-     public MyCustomActorService(StatefulServiceContext context, ActorTypeInformation actorTypeInfo)
-            : base(context, actorTypeInfo, null, null, new KvsActorStateProvider(true)) // Enable incremental backup
-     {                  
-     }
-    
-    //
-   // Method overrides and other code.
-    //
-}
-```
-
-After incremental backup has been enabled, taking an incremental backup can fail with FabricMissingFullBackupException for one of following reasons and you will need to take a full backup before taking incremental backup(s):
-
-* The replica has never taken a full backup since it became primary.
-* Some of the log records were truncated since last backup was taken.
-
-When incremental backup is enabled, **KvsActorStateProvider** does not use circular buffer to manage its log records and periodically truncates it. If no backup is taken by user for a period of 45 minutes, the system automatically truncates the log records. This interval can be configured by specifying **logTrunctationIntervalInMinutes** in **KvsActorStateProvider** constructor (similar to when enabling incremental backup). The log records may also get truncated if primary replica need to build another replica by sending all its data.
-
-When doing restore from a backup chain, similar to Reliable Services, the BackupFolderPath should contain subdirectories with one subdirectory containing full backup and others subdirectories containing incremental backup(s). The restore API will throw FabricException with appropriate error message if the backup chain validation fails. 
-
-> [!NOTE]
-> **KvsActorStateProvider** currently ignores the option RestorePolicy.Safe. Support for this feature is planned in an upcoming release.
-> 
-
-## Testing Backup and Restore
-It is important to ensure that critical data is being backed up, and can be restored from. This can be done by invoking the **Invoke-ServiceFabricPartitionDataLoss** cmdlet in PowerShell that can induce data loss in a particular partition to test whether the data backup and restore functionality for your service is working as expected.  It is also possible to programmatically invoke data loss and restore from that event as well.
-
-> [!NOTE]
-> You can find a sample implementation of backup and restore functionality in the Web Reference App on GitHub. Please look at the Inventory.Service service for more details.
-> 
-> 
-
-## Under the hood: more details on backup and restore
-Here's some more details on backup and restore.
-
-### Backup
-The Reliable State Manager provides the ability to create consistent backups without blocking any read or write operations. To do so, it utilizes a checkpoint and log persistence mechanism.  The Reliable State Manager takes fuzzy (lightweight) checkpoints at certain points to relieve pressure from the transactional log and improve recovery times.  When **BackupAsync** is called, the Reliable State Manager instructs all Reliable objects to copy their latest checkpoint files to a local backup folder.  Then, the Reliable State Manager copies all log records, starting from the "start pointer" to the latest log record into the backup folder.  Since all the log records up to the latest log record are included in the backup and the Reliable State Manager preserves write-ahead logging, the Reliable State Manager guarantees that all transactions that are committed (**CommitAsync** has returned successfully) are included in the backup.
-
-Any transaction that commits after **BackupAsync** has been called may or may not be in the backup.  Once the local backup folder has been populated by the platform (i.e., local backup is completed by the runtime), the service's backup callback is invoked.  This callback is responsible for moving the backup folder to an external location such as Azure Storage.
-
-### Restore
-The Reliable State Manager provides the ability to restore from a backup by using the **RestoreAsync** API.  
-The **RestoreAsync** method on **RestoreContext** can be called only inside the **OnDataLossAsync** method.
-The bool returned by **OnDataLossAsync** indicates whether the service restored its state from an external source.
-If the **OnDataLossAsync** returns true, Service Fabric will rebuild all other replicas from this primary. Service Fabric ensures that replicas that will receive **OnDataLossAsync** call first transition to the primary role but are not granted read status or write status.
-This implies that for StatefulService implementers, **RunAsync** will not be called until **OnDataLossAsync** finishes successfully.
-Then, **OnDataLossAsync** will be invoked on the new primary.
-Until a service completes this API successfully (by returning true or false) and finishes the relevant reconfiguration, the API will keep being called one at a time.
-
-**RestoreAsync** first drops all existing state in the primary replica that it was called on.  
-Then the Reliable State Manager creates all the Reliable objects that exist in the backup folder.  
-Next, the Reliable objects are instructed to restore from their checkpoints in the backup folder.  
-Finally, the Reliable State Manager recovers its own state from the log records in the backup folder and performs recovery.  
-As part of the recovery process, operations starting from the "starting point" that have commit log records in the backup folder are replayed to the Reliable objects.  
-This step ensures that the recovered state is consistent.
-
-## Next steps
-* [Reliable Collections](service-fabric-work-with-reliable-collections.md)
-* [Reliable Services quick start](service-fabric-reliable-services-quick-start.md)
-* [Reliable Services notifications](service-fabric-reliable-services-notifications.md)
-* [Reliable Services configuration](service-fabric-reliable-services-configuration.md)
-* [Developer reference for Reliable Collections](https://msdn.microsoft.com/library/azure/microsoft.servicefabric.data.collections.aspx)
-=======
----
-title: Service Fabric Backup and Restore | Microsoft Docs
-description: Conceptual documentation for Service Fabric Backup and Restore
-services: service-fabric
-documentationcenter: .net
-author: mcoskun
-manager: timlt
-editor: subramar,jessebenson
-
-ms.assetid: 91ea6ca4-cc2a-4155-9823-dcbd0b996349
-ms.service: service-fabric
-ms.devlang: dotnet
-ms.topic: article
-ms.tgt_pltfrm: na
-ms.workload: na
-ms.date: 08/18/2017
-ms.author: mcoskun
-
----
-# Back up and restore Reliable Services and Reliable Actors
-Azure Service Fabric is a high-availability platform that replicates the state across multiple nodes to maintain this high availability.  Thus, even if one node in the cluster fails, the services continue to be available. While this in-built redundancy provided by the platform may be sufficient for some, in certain cases it is desirable for the service to back up data (to an external store).
-
-> [!NOTE]
-> It is critical to backup and restore your data (and test that it works as expected) so you can recover from data loss scenarios.
-> 
-> 
-
-For example, a service may want to back up data in order to protect from the following scenarios:
-
-- In the event of the permanent loss of an entire Service Fabric cluster.
-- Permanent loss of a majority of the replicas of a service partition
-- Administrative errors whereby the state accidentally gets deleted or corrupted. For example, this may happen if an administrator with sufficient privilege erroneously deletes the service.
-- Bugs in the service that cause data corruption. For example, this may happen when a service code upgrade starts writing faulty data to a Reliable Collection. In such a case, both the code and the data may have to be reverted to an earlier state.
-- Offline data processing. It might be convenient to have offline processing of data for business intelligence that happens separately from the service that generates the data.
-
-The Backup/Restore feature allows services built on the Reliable Services API to create and restore backups. The backup APIs provided by the platform allow backup(s) of a service partition's state, without blocking read or write operations. The restore APIs allow a service partition's state to be restored from a chosen backup.
-
-## Types of Backup
-There are two backup options: Full and Incremental.
-A full backup is a backup that contains all the data required to recreate the state of the replica: checkpoints and all log records.
-Since it has the checkpoints and the log, a full backup can be restored by itself.
-
-The problem with full backups arises when the checkpoints are large.
-For example, a replica that has 16 GB of state will have checkpoints that add up approximately to 16 GB.
-If we have a Recovery Point Objective of five minutes, the replica needs to be backed up every five minutes.
-Each time it backs up it needs to copy 16 GB of checkpoints in addition to 50 MB (configurable using `CheckpointThresholdInMB`) worth of logs.
-
-![Full Backup Example.](media/service-fabric-reliable-services-backup-restore/FullBackupExample.PNG)
-
-The solution to this problem is incremental backups, where backup only contains the changed log records since the last backup.
-
-![Incremental Backup Example.](media/service-fabric-reliable-services-backup-restore/IncrementalBackupExample.PNG)
-
-Since incremental backups are only changes since the last backup (does not include the checkpoints), they tend to be faster but they cannot be restored on their own.
-To restore an incremental backup, the entire backup chain is required.
-A backup chain is a chain of backups starting with a full backup and followed by a number of contiguous incremental backups.
-
-## Backup Reliable Services
-The service author has full control of when to make backups and where backups will be stored.
-
-To start a backup, the service needs to invoke the inherited member function `BackupAsync`.  
-Backups can be made only from primary replicas, and they require write status to be granted.
-
-As shown below, `BackupAsync` takes in a `BackupDescription` object, where one can specify a full or incremental backup, as well as a callback function, `Func<< BackupInfo, CancellationToken, Task<bool>>>` that is invoked when the backup folder has been created locally and is ready to be moved out to some external storage.
-
-```csharp
-
-BackupDescription myBackupDescription = new BackupDescription(backupOption.Incremental,this.BackupCallbackAsync);
-
-await this.BackupAsync(myBackupDescription);
-
-```
-
-Request to take an incremental backup can fail with `FabricMissingFullBackupException`. This exception indicates that one of the following things is happening:
-
-- the replica has never taken a full backup since it has become primary,
-- some of the log records since the last backup has been truncated or
-- replica passed the `MaxAccumulatedBackupLogSizeInMB` limit.
-
-Users can increase the likelihood of being able to do incremental backups by configuring `MinLogSizeInMB` or `TruncationThresholdFactor`.
-Note that increasing these values increases the per replica disk usage.
-For more information, see [Reliable Services Configuration](service-fabric-reliable-services-configuration.md)
-
-`BackupInfo` provides information regarding the backup, including the location of the folder where the runtime saved the backup (`BackupInfo.Directory`). The callback function can move the `BackupInfo.Directory` to an external store or another location.  This function also returns a bool that indicates whether it was able to successfully move the backup folder to its target location.
-
-The following code demonstrates how the `BackupCallbackAsync` method can be used to upload the backup to Azure Storage:
-
-```csharp
-private async Task<bool> BackupCallbackAsync(BackupInfo backupInfo, CancellationToken cancellationToken)
-{
-    var backupId = Guid.NewGuid();
-
-    await externalBackupStore.UploadBackupFolderAsync(backupInfo.Directory, backupId, cancellationToken);
-
-    return true;
-}
-```
-
-In the preceeding example, `ExternalBackupStore` is the sample class that is used to interface with Azure Blob storage, and `UploadBackupFolderAsync` is the method that compresses the folder and places it in the Azure Blob store.
-
-Note that:
-
-  - There can be only one backup operation in-flight per replica at any given time. More than one `BackupAsync` call at a time will throw `FabricBackupInProgressException` to limit inflight backups to one.
-  - If a replica fails over while a backup is in progress, the backup may not have been completed. Thus, once the failover finishes, it is the service's responsibility to restart the backup by invoking `BackupAsync` as necessary.
-
-## Restore Reliable Services
-In general, the cases when you might need to perform a restore operation fall into one of these categories:
-
-  - The service partition lost data. For example, the disk for two out of three replicas for a partition (including the primary replica) gets corrupted or wiped. The new primary may need to restore data from a backup.
-  - The entire service is lost. For example, an administrator removes the entire service and thus the service and the data need to be restored.
-  - The service replicated corrupt application data (e.g., because of an application bug). In this case, the service has to be upgraded or reverted to remove the cause of the corruption, and non-corrupt data has to be restored.
-
-While many approaches are possible, we offer some examples on using `RestoreAsync` to recover from the above scenarios.
-
-## Partition data loss in Reliable Services
-In this case, the runtime would automatically detect the data loss and invoke the `OnDataLossAsync` API.
-
-The service author needs to perform the following to recover:
-
-  - Override the virtual base class method `OnDataLossAsync`.
-  - Find the latest backup in the external location that contains the service's backups.
-  - Download the latest backup (and uncompress the backup into the backup folder if it was compressed).
-  - The `OnDataLossAsync` method provides a `RestoreContext`. Call the `RestoreAsync` API on the provided `RestoreContext`.
-  - Return true if the restoration was a success.
-
-Following is an example implementation of the `OnDataLossAsync` method:
-
-```csharp
-protected override async Task<bool> OnDataLossAsync(RestoreContext restoreCtx, CancellationToken cancellationToken)
-{
-    var backupFolder = await this.externalBackupStore.DownloadLastBackupAsync(cancellationToken);
-
-    var restoreDescription = new RestoreDescription(backupFolder);
-
-    await restoreCtx.RestoreAsync(restoreDescription);
-
-    return true;
-}
-```
-
-`RestoreDescription` passed in to the `RestoreContext.RestoreAsync` call contains a member called `BackupFolderPath`.
-When restoring a single full backup, this `BackupFolderPath` should be set to the local path of the folder that contains your full backup.
-When restoring a full backup and a number of incremental backups, `BackupFolderPath` should be set to the local path of the folder that not only contains the full backup, but also all the incremental backups.
-`RestoreAsync` call can throw `FabricMissingFullBackupException` if the `BackupFolderPath` provided does not contain a full backup.
-It can also throw `ArgumentException` if `BackupFolderPath` has a broken chain of incremental backups.
-For example, if it contains the full backup, the first incremental and the third incremental backup but no the second incremental backup.
-
-> [!NOTE]
-> The RestorePolicy is set to Safe by default.  This means that the `RestoreAsync` API will fail with ArgumentException if it detects that the backup folder contains a state that is older than or equal to the state contained in this replica.  `RestorePolicy.Force` can be used to skip this safety check. This is specified as part of `RestoreDescription`.
-> 
-
-## Deleted or lost service
-If a service is removed, you must first re-create the service before the data can be restored.  It is important to create the service with the same configuration, e.g., partitioning scheme, so that the data can be restored seamlessly.  Once the service is up, the API to restore data (`OnDataLossAsync` above) has to be invoked on every partition of this service. One way of achieving this is by using `[FabricClient.TestManagementClient.StartPartitionDataLossAsync](https://msdn.microsoft.com/library/mt693569.aspx)` on every partition.  
-
-From this point, implementation is the same as the above scenario. Each partition needs to restore the latest relevant backup from the external store. One caveat is that the partition ID may have now changed, since the runtime creates partition IDs dynamically. Thus, the service needs to store the appropriate partition information and service name to identify the correct latest backup to restore from for each partition.
-
-> [!NOTE]
-> It is not recommended to use `FabricClient.ServiceManager.InvokeDataLossAsync` on each partition to restore the entire service, since that may corrupt your cluster state.
-> 
-
-## Replication of corrupt application data
-If the newly deployed application upgrade has a bug, that may cause corruption of data. For example, an application upgrade may start to update every phone number record in a Reliable Dictionary with an invalid area code.  In this case, the invalid phone numbers will be replicated since Service Fabric is not aware of the nature of the data that is being stored.
-
-The first thing to do after you detect such an egregious bug that causes data corruption is to freeze the service at the application level and, if possible, upgrade to the version of the application code that does not have the bug.  However, even after the service code is fixed, the data may still be corrupt and thus data may need to be restored.  In such cases, it may not be sufficient to restore the latest backup, since the latest backups may also be corrupt.  Thus, you have to find the last backup that was made before the data got corrupted.
-
-If you are not sure which backups are corrupt, you could deploy a new Service Fabric cluster and restore the backups of affected partitions just like the above "Deleted or lost service" scenario.  For each partition, start restoring the backups from the most recent to the least. Once you find a backup that does not have the corruption, move/delete all backups of this partition that were more recent (than that backup). Repeat this process for each partition. Now, when `OnDataLossAsync` is called on the partition in the production cluster, the last backup found in the external store will be the one picked by the above process.
-
-Now, the steps in the "Deleted or lost service" section can be used to restore the state of the service to the state before the buggy code corrupted the state.
-
-Note that:
-
-  - When you restore, there is a chance that the backup being restored is older than the state of the partition before the data was lost. Because of this, you should restore only as a last resort to recover as much data as possible.
-  - The string that represents the backup folder path and the paths of files inside the backup folder can be greater than 255 characters, depending on the FabricDataRoot path and Application Type name's length. This can cause some .NET methods, like `Directory.Move`, to throw the `PathTooLongException` exception. One workaround is to directly call kernel32 APIs, like `CopyFile`.
-
-## Backup and restore Reliable Actors
-
-
-Reliable Actors Framework is built on top of Reliable Services. The ActorService which hosts the actor(s) is a stateful reliable service. Hence, all the backup and restore functionality available in Reliable Services is also available to Reliable Actors (except behaviors that are state provider specific). Since backups will be taken on a per-partition basis, states for all actors in that partition will be backed up (and restoration is similar and will happen on a per-partition basis). To perform backup/restore, the service owner should create a custom actor service class that derives from ActorService class and then do backup/restore similar to Reliable Services as described above in previous sections.
-
-```csharp
-class MyCustomActorService : ActorService
-{
-     public MyCustomActorService(StatefulServiceContext context, ActorTypeInformation actorTypeInfo)
-            : base(context, actorTypeInfo)
-     {                  
-     }
-    
-    //
-   // Method overrides and other code.
-    //
-}
-```
-
-When you create a custom actor service class, you need to register that as well when registering the actor.
-
-```csharp
-ActorRuntime.RegisterActorAsync<MyActor>(
-   (context, typeInfo) => new MyCustomActorService(context, typeInfo)).GetAwaiter().GetResult();
-```
-
-The default state provider for Reliable Actors is `KvsActorStateProvider`. Incremental backup is not enabled by default for `KvsActorStateProvider`. You can enable incremental backup by creating `KvsActorStateProvider` with the appropriate setting in its constructor and then passing it to ActorService constructor as shown in following code snippet:
-
-```csharp
-class MyCustomActorService : ActorService
-{
-     public MyCustomActorService(StatefulServiceContext context, ActorTypeInformation actorTypeInfo)
-            : base(context, actorTypeInfo, null, null, new KvsActorStateProvider(true)) // Enable incremental backup
-     {                  
-     }
-    
-    //
-   // Method overrides and other code.
-    //
-}
-```
-
-After incremental backup has been enabled, taking an incremental backup can fail with FabricMissingFullBackupException for one of following reasons and you will need to take a full backup before taking incremental backup(s):
-
-  - The replica has never taken a full backup since it became primary.
-  - Some of the log records were truncated since last backup was taken.
-
-When incremental backup is enabled, `KvsActorStateProvider` does not use circular buffer to manage its log records and periodically truncates it. If no backup is taken by user for a period of 45 minutes, the system automatically truncates the log records. This interval can be configured by specifying `logTrunctationIntervalInMinutes` in `KvsActorStateProvider` constructor (similar to when enabling incremental backup). The log records may also get truncated if primary replica need to build another replica by sending all its data.
-
-When doing restore from a backup chain, similar to Reliable Services, the BackupFolderPath should contain subdirectories with one subdirectory containing full backup and others subdirectories containing incremental backup(s). The restore API will throw FabricException with appropriate error message if the backup chain validation fails. 
-
-> [!NOTE]
-> `KvsActorStateProvider` currently ignores the option RestorePolicy.Safe. Support for this feature is planned in an upcoming release.
-> 
-
-## Testing Backup and Restore
-It is important to ensure that critical data is being backed up, and can be restored from. This can be done by invoking the `Start-ServiceFabricPartitionDataLoss` cmdlet in PowerShell that can induce data loss in a particular partition to test whether the data backup and restore functionality for your service is working as expected.  It is also possible to programmatically invoke data loss and restore from that event as well.
-
-> [!NOTE]
-> You can find a sample implementation of backup and restore functionality in the Web Reference App on GitHub. Please look at the `Inventory.Service` service for more details.
-> 
-> 
-
-## Under the hood: more details on backup and restore
-Here's some more details on backup and restore.
-
-### Backup
-The Reliable State Manager provides the ability to create consistent backups without blocking any read or write operations. To do so, it utilizes a checkpoint and log persistence mechanism.  The Reliable State Manager takes fuzzy (lightweight) checkpoints at certain points to relieve pressure from the transactional log and improve recovery times.  When `BackupAsync` is called, the Reliable State Manager instructs all Reliable objects to copy their latest checkpoint files to a local backup folder.  Then, the Reliable State Manager copies all log records, starting from the "start pointer" to the latest log record into the backup folder.  Since all the log records up to the latest log record are included in the backup and the Reliable State Manager preserves write-ahead logging, the Reliable State Manager guarantees that all transactions that are committed (`CommitAsync` has returned successfully) are included in the backup.
-
-Any transaction that commits after `BackupAsync` has been called may or may not be in the backup.  Once the local backup folder has been populated by the platform (i.e., local backup is completed by the runtime), the service's backup callback is invoked.  This callback is responsible for moving the backup folder to an external location such as Azure Storage.
-
-### Restore
-The Reliable State Manager provides the ability to restore from a backup by using the `RestoreAsync` API.  
-The `RestoreAsync` method on `RestoreContext` can be called only inside the `OnDataLossAsync` method.
-The bool returned by `OnDataLossAsync` indicates whether the service restored its state from an external source.
-If the `OnDataLossAsync` returns true, Service Fabric will rebuild all other replicas from this primary. Service Fabric ensures that replicas that will receive `OnDataLossAsync` call first transition to the primary role but are not granted read status or write status.
-This implies that for StatefulService implementers, `RunAsync` will not be called until `OnDataLossAsync` finishes successfully.
-Then, `OnDataLossAsync` will be invoked on the new primary.
-Until a service completes this API successfully (by returning true or false) and finishes the relevant reconfiguration, the API will keep being called one at a time.
-
-`RestoreAsync` first drops all existing state in the primary replica that it was called on.  
-Then the Reliable State Manager creates all the Reliable objects that exist in the backup folder.  
-Next, the Reliable objects are instructed to restore from their checkpoints in the backup folder.  
-Finally, the Reliable State Manager recovers its own state from the log records in the backup folder and performs recovery.  
-As part of the recovery process, operations starting from the "starting point" that have commit log records in the backup folder are replayed to the Reliable objects.  
-This step ensures that the recovered state is consistent.
-
-## Next steps
-  - [Reliable Collections](service-fabric-work-with-reliable-collections.md)
-  - [Reliable Services quick start](service-fabric-reliable-services-quick-start.md)
-  - [Reliable Services notifications](service-fabric-reliable-services-notifications.md)
-  - [Reliable Services configuration](service-fabric-reliable-services-configuration.md)
-  - [Developer reference for Reliable Collections](https://msdn.microsoft.com/library/azure/microsoft.servicefabric.data.collections.aspx)
-
->>>>>>> 7e950a10
+---
+title: Service Fabric Backup and Restore | Microsoft Docs
+description: Conceptual documentation for Service Fabric Backup and Restore
+services: service-fabric
+documentationcenter: .net
+author: mcoskun
+manager: timlt
+editor: subramar,jessebenson
+
+ms.assetid: 91ea6ca4-cc2a-4155-9823-dcbd0b996349
+ms.service: service-fabric
+ms.devlang: dotnet
+ms.topic: article
+ms.tgt_pltfrm: na
+ms.workload: na
+ms.date: 08/18/2017
+ms.author: mcoskun
+
+---
+# Back up and restore Reliable Services and Reliable Actors
+Azure Service Fabric is a high-availability platform that replicates the state across multiple nodes to maintain this high availability.  Thus, even if one node in the cluster fails, the services continue to be available. While this in-built redundancy provided by the platform may be sufficient for some, in certain cases it is desirable for the service to back up data (to an external store).
+
+> [!NOTE]
+> It is critical to backup and restore your data (and test that it works as expected) so you can recover from data loss scenarios.
+> 
+> 
+
+For example, a service may want to back up data in order to protect from the following scenarios:
+
+- In the event of the permanent loss of an entire Service Fabric cluster.
+- Permanent loss of a majority of the replicas of a service partition
+- Administrative errors whereby the state accidentally gets deleted or corrupted. For example, this may happen if an administrator with sufficient privilege erroneously deletes the service.
+- Bugs in the service that cause data corruption. For example, this may happen when a service code upgrade starts writing faulty data to a Reliable Collection. In such a case, both the code and the data may have to be reverted to an earlier state.
+- Offline data processing. It might be convenient to have offline processing of data for business intelligence that happens separately from the service that generates the data.
+
+The Backup/Restore feature allows services built on the Reliable Services API to create and restore backups. The backup APIs provided by the platform allow backup(s) of a service partition's state, without blocking read or write operations. The restore APIs allow a service partition's state to be restored from a chosen backup.
+
+## Types of Backup
+There are two backup options: Full and Incremental.
+A full backup is a backup that contains all the data required to recreate the state of the replica: checkpoints and all log records.
+Since it has the checkpoints and the log, a full backup can be restored by itself.
+
+The problem with full backups arises when the checkpoints are large.
+For example, a replica that has 16 GB of state will have checkpoints that add up approximately to 16 GB.
+If we have a Recovery Point Objective of five minutes, the replica needs to be backed up every five minutes.
+Each time it backs up it needs to copy 16 GB of checkpoints in addition to 50 MB (configurable using `CheckpointThresholdInMB`) worth of logs.
+
+![Full Backup Example.](media/service-fabric-reliable-services-backup-restore/FullBackupExample.PNG)
+
+The solution to this problem is incremental backups, where backup only contains the changed log records since the last backup.
+
+![Incremental Backup Example.](media/service-fabric-reliable-services-backup-restore/IncrementalBackupExample.PNG)
+
+Since incremental backups are only changes since the last backup (does not include the checkpoints), they tend to be faster but they cannot be restored on their own.
+To restore an incremental backup, the entire backup chain is required.
+A backup chain is a chain of backups starting with a full backup and followed by a number of contiguous incremental backups.
+
+## Backup Reliable Services
+The service author has full control of when to make backups and where backups will be stored.
+
+To start a backup, the service needs to invoke the inherited member function `BackupAsync`.  
+Backups can be made only from primary replicas, and they require write status to be granted.
+
+As shown below, `BackupAsync` takes in a `BackupDescription` object, where one can specify a full or incremental backup, as well as a callback function, `Func<< BackupInfo, CancellationToken, Task<bool>>>` that is invoked when the backup folder has been created locally and is ready to be moved out to some external storage.
+
+```csharp
+
+BackupDescription myBackupDescription = new BackupDescription(backupOption.Incremental,this.BackupCallbackAsync);
+
+await this.BackupAsync(myBackupDescription);
+
+```
+
+Request to take an incremental backup can fail with `FabricMissingFullBackupException`. This exception indicates that one of the following things is happening:
+
+- the replica has never taken a full backup since it has become primary,
+- some of the log records since the last backup has been truncated or
+- replica passed the `MaxAccumulatedBackupLogSizeInMB` limit.
+
+Users can increase the likelihood of being able to do incremental backups by configuring `MinLogSizeInMB` or `TruncationThresholdFactor`.
+Note that increasing these values increases the per replica disk usage.
+For more information, see [Reliable Services Configuration](service-fabric-reliable-services-configuration.md)
+
+`BackupInfo` provides information regarding the backup, including the location of the folder where the runtime saved the backup (`BackupInfo.Directory`). The callback function can move the `BackupInfo.Directory` to an external store or another location.  This function also returns a bool that indicates whether it was able to successfully move the backup folder to its target location.
+
+The following code demonstrates how the `BackupCallbackAsync` method can be used to upload the backup to Azure Storage:
+
+```csharp
+private async Task<bool> BackupCallbackAsync(BackupInfo backupInfo, CancellationToken cancellationToken)
+{
+    var backupId = Guid.NewGuid();
+
+    await externalBackupStore.UploadBackupFolderAsync(backupInfo.Directory, backupId, cancellationToken);
+
+    return true;
+}
+```
+
+In the preceeding example, `ExternalBackupStore` is the sample class that is used to interface with Azure Blob storage, and `UploadBackupFolderAsync` is the method that compresses the folder and places it in the Azure Blob store.
+
+Note that:
+
+  - There can be only one backup operation in-flight per replica at any given time. More than one `BackupAsync` call at a time will throw `FabricBackupInProgressException` to limit inflight backups to one.
+  - If a replica fails over while a backup is in progress, the backup may not have been completed. Thus, once the failover finishes, it is the service's responsibility to restart the backup by invoking `BackupAsync` as necessary.
+
+## Restore Reliable Services
+In general, the cases when you might need to perform a restore operation fall into one of these categories:
+
+  - The service partition lost data. For example, the disk for two out of three replicas for a partition (including the primary replica) gets corrupted or wiped. The new primary may need to restore data from a backup.
+  - The entire service is lost. For example, an administrator removes the entire service and thus the service and the data need to be restored.
+  - The service replicated corrupt application data (e.g., because of an application bug). In this case, the service has to be upgraded or reverted to remove the cause of the corruption, and non-corrupt data has to be restored.
+
+While many approaches are possible, we offer some examples on using `RestoreAsync` to recover from the above scenarios.
+
+## Partition data loss in Reliable Services
+In this case, the runtime would automatically detect the data loss and invoke the `OnDataLossAsync` API.
+
+The service author needs to perform the following to recover:
+
+  - Override the virtual base class method `OnDataLossAsync`.
+  - Find the latest backup in the external location that contains the service's backups.
+  - Download the latest backup (and uncompress the backup into the backup folder if it was compressed).
+  - The `OnDataLossAsync` method provides a `RestoreContext`. Call the `RestoreAsync` API on the provided `RestoreContext`.
+  - Return true if the restoration was a success.
+
+Following is an example implementation of the `OnDataLossAsync` method:
+
+```csharp
+protected override async Task<bool> OnDataLossAsync(RestoreContext restoreCtx, CancellationToken cancellationToken)
+{
+    var backupFolder = await this.externalBackupStore.DownloadLastBackupAsync(cancellationToken);
+
+    var restoreDescription = new RestoreDescription(backupFolder);
+
+    await restoreCtx.RestoreAsync(restoreDescription);
+
+    return true;
+}
+```
+
+`RestoreDescription` passed in to the `RestoreContext.RestoreAsync` call contains a member called `BackupFolderPath`.
+When restoring a single full backup, this `BackupFolderPath` should be set to the local path of the folder that contains your full backup.
+When restoring a full backup and a number of incremental backups, `BackupFolderPath` should be set to the local path of the folder that not only contains the full backup, but also all the incremental backups.
+`RestoreAsync` call can throw `FabricMissingFullBackupException` if the `BackupFolderPath` provided does not contain a full backup.
+It can also throw `ArgumentException` if `BackupFolderPath` has a broken chain of incremental backups.
+For example, if it contains the full backup, the first incremental and the third incremental backup but no the second incremental backup.
+
+> [!NOTE]
+> The RestorePolicy is set to Safe by default.  This means that the `RestoreAsync` API will fail with ArgumentException if it detects that the backup folder contains a state that is older than or equal to the state contained in this replica.  `RestorePolicy.Force` can be used to skip this safety check. This is specified as part of `RestoreDescription`.
+> 
+
+## Deleted or lost service
+If a service is removed, you must first re-create the service before the data can be restored.  It is important to create the service with the same configuration, e.g., partitioning scheme, so that the data can be restored seamlessly.  Once the service is up, the API to restore data (`OnDataLossAsync` above) has to be invoked on every partition of this service. One way of achieving this is by using `[FabricClient.TestManagementClient.StartPartitionDataLossAsync](https://msdn.microsoft.com/library/mt693569.aspx)` on every partition.  
+
+From this point, implementation is the same as the above scenario. Each partition needs to restore the latest relevant backup from the external store. One caveat is that the partition ID may have now changed, since the runtime creates partition IDs dynamically. Thus, the service needs to store the appropriate partition information and service name to identify the correct latest backup to restore from for each partition.
+
+> [!NOTE]
+> It is not recommended to use `FabricClient.ServiceManager.InvokeDataLossAsync` on each partition to restore the entire service, since that may corrupt your cluster state.
+> 
+
+## Replication of corrupt application data
+If the newly deployed application upgrade has a bug, that may cause corruption of data. For example, an application upgrade may start to update every phone number record in a Reliable Dictionary with an invalid area code.  In this case, the invalid phone numbers will be replicated since Service Fabric is not aware of the nature of the data that is being stored.
+
+The first thing to do after you detect such an egregious bug that causes data corruption is to freeze the service at the application level and, if possible, upgrade to the version of the application code that does not have the bug.  However, even after the service code is fixed, the data may still be corrupt and thus data may need to be restored.  In such cases, it may not be sufficient to restore the latest backup, since the latest backups may also be corrupt.  Thus, you have to find the last backup that was made before the data got corrupted.
+
+If you are not sure which backups are corrupt, you could deploy a new Service Fabric cluster and restore the backups of affected partitions just like the above "Deleted or lost service" scenario.  For each partition, start restoring the backups from the most recent to the least. Once you find a backup that does not have the corruption, move/delete all backups of this partition that were more recent (than that backup). Repeat this process for each partition. Now, when `OnDataLossAsync` is called on the partition in the production cluster, the last backup found in the external store will be the one picked by the above process.
+
+Now, the steps in the "Deleted or lost service" section can be used to restore the state of the service to the state before the buggy code corrupted the state.
+
+Note that:
+
+  - When you restore, there is a chance that the backup being restored is older than the state of the partition before the data was lost. Because of this, you should restore only as a last resort to recover as much data as possible.
+  - The string that represents the backup folder path and the paths of files inside the backup folder can be greater than 255 characters, depending on the FabricDataRoot path and Application Type name's length. This can cause some .NET methods, like `Directory.Move`, to throw the `PathTooLongException` exception. One workaround is to directly call kernel32 APIs, like `CopyFile`.
+
+## Backup and restore Reliable Actors
+
+
+Reliable Actors Framework is built on top of Reliable Services. The ActorService which hosts the actor(s) is a stateful reliable service. Hence, all the backup and restore functionality available in Reliable Services is also available to Reliable Actors (except behaviors that are state provider specific). Since backups will be taken on a per-partition basis, states for all actors in that partition will be backed up (and restoration is similar and will happen on a per-partition basis). To perform backup/restore, the service owner should create a custom actor service class that derives from ActorService class and then do backup/restore similar to Reliable Services as described above in previous sections.
+
+```csharp
+class MyCustomActorService : ActorService
+{
+     public MyCustomActorService(StatefulServiceContext context, ActorTypeInformation actorTypeInfo)
+            : base(context, actorTypeInfo)
+     {                  
+     }
+    
+    //
+   // Method overrides and other code.
+    //
+}
+```
+
+When you create a custom actor service class, you need to register that as well when registering the actor.
+
+```csharp
+ActorRuntime.RegisterActorAsync<MyActor>(
+   (context, typeInfo) => new MyCustomActorService(context, typeInfo)).GetAwaiter().GetResult();
+```
+
+The default state provider for Reliable Actors is `KvsActorStateProvider`. Incremental backup is not enabled by default for `KvsActorStateProvider`. You can enable incremental backup by creating `KvsActorStateProvider` with the appropriate setting in its constructor and then passing it to ActorService constructor as shown in following code snippet:
+
+```csharp
+class MyCustomActorService : ActorService
+{
+     public MyCustomActorService(StatefulServiceContext context, ActorTypeInformation actorTypeInfo)
+            : base(context, actorTypeInfo, null, null, new KvsActorStateProvider(true)) // Enable incremental backup
+     {                  
+     }
+    
+    //
+   // Method overrides and other code.
+    //
+}
+```
+
+After incremental backup has been enabled, taking an incremental backup can fail with FabricMissingFullBackupException for one of following reasons and you will need to take a full backup before taking incremental backup(s):
+
+  - The replica has never taken a full backup since it became primary.
+  - Some of the log records were truncated since last backup was taken.
+
+When incremental backup is enabled, `KvsActorStateProvider` does not use circular buffer to manage its log records and periodically truncates it. If no backup is taken by user for a period of 45 minutes, the system automatically truncates the log records. This interval can be configured by specifying `logTrunctationIntervalInMinutes` in `KvsActorStateProvider` constructor (similar to when enabling incremental backup). The log records may also get truncated if primary replica need to build another replica by sending all its data.
+
+When doing restore from a backup chain, similar to Reliable Services, the BackupFolderPath should contain subdirectories with one subdirectory containing full backup and others subdirectories containing incremental backup(s). The restore API will throw FabricException with appropriate error message if the backup chain validation fails. 
+
+> [!NOTE]
+> `KvsActorStateProvider` currently ignores the option RestorePolicy.Safe. Support for this feature is planned in an upcoming release.
+> 
+
+## Testing Backup and Restore
+It is important to ensure that critical data is being backed up, and can be restored from. This can be done by invoking the `Start-ServiceFabricPartitionDataLoss` cmdlet in PowerShell that can induce data loss in a particular partition to test whether the data backup and restore functionality for your service is working as expected.  It is also possible to programmatically invoke data loss and restore from that event as well.
+
+> [!NOTE]
+> You can find a sample implementation of backup and restore functionality in the Web Reference App on GitHub. Please look at the `Inventory.Service` service for more details.
+> 
+> 
+
+## Under the hood: more details on backup and restore
+Here's some more details on backup and restore.
+
+### Backup
+The Reliable State Manager provides the ability to create consistent backups without blocking any read or write operations. To do so, it utilizes a checkpoint and log persistence mechanism.  The Reliable State Manager takes fuzzy (lightweight) checkpoints at certain points to relieve pressure from the transactional log and improve recovery times.  When `BackupAsync` is called, the Reliable State Manager instructs all Reliable objects to copy their latest checkpoint files to a local backup folder.  Then, the Reliable State Manager copies all log records, starting from the "start pointer" to the latest log record into the backup folder.  Since all the log records up to the latest log record are included in the backup and the Reliable State Manager preserves write-ahead logging, the Reliable State Manager guarantees that all transactions that are committed (`CommitAsync` has returned successfully) are included in the backup.
+
+Any transaction that commits after `BackupAsync` has been called may or may not be in the backup.  Once the local backup folder has been populated by the platform (i.e., local backup is completed by the runtime), the service's backup callback is invoked.  This callback is responsible for moving the backup folder to an external location such as Azure Storage.
+
+### Restore
+The Reliable State Manager provides the ability to restore from a backup by using the `RestoreAsync` API.  
+The `RestoreAsync` method on `RestoreContext` can be called only inside the `OnDataLossAsync` method.
+The bool returned by `OnDataLossAsync` indicates whether the service restored its state from an external source.
+If the `OnDataLossAsync` returns true, Service Fabric will rebuild all other replicas from this primary. Service Fabric ensures that replicas that will receive `OnDataLossAsync` call first transition to the primary role but are not granted read status or write status.
+This implies that for StatefulService implementers, `RunAsync` will not be called until `OnDataLossAsync` finishes successfully.
+Then, `OnDataLossAsync` will be invoked on the new primary.
+Until a service completes this API successfully (by returning true or false) and finishes the relevant reconfiguration, the API will keep being called one at a time.
+
+`RestoreAsync` first drops all existing state in the primary replica that it was called on.  
+Then the Reliable State Manager creates all the Reliable objects that exist in the backup folder.  
+Next, the Reliable objects are instructed to restore from their checkpoints in the backup folder.  
+Finally, the Reliable State Manager recovers its own state from the log records in the backup folder and performs recovery.  
+As part of the recovery process, operations starting from the "starting point" that have commit log records in the backup folder are replayed to the Reliable objects.  
+This step ensures that the recovered state is consistent.
+
+## Next steps
+  - [Reliable Collections](service-fabric-work-with-reliable-collections.md)
+  - [Reliable Services quick start](service-fabric-reliable-services-quick-start.md)
+  - [Reliable Services notifications](service-fabric-reliable-services-notifications.md)
+  - [Reliable Services configuration](service-fabric-reliable-services-configuration.md)
+  - [Developer reference for Reliable Collections](https://msdn.microsoft.com/library/azure/microsoft.servicefabric.data.collections.aspx)
+