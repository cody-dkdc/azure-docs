---
title: Azure Service Fabric Application and Cluster Best Practices | Microsoft Docs
description: Best practices for managing Service Fabric clusters and applications.
services: service-fabric
documentationcenter: .net
author: pepogors
manager: chackdan
editor: ''

ms.assetid: 19ca51e8-69b9-4952-b4b5-4bf04cded217
ms.service: service-fabric
ms.devlang: dotNet
ms.topic: 
ms.tgt_pltfrm: NA
ms.workload: NA
ms.date: 1/10/2019
ms.author: pepogors

---
### Link to a production ready ARM Template!!!

## Azure Service Fabric Application and Cluster Best Practices
<<<<<<< HEAD
To manage Azure Service Fabric applications and clusters successfully, there are some non-default operations that we highly recommend you preform, to optimize for the reliability of your production environment.  
=======
To manage Azure Service Fabric applications and clusters successfully, there are conditional operations that we highly recommend you preform, to optimize for the reliability of your production environment.

>>>>>>> d7c42c1c
## Security 
For more information about [Azure Security Best Practices](https://docs.microsoft.com/en-us/azure/security/) please check out [Azure Service Fabric security best practices](https://docs.microsoft.com/azure/security/azure-service-fabric-security-best-practices)
### KeyVault
[Azure KeyVault](https://docs.microsoft.com/azure/key-vault/) is the recommended secrets management service for Azure Service Fabric applications and clusters.
> [!NOTE]
> Azure KeyVault and compute resources must be co-located in the same region.  
-- Portal Blade Common Name Cert Generation
#### Reliably Deploy KeyVault Certificates to your Service Fabric Cluster's Virtual Machine Scale Sets
[Microsoft.Compute/virtualMachineScaleSet.properties.virtualMachineProfile.osProfile](https://docs.microsoft.com/rest/api/compute/virtualmachinescalesets/createorupdate#virtualmachinescalesetosprofile) is how you reliably deploy KeyVault certificates to your Service Fabric Cluster's Virtual Machine Scale Sets, and the following is the Resource Manager template properties that you will use: 
```json
"secrets": [
   {
       "sourceVault": {
           "id": "[parameters('sourceVaultValue')]"
       },
       "vaultCertificates": [
          {
              "certificateStore": "[parameters('certificateStoreValue')]",
              "certificateUrl": "[parameters('certificateUrlValue')]"
          }
       ]
   }
]
```
### CommonName Certificates
#### ACL Certificate to your Service Fabric Cluster
[Virtual Machine Scale Set extensions](https://docs.microsoft.com/cli/azure/vmss/extension?view=azure-cli-latest) publisher   Microsoft.Azure.ServiceFabric is how your ACL certificates to your Service Fabric Cluster, and the following is the Resource Manager template properties that you will use:
```json
"certificate": {
   "commonNames": [
       "[parameters('certificateCommonName')]"
   ],
   "x509StoreName": "[parameters('certificateStoreValue')]"
}
```
-- SF Cluster Resource Common Name properties
-- Provide context around bringing your own custom domain
### Encrypting Secret Values 
-- PowerShell way
-- OpenSSL way
### Azure Active Directory (AAD) for client identity
-- ARM properties for enabling AAD
### Compute Managed Service Identity (MSI)
-- VMSS MSI enable system assign, link to user assigned docs
-- Code snippet consuming
### Security Policies
-- XML manifest for run as 
### Windows Defender 
-- Windows defender for VMSS extension, and whitelist properties

## Networking
For more information about networking
### Network Security Group (NSG)
-- ARM template with port rules, link to the portal
### Subnets 
-- Each scale set has its own subnet \
-- Show a snippet of a subnet and IP configuration - Network profile of VMSS 
### Azure Traffic Manager and Azure Load Balancer
-- You should provision a Traffic Manager, to ensure that you have a naming service to any backend
-- 1 TM to Multiple LBs, TM Profile
-- Link to DNS aliasing for TM and for LB

## Capacity Planning and Scaling
Before creating any Azure Service Fabric cluster it is important to [plan for capacity](https://docs.microsoft.com/azure/service-fabric/service-fabric-cluster-capacity) by considering many items during the process.
* The number of node types your cluster needs to start out with
* The properties of each of node type (size, primary, internet facing, number of VMs, etc.)
* The reliability and durability characteristics of the cluster

A production scaling operation can take upwards of 30 mintues and therfore should be planned for accordingly.
> [!NOTE]
> You should  review all Not Allowed upgrade policy values during planning. This is to ensure that you set the values appropriately and to mitigate burning down of your cluster later because of unchangeable system configuration settings.


-- Link to first doc for Capacity Planning and Scaling. You can also programatically and manually - link to them. 
-- A production scaling operation will take at least 30 min plan accordingly, and can take up to several hours. Tradeoff between performance and safety.
### Vertical 
-- Vertical scaling requires a horizontal scale to the appropriate SKU followed by a migration. Based on placement constraints.
-- NodeTypeRef property shown
-- Vertical scaling doc that talks about it
### Horizontal Scaling 
-- Show the VMSS and SF NodeTypeCount properties
-- capacity VMMS instance count, NodeType instance count
### Durability and Reliability Levels
-- Provide the code snippets of the setting of these levels - VM extension, SF resource
-- You should use Silver of greater for your needs. PrimaryNodeType is stateful, if your services running on other node types are also stateful they should be silver. 
## Infrastructure as Code 
-- Sample repo link and API documentation. Modify these samples for these needs.
-- Portal should not be used to provision a production ready cluster.
-- deployment using AZ CLI and Powershell
-- The create SF powershell cmdlet should only be used for dev test
### Service Fabric ARM Resources 
-- JSON Snippet of the types of SF 
-- Cluster, Application, Application Version, Application Type, Service Version, Service Type
-- Link to packaging, explicity put Zip File create from directory. Need to do this to use this resource type. If you are on Linux use a different ZIP file utility. Put the Python snippet.

## Monitoring and Diagnostics
[Monitoring and diagnostics](https://docs.microsoft.com/azure/service-fabric/service-fabric-diagnostics-overview) are critical to developing, testing, and deploying workloads in any cloud environment. For example, you can track how your applications are used, the actions taken by the Service Fabric platform, your resource utilization with performance counters, and the overall health of your cluster. You can use this information to diagnose and correct issues, and prevent them from occurring in the future.
### Application Monitoring
Application monitoring tracks how features and components of your application are being used. You want to monitor your applications to make sure issues that impact users are caught. The responsibility of application monitoring is on the users developing an application and its services since it is unique to the business logic of your application. It is recommended that you set up application monitoring with [Application Insights](https://docs.microsoft.com/azure/service-fabric/service-fabric-tutorial-monitoring-aspnet).
### Cluster Monitoring
One of Service Fabric's goals is to keep applications resilient to hardware failures. This goal is achieved through the platform's system services' ability to detect infrastructure issues and rapidly failover workloads to other nodes in the cluster. But in this particular case, what if the system services themselves have issues? Or if in attempting to deploy or move a workload, rules for the placement of services are violated? Service Fabric provides diagnostics for these and more to make sure you are informed about activity taking place in your cluster. It is recommended that you set up cluster monitoring with [Diagnostics Agent](https://docs.microsoft.com/en-us/azure/service-fabric/service-fabric-diagnostics-event-aggregation-wad) and [Log Analytics](https://docs.microsoft.com/azure/service-fabric/service-fabric-diagnostics-oms-setup).
### Infrastructure Monitoring
[Log Analytics](https://docs.microsoft.com/azure/service-fabric/service-fabric-diagnostics-oms-agent) is our recommendation to monitor cluster level events.

## Next steps

* Create a cluster on VMs or computers running Windows Server: [Service Fabric cluster creation for Windows Server](service-fabric-cluster-creation-for-windows-server.md)
* Create a cluster on VMs or computers running Linux: [Create a Linux cluster](service-fabric-cluster-creation-via-portal.md)
* Learn about [Service Fabric support options](service-fabric-support.md)
<|MERGE_RESOLUTION|>--- conflicted
+++ resolved
@@ -20,12 +20,8 @@
 ### Link to a production ready ARM Template!!!
 
 ## Azure Service Fabric Application and Cluster Best Practices
-<<<<<<< HEAD
-To manage Azure Service Fabric applications and clusters successfully, there are some non-default operations that we highly recommend you preform, to optimize for the reliability of your production environment.  
-=======
 To manage Azure Service Fabric applications and clusters successfully, there are conditional operations that we highly recommend you preform, to optimize for the reliability of your production environment.
 
->>>>>>> d7c42c1c
 ## Security 
 For more information about [Azure Security Best Practices](https://docs.microsoft.com/en-us/azure/security/) please check out [Azure Service Fabric security best practices](https://docs.microsoft.com/azure/security/azure-service-fabric-security-best-practices)
 ### KeyVault
