---
title: Azure Service Fabric Application and Cluster Best Practices | Microsoft Docs
description: Best practices for managing Service Fabric clusters and applications.
services: service-fabric
documentationcenter: .net
author: peter
manager: timlt
editor: ''

ms.assetid: 19ca51e8-69b9-4952-b4b5-4bf04cded217
ms.service: service-fabric
ms.devlang: dotNet
ms.topic: 
ms.tgt_pltfrm: NA
ms.workload: NA
ms.date: 11/28/2018
ms.author: pepogors

---
# Azure Service Fabric Application and Cluster Best Practices
To manage Azure Service Fabric applications and clusters successfully, there are operations that we highly recommend you perform, to optimize for the reliability of your production environment; please perform operations defined in this document, and select one of our [Azure Samples Service Fabric Cluster templates](https://github.com/Azure-Samples/service-fabric-cluster-templates) to begin achitecting your production solution or modify your existing template to incorporate these practices.

## Security 
For more information about [Azure Security Best Practices](https://docs.microsoft.com/en-us/azure/security/) please check out [Azure Service Fabric security best practices](https://docs.microsoft.com/azure/security/azure-service-fabric-security-best-practices)
### KeyVault
[Azure KeyVault](https://docs.microsoft.com/azure/key-vault/) is the recommended secrets management service for Azure Service Fabric applications and clusters.
> [!NOTE]
> Azure KeyVault and compute resources must be co-located in the same region.  

### Provision Service Fabric Cluster Custom Domain Certificate
The following is the Portal Blade where you can provide the credentials for a KeyVault integrated CA to provsion your custom domain certificate:
<<<<<<< HEAD

![Common Name Cert Creation][Image1]

Portal Blade for Keyvault certificates:
=======
>>>>>>> f52e682f
```bash
https://ms.portal.azure.com/#@microsoft.onmicrosoft.com/resource/subscriptions/<YOUR SUBSCRIPTION>/resourceGroups/<YOUR RG>/providers/Microsoft.KeyVault/vaults/<YOUR VAULT>/certificates
```

### Deploy KeyVault Certificates to Service Fabric Cluster's Virtual Machine Scale Sets

Virtual Machine Scale Set [osProfile](https://docs.microsoft.com/rest/api/compute/virtualmachinescalesets/createorupdate#virtualmachinescalesetosprofile) is how you reliably deploy KeyVault certificates to your Service Fabric Cluster's Virtual Machine Scale Sets, and the following are the Resource Manager template properties that you will declare: 
```json
"secrets": [
   {
       "sourceVault": {
           "id": "[parameters('sourceVaultValue')]"
       },
       "vaultCertificates": [
          {
              "certificateStore": "[parameters('certificateStoreValue')]",
              "certificateUrl": "[parameters('certificateUrlValue')]"
          }
       ]
   }
]
```
### ACL Certificate to your Service Fabric Cluster
[Virtual Machine Scale Set extensions](https://docs.microsoft.com/cli/azure/vmss/extension?view=azure-cli-latest) publisher   Microsoft.Azure.ServiceFabric is how you ACL certificates to your Service Fabric Cluster, and the following are the Resource Manager template properties that you will declare:
```json
"certificate": {
   "commonNames": [
       "[parameters('certificateCommonName')]"
   ],
   "x509StoreName": "[parameters('certificateStoreValue')]"
}
```
### Declare Custom Domain Service Fabric Cluster Certificate
Service Fabric Cluster [certificateCommonNames](https://docs.microsoft.com/rest/api/servicefabric/sfrp-model-clusterproperties#certificatecommonnames) Resource Manager template property, is how you configure the custom domain common name property of your valid certificate, and the following are the Resource Manager template properties that you will declare:
```json
"certificateCommonNames": {
    "commonNames": [
        {
            "certificateCommonName": "[parameters('certificateCommonName')]",
            "certificateIssuerThumbprint": "[parameters('certificateIssuerThumbprint')]"
        }
    ],
    "x509StoreName": "[parameters('certificateStoreValue')]"
}
```
Your Service Fabric cluster will use your valid trusted installed certificate, that you declared by common name, which expires further into the future; when more than one valid certificate is installed on your Virtual Machine Scale Sets ceritifcate store.

Given you can not provision certificates for Microsoft domains, such as *\<YOUR SUBDOMAIN\>.cloudapp.azure.com or \<YOUR SUBDOMAIN\>.trafficmanager.net, from KeyVault integrated 3rd Party Certificate Authorities; you must provision and configure [Azure DNS to host your domain](https://docs.microsoft.com/azure/dns/dns-delegate-domain-azure-dns). After delegating your domains name servers to your Azure DNS zone name servers, you will need to add the following 2 Records Set to you DNS Zone:'A' record for domain APEX that is NOT a "Alias record set" to all IP Addresses your custom domain will resolve, and a 'C' record for Microsoft Subdomain you provisioned  that is NOT a "Alias record set" (E.G. Use your Traffic Manager or Load Balancer's DNS name).

You should also update your Service Fabric Cluster "managementEndpoint" Resource Manager template property to your custom domain, so that portal can display the correct url to connnect to your Service Fabric Explorer User Interface, and the follow is the snippet of the property you will update to your custom domain:
```json
 "managementEndpoint": "[concat('https://<YOUR CUSTOM DOMAIN>:',parameters('nt0fabricHttpGatewayPort'))]",
```
### Encrypting Service Fabric Package Secret Values
Common values that are encrypted in Service Fabric Packages include: Azure Container Registery (ACR) credentials, and environment variables.

To [set up an encryption certificate and encrypt secrets on Windows clusters](https://docs.microsoft.com/azure/service-fabric/service-fabric-application-secret-management-windows):

Generate a self signed certificate for encrypting your secret using the following:
```powershell
New-SelfSignedCertificate -Type DocumentEncryptionCert -KeyUsage DataEncipherment -Subject mydataenciphermentcert -Provider 'Microsoft Enhanced Cryptographic Provider v1.0'
```
Use the Reliably Deploy KeyVault Certificates to your Service Fabric Cluster's Virtual Machine Scale Sets instructions in this document to deploy/install your certificate.

Encrypt your secret using the following, and update your Service Fabric Application Manifest with the encrypted value:
``` powershell
Invoke-ServiceFabricEncryptText -CertStore -CertThumbprint "<thumbprint>" -Text "mysecret" -StoreLocation CurrentUser -StoreName My
```
To [set up an encryption certificate and encrypt secrets on Linux clusters](https://docs.microsoft.com/azure/service-fabric/service-fabric-application-secret-management-linux):

Generate a self signed certificate for encrypting your secrets using the following:
```bash
user@linux:~$ openssl req -newkey rsa:2048 -nodes -keyout TestCert.prv -x509 -days 365 -out TestCert.pem
user@linux:~$ cat TestCert.prv >> TestCert.pem
```
Use the Reliably Deploy KeyVault Certificates to your Service Fabric Cluster's Virtual Machine Scale Sets instructions in this document to deploy/install your certificate.

Encrypt your secret using the following, and update your Service Fabric Application Manifest with the encrypted value:
```bash
user@linux:$ echo "Hello World!" > plaintext.txt
user@linux:$ iconv -f ASCII -t UTF-16LE plaintext.txt -o plaintext_UTF-16.txt
user@linux:$ openssl smime -encrypt -in plaintext_UTF-16.txt -binary -outform der TestCert.pem | base64 > encrypted.txt
```

After encrypting your will need to [specify encrypted secrets in Service Fabric Application](https://docs.microsoft.com/azure/service-fabric/service-fabric-application-secret-management#specify-encrypted-secrets-in-an-application), and [decrypt encrypted secrets from service code](https://docs.microsoft.com/azure/service-fabric/service-fabric-application-secret-management#decrypt-encrypted-secrets-from-service-code)

### Azure Active Directory (AAD) for client identity
-- ARM properties for enabling AAD
### Authenticate Service Fabric Applications to Azure Resources using Managed Service Identity (MSI)
[Managed identities for Azure resources is a feature of Active Directory](https://docs.microsoft.com/azure/active-directory/managed-identities-azure-resources/overview#how-does-it-work).

To [enable system-assigned managed identity during the creation of a virtual machines scale set or an existing virtual machines scale set](https://docs.microsoft.com/azure/active-directory/managed-identities-azure-resources/qs-configure-template-windows-vmss#system-assigned-managed-identity), declare the following Microsoft.Compute/virtualMachinesScaleSets" property:

```json
"identity": { 
    "type": "SystemAssigned"
}
```

If you created a  [user-assigned managed identity](https://docs.microsoft.com/azure/active-directory/managed-identities-azure-resources/how-to-manage-ua-identity-arm#create-a-user-assigned-managed-identity), declare the following resource in your template to assign it to your virtual machine scale set, and replace \<USERASSIGNEDIDENTITYNAME\> with the name of the user-assigned managed identity you created:
```json
"identity": {
    "type": "userAssigned",
    "userAssignedIdentities": {
        "[resourceID('Microsoft.ManagedIdentity/userAssignedIdentities/',variables('<USERASSIGNEDIDENTITYNAME>'))]": {}
    }
}
```

Before your Service Fabric Application can make use of a managed identity, it need have permissions granted to the Azure Resources it needs to authenticate with, and the follow are the commands to grant access to an Azure Resource:

```bash
principalid=$(az resource show --id /subscriptions/<YOUR SUBSCRIPTON>/resourceGroups/<YOUR RG>/providers/Microsoft.Compute/virtualMachineScaleSets/<YOUR SCALE SET> --api-version 2018-06-01 | python -c "import sys, json; print(json.load(sys.stdin)['identity']['principalId'])")

az role assignment create --assignee $principalid --role 'Contributor' --scope "/subscriptions/<YOUR SUBSCRIPTION>/resourceGroups/<YOUR RG>/providers/<PROVIDER NAME>/<RESOURCE TYPE>/<RESOURCE NAME>"
```

In your Service Fabric Application Code obtain an access token for ARM by making a rest call that will be similar to the following:

```bash
access_token=$(curl 'http://169.254.169.254/metadata/identity/oauth2/token?api-version=2018-02-01&resource=https%3A%2F%2Fmanagement.azure.com%2F' -H Metadata:true | python -c "import sys, json; print json.load(sys.stdin)['access_token']")

```

Your Service Fabric Application can then use the access token to authenticate to Azure Resources that support Active Directory, and the followinig is an example of how to do this for cosmos db resource:
```bash
cosmos_db_password=$(curl 'https://management.azure.com/subscriptions/<YOUR SUBSCRIPTION>/resourceGroups/<YOUR RG>/providers/Microsoft.DocumentDB/databaseAccounts/<YOUR ACCOUNT>/listKeys?api-version=2016-03-31' -X POST -d "" -H "Authorization: Bearer $access_token" | python -c "import sys, json; print(json.load(sys.stdin)['primaryMasterKey'])")
```
### Security Policies
-- XML manifest for run as 
### Windows Defender 
"[By default](https://docs.microsoft.com/windows/security/threat-protection/windows-defender-antivirus/windows-defender-antivirus-on-windows-server-2016), Windows Defender Antimalware is installed and functional on Windows Server 2016. The user interface is installed by default on some SKUs, but is not required." Given the performance impact and resource consumption overhead, if you security policies allow you to exclude processes and paths for open source software, then you will declare the following Virtual Machine Scale Set Extension Resource Manager template properties:

```json
 {
    "name": "[concat('VMIaaSAntimalware','_vmNodeType0Name')]",
    "properties": {
        "publisher": "Microsoft.Azure.Security",
        "type": "IaaSAntimalware",
        "typeHandlerVersion": "1.5",
        "settings": {
            "AntimalwareEnabled": "true",
            "Exclusions": {
                "Paths": "[concat(parameters('svcFabData'), ';', parameters('svcFabLogs'), ';', parameters('svcFabRuntime'))]",
                "Processes": "Fabric.exe;FabricHost.exe;FabricInstallerService.exe;FabricSetup.exe;FabricDeployer.exe;ImageBuilder.exe;FabricGateway.exe;FabricDCA.exe;FabricFAS.exe;FabricUOS.exe;FabricRM.exe;FileStoreService.exe"
            },
            "RealtimeProtectionEnabled": "true",
            "ScheduledScanSettings": {
                "isEnabled": "true",
                "scanType": "Quick",
                "day": "7",
                "time": "120"
            }
        },
        "protectedSettings": null
    }
}
```
> [!NOTE]
> Please refer to your Antimalware documentation for configuring rules if not using Windows Defender; Windows Defender isn't supported on none windows Operating System distributions.

## Networking
For more information about networking
### Network Security Group (NSG)
-- ARM template with port rules, link to the portal
-- Each scale set has its own subnet
-- Show a snippet of a subnet and IP configuration - Network profile of VMSS 
### Azure Traffic Manager and Azure Load Balancer
-- You should provision a Traffic Manager, to ensure that you have a naming service to any backend
-- 1 TM to Multiple LBs, TM Profile
-- Link to DNS aliasing for TM and for LB
## Capacity Planning and Scaling
Before creating any Azure Service Fabric cluster it is important to [plan for capacity](https://docs.microsoft.com/azure/service-fabric/service-fabric-cluster-capacity) by considering many items during the process.
* The number of node types your cluster needs to start out with
* The properties of each of node type (size, primary, internet facing, number of VMs, etc.)
* The reliability and durability characteristics of the cluster

> [!NOTE]
> Scaling compute resources to source your application work load requires intentional planning, will nearly always take longer than an hour to complete for a production environment

### Vertical 
[Vertical scaling](https://docs.microsoft.com/en-us/azure/service-fabric/virtual-machine-scale-set-scale-node-type-scale-out#upgrade-the-size-and-operating-system-of-the-primary-node-type-vms) of a Node Type in Azure Service Fabric requires a number of steps and considerations that must be taken. 
* The cluster must be healthy before scaling, otherwise you will only destabilize cluster further.
* **Silver durability level or greater** is required for all Service Fabric Cluster NodeTypes that are hosting stateful services.

> [!NOTE]
> Your primary NodeType that is hosting Stateful Service Fabric System Services, and must be Silver durability level or greater.

Given inplace vertical scaling of a Virtual Machine Scale Set is a destructive operation, you have to horizontally scale your cluster by adding a new Scale Set with the desires SKU, and migrate your services to your desired SKU to complete a safe vertical scaling operation. Service Fabric [node properties and placement constraints](https://docs.microsoft.com/azure/service-fabric/service-fabric-cluster-resource-manager-cluster-description#node-properties-and-placement-constraints) are leveraged by your cluster to decide where to host your Applications services; so when vertically scaling your Primary Node Type, declaring indentical property values for "nodeTypeRef" Virtual Machine Scale Set Service Fabric Extension, enables your cluster to choose an your provisioned scale set with those properties to host your Applications services. The following is a snippet of the Resource Manager template properties you will declare, with the same value for your new provisioned scale sets that you are scaling to, and is only supported as a temporary stateful for your cluster:
```json
"settings": {
   "nodeTypeRef": ["[parameters('vmNodeType0Name')]"]
}
```
> [!NOTE]
> Do not leave your cluster with multiple scale sets using the same nodeTypeRef property value longer than required to complete a successful vertical scaling operation, and you should always validate operations in test environments before attempting production environment changes. By default Service Fabric Cluster System Services have a placement constraint to target primary nodetype only.

With your node properties and placement constraints declared, you need to execute the following steps one VM instance at a time. This allows for the system services (and your stateful services) to be shut down gracefully on the VM instance you are removing and new replicas created else where.
1. Run Disable-ServiceFabricNode with intent ‘RemoveNode’ to disable the node you’re going to remove (the highest instance in that node type).
2. Run Get-ServiceFabricNode to make sure that the node has indeed transitioned to disabled. If not, wait until the node is disabled. You cannot hurry this step.
3. Change the number of VMs by one in that Node type. This will now remove the highest VM instance.
4. Repeat steps 1 through 3 as needed, but never scale down the number of instances in the primary node types less than what the reliability tier warrants. Refer to the details on reliability tiers here.

### Horizontal Scaling 
Horizontal Scaling in Service Fabric can be done either [maunally](https://docs.microsoft.com/azure/service-fabric/service-fabric-cluster-scale-up-down) or [programmatically](https://docs.microsoft.com/en-us/azure/service-fabric/service-fabric-cluster-programmatic-scaling).
#### Scaling Out
Scaling out of a Service Fabric cluster can simply be done by increasing the instance count for a particular VMSS. You can scale out programmatically by using the AzureClient and the id for the desired scale set to increase the capacity.
```c#
var scaleSet = AzureClient.VirtualMachineScaleSets.GetById(ScaleSetId);
var newCapacity = (int)Math.Min(MaximumNodeCount, scaleSet.Capacity + 1);
scaleSet.Update().WithCapacity(newCapacity).Apply(); 
```
To scale out manually you can update the capactity in the SKU property of the desired [Virtual Machine Scale Set](https://docs.microsoft.com/rest/api/compute/virtualmachinescalesets/createorupdate#virtualmachinescalesetosprofile) resource.
```json
"sku": {
    "name": "[parameters('vmNodeType0Size')]",
    "capacity": "[parameters('nt0InstanceCount')]",
    "tier": "Standard"
}
```
#### Scaling In
Scaling In requires more consideration than scaling out. 
* The service fabric system services run in the Primary node type in your cluster. So should never shut down or scale down the number of instances in that node types less than what the reliability tier warrants. 
* For a stateful service, you need a certain number of nodes to be always up to maintain availability and preserve state of your service. At the very minimum, you need the number of nodes equal to the target replica set count of the partition/service.

To scale in manually requires the completion of the following steps:
1. Run [Disable-ServiceFabricNode](https://docs.microsoft.com/powershell/module/servicefabric/disable-servicefabricnode?view=azureservicefabricps) with intent ‘RemoveNode’ to disable the node you’re going to remove (the highest instance in that node type).
2. Run [Get-ServiceFabricNode](https://docs.microsoft.com/en-us/powershell/module/servicefabric/get-servicefabricnode?view=azureservicefabricps) to make sure that the node has indeed transitioned to disabled. If not, wait until the node is disabled. You cannot hurry this step.
3. Decrease the instance count to the desired number of nodes in the SKU property of the desired [Virtual Machine Scale Set](https://docs.microsoft.com/rest/api/compute/virtualmachinescalesets/createorupdate#virtualmachinescalesetosprofile) resource.
```json
"sku": {
    "name": "[parameters('vmNodeType0Size')]",
    "capacity": "[parameters('nt0InstanceCount')]",
    "tier": "Standard"
}
```
4. Repeat steps 1 through 3 as needed, but never scale down the number of instances in the primary node types less than what the reliability tier warrants. Refer to the [details on reliability tiers here](https://docs.microsoft.com/azure/service-fabric/service-fabric-cluster-capacity).

To scale in programatically requires preparing the node for shutdown involves finding the node to be removed (the most recently added virtual machine scale set instance) and deactivating it. 
```c#
using (var client = new FabricClient())
{
    var mostRecentLiveNode = (await client.QueryManager.GetNodeListAsync())
        .Where(n => n.NodeType.Equals(NodeTypeToScale, StringComparison.OrdinalIgnoreCase))
        .Where(n => n.NodeStatus == System.Fabric.Query.NodeStatus.Up)
        .OrderByDescending(n =>
        {
            var instanceIdIndex = n.NodeName.LastIndexOf("_");
            var instanceIdString = n.NodeName.Substring(instanceIdIndex + 1);
            return int.Parse(instanceIdString);
        })
        .FirstOrDefault();
```

Once the node to be removed is found, it can be deactivated and removed using the same FabricClient instance and the IAzure instance from earlier.
```c#
var scaleSet = AzureClient.VirtualMachineScaleSets.GetById(ScaleSetId);

// Remove the node from the Service Fabric cluster
ServiceEventSource.Current.ServiceMessage(Context, $"Disabling node {mostRecentLiveNode.NodeName}");
await client.ClusterManager.DeactivateNodeAsync(mostRecentLiveNode.NodeName, NodeDeactivationIntent.RemoveNode);

// Wait (up to a timeout) for the node to gracefully shutdown
var timeout = TimeSpan.FromMinutes(5);
var waitStart = DateTime.Now;
while ((mostRecentLiveNode.NodeStatus == System.Fabric.Query.NodeStatus.Up || mostRecentLiveNode.NodeStatus == System.Fabric.Query.NodeStatus.Disabling) &&
        DateTime.Now - waitStart < timeout)
{
    mostRecentLiveNode = (await client.QueryManager.GetNodeListAsync()).FirstOrDefault(n => n.NodeName == mostRecentLiveNode.NodeName);
    await Task.Delay(10 * 1000);
}

// Decrement VMSS capacity
var newCapacity = (int)Math.Max(MinimumNodeCount, scaleSet.Capacity - 1); // Check min count 

scaleSet.Update().WithCapacity(newCapacity).Apply();
```

### Reliability Levels
The [reliability level](https://docs.microsoft.com/azure/service-fabric/service-fabric-cluster-capacity) is a property of your Service Fabric Cluster resource, and can not be configured differently for individual nodeTypes. It controls the replication factor of the system services for the cluster, and is a setting at the cluster resource level. The reliability level will determine the minimum number of nodes that your primary node type must have. The reliability tier can take the following values:
* Platinum - Run the System services with a target replica set count of seven
* Gold - Run the System services with a target replica set count of seven
* Silver - Run the System services with a target replica set count of five
* Bronze - Run the System services with a target replica set count of three
The minimum recommened reliability level is Silver.

The reliability level is set in the properties section of the [Microsoft.ServiceFabric/clusters resource](https://docs.microsoft.com/azure/templates/microsoft.servicefabric/2018-02-01/clusters)
```json
"properties":{
    "reliabilityLevel": "Silver"
}
```
### Durability Levels
> [!WARNING]
> Node types running with Bronze durability obtain _no privileges_. This means that infrastructure jobs that impact your stateless workloads will not be stopped or delayed, which might impact your workloads. Use only Bronze for node types that run only stateless workloads. For production workloads, running Silver or above is recommended. 

The durability level must be set in two resources. The extension profile of the [Virtual Machine Scale Set resource](https://docs.microsoft.com/rest/api/compute/virtualmachinescalesets/createorupdate#virtualmachinescalesetosprofile).
```json
"extensionProfile": {
    "extensions":          {
        "name": "[concat('ServiceFabricNodeVmExt','_vmNodeType0Name')]",
        "properties": {
            "settings": {
                "durabilityLevel": "Bronze"
            }
        }
    }
}
```
And under the nodeType in the [Microsoft.ServiceFabric/clusters resource](https://docs.microsoft.com/azure/templates/microsoft.servicefabric/2018-02-01/clusters) 
```json
"nodeTypes": [
    {
        "name": "[variables('vmNodeType0Name')]",
        "durabilityLevel": "Bronze"
    }
]
```
## Infrastructure as Code 
-- Sample repo link and API documentation. Modify these samples for these needs.
-- Portal should not be used to provision a production ready cluster.
-- deployment using AZ CLI and Powershell
-- The create SF powershell cmdlet should only be used for dev test
### Service Fabric ARM Resources 
-- JSON Snippet of the types of SF 
-- Cluster, Application, Application Version, Application Type, Service Version, Service Type
-- Link to packaging, explicity put Zip File create from directory. Need to do this to use this resource type. If you are on Linux use a different ZIP file utility. Put the Python snippet.

## Monitoring and Diagnostics
[Monitoring and diagnostics](https://docs.microsoft.com/azure/service-fabric/service-fabric-diagnostics-overview) are critical to developing, testing, and deploying workloads in any cloud environment. For example, you can track how your applications are used, the actions taken by the Service Fabric platform, your resource utilization with performance counters, and the overall health of your cluster. You can use this information to diagnose and correct issues, and prevent them from occurring in the future.
### Application Monitoring
Application monitoring tracks how features and components of your application are being used. You want to monitor your applications to make sure issues that impact users are caught. The responsibility of application monitoring is on the users developing an application and its services since it is unique to the business logic of your application. It is recommended that you set up application monitoring with [Application Insights](https://docs.microsoft.com/azure/service-fabric/service-fabric-tutorial-monitoring-aspnet).
### Cluster Monitoring
One of Service Fabric's goals is to keep applications resilient to hardware failures. This goal is achieved through the platform's system services' ability to detect infrastructure issues and rapidly failover workloads to other nodes in the cluster. But in this particular case, what if the system services themselves have issues? Or if in attempting to deploy or move a workload, rules for the placement of services are violated? Service Fabric provides diagnostics for these and more to make sure you are informed about activity taking place in your cluster. It is recommended that you set up cluster monitoring with [Diagnostics Agent](https://docs.microsoft.com/en-us/azure/service-fabric/service-fabric-diagnostics-event-aggregation-wad) and [Log Analytics](https://docs.microsoft.com/azure/service-fabric/service-fabric-diagnostics-oms-setup).
### Infrastructure Monitoring
[Log Analytics](https://docs.microsoft.com/azure/service-fabric/service-fabric-diagnostics-oms-agent) is our recommendation to monitor cluster level events.

## Next steps

* Create a cluster on VMs or computers running Windows Server: [Service Fabric cluster creation for Windows Server](service-fabric-cluster-creation-for-windows-server.md)
* Create a cluster on VMs or computers running Linux: [Create a Linux cluster](service-fabric-cluster-creation-via-portal.md)
* Learn about [Service Fabric support options](service-fabric-support.md)

[Image1]: media/service-fabric-best-practices/generate-common-name-cert.png<|MERGE_RESOLUTION|>--- conflicted
+++ resolved
@@ -29,13 +29,10 @@
 
 ### Provision Service Fabric Cluster Custom Domain Certificate
 The following is the Portal Blade where you can provide the credentials for a KeyVault integrated CA to provsion your custom domain certificate:
-<<<<<<< HEAD
 
 ![Common Name Cert Creation][Image1]
 
 Portal Blade for Keyvault certificates:
-=======
->>>>>>> f52e682f
 ```bash
 https://ms.portal.azure.com/#@microsoft.onmicrosoft.com/resource/subscriptions/<YOUR SUBSCRIPTION>/resourceGroups/<YOUR RG>/providers/Microsoft.KeyVault/vaults/<YOUR VAULT>/certificates
 ```
