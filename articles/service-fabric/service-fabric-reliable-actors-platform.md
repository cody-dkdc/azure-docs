<properties
<<<<<<< HEAD
   pageTitle="How Reliable Actors use the platform | Microsoft Azure"
   description="This articles describes how Reliable Actors use the features of the Service Fabric platform. It covers Service Fabric platform concepts from the point of view of actor developers."
=======
   pageTitle="Reliable Actors on Service Fabric | Microsoft Azure"
   description="Describes how Reliable Actors use the features of the Service Fabric platform covering concepts from the point of view of actor developers."
>>>>>>> 6b0be5fc
   services="service-fabric"
   documentationCenter=".net"
   authors="jessebenson"
   manager="timlt"
   editor=""/>

<tags
   ms.service="service-fabric"
   ms.devlang="dotnet"
   ms.topic="article"
   ms.tgt_pltfrm="NA"
   ms.workload="NA"
   ms.date="10/29/2015"
   ms.author="abhisram"/>

# How Reliable Actors use the Service Fabric platform

Actors use the Service Fabric application model to manage the application lifecycle. Every Actor type is mapped to a Service Fabric [service type](service-fabric-application-model.md#describe-a-service). The actor code is [packaged](service-fabric-application-model.md#package-an-application) as a Service Fabric application and [deployed](service-fabric-deploy-remove-applications.md#deploy-an-application) to the cluster.

## Example application model concept for actors

Let's take the example of an actor project [created using Visual Studio](service-fabric-reliable-actors-get-started.md), to illustrate some of the above concepts.

The application manifest, service manifest and Settings.xml configuration file are included in the project for the actor service when the solution is created in Visual Studio. This is shown in the screenshot below.

![][1]

The application type and version of the application that the actor is packaged into can be found by looking at the application manifest that is included in the project for the actor service. The following snippet from an application manifest is an example of this.

~~~
<ApplicationManifest xmlns:xsd="http://www.w3.org/2001/XMLSchema"
                     xmlns:xsi="http://www.w3.org/2001/XMLSchema-instance"
                     ApplicationTypeName="VoiceMailBoxApplication"
                     ApplicationTypeVersion="1.0.0.0"
                     xmlns="http://schemas.microsoft.com/2011/01/fabric">
~~~

The service type that the actor type maps to can be found by looking at the service manifest that is included in the project for the actor service. The following snippet from a service manifest is an example of this.

~~~
<StatefulServiceType ServiceTypeName="VoiceMailBoxActorServiceType" HasPersistedState="true">
~~~

When the application package is created using Visual Studio, the logs in the Build Output window indicate the location of the application package. For example:

    -------- Package started: Project: VoiceMailBoxApplication, Configuration: Debug x64 ------
    VoiceMailBoxApplication -> C:\samples\Samples\Actors\VS2015\VoiceMailBox\VoiceMailBoxApplication\pkg\Debug

The following is a partial listing of the above location (full listing omitted for brevity):

    C:\samples\Samples\Actors\VS2015\VoiceMailBox\VoiceMailBoxApplication\pkg\Debug>tree /f
    Folder PATH listing
    Volume serial number is 303F-6F91
    C:.
    │   ApplicationManifest.xml
    │
    ├───VoiceMailBoxActorServicePkg
    │   │   ServiceManifest.xml
    │   │
    │   ├───Code
    │   │   │   Microsoft.ServiceFabric.Actors.dll
    │   │   │       :
    │   │   │   Microsoft.ServiceFabric.Services.dll
    │   │   │   ServiceFabricServiceModel.dll
    │   │   │   System.Fabric.Common.Internal.dll
    │   │   │   System.Fabric.Common.Internal.Strings.dll
    │   │   │   VoiceMailBox.exe
    │   │   │   VoiceMailBox.exe.config
    │   │   │   VoiceMailBox.Interfaces.dll
    │   │   │
    │   │   └───en-us
    │   │           System.Fabric.Common.Internal.Strings.resources.dll
    │   │
    │   └───Config
    │           Settings.xml
    │
    └───VoicemailBoxWebServicePkg
        │   ServiceManifest.xml
        │
        └───Code
            │   Microsoft.Owin.dll
            │       :
            │   Microsoft.ServiceFabric.Services.dll
            │       :
            │   System.Fabric.Common.Internal.dll
            │   System.Fabric.Common.Internal.Strings.dll
            │       :
            │   VoiceMailBox.Interfaces.dll
            │   VoicemailBoxWebService.exe
            │   VoicemailBoxWebService.exe.config
            │
            └───en-us
                    System.Fabric.Common.Internal.Strings.resources.dll

The listing above shows the assemblies that implement the VoicemailBox actor getting included in the code package within the service package within the application package.  

Subsequent management (i.e. upgrades and eventual deletion) of the application is also performed using Service Fabric application management mechanisms. For more information, please see the topics on the [application model](service-fabric-application-model.md), [application deployment and removal](service-fabric-deploy-remove-applications.md), and [application upgrade](service-fabric-application-upgrade.md).

## Scalability for actor services
Cluster administrators can create one or more actor services of each service type in the cluster. Each of those actor services can have one or more partitions (similar to any other Service Fabric service). The ability to create multiple services of a service type (which maps to an actor type) and the ability to create multiple partitions for a service allow the actor application to scale. Please see the article on [scalability](service-fabric-concepts-scalability.md) for more information.

> [AZURE.NOTE] Stateless actor services are required to have an [instance](service-fabric-availability-services.md#availability-of-service-fabric-stateless-services) count of 1. Having more than one instance of a stateless actor service in a partition is not supported. Therefore, stateless actor services do not have the option of increasing instance count to achieve scalability. They must use the scalability options that are described in the [scalability article](service-fabric-concepts-scalability.md).

## Service Fabric partition concepts for actors
The actor ID of an actor is mapped to a partition of an actor service. The actor is created within the partition that its actor ID maps to. When an actor is created, the Actors runtime writes an [EventSource event](service-fabric-reliable-actors-diagnostics.md#eventsource-events) that indicates which partition the actor is created in. Below is an example of this event that indicates that an actor with ID `-5349766044453424161` was created within partition `b6afef61-be9a-4492-8358-8f473e5d2487` of service `fabric:/VoicemailBoxAdvancedApplication/VoicemailBoxActorService`, application `fabric:/VoicemailBoxAdvancedApplication`.

    {
      "Timestamp": "2015-04-26T10:12:20.2485941-07:00",
      "ProviderName": "Microsoft-ServiceFabric-Actors",
      "Id": 5,
      "Message": "Actor activated. Actor type: Microsoft.Azure.Service.Fabric.Samples.VoicemailBox.VoiceMailBoxActor, actor ID: -5349766044453424161, stateful: True, replica/instance ID: 130,745,418,574,851,853, partition ID: 0583c745-1bed-43b2-9545-29d7e3448156.",
      "EventName": "ActorActivated",
      "Payload": {
        "actorType": "Microsoft.Azure.Service.Fabric.Samples.VoicemailBox.VoiceMailBoxActor",
        "actorId": "-5349766044453424161",
        "isStateful": "True",
        "replicaOrInstanceId": "130906628008120392",
        "partitionId": "b6afef61-be9a-4492-8358-8f473e5d2487",
        "serviceName": "fabric:/VoicemailBoxAdvancedApplication/VoicemailBoxActorService",
        "applicationName": "fabric:/VoicemailBoxAdvancedApplication",
      }
    }

Another actor with ID `-4952641569324299627` was created within a different partition `5405d449-2da6-4d9a-ad75-0ec7d65d1a2a` of the same service, as indicated by the event below.

    {
      "Timestamp": "2015-04-26T15:06:56.93882-07:00",
      "ProviderName": "Microsoft-ServiceFabric-Actors",
      "Id": 5,
      "Message": "Actor activated. Actor type: Microsoft.Azure.Service.Fabric.Samples.VoicemailBox.VoiceMailBoxActor, actor ID: -4952641569324299627, stateful: True, replica/instance ID: 130,745,418,574,851,853, partition ID: c146fe53-16d7-4d96-bac6-ef54613808ff.",
      "EventName": "ActorActivated",
      "Payload": {
        "actorType": "Microsoft.Azure.Service.Fabric.Samples.VoicemailBox.VoiceMailBoxActor",
        "actorId": "-4952641569324299627",
        "isStateful": "True",
        "replicaOrInstanceId": "130745418574851853",
        "partitionId": "5405d449-2da6-4d9a-ad75-0ec7d65d1a2a",
        "serviceName": "fabric:/VoicemailBoxAdvancedApplication/VoicemailBoxActorService",
        "applicationName": "fabric:/VoicemailBoxAdvancedApplication",
      }
    }

*Note:* some fields of the above events are omitted for brevity.

The partition ID can be used to get other information about the partition. For example, the [Service Fabric Explorer](service-fabric-visualizing-your-cluster.md) tool can be used to view information about the partition and the service and application to which it belongs. The screenshot below shows information about partition `5405d449-2da6-4d9a-ad75-0ec7d65d1a2a`, which contained the actor with ID `-4952641569324299627` in the above example.  

![][3]

Actors can programmatically obtain the partition ID, service name, application name and other Service Fabric platform-specific information via the `Host.ActivationContext` and the `Host.StatelessServiceInitialization` or `Host.StatefulServiceInitializationParameters` members of the base class that the actor type derives from. The following code snippet shows an example:

```csharp
public void ActorMessage<TState>(Actor<TState> actor, string message, params object[] args)
{
    string finalMessage = string.Format(message, args);
    this.ActorMessage(
        actor.GetType().ToString(),
        actor.Id.ToString(),
        actor.Host.ActivationContext.ApplicationTypeName,
        actor.Host.ActivationContext.ApplicationName,
        actor.Host.StatefulServiceInitializationParameters.ServiceTypeName,
        actor.Host.StatefulServiceInitializationParameters.ServiceName.ToString(),
        actor.Host.StatefulServiceInitializationParameters.PartitionId,
        actor.Host.StatefulServiceInitializationParameters.ReplicaId,
        FabricRuntime.GetNodeContext().NodeName,
        finalMessage);
}
```

### Service Fabric partition concepts for stateless actors
Stateless actors are created within a partition of a Service Fabric stateless service. The actor ID determines which partition the actor is created under.
The [instance](service-fabric-availability-services.md#availability-of-service-fabric-stateless-services) count for a stateless actor service must be 1. Changing the instance count to any other value is not supported. Thus, the actor is created inside the single service instance within the partition.

> [AZURE.TIP] The Fabric Actors runtime emits some [events related to stateless actor instances](service-fabric-reliable-actors-diagnostics.md#events-related-to-stateless-actor-instances). They are useful in diagnostics and performance monitoring.

When a stateless actor is created, the Actors runtime writes an [EventSource event](service-fabric-reliable-actors-diagnostics.md#eventsource-events) that indicates which partition and instance the actor is created in. Below is an example of this event that indicates that an actor with ID `abc` was created within instance `130745709600495974` of partition `8c828833-ccf1-4e21-b99d-03b14d4face3`, of service `fabric:/HelloWorldApplication/HelloWorldActorService`, application `fabric:/HelloWorldApplication`.

    {
      "Timestamp": "2015-04-26T18:17:46.1453113-07:00",
      "ProviderName": "Microsoft-ServiceFabric-Actors",
      "Id": 5,
      "Message": "Actor activated. Actor type: HelloWorld.HelloWorld, actor ID: abc, stateful: False, replica/instance ID: 130,745,709,600,495,974, partition ID: 8c828833-ccf1-4e21-b99d-03b14d4face3.",
      "EventName": "ActorActivated",
      "Payload": {
        "actorType": "HelloWorld.HelloWorld",
        "actorId": "abc",
        "isStateful": "False",
        "replicaOrInstanceId": "130745709600495974",
        "partitionId": "8c828833-ccf1-4e21-b99d-03b14d4face3",
        "serviceName": "fabric:/HelloWorldApplication/HelloWorldActorService",
        "applicationName": "fabric:/HelloWorldApplication",
      }
    }

*Note:* some fields of the above event are omitted for brevity.

### Service Fabric partition concepts for stateful actors
Stateful actors are created within a partition of the Service Fabric stateful service. The actor ID determines which partition the actor is created under. Each partition of the service can have one or more [replicas](service-fabric-availability-services.md#availability-of-service-fabric-stateful-services) that are placed on different nodes in the cluster. Having multiple replicas provides reliability for the actor state. The resource manager optimizes the placement based on the available fault and upgrade domains in the cluster. Two replicas of the same partition are never placed on the same node. The actors are always created in the primary replica of the partition to which their actor ID maps to.

> [AZURE.TIP] The Fabric Actors runtime emits some [events related to stateful actor replicas](service-fabric-reliable-actors-diagnostics.md#events-related-to-stateful-actor-replicas). They are useful in diagnostics and performance monitoring.

Recall that in the [VoiceMailBoxActor example presented earlier](#service-fabric-partition-concepts-for-actors), the actor with ID `-4952641569324299627` was created within partition `5405d449-2da6-4d9a-ad75-0ec7d65d1a2a`. The EventSource event from that example also indicated that the actor was created in replica `130745418574851853` of that partition. This was the primary replica of that partition at the time the actor was created. The Service Fabric Explorer screenshot below confirms this.

![][4]

## Actor state provider choices
There are some default actor state providers that are included in the Actors runtime. In order to choose an appropriate state provider for an actor service, it is necessary to understand how the state providers use the underlying Service Fabric platform features to make the actor state highly available.

By default a stateful actor uses key value store actor state provider. This state provider is built on the distributed Key-Value store provided by Service Fabric platform. The state is durably saved on the local disk of the node hosting the primary [replica](service-fabric-availability-services.md#availability-of-service-fabric-stateful-services), as well as replicated and durably saved on the local disks of nodes hosting the secondary replicas. The state save is complete only when a quorum of replicas has committed the state to their local disks. The Key-Value store has advanced capabilities to detect inconsistencies such as false progress and correct them automatically.

The Actors runtime also includes a `VolatileActorStateProvider`. This state provider replicates the state to replicas but the state remains in-memory on the replica. If one replica goes down and comes back up, its state is rebuilt from the other replica. However if all of the replicas (copies of the state) go down simultaneously the state data will be lost. Therefore, this state provider is suitable for applications where the data can survive failures of few replicas and can survive the planned failovers such as upgrades. If all replicas (copies) are lost, then the data needs to be recreated using mechanisms external to Service Fabric. You can configure your stateful actor to use volatile actor state provider by adding the `VolatileActorStateProvider` attribute to the actor class or an assembly level attribute.

The following code snippet shows how to changes all actors in the assembly that does not have an explicit state provider attribute to use `VolatileActorStateProvider`.

```csharp
[assembly:Microsoft.ServiceFabric.Actors.VolatileActorStateProvider]
```

The following code snippet shows how to change the state provider for a particular actor type, `VoicemailBox` in this case, to be `VolatileActorStateProvider`.

```csharp
[VolatileActorStateProvider]
public class VoicemailBoxActor : Actor<VoicemailBox>, IVoicemailBoxActor
{
    public Task<List<Voicemail>> GetMessagesAsync()
    {
        return Task.FromResult(State.MessageList);
    }
    ...
}
```

Please note that changing the state provider requires the actor service to be recreated. State providers cannot be changed as part of the application upgrade.

<!--Image references-->
[1]: ./media/service-fabric-reliable-actors-platform/manifests-in-vs-solution.png
[2]: ./media/service-fabric-reliable-actors-platform/app-deployment-scripts.png
[3]: ./media/service-fabric-reliable-actors-platform/actor-partition-info.png
[4]: ./media/service-fabric-reliable-actors-platform/actor-replica-role.png<|MERGE_RESOLUTION|>--- conflicted
+++ resolved
@@ -1,11 +1,6 @@
 <properties
-<<<<<<< HEAD
-   pageTitle="How Reliable Actors use the platform | Microsoft Azure"
-   description="This articles describes how Reliable Actors use the features of the Service Fabric platform. It covers Service Fabric platform concepts from the point of view of actor developers."
-=======
    pageTitle="Reliable Actors on Service Fabric | Microsoft Azure"
    description="Describes how Reliable Actors use the features of the Service Fabric platform covering concepts from the point of view of actor developers."
->>>>>>> 6b0be5fc
    services="service-fabric"
    documentationCenter=".net"
    authors="jessebenson"
