--- conflicted
+++ resolved
@@ -43,21 +43,13 @@
 
 ### Docker containers on Linux
 Docker provides high-level APIs to create and manage containers on top of Linux kernel containers. Docker Hub is a central repository to store and retrieve container images.
-<<<<<<< HEAD
-For a tutorial, see [Deploy a Docker container to Service Fabric](service-fabric-deploy-container-linux.md).
-=======
 For a tutorial, see [Deploy a Docker container to Service Fabric](service-fabric-get-started-containers-linux.md).
->>>>>>> 7e950a10
 
 ### Windows Server containers
 Windows Server 2016 provides two different types of containers that differ in the level of provided isolation. Windows Server containers and Docker containers are similar because both have namespace and file system isolation but share the kernel with the host they are running on. On Linux, this isolation has traditionally been provided by `cgroups` and `namespaces`, and Windows Server containers behave similarly.
 
 Windows Hyper-V containers provide more isolation and security because each container does not share the operating system kernel with other containers or with the host. With this higher level of security isolation, Hyper-V containers are targeted at hostile, multitenant scenarios.
-<<<<<<< HEAD
-For a tutorial, see [Deploy a Windows container to Service Fabric](service-fabric-deploy-container.md).
-=======
 For a tutorial, see [Deploy a Windows container to Service Fabric](service-fabric-get-started-containers.md).
->>>>>>> 7e950a10
 
 The following figure shows the different types of virtualization and isolation levels available in the operating system.
 ![Service Fabric platform][Image1]
