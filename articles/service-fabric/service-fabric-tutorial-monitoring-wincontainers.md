---
title: Monitor and diagnose Windows containers on Service Fabric in Azure | Microsoft Docs
description: In this tutorial, you configure Log Analytics for monitoring and diagnostics of Windows containers on Azure Service Fabric.
services: service-fabric
documentationcenter: .net
author: dkkapur
manager: timlt
editor: ''

ms.assetid: 
ms.service: service-fabric
ms.devlang: dotNet
ms.topic: tutorial
ms.tgt_pltfrm: NA
ms.workload: NA
ms.date: 06/08/2018
ms.author: dekapur
ms.custom: mvc

---
# Tutorial: Monitor Windows containers on Service Fabric using Log Analytics

This is part two of a tutorial, and walks you through setting up Log Analytics to monitor your Windows containers orchestrated on Service Fabric.

In this tutorial, you learn how to:

> [!div class="checklist"]
> * Configure Log Analytics for your Service Fabric cluster
> * Use a Log Analytics workspace to view and query logs from your containers and nodes
> * Configure the Log Analytics agent to pick up container and node metrics

## Prerequisites

Before you begin this tutorial, you should:

* Have a cluster on Azure, or [create one with this tutorial](service-fabric-tutorial-create-vnet-and-windows-cluster.md)
* [Deploy a containerized application to it](service-fabric-host-app-in-a-container.md)

## Setting up Log Analytics with your cluster in the Resource Manager template

In the case that you used the [template provided](https://github.com/ChackDan/Service-Fabric/tree/master/ARM%20Templates/Tutorial) in the first part of this tutorial, it should include the following additions to a generic Service Fabric Azure Resource Manager template. In case the case that you have a cluster of your own that you are looking to set up for monitoring containers with Log Analytics:

* Make the following changes to your Resource Manager template.
* Deploy it using PowerShell to upgrade your cluster by [deploying the template](https://docs.microsoft.com/azure/service-fabric/service-fabric-cluster-creation-via-arm). Azure Resource Manager realizes that the resource exists, so will roll it out as an upgrade.

### Adding Log Analytics to your cluster template

Make the following changes in your *template.json*:

1. Add the Log Analytics workspace location and name to your *parameters* section:

    ```json
    "omsWorkspacename": {
      "type": "string",
      "defaultValue": "[toLower(concat('sf',uniqueString(resourceGroup().id)))]",
      "metadata": {
        "description": "Name of your Log Analytics Workspace"
      }
    },
    "omsRegion": {
      "type": "string",
      "defaultValue": "East US",
      "allowedValues": [
        "West Europe",
        "East US",
        "Southeast Asia"
      ],
      "metadata": {
        "description": "Specify the Azure Region for your Log Analytics workspace"
      }
    }
    ```

    To change the value used for either add the same parameters to your *template.parameters.json* and change the values used there.

2. Add the solution name and the solution to your *variables*:

    ```json
    "omsSolutionName": "[Concat('ServiceFabric', '(', parameters('omsWorkspacename'), ')')]",
    "omsSolution": "ServiceFabric"
    ```

<<<<<<< HEAD
3. Add the OMS Microsoft Monitoring Agent as a virtual machine extension. Find virtual machine scale sets resource: *resources* > *"apiVersion": "[variables('vmssApiVersion')]"*. Under the *properties* > *virtualMachineProfile* > *extensionProfile* > *extensions*, add the following extension description under the *ServiceFabricNode* extension:

=======
3. Add the Microsoft Monitoring Agent as a virtual machine extension. Find virtual machine scale sets resource: *resources* > *"apiVersion": "[variables('vmssApiVersion')]"*. Under the *properties* > *virtualMachineProfile* > *extensionProfile* > *extensions*, add the following extension description under the *ServiceFabricNode* extension: 
    
>>>>>>> 30d038da
    ```json
    {
        "name": "[concat(variables('vmNodeType0Name'),'OMS')]",
        "properties": {
            "publisher": "Microsoft.EnterpriseCloud.Monitoring",
            "type": "MicrosoftMonitoringAgent",
            "typeHandlerVersion": "1.0",
            "autoUpgradeMinorVersion": true,
            "settings": {
                "workspaceId": "[reference(resourceId('Microsoft.OperationalInsights/workspaces/', parameters('omsWorkspacename')), '2015-11-01-preview').customerId]"
            },
            "protectedSettings": {
                "workspaceKey": "[listKeys(resourceId('Microsoft.OperationalInsights/workspaces/', parameters('omsWorkspacename')),'2015-11-01-preview').primarySharedKey]"
            }
        }
    },
    ```

4. Add the Log Analytics workspace as an individual resource. In *resources*, after the virtual machine scale sets resource, add the following:

    ```json
    {
        "apiVersion": "2015-11-01-preview",
        "location": "[parameters('omsRegion')]",
        "name": "[parameters('omsWorkspacename')]",
        "type": "Microsoft.OperationalInsights/workspaces",
        "properties": {
            "sku": {
                "name": "Free"
            }
        },
        "resources": [
            {
                "apiVersion": "2015-11-01-preview",
                "name": "[concat(variables('applicationDiagnosticsStorageAccountName'),parameters('omsWorkspacename'))]",
                "type": "storageinsightconfigs",
                "dependsOn": [
                    "[concat('Microsoft.OperationalInsights/workspaces/', parameters('omsWorkspacename'))]",
                    "[concat('Microsoft.Storage/storageAccounts/', variables('applicationDiagnosticsStorageAccountName'))]"
                ],
                "properties": {
                    "containers": [ ],
                    "tables": [
                        "WADServiceFabric*EventTable",
                        "WADWindowsEventLogsTable",
                        "WADETWEventTable"
                    ],
                    "storageAccount": {
                        "id": "[resourceId('Microsoft.Storage/storageaccounts/', variables('applicationDiagnosticsStorageAccountName'))]",
                        "key": "[listKeys(resourceId('Microsoft.Storage/storageAccounts', variables('applicationDiagnosticsStorageAccountName')),'2015-06-15').key1]"
                    }
                }
            },
            {
                "apiVersion": "2015-11-01-preview",
                "name": "System",
                "type": "datasources",
                "dependsOn": [
                    "[concat('Microsoft.OperationalInsights/workspaces/', parameters('omsWorkspacename'))]"
                ],
                "kind": "WindowsEvent",
                "properties": {
                    "eventLogName": "System",
                    "eventTypes": [
                        {
                            "eventType": "Error"
                        },
                        {
                            "eventType": "Warning"
                        },
                        {
                            "eventType": "Information"
                        }
                    ]
                }
            }
        ]
    },
    {
        "apiVersion": "2015-11-01-preview",
        "location": "[parameters('omsRegion')]",
        "name": "[variables('omsSolutionName')]",
        "type": "Microsoft.OperationsManagement/solutions",
        "dependsOn": [
            "[concat('Microsoft.OperationalInsights/workspaces/', parameters('OMSWorkspacename'))]"
        ],
        "properties": {
            "workspaceResourceId": "[resourceId('Microsoft.OperationalInsights/workspaces/', parameters('omsWorkspacename'))]"
        },
        "plan": {
            "name": "[variables('omsSolutionName')]",
            "publisher": "Microsoft",
            "product": "[Concat('OMSGallery/', variables('omsSolution'))]",
            "promotionCode": ""
        }
    },
    ```

[Here](https://github.com/ChackDan/Service-Fabric/blob/master/ARM%20Templates/Tutorial/azuredeploy.json) is a sample template (used in part one of this tutorial) that has all of these changes that you can reference as needed. These changes will add an Log Analytics workspace to your resource group. The workspace will be configured to pick up Service Fabric platform events from the storage tables configured with the [Windows Azure Diagnostics](service-fabric-diagnostics-event-aggregation-wad.md) agent. The Log Analytics agent (Microsoft Monitoring Agent) has also been added to each node in your cluster as a virtual machine extension - this means that as you scale your cluster, the agent is automatically configured on each machine and hooked up to the same workspace.

Deploy the template with your new changes to upgrade your current cluster. You should see the Log Analytics resources in your resource group once this has completed. When the cluster is ready, deploy your containerized application to it. In the next step, we will set up monitoring the containers.

## Add the Container Monitoring Solution to your Log Analytics workspace

To set up the Container solution in your workspace, search for *Container Monitoring Solution* and create a Containers resource (under the Monitoring + Management category).

![Adding Containers solution](./media/service-fabric-tutorial-monitoring-wincontainers/containers-solution.png)

<<<<<<< HEAD
When prompted for the *Log Analytics Workspace*, select the workspace that was created in your resource group, and click **Create**. This adds a *Container Monitoring Solution* to your workspace, will automatically cause the OMS agent deployed by the template to start collecting docker logs and stats.
=======
When prompted for the *Log Analytics Workspace*, select the workspace that was created in your resource group, and click **Create**. This adds a *Container Monitoring Solution* to your workspace, will automatically cause the Log Analytics agent deployed by the template to start collecting docker logs and stats. 
>>>>>>> 30d038da

Navigate back to your *resource group*, where you should now see the newly added monitoring solution. If you click into it, the landing page should show you the number of container images you have running.

*Note that I ran 5 instances of my fabrikam container from [part two](service-fabric-host-app-in-a-container.md) of the tutorial*

![Container solution landing page](./media/service-fabric-tutorial-monitoring-wincontainers/solution-landing.png)

Clicking into the **Container Monitor Solution** will take you to a more detailed dashboard, which allows you to scroll through multiple panels as well as run queries in Log Analytics.

*Note that as of September, 2017, the solution is going through some updates - ignore any errors you may get about Kubernetes events as we work on integrating multiple orchestrators into the same solution.*

Since the agent is picking up docker logs, it defaults to showing *stdout* and *stderr*. If you scroll to the right, you will see container image inventory, status, metrics, and sample queries that you could run to get more helpful data.

![Container solution dashboard](./media/service-fabric-tutorial-monitoring-wincontainers/container-metrics.png)

Clicking into any of these panels will take you to the Log Analytics query that is generating the displayed value. Change the query to *\** to see all the different kinds of logs that are being picked up. From here, you can query or filter for container performance, logs, or look at Service Fabric platform events. Your agents are also constantly emitting a heartbeat from each node, that you can look at to make sure data is still being gathered from all your machines if your cluster configuration changes.

![Container query](./media/service-fabric-tutorial-monitoring-wincontainers/query-sample.png)

## Configure Log Analytics agent to pick up performance counters

Another benefit of using the Log Analytics agent is the ability to change the performance counters you want to pick up through the Log Analytics UI experience, rather than having to configure the Azure diagnostics agent and do a Resource Manager template based upgrade each time. To do this, click on **OMS Workspace** on the landing page of your Container Monitoring (or Service Fabric) solution.

<<<<<<< HEAD
This will take you to your workspace in the OMS portal, where you can view your solutions, create custom dashboards, as well as configure the OMS agent.

* Click on the **cog wheel** on the top right corner of your screen to open up the *Settings* menu.
=======
This will take you to your Log Analytics Workspace, where you can view your solutions, create custom dashboards, as well as configure the Log Analytics agent. 
* Click on **Advanced Settings** to open the Advanced Settings menu.
>>>>>>> 30d038da
* Click on **Connected Sources** > **Windows Servers** to verify that you have *5 Windows Computers Connected*.
* Click on **Data** > **Windows Performance Counters** to search for and add new performance counters. Here you will see a list of recommendations from Log Analytics for performance counters you can collect as well as the option to search for other counters. Verify that **Processor(_Total)\% Processor Time** and **Memory(*)\Available MBytes** counters are being collected.

**refresh** your Container Monitoring Solution in a few minutes, and you should start to see *Computer Performance* data coming in. This will help you understand how your resources are being used. You can also use these metrics to make appropriate decisions about scaling your cluster, or to confirm if a cluster is balancing your load as expected.

*Note: Make sure your time filters are set appropriately for you to consume these metrics.*

![Perf counters 2](./media/service-fabric-tutorial-monitoring-wincontainers/perf-counters2.png)

## Next steps

In this tutorial, you learned how to:

> [!div class="checklist"]
> * Configure Log Analytics for your Service Fabric cluster
> * Use a Log Analytics workspace to view and query logs from your containers and nodes
> * Configure the Log Analytics agent to pick up container and node metrics

Now that you have set up monitoring for your containerized application, try the following:

* Set up Log Analytics for a Linux cluster, following similar steps as above. Reference [this template](https://github.com/ChackDan/Service-Fabric/tree/master/ARM%20Templates/SF%20OMS%20Samples/Linux) to make changes in your Resource Manager template.
* Configure Log Analytics to set up [automated alerting](../log-analytics/log-analytics-alerts.md) to aid in detecting and diagnostics.
* Explore Service Fabric's list of [recommended performance counters](service-fabric-diagnostics-event-generation-perf.md) to configure for your clusters.
* Get familiarized with the [log search and querying](../log-analytics/log-analytics-log-searches.md) features offered as part of Log Analytics.<|MERGE_RESOLUTION|>--- conflicted
+++ resolved
@@ -80,13 +80,8 @@
     "omsSolution": "ServiceFabric"
     ```
 
-<<<<<<< HEAD
-3. Add the OMS Microsoft Monitoring Agent as a virtual machine extension. Find virtual machine scale sets resource: *resources* > *"apiVersion": "[variables('vmssApiVersion')]"*. Under the *properties* > *virtualMachineProfile* > *extensionProfile* > *extensions*, add the following extension description under the *ServiceFabricNode* extension:
-
-=======
 3. Add the Microsoft Monitoring Agent as a virtual machine extension. Find virtual machine scale sets resource: *resources* > *"apiVersion": "[variables('vmssApiVersion')]"*. Under the *properties* > *virtualMachineProfile* > *extensionProfile* > *extensions*, add the following extension description under the *ServiceFabricNode* extension: 
     
->>>>>>> 30d038da
     ```json
     {
         "name": "[concat(variables('vmNodeType0Name'),'OMS')]",
@@ -195,11 +190,7 @@
 
 ![Adding Containers solution](./media/service-fabric-tutorial-monitoring-wincontainers/containers-solution.png)
 
-<<<<<<< HEAD
-When prompted for the *Log Analytics Workspace*, select the workspace that was created in your resource group, and click **Create**. This adds a *Container Monitoring Solution* to your workspace, will automatically cause the OMS agent deployed by the template to start collecting docker logs and stats.
-=======
 When prompted for the *Log Analytics Workspace*, select the workspace that was created in your resource group, and click **Create**. This adds a *Container Monitoring Solution* to your workspace, will automatically cause the Log Analytics agent deployed by the template to start collecting docker logs and stats. 
->>>>>>> 30d038da
 
 Navigate back to your *resource group*, where you should now see the newly added monitoring solution. If you click into it, the landing page should show you the number of container images you have running.
 
@@ -223,14 +214,8 @@
 
 Another benefit of using the Log Analytics agent is the ability to change the performance counters you want to pick up through the Log Analytics UI experience, rather than having to configure the Azure diagnostics agent and do a Resource Manager template based upgrade each time. To do this, click on **OMS Workspace** on the landing page of your Container Monitoring (or Service Fabric) solution.
 
-<<<<<<< HEAD
-This will take you to your workspace in the OMS portal, where you can view your solutions, create custom dashboards, as well as configure the OMS agent.
-
-* Click on the **cog wheel** on the top right corner of your screen to open up the *Settings* menu.
-=======
 This will take you to your Log Analytics Workspace, where you can view your solutions, create custom dashboards, as well as configure the Log Analytics agent. 
 * Click on **Advanced Settings** to open the Advanced Settings menu.
->>>>>>> 30d038da
 * Click on **Connected Sources** > **Windows Servers** to verify that you have *5 Windows Computers Connected*.
 * Click on **Data** > **Windows Performance Counters** to search for and add new performance counters. Here you will see a list of recommendations from Log Analytics for performance counters you can collect as well as the option to search for other counters. Verify that **Processor(_Total)\% Processor Time** and **Memory(*)\Available MBytes** counters are being collected.
 
