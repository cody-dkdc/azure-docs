<properties
   pageTitle="Get started with Service Fabric Reliable Actors | Microsoft Azure"
   description="This tutorial walks you through the steps of creating, debugging, and deploying a simple actor-based service using Service Fabric Reliable Actors."
   services="service-fabric"
   documentationCenter=".net"
   authors="vturecek"
   manager="timlt"
   editor=""/>

<tags
   ms.service="service-fabric"
   ms.devlang="dotnet"
   ms.topic="article"
   ms.tgt_pltfrm="NA"
   ms.workload="NA"
<<<<<<< HEAD
   ms.date="03/25/2016"
=======
   ms.date="07/06/2016"
>>>>>>> c186bb0b
   ms.author="vturecek"/>

# Getting started with Reliable Actors
This article explains the basics of Azure Service Fabric Reliable Actors and walks you through creating, debugging, and deploying a simple Reliable Actor application in Visual Studio.

## Installation and setup
Before you start, ensure that you have the Service Fabric development environment set up on your machine.
If you need to set it up, see detailed instructions on [how to set up the development environment](service-fabric-get-started.md).

## Basic concepts
To get started with Reliable Actors, you need to understand just four basic concepts:

* **Actor service**. Reliable Actors are packaged in Reliable Services that can be deployed in the Service Fabric infrastructure. A service can host one or more actors. We will go into more detail about the trade-offs of one actor versus multiple actors per service below. For now, let's assume that we need to implement only one actor.
* **Actor interface**. The actor interface is used to define a strongly-typed public interface of an actor. In the Reliable Actor model terminology, the actor interface defines the types of messages that the actor can understand and process. The actor interface is used by other actors and client applications to "send" (asynchronously) messages to the actor. Reliable Actors can implement multiple interfaces. As we will see, a HelloWorld actor can implement the IHelloWorld interface, but it can also implement an ILogging interface that defines different messages and/or functionalities.
* **Actor registration**. In the Reliable Actors service, the actor type needs to be registered. This way, Service Fabric is aware of the new type and can use it to create new actors.
* **ActorProxy class**. The ActorProxy class is used by client applications to invoke the methods exposed through its interfaces. The ActorProxy class provides two important functionalities:
	* It resolves names. It is able to locate the actor in the cluster (find the node of the cluster where it is hosted).
	* It handles failures. It can retry method invocations and re-determine the actor location after, for example, a failure that requires the actor to be relocated to another node in the cluster.

<<<<<<< HEAD
The following rules that pertain to actor interface methods are worth mentioning:

- Actor interface methods cannot be overloaded.
- Actor interface methods must not have out, ref, or optional parameters.
=======
The following rules that pertain to actor interfaces are worth mentioning:

- Actor interface methods cannot be overloaded.
- Actor interface methods must not have out, ref, or optional parameters.
- Generic interfaces are not supported.
>>>>>>> c186bb0b

## Create a new project in Visual Studio
After you have installed the Service Fabric tools for Visual Studio, you can create new project types. The new project types are under the **Cloud** category of the **New Project** dialog box.


![Service Fabric tools for Visual Studio - new project][1]

In the next dialog box, you can choose the type of project that you want to create.

![Service Fabric project templates][5]

For the HelloWorld project, let's use the Service Fabric Reliable Actors service.

After you have created the solution, you should see the following structure:

![Service Fabric project structure][2]

## Reliable Actors basic building blocks

A typical Reliable Actors solution is composed of three projects:

* **The application project (MyActorApplication)**. This is the project that packages all of the services together for deployment. It contains the *ApplicationManifest.xml* and PowerShell scripts for managing the application.

* **The interface project (MyActor.Interfaces)**. This is the project that contains the interface definition for the actor. In the MyActor.Interfaces project, you can define the interfaces that will be used by the actors in the solution. Your actor interfaces can be defined in any project with any name, however the interface defines the actor contract that is shared by the actor implementation and the clients calling the actor, so it typically makes sense to define it in an assembly that is separate from the actor implementation and can be shared by multiple other projects.

```csharp
public interface IMyActor : IActor
{
    Task<string> HelloWorld();
}
```

* **The actor service project (MyActor)**. This is the project used to define the Service Fabric service that is going to host the actor. It contains the implementation of the actor. An actor implementation is a class that derives from the base type `Actor` and implements the interface(s) that are defined in the MyActor.Interfaces project.

```csharp
[StatePersistence(StatePersistence.Persisted)]
internal class MyActor : Actor, IMyActor
{
    public Task<string> HelloWorld()
    {
        return Task.FromResult("Hello world!");
    }
}
```

The actor service must be registered with a service type in the Service Fabric runtime. In order for the Actor Service to run your actor instances, your actor type must also be registered with the Actor Service. The `ActorRuntime` registration method performs this work for actors.

```csharp
internal static class Program
{
    private static void Main()
    {
        try
        {
            ActorRuntime.RegisterActorAsync<MyActor>(
                (context, actorType) => new ActorService(context, actorType, () => new MyActor())).GetAwaiter().GetResult();

            Thread.Sleep(Timeout.Infinite);
        }
        catch (Exception e)
        {
            ActorEventSource.Current.ActorHostInitializationFailed(e.ToString());
            throw;
        }
    }
}

```

If you start from a new project in Visual Studio and you have only one actor definition, the registration is included by default in the code that Visual Studio generates. If you define other actors in the service, you need to add the actor registration by using:

```csharp
 ActorRuntime.RegisterActorAsync<MyOtherActor>();

```

> [AZURE.TIP] The Service Fabric Actors runtime emits some [events and performance counters related to actor methods](service-fabric-reliable-actors-diagnostics.md#actor-method-events-and-performance-counters). They are useful in diagnostics and performance monitoring.


## Debugging

The Service Fabric tools for Visual Studio support debugging on your local machine. You can start a debugging session by hitting the F5 key. Visual Studio builds (if necessary) packages. It also deploys the application on the local Service Fabric cluster and attaches the debugger.

During the deployment process, you can see the progress in the **Output** window.

![Service Fabric debugging output window][3]


## Next steps
 - [How Reliable Actors use the Service Fabric platform](service-fabric-reliable-actors-platform.md)
 - [Actor state management](service-fabric-reliable-actors-state-management.md)
 - [Actor lifecycle and garbage collection](service-fabric-reliable-actors-lifecycle.md)
 - [Actor API reference documentation](https://msdn.microsoft.com/library/azure/dn971626.aspx)
 - [Sample code](https://github.com/Azure/servicefabric-samples)


<!--Image references-->
[1]: ./media/service-fabric-reliable-actors-get-started/reliable-actors-newproject.PNG
[2]: ./media/service-fabric-reliable-actors-get-started/reliable-actors-projectstructure.PNG
[3]: ./media/service-fabric-reliable-actors-get-started/debugging-output.PNG
[4]: ./media/service-fabric-reliable-actors-get-started/vs-context-menu.png
[5]: ./media/service-fabric-reliable-actors-get-started/reliable-actors-newproject1.PNG<|MERGE_RESOLUTION|>--- conflicted
+++ resolved
@@ -13,11 +13,7 @@
    ms.topic="article"
    ms.tgt_pltfrm="NA"
    ms.workload="NA"
-<<<<<<< HEAD
-   ms.date="03/25/2016"
-=======
    ms.date="07/06/2016"
->>>>>>> c186bb0b
    ms.author="vturecek"/>
 
 # Getting started with Reliable Actors
@@ -37,18 +33,11 @@
 	* It resolves names. It is able to locate the actor in the cluster (find the node of the cluster where it is hosted).
 	* It handles failures. It can retry method invocations and re-determine the actor location after, for example, a failure that requires the actor to be relocated to another node in the cluster.
 
-<<<<<<< HEAD
-The following rules that pertain to actor interface methods are worth mentioning:
-
-- Actor interface methods cannot be overloaded.
-- Actor interface methods must not have out, ref, or optional parameters.
-=======
 The following rules that pertain to actor interfaces are worth mentioning:
 
 - Actor interface methods cannot be overloaded.
 - Actor interface methods must not have out, ref, or optional parameters.
 - Generic interfaces are not supported.
->>>>>>> c186bb0b
 
 ## Create a new project in Visual Studio
 After you have installed the Service Fabric tools for Visual Studio, you can create new project types. The new project types are under the **Cloud** category of the **New Project** dialog box.
