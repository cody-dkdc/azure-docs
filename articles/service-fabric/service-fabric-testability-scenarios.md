<properties
   pageTitle="Chaos and failover tests | Microsoft Azure"
   description="Using the Service Fabric chaos test and failover test scenarios to induce faults and verify the reliability of your services."
   services="service-fabric"
   documentationCenter=".net"
   authors="motanv"
   manager="timlt"
<<<<<<< HEAD
   editor="vturecek"/>
=======
   editor="toddabel"/>
>>>>>>> c186bb0b

<tags
   ms.service="service-fabric"
   ms.devlang="dotnet"
   ms.topic="article"
   ms.tgt_pltfrm="NA"
   ms.workload="NA"
<<<<<<< HEAD
   ms.date="03/25/2016"
   ms.author="anmola"/>
=======
   ms.date="07/08/2016"
   ms.author="motanv"/>
>>>>>>> c186bb0b

# Testability scenarios
Large distributed systems like cloud infrastructures are inherently unreliable. Azure Service Fabric gives developers the ability to write services to run on top of unreliable infrastructures. In order to write high-quality services, developers need to be able to induce such unreliable infrastructure to test the stability of their services.

The Fault Analysis Service gives developers the ability to induce fault actions to test services in the presence of failures. However, targeted simulated faults will get you only so far. To take the testing further, you can use the test scenarios in Service Fabric: a chaos test and a failover test. These scenarios simulate continuous interleaved faults, both graceful and ungraceful, throughout the cluster over extended periods of time. Once a test is configured with the rate and kind of faults, it can be started through either C# APIs or PowerShell, to generate faults in the cluster and your service.

## Chaos test
The chaos scenario generates faults across the entire Service Fabric cluster. The scenario compresses faults generally seen in months or years to a few hours. The combination of interleaved faults with the high fault rate finds corner cases that are otherwise missed. This leads to a significant improvement in the code quality of the service.

### Faults simulated in the chaos test
 - Restart a node
 - Restart a deployed code package
 - Remove a replica
 - Restart a replica
 - Move a primary replica (optional)
 - Move a secondary replica (optional)

The chaos test runs multiple iterations of faults and cluster validations for the specified period of time. The time spent for the cluster to stabilize and for validation to succeed is also configurable. The scenario fails when you hit a single failure in cluster validation.

For example, consider a test set to run for one hour with a maximum of three concurrent faults. The test will induce three faults, and then validate the cluster health. The test will iterate through the previous step till the cluster becomes unhealthy or one hour passes. If the cluster becomes unhealthy in any iteration, i.e. it does not stabilize within a configured time, the test will fail with an exception. This exception indicates that something has gone wrong and needs further investigation.

In its current form, the fault generation engine in the chaos test induces only safe faults. This means that in the absence of external faults, a quorum or data loss will never occur.

### Important configuration options
 - **TimeToRun**: Total time that the test will run before finishing with success. The test can finish earlier in lieu of a validation failure.
 - **MaxClusterStabilizationTimeout**: Maximum amount of time to wait for the cluster to become healthy before failing the test. The checks performed are whether cluster health is OK, service health is OK, the target replica set size is achieved for the service partition, and no InBuild replicas exist.
 - **MaxConcurrentFaults**: Maximum number of concurrent faults induced in each iteration. The higher the number, the more aggressive the test, hence resulting in more complex failovers and transition combinations. The test guarantees that in absence of external faults there will not be a quorum or data loss, irrespective of how high this configuration is.
 - **EnableMoveReplicaFaults**: Enables or disables the faults that are causing the move of the primary or secondary replicas. These faults are disabled by default.
 - **WaitTimeBetweenIterations**: Amount of time to wait between iterations, i.e. after a round of faults and corresponding validation.

### How to run the chaos test
C# sample

```csharp
using System;
using System.Fabric;
using System.Fabric.Testability.Scenario;
using System.Threading;
using System.Threading.Tasks;

class Test
{
    public static int Main(string[] args)
    {
        string clusterConnection = "localhost:19000";

        Console.WriteLine("Starting Chaos Test Scenario...");
        try
        {
            RunChaosTestScenarioAsync(clusterConnection).Wait();
        }
        catch (AggregateException ae)
        {
            Console.WriteLine("Chaos Test Scenario did not complete: ");
            foreach (Exception ex in ae.InnerExceptions)
            {
                if (ex is FabricException)
                {
                    Console.WriteLine("HResult: {0} Message: {1}", ex.HResult, ex.Message);
                }
            }
            return -1;
        }

        Console.WriteLine("Chaos Test Scenario completed.");
        return 0;
    }

    static async Task RunChaosTestScenarioAsync(string clusterConnection)
    {
        TimeSpan maxClusterStabilizationTimeout = TimeSpan.FromSeconds(180);
        uint maxConcurrentFaults = 3;
        bool enableMoveReplicaFaults = true;

        // Create FabricClient with connection and security information here.
        FabricClient fabricClient = new FabricClient(clusterConnection);

        // The chaos test scenario should run at least 60 minutes or until it fails.
        TimeSpan timeToRun = TimeSpan.FromMinutes(60);
        ChaosTestScenarioParameters scenarioParameters = new ChaosTestScenarioParameters(
          maxClusterStabilizationTimeout,
          maxConcurrentFaults,
          enableMoveReplicaFaults,
          timeToRun);

        // Other related parameters:
        // Pause between two iterations for a random duration bound by this value.
        // scenarioParameters.WaitTimeBetweenIterations = TimeSpan.FromSeconds(30);
        // Pause between concurrent actions for a random duration bound by this value.
        // scenarioParameters.WaitTimeBetweenFaults = TimeSpan.FromSeconds(10);

        // Create the scenario class and execute it asynchronously.
        ChaosTestScenario chaosScenario = new ChaosTestScenario(fabricClient, scenarioParameters);

        try
        {
            await chaosScenario.ExecuteAsync(CancellationToken.None);
        }
        catch (AggregateException ae)
        {
            throw ae.InnerException;
        }
    }
}
```

PowerShell

```powershell
$connection = "localhost:19000"
$timeToRun = 60
$maxStabilizationTimeSecs = 180
$concurrentFaults = 3
$waitTimeBetweenIterationsSec = 60

Connect-ServiceFabricCluster $connection

Invoke-ServiceFabricChaosTestScenario -TimeToRunMinute $timeToRun -MaxClusterStabilizationTimeoutSec $maxStabilizationTimeSecs -MaxConcurrentFaults $concurrentFaults -EnableMoveReplicaFaults -WaitTimeBetweenIterationsSec $waitTimeBetweenIterationsSec
```


## Failover test

The failover test scenario is a version of the chaos test scenario that targets a specific service partition. It tests the effect of failover on a specific service partition while leaving the other services unaffected. Once it's configured with the target partition information and other parameters, it runs as a client-side tool that uses either C# APIs or PowerShell to generate faults for a service partition. The scenario iterates through a sequence of simulated faults and service validation while your business logic runs on the side to provide a workload. A failure in service validation indicates an issue that needs further investigation.

### Faults simulated in the failover test
- Restart a deployed code package where the partition is hosted
- Remove a primary/secondary replica or stateless instance
- Restart a primary secondary replica (if a persisted service)
- Move a primary replica
- Move a secondary replica
- Restart the partition

The failover test induces a chosen fault and then runs validation on the service to ensure its stability. The failover test induces only one fault at a time, as opposed to possible multiple faults in the chaos test. If the service partition does not stabilize within the configured timeout after each fault, the test fails. The test induces only safe faults. This means that in absence of external failures, a quorum or data loss will not occur.

### Important configuration options
 - **PartitionSelector**: Selector object that specifies the partition that needs to be targeted.
 - **TimeToRun**: Total time that the test will run before finishing.
 - **MaxServiceStabilizationTimeout**: Maximum amount of time to wait for the cluster to become healthy before failing the test. The checks performed are whether service health is OK, the target replica set size is achieved for all partitions, and no InBuild replicas exist.
 - **WaitTimeBetweenFaults**: Amount of time to wait between every fault and validation cycle.

### How to run the failover test

**C#**

```csharp
using System;
using System.Fabric;
using System.Fabric.Testability.Scenario;
using System.Threading;
using System.Threading.Tasks;

class Test
{
    public static int Main(string[] args)
    {
        string clusterConnection = "localhost:19000";
        Uri serviceName = new Uri("fabric:/samples/PersistentToDoListApp/PersistentToDoListService");

        Console.WriteLine("Starting Chaos Test Scenario...");
        try
        {
            RunFailoverTestScenarioAsync(clusterConnection, serviceName).Wait();
        }
        catch (AggregateException ae)
        {
            Console.WriteLine("Chaos Test Scenario did not complete: ");
            foreach (Exception ex in ae.InnerExceptions)
            {
                if (ex is FabricException)
                {
                    Console.WriteLine("HResult: {0} Message: {1}", ex.HResult, ex.Message);
                }
            }
            return -1;
        }

        Console.WriteLine("Chaos Test Scenario completed.");
        return 0;
    }

    static async Task RunFailoverTestScenarioAsync(string clusterConnection, Uri serviceName)
    {
        TimeSpan maxServiceStabilizationTimeout = TimeSpan.FromSeconds(180);
        PartitionSelector randomPartitionSelector = PartitionSelector.RandomOf(serviceName);

        // Create FabricClient with connection and security information here.
        FabricClient fabricClient = new FabricClient(clusterConnection);

        // The chaos test scenario should run at least 60 minutes or until it fails.
        TimeSpan timeToRun = TimeSpan.FromMinutes(60);
        FailoverTestScenarioParameters scenarioParameters = new FailoverTestScenarioParameters(
          randomPartitionSelector,
          timeToRun,
          maxServiceStabilizationTimeout);

        // Other related parameters:
        // Pause between two iterations for a random duration bound by this value.
        // scenarioParameters.WaitTimeBetweenIterations = TimeSpan.FromSeconds(30);
        // Pause between concurrent actions for a random duration bound by this value.
        // scenarioParameters.WaitTimeBetweenFaults = TimeSpan.FromSeconds(10);

        // Create the scenario class and execute it asynchronously.
        FailoverTestScenario failoverScenario = new FailoverTestScenario(fabricClient, scenarioParameters);

        try
        {
            await failoverScenario.ExecuteAsync(CancellationToken.None);
        }
        catch (AggregateException ae)
        {
            throw ae.InnerException;
        }
    }
}
```


**PowerShell**

```powershell
$connection = "localhost:19000"
$timeToRun = 60
$maxStabilizationTimeSecs = 180
$waitTimeBetweenFaultsSec = 10
$serviceName = "fabric:/SampleApp/SampleService"

Connect-ServiceFabricCluster $connection

Invoke-ServiceFabricFailoverTestScenario -TimeToRunMinute $timeToRun -MaxServiceStabilizationTimeoutSec $maxStabilizationTimeSecs -WaitTimeBetweenFaultsSec $waitTimeBetweenFaultsSec -ServiceName $serviceName -PartitionKindSingleton
```<|MERGE_RESOLUTION|>--- conflicted
+++ resolved
@@ -5,11 +5,7 @@
    documentationCenter=".net"
    authors="motanv"
    manager="timlt"
-<<<<<<< HEAD
-   editor="vturecek"/>
-=======
    editor="toddabel"/>
->>>>>>> c186bb0b
 
 <tags
    ms.service="service-fabric"
@@ -17,13 +13,8 @@
    ms.topic="article"
    ms.tgt_pltfrm="NA"
    ms.workload="NA"
-<<<<<<< HEAD
-   ms.date="03/25/2016"
-   ms.author="anmola"/>
-=======
    ms.date="07/08/2016"
    ms.author="motanv"/>
->>>>>>> c186bb0b
 
 # Testability scenarios
 Large distributed systems like cloud infrastructures are inherently unreliable. Azure Service Fabric gives developers the ability to write services to run on top of unreliable infrastructures. In order to write high-quality services, developers need to be able to induce such unreliable infrastructure to test the stability of their services.
