---
title: Create an Azure Service Fabric reliable actors Java application on Linux | Microsoft Docs
description: Learn how to create and deploy a Java Service Fabric reliable actors application in five minutes.
services: service-fabric
documentationcenter: java
author: rwike77
manager: timlt
editor: ''

ms.assetid: 02b51f11-5d78-4c54-bb68-8e128677783e
ms.service: service-fabric
ms.devlang: java
ms.topic: hero-article
ms.tgt_pltfrm: NA
ms.workload: NA
ms.date: 09/20/2017
ms.author: ryanwi

---
# Create your first Java Service Fabric Reliable Actors application on Linux
> [!div class="op_single_selector"]
> * [C# - Windows](service-fabric-create-your-first-application-in-visual-studio.md)
> * [Java - Linux](service-fabric-create-your-first-linux-application-with-java.md)
> * [C# - Linux](service-fabric-create-your-first-linux-application-with-csharp.md)
>
>

This quick-start helps you create your first Azure Service Fabric Java application in a Linux development environment in just a few minutes.  When you are finished, you'll have a simple Java single-service application running on the local development cluster.  

## Prerequisites
Before you get started, install the Service Fabric SDK, the Service Fabric CLI, and setup a development cluster in your [Linux development environment](service-fabric-get-started-linux.md). If you are using Mac OS X, you can [set up a Linux development environment in a virtual machine using Vagrant](service-fabric-get-started-mac.md).

You will also want to install the [Service Fabric CLI](service-fabric-cli.md).

### Install and set up the generators for Java
Service Fabric provides scaffolding tools which will help you create a Service Fabric Java application from terminal using Yeoman template generator. Please follow the steps below to ensure you have the Service Fabric yeoman template generator for Java working on your machine.
1. Install nodejs and NPM on your machine

  ```bash
  sudo apt-get install npm
  sudo apt install nodejs-legacy
  ```
2. Install [Yeoman](http://yeoman.io/) template generator on your machine from NPM

  ```bash
  sudo npm install -g yo
  ```
3. Install the Service Fabric Yeo Java application generator from NPM

  ```bash
  sudo npm install -g generator-azuresfjava
  ```

## Create the application
A Service Fabric application contains one or more services, each with a specific role in delivering the application's functionality. The generator you installed in the last section, makes it easy to create your first service and to add more later.  You can also create, build, and deploy Service Fabric Java applications using a plugin for Eclipse. See [Create and deploy your first Java application using Eclipse](service-fabric-get-started-eclipse.md). For this quick start, use Yeoman to create an application with a single service that stores and gets a counter value.

1. In a terminal, type ``yo azuresfjava``.
2. Name your application.
3. Choose the type of your first service and name it. For this tutorial, choose a Reliable Actor Service. For more information about the other types of services, see [Service Fabric programming model overview](service-fabric-choose-framework.md).
   ![Service Fabric Yeoman generator for Java][sf-yeoman]

## Build the application
The Service Fabric Yeoman templates include a build script for [Gradle](https://gradle.org/), which you can use to build the application from the terminal.
Service Fabric Java dependencies get fetched from Maven. To build and work on the Service Fabric Java applications, you need to ensure that you have JDK and Gradle installed. If not yet installed, you can run the following to install JDK(openjdk-8-jdk) and Gradle -

  ```bash
  sudo apt-get install openjdk-8-jdk-headless
  sudo apt-get install gradle
  ```

To build and package the application, run the following:

  ```bash
  cd myapp
  gradle
  ```

## Deploy the application
Once the application is built, you can deploy it to the local cluster.

1. Connect to the local Service Fabric cluster.

    ```bash
    sfctl cluster select --endpoint http://localhost:19080
    ```

2. Run the install script provided in the template to copy the application package to the cluster's image store,
register the application type, and create an instance of the application.

    ```bash
    ./install.sh
    ```

Deploying the built application is the same as any other Service Fabric application. See the documentation on
[managing a Service Fabric application with the Service Fabric CLI](service-fabric-application-lifecycle-sfctl.md) for
detailed instructions.

Parameters to these commands can be found in the generated manifests inside the application package.

Once the application has been deployed, open a browser and navigate to
[Service Fabric Explorer](service-fabric-visualizing-your-cluster.md) at
[http://localhost:19080/Explorer](http://localhost:19080/Explorer).
Then, expand the **Applications** node and note that there is now an entry for your application type and another for
the first instance of that type.

## Start the test client and perform a failover
Actors do not do anything on their own, they require another service or client to send them messages. The actor template includes a simple test script that you can use to interact with the actor service.

1. Run the script using the watch utility to see the output of the actor service.  The test script calls the `setCountAsync()` method on the actor to increment a counter, calls the `getCountAsync()` method on the actor to get the new counter value, and displays that value to the console.

    ```bash
    cd myactorsvcTestClient
    watch -n 1 ./testclient.sh
    ```

2. In Service Fabric Explorer, locate the node hosting the primary replica for the actor service. In the screenshot below, it is node 3. The primary service replica handles read and write operations.  Changes in service state are then replicated out to the secondary replicas, running on nodes 0 and 1 in the screen shot below.

    ![Finding the primary replica in Service Fabric Explorer][sfx-primary]

3. In **Nodes**, click the node you found in the previous step, then select **Deactivate (restart)** from the Actions menu. This action restarts the node running the primary service replica and forces a failover to one of the secondary replicas running on another node.  That secondary replica is promoted to primary, another secondary replica is created on a different node, and the primary replica begins to take read/write operations. As the node restarts, watch the output from the test client and note that the counter continues to increment despite the failover.

## Remove the application
Use the uninstall script provided in the template to delete the application instance, unregister the application package, and remove the application package from the cluster's image store.

```bash
./uninstall.sh
```

In Service Fabric explorer you see that the application and application type no longer appear in the **Applications** node.

## Service Fabric Java libraries on Maven
Service Fabric Java libraries have been hosted in Maven. You can add the dependencies in the ``pom.xml`` or ``build.gradle`` of your projects to use Service Fabric Java libraries from **mavenCentral**. 

### Actors

Service Fabric Reliable Actor support for your application.

  ```XML
  <dependency>
      <groupId>com.microsoft.servicefabric</groupId>
      <artifactId>sf-actors-preview</artifactId>
<<<<<<< HEAD
      <version></version>
=======
      <version>0.12.0</version>
>>>>>>> 45e777ab
  </dependency>
  ```

  ```gradle
  repositories {
      mavenCentral()
  }
  dependencies {
<<<<<<< HEAD
      compile 'com.microsoft.servicefabric:sf-actors-preview:+'
=======
      compile 'com.microsoft.servicefabric:sf-actors-preview:0.12.0'
>>>>>>> 45e777ab
  }
  ```

### Services

Service Fabric Reliable Services support for your application.

  ```XML
  <dependency>
      <groupId>com.microsoft.servicefabric</groupId>
      <artifactId>sf-services-preview</artifactId>
<<<<<<< HEAD
      <version></version>
=======
      <version>0.12.0</version>
>>>>>>> 45e777ab
  </dependency>
  ```

  ```gradle
  repositories {
      mavenCentral()
  }
  dependencies {
<<<<<<< HEAD
      compile 'com.microsoft.servicefabric:sf-services-preview:+'
=======
      compile 'com.microsoft.servicefabric:sf-services-preview:0.12.0'
>>>>>>> 45e777ab
  }
  ```

### Others
#### Transport

Transport layer support for Service Fabric Java application. You do not need to explicitly add this dependency to your Reliable Actor or Service applications, unless you program at the transport layer.

  ```XML
  <dependency>
      <groupId>com.microsoft.servicefabric</groupId>
      <artifactId>sf-transport-preview</artifactId>
<<<<<<< HEAD
      <version></version>
=======
      <version>0.12.0</version>
>>>>>>> 45e777ab
  </dependency>
  ```

  ```gradle
  repositories {
      mavenCentral()
  }
  dependencies {
<<<<<<< HEAD
      compile 'com.microsoft.servicefabric:sf-transport-preview:+'
=======
      compile 'com.microsoft.servicefabric:sf-transport-preview:0.12.0'
>>>>>>> 45e777ab
  }
  ```

#### Fabric support

System level support for Service Fabric, which talks to native Service Fabric runtime. You do not need to explicitly add this dependency to your Reliable Actor or Service applications. This gets fetched automatically from Maven, when you include the other dependencies above.

  ```XML
  <dependency>
      <groupId>com.microsoft.servicefabric</groupId>
      <artifactId>sf-preview</artifactId>
<<<<<<< HEAD
      <version></version>
=======
      <version>0.12.0</version>
>>>>>>> 45e777ab
  </dependency>
  ```

  ```gradle
  repositories {
      mavenCentral()
  }
  dependencies {
<<<<<<< HEAD
      compile 'com.microsoft.servicefabric:sf-preview:+'
=======
      compile 'com.microsoft.servicefabric:sf-preview:0.12.0'
>>>>>>> 45e777ab
  }
  ```

## Migrating old Service Fabric Java applications to be used with Maven
We have recently moved Service Fabric Java libraries from Service Fabric Java SDK to Maven repository. While the new applications you generate using Yeoman or Eclipse, will generate latest updated projects (which will be able to work with Maven), you can update your existing Service Fabric stateless or actor Java applications, which were using the Service Fabric Java SDK earlier, to use the Service Fabric Java dependencies from Maven. Please follow the steps mentioned [here](service-fabric-migrate-old-javaapp-to-use-maven.md) to ensure your older application works with Maven.

## Next steps

* [Create your first Service Fabric Java application on Linux using Eclipse](service-fabric-get-started-eclipse.md)
* [Learn more about Reliable Actors](service-fabric-reliable-actors-introduction.md)
* [Interact with Service Fabric clusters using the Service Fabric CLI](service-fabric-cli.md)
* Learn about [Service Fabric support options](service-fabric-support.md)
* [Getting started with Service Fabric CLI](service-fabric-cli.md)

<!-- Images -->
[sf-yeoman]: ./media/service-fabric-create-your-first-linux-application-with-java/sf-yeoman.png
[sfx-primary]: ./media/service-fabric-create-your-first-linux-application-with-java/sfx-primary.png
[sf-eclipse-templates]: ./media/service-fabric-create-your-first-linux-application-with-java/sf-eclipse-templates.png<|MERGE_RESOLUTION|>--- conflicted
+++ resolved
@@ -139,24 +139,16 @@
   <dependency>
       <groupId>com.microsoft.servicefabric</groupId>
       <artifactId>sf-actors-preview</artifactId>
-<<<<<<< HEAD
-      <version></version>
-=======
-      <version>0.12.0</version>
->>>>>>> 45e777ab
-  </dependency>
-  ```
-
-  ```gradle
-  repositories {
-      mavenCentral()
-  }
-  dependencies {
-<<<<<<< HEAD
-      compile 'com.microsoft.servicefabric:sf-actors-preview:+'
-=======
+      <version>0.12.0</version>
+  </dependency>
+  ```
+
+  ```gradle
+  repositories {
+      mavenCentral()
+  }
+  dependencies {
       compile 'com.microsoft.servicefabric:sf-actors-preview:0.12.0'
->>>>>>> 45e777ab
   }
   ```
 
@@ -168,24 +160,16 @@
   <dependency>
       <groupId>com.microsoft.servicefabric</groupId>
       <artifactId>sf-services-preview</artifactId>
-<<<<<<< HEAD
-      <version></version>
-=======
-      <version>0.12.0</version>
->>>>>>> 45e777ab
-  </dependency>
-  ```
-
-  ```gradle
-  repositories {
-      mavenCentral()
-  }
-  dependencies {
-<<<<<<< HEAD
-      compile 'com.microsoft.servicefabric:sf-services-preview:+'
-=======
+      <version>0.12.0</version>
+  </dependency>
+  ```
+
+  ```gradle
+  repositories {
+      mavenCentral()
+  }
+  dependencies {
       compile 'com.microsoft.servicefabric:sf-services-preview:0.12.0'
->>>>>>> 45e777ab
   }
   ```
 
@@ -198,24 +182,16 @@
   <dependency>
       <groupId>com.microsoft.servicefabric</groupId>
       <artifactId>sf-transport-preview</artifactId>
-<<<<<<< HEAD
-      <version></version>
-=======
-      <version>0.12.0</version>
->>>>>>> 45e777ab
-  </dependency>
-  ```
-
-  ```gradle
-  repositories {
-      mavenCentral()
-  }
-  dependencies {
-<<<<<<< HEAD
-      compile 'com.microsoft.servicefabric:sf-transport-preview:+'
-=======
+      <version>0.12.0</version>
+  </dependency>
+  ```
+
+  ```gradle
+  repositories {
+      mavenCentral()
+  }
+  dependencies {
       compile 'com.microsoft.servicefabric:sf-transport-preview:0.12.0'
->>>>>>> 45e777ab
   }
   ```
 
@@ -227,24 +203,16 @@
   <dependency>
       <groupId>com.microsoft.servicefabric</groupId>
       <artifactId>sf-preview</artifactId>
-<<<<<<< HEAD
-      <version></version>
-=======
-      <version>0.12.0</version>
->>>>>>> 45e777ab
-  </dependency>
-  ```
-
-  ```gradle
-  repositories {
-      mavenCentral()
-  }
-  dependencies {
-<<<<<<< HEAD
-      compile 'com.microsoft.servicefabric:sf-preview:+'
-=======
+      <version>0.12.0</version>
+  </dependency>
+  ```
+
+  ```gradle
+  repositories {
+      mavenCentral()
+  }
+  dependencies {
       compile 'com.microsoft.servicefabric:sf-preview:0.12.0'
->>>>>>> 45e777ab
   }
   ```
 
