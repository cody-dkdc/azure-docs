--- conflicted
+++ resolved
@@ -67,12 +67,15 @@
     ```bash
     azure servicefabric cluster connect
     ```
+
 2. Use the install script provided in the template to copy the application package to the cluster's image store, register the application type, and create an instance of the application.
    
     ```bash
     ./install.sh
     ```
+
 3. Open a browser and navigate to Service Fabric Explorer at http://localhost:19080/Explorer (replace localhost with the private IP of the VM if using Vagrant on Mac OS X).
+
 4. Expand the Applications node and note that there is now an entry for your application type and another for the first instance of that type.
 
 ## Start the test client and perform a failover
@@ -84,21 +87,27 @@
     cd myactorsvcTestClient
     watch -n 1 ./testclient.sh
     ```
+
 2. In Service Fabric Explorer, locate node hosting the primary replica for the actor service. In the screenshot below, it is node 3.
    
     ![Finding the primary replica in Service Fabric Explorer][sfx-primary]
+
 3. Click the node you found in the previous step, then select **Deactivate (restart)** from the Actions menu. This action restarts one of the five nodes in your local cluster and force a failover to one of the secondary replicas running on another node. As you perform this action, pay attention to the output from the test client and note that the counter continues to increment despite the failover.
 
 ## Build and deploy an application with the Eclipse Neon plugin
+
 If you installed the [Service Fabric Plugin](https://docs.microsoft.com/en-us/azure/service-fabric/service-fabric-get-started-linux#install-the-java-sdk-and-eclipse-neon-plugin-optional) for Eclipse Neon, you can use it to create, build, and deploy Service Fabric applications built with Java.  When installing Eclipse, choose the **Eclipse IDE for Java developers**.
 
 ### Create the application
+
 The Service Fabric plugin is available through Eclipse extensibility.
 
 1. In Eclipse, choose **File > Other > Service Fabric**. You see a set of options, including Actors and Containers.
    
     ![Service Fabric templates in Eclipse][sf-eclipse-templates]
+
 2. In this case, choose Stateless Service.
+
 3. You are asked to confirm the use of the Service Fabric perspective, which optimizes Eclipse for use with Service Fabric projects. Choose 'Yes'.
 
 ### Deploy the application
@@ -121,11 +130,8 @@
 ## Next steps
 * [Learn more about Reliable Actors](service-fabric-reliable-actors-introduction.md)
 * [Interacting with Service Fabric clusters using the Azure CLI](service-fabric-azure-cli.md)
-<<<<<<< HEAD
 * [Troubleshooting deployment](service-fabric-azure-cli.md#troubleshooting)
-=======
 * Learn about [Service Fabric support options](service-fabric-support.md)
->>>>>>> 4d3616d4
 
 <!-- Images -->
 [sf-yeoman]: ./media/service-fabric-create-your-first-linux-application-with-java/sf-yeoman.png
