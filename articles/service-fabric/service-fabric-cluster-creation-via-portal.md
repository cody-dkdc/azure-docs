--- conflicted
+++ resolved
@@ -1,295 +1,217 @@
-<properties
-   pageTitle="Create a Service Fabric cluster from the Azure portal | Microsoft Azure"
-   description="Create a Service Fabric cluster from the Azure Portal."
-   services="service-fabric"
-   documentationCenter=".net"
-   authors="ChackDan"
-   manager="timlt"
-   editor=""/>
-
-<tags
-   ms.service="service-fabric"
-   ms.devlang="dotnet"
-   ms.topic="article"
-   ms.tgt_pltfrm="na"
-   ms.workload="na"
-<<<<<<< HEAD
-   ms.date="01/29/2016"
-=======
-   ms.date="02/12/2016"
->>>>>>> abb96edc
-   ms.author="chackdan"/>
-
-
-# Create a Service Fabric cluster from the Azure portal
-
-This page helps you set up an Azure Service Fabric cluster. Your subscription must have enough cores to deploy the IaaS VMs that will make up this cluster.
-
-
-## Create the cluster
-
-1. Sign in to the [Azure portal](https://portal.azure.com/).
-
-2. Click **+ New** to add a new resource template. Search for your template in the **Marketplace** under **Everything**--it is called **Service Fabric Cluster**.
-
-    a. At the top level, click **Marketplace**.
-
-    b. Under **Everything**, click **Fabric** and press Enter. Sometimes the auto filter does not work, so be sure to press Enter.
-    ![Screen shot of searching for Service Fabric cluster template on the Azure portal.][SearchforServiceFabricClusterTemplate]
-
-3. Select **Service Fabric Cluster** from the list.
-
-4. Navigate to the **Service Fabric Cluster** blade, click **Create**, and provide details about your cluster.
-
-5. Under **Create a new resource group**, give the resource group the same name as the cluster. This is useful for finding them later, especially when you are trying to make changes to your deployment or delete your cluster.
-
-    >[AZURE.NOTE] Although you can decide to use an existing resource group, it is a good practice to create a new resource group. This makes it easy to delete clusters that you do not need.
-
- 	![Screen shot of creating a new resource group.][CreateRG]
-
-6. Make sure to select the **Subscription** that you want your cluster to be deployed to, especially if you have multiple subscriptions.
-
-7. Select a **Location** from the drop-down list. The default value is **West US**.
-
-8. Configure your **Node Type**. The node type can be seen as equivalent to roles in cloud services. Node types define the VM sizes, the number of VMs, and their properties. Your cluster can have more than one node type, but the primary node type (the first one that you define on the portal) must have at least five VMs. To configure your node type:
-
-	a. Select the VM size/pricing tier that you need. The default is D4 Standard, but if you are just going to use this cluster for testing your application, you can select D2 or any smaller VM.
-
-	b. Choose the number of VMs. You can scale up or down the number of VMs in a node type later on, but the first node type must have at least five VMs.
-
-	c. Choose a name for your node type (1 to 12 characters containing only letters and numbers).
-
-	d. Choose the **User Name** and **Password** for the VM remote desktop.
-
-	e. If you need multiple node types in your cluster, consider the following issues. (If you are planning to deploy a cluster with a single node type, skip to step 9.)
-
-	* Suppose you want to deploy an application that contains a front-end service and a back-end service. You want to put the front-end service on smaller VMs (VM sizes like A2, D2, and so on) that have ports open to the Internet. But you want to put the back-end service, which is computation intensive, on larger VMs (with VM sizes like D4, D6, D12, and so on) that are not Internet facing.
-
-	* Although you can put both the services on one node type, we recommended that you place them in a cluster with two node types. Each node type can have distinct properties like Internet connectivity, VM size, and the number of VMs that can be scaled independently.
-
-	* Define a node type that will have at least five VMs first. The other node types can have a minimum of one VM.
-
-  	![Screen shot of creating a node type.][CreateNodeType]
-
-9. If you plan to deploy your applications to the cluster right away, then add ports that you want to open for your applications on an **Application ports** node type (or on node types that you created). You can add ports to the node type later by modifying the load balancer that is associated with this node type. (Add a probe and then add the probe to the load balancer rules.) Doing it now is a bit easier, since the portal automation will add the needed probes and rules to the load balancer:
-
-	a. You can find the application ports in your service manifests, which are a part of the application package. Go to each of your applications, open the service manifests, and take note of all the input endpoints that your applications needs to communicate with the outside world.
-
-	b. Add all the ports, comma separated, in the **Application input endpoints** field. The TCP client connection endpoint is 19000 by default, so you do not need to specify them. For example, the sample application WordCount needs port 83 to be open. You will find this in the servicemanifest.xml file in your application package. (There could be more than one servicemanifest.xml file.)
-
-    c. Most of the sample applications use port 80 and 8081, so add them if you plan to deploy samples to this cluster.
-    ![Ports][Ports]
-
-10. You do not need to configure **Placement Properties** because a default placement property of "NodeTypeName" is added by the system. You can add more if your application requires it.
-
-## Configure security
-
-At this time, Service Fabric supports securing clusters only via an X509 certificate. Before starting this process, you will need to upload your certificate to Key Vault. Refer to [Service Fabric cluster security](service-fabric-cluster-security.md) for more details on how to do this.
-
-Securing your cluster is optional but is highly recommended. If you choose not to secure your cluster, toggle the **Security Mode** to **None**.
-
-Security considerations and instructions are documented at [Service Fabric cluster security](service-fabric-cluster-security.md).
-
-![Screen shot of security configurations on Azure portal.][SecurityConfigs]
-
-## Optional: Configure diagnostics
-
-By default, diagnostics are enabled on your cluster to assist with troubleshooting issues. If you want to disable diagnostics:
-
-1. Navigate to the **Diagnostics Configurations** blade.
-
-2. Change the **Status** toggle to **Off**.
-
-## Optional: Set the Service Fabric cluster settings
-
-With this is advanced option, you can change the default settings for the Service Fabric cluster. We recommended that you do not change the defaults unless you are certain that your application or cluster requires it.
-
-## Complete the cluster creation
-
-To complete the cluster creation, click **Summary** to see the configurations that you have provided, or download the Azure Resource Manager template that will be used to deploy your cluster. After you have provided the mandatory settings, the **Create** button will be enabled and you can start the cluster creation process by clicking it.
-
-You can see the creation progress in the notifications. (Click the "Bell" icon near the status bar at the upper-right of your screen.) If you clicked **Pin to Startboard** while creating the cluster, you will see **Deploying Service Fabric Cluster** pinned to the **Start** board.
-
-![Screen shot of the start board displaying "Deploying Service Fabric Cluster." ][Notifications]
-
-## View your cluster status
-
-Once your deployment is complete, you can inspect your cluster in the portal:
-
-1. Go to **Browse** and click **Service Fabric Clusters**.
-
-2. Locate your cluster and click it.
-  ![Screen shot of finding your cluster in the portal.][BrowseCluster]
-
-3. You can now see the details of your cluster in the dashboard, including the cluster's public IP address. Hovering over **Cluster Public IP Address** will bring up a clipboard, which you can click to copy the address.
-  ![Screen shot of cluster details in the dashboard.][ClusterDashboard]
-
-  The **Node Monitor** section on the cluster's dashboard blade indicates the number of VMs that are healthy and not healthy. You can find more details about the cluster's health at [Service Fabric health model introduction](service-fabric-health-introduction.md).
-
-<<<<<<< HEAD
-## Connect to the cluster and deploy an application
-
-With the cluster setup completed, you can now connect and begin deploying applications. Start by starting Windows PowerShell on a machine that has the Service Fabric SDK installed. Then, to connect to the cluster, run one of the following sets of PowerShell commands depending on whether you created a secure or unsecure cluster:
-
-- Option 1: Connect to an unsecure cluster.
-
-    ```powershell
-    Connect-serviceFabricCluster -ConnectionEndpoint <Cluster FQDN>:19000 -KeepAliveIntervalInSec 10
-    ```
-
-- Option 2: Connect to a secure cluster.
-
-    1. Run the following to set up the certificate on the machine that you are going to use to run the "Connect-serviceFabricCluster" PowerShell command.
-
-        ```powershell
-        Import-PfxCertificate -Exportable -CertStoreLocation Cert:\CurrentUser\My `
-                -FilePath C:\docDemo\certs\DocDemoClusterCert.pfx `
-                -Password (ConvertTo-SecureString -String test -AsPlainText -Force)
-        ```
-
-    2. Run the following PowerShell command to connect to a secure cluster. The certificate details are the same ones that you gave on the portal.
-
-        ```powershell
-        Connect-serviceFabricCluster -ConnectionEndpoint <Cluster FQDN>:19000 `
-                  -KeepAliveIntervalInSec 10 `
-                  -X509Credential -ServerCertThumbprint <Certificate Thumbprint> `
-                  -FindType FindByThumbprint -FindValue <Certificate Thumbprint> `
-                  -StoreLocation CurrentUser -StoreName My
-        ```
-
-        For example, the PowerShell command above should look similar to the following:
-
-        ```powershell
-        Connect-serviceFabricCluster -ConnectionEndpoint sfcluster4doc.westus.cloudapp.azure.com:19000 `
-                  -KeepAliveIntervalInSec 10 `
-                  -X509Credential -ServerCertThumbprint C179E609BBF0B227844342535142306F3913D6ED `
-                  -FindType FindByThumbprint -FindValue C179E609BBF0B227844342535142306F3913D6ED `
-                  -StoreLocation CurrentUser -StoreName My
-        ```
-
-Now that you are connected, run the following commands to deploy your application, replacing the paths shown with the appropriate ones on your machine. The example below deploys the word count sample application:
-
-1. Copy the package to the cluster that you connected to previously.
-
-    ```powershell
-    $applicationPath = "C:\VS2015\WordCount\WordCount\pkg\Debug"
-    ```
-
-    ```powershell
-    Copy-ServiceFabricApplicationPackage -ApplicationPackagePath $applicationPath -ApplicationPackagePathInImageStore "WordCount" -ImageStoreConnectionString fabric:ImageStore
-    ```
-2. Register your application type with Service Fabric.
-
-    ```powershell
-    Register-ServiceFabricApplicationType -ApplicationPathInImageStore "WordCount"
-    ```
-
-3. Create a new instance on the application type that you just registered.
-
-    ```powershell
-    New-ServiceFabricApplication -ApplicationName fabric:/WordCount -ApplicationTypeName WordCount -ApplicationTypeVersion 1.0.0.0
-    ```
-
-4. Now open the browser of your choice and connect to the endpoint that the application is listening on. For the sample application WordCount, the URL looks like this:
-
-=======
->[AZURE.NOTE] Service Fabric clusters require a certain number of nodes to be up at all times in order to maintain availability and preserve state - referred to as "maintaining quorum". Consequently, it is typically not safe to shut down all of the machines in the cluster unless you have first performed a [full backup of your state](service-fabric-reliable-services-backup-restore.md).
-
-## Connect to the cluster and deploy an application
-
-With the cluster setup completed, you can now connect and begin deploying applications. Start by starting Windows PowerShell on a machine that has the Service Fabric SDK installed. Then, to connect to the cluster, run one of the following sets of PowerShell commands depending on whether you created a secure or unsecure cluster:
-
-- Option 1: Connect to an unsecure cluster.
-
-    ```powershell
-    Connect-serviceFabricCluster -ConnectionEndpoint <Cluster FQDN>:19000 -KeepAliveIntervalInSec 10
-    ```
-
-- Option 2: Connect to a secure cluster.
-
-    1. Run the following to set up the certificate on the machine that you are going to use to run the "Connect-serviceFabricCluster" PowerShell command.
-
-        ```powershell
-        Import-PfxCertificate -Exportable -CertStoreLocation Cert:\CurrentUser\My `
-                -FilePath C:\docDemo\certs\DocDemoClusterCert.pfx `
-                -Password (ConvertTo-SecureString -String test -AsPlainText -Force)
-        ```
-
-    2. Run the following PowerShell command to connect to a secure cluster. The certificate details are the same ones that you gave on the portal.
-
-        ```powershell
-        Connect-serviceFabricCluster -ConnectionEndpoint <Cluster FQDN>:19000 `
-                  -KeepAliveIntervalInSec 10 `
-                  -X509Credential -ServerCertThumbprint <Certificate Thumbprint> `
-                  -FindType FindByThumbprint -FindValue <Certificate Thumbprint> `
-                  -StoreLocation CurrentUser -StoreName My
-        ```
-
-        For example, the PowerShell command above should look similar to the following:
-
-        ```powershell
-        Connect-serviceFabricCluster -ConnectionEndpoint sfcluster4doc.westus.cloudapp.azure.com:19000 `
-                  -KeepAliveIntervalInSec 10 `
-                  -X509Credential -ServerCertThumbprint C179E609BBF0B227844342535142306F3913D6ED `
-                  -FindType FindByThumbprint -FindValue C179E609BBF0B227844342535142306F3913D6ED `
-                  -StoreLocation CurrentUser -StoreName My
-        ```
-
-Now that you are connected, run the following commands to deploy your application, replacing the paths shown with the appropriate ones on your machine. The example below deploys the word count sample application:
-
-1. Copy the package to the cluster that you connected to previously.
-
-    ```powershell
-    $applicationPath = "C:\VS2015\WordCount\WordCount\pkg\Debug"
-    ```
-
-    ```powershell
-    Copy-ServiceFabricApplicationPackage -ApplicationPackagePath $applicationPath -ApplicationPackagePathInImageStore "WordCount" -ImageStoreConnectionString fabric:ImageStore
-    ```
-2. Register your application type with Service Fabric.
-
-    ```powershell
-    Register-ServiceFabricApplicationType -ApplicationPathInImageStore "WordCount"
-    ```
-
-3. Create a new instance on the application type that you just registered.
-
-    ```powershell
-    New-ServiceFabricApplication -ApplicationName fabric:/WordCount -ApplicationTypeName WordCount -ApplicationTypeVersion 1.0.0.0
-    ```
-
-4. Now open the browser of your choice and connect to the endpoint that the application is listening on. For the sample application WordCount, the URL looks like this:
-
->>>>>>> abb96edc
-    http://sfcluster4doc.westus.cloudapp.azure.com:31000
-
-<!--Every topic should have next steps and links to the next logical set of content to keep the customer engaged-->
-
-<<<<<<< HEAD
-=======
-## RDP into a Virtual Machine Scale Set (VMSS) instance or a Cluster Node 
-
-Each of the NodeTypes you specify in your cluster results in a VMSS getting set up. Refer to [How to RDP into your VMSS instance](service-fabric-cluster-nodetypes.md) for details.
-
->>>>>>> abb96edc
-## Next steps
-
-- [Managing your Service Fabric applications in Visual Studio](service-fabric-manage-application-in-visual-studio.md)
-- [Service Fabric cluster security](service-fabric-cluster-security.md)
-- [Service Fabric health model introduction](service-fabric-health-introduction.md)
-<<<<<<< HEAD
-=======
-- [How to RDP into your VMSS instance](service-fabric-cluster-nodetypes.md)
->>>>>>> abb96edc
-
-<!--Image references-->
-[SearchforServiceFabricClusterTemplate]: ./media/service-fabric-cluster-creation-via-portal/SearchforServiceFabricClusterTemplate.png
-[CreateRG]: ./media/service-fabric-cluster-creation-via-portal/CreateRG.png
-[CreateNodeType]: ./media/service-fabric-cluster-creation-via-portal/NodeType.png
-[Ports]: ./media/service-fabric-cluster-creation-via-portal/ports.png
-[SFConfigurations]: ./media/service-fabric-cluster-creation-via-portal/SFConfigurations.png
-[SecurityConfigs]: ./media/service-fabric-cluster-creation-via-portal/SecurityConfigs.png
-[Notifications]: ./media/service-fabric-cluster-creation-via-portal/notifications.png
-[BrowseCluster]: ./media/service-fabric-cluster-creation-via-portal/browse.png
-[ClusterDashboard]: ./media/service-fabric-cluster-creation-via-portal/ClusterDashboard.png
-[SecureConnection]: ./media/service-fabric-cluster-creation-via-portal/SecureConnection.png
+<properties
+   pageTitle="Create a Service Fabric cluster from the Azure portal | Microsoft Azure"
+   description="Create a Service Fabric cluster from the Azure Portal."
+   services="service-fabric"
+   documentationCenter=".net"
+   authors="ChackDan"
+   manager="timlt"
+   editor=""/>
+
+<tags
+   ms.service="service-fabric"
+   ms.devlang="dotnet"
+   ms.topic="article"
+   ms.tgt_pltfrm="na"
+   ms.workload="na"
+   ms.date="02/12/2016"
+   ms.author="chackdan"/>
+
+
+# Create a Service Fabric cluster from the Azure portal
+
+This page helps you set up an Azure Service Fabric cluster. Your subscription must have enough cores to deploy the IaaS VMs that will make up this cluster.
+
+
+## Create the cluster
+
+1. Sign in to the [Azure portal](https://portal.azure.com/).
+
+2. Click **+ New** to add a new resource template. Search for your template in the **Marketplace** under **Everything**--it is called **Service Fabric Cluster**.
+
+    a. At the top level, click **Marketplace**.
+
+    b. Under **Everything**, click **Fabric** and press Enter. Sometimes the auto filter does not work, so be sure to press Enter.
+    ![Screen shot of searching for Service Fabric cluster template on the Azure portal.][SearchforServiceFabricClusterTemplate]
+
+3. Select **Service Fabric Cluster** from the list.
+
+4. Navigate to the **Service Fabric Cluster** blade, click **Create**, and provide details about your cluster.
+
+5. Under **Create a new resource group**, give the resource group the same name as the cluster. This is useful for finding them later, especially when you are trying to make changes to your deployment or delete your cluster.
+
+    >[AZURE.NOTE] Although you can decide to use an existing resource group, it is a good practice to create a new resource group. This makes it easy to delete clusters that you do not need.
+
+ 	![Screen shot of creating a new resource group.][CreateRG]
+
+6. Make sure to select the **Subscription** that you want your cluster to be deployed to, especially if you have multiple subscriptions.
+
+7. Select a **Location** from the drop-down list. The default value is **West US**.
+
+8. Configure your **Node Type**. The node type can be seen as equivalent to roles in cloud services. Node types define the VM sizes, the number of VMs, and their properties. Your cluster can have more than one node type, but the primary node type (the first one that you define on the portal) must have at least five VMs. To configure your node type:
+
+	a. Select the VM size/pricing tier that you need. The default is D4 Standard, but if you are just going to use this cluster for testing your application, you can select D2 or any smaller VM.
+
+	b. Choose the number of VMs. You can scale up or down the number of VMs in a node type later on, but the first node type must have at least five VMs.
+
+	c. Choose a name for your node type (1 to 12 characters containing only letters and numbers).
+
+	d. Choose the **User Name** and **Password** for the VM remote desktop.
+
+	e. If you need multiple node types in your cluster, consider the following issues. (If you are planning to deploy a cluster with a single node type, skip to step 9.)
+
+	* Suppose you want to deploy an application that contains a front-end service and a back-end service. You want to put the front-end service on smaller VMs (VM sizes like A2, D2, and so on) that have ports open to the Internet. But you want to put the back-end service, which is computation intensive, on larger VMs (with VM sizes like D4, D6, D12, and so on) that are not Internet facing.
+
+	* Although you can put both the services on one node type, we recommended that you place them in a cluster with two node types. Each node type can have distinct properties like Internet connectivity, VM size, and the number of VMs that can be scaled independently.
+
+	* Define a node type that will have at least five VMs first. The other node types can have a minimum of one VM.
+
+  	![Screen shot of creating a node type.][CreateNodeType]
+
+9. If you plan to deploy your applications to the cluster right away, then add ports that you want to open for your applications on an **Application ports** node type (or on node types that you created). You can add ports to the node type later by modifying the load balancer that is associated with this node type. (Add a probe and then add the probe to the load balancer rules.) Doing it now is a bit easier, since the portal automation will add the needed probes and rules to the load balancer:
+
+	a. You can find the application ports in your service manifests, which are a part of the application package. Go to each of your applications, open the service manifests, and take note of all the input endpoints that your applications needs to communicate with the outside world.
+
+	b. Add all the ports, comma separated, in the **Application input endpoints** field. The TCP client connection endpoint is 19000 by default, so you do not need to specify them. For example, the sample application WordCount needs port 83 to be open. You will find this in the servicemanifest.xml file in your application package. (There could be more than one servicemanifest.xml file.)
+
+    c. Most of the sample applications use port 80 and 8081, so add them if you plan to deploy samples to this cluster.
+    ![Ports][Ports]
+
+10. You do not need to configure **Placement Properties** because a default placement property of "NodeTypeName" is added by the system. You can add more if your application requires it.
+
+## Configure security
+
+At this time, Service Fabric supports securing clusters only via an X509 certificate. Before starting this process, you will need to upload your certificate to Key Vault. Refer to [Service Fabric cluster security](service-fabric-cluster-security.md) for more details on how to do this.
+
+Securing your cluster is optional but is highly recommended. If you choose not to secure your cluster, toggle the **Security Mode** to **None**.
+
+Security considerations and instructions are documented at [Service Fabric cluster security](service-fabric-cluster-security.md).
+
+![Screen shot of security configurations on Azure portal.][SecurityConfigs]
+
+## Optional: Configure diagnostics
+
+By default, diagnostics are enabled on your cluster to assist with troubleshooting issues. If you want to disable diagnostics:
+
+1. Navigate to the **Diagnostics Configurations** blade.
+
+2. Change the **Status** toggle to **Off**.
+
+## Optional: Set the Service Fabric cluster settings
+
+With this is advanced option, you can change the default settings for the Service Fabric cluster. We recommended that you do not change the defaults unless you are certain that your application or cluster requires it.
+
+## Complete the cluster creation
+
+To complete the cluster creation, click **Summary** to see the configurations that you have provided, or download the Azure Resource Manager template that will be used to deploy your cluster. After you have provided the mandatory settings, the **Create** button will be enabled and you can start the cluster creation process by clicking it.
+
+You can see the creation progress in the notifications. (Click the "Bell" icon near the status bar at the upper-right of your screen.) If you clicked **Pin to Startboard** while creating the cluster, you will see **Deploying Service Fabric Cluster** pinned to the **Start** board.
+
+![Screen shot of the start board displaying "Deploying Service Fabric Cluster." ][Notifications]
+
+## View your cluster status
+
+Once your deployment is complete, you can inspect your cluster in the portal:
+
+1. Go to **Browse** and click **Service Fabric Clusters**.
+
+2. Locate your cluster and click it.
+  ![Screen shot of finding your cluster in the portal.][BrowseCluster]
+
+3. You can now see the details of your cluster in the dashboard, including the cluster's public IP address. Hovering over **Cluster Public IP Address** will bring up a clipboard, which you can click to copy the address.
+  ![Screen shot of cluster details in the dashboard.][ClusterDashboard]
+
+  The **Node Monitor** section on the cluster's dashboard blade indicates the number of VMs that are healthy and not healthy. You can find more details about the cluster's health at [Service Fabric health model introduction](service-fabric-health-introduction.md).
+
+>[AZURE.NOTE] Service Fabric clusters require a certain number of nodes to be up at all times in order to maintain availability and preserve state - referred to as "maintaining quorum". Consequently, it is typically not safe to shut down all of the machines in the cluster unless you have first performed a [full backup of your state](service-fabric-reliable-services-backup-restore.md).
+
+## Connect to the cluster and deploy an application
+
+With the cluster setup completed, you can now connect and begin deploying applications. Start by starting Windows PowerShell on a machine that has the Service Fabric SDK installed. Then, to connect to the cluster, run one of the following sets of PowerShell commands depending on whether you created a secure or unsecure cluster:
+
+- Option 1: Connect to an unsecure cluster.
+
+    ```powershell
+    Connect-serviceFabricCluster -ConnectionEndpoint <Cluster FQDN>:19000 -KeepAliveIntervalInSec 10
+    ```
+
+- Option 2: Connect to a secure cluster.
+
+    1. Run the following to set up the certificate on the machine that you are going to use to run the "Connect-serviceFabricCluster" PowerShell command.
+
+        ```powershell
+        Import-PfxCertificate -Exportable -CertStoreLocation Cert:\CurrentUser\My `
+                -FilePath C:\docDemo\certs\DocDemoClusterCert.pfx `
+                -Password (ConvertTo-SecureString -String test -AsPlainText -Force)
+        ```
+
+    2. Run the following PowerShell command to connect to a secure cluster. The certificate details are the same ones that you gave on the portal.
+
+        ```powershell
+        Connect-serviceFabricCluster -ConnectionEndpoint <Cluster FQDN>:19000 `
+                  -KeepAliveIntervalInSec 10 `
+                  -X509Credential -ServerCertThumbprint <Certificate Thumbprint> `
+                  -FindType FindByThumbprint -FindValue <Certificate Thumbprint> `
+                  -StoreLocation CurrentUser -StoreName My
+        ```
+
+        For example, the PowerShell command above should look similar to the following:
+
+        ```powershell
+        Connect-serviceFabricCluster -ConnectionEndpoint sfcluster4doc.westus.cloudapp.azure.com:19000 `
+                  -KeepAliveIntervalInSec 10 `
+                  -X509Credential -ServerCertThumbprint C179E609BBF0B227844342535142306F3913D6ED `
+                  -FindType FindByThumbprint -FindValue C179E609BBF0B227844342535142306F3913D6ED `
+                  -StoreLocation CurrentUser -StoreName My
+        ```
+
+Now that you are connected, run the following commands to deploy your application, replacing the paths shown with the appropriate ones on your machine. The example below deploys the word count sample application:
+
+1. Copy the package to the cluster that you connected to previously.
+
+    ```powershell
+    $applicationPath = "C:\VS2015\WordCount\WordCount\pkg\Debug"
+    ```
+
+    ```powershell
+    Copy-ServiceFabricApplicationPackage -ApplicationPackagePath $applicationPath -ApplicationPackagePathInImageStore "WordCount" -ImageStoreConnectionString fabric:ImageStore
+    ```
+2. Register your application type with Service Fabric.
+
+    ```powershell
+    Register-ServiceFabricApplicationType -ApplicationPathInImageStore "WordCount"
+    ```
+
+3. Create a new instance on the application type that you just registered.
+
+    ```powershell
+    New-ServiceFabricApplication -ApplicationName fabric:/WordCount -ApplicationTypeName WordCount -ApplicationTypeVersion 1.0.0.0
+    ```
+
+4. Now open the browser of your choice and connect to the endpoint that the application is listening on. For the sample application WordCount, the URL looks like this:
+
+    http://sfcluster4doc.westus.cloudapp.azure.com:31000
+
+<!--Every topic should have next steps and links to the next logical set of content to keep the customer engaged-->
+
+## RDP into a Virtual Machine Scale Set (VMSS) instance or a Cluster Node 
+
+Each of the NodeTypes you specify in your cluster results in a VMSS getting set up. Refer to [How to RDP into your VMSS instance](service-fabric-cluster-nodetypes.md) for details.
+
+## Next steps
+
+- [Managing your Service Fabric applications in Visual Studio](service-fabric-manage-application-in-visual-studio.md)
+- [Service Fabric cluster security](service-fabric-cluster-security.md)
+- [Service Fabric health model introduction](service-fabric-health-introduction.md)
+- [How to RDP into your VMSS instance](service-fabric-cluster-nodetypes.md)
+
+<!--Image references-->
+[SearchforServiceFabricClusterTemplate]: ./media/service-fabric-cluster-creation-via-portal/SearchforServiceFabricClusterTemplate.png
+[CreateRG]: ./media/service-fabric-cluster-creation-via-portal/CreateRG.png
+[CreateNodeType]: ./media/service-fabric-cluster-creation-via-portal/NodeType.png
+[Ports]: ./media/service-fabric-cluster-creation-via-portal/ports.png
+[SFConfigurations]: ./media/service-fabric-cluster-creation-via-portal/SFConfigurations.png
+[SecurityConfigs]: ./media/service-fabric-cluster-creation-via-portal/SecurityConfigs.png
+[Notifications]: ./media/service-fabric-cluster-creation-via-portal/notifications.png
+[BrowseCluster]: ./media/service-fabric-cluster-creation-via-portal/browse.png
+[ClusterDashboard]: ./media/service-fabric-cluster-creation-via-portal/ClusterDashboard.png
+[SecureConnection]: ./media/service-fabric-cluster-creation-via-portal/SecureConnection.png