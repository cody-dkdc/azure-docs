--- conflicted
+++ resolved
@@ -180,18 +180,11 @@
 
 In this tutorial, you learned how to:
 
-<<<<<<< HEAD
-* Add source control to your project
-* Create a build definition
-* Create a release definition
-* Automatically deploy and upgrade an application
-=======
 > [!div class="checklist"]
 > * Add source control to your project
 > * Create a build pipeline
 > * Create a release pipeline
 > * Automatically deploy and upgrade an application
->>>>>>> 3ede1fcc
 
 Advance to the next tutorial:
 > [Set up monitoring and diagnostics for the application](service-fabric-tutorial-monitoring-aspnet.md)
