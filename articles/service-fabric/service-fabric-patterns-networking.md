--- conflicted
+++ resolved
@@ -1,4 +1,3 @@
-<<<<<<< HEAD
 ---
 title: Networking patterns for Azure Service Fabric | Microsoft Docs
 description: Describes common networking patterns for Service Fabric and how to create a cluster by using Azure networking features.
@@ -11,7 +10,7 @@
 ms.assetid:
 ms.service: service-fabric
 ms.devlang: dotnet
-ms.topic: article
+ms.topic: conceptual
 ms.tgt_pltfrm: NA
 ms.workload: NA
 ms.date: 01/19/2018
@@ -277,7 +276,7 @@
     New-AzureRmResourceGroupDeployment -Name deployment -ResourceGroupName sfnetworkingstaticip -TemplateFile C:\SFSamples\Final\template\_staticip.json -existingStaticIPResourceGroup $staticip.ResourceGroupName -existingStaticIPName $staticip.Name -existingStaticIPDnsFQDN $staticip.DnsSettings.Fqdn
     ```
 
-After deployment, you can see that your load balancer is bound to the public static IP address from the other resource group. The Service Fabric client connection endpoint and the [Service Fabric Explorer](service-fabric-visualizing-your-cluster.md) endpoint point to the DNS FQDN of the static IP address.
+After deployment, you can see that your load balancer is bound to the public static IP address from the other resource group. The Service Fabric client connection endpoint and [Service Fabric Explorer](service-fabric-visualizing-your-cluster.md) endpoint point to the DNS FQDN of the static IP address.
 
 <a id="internallb"></a>
 ## Internal-only load balancer
@@ -595,603 +594,4 @@
 After deployment, you can see two load balancers in the resource group. If you browse the load balancers, you can see the public IP address and management endpoints (ports 19000 and 19080) assigned to the public IP address. You also can see the static internal IP address and application endpoint (port 80) assigned to the internal load balancer. Both load balancers use the same virtual machine scale set back-end pool.
 
 ## Next steps
-[Create a cluster](service-fabric-cluster-creation-via-arm.md)
-=======
----
-title: Networking patterns for Azure Service Fabric | Microsoft Docs
-description: Describes common networking patterns for Service Fabric and how to create a cluster by using Azure networking features.
-services: service-fabric
-documentationcenter: .net
-author: rwike77
-manager: timlt
-editor:
-
-ms.assetid:
-ms.service: service-fabric
-ms.devlang: dotnet
-ms.topic: conceptual
-ms.tgt_pltfrm: NA
-ms.workload: NA
-ms.date: 01/19/2018
-ms.author: ryanwi
-
----
-# Service Fabric networking patterns
-You can integrate your Azure Service Fabric cluster with other Azure networking features. In this article, we show you how to create clusters that use the following features:
-
-- [Existing virtual network or subnet](#existingvnet)
-- [Static public IP address](#staticpublicip)
-- [Internal-only load balancer](#internallb)
-- [Internal and external load balancer](#internalexternallb)
-
-Service Fabric runs in a standard virtual machine scale set. Any functionality that you can use in a virtual machine scale set, you can use with a Service Fabric cluster. The networking sections of the Azure Resource Manager templates for virtual machine scale sets and Service Fabric are identical. After you deploy to an existing virtual network, it's easy to incorporate other networking features, like Azure ExpressRoute, Azure VPN Gateway, a network security group, and virtual network peering.
-
-Service Fabric is unique from other networking features in one aspect. The [Azure portal](https://portal.azure.com) internally uses the Service Fabric resource provider to call to a cluster to get information about nodes and applications. The Service Fabric resource provider requires publicly accessible inbound access to the HTTP gateway port (port 19080, by default) on the management endpoint. [Service Fabric Explorer](service-fabric-visualizing-your-cluster.md) uses the management endpoint to manage your cluster. The Service Fabric resource provider also uses this port to query information about your cluster, to display in the Azure portal. 
-
-If port 19080 is not accessible from the Service Fabric resource provider, a message like *Nodes Not Found* appears in the portal, and your node and application list appears empty. If you want to see your cluster in the Azure portal, your load balancer must expose a public IP address, and your network security group must allow incoming port 19080 traffic. If your setup does not meet these requirements, the Azure portal does not display the status of your cluster.
-
-## Templates
-
-All Service Fabric templates are in [GitHub](https://github.com/Azure/service-fabric-scripts-and-templates/tree/master/templates/networking). You should be able to deploy the templates as-is by using the following PowerShell commands. If you are deploying the existing Azure Virtual Network template or the static public IP template, first read the [Initial setup](#initialsetup) section of this article.
-
-<a id="initialsetup"></a>
-## Initial setup
-
-### Existing virtual network
-
-In the following example, we start with an existing virtual network named ExistingRG-vnet, in the **ExistingRG** resource group. The subnet is named default. These default resources are created when you use the Azure portal to create a standard virtual machine (VM). You could create the virtual network and subnet without creating the VM, but the main goal of adding a cluster to an existing virtual network is to provide network connectivity to other VMs. Creating the VM gives a good example of how an existing virtual network typically is used. If your Service Fabric cluster uses only an internal load balancer, without a public IP address, you can use the VM and its public IP as a secure *jump box*.
-
-### Static public IP address
-
-A static public IP address generally is a dedicated resource that's managed separately from the VM or VMs it's assigned to. It's provisioned in a dedicated networking resource group (as opposed to in the Service Fabric cluster resource group itself). Create a static public IP address named staticIP1 in the same ExistingRG resource group, either in the Azure portal or by using PowerShell:
-
-```powershell
-PS C:\Users\user> New-AzureRmPublicIpAddress -Name staticIP1 -ResourceGroupName ExistingRG -Location westus -AllocationMethod Static -DomainNameLabel sfnetworking
-
-Name                     : staticIP1
-ResourceGroupName        : ExistingRG
-Location                 : westus
-Id                       : /subscriptions/1237f4d2-3dce-1236-ad95-123f764e7123/resourceGroups/ExistingRG/providers/Microsoft.Network/publicIPAddresses/staticIP1
-Etag                     : W/"fc8b0c77-1f84-455d-9930-0404ebba1b64"
-ResourceGuid             : 77c26c06-c0ae-496c-9231-b1a114e08824
-ProvisioningState        : Succeeded
-Tags                     :
-PublicIpAllocationMethod : Static
-IpAddress                : 40.83.182.110
-PublicIpAddressVersion   : IPv4
-IdleTimeoutInMinutes     : 4
-IpConfiguration          : null
-DnsSettings              : {
-                             "DomainNameLabel": "sfnetworking",
-                             "Fqdn": "sfnetworking.westus.cloudapp.azure.com"
-                           }
-```
-
-### Service Fabric template
-
-In the examples in this article, we use the Service Fabric template.json. You can use the standard portal wizard to download the template from the portal before you create a cluster. You also can use one of the [sample templates](https://github.com/Azure-Samples/service-fabric-cluster-templates), like the [secure five-node Service Fabric cluster](https://github.com/Azure-Samples/service-fabric-cluster-templates/tree/master/5-VM-Windows-1-NodeTypes-Secure).
-
-<a id="existingvnet"></a>
-## Existing virtual network or subnet
-
-1. Change the subnet parameter to the name of the existing subnet, and then add two new parameters to reference the existing virtual network:
-
-    ```
-        "subnet0Name": {
-                "type": "string",
-                "defaultValue": "default"
-            },
-            "existingVNetRGName": {
-                "type": "string",
-                "defaultValue": "ExistingRG"
-            },
-
-            "existingVNetName": {
-                "type": "string",
-                "defaultValue": "ExistingRG-vnet"
-            },
-            /*
-            "subnet0Name": {
-                "type": "string",
-                "defaultValue": "Subnet-0"
-            },
-            "subnet0Prefix": {
-                "type": "string",
-                "defaultValue": "10.0.0.0/24"
-            },*/
-    ```
-
-
-2. Change the `vnetID` variable to point to the existing virtual network:
-
-    ```
-            /*old "vnetID": "[resourceId('Microsoft.Network/virtualNetworks',parameters('virtualNetworkName'))]",*/
-            "vnetID": "[concat('/subscriptions/', subscription().subscriptionId, '/resourceGroups/', parameters('existingVNetRGName'), '/providers/Microsoft.Network/virtualNetworks/', parameters('existingVNetName'))]",
-    ```
-
-3. Remove `Microsoft.Network/virtualNetworks` from your resources, so Azure does not create a new virtual network:
-
-    ```
-    /*{
-    "apiVersion": "[variables('vNetApiVersion')]",
-    "type": "Microsoft.Network/virtualNetworks",
-    "name": "[parameters('virtualNetworkName')]",
-    "location": "[parameters('computeLocation')]",
-    "properities": {
-        "addressSpace": {
-            "addressPrefixes": [
-                "[parameters('addressPrefix')]"
-            ]
-        },
-        "subnets": [
-            {
-                "name": "[parameters('subnet0Name')]",
-                "properties": {
-                    "addressPrefix": "[parameters('subnet0Prefix')]"
-                }
-            }
-        ]
-    },
-    "tags": {
-        "resourceType": "Service Fabric",
-        "clusterName": "[parameters('clusterName')]"
-    }
-    },*/
-    ```
-
-4. Comment out the virtual network from the `dependsOn` attribute of `Microsoft.Compute/virtualMachineScaleSets`, so you don't depend on creating a new virtual network:
-
-    ```
-    "apiVersion": "[variables('vmssApiVersion')]",
-    "type": "Microsoft.Computer/virtualMachineScaleSets",
-    "name": "[parameters('vmNodeType0Name')]",
-    "location": "[parameters('computeLocation')]",
-    "dependsOn": [
-        /*"[concat('Microsoft.Network/virtualNetworks/', parameters('virtualNetworkName'))]",
-        */
-        "[Concat('Microsoft.Storage/storageAccounts/', variables('uniqueStringArray0')[0])]",
-
-    ```
-
-5. Deploy the template:
-
-    ```powershell
-    New-AzureRmResourceGroup -Name sfnetworkingexistingvnet -Location westus
-    New-AzureRmResourceGroupDeployment -Name deployment -ResourceGroupName sfnetworkingexistingvnet -TemplateFile C:\SFSamples\Final\template\_existingvnet.json
-    ```
-
-    After deployment, your virtual network should include the new scale set VMs. The virtual machine scale set node type should show the existing virtual network and subnet. You also can use Remote Desktop Protocol (RDP) to access the VM that was already in the virtual network, and to ping the new scale set VMs:
-
-    ```
-    C:>\Users\users>ping 10.0.0.5 -n 1
-    C:>\Users\users>ping NOde1000000 -n 1
-    ```
-
-For another example, see [one that is not specific to Service Fabric](https://github.com/gbowerman/azure-myriad/tree/master/existing-vnet).
-
-
-<a id="staticpublicip"></a>
-## Static public IP address
-
-1. Add parameters for the name of the existing static IP resource group, name, and fully qualified domain name (FQDN):
-
-    ```
-    "existingStaticIPResourceGroup": {
-                "type": "string"
-            },
-            "existingStaticIPName": {
-                "type": "string"
-            },
-            "existingStaticIPDnsFQDN": {
-                "type": "string"
-    }
-    ```
-
-2. Remove the `dnsName` parameter. (The static IP address already has one.)
-
-    ```
-    /*
-    "dnsName": {
-        "type": "string"
-    },
-    */
-    ```
-
-3. Add a variable to reference the existing static IP address:
-
-    ```
-    "existingStaticIP": "[concat('/subscriptions/', subscription().subscriptionId, '/resourceGroups/', parameters('existingStaticIPResourceGroup'), '/providers/Microsoft.Network/publicIPAddresses/', parameters('existingStaticIPName'))]",
-    ```
-
-4. Remove `Microsoft.Network/publicIPAddresses` from your resources, so Azure does not create a new IP address:
-
-    ```
-    /*
-    {
-        "apiVersion": "[variables('publicIPApiVersion')]",
-        "type": "Microsoft.Network/publicIPAddresses",
-        "name": "[concat(parameters('lbIPName'),)'-', '0')]",
-        "location": "[parameters('computeLocation')]",
-        "properties": {
-            "dnsSettings": {
-                "domainNameLabel": "[parameters('dnsName')]"
-            },
-            "publicIPAllocationMethod": "Dynamic"        
-        },
-        "tags": {
-            "resourceType": "Service Fabric",
-            "clusterName": "[parameters('clusterName')]"
-        }
-    }, */
-    ```
-
-5. Comment out the IP address from the `dependsOn` attribute of `Microsoft.Network/loadBalancers`, so you don't depend on creating a new IP address:
-
-    ```
-    "apiVersion": "[variables('lbIPApiVersion')]",
-    "type": "Microsoft.Network/loadBalancers",
-    "name": "[concat('LB', '-', parameters('clusterName'), '-', parameters('vmNodeType0Name'))]",
-    "location": "[parameters('computeLocation')]",
-    /*
-    "dependsOn": [
-        "[concat('Microsoft.Network/publicIPAddresses/', concat(parameters('lbIPName'), '-', '0'))]"
-    ], */
-    "properties": {
-    ```
-
-6. In the `Microsoft.Network/loadBalancers` resource, change the `publicIPAddress` element of `frontendIPConfigurations` to reference the existing static IP address instead of a newly created one:
-
-    ```
-                "frontendIPConfigurations": [
-                        {
-                            "name": "LoadBalancerIPConfig",
-                            "properties": {
-                                "publicIPAddress": {
-                                    /*"id": "[resourceId('Microsoft.Network/publicIPAddresses',concat(parameters('lbIPName'),'-','0'))]"*/
-                                    "id": "[variables('existingStaticIP')]"
-                                }
-                            }
-                        }
-                    ],
-    ```
-
-7. In the `Microsoft.ServiceFabric/clusters` resource, change `managementEndpoint` to the DNS FQDN of the static IP address. If you are using a secure cluster, make sure you change *http://* to *https://*. (Note that this step applies only to Service Fabric clusters. If you are using a virtual machine scale set, skip this step.)
-
-    ```
-                    "fabricSettings": [],
-                    /*"managementEndpoint": "[concat('http://',reference(concat(parameters('lbIPName'),'-','0')).dnsSettings.fqdn,':',parameters('nt0fabricHttpGatewayPort'))]",*/
-                    "managementEndpoint": "[concat('http://',parameters('existingStaticIPDnsFQDN'),':',parameters('nt0fabricHttpGatewayPort'))]",
-    ```
-
-8. Deploy the template:
-
-    ```powershell
-    New-AzureRmResourceGroup -Name sfnetworkingstaticip -Location westus
-
-    $staticip = Get-AzureRmPublicIpAddress -Name staticIP1 -ResourceGroupName ExistingRG
-
-    $staticip
-
-    New-AzureRmResourceGroupDeployment -Name deployment -ResourceGroupName sfnetworkingstaticip -TemplateFile C:\SFSamples\Final\template\_staticip.json -existingStaticIPResourceGroup $staticip.ResourceGroupName -existingStaticIPName $staticip.Name -existingStaticIPDnsFQDN $staticip.DnsSettings.Fqdn
-    ```
-
-After deployment, you can see that your load balancer is bound to the public static IP address from the other resource group. The Service Fabric client connection endpoint and [Service Fabric Explorer](service-fabric-visualizing-your-cluster.md) endpoint point to the DNS FQDN of the static IP address.
-
-<a id="internallb"></a>
-## Internal-only load balancer
-
-This scenario replaces the external load balancer in the default Service Fabric template with an internal-only load balancer. For implications for the Azure portal and for the Service Fabric resource provider, see the preceding section.
-
-1. Remove the `dnsName` parameter. (It's not needed.)
-
-    ```
-    /*
-    "dnsName": {
-        "type": "string"
-    },
-    */
-    ```
-
-2. Optionally, if you use a static allocation method, you can add a static IP address parameter. If you use a dynamic allocation method, you do not need to do this step.
-
-    ```
-            "internalLBAddress": {
-                "type": "string",
-                "defaultValue": "10.0.0.250"
-            }
-    ```
-
-3. Remove `Microsoft.Network/publicIPAddresses` from your resources, so Azure does not create a new IP address:
-
-    ```
-    /*
-    {
-        "apiVersion": "[variables('publicIPApiVersion')]",
-        "type": "Microsoft.Network/publicIPAddresses",
-        "name": "[concat(parameters('lbIPName'),)'-', '0')]",
-        "location": "[parameters('computeLocation')]",
-        "properties": {
-            "dnsSettings": {
-                "domainNameLabel": "[parameters('dnsName')]"
-            },
-            "publicIPAllocationMethod": "Dynamic"        
-        },
-        "tags": {
-            "resourceType": "Service Fabric",
-            "clusterName": "[parameters('clusterName')]"
-        }
-    }, */
-    ```
-
-4. Remove the IP address `dependsOn` attribute of `Microsoft.Network/loadBalancers`, so you don't depend on creating a new IP address. Add the virtual network `dependsOn` attribute because the load balancer now depends on the subnet from the virtual network:
-
-    ```
-                "apiVersion": "[variables('lbApiVersion')]",
-                "type": "Microsoft.Network/loadBalancers",
-                "name": "[concat('LB','-', parameters('clusterName'),'-',parameters('vmNodeType0Name'))]",
-                "location": "[parameters('computeLocation')]",
-                "dependsOn": [
-                    /*"[concat('Microsoft.Network/publicIPAddresses/',concat(parameters('lbIPName'),'-','0'))]"*/
-                    "[concat('Microsoft.Network/virtualNetworks/',parameters('virtualNetworkName'))]"
-                ],
-    ```
-
-5. Change the load balancer's `frontendIPConfigurations` setting from using a `publicIPAddress`, to using a subnet and `privateIPAddress`. `privateIPAddress` uses a predefined static internal IP address. To use a dynamic IP address, remove the `privateIPAddress` element, and then change `privateIPAllocationMethod` to **Dynamic**.
-
-    ```
-                "frontendIPConfigurations": [
-                        {
-                            "name": "LoadBalancerIPConfig",
-                            "properties": {
-                                /*
-                                "publicIPAddress": {
-                                    "id": "[resourceId('Microsoft.Network/publicIPAddresses',concat(parameters('lbIPName'),'-','0'))]"
-                                } */
-                                "subnet" :{
-                                    "id": "[variables('subnet0Ref')]"
-                                },
-                                "privateIPAddress": "[parameters('internalLBAddress')]",
-                                "privateIPAllocationMethod": "Static"
-                            }
-                        }
-                    ],
-    ```
-
-6. In the `Microsoft.ServiceFabric/clusters` resource, change `managementEndpoint` to point to the internal load balancer address. If you use a secure cluster, make sure you change *http://* to *https://*. (Note that this step applies only to Service Fabric clusters. If you are using a virtual machine scale set, skip this step.)
-
-    ```
-                    "fabricSettings": [],
-                    /*"managementEndpoint": "[concat('http://',reference(concat(parameters('lbIPName'),'-','0')).dnsSettings.fqdn,':',parameters('nt0fabricHttpGatewayPort'))]",*/
-                    "managementEndpoint": "[concat('http://',reference(variables('lbID0')).frontEndIPConfigurations[0].properties.privateIPAddress,':',parameters('nt0fabricHttpGatewayPort'))]",
-    ```
-
-7. Deploy the template:
-
-    ```powershell
-    New-AzureRmResourceGroup -Name sfnetworkinginternallb -Location westus
-
-    New-AzureRmResourceGroupDeployment -Name deployment -ResourceGroupName sfnetworkinginternallb -TemplateFile C:\SFSamples\Final\template\_internalonlyLB.json
-    ```
-
-After deployment, your load balancer uses the private static 10.0.0.250 IP address. If you have another machine in that same virtual network, you can go to the internal [Service Fabric Explorer](service-fabric-visualizing-your-cluster.md) endpoint. Note that it connects to one of the nodes behind the load balancer.
-
-<a id="internalexternallb"></a>
-## Internal and external load balancer
-
-In this scenario, you start with the existing single-node type external load balancer, and add an internal load balancer for the same node type. A back-end port attached to a back-end address pool can be assigned only to a single load balancer. Choose which load balancer will have your application ports, and which load balancer will have your management endpoints (ports 19000 and 19080). If you put the management endpoints on the internal load balancer, keep in mind the Service Fabric resource provider restrictions discussed earlier in the article. In the example we use, the management endpoints remain on the external load balancer. You also add a port 80 application port, and place it on the internal load balancer.
-
-In a two-node-type cluster, one node type is on the external load balancer. The other node type is on the internal load balancer. To use a two-node-type cluster, in the portal-created two-node-type template (which comes with two load balancers), switch the second load balancer to an internal load balancer. For more information, see the [Internal-only load balancer](#internallb) section.
-
-1. Add the static internal load balancer IP address parameter. (For notes related to using a dynamic IP address, see earlier sections of this article.)
-
-    ```
-            "internalLBAddress": {
-                "type": "string",
-                "defaultValue": "10.0.0.250"
-            }
-    ```
-
-2. Add an application port 80 parameter.
-
-3. To add internal versions of the existing networking variables, copy and paste them, and add "-Int" to the name:
-
-    ```
-    /* Add internal load balancer networking variables */
-            "lbID0-Int": "[resourceId('Microsoft.Network/loadBalancers', concat('LB','-', parameters('clusterName'),'-',parameters('vmNodeType0Name'), '-Internal'))]",
-            "lbIPConfig0-Int": "[concat(variables('lbID0-Int'),'/frontendIPConfigurations/LoadBalancerIPConfig')]",
-            "lbPoolID0-Int": "[concat(variables('lbID0-Int'),'/backendAddressPools/LoadBalancerBEAddressPool')]",
-            "lbProbeID0-Int": "[concat(variables('lbID0-Int'),'/probes/FabricGatewayProbe')]",
-            "lbHttpProbeID0-Int": "[concat(variables('lbID0-Int'),'/probes/FabricHttpGatewayProbe')]",
-            "lbNatPoolID0-Int": "[concat(variables('lbID0-Int'),'/inboundNatPools/LoadBalancerBEAddressNatPool')]",
-            /* Internal load balancer networking variables end */
-    ```
-
-4. If you start with the portal-generated template that uses application port 80, the default portal template adds AppPort1 (port 80) on the external load balancer. In this case, remove AppPort1 from the external load balancer `loadBalancingRules` and probes, so you can add it to the internal load balancer:
-
-    ```
-    "loadBalancingRules": [
-        {
-            "name": "LBHttpRule",
-            "properties":{
-                "backendAddressPool": {
-                    "id": "[variables('lbPoolID0')]"
-                },
-                "backendPort": "[parameters('nt0fabricHttpGatewayPort')]",
-                "enableFloatingIP": "false",
-                "frontendIPConfiguration": {
-                    "id": "[variables('lbIPConfig0')]"            
-                },
-                "frontendPort": "[parameters('nt0fabricHttpGatewayPort')]",
-                "idleTimeoutInMinutes": "5",
-                "probe": {
-                    "id": "[variables('lbHttpProbeID0')]"
-                },
-                "protocol": "tcp"
-            }
-        } /* Remove AppPort1 from the external load balancer.
-        {
-            "name": "AppPortLBRule1",
-            "properties": {
-                "backendAddressPool": {
-                    "id": "[variables('lbPoolID0')]"
-                },
-                "backendPort": "[parameters('loadBalancedAppPort1')]",
-                "enableFloatingIP": "false",
-                "frontendIPConfiguration": {
-                    "id": "[variables('lbIPConfig0')]"            
-                },
-                "frontendPort": "[parameters('loadBalancedAppPort1')]",
-                "idleTimeoutInMinutes": "5",
-                "probe": {
-                    "id": "[concate(variables('lbID0'), '/probes/AppPortProbe1')]"
-                },
-                "protocol": "tcp"
-            }
-        }*/
-
-    ],
-    "probes": [
-        {
-            "name": "FabricGatewayProbe",
-            "properties": {
-                "intervalInSeconds": 5,
-                "numberOfProbes": 2,
-                "port": "[parameters('nt0fabricTcpGatewayPort')]",
-                "protocol": "tcp"
-            }
-        },
-        {
-            "name": "FabricHttpGatewayProbe",
-            "properties": {
-                "intervalInSeconds": 5,
-                "numberOfProbes": 2,
-                "port": "[parameters('nt0fabricHttpGatewayPort')]",
-                "protocol": "tcp"
-            }
-        } /* Remove AppPort1 from the external load balancer.
-        {
-            "name": "AppPortProbe1",
-            "properties": {
-                "intervalInSeconds": 5,
-                "numberOfProbes": 2,
-                "port": "[parameters('loadBalancedAppPort1')]",
-                "protocol": "tcp"
-            }
-        } */
-
-    ],
-    "inboundNatPools": [
-    ```
-
-5. Add a second `Microsoft.Network/loadBalancers` resource. It looks similar to the internal load balancer created in the [Internal-only load balancer](#internallb) section, but it uses the "-Int" load balancer variables, and implements only the application port 80. This also removes `inboundNatPools`, to keep RDP endpoints on the public load balancer. If you want RDP on the internal load balancer, move `inboundNatPools` from the external load balancer to this internal load balancer:
-
-    ```
-            /* Add a second load balancer, configured with a static privateIPAddress and the "-Int" load balancer variables. */
-            {
-                "apiVersion": "[variables('lbApiVersion')]",
-                "type": "Microsoft.Network/loadBalancers",
-                /* Add "-Internal" to the name. */
-                "name": "[concat('LB','-', parameters('clusterName'),'-',parameters('vmNodeType0Name'), '-Internal')]",
-                "location": "[parameters('computeLocation')]",
-                "dependsOn": [
-                    /* Remove public IP dependsOn, add vnet dependsOn
-                    "[concat('Microsoft.Network/publicIPAddresses/',concat(parameters('lbIPName'),'-','0'))]"
-                    */
-                    "[concat('Microsoft.Network/virtualNetworks/',parameters('virtualNetworkName'))]"
-                ],
-                "properties": {
-                    "frontendIPConfigurations": [
-                        {
-                            "name": "LoadBalancerIPConfig",
-                            "properties": {
-                                /* Switch from Public to Private IP address
-                                */
-                                "publicIPAddress": {
-                                    "id": "[resourceId('Microsoft.Network/publicIPAddresses',concat(parameters('lbIPName'),'-','0'))]"
-                                }
-                                */
-                                "subnet" :{
-                                    "id": "[variables('subnet0Ref')]"
-                                },
-                                "privateIPAddress": "[parameters('internalLBAddress')]",
-                                "privateIPAllocationMethod": "Static"
-                            }
-                        }
-                    ],
-                    "backendAddressPools": [
-                        {
-                            "name": "LoadBalancerBEAddressPool",
-                            "properties": {}
-                        }
-                    ],
-                    "loadBalancingRules": [
-                        /* Add the AppPort rule. Be sure to reference the "-Int" versions of backendAddressPool, frontendIPConfiguration, and the probe variables. */
-                        {
-                            "name": "AppPortLBRule1",
-                            "properties": {
-                                "backendAddressPool": {
-                                    "id": "[variables('lbPoolID0-Int')]"
-                                },
-                                "backendPort": "[parameters('loadBalancedAppPort1')]",
-                                "enableFloatingIP": "false",
-                                "frontendIPConfiguration": {
-                                    "id": "[variables('lbIPConfig0-Int')]"
-                                },
-                                "frontendPort": "[parameters('loadBalancedAppPort1')]",
-                                "idleTimeoutInMinutes": "5",
-                                "probe": {
-                                    "id": "[concat(variables('lbID0-Int'),'/probes/AppPortProbe1')]"
-                                },
-                                "protocol": "tcp"
-                            }
-                        }
-                    ],
-                    "probes": [
-                    /* Add the probe for the app port. */
-                    {
-                            "name": "AppPortProbe1",
-                            "properties": {
-                                "intervalInSeconds": 5,
-                                "numberOfProbes": 2,
-                                "port": "[parameters('loadBalancedAppPort1')]",
-                                "protocol": "tcp"
-                            }
-                        }
-                    ],
-                    "inboundNatPools": [
-                    ]
-                },
-                "tags": {
-                    "resourceType": "Service Fabric",
-                    "clusterName": "[parameters('clusterName')]"
-                }
-            },
-    ```
-
-6. In `networkProfile` for the `Microsoft.Compute/virtualMachineScaleSets` resource, add the internal back-end address pool:
-
-    ```
-    "loadBalancerBackendAddressPools": [
-                                                        {
-                                                            "id": "[variables('lbPoolID0')]"
-                                                        },
-                                                        {
-                                                            /* Add internal BE pool */
-                                                            "id": "[variables('lbPoolID0-Int')]"
-                                                        }
-    ],
-    ```
-
-7. Deploy the template:
-
-    ```powershell
-    New-AzureRmResourceGroup -Name sfnetworkinginternalexternallb -Location westus
-
-    New-AzureRmResourceGroupDeployment -Name deployment -ResourceGroupName sfnetworkinginternalexternallb -TemplateFile C:\SFSamples\Final\template\_internalexternalLB.json
-    ```
-
-After deployment, you can see two load balancers in the resource group. If you browse the load balancers, you can see the public IP address and management endpoints (ports 19000 and 19080) assigned to the public IP address. You also can see the static internal IP address and application endpoint (port 80) assigned to the internal load balancer. Both load balancers use the same virtual machine scale set back-end pool.
-
-## Next steps
-[Create a cluster](service-fabric-cluster-creation-via-arm.md)
->>>>>>> fe82e361
+[Create a cluster](service-fabric-cluster-creation-via-arm.md)