<properties
   pageTitle="Set up your development environment | Microsoft Azure"
   description="Install the runtime, SDK, and tools and create a local development cluster. After completing this setup, you will be ready to build applications."
   services="service-fabric"
   documentationCenter=".net"
   authors="seanmck"
<<<<<<< HEAD
   manager="coreysa"
=======
   manager="timlt"
>>>>>>> 4a44d759
   editor=""/>

<tags
   ms.service="service-fabric"
   ms.devlang="dotNet"
   ms.topic="hero-article"
   ms.tgt_pltfrm="NA"
   ms.workload="NA"
   ms.date="10/15/2015"
   ms.author="seanmck"/>

# Prepare your development environment
 In order to build and run [Service Fabric applications][1] on your development machine, you need to install the runtime, SDK, tools, and set up a local cluster.

 > [AZURE.NOTE] These instructions are intended for setting up new machines. If you have installed a previous version of Service Fabric, please follow the [instructions to update your development environment](service-fabric-update-your-development-environment.md).

## Prerequisites
### Supported Operating System versions
The following operating system versions are supported:

- Windows 8/8.1
- Windows Server 2012 R2
- Windows 10

### Visual Studio 2015

The tools for Service Fabric depend on Visual Studio 2015, which you can find [here][2].

> [AZURE.NOTE] If you aren't running one of the supported OS versions or would prefer not to install Visual Studio 2015 on your PC, you can set up an Azure virtual machine with Windows Server 2012 R2 and Visual Studio 2015 pre-installed using an image from the Azure virtual machine gallery.

## Install the runtime, SDK, and tools

Installation of the Service Fabric components is done by the Web Platform Installer. Follow these instructions to install:

1. [Download the SDK][3] using the Web Platform Installer.

2. Click **Install** to begin the install process.

3. Review and accept the EULA.

Installation will proceed automatically.

## Enable PowerShell script execution

Service Fabric uses Windows PowerShell scripts for creating a local development cluster and for deploying applications from Visual Studio. By default, Windows will block these scripts from running. To enable them, you must modify your PowerShell execution policy. Open PowerShell as an administrator and enter the following command:

```powershell
Set-ExecutionPolicy -ExecutionPolicy Unrestricted -Force -Scope CurrentUser
```

## Install and start a local cluster
A local cluster represents the multi-machine topology that you will eventually use in production on a single development machine. To set up the local cluster, follow these steps:


1. Close all other PowerShell windows and start a new one as an administrator.

2. Navigate to the cluster setup directory

    ```powershell
    cd "$env:ProgramW6432\Microsoft SDKs\Service Fabric\ClusterSetup"
    ```

3. Run

    ```powershell
    .\DevClusterSetup.ps1
    ```

In a few moments you should see output that shows node information and confirmation that the cluster was created successfully. In some cases, you may see warnings while the Service Fabric Host Service and Naming Services start up. These are normal and will be followed momentarily by some basic information about the cluster.

> [AZURE.NOTE] Your local cluster uses exactly the same runtime as what will run in Azure. It is not simulated or emulated in any way. The only difference is that all of your nodes run on a single machine, rather than being distributed across multiple machines as they will be in Azure.

## Validate your cluster setup

You can check that your cluster was created successfully using the Service Fabric Explorer tool that ships with the SDK.

1. Start the Service Fabric Explorer by running

    ```powershell
    . "$env:ProgramW6432\Microsoft SDKs\Service Fabric\Tools\ServiceFabricExplorer\ServiceFabricExplorer.exe"
    ```

2. Expand the Onebox/Local Cluster node in the top-left corner.

3. Ensure that the Application and Node views are green.

If any element is not green or you see an error, wait a few moments and click the refresh button. If you still have issues, check out the [setup troubleshooting steps](service-fabric-troubleshoot-local-cluster-setup.md).

## Next steps
Now that your development environment is set up, you can start building and running apps.

- [Learn about the programming models: Reliable Actors and Reliable Services](service-fabric-choose-framework.md)
- [Get started with the Reliable Services API](service-fabric-reliable-services-quick-start.md)
- [Get started with the Reliable Actors API](service-fabric-reliable-actors-get-started.md)
- [Check out the Service Fabric samples on GitHub](https://github.com/azure/servicefabric-samples)
- [Visualize your cluster using Service Fabric Explorer](service-fabric-visualizing-your-cluster.md)

[1]: http://azure.microsoft.com/en-us/campaigns/service-fabric/ "Service Fabric campaign page"
[2]: http://go.microsoft.com/fwlink/?LinkId=517106 "VS RC"
[3]:http://www.microsoft.com/web/handlers/webpi.ashx?command=getinstallerredirect&appid=MicrosoftAzure-ServiceFabric "WebPI link"<|MERGE_RESOLUTION|>--- conflicted
+++ resolved
@@ -4,11 +4,7 @@
    services="service-fabric"
    documentationCenter=".net"
    authors="seanmck"
-<<<<<<< HEAD
-   manager="coreysa"
-=======
    manager="timlt"
->>>>>>> 4a44d759
    editor=""/>
 
 <tags
