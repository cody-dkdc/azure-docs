--- conflicted
+++ resolved
@@ -1,110 +1,101 @@
----
-title: Set up a Windows development environment for Azure microservices | Microsoft Docs
-description: Install the runtime, SDK, and tools and create a local development cluster. After completing this setup, you will be ready to build applications on Windows.
-services: service-fabric
-documentationcenter: .net
-author: aljo-microsoft
-manager: chackdan
-editor: ''
-
-ms.assetid: b94e2d2e-435c-474a-ae34-4adecd0e6f8f
-ms.service: service-fabric
-ms.devlang: dotNet
-ms.topic: conceptual
-ms.tgt_pltfrm: NA
-ms.workload: NA
-<<<<<<< HEAD
-ms.date: 04/02/2019
-=======
-ms.date: 04/30/2019
->>>>>>> 6a383dfd
-ms.author: aljo
-
----
-# Prepare your development environment on Windows
-> [!div class="op_single_selector"]
-> * [Windows](service-fabric-get-started.md) 
-> * [Linux](service-fabric-get-started-linux.md)
-> * [OSX](service-fabric-get-started-mac.md)
-> 
-> 
-
-To build and run [Azure Service Fabric applications][1] on your Windows development machine, install the Service Fabric runtime, SDK, and tools. You also need to [enable execution of the Windows PowerShell scripts](#enable-powershell-script-execution) included in the SDK.
-
-## Prerequisites
-### Supported operating system versions
-The following operating system versions are supported for development:
-
-* Windows 7
-* Windows 8/Windows 8.1
-* Windows Server 2012 R2
-* Windows Server 2016
-* Windows 10
-
-> [!NOTE]
-> Windows 7 support:
-> - Windows 7 only includes Windows PowerShell 2.0 by default. Service Fabric PowerShell cmdlets requires PowerShell 3.0 or higher. You can [download Windows PowerShell 5.0][powershell5-download] from the Microsoft Download Center.
-> - Service Fabric Reverse Proxy is not available on Windows 7.
->
-
-## Install the SDK and tools
-Web Platform Installer (WebPI) is the recommended way to install the SDK and tools. If you receive runtime errors using WebPI, you can also find direct links to the installers in the release notes for a specific Service Fabric release. The release notes can be found in the various release announcements on the [Service Fabric team blog](https://blogs.msdn.microsoft.com/azureservicefabric/).
-
-> [!NOTE]
-> Local Service Fabric development cluster upgrades are not supported.
-
-### To use Visual Studio 2017
-The Service Fabric Tools are part of the Azure Development workload in Visual Studio 2017. Enable this workload as part of your Visual Studio installation.
-In addition, you need to install the Microsoft Azure Service Fabric SDK and runtime using Web Platform Installer.
-
-* [Install the Microsoft Azure Service Fabric SDK][core-sdk]
-
-### To use Visual Studio 2015 (requires Visual Studio 2015 Update 2 or later)
-For Visual Studio 2015, the Service Fabric tools are installed together with the SDK and runtime using the Web Platform Installer:
-
-* [Install the Microsoft Azure Service Fabric SDK and Tools][full-bundle-vs2015]
-
-### SDK installation only
-If you only need the SDK, you can install this package:
-* [Install the Microsoft Azure Service Fabric SDK][core-sdk]
-
-The current versions are:
-<<<<<<< HEAD
-* Service Fabric SDK and Tools 3.3.654
-* Service Fabric runtime 6.4.654
-=======
-* Service Fabric SDK and Tools 3.3.658
-* Service Fabric runtime 6.4.658
->>>>>>> 6a383dfd
-* Service Fabric Tools for Visual Studio 2015 2.4.11116.1
-* Visual Studio 2017 15.9 includes Service Fabric Tools for Visual Studio 2.4.11024.1 
-
-For a list of supported versions, see [Service Fabric versions](service-fabric-versions.md)
-
-> [!NOTE]
-> Single machine clusters (OneBox) are not supported for Application or Cluster upgrades; delete the OneBox cluster and recreate it if you need to perform a Cluster upgrade, or have any issues performing an Application upgrade. 
-
-## Enable PowerShell script execution
-Service Fabric uses Windows PowerShell scripts for creating a local development cluster and for deploying applications from Visual Studio. By default, Windows blocks these scripts from running. To enable them, you must modify your PowerShell execution policy. Open PowerShell as an administrator and enter the following command:
-
-```powershell
-Set-ExecutionPolicy -ExecutionPolicy Unrestricted -Force -Scope CurrentUser
-```
-## Install Docker (optional)
-[Service Fabric is a container orchestrator](service-fabric-containers-overview.md) for deploying microservices across a cluster of machines. To run Windows container applications on your local development cluster, you must first install Docker for Windows. Get [Docker CE for Windows (stable)](https://store.docker.com/editions/community/docker-ce-desktop-windows?tab=description). After installing and starting Docker, right-click on the tray icon and select **Switch to Windows containers**. This step is required to run Docker images based on Windows.
-
-## Next steps
-Now that you've finished setting up your development environment, start building and running apps.
-
-* [Learn how to create, deploy, and manage applications](service-fabric-tutorial-create-dotnet-app.md)
-* [Learn about the programming models: Reliable Services and Reliable Actors](service-fabric-choose-framework.md)
-* [Check out the Service Fabric code samples on GitHub](https://aka.ms/servicefabricsamples)
-* [Visualize your cluster by using Service Fabric Explorer](service-fabric-visualizing-your-cluster.md)
-* Learn about [Service Fabric support options](service-fabric-support.md)
-
-[1]: https://azure.microsoft.com/campaigns/service-fabric/ "Service Fabric campaign page"
-[2]: https://go.microsoft.com/fwlink/?LinkId=517106 "VS RC"
-[full-bundle-vs2015]:https://www.microsoft.com/web/handlers/webpi.ashx?command=getinstallerredirect&appid=MicrosoftAzure-ServiceFabric-VS2015 "VS 2015 WebPI link"
-[full-bundle-dev15]:https://www.microsoft.com/web/handlers/webpi.ashx?command=getinstallerredirect&appid=MicrosoftAzure-ServiceFabric-Dev15 "Dev15 WebPI link"
-[core-sdk]:https://www.microsoft.com/web/handlers/webpi.ashx?command=getinstallerredirect&appid=MicrosoftAzure-ServiceFabric-CoreSDK "Core SDK WebPI link"
-[powershell5-download]:https://www.microsoft.com/en-us/download/details.aspx?id=50395
+---
+title: Set up a Windows development environment for Azure microservices | Microsoft Docs
+description: Install the runtime, SDK, and tools and create a local development cluster. After completing this setup, you will be ready to build applications on Windows.
+services: service-fabric
+documentationcenter: .net
+author: aljo-microsoft
+manager: chackdan
+editor: ''
+
+ms.assetid: b94e2d2e-435c-474a-ae34-4adecd0e6f8f
+ms.service: service-fabric
+ms.devlang: dotNet
+ms.topic: conceptual
+ms.tgt_pltfrm: NA
+ms.workload: NA
+ms.date: 04/30/2019
+ms.author: aljo
+
+---
+# Prepare your development environment on Windows
+> [!div class="op_single_selector"]
+> * [Windows](service-fabric-get-started.md) 
+> * [Linux](service-fabric-get-started-linux.md)
+> * [OSX](service-fabric-get-started-mac.md)
+> 
+> 
+
+To build and run [Azure Service Fabric applications][1] on your Windows development machine, install the Service Fabric runtime, SDK, and tools. You also need to [enable execution of the Windows PowerShell scripts](#enable-powershell-script-execution) included in the SDK.
+
+## Prerequisites
+### Supported operating system versions
+The following operating system versions are supported for development:
+
+* Windows 7
+* Windows 8/Windows 8.1
+* Windows Server 2012 R2
+* Windows Server 2016
+* Windows 10
+
+> [!NOTE]
+> Windows 7 support:
+> - Windows 7 only includes Windows PowerShell 2.0 by default. Service Fabric PowerShell cmdlets requires PowerShell 3.0 or higher. You can [download Windows PowerShell 5.0][powershell5-download] from the Microsoft Download Center.
+> - Service Fabric Reverse Proxy is not available on Windows 7.
+>
+
+## Install the SDK and tools
+Web Platform Installer (WebPI) is the recommended way to install the SDK and tools. If you receive runtime errors using WebPI, you can also find direct links to the installers in the release notes for a specific Service Fabric release. The release notes can be found in the various release announcements on the [Service Fabric team blog](https://blogs.msdn.microsoft.com/azureservicefabric/).
+
+> [!NOTE]
+> Local Service Fabric development cluster upgrades are not supported.
+
+### To use Visual Studio 2017
+The Service Fabric Tools are part of the Azure Development workload in Visual Studio 2017. Enable this workload as part of your Visual Studio installation.
+In addition, you need to install the Microsoft Azure Service Fabric SDK and runtime using Web Platform Installer.
+
+* [Install the Microsoft Azure Service Fabric SDK][core-sdk]
+
+### To use Visual Studio 2015 (requires Visual Studio 2015 Update 2 or later)
+For Visual Studio 2015, the Service Fabric tools are installed together with the SDK and runtime using the Web Platform Installer:
+
+* [Install the Microsoft Azure Service Fabric SDK and Tools][full-bundle-vs2015]
+
+### SDK installation only
+If you only need the SDK, you can install this package:
+* [Install the Microsoft Azure Service Fabric SDK][core-sdk]
+
+The current versions are:
+* Service Fabric SDK and Tools 3.3.658
+* Service Fabric runtime 6.4.658
+* Service Fabric Tools for Visual Studio 2015 2.4.11116.1
+* Visual Studio 2017 15.9 includes Service Fabric Tools for Visual Studio 2.4.11024.1 
+
+For a list of supported versions, see [Service Fabric versions](service-fabric-versions.md)
+
+> [!NOTE]
+> Single machine clusters (OneBox) are not supported for Application or Cluster upgrades; delete the OneBox cluster and recreate it if you need to perform a Cluster upgrade, or have any issues performing an Application upgrade. 
+
+## Enable PowerShell script execution
+Service Fabric uses Windows PowerShell scripts for creating a local development cluster and for deploying applications from Visual Studio. By default, Windows blocks these scripts from running. To enable them, you must modify your PowerShell execution policy. Open PowerShell as an administrator and enter the following command:
+
+```powershell
+Set-ExecutionPolicy -ExecutionPolicy Unrestricted -Force -Scope CurrentUser
+```
+## Install Docker (optional)
+[Service Fabric is a container orchestrator](service-fabric-containers-overview.md) for deploying microservices across a cluster of machines. To run Windows container applications on your local development cluster, you must first install Docker for Windows. Get [Docker CE for Windows (stable)](https://store.docker.com/editions/community/docker-ce-desktop-windows?tab=description). After installing and starting Docker, right-click on the tray icon and select **Switch to Windows containers**. This step is required to run Docker images based on Windows.
+
+## Next steps
+Now that you've finished setting up your development environment, start building and running apps.
+
+* [Learn how to create, deploy, and manage applications](service-fabric-tutorial-create-dotnet-app.md)
+* [Learn about the programming models: Reliable Services and Reliable Actors](service-fabric-choose-framework.md)
+* [Check out the Service Fabric code samples on GitHub](https://aka.ms/servicefabricsamples)
+* [Visualize your cluster by using Service Fabric Explorer](service-fabric-visualizing-your-cluster.md)
+* Learn about [Service Fabric support options](service-fabric-support.md)
+
+[1]: https://azure.microsoft.com/campaigns/service-fabric/ "Service Fabric campaign page"
+[2]: https://go.microsoft.com/fwlink/?LinkId=517106 "VS RC"
+[full-bundle-vs2015]:https://www.microsoft.com/web/handlers/webpi.ashx?command=getinstallerredirect&appid=MicrosoftAzure-ServiceFabric-VS2015 "VS 2015 WebPI link"
+[full-bundle-dev15]:https://www.microsoft.com/web/handlers/webpi.ashx?command=getinstallerredirect&appid=MicrosoftAzure-ServiceFabric-Dev15 "Dev15 WebPI link"
+[core-sdk]:https://www.microsoft.com/web/handlers/webpi.ashx?command=getinstallerredirect&appid=MicrosoftAzure-ServiceFabric-CoreSDK "Core SDK WebPI link"
+[powershell5-download]:https://www.microsoft.com/en-us/download/details.aspx?id=50395