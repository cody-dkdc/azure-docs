--- conflicted
+++ resolved
@@ -1,110 +1,93 @@
----
-title: Set up a development environment for Azure microservices | Microsoft Docs
-description: Install the runtime, SDK, and tools and create a local development cluster. After completing this setup, you will be ready to build applications.
-services: service-fabric
-documentationcenter: .net
-author: rwike77
-manager: timlt
-editor: ''
-
-ms.assetid: b94e2d2e-435c-474a-ae34-4adecd0e6f8f
-ms.service: service-fabric
-ms.devlang: dotNet
-ms.topic: get-started-article
-ms.tgt_pltfrm: NA
-ms.workload: NA
-<<<<<<< HEAD
-ms.date: 06/20/2017
-=======
-ms.date: 08/10/2017
->>>>>>> 7e950a10
-ms.author: ryanwi, mikhegn
-
----
-# Prepare your development environment
-> [!div class="op_single_selector"]
-> * [Windows](service-fabric-get-started.md) 
-> * [Linux](service-fabric-get-started-linux.md)
-> * [OSX](service-fabric-get-started-mac.md)
-> 
-> 
-
- To build and run [Azure Service Fabric applications][1] on your development machine, install the runtime, SDK, and tools. You also need to enable execution of the Windows PowerShell scripts included in the SDK.
-
-## Prerequisites
-### Supported operating system versions
-The following operating system versions are supported for development:
-
-* Windows 7
-* Windows 8/Windows 8.1
-* Windows Server 2012 R2
-* Windows Server 2016
-* Windows 10
-
-> [!NOTE]
-> Windows 7 only includes Windows PowerShell 2.0 by default. Service Fabric PowerShell cmdlets requires PowerShell 3.0 or higher. You can [download Windows PowerShell 5.0][powershell5-download] from the Microsoft Download Center.
-> 
-> 
-
-## Install the SDK and tools
-### To use Visual Studio 2017
-Service Fabric Tools are part of the Azure Development and Management workload in Visual Studio 2017. Enable this workload as part of your Visual Studio installation.
-In addition, you need to install the Microsoft Azure Service Fabric SDK, using Web Platform Installer.
-
-* [Install the Microsoft Azure Service Fabric SDK][core-sdk]
-
-### To use Visual Studio 2015 (requires Visual Studio 2015 Update 2 or later)
-For Visual Studio 2015, Service Fabric tools are installed together with the SDK, using the Web Platform Installer:
-
-* [Install the Microsoft Azure Service Fabric SDK and Tools][full-bundle-vs2015]
-
-### SDK installation only
-If you only need the SDK, you can install this package:
-* [Install the Microsoft Azure Service Fabric SDK][core-sdk]
-
-The current versions are:
-<<<<<<< HEAD
-* Service Fabric SDK 2.6.220
-* Service Fabric runtime 5.6.220
-* Visual Studio 2015 tools 1.6.50508.2
-* Visual Studio 2017 Update 2
-
-The current preview versions are:
-* Service Fabric SDK 255.255.2718.255
-* Service Fabric runtime 255.255.5718.255
-* Visual Studio 2015 tools 1.6.50509.5
-* Visual Studio 2017 Update 3 Preview 1
-=======
-* Service Fabric SDK 2.7.198
-* Service Fabric runtime 5.7.198
-* Service Fabric Tools for Visual Studio 2015 1.7.50721
-* Visual Studio 2017 Update 2 includes Service Fabric Tools for Visual Studio 1.6.20170504
-* Visual Studio 2017 Update 3 Preview 7 (15.3.0 Preview 7.0) includes Service Fabric Tools for Visual Studio 1.7.20170721
->>>>>>> 7e950a10
-
-For a list of supported versions, see [Service Fabric support](service-fabric-support.md)
-
-## Enable PowerShell script execution
-Service Fabric uses Windows PowerShell scripts for creating a local development cluster and for deploying applications from Visual Studio. By default, Windows blocks these scripts from running. To enable them, you must modify your PowerShell execution policy. Open PowerShell as an administrator and enter the following command:
-
-```powershell
-Set-ExecutionPolicy -ExecutionPolicy Unrestricted -Force -Scope CurrentUser
-```
-
-## Next steps
-Now that you've finished setting up your development environment, start building and running apps.
-
-* [Create your first Service Fabric application in Visual Studio](service-fabric-create-your-first-application-in-visual-studio.md)
-* [Learn how to deploy and manage applications on your local cluster](service-fabric-get-started-with-a-local-cluster.md)
-* [Learn about the programming models: Reliable Services and Reliable Actors](service-fabric-choose-framework.md)
-* [Check out the Service Fabric code samples on GitHub](https://aka.ms/servicefabricsamples)
-* [Visualize your cluster by using Service Fabric Explorer](service-fabric-visualizing-your-cluster.md)
-* [Follow the Service Fabric learning path to get a broad introduction to the platform](https://azure.microsoft.com/documentation/learning-paths/service-fabric/)
-* Learn about [Service Fabric support options](service-fabric-support.md)
-
-[1]: http://azure.microsoft.com/en-us/campaigns/service-fabric/ "Service Fabric campaign page"
-[2]: http://go.microsoft.com/fwlink/?LinkId=517106 "VS RC"
-[full-bundle-vs2015]:http://www.microsoft.com/web/handlers/webpi.ashx?command=getinstallerredirect&appid=MicrosoftAzure-ServiceFabric-VS2015 "VS 2015 WebPI link"
-[full-bundle-dev15]:http://www.microsoft.com/web/handlers/webpi.ashx?command=getinstallerredirect&appid=MicrosoftAzure-ServiceFabric-Dev15 "Dev15 WebPI link"
-[core-sdk]:http://www.microsoft.com/web/handlers/webpi.ashx?command=getinstallerredirect&appid=MicrosoftAzure-ServiceFabric-CoreSDK "Core SDK WebPI link"
-[powershell5-download]:https://www.microsoft.com/en-us/download/details.aspx?id=50395
+---
+title: Set up a development environment for Azure microservices | Microsoft Docs
+description: Install the runtime, SDK, and tools and create a local development cluster. After completing this setup, you will be ready to build applications.
+services: service-fabric
+documentationcenter: .net
+author: rwike77
+manager: timlt
+editor: ''
+
+ms.assetid: b94e2d2e-435c-474a-ae34-4adecd0e6f8f
+ms.service: service-fabric
+ms.devlang: dotNet
+ms.topic: get-started-article
+ms.tgt_pltfrm: NA
+ms.workload: NA
+ms.date: 08/10/2017
+ms.author: ryanwi, mikhegn
+
+---
+# Prepare your development environment
+> [!div class="op_single_selector"]
+> * [Windows](service-fabric-get-started.md) 
+> * [Linux](service-fabric-get-started-linux.md)
+> * [OSX](service-fabric-get-started-mac.md)
+> 
+> 
+
+ To build and run [Azure Service Fabric applications][1] on your development machine, install the runtime, SDK, and tools. You also need to enable execution of the Windows PowerShell scripts included in the SDK.
+
+## Prerequisites
+### Supported operating system versions
+The following operating system versions are supported for development:
+
+* Windows 7
+* Windows 8/Windows 8.1
+* Windows Server 2012 R2
+* Windows Server 2016
+* Windows 10
+
+> [!NOTE]
+> Windows 7 only includes Windows PowerShell 2.0 by default. Service Fabric PowerShell cmdlets requires PowerShell 3.0 or higher. You can [download Windows PowerShell 5.0][powershell5-download] from the Microsoft Download Center.
+> 
+> 
+
+## Install the SDK and tools
+### To use Visual Studio 2017
+Service Fabric Tools are part of the Azure Development and Management workload in Visual Studio 2017. Enable this workload as part of your Visual Studio installation.
+In addition, you need to install the Microsoft Azure Service Fabric SDK, using Web Platform Installer.
+
+* [Install the Microsoft Azure Service Fabric SDK][core-sdk]
+
+### To use Visual Studio 2015 (requires Visual Studio 2015 Update 2 or later)
+For Visual Studio 2015, Service Fabric tools are installed together with the SDK, using the Web Platform Installer:
+
+* [Install the Microsoft Azure Service Fabric SDK and Tools][full-bundle-vs2015]
+
+### SDK installation only
+If you only need the SDK, you can install this package:
+* [Install the Microsoft Azure Service Fabric SDK][core-sdk]
+
+The current versions are:
+* Service Fabric SDK 2.7.198
+* Service Fabric runtime 5.7.198
+* Service Fabric Tools for Visual Studio 2015 1.7.50721
+* Visual Studio 2017 Update 2 includes Service Fabric Tools for Visual Studio 1.6.20170504
+* Visual Studio 2017 Update 3 Preview 7 (15.3.0 Preview 7.0) includes Service Fabric Tools for Visual Studio 1.7.20170721
+
+For a list of supported versions, see [Service Fabric support](service-fabric-support.md)
+
+## Enable PowerShell script execution
+Service Fabric uses Windows PowerShell scripts for creating a local development cluster and for deploying applications from Visual Studio. By default, Windows blocks these scripts from running. To enable them, you must modify your PowerShell execution policy. Open PowerShell as an administrator and enter the following command:
+
+```powershell
+Set-ExecutionPolicy -ExecutionPolicy Unrestricted -Force -Scope CurrentUser
+```
+
+## Next steps
+Now that you've finished setting up your development environment, start building and running apps.
+
+* [Create your first Service Fabric application in Visual Studio](service-fabric-create-your-first-application-in-visual-studio.md)
+* [Learn how to deploy and manage applications on your local cluster](service-fabric-get-started-with-a-local-cluster.md)
+* [Learn about the programming models: Reliable Services and Reliable Actors](service-fabric-choose-framework.md)
+* [Check out the Service Fabric code samples on GitHub](https://aka.ms/servicefabricsamples)
+* [Visualize your cluster by using Service Fabric Explorer](service-fabric-visualizing-your-cluster.md)
+* [Follow the Service Fabric learning path to get a broad introduction to the platform](https://azure.microsoft.com/documentation/learning-paths/service-fabric/)
+* Learn about [Service Fabric support options](service-fabric-support.md)
+
+[1]: http://azure.microsoft.com/en-us/campaigns/service-fabric/ "Service Fabric campaign page"
+[2]: http://go.microsoft.com/fwlink/?LinkId=517106 "VS RC"
+[full-bundle-vs2015]:http://www.microsoft.com/web/handlers/webpi.ashx?command=getinstallerredirect&appid=MicrosoftAzure-ServiceFabric-VS2015 "VS 2015 WebPI link"
+[full-bundle-dev15]:http://www.microsoft.com/web/handlers/webpi.ashx?command=getinstallerredirect&appid=MicrosoftAzure-ServiceFabric-Dev15 "Dev15 WebPI link"
+[core-sdk]:http://www.microsoft.com/web/handlers/webpi.ashx?command=getinstallerredirect&appid=MicrosoftAzure-ServiceFabric-CoreSDK "Core SDK WebPI link"
+[powershell5-download]:https://www.microsoft.com/en-us/download/details.aspx?id=50395