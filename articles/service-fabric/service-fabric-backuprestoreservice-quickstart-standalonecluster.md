--- conflicted
+++ resolved
@@ -52,7 +52,7 @@
 ## Prerequisites
 * Service Fabric cluster with Fabric version 6.2 and above. The cluster should be set up on Windows Server. Refer to this [article](service-fabric-cluster-creation-for-windows-server.md) for steps to download required package.
 * X.509 Certificate for encryption of secrets needed to connect to storage to store backups. Refer [article](service-fabric-windows-cluster-x509-security.md) to know how to acquire or to Create a self-signed X.509 certificate.
-<<<<<<< HEAD
+
 * Service Fabric Reliable Stateful application built using Service Fabric SDK version 3.0 or above. For applications targeting .Net Core 2.0, application should be built using Service Fabric SDK version 3.1 or above.
 * Install Microsoft.ServiceFabric.Powershell.Http Module [In Preview] for making configuration calls.
 
@@ -67,9 +67,6 @@
     Connect-SFCluster -ConnectionEndpoint 'https://mysfcluster.southcentralus.cloudapp.azure.com:19080'   -X509Credential -FindType FindByThumbprint -FindValue '1b7ebe2174649c45474a4819dafae956712c31d3' -StoreLocation 'CurrentUser' -StoreName 'My' -ServerCertThumbprint '1b7ebe2174649c45474a4819dafae956712c31d3'  
 
 ```
-=======
-* Service Fabric Reliable Stateful application built using Service Fabric SDK version 3.0 or above. For applications targeting .NET Core 2.0, application should be built using Service Fabric SDK version 3.1 or above.
->>>>>>> 668e2732
 
 ## Enabling backup and restore service
 First you need to enable the _backup and restore service_ in your cluster. Get the template for the cluster that you want to deploy. You can use the [sample templates](https://github.com/Azure-Samples/service-fabric-dotnet-standalone-cluster-configuration/tree/master/Samples). Enable the _backup and restore service_ with the following steps:
