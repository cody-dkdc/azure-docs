---
title: Periodic backup and restore in Azure Service Fabric | Microsoft Docs
description: Use Service Fabric's periodic backup and restore feature for enabling periodic data backup of your application data.
services: service-fabric
documentationcenter: .net
author: hrushib
manager: chackdan
editor: hrushib

ms.assetid: FAADBCAB-F0CF-4CBC-B663-4A6DCCB4DEE1
ms.service: service-fabric
ms.devlang: dotnet
ms.topic: conceptual
ms.tgt_pltfrm: na
ms.workload: na
ms.date: 2/01/2019
ms.author: hrushib

---
# Periodic backup and restore in Azure Service Fabric
> [!div class="op_single_selector"]
> * [Clusters on Azure](service-fabric-backuprestoreservice-quickstart-azurecluster.md) 
> * [Standalone Clusters](service-fabric-backuprestoreservice-quickstart-standalonecluster.md)
> 

Service Fabric is a distributed systems platform that makes it easy to develop and manage reliable, distributed, microservices based cloud applications. It allows running of both stateless and stateful micro services. Stateful services can maintain mutable, authoritative state beyond the request and response or a complete transaction. If a Stateful service goes down for a long time or loses information due to a disaster, it may need to be restored to some recent backup of its state in order to continue providing service after it comes back up.

Service Fabric replicates the state across multiple nodes to ensure that the service is highly available. Even if one node in the cluster fails, the service continues to be available. In certain cases, however, it is still desirable for the service data to be reliable against broader failures.
 
For example, a service may want to back up its data in order to protect from the following scenarios:
- Permanent loss of an entire Service Fabric cluster.
- Permanent loss of a majority of the replicas of a service partition
- Administrative errors whereby the state accidentally gets deleted or corrupted. For example, an administrator with sufficient privilege erroneously deletes the service.
- Bugs in the service that cause data corruption. For example, this may happen when a service code upgrade starts writing faulty data to a Reliable Collection. In such a case, both the code and the data may have to be reverted to an earlier state.
- Offline data processing. It might be convenient to have offline processing of data for business intelligence that happens separately from the service that generates the data.

Service Fabric provides an inbuilt API to do point in time [backup and restore](service-fabric-reliable-services-backup-restore.md). Application developers may use these APIs to back up the state of the service periodically. Additionally, if service administrators want to trigger a backup from outside of the service at a specific time, like before upgrading the application, developers need to expose backup (and restore) as an API from the service. Maintaining the backups is an additional cost above this. For example, you may want to take five incremental backups every half hour, followed by a full backup. After the full backup, you can delete the prior incremental backups. This approach requires additional code leading to additional cost during application development.

Backup of the application data on a periodic basis is a basic need for managing a distributed application and guarding against loss of data or prolonged loss of service availability. Service Fabric provides an optional backup and restore service, which allows you to configure periodic backup of stateful Reliable Services (including Actor Services) without having to write any additional code. It also facilitates restoring previously taken backups. 

Service Fabric provides a set of APIs to achieve the following functionality related to periodic backup and restore feature:

- Schedule periodic backup of Reliable Stateful services and Reliable Actors with support to upload backup to (external) storage locations. Supported storage locations
    - Azure Storage
    - File Share (on-premises)
- Enumerate backups
- Trigger an ad hoc backup of a partition
- Restore a partition using previous backup
- Temporarily suspend backups
- Retention management of backups (upcoming)

## Prerequisites
* Service Fabric cluster with Fabric version 6.2 and above. The cluster should be set up on Windows Server. Refer to this [article](service-fabric-cluster-creation-for-windows-server.md) for steps to download required package.
* X.509 Certificate for encryption of secrets needed to connect to storage to store backups. Refer [article](service-fabric-windows-cluster-x509-security.md) to know how to acquire or to Create a self-signed X.509 certificate.

* Service Fabric Reliable Stateful application built using Service Fabric SDK version 3.0 or above. For applications targeting .Net Core 2.0, application should be built using Service Fabric SDK version 3.1 or above.
* Install Microsoft.ServiceFabric.Powershell.Http Module [In Preview] for making configuration calls.

```powershell
    Install-Module -Name Microsoft.ServiceFabric.Powershell.Http -AllowPrerelease
```

* Make sure that Cluster is connected using the `Connect-SFCluster` command before making any configuration request using Microsoft.ServiceFabric.Powershell.Http Module.

```powershell

    Connect-SFCluster -ConnectionEndpoint 'https://mysfcluster.southcentralus.cloudapp.azure.com:19080'   -X509Credential -FindType FindByThumbprint -FindValue '1b7ebe2174649c45474a4819dafae956712c31d3' -StoreLocation 'CurrentUser' -StoreName 'My' -ServerCertThumbprint '1b7ebe2174649c45474a4819dafae956712c31d3'  

```

## Enabling backup and restore service
First you need to enable the _backup and restore service_ in your cluster. Get the template for the cluster that you want to deploy. You can use the [sample templates](https://github.com/Azure-Samples/service-fabric-dotnet-standalone-cluster-configuration/tree/master/Samples). Enable the _backup and restore service_ with the following steps:

1. Check that the `apiversion` is set to `10-2017` in the cluster configuration file, and if not, update it as shown in the following snippet:

    ```json
    {
        "apiVersion": "10-2017",
        "name": "SampleCluster",
        "clusterConfigurationVersion": "1.0.0",
        ...
    }
    ```

2. Now enable the _backup and restore service_ by adding the following `addonFeatures` section under `properties` section as shown in the following snippet: 

    ```json
        "properties": {
            ...
            "addonFeatures": ["BackupRestoreService"],
            "fabricSettings": [ ... ]
            ...
        }

    ```

3. Configure X.509 certificate for encryption of credentials. This is important to ensure that the credentials provided, if any, to connect to storage are encrypted before persisting. Configure encryption certificate by adding the following `BackupRestoreService` section under `fabricSettings` section as shown in the following snippet: 

    ```json
    "properties": {
        ...
        "addonFeatures": ["BackupRestoreService"],
        "fabricSettings": [{
            "name": "BackupRestoreService",
            "parameters":  [{
                "name": "SecretEncryptionCertThumbprint",
                "value": "[Thumbprint]"
            }]
        }
        ...
    }
    ```

4. Once you have updated your cluster configuration file with the preceding changes, apply them and let the deployment/upgrade complete. Once complete, the _backup and restore service_ starts running in your cluster. The Uri of this service is `fabric:/System/BackupRestoreService` and the service can be located under system service section in the Service Fabric explorer. 

## Enabling periodic backup for Reliable Stateful service and Reliable Actors
Let's walk through steps to enable periodic backup for Reliable Stateful service and Reliable Actors. These steps assume
- That the cluster is set up with _backup and restore service_.
- A Reliable Stateful service is deployed on the cluster. For the purpose of this quickstart guide, application Uri is `fabric:/SampleApp` and the Uri for Reliable Stateful service belonging to this application is `fabric:/SampleApp/MyStatefulService`. This service is deployed with single partition, and the partition ID is `23aebc1e-e9ea-4e16-9d5c-e91a614fefa7`.  

### Create backup policy

First step is to create backup policy describing backup schedule, target storage for backup data, policy name, maximum incremental backups to be allowed before triggering full backup and retention policy for backup storage. 

For backup storage, create file share and give ReadWrite access to this file share for all Service Fabric Node machines. This example assumes the share with name `BackupStore` is present on `StorageServer`.


#### Powershell using Microsoft.ServiceFabric.Powershell.Http Module

```powershell

New-SFBackupPolicy -Name 'BackupPolicy1' -AutoRestoreOnDataLoss $true -MaxIncrementalBackups 20 -FrequencyBased -Interval 00:15:00 -FileShare -Path '\\StorageServer\BackupStore' -Basic -RetentionDuration '10.00:00:00'

```
#### Rest Call using Powershell

Execute following PowerShell script for invoking required REST API to create new policy.

```powershell
$ScheduleInfo = @{
    Interval = 'PT15M'
    ScheduleKind = 'FrequencyBased'
}   

$StorageInfo = @{
    Path = '\\StorageServer\BackupStore'
    StorageKind = 'FileShare'
}

$RetentionPolicy = @{ 
    RetentionPolicyType = 'Basic'
    RetentionDuration =  'P10D'
}

$BackupPolicy = @{
    Name = 'BackupPolicy1'
    MaxIncrementalBackups = 20
    Schedule = $ScheduleInfo
    Storage = $StorageInfo
    RetentionPolicy = $RetentionPolicy
}

$body = (ConvertTo-Json $BackupPolicy)
$url = "http://localhost:19080/BackupRestore/BackupPolicies/$/Create?api-version=6.4"

Invoke-WebRequest -Uri $url -Method Post -Body $body -ContentType 'application/json'
```

### Enable periodic backup
After defining policy to fulfill data protection requirements of the application, the backup policy should be associated with the application. Depending on requirement, the backup policy can be associated with an application, service, or a partition.


#### Powershell using Microsoft.ServiceFabric.Powershell.Http Module

```powershell
Enable-SFApplicationBackup -ApplicationId 'SampleApp' -BackupPolicyName 'BackupPolicy1'
```

#### Rest Call using Powershell
Execute following PowerShell script for invoking required REST API to associate backup policy with name `BackupPolicy1` created in above step with application `SampleApp`.

```powershell
$BackupPolicyReference = @{
    BackupPolicyName = 'BackupPolicy1'
}

$body = (ConvertTo-Json $BackupPolicyReference)
$url = "http://localhost:19080/Applications/SampleApp/$/EnableBackup?api-version=6.4"

Invoke-WebRequest -Uri $url -Method Post -Body $body -ContentType 'application/json'
``` 

### Verify that periodic backups are working

After enabling backup for the application, all partitions belonging to Reliable Stateful services and Reliable Actors under the application will start getting backed-up periodically as per the associated backup policy.

![Partition BackedUp Health Event][0]

### List Backups

Backups associated with all partitions belonging to Reliable Stateful services and Reliable Actors of the application can be enumerated using _GetBackups_ API. Depending on requirement, the backups can be enumerated for application, service, or a partition.

#### Powershell using Microsoft.ServiceFabric.Powershell.Http Module

```powershell
    Get-SFApplicationBackupList -ApplicationId WordCount     
```

#### Rest Call using Powershell

Execute following PowerShell script to invoke the HTTP API to enumerate the backups created for all partitions inside the `SampleApp` application.

```powershell
$url = "http://localhost:19080/Applications/SampleApp/$/GetBackups?api-version=6.4"

$response = Invoke-WebRequest -Uri $url -Method Get

$BackupPoints = (ConvertFrom-Json $response.Content)
$BackupPoints.Items
```

Sample output for the above run:

```
BackupId                : d7e4038e-2c46-47c6-9549-10698766e714
BackupChainId           : d7e4038e-2c46-47c6-9549-10698766e714
ApplicationName         : fabric:/SampleApp
ServiceName             : fabric:/SampleApp/MyStatefulService
PartitionInformation    : @{LowKey=-9223372036854775808; HighKey=9223372036854775807; ServicePartitionKind=Int64Range; Id=23aebc1e-e9ea-4e16-9d5c-e91a614fefa7}
BackupLocation          : SampleApp\MyStatefulService\23aebc1e-e9ea-4e16-9d5c-e91a614fefa7\2018-04-01 19.39.40.zip
BackupType              : Full
EpochOfLastBackupRecord : @{DataLossNumber=131670844862460432; ConfigurationNumber=8589934592}
LsnOfLastBackupRecord   : 2058
CreationTimeUtc         : 2018-04-01T19:39:40Z
FailureError            : 

BackupId                : 8c21398a-2141-4133-b4d7-e1a35f0d7aac
BackupChainId           : d7e4038e-2c46-47c6-9549-10698766e714
ApplicationName         : fabric:/SampleApp
ServiceName             : fabric:/SampleApp/MyStatefulService
PartitionInformation    : @{LowKey=-9223372036854775808; HighKey=9223372036854775807; ServicePartitionKind=Int64Range; Id=23aebc1e-e9ea-4e16-9d5c-e91a614fefa7}
BackupLocation          : SampleApp\MyStatefulService\23aebc1e-e9ea-4e16-9d5c-e91a614fefa7\2018-04-01 19.54.38.zip
BackupType              : Incremental
EpochOfLastBackupRecord : @{DataLossNumber=131670844862460432; ConfigurationNumber=8589934592}
LsnOfLastBackupRecord   : 2237
CreationTimeUtc         : 2018-04-01T19:54:38Z
FailureError            : 

BackupId                : fc75bd4c-798c-4c9a-beee-e725321f73b2
BackupChainId           : d7e4038e-2c46-47c6-9549-10698766e714
ApplicationName         : fabric:/SampleApp
ServiceName             : fabric:/SampleApp/MyStatefulService
PartitionInformation    : @{LowKey=-9223372036854775808; HighKey=9223372036854775807; ServicePartitionKind=Int64Range; Id=23aebc1e-e9ea-4e16-9d5c-e91a614fefa7}
BackupLocation          : SampleApp\MyStatefulService\23aebc1e-e9ea-4e16-9d5c-e91a614fefa7\2018-04-01 20.09.44.zip
BackupType              : Incremental
EpochOfLastBackupRecord : @{DataLossNumber=131670844862460432; ConfigurationNumber=8589934592}
LsnOfLastBackupRecord   : 2437
CreationTimeUtc         : 2018-04-01T20:09:44Z
FailureError            : 
```

## Limitation/ caveats
<<<<<<< HEAD
=======
- Service Fabric PowerShell cmdlets are in preview mode.
>>>>>>> 98647558
- No support for Service Fabric clusters on Linux.

## Next steps
- [Understanding periodic backup configuration](./service-fabric-backuprestoreservice-configure-periodic-backup.md)
- [Backup restore REST API reference](https://docs.microsoft.com/rest/api/servicefabric/sfclient-index-backuprestore)

[0]: ./media/service-fabric-backuprestoreservice/PartitionBackedUpHealthEvent.png
<|MERGE_RESOLUTION|>--- conflicted
+++ resolved
@@ -13,7 +13,7 @@
 ms.topic: conceptual
 ms.tgt_pltfrm: na
 ms.workload: na
-ms.date: 2/01/2019
+ms.date: 5/24/2019
 ms.author: hrushib
 
 ---
@@ -260,10 +260,7 @@
 ```
 
 ## Limitation/ caveats
-<<<<<<< HEAD
-=======
 - Service Fabric PowerShell cmdlets are in preview mode.
->>>>>>> 98647558
 - No support for Service Fabric clusters on Linux.
 
 ## Next steps
