---
<<<<<<< HEAD
title: Quickstart - Periodic backup and restore in Azure Service Fabric  | Microsoft Docs
=======
title: Periodic backup and restore in Azure Service Fabric (Preview) | Microsoft Docs
>>>>>>> 09c66d56
description: Use Service Fabric's periodic backup and restore feature for enabling periodic data backup of your application data.
services: service-fabric
documentationcenter: .net
author: hrushib
manager: timlt
editor: hrushib

ms.assetid: FAADBCAB-F0CF-4CBC-B663-4A6DCCB4DEE1
ms.service: service-fabric
ms.devlang: dotnet
ms.topic: conceptual
ms.tgt_pltfrm: na
ms.workload: na
ms.date: 10/29/2018
ms.author: hrushib

---
<<<<<<< HEAD
# Quickstart: Periodic backup and restore in Azure Service Fabric 
=======
# Periodic backup and restore in Azure Service Fabric (Preview)
>>>>>>> 09c66d56
> [!div class="op_single_selector"]
> * [Clusters on Azure](service-fabric-backuprestoreservice-quickstart-azurecluster.md) 
> * [Standalone Clusters](service-fabric-backuprestoreservice-quickstart-standalonecluster.md)
> 

Service Fabric is a distributed systems platform that makes it easy to develop and manage reliable, distributed, microservices based cloud applications. It allows running of both stateless and stateful micro services. Stateful services can maintain mutable, authoritative state beyond the request and response or a complete transaction. If a Stateful service goes down for a long time or loses information due to a disaster, it may need to be restored to some recent backup of its state in order to continue providing service after it comes back up.

Service Fabric replicates the state across multiple nodes to ensure that the service is highly available. Even if one node in the cluster fails, the service continues to be available. In certain cases, however, it is still desirable for the service data to be reliable against broader failures.
 
For example, a service may want to back up its data in order to protect from the following scenarios:
- Permanent loss of an entire Service Fabric cluster.
- Permanent loss of a majority of the replicas of a service partition
- Administrative errors whereby the state accidentally gets deleted or corrupted. For example, an administrator with sufficient privilege erroneously deletes the service.
- Bugs in the service that cause data corruption. For example, this may happen when a service code upgrade starts writing faulty data to a Reliable Collection. In such a case, both the code and the data may have to be reverted to an earlier state.
- Offline data processing. It might be convenient to have offline processing of data for business intelligence that happens separately from the service that generates the data.

Service Fabric provides an inbuilt API to do point in time [backup and restore](service-fabric-reliable-services-backup-restore.md). Application developers may use these APIs to back up the state of the service periodically. Additionally, if service administrators want to trigger a backup from outside of the service at a specific time, like before upgrading the application, developers need to expose backup (and restore) as an API from the service. Maintaining the backups is an additional cost above this. For example, you may want to take five incremental backups every half hour, followed by a full backup. After the full backup, you can delete the prior incremental backups. This approach requires additional code leading to additional cost during application development.

Backup of the application data on a periodic basis is a basic need for managing a distributed application and guarding against loss of data or prolonged loss of service availability. Service Fabric provides an optional backup and restore service, which allows you to configure periodic backup of stateful Reliable Services (including Actor Services) without having to write any additional code. It also facilitates restoring previously taken backups. 

Service Fabric provides a set of APIs to achieve the following functionality related to periodic backup and restore feature:

- Schedule periodic backup of Reliable Stateful services and Reliable Actors with support to upload backup to (external) storage locations. Supported storage locations
    - Azure Storage
    - File Share (on-premises)
- Enumerate backups
- Trigger an ad-hoc backup of a partition
- Restore a partition using previous backup
- Temporarily suspend backups
- Retention management of backups (upcoming)

## Prerequisites
* Service Fabric cluster with Fabric version 6.2 and above. The cluster should be set up on Windows Server. Refer to this [article](service-fabric-cluster-creation-for-windows-server.md) for steps to download required package.
* X.509 Certificate for encryption of secrets needed to connect to storage to store backups. Refer [article](service-fabric-windows-cluster-x509-security.md) to know how to acquire or to Create a self-signed X.509 certificate.
* Service Fabric Reliable Stateful application built using Service Fabric SDK version 3.0 or above. For applications targeting .Net Core 2.0, application should be built using Service Fabric SDK version 3.1 or above.

## Enabling backup and restore service
First you need to enable the _backup and restore service_ in your cluster. Get the template for the cluster that you want to deploy. You can use the [sample templates](https://github.com/Azure-Samples/service-fabric-dotnet-standalone-cluster-configuration/tree/master/Samples). Enable the _backup and restore service_ with the following steps:

1. Check that the `apiversion` is set to `10-2017` in the cluster configuration file, and if not, update it as shown in the following snippet:

    ```json
    {
        "apiVersion": "10-2017",
        "name": "SampleCluster",
        "clusterConfigurationVersion": "1.0.0",
        ...
    }
    ```

2. Now enable the _backup and restore service_ by adding the following `addonFeatures` section under `properties` section as shown in the following snippet: 

    ```json
        "properties": {
            ...
            "addonFeatures": ["BackupRestoreService"],
            "fabricSettings": [ ... ]
            ...
        }

    ```

3. Configure X.509 certificate for encryption of credentials. This is important to ensure that the credentials provided, if any, to connect to storage are encrypted before persisting. Configure encryption certificate by adding the following `BackupRestoreService` section under `fabricSettings` section as shown in the following snippet: 

    ```json
    "properties": {
        ...
        "addonFeatures": ["BackupRestoreService"],
        "fabricSettings": [{
            "name": "BackupRestoreService",
            "parameters":  [{
                "name": "SecretEncryptionCertThumbprint",
                "value": "[Thumbprint]"
            }]
        }
        ...
    }
    ```

4. Once you have updated your cluster configuration file with the preceding changes, apply them and let the deployment/upgrade complete. Once complete, the _backup and restore service_ starts running in your cluster. The Uri of this service is `fabric:/System/BackupRestoreService` and the service can be located under system service section in the Service Fabric explorer. 

## Enabling periodic backup for Reliable Stateful service and Reliable Actors
Let's walk through steps to enable periodic backup for Reliable Stateful service and Reliable Actors. These steps assume
- That the cluster is set up with _backup and restore service_.
- A Reliable Stateful service is deployed on the cluster. For the purpose of this quickstart guide, application Uri is `fabric:/SampleApp` and the Uri for Reliable Stateful service belonging to this application is `fabric:/SampleApp/MyStatefulService`. This service is deployed with single partition, and the partition ID is `23aebc1e-e9ea-4e16-9d5c-e91a614fefa7`.  

### Create backup policy

First step is to create backup policy describing backup schedule, target storage for backup data, policy name, and maximum incremental backups to be allowed before triggering full backup. 

For backup storage, create file share and give ReadWrite access to this file share for all Service Fabric Node machines. This example assumes the share with name `BackupStore` is present on `StorageServer`.

Execute following PowerShell script for invoking required REST API to create new policy.

```powershell
$ScheduleInfo = @{
    Interval = 'PT15M'
    ScheduleKind = 'FrequencyBased'
}   

$StorageInfo = @{
    Path = '\\StorageServer\BackupStore'
    StorageKind = 'FileShare'
}

$BackupPolicy = @{
    Name = 'BackupPolicy1'
    MaxIncrementalBackups = 20
    Schedule = $ScheduleInfo
    Storage = $StorageInfo
}

$body = (ConvertTo-Json $BackupPolicy)
$url = "http://localhost:19080/BackupRestore/BackupPolicies/$/Create?api-version=6.4"

Invoke-WebRequest -Uri $url -Method Post -Body $body -ContentType 'application/json'
```

### Enable periodic backup
After defining policy to fulfill data protection requirements of the application, the backup policy should be associated with the application. Depending on requirement, the backup policy can be associated with an application, service, or a partition.

Execute following PowerShell script for invoking required REST API to associate backup policy with name `BackupPolicy1` created in above step with application `SampleApp`.

```powershell
$BackupPolicyReference = @{
    BackupPolicyName = 'BackupPolicy1'
}

$body = (ConvertTo-Json $BackupPolicyReference)
$url = "http://localhost:19080/Applications/SampleApp/$/EnableBackup?api-version=6.4"

Invoke-WebRequest -Uri $url -Method Post -Body $body -ContentType 'application/json'
``` 

### Verify that periodic backups are working

After enabling backup for the application, all partitions belonging to Reliable Stateful services and Reliable Actors under the application will start getting backed-up periodically as per the associated backup policy. 

![Partition BackedUp Health Event][0]

### List Backups

Backups associated with all partitions belonging to Reliable Stateful services and Reliable Actors of the application can be enumerated using _GetBackups_ API. Depending on requirement, the backups can be enumerated for application, service, or a partition.

Execute following PowerShell script to invoke the HTTP API to enumerate the backups created for all partitions inside the `SampleApp` application.

```powershell
$url = "http://localhost:19080/Applications/SampleApp/$/GetBackups?api-version=6.4"

$response = Invoke-WebRequest -Uri $url -Method Get

$BackupPoints = (ConvertFrom-Json $response.Content)
$BackupPoints.Items
```
Sample output for the above run:

```
BackupId                : d7e4038e-2c46-47c6-9549-10698766e714
BackupChainId           : d7e4038e-2c46-47c6-9549-10698766e714
ApplicationName         : fabric:/SampleApp
ServiceName             : fabric:/SampleApp/MyStatefulService
PartitionInformation    : @{LowKey=-9223372036854775808; HighKey=9223372036854775807; ServicePartitionKind=Int64Range; Id=23aebc1e-e9ea-4e16-9d5c-e91a614fefa7}
BackupLocation          : SampleApp\MyStatefulService\23aebc1e-e9ea-4e16-9d5c-e91a614fefa7\2018-04-01 19.39.40.zip
BackupType              : Full
EpochOfLastBackupRecord : @{DataLossNumber=131670844862460432; ConfigurationNumber=8589934592}
LsnOfLastBackupRecord   : 2058
CreationTimeUtc         : 2018-04-01T19:39:40Z
FailureError            : 

BackupId                : 8c21398a-2141-4133-b4d7-e1a35f0d7aac
BackupChainId           : d7e4038e-2c46-47c6-9549-10698766e714
ApplicationName         : fabric:/SampleApp
ServiceName             : fabric:/SampleApp/MyStatefulService
PartitionInformation    : @{LowKey=-9223372036854775808; HighKey=9223372036854775807; ServicePartitionKind=Int64Range; Id=23aebc1e-e9ea-4e16-9d5c-e91a614fefa7}
BackupLocation          : SampleApp\MyStatefulService\23aebc1e-e9ea-4e16-9d5c-e91a614fefa7\2018-04-01 19.54.38.zip
BackupType              : Incremental
EpochOfLastBackupRecord : @{DataLossNumber=131670844862460432; ConfigurationNumber=8589934592}
LsnOfLastBackupRecord   : 2237
CreationTimeUtc         : 2018-04-01T19:54:38Z
FailureError            : 

BackupId                : fc75bd4c-798c-4c9a-beee-e725321f73b2
BackupChainId           : d7e4038e-2c46-47c6-9549-10698766e714
ApplicationName         : fabric:/SampleApp
ServiceName             : fabric:/SampleApp/MyStatefulService
PartitionInformation    : @{LowKey=-9223372036854775808; HighKey=9223372036854775807; ServicePartitionKind=Int64Range; Id=23aebc1e-e9ea-4e16-9d5c-e91a614fefa7}
BackupLocation          : SampleApp\MyStatefulService\23aebc1e-e9ea-4e16-9d5c-e91a614fefa7\2018-04-01 20.09.44.zip
BackupType              : Incremental
EpochOfLastBackupRecord : @{DataLossNumber=131670844862460432; ConfigurationNumber=8589934592}
LsnOfLastBackupRecord   : 2437
CreationTimeUtc         : 2018-04-01T20:09:44Z
FailureError            : 
```

## Limitation/ caveats
- No Service Fabric built in PowerShell cmdlets.
- No support for Service Fabric CLI.
- No support for Service Fabric clusters on Linux.

## Next steps
- [Understanding periodic backup configuration](./service-fabric-backuprestoreservice-configure-periodic-backup.md)
- [Backup restore REST API reference](https://docs.microsoft.com/rest/api/servicefabric/sfclient-index-backuprestore)

[0]: ./media/service-fabric-backuprestoreservice/PartitionBackedUpHealthEvent.png
<|MERGE_RESOLUTION|>--- conflicted
+++ resolved
@@ -1,9 +1,5 @@
 ---
-<<<<<<< HEAD
-title: Quickstart - Periodic backup and restore in Azure Service Fabric  | Microsoft Docs
-=======
-title: Periodic backup and restore in Azure Service Fabric (Preview) | Microsoft Docs
->>>>>>> 09c66d56
+title: Periodic backup and restore in Azure Service Fabric | Microsoft Docs
 description: Use Service Fabric's periodic backup and restore feature for enabling periodic data backup of your application data.
 services: service-fabric
 documentationcenter: .net
@@ -21,11 +17,7 @@
 ms.author: hrushib
 
 ---
-<<<<<<< HEAD
-# Quickstart: Periodic backup and restore in Azure Service Fabric 
-=======
-# Periodic backup and restore in Azure Service Fabric (Preview)
->>>>>>> 09c66d56
+# Periodic backup and restore in Azure Service Fabric
 > [!div class="op_single_selector"]
 > * [Clusters on Azure](service-fabric-backuprestoreservice-quickstart-azurecluster.md) 
 > * [Standalone Clusters](service-fabric-backuprestoreservice-quickstart-standalonecluster.md)
