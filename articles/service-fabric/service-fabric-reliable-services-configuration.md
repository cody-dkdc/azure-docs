--- conflicted
+++ resolved
@@ -1,175 +1,167 @@
-<properties
-   pageTitle="Overview of the Azure Service Fabric Reliable Services configuration | Microsoft Azure"
-   description="Learn about configuring stateful Reliable Services in Azure Service Fabric."
-   services="Service-Fabric"
-   documentationCenter=".net"
-   authors="sumukhs"
-   manager="timlt"
-   editor="vturecek"/>
-
-<tags
-   ms.service="Service-Fabric"
-   ms.devlang="dotnet"
-   ms.topic="article"
-   ms.tgt_pltfrm="NA"
-   ms.workload="NA"
-<<<<<<< HEAD
-   ms.date="03/25/2016"
-=======
-   ms.date="03/30/2016"
->>>>>>> ba27ccde
-   ms.author="sumukhs"/>
-
-# Configure Stateful reliable services
-
-There are two sets of configuration settings for reliable services. One set is global for all reliable services in the cluster while the other set is specific to a particular reliable service.
-
-## Global Configuration
-
-The global reliable service configuration is specified in the cluster manifest for the cluster under the KtlLogger section. It allows configuration of the shared log location and size plus the global memory limits used by the logger. The cluster manifest is a single XML file that holds settings and configurations that apply to all nodes and services in the cluster. The file is typically called ClusterManifest.xml. You can see the cluster manifest for your cluster using the Get-ServiceFabricClusterManifest powershell command.
-
-### Configuration names
-
-|Name|Unit|Default value|Remarks|
-|----|----|-------------|-------|
-|WriteBufferMemoryPoolMinimumInKB|Kilobytes|8388608|Minimum number of KB to allocate in kernel mode for the logger write buffer memory pool. This memory pool is used for caching state information before writing to disk.|
-|WriteBufferMemoryPoolMaximumInKB|Kilobytes|No Limit|Maximum size to which the logger write buffer memory pool can grow.|
-|SharedLogId|GUID|""|Specifies a unique GUID to use for identifying the default shared log file used by all reliable services on all nodes in the cluster that do not specify the SharedLogId in their service specific configuration. If SharedLogId is specified, then SharedLogPath must also be specified.|
-|SharedLogPath|Fully qualified path name|""|Specifies the fully qualified path where the shared log file used by all reliable services on all nodes in the cluster that do not specify the SharedLogPath in their service specific configuration. However, if SharedLogPath is specified, then SharedLogId must also be specified.|
-|SharedLogSizeInMB|Megabytes|8192|Specifies the number of MB of disk space to statically allocate for the shared log. The value must be 2048 or larger.|
-
-### Sample cluster manifest section
-```xml
-   <Section Name="KtlLogger">
-     <Parameter Name="WriteBufferMemoryPoolMinimumInKB" Value="8192" />
-     <Parameter Name="WriteBufferMemoryPoolMaximumInKB" Value="8192" />
-     <Parameter Name="SharedLogId" Value="{7668BB54-FE9C-48ed-81AC-FF89E60ED2EF}"/>
-     <Parameter Name="SharedLogPath" Value="f:\SharedLog.Log"/>
-     <Parameter Name="SharedLogSizeInMB" Value="16383"/>
-   </Section>
-```
-
-### Remarks
-The logger has a global pool of memory allocated from non paged kernel memory that is available to all reliable services on a node for caching state data before being written to the dedicated log associated with the reliable service replica. The pool size is controlled by the WriteBufferMemoryPoolMinimumInKB and WriteBufferMemoryPoolMaximumInKB settings. WriteBufferMemoryPoolMinimumInKB specifies both the initial size of this memory pool and the lowest size to which the memory pool may shrink. WriteBufferMemoryPoolMaximumInKB is the highest size to which the memory pool may grow. Each reliable service replica that is opened may increase the size of the memory pool by a system determined amount up to WriteBufferMemoryPoolMaximumInKB. If there is more demand for memory from the memory pool than is available, requests for memory will be delayed until memory is available. Therefore if the write buffer memory pool is too small for a particular configuration then performance may suffer.
-
-The SharedLogId and SharedLogPath settings are always used together to define the GUID and location for the default shared log for all nodes in the cluster. The default shared log is used for all reliable services that do not specify the settings in the settings.xml for the specific service. For best performance, shared log files should be placed on disks that are used solely for the shared log file to reduce contention.
-
-SharedLogSizeInMB specifies the amount of disk space to preallocate for the default shared log on all nodes.  SharedLogId and SharedLogPath do not need to be specified in order for SharedLogSizeInMB to be specified.
-
-
-## Service Specific Configuration
-You can modify stateful Reliable Services' default configurations by using the configuration package (Config) or the service implementation (code).
-
-+ **Config** - Configuration via the config package is accomplished by changing the Settings.xml file that is generated in the Microsoft Visual Studio package root under the Config folder for each service in the application.
-+ **Code**   - Configuration via code is accomplished by creating a ReliableStateManager using a  ReliableStateManagerConfiguration object with the appropriate options set.
-
-By default, the Azure Service Fabric runtime looks for predefined section names in the Settings.xml file and consumes the configuration values while creating the underlying runtime components.
-
->[AZURE.NOTE] Do **not** delete the section names of the following configurations in the Settings.xml file that is generated in the Visual Studio solution unless you plan to configure your service via code.
-Renaming the config package or section names will require a code change when configuring the ReliableStateManager.
-
-
-### Replicator security configuration
-Replicator security configurations are used to secure the communication channel that is used during replication. This means that services will not be able to see each other's replication traffic, ensuring that the data that is made highly available is also secure. By default, an empty security configuration section prevents replication security.
-
-### Default section name
-ReplicatorSecurityConfig
-
->[AZURE.NOTE] To change this section name, override the replicatorSecuritySectionName parameter to the ReliableStateManagerConfiguration constructor when creating the ReliableStateManager for this service.
-
-
-### Replicator configuration
-Replicator configurations configure the replicator that is responsible for making the stateful Reliable Service's state highly reliable by replicating and persisting the state locally.
-The default configuration is generated by the Visual Studio template and should suffice. This section talks about additional configurations that are available to tune the replicator.
-
-### Default section name
-ReplicatorConfig
-
->[AZURE.NOTE] To change this section name, override the replicatorSettingsSectionName parameter to the ReliableStateManagerConfiguration constructor when creating the ReliableStateManager for this service.
-
-
-### Configuration names
-|Name|Unit|Default value|Remarks|
-|----|----|-------------|-------|
-|BatchAcknowledgementInterval|Seconds|0.05|Time period for which the replicator at the secondary waits after receiving an operation before sending back an acknowledgement to the primary. Any other acknowledgements to be sent for operations processed within this interval are sent as one response.|
-|ReplicatorEndpoint|N/A|No default--required parameter|IP address and port that the primary/secondary replicator will use to communicate with other replicators in the replica set. This should reference a TCP resource endpoint in the service manifest. Refer to [Service manifest resources](service-fabric-service-manifest-resources.md) to read more about defining endpoint resources in a service manifest. |
-|MaxPrimaryReplicationQueueSize|Number of operations|8192|Maximum number of operations in the primary queue. An operation is freed up after the primary replicator receives an acknowledgement from all the secondary replicators. This value must be greater than 64 and a power of 2.|
-|MaxSecondaryReplicationQueueSize|Number of operations|16384|Maximum number of operations in the secondary queue. An operation is freed up after making its state highly available through persistence. This value must be greater than 64 and a power of 2.|
-|CheckpointThresholdInMB|MB|50|Amount of log file space after which the state is checkpointed.|
-|MaxRecordSizeInKB|KB|1024|Largest record size that the replicator may write in the log. This value must be a multiple of 4 and greater than 16.|
-|SharedLogId|GUID|""|Specifies a unique GUID to use for identifying the shared log file used with this replica. Typically, services should not use this setting. However, if SharedLogId is specified, then SharedLogPath must also be specified.|
-|SharedLogPath|Fully qualified path name|""|Specifies the fully qualified path where the shared log file for this replica will be created. Typically, services should not use this setting. However, if SharedLogPath is specified, then SharedLogId must also be specified.|
-
-
-### Sample configuration via code
-```csharp
-class Program
-{
-    /// <summary>
-    /// This is the entry point of the service host process.
-    /// </summary>
-    static void Main()
-    {
-        ServiceRuntime.RegisterServiceAsync("HelloWorldStatefulType",
-            context => new HelloWorldStateful(context, 
-                new ReliableStateManager(context, 
-                    new ReliableStateManagerConfiguration(
-                        new ReliableStateManagerReplicatorSettings()
-                        {
-                            RetryInterval = TimeSpan.FromSeconds(3)
-                        }
-            )))).GetAwaiter().GetResult();
-    }
-}    
-```
-```csharp
-class MyStatefulService : StatefulService
-{
-    public MyStatefulService(StatefulServiceContext context, IReliableStateManagerReplica stateManager)
-        : base(context, stateManager)
-    { }
-    ...
-}
-```
-
-<<<<<<< HEAD
-## Sample configuration file
-=======
-
-### Sample configuration file
->>>>>>> ba27ccde
-```xml
-<?xml version="1.0" encoding="utf-8"?>
-<Settings xmlns:xsd="http://www.w3.org/2001/XMLSchema" xmlns:xsi="http://www.w3.org/2001/XMLSchema-instance" xmlns="http://schemas.microsoft.com/2011/01/fabric">
-   <Section Name="ReplicatorConfig">
-      <Parameter Name="ReplicatorEndpoint" Value="ReplicatorEndpoint" />
-      <Parameter Name="BatchAcknowledgementInterval" Value="0.05"/>
-      <Parameter Name="CheckpointThresholdInMB" Value="512" />
-   </Section>
-   <Section Name="ReplicatorSecurityConfig">
-      <Parameter Name="CredentialType" Value="X509" />
-      <Parameter Name="FindType" Value="FindByThumbprint" />
-      <Parameter Name="FindValue" Value="9d c9 06 b1 69 dc 4f af fd 16 97 ac 78 1e 80 67 90 74 9d 2f" />
-      <Parameter Name="StoreLocation" Value="LocalMachine" />
-      <Parameter Name="StoreName" Value="My" />
-      <Parameter Name="ProtectionLevel" Value="EncryptAndSign" />
-      <Parameter Name="AllowedCommonNames" Value="My-Test-SAN1-Alice,My-Test-SAN1-Bob" />
-   </Section>
-</Settings>
-```
-
-
-### Remarks
-BatchAcknowledgementInterval controls replication latency. A value of '0' results in the lowest possible latency, at the cost of throughput (as more acknowledgement messages must be sent and processed, each containing fewer acknowledgements).
-The larger the value for BatchAcknowledgementInterval, the higher the overall replication throughput, at the cost of higher operation latency. This directly translates to the latency of transaction commits.
-
-The value for CheckpointThresholdInMB controls the amount of disk space that the replicator can use to store state information in the replica's dedicated log file. Increasing this to a higher value than the default could result in faster reconfiguration times when a new replica is added to the set. This is due to the partial state transfer that takes place due to the availability of more history of operations in the log. This can potentially increase the recovery time of a replica after a crash.
-
-The MaxRecordSizeInKB setting defines the maximum size of a record that can be written by the replicator into the log file. In most cases, the default 1024-KB record size is optimal. However, if the service is causing larger data items to be part of the state information, then this value might need to be increased. There is little benefit in making MaxRecordSizeInKB smaller than 1024, as smaller records use only the space needed for the smaller record. We expect that this value would need to be changed in only rare cases.
-
-The SharedLogId and SharedLogPath settings are always used together to make a service use a separate shared log from the default shared log for the node. For best efficiency, as many services as
-possible should specify the same shared log. Shared log files should be placed on disks that are used solely for the shared log file to reduce head movement contention. We expect that this value would need to be changed in only rare cases.
-
-## Next steps
- - [Debug your Service Fabric application in Visual Studio](service-fabric-debugging-your-application.md)
+<properties
+   pageTitle="Overview of the Azure Service Fabric Reliable Services configuration | Microsoft Azure"
+   description="Learn about configuring stateful Reliable Services in Azure Service Fabric."
+   services="Service-Fabric"
+   documentationCenter=".net"
+   authors="sumukhs"
+   manager="timlt"
+   editor="vturecek"/>
+
+<tags
+   ms.service="Service-Fabric"
+   ms.devlang="dotnet"
+   ms.topic="article"
+   ms.tgt_pltfrm="NA"
+   ms.workload="NA"
+   ms.date="03/30/2016"
+   ms.author="sumukhs"/>
+
+# Configure Stateful reliable services
+
+There are two sets of configuration settings for reliable services. One set is global for all reliable services in the cluster while the other set is specific to a particular reliable service.
+
+## Global Configuration
+
+The global reliable service configuration is specified in the cluster manifest for the cluster under the KtlLogger section. It allows configuration of the shared log location and size plus the global memory limits used by the logger. The cluster manifest is a single XML file that holds settings and configurations that apply to all nodes and services in the cluster. The file is typically called ClusterManifest.xml. You can see the cluster manifest for your cluster using the Get-ServiceFabricClusterManifest powershell command.
+
+### Configuration names
+
+|Name|Unit|Default value|Remarks|
+|----|----|-------------|-------|
+|WriteBufferMemoryPoolMinimumInKB|Kilobytes|8388608|Minimum number of KB to allocate in kernel mode for the logger write buffer memory pool. This memory pool is used for caching state information before writing to disk.|
+|WriteBufferMemoryPoolMaximumInKB|Kilobytes|No Limit|Maximum size to which the logger write buffer memory pool can grow.|
+|SharedLogId|GUID|""|Specifies a unique GUID to use for identifying the default shared log file used by all reliable services on all nodes in the cluster that do not specify the SharedLogId in their service specific configuration. If SharedLogId is specified, then SharedLogPath must also be specified.|
+|SharedLogPath|Fully qualified path name|""|Specifies the fully qualified path where the shared log file used by all reliable services on all nodes in the cluster that do not specify the SharedLogPath in their service specific configuration. However, if SharedLogPath is specified, then SharedLogId must also be specified.|
+|SharedLogSizeInMB|Megabytes|8192|Specifies the number of MB of disk space to statically allocate for the shared log. The value must be 2048 or larger.|
+
+### Sample cluster manifest section
+```xml
+   <Section Name="KtlLogger">
+     <Parameter Name="WriteBufferMemoryPoolMinimumInKB" Value="8192" />
+     <Parameter Name="WriteBufferMemoryPoolMaximumInKB" Value="8192" />
+     <Parameter Name="SharedLogId" Value="{7668BB54-FE9C-48ed-81AC-FF89E60ED2EF}"/>
+     <Parameter Name="SharedLogPath" Value="f:\SharedLog.Log"/>
+     <Parameter Name="SharedLogSizeInMB" Value="16383"/>
+   </Section>
+```
+
+### Remarks
+The logger has a global pool of memory allocated from non paged kernel memory that is available to all reliable services on a node for caching state data before being written to the dedicated log associated with the reliable service replica. The pool size is controlled by the WriteBufferMemoryPoolMinimumInKB and WriteBufferMemoryPoolMaximumInKB settings. WriteBufferMemoryPoolMinimumInKB specifies both the initial size of this memory pool and the lowest size to which the memory pool may shrink. WriteBufferMemoryPoolMaximumInKB is the highest size to which the memory pool may grow. Each reliable service replica that is opened may increase the size of the memory pool by a system determined amount up to WriteBufferMemoryPoolMaximumInKB. If there is more demand for memory from the memory pool than is available, requests for memory will be delayed until memory is available. Therefore if the write buffer memory pool is too small for a particular configuration then performance may suffer.
+
+The SharedLogId and SharedLogPath settings are always used together to define the GUID and location for the default shared log for all nodes in the cluster. The default shared log is used for all reliable services that do not specify the settings in the settings.xml for the specific service. For best performance, shared log files should be placed on disks that are used solely for the shared log file to reduce contention.
+
+SharedLogSizeInMB specifies the amount of disk space to preallocate for the default shared log on all nodes.  SharedLogId and SharedLogPath do not need to be specified in order for SharedLogSizeInMB to be specified.
+
+
+## Service Specific Configuration
+You can modify stateful Reliable Services' default configurations by using the configuration package (Config) or the service implementation (code).
+
++ **Config** - Configuration via the config package is accomplished by changing the Settings.xml file that is generated in the Microsoft Visual Studio package root under the Config folder for each service in the application.
++ **Code**   - Configuration via code is accomplished by creating a ReliableStateManager using a  ReliableStateManagerConfiguration object with the appropriate options set.
+
+By default, the Azure Service Fabric runtime looks for predefined section names in the Settings.xml file and consumes the configuration values while creating the underlying runtime components.
+
+>[AZURE.NOTE] Do **not** delete the section names of the following configurations in the Settings.xml file that is generated in the Visual Studio solution unless you plan to configure your service via code.
+Renaming the config package or section names will require a code change when configuring the ReliableStateManager.
+
+
+### Replicator security configuration
+Replicator security configurations are used to secure the communication channel that is used during replication. This means that services will not be able to see each other's replication traffic, ensuring that the data that is made highly available is also secure. By default, an empty security configuration section prevents replication security.
+
+### Default section name
+ReplicatorSecurityConfig
+
+>[AZURE.NOTE] To change this section name, override the replicatorSecuritySectionName parameter to the ReliableStateManagerConfiguration constructor when creating the ReliableStateManager for this service.
+
+
+### Replicator configuration
+Replicator configurations configure the replicator that is responsible for making the stateful Reliable Service's state highly reliable by replicating and persisting the state locally.
+The default configuration is generated by the Visual Studio template and should suffice. This section talks about additional configurations that are available to tune the replicator.
+
+### Default section name
+ReplicatorConfig
+
+>[AZURE.NOTE] To change this section name, override the replicatorSettingsSectionName parameter to the ReliableStateManagerConfiguration constructor when creating the ReliableStateManager for this service.
+
+
+### Configuration names
+|Name|Unit|Default value|Remarks|
+|----|----|-------------|-------|
+|BatchAcknowledgementInterval|Seconds|0.05|Time period for which the replicator at the secondary waits after receiving an operation before sending back an acknowledgement to the primary. Any other acknowledgements to be sent for operations processed within this interval are sent as one response.|
+|ReplicatorEndpoint|N/A|No default--required parameter|IP address and port that the primary/secondary replicator will use to communicate with other replicators in the replica set. This should reference a TCP resource endpoint in the service manifest. Refer to [Service manifest resources](service-fabric-service-manifest-resources.md) to read more about defining endpoint resources in a service manifest. |
+|MaxPrimaryReplicationQueueSize|Number of operations|8192|Maximum number of operations in the primary queue. An operation is freed up after the primary replicator receives an acknowledgement from all the secondary replicators. This value must be greater than 64 and a power of 2.|
+|MaxSecondaryReplicationQueueSize|Number of operations|16384|Maximum number of operations in the secondary queue. An operation is freed up after making its state highly available through persistence. This value must be greater than 64 and a power of 2.|
+|CheckpointThresholdInMB|MB|50|Amount of log file space after which the state is checkpointed.|
+|MaxRecordSizeInKB|KB|1024|Largest record size that the replicator may write in the log. This value must be a multiple of 4 and greater than 16.|
+|SharedLogId|GUID|""|Specifies a unique GUID to use for identifying the shared log file used with this replica. Typically, services should not use this setting. However, if SharedLogId is specified, then SharedLogPath must also be specified.|
+|SharedLogPath|Fully qualified path name|""|Specifies the fully qualified path where the shared log file for this replica will be created. Typically, services should not use this setting. However, if SharedLogPath is specified, then SharedLogId must also be specified.|
+
+
+### Sample configuration via code
+```csharp
+class Program
+{
+    /// <summary>
+    /// This is the entry point of the service host process.
+    /// </summary>
+    static void Main()
+    {
+        ServiceRuntime.RegisterServiceAsync("HelloWorldStatefulType",
+            context => new HelloWorldStateful(context, 
+                new ReliableStateManager(context, 
+        new ReliableStateManagerConfiguration(
+                        new ReliableStateManagerReplicatorSettings()
+            {
+                RetryInterval = TimeSpan.FromSeconds(3)
+                        }
+            )))).GetAwaiter().GetResult();
+    }
+}    
+```
+```csharp
+class MyStatefulService : StatefulService
+{
+    public MyStatefulService(StatefulServiceContext context, IReliableStateManagerReplica stateManager)
+        : base(context, stateManager)
+    { }
+    ...
+}
+```
+
+
+### Sample configuration file
+```xml
+<?xml version="1.0" encoding="utf-8"?>
+<Settings xmlns:xsd="http://www.w3.org/2001/XMLSchema" xmlns:xsi="http://www.w3.org/2001/XMLSchema-instance" xmlns="http://schemas.microsoft.com/2011/01/fabric">
+   <Section Name="ReplicatorConfig">
+      <Parameter Name="ReplicatorEndpoint" Value="ReplicatorEndpoint" />
+      <Parameter Name="BatchAcknowledgementInterval" Value="0.05"/>
+      <Parameter Name="CheckpointThresholdInMB" Value="512" />
+   </Section>
+   <Section Name="ReplicatorSecurityConfig">
+      <Parameter Name="CredentialType" Value="X509" />
+      <Parameter Name="FindType" Value="FindByThumbprint" />
+      <Parameter Name="FindValue" Value="9d c9 06 b1 69 dc 4f af fd 16 97 ac 78 1e 80 67 90 74 9d 2f" />
+      <Parameter Name="StoreLocation" Value="LocalMachine" />
+      <Parameter Name="StoreName" Value="My" />
+      <Parameter Name="ProtectionLevel" Value="EncryptAndSign" />
+      <Parameter Name="AllowedCommonNames" Value="My-Test-SAN1-Alice,My-Test-SAN1-Bob" />
+   </Section>
+</Settings>
+```
+
+
+### Remarks
+BatchAcknowledgementInterval controls replication latency. A value of '0' results in the lowest possible latency, at the cost of throughput (as more acknowledgement messages must be sent and processed, each containing fewer acknowledgements).
+The larger the value for BatchAcknowledgementInterval, the higher the overall replication throughput, at the cost of higher operation latency. This directly translates to the latency of transaction commits.
+
+The value for CheckpointThresholdInMB controls the amount of disk space that the replicator can use to store state information in the replica's dedicated log file. Increasing this to a higher value than the default could result in faster reconfiguration times when a new replica is added to the set. This is due to the partial state transfer that takes place due to the availability of more history of operations in the log. This can potentially increase the recovery time of a replica after a crash.
+
+The MaxRecordSizeInKB setting defines the maximum size of a record that can be written by the replicator into the log file. In most cases, the default 1024-KB record size is optimal. However, if the service is causing larger data items to be part of the state information, then this value might need to be increased. There is little benefit in making MaxRecordSizeInKB smaller than 1024, as smaller records use only the space needed for the smaller record. We expect that this value would need to be changed in only rare cases.
+
+The SharedLogId and SharedLogPath settings are always used together to make a service use a separate shared log from the default shared log for the node. For best efficiency, as many services as
+possible should specify the same shared log. Shared log files should be placed on disks that are used solely for the shared log file to reduce head movement contention. We expect that this value would need to be changed in only rare cases.
+
+## Next steps
+ - [Debug your Service Fabric application in Visual Studio](service-fabric-debugging-your-application.md)
  - [Developer reference for Reliable Services](https://msdn.microsoft.com/library/azure/dn706529.aspx)