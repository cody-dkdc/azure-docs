--- conflicted
+++ resolved
@@ -1,453 +1,225 @@
-<<<<<<< HEAD
----
-title: Manage multiple environments in Service Fabric | Microsoft Docs
-description: Service Fabric applications can be run on clusters that range in size from one machine to thousands of machines. In some cases, you will want to configure your application differently for those varied environments. This article covers how to define different application parameters per environment.
-services: service-fabric
-documentationcenter: .net
-author: mikkelhegn
-manager: timlt
-editor: ''
-
-ms.assetid: f406eac9-7271-4c37-a0d3-0a2957b60537
-ms.service: service-fabric
-ms.devlang: dotNet
-ms.topic: article
-ms.tgt_pltfrm: NA
-ms.workload: NA
-ms.date: 06/07/2017
-ms.author: mikkelhegn
-
----
-# Manage application parameters for multiple environments
-You can create Azure Service Fabric clusters by using anywhere from one to many thousands of machines. While application binaries can run without modification across this wide spectrum of environments, you often want to configure the application differently, depending on the number of machines you're deploying to.
-
-As a simple example, consider `InstanceCount` for a stateless service. When you are running applications in Azure, you generally want to set this parameter to the special value of "-1". This configuration ensures that your service is running on every node in the cluster (or every node in the node type if you have set a placement constraint). However, this configuration is not suitable for a single-machine cluster since you cannot have multiple processes listening on the same endpoint on a single machine. Instead, you typically set `InstanceCount` to "1".
-
-## Specifying environment-specific parameters
-The solution to this configuration issue is a set of parameterized default services and application parameter files that fill in those parameter values for a given environment. Default services and application parameters are configured in the application and service manifests. The schema definition for the ServiceManifest.xml and ApplicationManifest.xml files is installed with the Service Fabric SDK and tools to *C:\Program Files\Microsoft SDKs\Service Fabric\schemas\ServiceFabricServiceModel.xsd*.
-
-### Default services
-Service Fabric applications are made up of a collection of service instances. While it is possible for you to create an empty application and then create all service instances dynamically, most applications have a set of core services that should always be created when the application is instantiated. These are referred to as "default services". They are specified in the application manifest, with placeholders for per-environment configuration included in square brackets:
-
-```xml
-  <DefaultServices>
-      <Service Name="Stateful1">
-          <StatefulService
-              ServiceTypeName="Stateful1Type"
-              TargetReplicaSetSize="[Stateful1_TargetReplicaSetSize]"
-              MinReplicaSetSize="[Stateful1_MinReplicaSetSize]">
-
-              <UniformInt64Partition
-                  PartitionCount="[Stateful1_PartitionCount]"
-                  LowKey="-9223372036854775808"
-                  HighKey="9223372036854775807"
-              />
-        </StatefulService>
-    </Service>
-  </DefaultServices>
-```
-
-Each of the named parameters must be defined within the Parameters element of the application manifest:
-
-```xml
-    <Parameters>
-        <Parameter Name="Stateful1_MinReplicaSetSize" DefaultValue="2" />
-        <Parameter Name="Stateful1_PartitionCount" DefaultValue="1" />
-        <Parameter Name="Stateful1_TargetReplicaSetSize" DefaultValue="3" />
-    </Parameters>
-```
-
-The DefaultValue attribute specifies the value to be used in the absence of a more-specific parameter for a given environment.
-
-> [!NOTE]
-> Not all service instance parameters are suitable for per-environment configuration. In the example above, the LowKey and HighKey values for the service's partitioning scheme are explicitly defined for all instances of the service since the partition range is a function of the data domain, not the environment.
-> 
-> 
-
-### Per-environment service configuration settings
-The [Service Fabric application model](service-fabric-application-model.md) enables services to include configuration packages that contain custom key-value pairs that are readable at run time. The values of these settings can also be differentiated by environment by specifying a `ConfigOverride` in the application manifest.
-
-Suppose that you have the following setting in the Config\Settings.xml file for the `Stateful1` service:
-
-```xml
-  <Section Name="MyConfigSection">
-     <Parameter Name="MaxQueueSize" Value="25" />
-  </Section>
-```
-To override this value for a specific application/environment pair, create a `ConfigOverride` when you import the service manifest in the application manifest.
-
-```xml
-  <ConfigOverrides>
-     <ConfigOverride Name="Config">
-        <Settings>
-           <Section Name="MyConfigSection">
-              <Parameter Name="MaxQueueSize" Value="[Stateful1_MaxQueueSize]" />
-           </Section>
-        </Settings>
-     </ConfigOverride>
-  </ConfigOverrides>
-```
-This parameter can then be configured by environment as shown above. You can do this by declaring it in the parameters section of the application manifest and specifying environment-specific values in the application parameter files.
-
-> [!NOTE]
-> In the case of service configuration settings, there are three places where the value of a key can be set: the service configuration package, the application manifest, and the application parameter file. Service Fabric will always choose from the application parameter file first (if specified), then the application manifest, and finally the configuration package.
-> 
-> 
-
-### Setting and using environment variables 
-You can specify and set environment variables in the ServiceManifest.xml file and then override these in the ApplicationManifest.xml file on a per instance basis.
-The example below shows two environment variables, one with a value set and the other is overridden. You can use application parameters to set environment variables values in the same way that these were used for config overrides.
-
-```xml
-<?xml version="1.0" encoding="utf-8" ?>
-<ServiceManifest Name="MyServiceManifest" Version="SvcManifestVersion1" xmlns="http://schemas.microsoft.com/2011/01/fabric" xmlns:xsi="http://www.w3.org/2001/XMLSchema-instance">
-  <Description>An example service manifest</Description>
-  <ServiceTypes>
-    <StatelessServiceType ServiceTypeName="MyServiceType" />
-  </ServiceTypes>
-  <CodePackage Name="MyCode" Version="CodeVersion1">
-    <SetupEntryPoint>
-      <ExeHost>
-        <Program>MySetup.bat</Program>
-      </ExeHost>
-    </SetupEntryPoint>
-    <EntryPoint>
-      <ExeHost>
-        <Program>MyServiceHost.exe</Program>
-      </ExeHost>
-    </EntryPoint>
-    <EnvironmentVariables>
-      <EnvironmentVariable Name="MyEnvVariable" Value=""/>
-      <EnvironmentVariable Name="HttpGatewayPort" Value="19080"/>
-    </EnvironmentVariables>
-  </CodePackage>
-  <ConfigPackage Name="MyConfig" Version="ConfigVersion1" />
-  <DataPackage Name="MyData" Version="DataVersion1" />
-</ServiceManifest>
-```
-To override the environment variables in the ApplicationManifest.xml, reference the code package in the ServiceManifest with the `EnvironmentOverrides` element.
-
-```xml
-  <ServiceManifestImport>
-    <ServiceManifestRef ServiceManifestName="FrontEndServicePkg" ServiceManifestVersion="1.0.0" />
-    <EnvironmentOverrides CodePackageRef="MyCode">
-      <EnvironmentVariable Name="MyEnvVariable" Value="mydata"/>
-    </EnvironmentOverrides>
-  </ServiceManifestImport>
- ``` 
- Once the named service instance is created you can access the environment variables from code. e.g. In C# you can do the following
-
-```csharp
-    string EnvVariable = Environment.GetEnvironmentVariable("MyEnvVariable");
-```
-
-### Service Fabric environment variables
-Service Fabric has built in environment variables set for each service instance. The full list of environment variables is below, where the ones in bold are the ones that you will use in your service, the other being used by Service Fabric runtime. 
-
-* Fabric_ApplicationHostId
-* Fabric_ApplicationHostType
-* Fabric_ApplicationId
-* **Fabric_ApplicationName**
-* Fabric_CodePackageInstanceId
-* **Fabric_CodePackageName**
-* **Fabric_Endpoint_[YourServiceName]TypeEndpoint**
-* **Fabric_Folder_App_Log**
-* **Fabric_Folder_App_Temp**
-* **Fabric_Folder_App_Work**
-* **Fabric_Folder_Application**
-* Fabric_NodeId
-* **Fabric_NodeIPOrFQDN**
-* **Fabric_NodeName**
-* Fabric_RuntimeConnectionAddress
-* Fabric_ServicePackageInstanceId
-* Fabric_ServicePackageName
-* Fabric_ServicePackageVersionInstance
-* FabricPackageFileName
-
-The code belows shows how to list the Service Fabric environment variables
- ```csharp
-    foreach (DictionaryEntry de in Environment.GetEnvironmentVariables())
-    {
-        if (de.Key.ToString().StartsWith("Fabric"))
-        {
-            Console.WriteLine(" Environment variable {0} = {1}", de.Key, de.Value);
-        }
-    }
-```
-The following are examples of environment variables for an application type called `GuestExe.Application` with a service type called `FrontEndService` when run on your local dev machine.
-
-* **Fabric_ApplicationName = fabric:/GuestExe.Application**
-* **Fabric_CodePackageName = Code**
-* **Fabric_Endpoint_FrontEndServiceTypeEndpoint = 80**
-* **Fabric_NodeIPOrFQDN = localhost**
-* **Fabric_NodeName = _Node_2**
-
-### Application parameter files
-The Service Fabric application project can include one or more application parameter files. Each of them defines the specific values for the parameters that are defined in the application manifest:
-
-```xml
-    <!-- ApplicationParameters\Local.xml -->
-
-    <Application Name="fabric:/Application1" xmlns="http://schemas.microsoft.com/2011/01/fabric">
-        <Parameters>
-            <Parameter Name ="Stateful1_MinReplicaSetSize" Value="2" />
-            <Parameter Name="Stateful1_PartitionCount" Value="1" />
-            <Parameter Name="Stateful1_TargetReplicaSetSize" Value="3" />
-        </Parameters>
-    </Application>
-```
-By default, a new application includes three application parameter files, named Local.1Node.xml, Local.5Node.xml, and Cloud.xml:
-
-![Application parameter files in Solution Explorer][app-parameters-solution-explorer]
-
-To create a parameter file, simply copy and paste an existing one and give it a new name.
-
-## Identifying environment-specific parameters during deployment
-At deployment time, you need to choose the appropriate parameter file to apply with your application. You can do this through the Publish dialog in Visual Studio or through PowerShell.
-
-### Deploy from Visual Studio
-You can choose from the list of available parameter files when you publish your application in Visual Studio.
-
-![Choose a parameter file in the Publish dialog][publishdialog]
-
-### Deploy from PowerShell
-The `Deploy-FabricApplication.ps1` PowerShell script included in the application project template accepts a publish profile as a parameter and the PublishProfile contains a reference to the application parameters file.
-
-  ```PowerShell
-    ./Deploy-FabricApplication -ApplicationPackagePath <app_package_path> -PublishProfileFile <publishprofile_path>
-  ```
-
-## Next steps
-To learn more about some of the core concepts that are discussed in this topic, see the [Service Fabric technical overview](service-fabric-technical-overview.md). For information about other app management capabilities that are available in Visual Studio, see [Manage your Service Fabric applications in Visual Studio](service-fabric-manage-application-in-visual-studio.md).
-
-<!-- Image references -->
-
-[publishdialog]: ./media/service-fabric-manage-multiple-environment-app-configuration/publish-dialog-choose-app-config.png
-[app-parameters-solution-explorer]:./media/service-fabric-manage-multiple-environment-app-configuration/app-parameters-in-solution-explorer.png
-=======
----
-title: Manage multiple environments in Service Fabric | Microsoft Docs
-description: Service Fabric applications can be run on clusters that range in size from one machine to thousands of machines. In some cases, you will want to configure your application differently for those varied environments. This article covers how to define different application parameters per environment.
-services: service-fabric
-documentationcenter: .net
-author: mikkelhegn
-manager: timlt
-editor: ''
-
-ms.assetid: f406eac9-7271-4c37-a0d3-0a2957b60537
-ms.service: service-fabric
-ms.devlang: dotNet
-ms.topic: article
-ms.tgt_pltfrm: NA
-ms.workload: NA
-ms.date: 08/18/2017
-ms.author: mikkelhegn
-
----
-# Manage application parameters for multiple environments
-You can create Azure Service Fabric clusters by using anywhere from one to many thousands of machines. While application binaries can run without modification across this wide spectrum of environments, you often want to configure the application differently, depending on the number of machines you're deploying to.
-
-As a simple example, consider `InstanceCount` for a stateless service. When you are running applications in Azure, you generally want to set this parameter to the special value of "-1". This configuration ensures that your service is running on every node in the cluster (or every node in the node type if you have set a placement constraint). However, this configuration is not suitable for a single-machine cluster since you cannot have multiple processes listening on the same endpoint on a single machine. Instead, you typically set `InstanceCount` to "1".
-
-## Specifying environment-specific parameters
-The solution to this configuration issue is a set of parameterized default services and application parameter files that fill in those parameter values for a given environment. Default services and application parameters are configured in the application and service manifests. The schema definition for the ServiceManifest.xml and ApplicationManifest.xml files is installed with the Service Fabric SDK and tools to *C:\Program Files\Microsoft SDKs\Service Fabric\schemas\ServiceFabricServiceModel.xsd*.
-
-### Default services
-Service Fabric applications are made up of a collection of service instances. While it is possible for you to create an empty application and then create all service instances dynamically, most applications have a set of core services that should always be created when the application is instantiated. These are referred to as "default services". They are specified in the application manifest, with placeholders for per-environment configuration included in square brackets:
-
-```xml
-  <DefaultServices>
-      <Service Name="Stateful1">
-          <StatefulService
-              ServiceTypeName="Stateful1Type"
-              TargetReplicaSetSize="[Stateful1_TargetReplicaSetSize]"
-              MinReplicaSetSize="[Stateful1_MinReplicaSetSize]">
-
-              <UniformInt64Partition
-                  PartitionCount="[Stateful1_PartitionCount]"
-                  LowKey="-9223372036854775808"
-                  HighKey="9223372036854775807"
-              />
-        </StatefulService>
-    </Service>
-  </DefaultServices>
-```
-
-Each of the named parameters must be defined within the Parameters element of the application manifest:
-
-```xml
-    <Parameters>
-        <Parameter Name="Stateful1_MinReplicaSetSize" DefaultValue="3" />
-        <Parameter Name="Stateful1_PartitionCount" DefaultValue="1" />
-        <Parameter Name="Stateful1_TargetReplicaSetSize" DefaultValue="3" />
-    </Parameters>
-```
-
-The DefaultValue attribute specifies the value to be used in the absence of a more-specific parameter for a given environment.
-
-> [!NOTE]
-> Not all service instance parameters are suitable for per-environment configuration. In the example above, the LowKey and HighKey values for the service's partitioning scheme are explicitly defined for all instances of the service since the partition range is a function of the data domain, not the environment.
-> 
-> 
-
-### Per-environment service configuration settings
-The [Service Fabric application model](service-fabric-application-model.md) enables services to include configuration packages that contain custom key-value pairs that are readable at run time. The values of these settings can also be differentiated by environment by specifying a `ConfigOverride` in the application manifest.
-
-Suppose that you have the following setting in the Config\Settings.xml file for the `Stateful1` service:
-
-```xml
-  <Section Name="MyConfigSection">
-     <Parameter Name="MaxQueueSize" Value="25" />
-  </Section>
-```
-To override this value for a specific application/environment pair, create a `ConfigOverride` when you import the service manifest in the application manifest.
-
-```xml
-  <ConfigOverrides>
-     <ConfigOverride Name="Config">
-        <Settings>
-           <Section Name="MyConfigSection">
-              <Parameter Name="MaxQueueSize" Value="[Stateful1_MaxQueueSize]" />
-           </Section>
-        </Settings>
-     </ConfigOverride>
-  </ConfigOverrides>
-```
-This parameter can then be configured by environment as shown above. You can do this by declaring it in the parameters section of the application manifest and specifying environment-specific values in the application parameter files.
-
-> [!NOTE]
-> In the case of service configuration settings, there are three places where the value of a key can be set: the service configuration package, the application manifest, and the application parameter file. Service Fabric will always choose from the application parameter file first (if specified), then the application manifest, and finally the configuration package.
-> 
-> 
-
-### Setting and using environment variables 
-You can specify and set environment variables in the ServiceManifest.xml file and then override these in the ApplicationManifest.xml file on a per instance basis.
-The example below shows two environment variables, one with a value set and the other is overridden. You can use application parameters to set environment variables values in the same way that these were used for config overrides.
-
-```xml
-<?xml version="1.0" encoding="utf-8" ?>
-<ServiceManifest Name="MyServiceManifest" Version="SvcManifestVersion1" xmlns="http://schemas.microsoft.com/2011/01/fabric" xmlns:xsi="http://www.w3.org/2001/XMLSchema-instance">
-  <Description>An example service manifest</Description>
-  <ServiceTypes>
-    <StatelessServiceType ServiceTypeName="MyServiceType" />
-  </ServiceTypes>
-  <CodePackage Name="MyCode" Version="CodeVersion1">
-    <SetupEntryPoint>
-      <ExeHost>
-        <Program>MySetup.bat</Program>
-      </ExeHost>
-    </SetupEntryPoint>
-    <EntryPoint>
-      <ExeHost>
-        <Program>MyServiceHost.exe</Program>
-      </ExeHost>
-    </EntryPoint>
-    <EnvironmentVariables>
-      <EnvironmentVariable Name="MyEnvVariable" Value=""/>
-      <EnvironmentVariable Name="HttpGatewayPort" Value="19080"/>
-    </EnvironmentVariables>
-  </CodePackage>
-  <ConfigPackage Name="MyConfig" Version="ConfigVersion1" />
-  <DataPackage Name="MyData" Version="DataVersion1" />
-</ServiceManifest>
-```
-To override the environment variables in the ApplicationManifest.xml, reference the code package in the ServiceManifest with the `EnvironmentOverrides` element.
-
-```xml
-  <ServiceManifestImport>
-    <ServiceManifestRef ServiceManifestName="FrontEndServicePkg" ServiceManifestVersion="1.0.0" />
-    <EnvironmentOverrides CodePackageRef="MyCode">
-      <EnvironmentVariable Name="MyEnvVariable" Value="mydata"/>
-    </EnvironmentOverrides>
-  </ServiceManifestImport>
- ``` 
- Once the named service instance is created you can access the environment variables from code. e.g. In C# you can do the following
-
-```csharp
-    string EnvVariable = Environment.GetEnvironmentVariable("MyEnvVariable");
-```
-
-### Service Fabric environment variables
-Service Fabric has built in environment variables set for each service instance. The full list of environment variables is below, where the ones in bold are the ones that you will use in your service, the other being used by Service Fabric runtime. 
-
-* Fabric_ApplicationHostId
-* Fabric_ApplicationHostType
-* Fabric_ApplicationId
-* **Fabric_ApplicationName**
-* Fabric_CodePackageInstanceId
-* **Fabric_CodePackageName**
-* **Fabric_Endpoint_[YourServiceName]TypeEndpoint**
-* **Fabric_Folder_App_Log**
-* **Fabric_Folder_App_Temp**
-* **Fabric_Folder_App_Work**
-* **Fabric_Folder_Application**
-* Fabric_NodeId
-* **Fabric_NodeIPOrFQDN**
-* **Fabric_NodeName**
-* Fabric_RuntimeConnectionAddress
-* Fabric_ServicePackageInstanceId
-* Fabric_ServicePackageName
-* Fabric_ServicePackageVersionInstance
-* FabricPackageFileName
-
-The code belows shows how to list the Service Fabric environment variables
- ```csharp
-    foreach (DictionaryEntry de in Environment.GetEnvironmentVariables())
-    {
-        if (de.Key.ToString().StartsWith("Fabric"))
-        {
-            Console.WriteLine(" Environment variable {0} = {1}", de.Key, de.Value);
-        }
-    }
-```
-The following are examples of environment variables for an application type called `GuestExe.Application` with a service type called `FrontEndService` when run on your local dev machine.
-
-* **Fabric_ApplicationName = fabric:/GuestExe.Application**
-* **Fabric_CodePackageName = Code**
-* **Fabric_Endpoint_FrontEndServiceTypeEndpoint = 80**
-* **Fabric_NodeIPOrFQDN = localhost**
-* **Fabric_NodeName = _Node_2**
-
-### Application parameter files
-The Service Fabric application project can include one or more application parameter files. Each of them defines the specific values for the parameters that are defined in the application manifest:
-
-```xml
-    <!-- ApplicationParameters\Local.xml -->
-
-    <Application Name="fabric:/Application1" xmlns="http://schemas.microsoft.com/2011/01/fabric">
-        <Parameters>
-            <Parameter Name ="Stateful1_MinReplicaSetSize" Value="3" />
-            <Parameter Name="Stateful1_PartitionCount" Value="1" />
-            <Parameter Name="Stateful1_TargetReplicaSetSize" Value="3" />
-        </Parameters>
-    </Application>
-```
-By default, a new application includes three application parameter files, named Local.1Node.xml, Local.5Node.xml, and Cloud.xml:
-
-![Application parameter files in Solution Explorer][app-parameters-solution-explorer]
-
-To create a parameter file, simply copy and paste an existing one and give it a new name.
-
-## Identifying environment-specific parameters during deployment
-At deployment time, you need to choose the appropriate parameter file to apply with your application. You can do this through the Publish dialog in Visual Studio or through PowerShell.
-
-### Deploy from Visual Studio
-You can choose from the list of available parameter files when you publish your application in Visual Studio.
-
-![Choose a parameter file in the Publish dialog][publishdialog]
-
-### Deploy from PowerShell
-The `Deploy-FabricApplication.ps1` PowerShell script included in the application project template accepts a publish profile as a parameter and the PublishProfile contains a reference to the application parameters file.
-
-  ```PowerShell
-    ./Deploy-FabricApplication -ApplicationPackagePath <app_package_path> -PublishProfileFile <publishprofile_path>
-  ```
-
-## Next steps
-To learn more about some of the core concepts that are discussed in this topic, see the [Service Fabric technical overview](service-fabric-technical-overview.md). For information about other app management capabilities that are available in Visual Studio, see [Manage your Service Fabric applications in Visual Studio](service-fabric-manage-application-in-visual-studio.md).
-
-<!-- Image references -->
-
-[publishdialog]: ./media/service-fabric-manage-multiple-environment-app-configuration/publish-dialog-choose-app-config.png
-[app-parameters-solution-explorer]:./media/service-fabric-manage-multiple-environment-app-configuration/app-parameters-in-solution-explorer.png
->>>>>>> 7e950a10
+---
+title: Manage multiple environments in Service Fabric | Microsoft Docs
+description: Service Fabric applications can be run on clusters that range in size from one machine to thousands of machines. In some cases, you will want to configure your application differently for those varied environments. This article covers how to define different application parameters per environment.
+services: service-fabric
+documentationcenter: .net
+author: mikkelhegn
+manager: timlt
+editor: ''
+
+ms.assetid: f406eac9-7271-4c37-a0d3-0a2957b60537
+ms.service: service-fabric
+ms.devlang: dotNet
+ms.topic: article
+ms.tgt_pltfrm: NA
+ms.workload: NA
+ms.date: 08/18/2017
+ms.author: mikkelhegn
+
+---
+# Manage application parameters for multiple environments
+You can create Azure Service Fabric clusters by using anywhere from one to many thousands of machines. While application binaries can run without modification across this wide spectrum of environments, you often want to configure the application differently, depending on the number of machines you're deploying to.
+
+As a simple example, consider `InstanceCount` for a stateless service. When you are running applications in Azure, you generally want to set this parameter to the special value of "-1". This configuration ensures that your service is running on every node in the cluster (or every node in the node type if you have set a placement constraint). However, this configuration is not suitable for a single-machine cluster since you cannot have multiple processes listening on the same endpoint on a single machine. Instead, you typically set `InstanceCount` to "1".
+
+## Specifying environment-specific parameters
+The solution to this configuration issue is a set of parameterized default services and application parameter files that fill in those parameter values for a given environment. Default services and application parameters are configured in the application and service manifests. The schema definition for the ServiceManifest.xml and ApplicationManifest.xml files is installed with the Service Fabric SDK and tools to *C:\Program Files\Microsoft SDKs\Service Fabric\schemas\ServiceFabricServiceModel.xsd*.
+
+### Default services
+Service Fabric applications are made up of a collection of service instances. While it is possible for you to create an empty application and then create all service instances dynamically, most applications have a set of core services that should always be created when the application is instantiated. These are referred to as "default services". They are specified in the application manifest, with placeholders for per-environment configuration included in square brackets:
+
+```xml
+  <DefaultServices>
+      <Service Name="Stateful1">
+          <StatefulService
+              ServiceTypeName="Stateful1Type"
+              TargetReplicaSetSize="[Stateful1_TargetReplicaSetSize]"
+              MinReplicaSetSize="[Stateful1_MinReplicaSetSize]">
+
+              <UniformInt64Partition
+                  PartitionCount="[Stateful1_PartitionCount]"
+                  LowKey="-9223372036854775808"
+                  HighKey="9223372036854775807"
+              />
+        </StatefulService>
+    </Service>
+  </DefaultServices>
+```
+
+Each of the named parameters must be defined within the Parameters element of the application manifest:
+
+```xml
+    <Parameters>
+        <Parameter Name="Stateful1_MinReplicaSetSize" DefaultValue="3" />
+        <Parameter Name="Stateful1_PartitionCount" DefaultValue="1" />
+        <Parameter Name="Stateful1_TargetReplicaSetSize" DefaultValue="3" />
+    </Parameters>
+```
+
+The DefaultValue attribute specifies the value to be used in the absence of a more-specific parameter for a given environment.
+
+> [!NOTE]
+> Not all service instance parameters are suitable for per-environment configuration. In the example above, the LowKey and HighKey values for the service's partitioning scheme are explicitly defined for all instances of the service since the partition range is a function of the data domain, not the environment.
+> 
+> 
+
+### Per-environment service configuration settings
+The [Service Fabric application model](service-fabric-application-model.md) enables services to include configuration packages that contain custom key-value pairs that are readable at run time. The values of these settings can also be differentiated by environment by specifying a `ConfigOverride` in the application manifest.
+
+Suppose that you have the following setting in the Config\Settings.xml file for the `Stateful1` service:
+
+```xml
+  <Section Name="MyConfigSection">
+     <Parameter Name="MaxQueueSize" Value="25" />
+  </Section>
+```
+To override this value for a specific application/environment pair, create a `ConfigOverride` when you import the service manifest in the application manifest.
+
+```xml
+  <ConfigOverrides>
+     <ConfigOverride Name="Config">
+        <Settings>
+           <Section Name="MyConfigSection">
+              <Parameter Name="MaxQueueSize" Value="[Stateful1_MaxQueueSize]" />
+           </Section>
+        </Settings>
+     </ConfigOverride>
+  </ConfigOverrides>
+```
+This parameter can then be configured by environment as shown above. You can do this by declaring it in the parameters section of the application manifest and specifying environment-specific values in the application parameter files.
+
+> [!NOTE]
+> In the case of service configuration settings, there are three places where the value of a key can be set: the service configuration package, the application manifest, and the application parameter file. Service Fabric will always choose from the application parameter file first (if specified), then the application manifest, and finally the configuration package.
+> 
+> 
+
+### Setting and using environment variables 
+You can specify and set environment variables in the ServiceManifest.xml file and then override these in the ApplicationManifest.xml file on a per instance basis.
+The example below shows two environment variables, one with a value set and the other is overridden. You can use application parameters to set environment variables values in the same way that these were used for config overrides.
+
+```xml
+<?xml version="1.0" encoding="utf-8" ?>
+<ServiceManifest Name="MyServiceManifest" Version="SvcManifestVersion1" xmlns="http://schemas.microsoft.com/2011/01/fabric" xmlns:xsi="http://www.w3.org/2001/XMLSchema-instance">
+  <Description>An example service manifest</Description>
+  <ServiceTypes>
+    <StatelessServiceType ServiceTypeName="MyServiceType" />
+  </ServiceTypes>
+  <CodePackage Name="MyCode" Version="CodeVersion1">
+    <SetupEntryPoint>
+      <ExeHost>
+        <Program>MySetup.bat</Program>
+      </ExeHost>
+    </SetupEntryPoint>
+    <EntryPoint>
+      <ExeHost>
+        <Program>MyServiceHost.exe</Program>
+      </ExeHost>
+    </EntryPoint>
+    <EnvironmentVariables>
+      <EnvironmentVariable Name="MyEnvVariable" Value=""/>
+      <EnvironmentVariable Name="HttpGatewayPort" Value="19080"/>
+    </EnvironmentVariables>
+  </CodePackage>
+  <ConfigPackage Name="MyConfig" Version="ConfigVersion1" />
+  <DataPackage Name="MyData" Version="DataVersion1" />
+</ServiceManifest>
+```
+To override the environment variables in the ApplicationManifest.xml, reference the code package in the ServiceManifest with the `EnvironmentOverrides` element.
+
+```xml
+  <ServiceManifestImport>
+    <ServiceManifestRef ServiceManifestName="FrontEndServicePkg" ServiceManifestVersion="1.0.0" />
+    <EnvironmentOverrides CodePackageRef="MyCode">
+      <EnvironmentVariable Name="MyEnvVariable" Value="mydata"/>
+    </EnvironmentOverrides>
+  </ServiceManifestImport>
+ ``` 
+ Once the named service instance is created you can access the environment variables from code. e.g. In C# you can do the following
+
+```csharp
+    string EnvVariable = Environment.GetEnvironmentVariable("MyEnvVariable");
+```
+
+### Service Fabric environment variables
+Service Fabric has built in environment variables set for each service instance. The full list of environment variables is below, where the ones in bold are the ones that you will use in your service, the other being used by Service Fabric runtime. 
+
+* Fabric_ApplicationHostId
+* Fabric_ApplicationHostType
+* Fabric_ApplicationId
+* **Fabric_ApplicationName**
+* Fabric_CodePackageInstanceId
+* **Fabric_CodePackageName**
+* **Fabric_Endpoint_[YourServiceName]TypeEndpoint**
+* **Fabric_Folder_App_Log**
+* **Fabric_Folder_App_Temp**
+* **Fabric_Folder_App_Work**
+* **Fabric_Folder_Application**
+* Fabric_NodeId
+* **Fabric_NodeIPOrFQDN**
+* **Fabric_NodeName**
+* Fabric_RuntimeConnectionAddress
+* Fabric_ServicePackageInstanceId
+* Fabric_ServicePackageName
+* Fabric_ServicePackageVersionInstance
+* FabricPackageFileName
+
+The code belows shows how to list the Service Fabric environment variables
+ ```csharp
+    foreach (DictionaryEntry de in Environment.GetEnvironmentVariables())
+    {
+        if (de.Key.ToString().StartsWith("Fabric"))
+        {
+            Console.WriteLine(" Environment variable {0} = {1}", de.Key, de.Value);
+        }
+    }
+```
+The following are examples of environment variables for an application type called `GuestExe.Application` with a service type called `FrontEndService` when run on your local dev machine.
+
+* **Fabric_ApplicationName = fabric:/GuestExe.Application**
+* **Fabric_CodePackageName = Code**
+* **Fabric_Endpoint_FrontEndServiceTypeEndpoint = 80**
+* **Fabric_NodeIPOrFQDN = localhost**
+* **Fabric_NodeName = _Node_2**
+
+### Application parameter files
+The Service Fabric application project can include one or more application parameter files. Each of them defines the specific values for the parameters that are defined in the application manifest:
+
+```xml
+    <!-- ApplicationParameters\Local.xml -->
+
+    <Application Name="fabric:/Application1" xmlns="http://schemas.microsoft.com/2011/01/fabric">
+        <Parameters>
+            <Parameter Name ="Stateful1_MinReplicaSetSize" Value="3" />
+            <Parameter Name="Stateful1_PartitionCount" Value="1" />
+            <Parameter Name="Stateful1_TargetReplicaSetSize" Value="3" />
+        </Parameters>
+    </Application>
+```
+By default, a new application includes three application parameter files, named Local.1Node.xml, Local.5Node.xml, and Cloud.xml:
+
+![Application parameter files in Solution Explorer][app-parameters-solution-explorer]
+
+To create a parameter file, simply copy and paste an existing one and give it a new name.
+
+## Identifying environment-specific parameters during deployment
+At deployment time, you need to choose the appropriate parameter file to apply with your application. You can do this through the Publish dialog in Visual Studio or through PowerShell.
+
+### Deploy from Visual Studio
+You can choose from the list of available parameter files when you publish your application in Visual Studio.
+
+![Choose a parameter file in the Publish dialog][publishdialog]
+
+### Deploy from PowerShell
+The `Deploy-FabricApplication.ps1` PowerShell script included in the application project template accepts a publish profile as a parameter and the PublishProfile contains a reference to the application parameters file.
+
+  ```PowerShell
+    ./Deploy-FabricApplication -ApplicationPackagePath <app_package_path> -PublishProfileFile <publishprofile_path>
+  ```
+
+## Next steps
+To learn more about some of the core concepts that are discussed in this topic, see the [Service Fabric technical overview](service-fabric-technical-overview.md). For information about other app management capabilities that are available in Visual Studio, see [Manage your Service Fabric applications in Visual Studio](service-fabric-manage-application-in-visual-studio.md).
+
+<!-- Image references -->
+
+[publishdialog]: ./media/service-fabric-manage-multiple-environment-app-configuration/publish-dialog-choose-app-config.png
+[app-parameters-solution-explorer]:./media/service-fabric-manage-multiple-environment-app-configuration/app-parameters-in-solution-explorer.png