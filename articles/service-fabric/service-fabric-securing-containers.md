--- conflicted
+++ resolved
@@ -1,95 +1,81 @@
----
-title: Azure Service Fabric container security| Microsoft Docs
-description: Learn now to secure container services.
-services: service-fabric
-documentationcenter: .net
-author: mani-ramaswamy
-manager: timlt
-editor: ''
-
-ms.assetid: ab49c4b9-74a8-4907-b75b-8d2ee84c6d90
-ms.service: service-fabric
-ms.devlang: dotNet
-ms.topic: article
-ms.tgt_pltfrm: NA
-ms.workload: NA
-ms.date: 8/9/2017
-ms.author: subramar
----
-
-# Container security
-
-Service Fabric provides a mechanism for services inside a container to access a certificate that is installed on the nodes in a Windows or Linux cluster (version 5.7 or higher). In addition, Service Fabric also supports gMSA (group Managed Service Accounts) for Windows containers. 
-
-## Certificate management for containers
-
-You can secure your container services by specifying a certificate. The certificate must be installed in LocalMachine on all nodes of the cluster. The certificate information is provided in the application manifest under the `ContainerHostPolicies` tag as the following snippet shows:
-
-```xml
-  <ContainerHostPolicies CodePackageRef="NodeContainerService.Code">
-    <CertificateRef Name="MyCert1" X509StoreName="My" X509FindValue="[Thumbprint1]"/>
-    <CertificateRef Name="MyCert2" X509FindValue="[Thumbprint2]"/>
- ```
-
-For windows clusters, when starting the application, the runtime reads the certificates and generates a PFX file and password for each certificate. This PFX file and password are accessible inside the container using the following environment variables: 
-
-<<<<<<< HEAD
-* **Certificate_[ServicePackageName]_[CodePackageName]_[CertName]_PFX**
-* **Certificate_[ServicePackageName]_[CodePackageName]_[CertName]_Password**
-
-For Linux clusters, the certificates(PEM) are simply copied over from the store specified by X509StoreName onto the container. The corresponding environment variables on linux are:
-
-* **Certificate_[ServicePackageName]_[CodePackageName]_[CertName]_PEM**
-* **Certificate_[ServicePackageName]_[CodePackageName]_[CertName]_PrivateKey**
-=======
-* **Certificate_ServicePackageName_CodePackageName_CertName_PFX**
-* **Certificate_ServicePackageName_CodePackageName_CertName_Password**
-
-For Linux clusters, the certificates(PEM) are simply copied over from the store specified by X509StoreName onto the container. The corresponding environment variables on linux are:
-
-* **Certificate_ServicePackageName_CodePackageName_CertName_PEM**
-* **Certificate_ServicePackageName_CodePackageName_CertName_PrivateKey**
->>>>>>> f658637e
-
-Alternatively, if you already have the certificates in the required form and would simply want to access it inside the container, you can create a data package inside your app package and specify the following inside your application manifest:
-
-```xml
-  <ContainerHostPolicies CodePackageRef="NodeContainerService.Code">
-   <CertificateRef Name="MyCert1" DataPackageRef="[DataPackageName]" DataPackageVersion="[Version]" RelativePath="[Relative Path to certificate inside DataPackage]" Password="[password]" IsPasswordEncrypted="[true/false]"/>
- ```
-
-The container service or process is responsible for importing the certificate files into the container. To import the certificate, you can use `setupentrypoint.sh` scripts or execute custom code within the container process. Sample code in C# for importing the PFX file follows:
-
-```c#
-    string certificateFilePath = Environment.GetEnvironmentVariable("Certificate_MyServicePackage_NodeContainerService.Code_MyCert1_PFX");
-    string passwordFilePath = Environment.GetEnvironmentVariable("Certificate_MyServicePackage_NodeContainerService.Code_MyCert1_Password");
-    X509Store store = new X509Store(StoreName.My, StoreLocation.CurrentUser);
-    string password = File.ReadAllLines(passwordFilePath, Encoding.Default)[0];
-    password = password.Replace("\0", string.Empty);
-    X509Certificate2 cert = new X509Certificate2(certificateFilePath, password, X509KeyStorageFlags.MachineKeySet | X509KeyStorageFlags.PersistKeySet);
-    store.Open(OpenFlags.ReadWrite);
-    store.Add(cert);
-    store.Close();
-```
-<<<<<<< HEAD
-This PFX certificate can be used for authenticating the application or service or secure commmunication with other services. By default, the files are ACLed only to SYSTEM. You can ACL it to other accounts as required by the service.
-=======
-This PFX certificate can be used for authenticating the application or service or secure communication with other services. By default, the files are ACLed only to SYSTEM. You can ACL it to other accounts as required by the service.
->>>>>>> f658637e
-
-
-## Set up gMSA for Windows containers
-
-To set up gMSA (group Managed Service Accounts), a credential specification file (`credspec`) is placed on all nodes in the cluster. The file can be copied on all nodes using a VM extension.  The `credspec` file must contain the gMSA account information. For more information on the `credspec` file, see [Service Accounts](https://github.com/MicrosoftDocs/Virtualization-Documentation/tree/live/windows-server-container-tools/ServiceAccounts). The credential specification and the `Hostname` tag are specified in the application manifest. The `Hostname` tag must match the gMSA account name that the container runs under.  The `Hostname` tag allows the container to authenticate itself to other services in the domain using Kerberos authentication.  A sample for specifying the `Hostname` and the `credspec` in the application manifest is shown in the following snippet:
-
-```xml
-<Policies>
-  <ContainerHostPolicies CodePackageRef="NodeService.Code" Isolation="process" Hostname="gMSAAccountName">
-    <SecurityOption Value="credentialspec=file://WebApplication1.json"/>
-  </ContainerHostPolicies>
-</Policies>
-```
-## Next steps
-
-* [Deploy a Windows container to Service Fabric on Windows Server 2016](service-fabric-get-started-containers.md)
-* [Deploy a Docker container to Service Fabric on Linux](service-fabric-get-started-containers-linux.md)
+---
+title: Azure Service Fabric container security| Microsoft Docs
+description: Learn now to secure container services.
+services: service-fabric
+documentationcenter: .net
+author: mani-ramaswamy
+manager: timlt
+editor: ''
+
+ms.assetid: ab49c4b9-74a8-4907-b75b-8d2ee84c6d90
+ms.service: service-fabric
+ms.devlang: dotNet
+ms.topic: article
+ms.tgt_pltfrm: NA
+ms.workload: NA
+ms.date: 8/9/2017
+ms.author: subramar
+---
+
+# Container security
+
+Service Fabric provides a mechanism for services inside a container to access a certificate that is installed on the nodes in a Windows or Linux cluster (version 5.7 or higher). In addition, Service Fabric also supports gMSA (group Managed Service Accounts) for Windows containers. 
+
+## Certificate management for containers
+
+You can secure your container services by specifying a certificate. The certificate must be installed in LocalMachine on all nodes of the cluster. The certificate information is provided in the application manifest under the `ContainerHostPolicies` tag as the following snippet shows:
+
+```xml
+  <ContainerHostPolicies CodePackageRef="NodeContainerService.Code">
+    <CertificateRef Name="MyCert1" X509StoreName="My" X509FindValue="[Thumbprint1]"/>
+    <CertificateRef Name="MyCert2" X509FindValue="[Thumbprint2]"/>
+ ```
+
+For windows clusters, when starting the application, the runtime reads the certificates and generates a PFX file and password for each certificate. This PFX file and password are accessible inside the container using the following environment variables: 
+
+* **Certificate_ServicePackageName_CodePackageName_CertName_PFX**
+* **Certificate_ServicePackageName_CodePackageName_CertName_Password**
+
+For Linux clusters, the certificates(PEM) are simply copied over from the store specified by X509StoreName onto the container. The corresponding environment variables on linux are:
+
+* **Certificate_ServicePackageName_CodePackageName_CertName_PEM**
+* **Certificate_ServicePackageName_CodePackageName_CertName_PrivateKey**
+
+Alternatively, if you already have the certificates in the required form and would simply want to access it inside the container, you can create a data package inside your app package and specify the following inside your application manifest:
+
+```xml
+  <ContainerHostPolicies CodePackageRef="NodeContainerService.Code">
+   <CertificateRef Name="MyCert1" DataPackageRef="[DataPackageName]" DataPackageVersion="[Version]" RelativePath="[Relative Path to certificate inside DataPackage]" Password="[password]" IsPasswordEncrypted="[true/false]"/>
+ ```
+
+The container service or process is responsible for importing the certificate files into the container. To import the certificate, you can use `setupentrypoint.sh` scripts or execute custom code within the container process. Sample code in C# for importing the PFX file follows:
+
+```c#
+    string certificateFilePath = Environment.GetEnvironmentVariable("Certificate_MyServicePackage_NodeContainerService.Code_MyCert1_PFX");
+    string passwordFilePath = Environment.GetEnvironmentVariable("Certificate_MyServicePackage_NodeContainerService.Code_MyCert1_Password");
+    X509Store store = new X509Store(StoreName.My, StoreLocation.CurrentUser);
+    string password = File.ReadAllLines(passwordFilePath, Encoding.Default)[0];
+    password = password.Replace("\0", string.Empty);
+    X509Certificate2 cert = new X509Certificate2(certificateFilePath, password, X509KeyStorageFlags.MachineKeySet | X509KeyStorageFlags.PersistKeySet);
+    store.Open(OpenFlags.ReadWrite);
+    store.Add(cert);
+    store.Close();
+```
+This PFX certificate can be used for authenticating the application or service or secure communication with other services. By default, the files are ACLed only to SYSTEM. You can ACL it to other accounts as required by the service.
+
+
+## Set up gMSA for Windows containers
+
+To set up gMSA (group Managed Service Accounts), a credential specification file (`credspec`) is placed on all nodes in the cluster. The file can be copied on all nodes using a VM extension.  The `credspec` file must contain the gMSA account information. For more information on the `credspec` file, see [Service Accounts](https://github.com/MicrosoftDocs/Virtualization-Documentation/tree/live/windows-server-container-tools/ServiceAccounts). The credential specification and the `Hostname` tag are specified in the application manifest. The `Hostname` tag must match the gMSA account name that the container runs under.  The `Hostname` tag allows the container to authenticate itself to other services in the domain using Kerberos authentication.  A sample for specifying the `Hostname` and the `credspec` in the application manifest is shown in the following snippet:
+
+```xml
+<Policies>
+  <ContainerHostPolicies CodePackageRef="NodeService.Code" Isolation="process" Hostname="gMSAAccountName">
+    <SecurityOption Value="credentialspec=file://WebApplication1.json"/>
+  </ContainerHostPolicies>
+</Policies>
+```
+## Next steps
+
+* [Deploy a Windows container to Service Fabric on Windows Server 2016](service-fabric-get-started-containers.md)
+* [Deploy a Docker container to Service Fabric on Linux](service-fabric-get-started-containers-linux.md)