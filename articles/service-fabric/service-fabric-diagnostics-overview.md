--- conflicted
+++ resolved
@@ -1,91 +1,83 @@
----
-title: Azure Service Fabric Monitoring and Diagnostics Overview | Microsoft Docs
-description: Learn about monitoring and diagnostics for Azure Service Fabric clusters, applications, and services.
-services: service-fabric
-documentationcenter: .net
-author: srrengar
-manager: timlt
-editor: ''
-
-ms.assetid:
-ms.service: service-fabric
-ms.devlang: dotnet
-ms.topic: conceptual
-ms.tgt_pltfrm: NA
-ms.workload: NA
-ms.date: 04/25/2018
-ms.author: srrengar
-
----
-
-# Monitoring and diagnostics for Azure Service Fabric
-
-This article provides an overview of monitoring and diagnostics for Azure Service Fabric. Monitoring and diagnostics are critical to developing, testing, and deploying workloads in any cloud environment. Monitoring enables you to track how your applications are used, your resource utilization, and the overall health of your cluster. You can use this information to diagnose and correct any issues, and prevent issues from occurring in the future. 
-
-## Application monitoring
-Application monitoring tracks how features and components of your application are being used. You want to monitor your applications to make sure issues that impact users are caught. Monitoring your applications can be useful in the following scenarios:
-* Determining application load and user traffic - do you need to scale your services to meet user demands or address a potential bottleneck in your application?
-* Identifying issues with service communication and remoting across your cluster
-* Figuring out what your users are doing with your application - collecting telemetry in your applications can help guide future feature development and better diagnostics for app errors
-* Monitoring what is happening inside your running containers
-
-Service Fabric supports many options to instrument your application code with the proper traces and telemetry. We recommend that you use Application Insights (AI). AI's integration with Service Fabric includes tooling experiences for Visual Studio and Azure portal, as well as Service Fabric specific metrics, providing a comprehensive out-of-the-box logging experience. Though many logs are automatically created and collected for you with AI, we recommend that you add further custom logging to your applications to create a richer diagnostics experience. See more about getting started with Application Insights with Service Fabric at [Event analysis with Application Insights](service-fabric-diagnostics-event-analysis-appinsights.md).
-
-## Platform (Cluster) monitoring
-Monitoring your Service Fabric cluster is critical in ensuring that the platform and all workloads are running as intended. One of Service Fabric's goals is to keep applications resilient to hardware failures. This goal is achieved through the platform's system services' ability to detect infrastructure issues and rapidly failover workloads to other nodes in the cluster. But in this particular case, what if the system services themselves have issues? Or if in attempting to move a workload, rules for the placement of services are violated? Monitoring the cluster allows you to stay informed about activity taking place in your cluster, which helps in diagnosing issues and fixing them effectively. Some key things you want to be looking out for are:
-* Is Service Fabric behaving the way you expect, in terms of placing your applications and balancing work around the cluster? 
-* Are user actions taken on your cluster acknowledged and executed on as expected? This is especially relevant when scaling a cluster.
-* Is Service Fabric handling your data and your service-service communication inside the cluster correctly?
-
-Service Fabric provides a comprehensive set of events out of the box. These [Service Fabric events](service-fabric-diagnostics-events.md) can be accessed through the EventStore APIs or the operational channel (event channel exposed by the platform). 
-* EventStore - the EventStore (available on Windows in versions 6.2 and later, Linux still in progress as of this article's last updated date), exposes these events via a set of APIs (accessible via REST endpoints or through the client library). Read more about the EventStore at the [EventStore Overview](service-fabric-diagnostics-eventstore.md).
-* Service Fabric event channels - On Windows, Service Fabric events are available from a single ETW provider with a set of relevant `logLevelKeywordFilters` used to pick between Operational and Data & Messaging channels - this is the way in which we separate out outgoing Service Fabric events to be filtered on as needed. On Linux, Service Fabric events come through LTTng and are put into one Storage table, from where they can be filtered as needed. These channels contain curated, structured events that can be used to better understand the state of your cluster. Diagnostics are enabled by default at the cluster creation time, which create an Azure Storage table where the events from these channels are sent for you to query in the future. 
-
-We recommend using the EventStore for quick analysis and to get a snapshot idea of how your cluster is operating, and if things are happening as expected. For collecting the logs and events being generated by your cluster, we generally recommend using the [Azure Diagnostics extension](service-fabric-diagnostics-event-aggregation-wad.md). This integrates well with Service Fabric Analytics, Log Analytics' Service Fabric specific solution, which provides a custom dashboard for monitoring Service Fabric clusters and allows you to query your cluster's events and set up alerts. Read more about this at [Event analysis with Log Analytics](service-fabric-diagnostics-event-analysis-oms.md). 
-
- You can read more about monitoring your cluster at [Platform level event and log generation](service-fabric-diagnostics-event-generation-infra.md).
-
-## Performance monitoring
-Monitoring your underlying infrastructure is a key part of understanding the state of your cluster and your resource utilization. Measuring system performance depends on several factors, each of which is typically measured through a Key Performance Indicators (KPIs). Service Fabric relevant KPIs can be mapped to metrics that can be collected from the nodes in your cluster, as performance counters.
-These KPIs can help with:
-* Understanding resource utilization and load - for the purpose of scaling your cluster, or optimizing your service processes.
-* Predicting infrastructure issues - many issues are preceded by sudden changes (drops) in performance, so you can use KPIs such as network I/O and CPU utilization to predict and diagnose infrastructural issues.
-
-A list of performance counters that should be collected at the infrastructure level can be found at [Performance metrics](service-fabric-diagnostics-event-generation-perf.md). 
-
-Service Fabric provides a set of performance counters for the Reliable Services and Actors programming models. If you are using either of these models, these performance counters can provide KPIs that help ensure that your actors are spinning up and down correctly, or that your reliable service requests are being handled fast enough. For more information, see [Monitoring for Reliable Service Remoting](service-fabric-reliable-serviceremoting-diagnostics.md#performance-counters) and [Performance monitoring for Reliable Actors](service-fabric-reliable-actors-diagnostics.md#performance-counters). In addition to this, Application Insights also has a set of performance metrics it will collect, if configured with your application.
-
-Use the [Log Analytics agent](service-fabric-diagnostics-oms-agent.md) to collect the appropriate performance counters, and view these KPIs in Azure Log Analytics.
-
-![Diagnostics overview chart](media/service-fabric-diagnostics-overview/diagnostics-overview.png)
-
-## Health monitoring
-The Service Fabric platform includes a health model, which provides extensible health reporting for the status of entities in a cluster. Each node, application, service, partition, replica, or instance, has a continuously updatable health status. The health status can either be "OK", "Warning", or "Error". The health status is changed through health reports that are emitted for each entity, based on issues in the cluster. The health status of your entities can be checked at any time in Service Fabric Explorer (SFX) as shown below, or can be queried via the platforms's Health API. You can also customize health reports and modify the health status of an entity by adding your own health reports or using the Health API. More details on the health model can be found at [Introduction to Service Fabric health monitoring](service-fabric-health-introduction.md).
-
-![SFX health dashboard](media/service-fabric-diagnostics-overview/sfx-healthstatus.png)
-
-In addition to seeing latest health reports in SFX, each report is also available as an event. Health events can be collected through the operational channel (see [Event aggregation with Azure Diagnostics](service-fabric-diagnostics-event-aggregation-wad.md#log-collection-configurations)), and stored in Log Analytics for alerting and querying in the future. This helps detect issues that may impact your application availability, so we recommend that you set up alerts for appropriate failure scenarios (custom alerts through Log Analytics).
-
-## Other logging solutions
-
-<<<<<<< HEAD
-Although the two solutions we recommended, [OMS](service-fabric-diagnostics-event-analysis-oms.md) and [Application Insights](service-fabric-diagnostics-event-analysis-appinsights.md) have built in integrations with Service Fabric, many events are written out through etw providers and are extensible with other logging solutions. You should also look into the [Elastic Stack](https://www.elastic.co/products) (especially if you are considering running a cluster in an on-prem offline environment), [Dynatrace](https://www.dynatrace.com/), or any other platform of your preference.  We have a list of proven integrations with partners [here](service-fabric-diagnostics-partners.md).
-=======
-Although the two solutions we recommended, [Azure Log Analytics](service-fabric-diagnostics-event-analysis-oms.md) and [Application Insights](service-fabric-diagnostics-event-analysis-appinsights.md) have built in integration with Service Fabric, many events are written out through etw providers and are extensible with other logging solutions. You should also look into the [Elastic Stack](https://www.elastic.co/products) (especially if you are considering running a cluster in an offline environment), [Splunk](https://www.splunk.com/), [Dynatrace](https://www.dynatrace.com/), or any other platform of your preference. 
->>>>>>> 77744f9d
-
-The key points for any platform you choose should include how comfortable you are with the user interface and querying options, the ability to visualize data and create easily readable dashboards, and the additional tools they provide to enhance your monitoring, such as automated alerting.
-
-## Next steps
-
-* For getting started with instrumenting your applications, see [Application level event and log generation](service-fabric-diagnostics-event-generation-app.md).
-* Learn more about monitoring the platform and the events Service Fabric provides for you at [Platform level event and log generation](service-fabric-diagnostics-event-generation-infra.md).
-* Go through the steps to set up AI for your application with [Monitor and diagnose an ASP.NET Core application on Service Fabric](service-fabric-tutorial-monitoring-aspnet.md).
-<<<<<<< HEAD
-* Learn how to set up OMS Log Analytics for monitoring containers - [Monitoring and Diagnostics for Windows Containers in Azure Service Fabric](service-fabric-tutorial-monitoring-wincontainers.md).
-* See example diagnostics problems and solutions with Service Fabric in [diagnosing common scenarios](service-fabric-diagnostics-common-scenarios.md)
-* Check out other diagnostics products that integrate with Service Fabric in [Service Fabric diagnostic partners](service-fabric-diagnostics-partners.md)
-=======
-* Learn how to set up Azure Log Analytics for monitoring containers - [Monitoring and Diagnostics for Windows Containers in Azure Service Fabric](service-fabric-tutorial-monitoring-wincontainers.md).
->>>>>>> 77744f9d
-* Learn about general monitoring recommendations for Azure resources - [Best Practices - Monitoring and diagnostics](https://docs.microsoft.com/azure/architecture/best-practices/monitoring). 
+---
+title: Azure Service Fabric Monitoring and Diagnostics Overview | Microsoft Docs
+description: Learn about monitoring and diagnostics for Azure Service Fabric clusters, applications, and services.
+services: service-fabric
+documentationcenter: .net
+author: srrengar
+manager: timlt
+editor: ''
+
+ms.assetid:
+ms.service: service-fabric
+ms.devlang: dotnet
+ms.topic: conceptual
+ms.tgt_pltfrm: NA
+ms.workload: NA
+ms.date: 10/18/2018
+ms.author: srrengar
+
+---
+
+# Monitoring and diagnostics for Azure Service Fabric
+
+This article provides an overview of monitoring and diagnostics for Azure Service Fabric. Monitoring and diagnostics are critical to developing, testing, and deploying workloads in any cloud environment. Monitoring enables you to track how your applications are used, your resource utilization, and the overall health of your cluster. You can use this information to diagnose and correct any issues, and prevent issues from occurring in the future. 
+
+## Application monitoring
+Application monitoring tracks how features and components of your application are being used. You want to monitor your applications to make sure issues that impact users are caught. Monitoring your applications can be useful in the following scenarios:
+* Determining application load and user traffic - do you need to scale your services to meet user demands or address a potential bottleneck in your application?
+* Identifying issues with service communication and remoting across your cluster
+* Figuring out what your users are doing with your application - collecting telemetry in your applications can help guide future feature development and better diagnostics for app errors
+* Monitoring what is happening inside your running containers
+
+Service Fabric supports many options to instrument your application code with the proper traces and telemetry. We recommend that you use Application Insights (AI). AI's integration with Service Fabric includes tooling experiences for Visual Studio and Azure portal, as well as Service Fabric specific metrics, providing a comprehensive out-of-the-box logging experience. Though many logs are automatically created and collected for you with AI, we recommend that you add further custom logging to your applications to create a richer diagnostics experience. See more about getting started with Application Insights with Service Fabric at [Event analysis with Application Insights](service-fabric-diagnostics-event-analysis-appinsights.md).
+
+## Platform (Cluster) monitoring
+Monitoring your Service Fabric cluster is critical in ensuring that the platform and all workloads are running as intended. One of Service Fabric's goals is to keep applications resilient to hardware failures. This goal is achieved through the platform's system services' ability to detect infrastructure issues and rapidly failover workloads to other nodes in the cluster. But in this particular case, what if the system services themselves have issues? Or if in attempting to move a workload, rules for the placement of services are violated? Monitoring the cluster allows you to stay informed about activity taking place in your cluster, which helps in diagnosing issues and fixing them effectively. Some key things you want to be looking out for are:
+* Is Service Fabric behaving the way you expect, in terms of placing your applications and balancing work around the cluster? 
+* Are user actions taken on your cluster acknowledged and executed on as expected? This is especially relevant when scaling a cluster.
+* Is Service Fabric handling your data and your service-service communication inside the cluster correctly?
+
+Service Fabric provides a comprehensive set of events out of the box. These [Service Fabric events](service-fabric-diagnostics-events.md) can be accessed through the EventStore APIs or the operational channel (event channel exposed by the platform). 
+* EventStore - the EventStore (available on Windows in versions 6.2 and later, Linux still in progress as of this article's last updated date), exposes these events via a set of APIs (accessible via REST endpoints or through the client library). Read more about the EventStore at the [EventStore Overview](service-fabric-diagnostics-eventstore.md).
+* Service Fabric event channels - On Windows, Service Fabric events are available from a single ETW provider with a set of relevant `logLevelKeywordFilters` used to pick between Operational and Data & Messaging channels - this is the way in which we separate out outgoing Service Fabric events to be filtered on as needed. On Linux, Service Fabric events come through LTTng and are put into one Storage table, from where they can be filtered as needed. These channels contain curated, structured events that can be used to better understand the state of your cluster. Diagnostics are enabled by default at the cluster creation time, which create an Azure Storage table where the events from these channels are sent for you to query in the future. 
+
+We recommend using the EventStore for quick analysis and to get a snapshot idea of how your cluster is operating, and if things are happening as expected. For collecting the logs and events being generated by your cluster, we generally recommend using the [Azure Diagnostics extension](service-fabric-diagnostics-event-aggregation-wad.md). This integrates well with Service Fabric Analytics, Log Analytics' Service Fabric specific solution, which provides a custom dashboard for monitoring Service Fabric clusters and allows you to query your cluster's events and set up alerts. Read more about this at [Event analysis with Log Analytics](service-fabric-diagnostics-event-analysis-oms.md). 
+
+ You can read more about monitoring your cluster at [Platform level event and log generation](service-fabric-diagnostics-event-generation-infra.md).
+
+## Performance monitoring
+Monitoring your underlying infrastructure is a key part of understanding the state of your cluster and your resource utilization. Measuring system performance depends on several factors, each of which is typically measured through a Key Performance Indicators (KPIs). Service Fabric relevant KPIs can be mapped to metrics that can be collected from the nodes in your cluster, as performance counters.
+These KPIs can help with:
+* Understanding resource utilization and load - for the purpose of scaling your cluster, or optimizing your service processes.
+* Predicting infrastructure issues - many issues are preceded by sudden changes (drops) in performance, so you can use KPIs such as network I/O and CPU utilization to predict and diagnose infrastructural issues.
+
+A list of performance counters that should be collected at the infrastructure level can be found at [Performance metrics](service-fabric-diagnostics-event-generation-perf.md). 
+
+Service Fabric provides a set of performance counters for the Reliable Services and Actors programming models. If you are using either of these models, these performance counters can provide KPIs that help ensure that your actors are spinning up and down correctly, or that your reliable service requests are being handled fast enough. For more information, see [Monitoring for Reliable Service Remoting](service-fabric-reliable-serviceremoting-diagnostics.md#performance-counters) and [Performance monitoring for Reliable Actors](service-fabric-reliable-actors-diagnostics.md#performance-counters). In addition to this, Application Insights also has a set of performance metrics it will collect, if configured with your application.
+
+Use the [Log Analytics agent](service-fabric-diagnostics-oms-agent.md) to collect the appropriate performance counters, and view these KPIs in Azure Log Analytics.
+
+![Diagnostics overview chart](media/service-fabric-diagnostics-overview/diagnostics-overview.png)
+
+## Health monitoring
+The Service Fabric platform includes a health model, which provides extensible health reporting for the status of entities in a cluster. Each node, application, service, partition, replica, or instance, has a continuously updatable health status. The health status can either be "OK", "Warning", or "Error". The health status is changed through health reports that are emitted for each entity, based on issues in the cluster. The health status of your entities can be checked at any time in Service Fabric Explorer (SFX) as shown below, or can be queried via the platforms's Health API. You can also customize health reports and modify the health status of an entity by adding your own health reports or using the Health API. More details on the health model can be found at [Introduction to Service Fabric health monitoring](service-fabric-health-introduction.md).
+
+![SFX health dashboard](media/service-fabric-diagnostics-overview/sfx-healthstatus.png)
+
+In addition to seeing latest health reports in SFX, each report is also available as an event. Health events can be collected through the operational channel (see [Event aggregation with Azure Diagnostics](service-fabric-diagnostics-event-aggregation-wad.md#log-collection-configurations)), and stored in Log Analytics for alerting and querying in the future. This helps detect issues that may impact your application availability, so we recommend that you set up alerts for appropriate failure scenarios (custom alerts through Log Analytics).
+
+## Other logging solutions
+
+Although the two solutions we recommended, [Azure Log Analytics](service-fabric-diagnostics-event-analysis-oms.md) and [Application Insights](service-fabric-diagnostics-event-analysis-appinsights.md) have built in integration with Service Fabric, many events are written out through ETW providers and are extensible with other logging solutions. You should also look into the [Elastic Stack](https://www.elastic.co/products) (especially if you are considering running a cluster in an offline environment), [Splunk](https://www.splunk.com/), [Dynatrace](https://www.dynatrace.com/), or any other platform of your preference. 
+
+The key points for any platform you choose should include how comfortable you are with the user interface and querying options, the ability to visualize data and create easily readable dashboards, and the additional tools they provide to enhance your monitoring, such as automated alerting.
+
+## Next steps
+
+* For getting started with instrumenting your applications, see [Application level event and log generation](service-fabric-diagnostics-event-generation-app.md).
+* Learn more about monitoring the platform and the events Service Fabric provides for you at [Platform level event and log generation](service-fabric-diagnostics-event-generation-infra.md).
+* Go through the steps to set up AI for your application with [Monitor and diagnose an ASP.NET Core application on Service Fabric](service-fabric-tutorial-monitoring-aspnet.md).
+* Learn how to set up OMS Log Analytics for monitoring containers - [Monitoring and Diagnostics for Windows Containers in Azure Service Fabric](service-fabric-tutorial-monitoring-wincontainers.md).
+* See example diagnostics problems and solutions with Service Fabric in [diagnosing common scenarios](service-fabric-diagnostics-common-scenarios.md)
+* Check out other diagnostics products that integrate with Service Fabric in [Service Fabric diagnostic partners](service-fabric-diagnostics-partners.md)
+* Learn about general monitoring recommendations for Azure resources - [Best Practices - Monitoring and diagnostics](https://docs.microsoft.com/azure/architecture/best-practices/monitoring). 