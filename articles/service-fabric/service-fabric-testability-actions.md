<properties
   pageTitle="Testability action | Microsoft Azure"
   description="This article talks about the testability actions found in Microsoft Azure Service Fabric."
   services="service-fabric"
   documentationCenter=".net"
   authors="heeldin"
   manager="timlt"
   editor=""/>

<tags
   ms.service="service-fabric"
   ms.devlang="dotnet"
   ms.topic="article"
   ms.tgt_pltfrm="NA"
   ms.workload="NA"
   ms.date="12/04/2015"
   ms.author="heeldin;motanv"/>

# Testability actions
In order to simulate an unreliable infrastructure, Azure Service Fabric provides developers with ways to simulate various real-world failures and state transitions. These are exposed as testability actions. The actions are the low-level APIs that cause a specific fault injection, state transition, or validation. By combining these actions, a service developer can write comprehensive test scenarios for your services.

Service Fabric provides some common test scenarios composed of these actions. We highly recommend that you utilize these built-in scenarios, which are carefully chosen to test common state transitions and failure cases. However, actions can be used to create custom test scenarios when you want to add coverage for scenarios that are not covered by the built-in scenarios yet or that are custom tailored for your application.

C# implementations of the actions are found in the System.Fabric.Testability.dll assembly. The Testability PowerShell module is found in the Microsoft.ServiceFabric.Testability.Powershell.dll assembly. As part of runtime installation, the ServiceFabricTestability PowerShell module is installed to allow for easy use.

## Graceful vs. ungraceful fault actions
Testability actions are classified into two major buckets:

* Ungraceful faults: These faults simulate failures like machine restarts and process crashes. In such cases of failures, the execution context of process stops abruptly. This means no cleanup of the state can run before the application starts up again.

* Graceful faults: These faults simulate graceful actions like replica moves and drops triggered by load balancing. In such cases, the service gets a notification of the close and can clean up the state before exiting.

For better quality validation, run the service and business workload while inducing various graceful and ungraceful faults. Ungraceful faults exercise scenarios where the service process abruptly exits in the middle of some workflow. This tests  the recovery path once the service replica is restored by Service Fabric. This will help test data consistency and whether the service state is maintained correctly after failures. The other set of failures (the graceful failures) test that the service correctly reacts to replicas being moved around by Service Fabric. This tests handling of cancellation in the RunAsync method. The service needs to check for the cancellation token being set, correctly save its state, and exit the RunAsync method.

## Testability actions list

| Action | Description | Managed API | PowerShell cmdlet | Graceful/ungraceful faults |
|---------|-------------|-------------|-------------------|------------------------------|
|CleanTestState| Removes all the test state from the cluster in case of a bad shutdown of the test driver. | CleanTestStateAsync | Remove-ServiceFabricTestState | Not applicable |
| InvokeDataLoss | Induces data loss into a service partition. | InvokeDataLossAsync | Invoke-ServiceFabricPartitionDataLoss | Graceful |
| InvokeQuorumLoss | Puts a given stateful service partition into quorum loss. | InvokeQuorumLossAsync | Invoke-ServiceFabricQuorumLoss | Graceful |
| Move Primary | Moves the specified primary replica of a stateful service to the specified cluster node. | MovePrimaryAsync | Move-ServiceFabricPrimaryReplica | Graceful |
| Move Secondary | Moves the current secondary replica of a stateful service to a different cluster node. | MoveSecondaryAsync | Move-ServiceFabricSecondaryReplica | Graceful |
| RemoveReplica | Simulates a replica failure by removing a replica from a cluster. This will close the replica and will transition it to role 'None', removing all of its state from the cluster. | RemoveReplicaAsync | Remove-ServiceFabricReplica | Graceful |
| RestartDeployedCodePackage | Simulates a code package process failure by restarting a code package deployed on a node in a cluster. This aborts the code package process, which will restart all the user service replicas hosted in that process. | RestartDeployedCodePackageAsync | Restart-ServiceFabricDeployedCodePackage | Ungraceful |
| RestartNode | Simulates a Service Fabric cluster node failure by restarting a node. | RestartNodeAsync | Restart-ServiceFabricNode | Ungraceful |
| RestartPartition | Simulates a datacenter blackout or cluster blackout scenario by restarting some or all replicas of a partition. | RestartPartitionAsync | Restart-ServiceFabricPartition | Graceful |
| RestartReplica | Simulates a replica failure by restarting a persisted replica in a cluster, closing the replica and then reopening it. | RestartReplicaAsync | Restart-ServiceFabricReplica | Graceful |
| StartNode | Starts a node in a cluster that is already stopped. | StartNodeAsync | Start-ServiceFabricNode | Not applicable |
| StopNode | Simulates a node failure by stopping a node in a cluster. The node will stay down until StartNode is called. | StopNodeAsync | Stop-ServiceFabricNode | Ungraceful |
| ValidateApplication | Validates the availability and health of all Service Fabric services within an application, usually after inducing some fault into the system. | ValidateApplicationAsync | Test-ServiceFabricApplication | Not applicable |
| ValidateService | Validates the availability and health of a Service Fabric service, usually after inducing some fault into the system. | ValidateServiceAsync | Test-ServiceFabricService | Not applicable |

## Running a testability action by using PowerShell

This tutorial shows you how to run a testability action by using PowerShell. You will learn how to run a testability action against a local (one-box) cluster or an Azure cluster. Microsoft.Fabric.Testability.Powershell.dll--the testability PowerShell module--is installed automatically when you install the Microsoft Service Fabric MSI. The module is loaded automatically when you open a PowerShell prompt.

Tutorial segments:

- [Run an action against a one-box cluster](#run-an-action-against-a-one-box-cluster)
- [Run an action against an Azure cluster](#run-an-action-against-an-azure-cluster)

### Run an action against a one-box cluster

To run a testability action against a local cluster, first connect to the cluster and open the PowerShell prompt in administrator mode. Let us look at the **Restart-ServiceFabricNode** action.

```powershell
Restart-ServiceFabricNode -NodeName Node1 -CompletionMode DoNotVerify
```

Here the action **Restart-ServiceFabricNode** is being run on a node named "Node1". The completion mode specifies that it should not verify whether the restart action actually succeeded. Specifying the completion mode as "Verify" will cause it to verify whether the restart action actually succeeded. Instead of directly specifying the node by its name, you can specify it via a partition key and the kind of replica, as follows:

```powershell
Restart-ServiceFabricNode -ReplicaKindPrimary  -PartitionKindNamed -PartitionKey Partition3 -CompletionMode Verify
```


```powershell
$connection = "localhost:19000"
$nodeName = "Node1"

Connect-ServiceFabricCluster $connection
Restart-ServiceFabricNode -NodeName $nodeName -CompletionMode DoNotVerify
```

**Restart-ServiceFabricNode** should be used to restart a Service Fabric node in a cluster. This will stop the Fabric.exe process, which will restart all of the system service and user service replicas hosted on that node. Using this API to test your service helps uncover bugs along the failover recovery paths. It helps simulate node failures in the cluster.

The following screenshot shows the **Restart-ServiceFabricNode** testability command in action.

![](media/service-fabric-testability-actions/Restart-ServiceFabricNode.png)

The output of the first **Get-ServiceFabricNode** (a cmdlet from the Service Fabric PowerShell module) shows that the local cluster has five nodes: Node.1 to Node.5. After the testability action (cmdlet) **Restart-ServiceFabricNode** is executed on the node, named Node.4, we see that the node's uptime has been reset.

### Run an action against an Azure cluster

Running a testability action (by using PowerShell) against an Azure cluster is similar to running the action against a local cluster. The only difference is that before you can run the action, instead of connecting to the local cluster, you need to connect to the Azure cluster first.

## Running a testability action by using C#

To run a testability action by using C#, first you need to connect to the cluster by using FabricClient. Then obtain the parameters needed to run the action. Different parameters can be used to run the same action.
Looking at the RestartServiceFabricNode action, one way to run it is by using the node information (node name and node instance ID) in the cluster.

```csharp
RestartNodeAsync(nodeName, nodeInstanceId, completeMode, operationTimeout, CancellationToken.None)
```

Parameter explanation:

- **CompleteMode** specifies that the mode should not verify whether the restart action actually succeeded. Specifying the completion mode as "Verify" will cause it to verify whether the restart action actually succeeded.  
- **OperationTimeout** sets the amount of time for the operation to finish before a TimeoutException exception is thrown.
- **CancellationToken** enables a pending call to be canceled.

Instead of directly specifying the node by its name, you can specify it via a partition key and the kind of replica.

For further information, see [PartitionSelector and ReplicaSelector](#partition_replica_selector).


```csharp
// Add a reference to System.Fabric.Testability.dll and System.Fabric.dll
using System;
using System.Collections.Generic;
using System.Linq;
using System.Text;
using System.Threading.Tasks;
using System.Fabric.Testability;
using System.Fabric;
using System.Threading;
using System.Numerics;

class Test
{
    public static int Main(string[] args)
    {
        string clusterConnection = "localhost:19000";
        Uri serviceName = new Uri("fabric:/samples/PersistentToDoListApp/PersistentToDoListService");
        string nodeName = "N0040";
        BigInteger nodeInstanceId = 130743013389060139;

        Console.WriteLine("Starting RestartNode test");
        try
        {
            //Restart the node by using ReplicaSelector
            RestartNodeAsync(clusterConnection, serviceName).Wait();

            //Another way to restart node is by using nodeName and nodeInstanceId
            RestartNodeAsync(clusterConnection, nodeName, nodeInstanceId).Wait();
        }
        catch (AggregateException exAgg)
        {
            Console.WriteLine("RestartNode did not complete: ");
            foreach (Exception ex in exAgg.InnerExceptions)
            {
                if (ex is FabricException)
                {
                    Console.WriteLine("HResult: {0} Message: {1}", ex.HResult, ex.Message);
                }
            }
            return -1;
        }

        Console.WriteLine("RestartNode completed.");
        return 0;
    }

    static async Task RestartNodeAsync(string clusterConnection, Uri serviceName)
    {
        PartitionSelector randomPartitionSelector = PartitionSelector.RandomOf(serviceName);
        ReplicaSelector primaryofReplicaSelector = ReplicaSelector.PrimaryOf(randomPartitionSelector);

        // Create FabricClient with connection and security information here
        FabricClient fabricclient = new FabricClient(clusterConnection);
        await fabricclient.ClusterManager.RestartNodeAsync(primaryofReplicaSelector, CompletionMode.Verify);
    }

    static async Task RestartNodeAsync(string clusterConnection, string nodeName, BigInteger nodeInstanceId)
    {
        // Create FabricClient with connection and security information here
        FabricClient fabricclient = new FabricClient(clusterConnection);
        await fabricclient.ClusterManager.RestartNodeAsync(nodeName, nodeInstanceId, CompletionMode.Verify);
    }
}
```

## PartitionSelector and ReplicaSelector

### PartitionSelector
PartitionSelector is a helper exposed in testability and is used to select a specific partition on which to perform any of the testability actions. It can be used to select a specific partition if the partition ID is known beforehand. Or, you can provide the partition key and the operation will resolve the partition ID internally. You also have the option of selecting a random partition.

To use this helper, create the PartitionSelector object and select the partition by using one of the Select* methods. Then pass in the PartitionSelector object to the API that requires it. If no option is selected, it defaults to a random partition.

```csharp
Uri serviceName = new Uri("fabric:/samples/InMemoryToDoListApp/InMemoryToDoListService");
Guid partitionIdGuid = new Guid("8fb7ebcc-56ee-4862-9cc0-7c6421e68829");
string partitionName = "Partition1";
Int64 partitionKeyUniformInt64 = 1;

// Select a random partition
PartitionSelector randomPartitionSelector = PartitionSelector.RandomOf(serviceName);

// Select a partition based on ID
PartitionSelector partitionSelectorById = PartitionSelector.PartitionIdOf(serviceName, partitionIdGuid);

// Select a partition based on name
PartitionSelector namedPartitionSelector = PartitionSelector.PartitionKeyOf(serviceName, partitionName);

// Select a partition based on partition key
PartitionSelector uniformIntPartitionSelector = PartitionSelector.PartitionKeyOf(serviceName, partitionKeyUniformInt64);
```

### ReplicaSelector
ReplicaSelector is a helper exposed in testability and is used to help select a replica on which to perform any of the testability actions. It can be used to select a specific replica if the replica ID is known beforehand. In addition, you have the option of selecting a primary replica or a random secondary. ReplicaSelector derives from PartitionSelector, so you need to select both the replica and the partition on which you wish to perform the testability operation.

To use this helper, create a ReplicaSelector object and set the way you want to select the replica and the partition. You can then pass it into the API that requires it. If no option is selected, it defaults to a random replica and random partition.

Guid partitionIdGuid = new Guid("8fb7ebcc-56ee-4862-9cc0-7c6421e68829");
PartitionSelector partitionSelector = PartitionSelector.PartitionIdOf(serviceName, partitionIdGuid);
long replicaId = 130559876481875498;


```csharp
// Select a random replica
ReplicaSelector randomReplicaSelector = ReplicaSelector.RandomOf(partitionSelector);

// Select the primary replica
ReplicaSelector primaryReplicaSelector = ReplicaSelector.PrimaryOf(partitionSelector);

// Select the replica by ID
ReplicaSelector replicaByIdSelector = ReplicaSelector.ReplicaIdOf(partitionSelector, replicaId);

// Select a random secondary replica
ReplicaSelector secondaryReplicaSelector = ReplicaSelector.RandomSecondaryOf(partitionSelector);
```

## Next steps

- [Testability scenarios](service-fabric-testability-scenarios.md)
- How to test your service
   - [Simulate failures during service workloads](service-fabric-testability-workload-tests.md)
<<<<<<< HEAD
   - [Service to service communication failures](service-fabric-testability-scenarios-service-communication.md)
=======
   - [Service-to-service communication failures](service-fabric-testability-scenarios-service-communication.md)
>>>>>>> a3c102f7
<|MERGE_RESOLUTION|>--- conflicted
+++ resolved
@@ -1,243 +1,239 @@
-<properties
-   pageTitle="Testability action | Microsoft Azure"
-   description="This article talks about the testability actions found in Microsoft Azure Service Fabric."
-   services="service-fabric"
-   documentationCenter=".net"
-   authors="heeldin"
-   manager="timlt"
-   editor=""/>
-
-<tags
-   ms.service="service-fabric"
-   ms.devlang="dotnet"
-   ms.topic="article"
-   ms.tgt_pltfrm="NA"
-   ms.workload="NA"
-   ms.date="12/04/2015"
-   ms.author="heeldin;motanv"/>
-
-# Testability actions
-In order to simulate an unreliable infrastructure, Azure Service Fabric provides developers with ways to simulate various real-world failures and state transitions. These are exposed as testability actions. The actions are the low-level APIs that cause a specific fault injection, state transition, or validation. By combining these actions, a service developer can write comprehensive test scenarios for your services.
-
-Service Fabric provides some common test scenarios composed of these actions. We highly recommend that you utilize these built-in scenarios, which are carefully chosen to test common state transitions and failure cases. However, actions can be used to create custom test scenarios when you want to add coverage for scenarios that are not covered by the built-in scenarios yet or that are custom tailored for your application.
-
-C# implementations of the actions are found in the System.Fabric.Testability.dll assembly. The Testability PowerShell module is found in the Microsoft.ServiceFabric.Testability.Powershell.dll assembly. As part of runtime installation, the ServiceFabricTestability PowerShell module is installed to allow for easy use.
-
-## Graceful vs. ungraceful fault actions
-Testability actions are classified into two major buckets:
-
-* Ungraceful faults: These faults simulate failures like machine restarts and process crashes. In such cases of failures, the execution context of process stops abruptly. This means no cleanup of the state can run before the application starts up again.
-
-* Graceful faults: These faults simulate graceful actions like replica moves and drops triggered by load balancing. In such cases, the service gets a notification of the close and can clean up the state before exiting.
-
-For better quality validation, run the service and business workload while inducing various graceful and ungraceful faults. Ungraceful faults exercise scenarios where the service process abruptly exits in the middle of some workflow. This tests  the recovery path once the service replica is restored by Service Fabric. This will help test data consistency and whether the service state is maintained correctly after failures. The other set of failures (the graceful failures) test that the service correctly reacts to replicas being moved around by Service Fabric. This tests handling of cancellation in the RunAsync method. The service needs to check for the cancellation token being set, correctly save its state, and exit the RunAsync method.
-
-## Testability actions list
-
-| Action | Description | Managed API | PowerShell cmdlet | Graceful/ungraceful faults |
-|---------|-------------|-------------|-------------------|------------------------------|
-|CleanTestState| Removes all the test state from the cluster in case of a bad shutdown of the test driver. | CleanTestStateAsync | Remove-ServiceFabricTestState | Not applicable |
-| InvokeDataLoss | Induces data loss into a service partition. | InvokeDataLossAsync | Invoke-ServiceFabricPartitionDataLoss | Graceful |
-| InvokeQuorumLoss | Puts a given stateful service partition into quorum loss. | InvokeQuorumLossAsync | Invoke-ServiceFabricQuorumLoss | Graceful |
-| Move Primary | Moves the specified primary replica of a stateful service to the specified cluster node. | MovePrimaryAsync | Move-ServiceFabricPrimaryReplica | Graceful |
-| Move Secondary | Moves the current secondary replica of a stateful service to a different cluster node. | MoveSecondaryAsync | Move-ServiceFabricSecondaryReplica | Graceful |
-| RemoveReplica | Simulates a replica failure by removing a replica from a cluster. This will close the replica and will transition it to role 'None', removing all of its state from the cluster. | RemoveReplicaAsync | Remove-ServiceFabricReplica | Graceful |
-| RestartDeployedCodePackage | Simulates a code package process failure by restarting a code package deployed on a node in a cluster. This aborts the code package process, which will restart all the user service replicas hosted in that process. | RestartDeployedCodePackageAsync | Restart-ServiceFabricDeployedCodePackage | Ungraceful |
-| RestartNode | Simulates a Service Fabric cluster node failure by restarting a node. | RestartNodeAsync | Restart-ServiceFabricNode | Ungraceful |
-| RestartPartition | Simulates a datacenter blackout or cluster blackout scenario by restarting some or all replicas of a partition. | RestartPartitionAsync | Restart-ServiceFabricPartition | Graceful |
-| RestartReplica | Simulates a replica failure by restarting a persisted replica in a cluster, closing the replica and then reopening it. | RestartReplicaAsync | Restart-ServiceFabricReplica | Graceful |
-| StartNode | Starts a node in a cluster that is already stopped. | StartNodeAsync | Start-ServiceFabricNode | Not applicable |
-| StopNode | Simulates a node failure by stopping a node in a cluster. The node will stay down until StartNode is called. | StopNodeAsync | Stop-ServiceFabricNode | Ungraceful |
-| ValidateApplication | Validates the availability and health of all Service Fabric services within an application, usually after inducing some fault into the system. | ValidateApplicationAsync | Test-ServiceFabricApplication | Not applicable |
-| ValidateService | Validates the availability and health of a Service Fabric service, usually after inducing some fault into the system. | ValidateServiceAsync | Test-ServiceFabricService | Not applicable |
-
-## Running a testability action by using PowerShell
-
-This tutorial shows you how to run a testability action by using PowerShell. You will learn how to run a testability action against a local (one-box) cluster or an Azure cluster. Microsoft.Fabric.Testability.Powershell.dll--the testability PowerShell module--is installed automatically when you install the Microsoft Service Fabric MSI. The module is loaded automatically when you open a PowerShell prompt.
-
-Tutorial segments:
-
-- [Run an action against a one-box cluster](#run-an-action-against-a-one-box-cluster)
-- [Run an action against an Azure cluster](#run-an-action-against-an-azure-cluster)
-
-### Run an action against a one-box cluster
-
-To run a testability action against a local cluster, first connect to the cluster and open the PowerShell prompt in administrator mode. Let us look at the **Restart-ServiceFabricNode** action.
-
-```powershell
-Restart-ServiceFabricNode -NodeName Node1 -CompletionMode DoNotVerify
-```
-
-Here the action **Restart-ServiceFabricNode** is being run on a node named "Node1". The completion mode specifies that it should not verify whether the restart action actually succeeded. Specifying the completion mode as "Verify" will cause it to verify whether the restart action actually succeeded. Instead of directly specifying the node by its name, you can specify it via a partition key and the kind of replica, as follows:
-
-```powershell
-Restart-ServiceFabricNode -ReplicaKindPrimary  -PartitionKindNamed -PartitionKey Partition3 -CompletionMode Verify
-```
-
-
-```powershell
-$connection = "localhost:19000"
-$nodeName = "Node1"
-
-Connect-ServiceFabricCluster $connection
-Restart-ServiceFabricNode -NodeName $nodeName -CompletionMode DoNotVerify
-```
-
-**Restart-ServiceFabricNode** should be used to restart a Service Fabric node in a cluster. This will stop the Fabric.exe process, which will restart all of the system service and user service replicas hosted on that node. Using this API to test your service helps uncover bugs along the failover recovery paths. It helps simulate node failures in the cluster.
-
-The following screenshot shows the **Restart-ServiceFabricNode** testability command in action.
-
-![](media/service-fabric-testability-actions/Restart-ServiceFabricNode.png)
-
-The output of the first **Get-ServiceFabricNode** (a cmdlet from the Service Fabric PowerShell module) shows that the local cluster has five nodes: Node.1 to Node.5. After the testability action (cmdlet) **Restart-ServiceFabricNode** is executed on the node, named Node.4, we see that the node's uptime has been reset.
-
-### Run an action against an Azure cluster
-
-Running a testability action (by using PowerShell) against an Azure cluster is similar to running the action against a local cluster. The only difference is that before you can run the action, instead of connecting to the local cluster, you need to connect to the Azure cluster first.
-
-## Running a testability action by using C#
-
-To run a testability action by using C#, first you need to connect to the cluster by using FabricClient. Then obtain the parameters needed to run the action. Different parameters can be used to run the same action.
-Looking at the RestartServiceFabricNode action, one way to run it is by using the node information (node name and node instance ID) in the cluster.
-
-```csharp
-RestartNodeAsync(nodeName, nodeInstanceId, completeMode, operationTimeout, CancellationToken.None)
-```
-
-Parameter explanation:
-
-- **CompleteMode** specifies that the mode should not verify whether the restart action actually succeeded. Specifying the completion mode as "Verify" will cause it to verify whether the restart action actually succeeded.  
-- **OperationTimeout** sets the amount of time for the operation to finish before a TimeoutException exception is thrown.
-- **CancellationToken** enables a pending call to be canceled.
-
-Instead of directly specifying the node by its name, you can specify it via a partition key and the kind of replica.
-
-For further information, see [PartitionSelector and ReplicaSelector](#partition_replica_selector).
-
-
-```csharp
-// Add a reference to System.Fabric.Testability.dll and System.Fabric.dll
-using System;
-using System.Collections.Generic;
-using System.Linq;
-using System.Text;
-using System.Threading.Tasks;
-using System.Fabric.Testability;
-using System.Fabric;
-using System.Threading;
-using System.Numerics;
-
-class Test
-{
-    public static int Main(string[] args)
-    {
-        string clusterConnection = "localhost:19000";
-        Uri serviceName = new Uri("fabric:/samples/PersistentToDoListApp/PersistentToDoListService");
-        string nodeName = "N0040";
-        BigInteger nodeInstanceId = 130743013389060139;
-
-        Console.WriteLine("Starting RestartNode test");
-        try
-        {
-            //Restart the node by using ReplicaSelector
-            RestartNodeAsync(clusterConnection, serviceName).Wait();
-
-            //Another way to restart node is by using nodeName and nodeInstanceId
-            RestartNodeAsync(clusterConnection, nodeName, nodeInstanceId).Wait();
-        }
-        catch (AggregateException exAgg)
-        {
-            Console.WriteLine("RestartNode did not complete: ");
-            foreach (Exception ex in exAgg.InnerExceptions)
-            {
-                if (ex is FabricException)
-                {
-                    Console.WriteLine("HResult: {0} Message: {1}", ex.HResult, ex.Message);
-                }
-            }
-            return -1;
-        }
-
-        Console.WriteLine("RestartNode completed.");
-        return 0;
-    }
-
-    static async Task RestartNodeAsync(string clusterConnection, Uri serviceName)
-    {
-        PartitionSelector randomPartitionSelector = PartitionSelector.RandomOf(serviceName);
-        ReplicaSelector primaryofReplicaSelector = ReplicaSelector.PrimaryOf(randomPartitionSelector);
-
-        // Create FabricClient with connection and security information here
-        FabricClient fabricclient = new FabricClient(clusterConnection);
-        await fabricclient.ClusterManager.RestartNodeAsync(primaryofReplicaSelector, CompletionMode.Verify);
-    }
-
-    static async Task RestartNodeAsync(string clusterConnection, string nodeName, BigInteger nodeInstanceId)
-    {
-        // Create FabricClient with connection and security information here
-        FabricClient fabricclient = new FabricClient(clusterConnection);
-        await fabricclient.ClusterManager.RestartNodeAsync(nodeName, nodeInstanceId, CompletionMode.Verify);
-    }
-}
-```
-
-## PartitionSelector and ReplicaSelector
-
-### PartitionSelector
-PartitionSelector is a helper exposed in testability and is used to select a specific partition on which to perform any of the testability actions. It can be used to select a specific partition if the partition ID is known beforehand. Or, you can provide the partition key and the operation will resolve the partition ID internally. You also have the option of selecting a random partition.
-
-To use this helper, create the PartitionSelector object and select the partition by using one of the Select* methods. Then pass in the PartitionSelector object to the API that requires it. If no option is selected, it defaults to a random partition.
-
-```csharp
-Uri serviceName = new Uri("fabric:/samples/InMemoryToDoListApp/InMemoryToDoListService");
-Guid partitionIdGuid = new Guid("8fb7ebcc-56ee-4862-9cc0-7c6421e68829");
-string partitionName = "Partition1";
-Int64 partitionKeyUniformInt64 = 1;
-
-// Select a random partition
-PartitionSelector randomPartitionSelector = PartitionSelector.RandomOf(serviceName);
-
-// Select a partition based on ID
-PartitionSelector partitionSelectorById = PartitionSelector.PartitionIdOf(serviceName, partitionIdGuid);
-
-// Select a partition based on name
-PartitionSelector namedPartitionSelector = PartitionSelector.PartitionKeyOf(serviceName, partitionName);
-
-// Select a partition based on partition key
-PartitionSelector uniformIntPartitionSelector = PartitionSelector.PartitionKeyOf(serviceName, partitionKeyUniformInt64);
-```
-
-### ReplicaSelector
-ReplicaSelector is a helper exposed in testability and is used to help select a replica on which to perform any of the testability actions. It can be used to select a specific replica if the replica ID is known beforehand. In addition, you have the option of selecting a primary replica or a random secondary. ReplicaSelector derives from PartitionSelector, so you need to select both the replica and the partition on which you wish to perform the testability operation.
-
-To use this helper, create a ReplicaSelector object and set the way you want to select the replica and the partition. You can then pass it into the API that requires it. If no option is selected, it defaults to a random replica and random partition.
-
-Guid partitionIdGuid = new Guid("8fb7ebcc-56ee-4862-9cc0-7c6421e68829");
-PartitionSelector partitionSelector = PartitionSelector.PartitionIdOf(serviceName, partitionIdGuid);
-long replicaId = 130559876481875498;
-
-
-```csharp
-// Select a random replica
-ReplicaSelector randomReplicaSelector = ReplicaSelector.RandomOf(partitionSelector);
-
-// Select the primary replica
-ReplicaSelector primaryReplicaSelector = ReplicaSelector.PrimaryOf(partitionSelector);
-
-// Select the replica by ID
-ReplicaSelector replicaByIdSelector = ReplicaSelector.ReplicaIdOf(partitionSelector, replicaId);
-
-// Select a random secondary replica
-ReplicaSelector secondaryReplicaSelector = ReplicaSelector.RandomSecondaryOf(partitionSelector);
-```
-
-## Next steps
-
-- [Testability scenarios](service-fabric-testability-scenarios.md)
-- How to test your service
-   - [Simulate failures during service workloads](service-fabric-testability-workload-tests.md)
-<<<<<<< HEAD
-   - [Service to service communication failures](service-fabric-testability-scenarios-service-communication.md)
-=======
-   - [Service-to-service communication failures](service-fabric-testability-scenarios-service-communication.md)
->>>>>>> a3c102f7
+<properties
+   pageTitle="Testability action | Microsoft Azure"
+   description="This article talks about the testability actions found in Microsoft Azure Service Fabric."
+   services="service-fabric"
+   documentationCenter=".net"
+   authors="heeldin"
+   manager="timlt"
+   editor=""/>
+
+<tags
+   ms.service="service-fabric"
+   ms.devlang="dotnet"
+   ms.topic="article"
+   ms.tgt_pltfrm="NA"
+   ms.workload="NA"
+   ms.date="12/04/2015"
+   ms.author="heeldin;motanv"/>
+
+# Testability actions
+In order to simulate an unreliable infrastructure, Azure Service Fabric provides developers with ways to simulate various real-world failures and state transitions. These are exposed as testability actions. The actions are the low-level APIs that cause a specific fault injection, state transition, or validation. By combining these actions, a service developer can write comprehensive test scenarios for your services.
+
+Service Fabric provides some common test scenarios composed of these actions. We highly recommend that you utilize these built-in scenarios, which are carefully chosen to test common state transitions and failure cases. However, actions can be used to create custom test scenarios when you want to add coverage for scenarios that are not covered by the built-in scenarios yet or that are custom tailored for your application.
+
+C# implementations of the actions are found in the System.Fabric.Testability.dll assembly. The Testability PowerShell module is found in the Microsoft.ServiceFabric.Testability.Powershell.dll assembly. As part of runtime installation, the ServiceFabricTestability PowerShell module is installed to allow for easy use.
+
+## Graceful vs. ungraceful fault actions
+Testability actions are classified into two major buckets:
+
+* Ungraceful faults: These faults simulate failures like machine restarts and process crashes. In such cases of failures, the execution context of process stops abruptly. This means no cleanup of the state can run before the application starts up again.
+
+* Graceful faults: These faults simulate graceful actions like replica moves and drops triggered by load balancing. In such cases, the service gets a notification of the close and can clean up the state before exiting.
+
+For better quality validation, run the service and business workload while inducing various graceful and ungraceful faults. Ungraceful faults exercise scenarios where the service process abruptly exits in the middle of some workflow. This tests  the recovery path once the service replica is restored by Service Fabric. This will help test data consistency and whether the service state is maintained correctly after failures. The other set of failures (the graceful failures) test that the service correctly reacts to replicas being moved around by Service Fabric. This tests handling of cancellation in the RunAsync method. The service needs to check for the cancellation token being set, correctly save its state, and exit the RunAsync method.
+
+## Testability actions list
+
+| Action | Description | Managed API | PowerShell cmdlet | Graceful/ungraceful faults |
+|---------|-------------|-------------|-------------------|------------------------------|
+|CleanTestState| Removes all the test state from the cluster in case of a bad shutdown of the test driver. | CleanTestStateAsync | Remove-ServiceFabricTestState | Not applicable |
+| InvokeDataLoss | Induces data loss into a service partition. | InvokeDataLossAsync | Invoke-ServiceFabricPartitionDataLoss | Graceful |
+| InvokeQuorumLoss | Puts a given stateful service partition into quorum loss. | InvokeQuorumLossAsync | Invoke-ServiceFabricQuorumLoss | Graceful |
+| Move Primary | Moves the specified primary replica of a stateful service to the specified cluster node. | MovePrimaryAsync | Move-ServiceFabricPrimaryReplica | Graceful |
+| Move Secondary | Moves the current secondary replica of a stateful service to a different cluster node. | MoveSecondaryAsync | Move-ServiceFabricSecondaryReplica | Graceful |
+| RemoveReplica | Simulates a replica failure by removing a replica from a cluster. This will close the replica and will transition it to role 'None', removing all of its state from the cluster. | RemoveReplicaAsync | Remove-ServiceFabricReplica | Graceful |
+| RestartDeployedCodePackage | Simulates a code package process failure by restarting a code package deployed on a node in a cluster. This aborts the code package process, which will restart all the user service replicas hosted in that process. | RestartDeployedCodePackageAsync | Restart-ServiceFabricDeployedCodePackage | Ungraceful |
+| RestartNode | Simulates a Service Fabric cluster node failure by restarting a node. | RestartNodeAsync | Restart-ServiceFabricNode | Ungraceful |
+| RestartPartition | Simulates a datacenter blackout or cluster blackout scenario by restarting some or all replicas of a partition. | RestartPartitionAsync | Restart-ServiceFabricPartition | Graceful |
+| RestartReplica | Simulates a replica failure by restarting a persisted replica in a cluster, closing the replica and then reopening it. | RestartReplicaAsync | Restart-ServiceFabricReplica | Graceful |
+| StartNode | Starts a node in a cluster that is already stopped. | StartNodeAsync | Start-ServiceFabricNode | Not applicable |
+| StopNode | Simulates a node failure by stopping a node in a cluster. The node will stay down until StartNode is called. | StopNodeAsync | Stop-ServiceFabricNode | Ungraceful |
+| ValidateApplication | Validates the availability and health of all Service Fabric services within an application, usually after inducing some fault into the system. | ValidateApplicationAsync | Test-ServiceFabricApplication | Not applicable |
+| ValidateService | Validates the availability and health of a Service Fabric service, usually after inducing some fault into the system. | ValidateServiceAsync | Test-ServiceFabricService | Not applicable |
+
+## Running a testability action by using PowerShell
+
+This tutorial shows you how to run a testability action by using PowerShell. You will learn how to run a testability action against a local (one-box) cluster or an Azure cluster. Microsoft.Fabric.Testability.Powershell.dll--the testability PowerShell module--is installed automatically when you install the Microsoft Service Fabric MSI. The module is loaded automatically when you open a PowerShell prompt.
+
+Tutorial segments:
+
+- [Run an action against a one-box cluster](#run-an-action-against-a-one-box-cluster)
+- [Run an action against an Azure cluster](#run-an-action-against-an-azure-cluster)
+
+### Run an action against a one-box cluster
+
+To run a testability action against a local cluster, first connect to the cluster and open the PowerShell prompt in administrator mode. Let us look at the **Restart-ServiceFabricNode** action.
+
+```powershell
+Restart-ServiceFabricNode -NodeName Node1 -CompletionMode DoNotVerify
+```
+
+Here the action **Restart-ServiceFabricNode** is being run on a node named "Node1". The completion mode specifies that it should not verify whether the restart action actually succeeded. Specifying the completion mode as "Verify" will cause it to verify whether the restart action actually succeeded. Instead of directly specifying the node by its name, you can specify it via a partition key and the kind of replica, as follows:
+
+```powershell
+Restart-ServiceFabricNode -ReplicaKindPrimary  -PartitionKindNamed -PartitionKey Partition3 -CompletionMode Verify
+```
+
+
+```powershell
+$connection = "localhost:19000"
+$nodeName = "Node1"
+
+Connect-ServiceFabricCluster $connection
+Restart-ServiceFabricNode -NodeName $nodeName -CompletionMode DoNotVerify
+```
+
+**Restart-ServiceFabricNode** should be used to restart a Service Fabric node in a cluster. This will stop the Fabric.exe process, which will restart all of the system service and user service replicas hosted on that node. Using this API to test your service helps uncover bugs along the failover recovery paths. It helps simulate node failures in the cluster.
+
+The following screenshot shows the **Restart-ServiceFabricNode** testability command in action.
+
+![](media/service-fabric-testability-actions/Restart-ServiceFabricNode.png)
+
+The output of the first **Get-ServiceFabricNode** (a cmdlet from the Service Fabric PowerShell module) shows that the local cluster has five nodes: Node.1 to Node.5. After the testability action (cmdlet) **Restart-ServiceFabricNode** is executed on the node, named Node.4, we see that the node's uptime has been reset.
+
+### Run an action against an Azure cluster
+
+Running a testability action (by using PowerShell) against an Azure cluster is similar to running the action against a local cluster. The only difference is that before you can run the action, instead of connecting to the local cluster, you need to connect to the Azure cluster first.
+
+## Running a testability action by using C#
+
+To run a testability action by using C#, first you need to connect to the cluster by using FabricClient. Then obtain the parameters needed to run the action. Different parameters can be used to run the same action.
+Looking at the RestartServiceFabricNode action, one way to run it is by using the node information (node name and node instance ID) in the cluster.
+
+```csharp
+RestartNodeAsync(nodeName, nodeInstanceId, completeMode, operationTimeout, CancellationToken.None)
+```
+
+Parameter explanation:
+
+- **CompleteMode** specifies that the mode should not verify whether the restart action actually succeeded. Specifying the completion mode as "Verify" will cause it to verify whether the restart action actually succeeded.  
+- **OperationTimeout** sets the amount of time for the operation to finish before a TimeoutException exception is thrown.
+- **CancellationToken** enables a pending call to be canceled.
+
+Instead of directly specifying the node by its name, you can specify it via a partition key and the kind of replica.
+
+For further information, see [PartitionSelector and ReplicaSelector](#partition_replica_selector).
+
+
+```csharp
+// Add a reference to System.Fabric.Testability.dll and System.Fabric.dll
+using System;
+using System.Collections.Generic;
+using System.Linq;
+using System.Text;
+using System.Threading.Tasks;
+using System.Fabric.Testability;
+using System.Fabric;
+using System.Threading;
+using System.Numerics;
+
+class Test
+{
+    public static int Main(string[] args)
+    {
+        string clusterConnection = "localhost:19000";
+        Uri serviceName = new Uri("fabric:/samples/PersistentToDoListApp/PersistentToDoListService");
+        string nodeName = "N0040";
+        BigInteger nodeInstanceId = 130743013389060139;
+
+        Console.WriteLine("Starting RestartNode test");
+        try
+        {
+            //Restart the node by using ReplicaSelector
+            RestartNodeAsync(clusterConnection, serviceName).Wait();
+
+            //Another way to restart node is by using nodeName and nodeInstanceId
+            RestartNodeAsync(clusterConnection, nodeName, nodeInstanceId).Wait();
+        }
+        catch (AggregateException exAgg)
+        {
+            Console.WriteLine("RestartNode did not complete: ");
+            foreach (Exception ex in exAgg.InnerExceptions)
+            {
+                if (ex is FabricException)
+                {
+                    Console.WriteLine("HResult: {0} Message: {1}", ex.HResult, ex.Message);
+                }
+            }
+            return -1;
+        }
+
+        Console.WriteLine("RestartNode completed.");
+        return 0;
+    }
+
+    static async Task RestartNodeAsync(string clusterConnection, Uri serviceName)
+    {
+        PartitionSelector randomPartitionSelector = PartitionSelector.RandomOf(serviceName);
+        ReplicaSelector primaryofReplicaSelector = ReplicaSelector.PrimaryOf(randomPartitionSelector);
+
+        // Create FabricClient with connection and security information here
+        FabricClient fabricclient = new FabricClient(clusterConnection);
+        await fabricclient.ClusterManager.RestartNodeAsync(primaryofReplicaSelector, CompletionMode.Verify);
+    }
+
+    static async Task RestartNodeAsync(string clusterConnection, string nodeName, BigInteger nodeInstanceId)
+    {
+        // Create FabricClient with connection and security information here
+        FabricClient fabricclient = new FabricClient(clusterConnection);
+        await fabricclient.ClusterManager.RestartNodeAsync(nodeName, nodeInstanceId, CompletionMode.Verify);
+    }
+}
+```
+
+## PartitionSelector and ReplicaSelector
+
+### PartitionSelector
+PartitionSelector is a helper exposed in testability and is used to select a specific partition on which to perform any of the testability actions. It can be used to select a specific partition if the partition ID is known beforehand. Or, you can provide the partition key and the operation will resolve the partition ID internally. You also have the option of selecting a random partition.
+
+To use this helper, create the PartitionSelector object and select the partition by using one of the Select* methods. Then pass in the PartitionSelector object to the API that requires it. If no option is selected, it defaults to a random partition.
+
+```csharp
+Uri serviceName = new Uri("fabric:/samples/InMemoryToDoListApp/InMemoryToDoListService");
+Guid partitionIdGuid = new Guid("8fb7ebcc-56ee-4862-9cc0-7c6421e68829");
+string partitionName = "Partition1";
+Int64 partitionKeyUniformInt64 = 1;
+
+// Select a random partition
+PartitionSelector randomPartitionSelector = PartitionSelector.RandomOf(serviceName);
+
+// Select a partition based on ID
+PartitionSelector partitionSelectorById = PartitionSelector.PartitionIdOf(serviceName, partitionIdGuid);
+
+// Select a partition based on name
+PartitionSelector namedPartitionSelector = PartitionSelector.PartitionKeyOf(serviceName, partitionName);
+
+// Select a partition based on partition key
+PartitionSelector uniformIntPartitionSelector = PartitionSelector.PartitionKeyOf(serviceName, partitionKeyUniformInt64);
+```
+
+### ReplicaSelector
+ReplicaSelector is a helper exposed in testability and is used to help select a replica on which to perform any of the testability actions. It can be used to select a specific replica if the replica ID is known beforehand. In addition, you have the option of selecting a primary replica or a random secondary. ReplicaSelector derives from PartitionSelector, so you need to select both the replica and the partition on which you wish to perform the testability operation.
+
+To use this helper, create a ReplicaSelector object and set the way you want to select the replica and the partition. You can then pass it into the API that requires it. If no option is selected, it defaults to a random replica and random partition.
+
+Guid partitionIdGuid = new Guid("8fb7ebcc-56ee-4862-9cc0-7c6421e68829");
+PartitionSelector partitionSelector = PartitionSelector.PartitionIdOf(serviceName, partitionIdGuid);
+long replicaId = 130559876481875498;
+
+
+```csharp
+// Select a random replica
+ReplicaSelector randomReplicaSelector = ReplicaSelector.RandomOf(partitionSelector);
+
+// Select the primary replica
+ReplicaSelector primaryReplicaSelector = ReplicaSelector.PrimaryOf(partitionSelector);
+
+// Select the replica by ID
+ReplicaSelector replicaByIdSelector = ReplicaSelector.ReplicaIdOf(partitionSelector, replicaId);
+
+// Select a random secondary replica
+ReplicaSelector secondaryReplicaSelector = ReplicaSelector.RandomSecondaryOf(partitionSelector);
+```
+
+## Next steps
+
+- [Testability scenarios](service-fabric-testability-scenarios.md)
+- How to test your service
+   - [Simulate failures during service workloads](service-fabric-testability-workload-tests.md)
+   - [Service-to-service communication failures](service-fabric-testability-scenarios-service-communication.md)