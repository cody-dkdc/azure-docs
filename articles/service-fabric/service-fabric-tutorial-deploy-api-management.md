--- conflicted
+++ resolved
@@ -1,310 +1,304 @@
-<<<<<<< HEAD
-﻿---
-title: Integrate API Management with Service Fabric in Azure | Microsoft Docs
-description: Learn how to quickly get started with Azure API Management and route traffic to a back-end service in Service Fabric.
-=======
----
-title: Integrate Azure Service Fabric with API Management | Microsoft Docs
-description: In this tutorial, you learn how to quickly get started with Azure API Management and Service Fabric.
->>>>>>> a4e59e84
-services: service-fabric
-documentationcenter: .net
-author: rwike77
-manager: timlt
-editor: ''
-
-ms.assetid:
-ms.service: service-fabric
-ms.devlang: dotNet
-ms.topic: conceptual
-ms.tgt_pltfrm: NA
-ms.workload: NA
-ms.date: 9/26/2018
-ms.author: ryanwi
-ms.custom: mvc
----
-# Integrate API Management with Service Fabric in Azure
-
-Deploying Azure API Management with Service Fabric is an advanced scenario.  API Management is useful when you need to publish APIs with a rich set of routing rules for your back-end Service Fabric services. Cloud applications typically need a front-end gateway to provide a single point of ingress for users, devices, or other applications. In Service Fabric, a gateway can be any stateless service designed for traffic ingress such as an ASP.NET Core application, Event Hubs, IoT Hub, or Azure API Management.
-
-This article shows you how to set up [Azure API Management](../api-management/api-management-key-concepts.md) with Service Fabric to route traffic to a back-end service in Service Fabric.  When you're finished, you have deployed API Management to a VNET, configured an API operation to send traffic to back-end stateless services. To learn more about Azure API Management scenarios with Service Fabric, see the [overview](service-fabric-api-management-overview.md) article.
-
-## Prerequisites
-
-Before you begin:
-
-* If you don't have an Azure subscription, create a [free account](https://azure.microsoft.com/free/?WT.mc_id=A261C142F)
-* Install the [Azure Powershell module version 4.1 or higher](https://docs.microsoft.com/powershell/azure/install-azurerm-ps) or [Azure CLI](/cli/azure/install-azure-cli).
-* Create a secure [Windows cluster](service-fabric-tutorial-create-vnet-and-windows-cluster.md) in a network security group.
-* If you deploy a Windows cluster, set up a Windows development environment. Install [Visual Studio 2017](http://www.visualstudio.com) and the **Azure development**, **ASP.NET and web development**, and **.NET Core cross-platform development** workloads.  Then set up a [.NET development environment](service-fabric-get-started.md).
-
-## Network topology
-
-Now that you have a secure [Windows cluster](service-fabric-tutorial-create-vnet-and-windows-cluster.md) on Azure, deploy API Management to the virtual network (VNET) in the subnet and NSG designated for API Management. For this article, the API Management Resource Manager template is pre-configured to use the names of the VNET, subnet, and NSG that you set up in the [Windows cluster tutorial](service-fabric-tutorial-create-vnet-and-windows-cluster.md) This article deploys the following topology to Azure in which API Management and Service Fabric are in subnets of the same Virtual Network:
-
- ![Picture caption][sf-apim-topology-overview]
-
-## Sign in to Azure and select your subscription
-
-Sign in to your Azure account select your subscription before you execute Azure commands.
-
-```powershell
-Connect-AzureRmAccount
-Get-AzureRmSubscription
-Set-AzureRmContext -SubscriptionId <guid>
-```
-
-```azurecli
-az login
-az account set --subscription <guid>
-```
-
-## Deploy a Service Fabric back-end service
-
-Before configuring API Management to route traffic to a Service Fabric back-end service, first you need a running service to accept requests.  
-
-Create a basic stateless ASP.NET Core Reliable Service using the default Web API project template. This creates an HTTP endpoint for your service, which you expose through Azure API Management.
-
-Start Visual Studio as Administrator and create an ASP.NET Core service:
-
- 1. In Visual Studio, select File -> New Project.
- 2. Select the Service Fabric Application template under Cloud and name it **"ApiApplication"**.
- 3. Select the stateless ASP.NET Core service template and name the project **"WebApiService"**.
- 4. Select the Web API ASP.NET Core 2.0 project template.
- 5. Once the project is created, open `PackageRoot\ServiceManifest.xml` and remove the `Port` attribute from the endpoint resource configuration:
-
-    ```xml
-    <Resources>
-      <Endpoints>
-        <Endpoint Protocol="http" Name="ServiceEndpoint" Type="Input" />
-      </Endpoints>
-    </Resources>
-    ```
-
-    Removing the port allows Service Fabric to specify a port dynamically from the application port range, opened through the Network Security Group in the cluster Resource Manager template, allowing traffic to flow to it from API Management.
-
- 6. Press F5 in Visual Studio to verify the web API is available locally.
-
-    Open Service Fabric Explorer and drill down to a specific instance of the ASP.NET Core service to see the base address the service is listening on. Add `/api/values` to the base address and open it in a browser, which invokes the Get method on the ValuesController in the Web API template. It returns the default response that is provided by the template, a JSON array that contains two strings:
-
-    ```json
-    ["value1", "value2"]`
-    ```
-
-    This is the endpoint that you expose through API Management in Azure.
-
- 7. Finally, deploy the application to your cluster in Azure. In Visual Studio, right-click the Application project and select **Publish**. Provide your cluster endpoint (for example, `mycluster.southcentralus.cloudapp.azure.com:19000`) to deploy the application to your Service Fabric cluster in Azure.
-
-An ASP.NET Core stateless service named `fabric:/ApiApplication/WebApiService` should now be running in your Service Fabric cluster in Azure.
-
-## Download and understand the Resource Manager templates
-
-Download and save the following Resource Manager templates and parameters file:
-
-* [network-apim.json][network-arm]
-* [network-apim.parameters.json][network-parameters-arm]
-* [apim.json][apim-arm]
-* [apim.parameters.json][apim-parameters-arm]
-
-The *network-apim.json* template deploys a new subnet and network security group in the virtual network where the Service Fabric cluster is deployed.
-
-The following sections describe the resources being defined by the *apim.json* template. For more information, follow the links to the template reference documentation within each section. The configurable parameters defined in the *apim.parameters.json* parameters file are set later in this article.
-
-### Microsoft.ApiManagement/service
-
-[Microsoft.ApiManagement/service](/azure/templates/microsoft.apimanagement/service) describes the API Management service instance: name, SKU or tier, resource group location, publisher information, and virtual network.
-
-### Microsoft.ApiManagement/service/certificates
-
-[Microsoft.ApiManagement/service/certificates](/azure/templates/microsoft.apimanagement/service/certificates) configures API Management security. API Management must authenticate with your Service Fabric cluster for service discovery using a client certificate that has access to your cluster. This article uses the same certificate specified previously when creating the [Windows cluster](service-fabric-tutorial-create-vnet-and-windows-cluster.md#createvaultandcert_anchor), which by default can be used to access your cluster.
-
-This article uses the same certificate for client authentication and cluster node-to-node security. You may use a separate client certificate if you have one configured to access your Service Fabric cluster. Provide the **name**, **password**, and **data** (base-64 encoded string) of the private key file (.pfx) of the cluster certificate that you specified when creating your Service Fabric cluster.
-
-### Microsoft.ApiManagement/service/backends
-
-[Microsoft.ApiManagement/service/backends](/azure/templates/microsoft.apimanagement/service/backends) describes the  backend service that traffic is forwarded to.
-
-For Service Fabric backends, the Service Fabric cluster is the backend instead of a specific Service Fabric service. This allows a single policy to route to more than one service in the cluster. The **url** field here is a fully qualified service name of a service in your cluster that all requests are routed to by default if no service name is specified in a backend policy. You may use a fake service name, such as "fabric:/fake/service" if you do not intend to have a fallback service. **resourceId** specifies the cluster management endpoint.  **clientCertificateThumbprint** and **serverCertificateThumbprints** identify certificates used to authenticate with the cluster.
-
-### Microsoft.ApiManagement/service/products
-
-[Microsoft.ApiManagement/service/products](/azure/templates/microsoft.apimanagement/service/products) creates a product. In Azure API Management, a product contains one or more APIs as well as a usage quota and the terms of use. Once a product is published, developers can subscribe to the product and begin to use the product's APIs.
-
-Enter a descriptive **displayName** and **description** for the product. For this article, a subscription is required but subscription approval by an admin is not.  This product **state** is "published" and is visible to subscribers.
-
-### Microsoft.ApiManagement/service/apis
-
-[Microsoft.ApiManagement/service/apis](/azure/templates/microsoft.apimanagement/service/apis) creates an API. An API in API Management represents a set of operations that can be invoked by client applications. Once the operations are added, the API is added to a product and can be published. Once an API is published, it can be subscribed to and used by developers.
-
-* **displayName** can be any name for your API. For this article, use "Service Fabric App".
-* **name** provides a unique and descriptive name for the API, such as "service-fabric-app". It is displayed in the developer and publisher portals.
-* **serviceUrl** references the HTTP service implementing the API. API management forwards requests to this address. For Service Fabric backends, this URL value is not used. You can put any value here. For this article, for example "http://servicefabric".
-* **path** is appended to the base URL for the API management service. The base URL is common for all APIs hosted by an API Management service instance. API Management distinguishes APIs by their suffix and therefore the suffix must be unique for every API for a given publisher.
-* **protocols** determine which protocols can be used to access the API. For this article, list **http** and **https**.
-* **path** is a suffix for the API. For this article, use "myapp".
-
-### Microsoft.ApiManagement/service/apis/operations
-
-[Microsoft.ApiManagement/service/apis/operations](/azure/templates/microsoft.apimanagement/service/apis/operations)
-Before an API in API Management can be used, operations must be added to the API.  External clients use an operation to communicate with the ASP.NET Core stateless service running in the Service Fabric cluster.
-
-To add a front-end API operation, fill out the values:
-
-* **displayName** and **description** describe the operation. For this article, use "Values".
-* **method** specifies the HTTP verb.  For this article, specify **GET**.
-* **urlTemplate** is appended to the base URL of the API and identifies a single HTTP operation.  For this article, use `/api/values` if you added the .NET backend service or `getMessage` if you added the Java backend service.  By default, the URL path specified here is the URL path sent to the backend Service Fabric service. If you use the same URL path here that your service uses, such as "/api/values", then the operation works without further modification. You may also specify a URL path here that is different from the URL path used by your backend Service Fabric service, in which case you also need to specify a path rewrite in your operation policy later.
-
-### Microsoft.ApiManagement/service/apis/policies
-
-[Microsoft.ApiManagement/service/apis/policies](/azure/templates/microsoft.apimanagement/service/apis/policies) creates a backend policy, which ties everything together. This is where you configure the backend Service Fabric service to which requests are routed. You can apply this policy to any API operation.  For more information, see [Policies overview](/azure/api-management/api-management-howto-policies).
-
-The [backend configuration for Service Fabric](/azure/api-management/api-management-transformation-policies#SetBackendService) provides the following request routing controls:
-
-* Service instance selection by specifying a Service Fabric service instance name, either hardcoded (for example, `"fabric:/myapp/myservice"`) or generated from the HTTP request (for example, `"fabric:/myapp/users/" + context.Request.MatchedParameters["name"]`).
-* Partition resolution by generating a partition key using any Service Fabric partitioning scheme.
-* Replica selection for stateful services.
-* Resolution retry conditions that allow you to specify the conditions for re-resolving a service location and resending a request.
-
-**policyContent** is the Json escaped XML contents of the policy.  For this article, create a backend policy to route requests directly to the .NET or Java stateless service deployed earlier. Add a `set-backend-service` policy under inbound policies.  Replace the *sf-service-instance-name* value with `fabric:/ApiApplication/WebApiService` if you previously deployed the .NET backend service, or `fabric:/EchoServerApplication/EchoServerService` if you deployed the Java service.  *backend-id* references a backend resource, in this case the `Microsoft.ApiManagement/service/backends` resource defined in the *apim.json* template. *backend-id* can also reference another backend resource created using the API Management APIs. For this article, set *backend-id* to the value of the *service_fabric_backend_name* parameter.
-
-```xml
-<policies>
-  <inbound>
-    <base/>
-    <set-backend-service
-        backend-id="servicefabric"
-        sf-service-instance-name="service-name"
-        sf-resolve-condition="@(context.LastError?.Reason == 'BackendConnectionFailure')" />
-  </inbound>
-  <backend>
-    <base/>
-  </backend>
-  <outbound>
-    <base/>
-  </outbound>
-</policies>
-```
-
-For a full set of Service Fabric back-end policy attributes, refer to the [API Management back-end documentation](https://docs.microsoft.com/azure/api-management/api-management-transformation-policies#SetBackendService)
-
-## Set parameters and deploy API Management
-
-Fill in the following empty parameters in the *apim.parameters.json* for your deployment.
-
-|Parameter|Value|
-|---|---|
-|apimInstanceName|sf-apim|
-|apimPublisherEmail|myemail@contosos.com|
-|apimSku|Developer|
-|serviceFabricCertificateName|sfclustertutorialgroup320171031144217|
-|certificatePassword|q6D7nN%6ck@6|
-|serviceFabricCertificateThumbprint|C4C1E541AD512B8065280292A8BA6079C3F26F10 |
-|serviceFabricCertificate|&lt;base-64 encoded string&gt;|
-|url_path|/api/values|
-|clusterHttpManagementEndpoint|https://mysfcluster.southcentralus.cloudapp.azure.com:19080|
-|inbound_policy|&lt;XML string&gt;|
-
-*certificatePassword* and *serviceFabricCertificateThumbprint* must match the cluster certificate used to set up the cluster.
-
-*serviceFabricCertificate* is the certificate as a base-64 encoded string, which can be generated using the following script:
-
-```powershell
-$bytes = [System.IO.File]::ReadAllBytes("C:\mycertificates\sfclustertutorialgroup220171109113527.pfx");
-$b64 = [System.Convert]::ToBase64String($bytes);
-[System.Io.File]::WriteAllText("C:\mycertificates\sfclustertutorialgroup220171109113527.txt", $b64);
-```
-
-In *inbound_policy*, replace the *sf-service-instance-name* value with `fabric:/ApiApplication/WebApiService` if you previously deployed the .NET backend service, or `fabric:/EchoServerApplication/EchoServerService` if you deployed the Java service. *backend-id* references a backend resource, in this case the `Microsoft.ApiManagement/service/backends` resource defined in the *apim.json* template. *backend-id* can also reference another backend resource created using the API Management APIs. For this article, set *backend-id* to the value of the *service_fabric_backend_name* parameter.
-
-```xml
-<policies>
-  <inbound>
-    <base/>
-    <set-backend-service
-        backend-id="servicefabric"
-        sf-service-instance-name="service-name"
-        sf-resolve-condition="@(context.LastError?.Reason == 'BackendConnectionFailure')" />
-  </inbound>
-  <backend>
-    <base/>
-  </backend>
-  <outbound>
-    <base/>
-  </outbound>
-</policies>
-```
-
-Use the following script to deploy the Resource Manager template and parameter files for API Management:
-
-```powershell
-$groupname = "sfclustertutorialgroup"
-$clusterloc="southcentralus"
-$templatepath="C:\clustertemplates"
-
-New-AzureRmResourceGroupDeployment -ResourceGroupName $groupname -TemplateFile "$templatepath\network-apim.json" -TemplateParameterFile "$templatepath\network-apim.parameters.json" -Verbose
-
-New-AzureRmResourceGroupDeployment -ResourceGroupName $groupname -TemplateFile "$templatepath\apim.json" -TemplateParameterFile "$templatepath\apim.parameters.json" -Verbose
-```
-
-```azurecli
-ResourceGroupName="sfclustertutorialgroup"
-az group deployment create --name ApiMgmtNetworkDeployment --resource-group $ResourceGroupName --template-file network-apim.json --parameters @network-apim.parameters.json
-
-az group deployment create --name ApiMgmtDeployment --resource-group $ResourceGroupName --template-file apim.json --parameters @apim.parameters.json
-```
-
-## Test it
-
-You can now try sending a request to your back-end service in Service Fabric through API Management directly from the [Azure portal](https://portal.azure.com).
-
- 1. In the API Management service, select **API**.
- 2. In the **Service Fabric App** API you created in the previous steps, select the **Test** tab and then the **Values** operation.
- 3. Click the **Send** button to send a test request to the backend service.  You should see an HTTP response similar to:
-
-    ```http
-    HTTP/1.1 200 OK
-
-    Transfer-Encoding: chunked
-
-    Content-Type: application/json; charset=utf-8
-
-    Vary: Origin
-
-    Ocp-Apim-Trace-Location: https://apimgmtstodhwklpry2xgkdj.blob.core.windows.net/apiinspectorcontainer/PWSQOq_FCDjGcaI1rdMn8w2-2?sv=2015-07-08&sr=b&sig=MhQhzk%2FEKzE5odlLXRjyVsgzltWGF8OkNzAKaf0B1P0%3D&se=2018-01-28T01%3A04%3A44Z&sp=r&traceId=9f8f1892121e445ea1ae4d2bc8449ce4
-
-    Date: Sat, 27 Jan 2018 01:04:44 GMT
-
-
-    ["value1", "value2"]
-    ```
-
-## Clean up resources
-
-A cluster is made up of other Azure resources in addition to the cluster resource itself. The simplest way to delete the cluster and all the resources it consumes is to delete the resource group.
-
-Log in to Azure and select the subscription ID with which you want to remove the cluster.  You can find your subscription ID by logging in to the [Azure portal](http://portal.azure.com). Delete the resource group and all the cluster resources using the [Remove-AzureRMResourceGroup cmdlet](/en-us/powershell/module/azurerm.resources/remove-azurermresourcegroup).
-
-```powershell
-$ResourceGroupName = "sfclustertutorialgroup"
-Remove-AzureRmResourceGroup -Name $ResourceGroupName -Force
-```
-
-```azurecli
-ResourceGroupName="sfclustertutorialgroup"
-az group delete --name $ResourceGroupName
-```
-
-## Next steps
-
-Learn more about using [API Management](/azure/api-management/import-and-publish).
-
-[azure-powershell]: https://azure.microsoft.com/documentation/articles/powershell-install-configure/
-
-[apim-arm]:https://github.com/Azure/service-fabric-scripts-and-templates/blob/master/templates/service-integration/apim.json
-[apim-parameters-arm]:https://github.com/Azure/service-fabric-scripts-and-templates/blob/master/templates/service-integration/apim.parameters.json
-
-[network-arm]: https://github.com/Azure/service-fabric-scripts-and-templates/blob/master/templates/service-integration/network-apim.json
-[network-parameters-arm]: https://github.com/Azure/service-fabric-scripts-and-templates/blob/master/templates/service-integration/network-apim.parameters.json
-
-<!-- pics -->
-[sf-apim-topology-overview]: ./media/service-fabric-tutorial-deploy-api-management/sf-apim-topology-overview.png
+---
+title: Integrate API Management with Service Fabric in Azure | Microsoft Docs
+description: Learn how to quickly get started with Azure API Management and route traffic to a back-end service in Service Fabric.
+services: service-fabric
+documentationcenter: .net
+author: rwike77
+manager: timlt
+editor: ''
+
+ms.assetid:
+ms.service: service-fabric
+ms.devlang: dotNet
+ms.topic: conceptual
+ms.tgt_pltfrm: NA
+ms.workload: NA
+ms.date: 9/26/2018
+ms.author: ryanwi
+ms.custom: mvc
+---
+# Integrate API Management with Service Fabric in Azure
+
+Deploying Azure API Management with Service Fabric is an advanced scenario.  API Management is useful when you need to publish APIs with a rich set of routing rules for your back-end Service Fabric services. Cloud applications typically need a front-end gateway to provide a single point of ingress for users, devices, or other applications. In Service Fabric, a gateway can be any stateless service designed for traffic ingress such as an ASP.NET Core application, Event Hubs, IoT Hub, or Azure API Management.
+
+This article shows you how to set up [Azure API Management](../api-management/api-management-key-concepts.md) with Service Fabric to route traffic to a back-end service in Service Fabric.  When you're finished, you have deployed API Management to a VNET, configured an API operation to send traffic to back-end stateless services. To learn more about Azure API Management scenarios with Service Fabric, see the [overview](service-fabric-api-management-overview.md) article.
+
+## Prerequisites
+
+Before you begin:
+
+* If you don't have an Azure subscription, create a [free account](https://azure.microsoft.com/free/?WT.mc_id=A261C142F)
+* Install the [Azure Powershell module version 4.1 or higher](https://docs.microsoft.com/powershell/azure/install-azurerm-ps) or [Azure CLI](/cli/azure/install-azure-cli).
+* Create a secure [Windows cluster](service-fabric-tutorial-create-vnet-and-windows-cluster.md) in a network security group.
+* If you deploy a Windows cluster, set up a Windows development environment. Install [Visual Studio 2017](http://www.visualstudio.com) and the **Azure development**, **ASP.NET and web development**, and **.NET Core cross-platform development** workloads.  Then set up a [.NET development environment](service-fabric-get-started.md).
+
+## Network topology
+
+Now that you have a secure [Windows cluster](service-fabric-tutorial-create-vnet-and-windows-cluster.md) on Azure, deploy API Management to the virtual network (VNET) in the subnet and NSG designated for API Management. For this article, the API Management Resource Manager template is pre-configured to use the names of the VNET, subnet, and NSG that you set up in the [Windows cluster tutorial](service-fabric-tutorial-create-vnet-and-windows-cluster.md) This article deploys the following topology to Azure in which API Management and Service Fabric are in subnets of the same Virtual Network:
+
+ ![Picture caption][sf-apim-topology-overview]
+
+## Sign in to Azure and select your subscription
+
+Sign in to your Azure account select your subscription before you execute Azure commands.
+
+```powershell
+Connect-AzureRmAccount
+Get-AzureRmSubscription
+Set-AzureRmContext -SubscriptionId <guid>
+```
+
+```azurecli
+az login
+az account set --subscription <guid>
+```
+
+## Deploy a Service Fabric back-end service
+
+Before configuring API Management to route traffic to a Service Fabric back-end service, first you need a running service to accept requests.  
+
+Create a basic stateless ASP.NET Core Reliable Service using the default Web API project template. This creates an HTTP endpoint for your service, which you expose through Azure API Management.
+
+Start Visual Studio as Administrator and create an ASP.NET Core service:
+
+ 1. In Visual Studio, select File -> New Project.
+ 2. Select the Service Fabric Application template under Cloud and name it **"ApiApplication"**.
+ 3. Select the stateless ASP.NET Core service template and name the project **"WebApiService"**.
+ 4. Select the Web API ASP.NET Core 2.0 project template.
+ 5. Once the project is created, open `PackageRoot\ServiceManifest.xml` and remove the `Port` attribute from the endpoint resource configuration:
+
+    ```xml
+    <Resources>
+      <Endpoints>
+        <Endpoint Protocol="http" Name="ServiceEndpoint" Type="Input" />
+      </Endpoints>
+    </Resources>
+    ```
+
+    Removing the port allows Service Fabric to specify a port dynamically from the application port range, opened through the Network Security Group in the cluster Resource Manager template, allowing traffic to flow to it from API Management.
+
+ 6. Press F5 in Visual Studio to verify the web API is available locally.
+
+    Open Service Fabric Explorer and drill down to a specific instance of the ASP.NET Core service to see the base address the service is listening on. Add `/api/values` to the base address and open it in a browser, which invokes the Get method on the ValuesController in the Web API template. It returns the default response that is provided by the template, a JSON array that contains two strings:
+
+    ```json
+    ["value1", "value2"]`
+    ```
+
+    This is the endpoint that you expose through API Management in Azure.
+
+ 7. Finally, deploy the application to your cluster in Azure. In Visual Studio, right-click the Application project and select **Publish**. Provide your cluster endpoint (for example, `mycluster.southcentralus.cloudapp.azure.com:19000`) to deploy the application to your Service Fabric cluster in Azure.
+
+An ASP.NET Core stateless service named `fabric:/ApiApplication/WebApiService` should now be running in your Service Fabric cluster in Azure.
+
+## Download and understand the Resource Manager templates
+
+Download and save the following Resource Manager templates and parameters file:
+
+* [network-apim.json][network-arm]
+* [network-apim.parameters.json][network-parameters-arm]
+* [apim.json][apim-arm]
+* [apim.parameters.json][apim-parameters-arm]
+
+The *network-apim.json* template deploys a new subnet and network security group in the virtual network where the Service Fabric cluster is deployed.
+
+The following sections describe the resources being defined by the *apim.json* template. For more information, follow the links to the template reference documentation within each section. The configurable parameters defined in the *apim.parameters.json* parameters file are set later in this article.
+
+### Microsoft.ApiManagement/service
+
+[Microsoft.ApiManagement/service](/azure/templates/microsoft.apimanagement/service) describes the API Management service instance: name, SKU or tier, resource group location, publisher information, and virtual network.
+
+### Microsoft.ApiManagement/service/certificates
+
+[Microsoft.ApiManagement/service/certificates](/azure/templates/microsoft.apimanagement/service/certificates) configures API Management security. API Management must authenticate with your Service Fabric cluster for service discovery using a client certificate that has access to your cluster. This article uses the same certificate specified previously when creating the [Windows cluster](service-fabric-tutorial-create-vnet-and-windows-cluster.md#createvaultandcert_anchor), which by default can be used to access your cluster.
+
+This article uses the same certificate for client authentication and cluster node-to-node security. You may use a separate client certificate if you have one configured to access your Service Fabric cluster. Provide the **name**, **password**, and **data** (base-64 encoded string) of the private key file (.pfx) of the cluster certificate that you specified when creating your Service Fabric cluster.
+
+### Microsoft.ApiManagement/service/backends
+
+[Microsoft.ApiManagement/service/backends](/azure/templates/microsoft.apimanagement/service/backends) describes the  backend service that traffic is forwarded to.
+
+For Service Fabric backends, the Service Fabric cluster is the backend instead of a specific Service Fabric service. This allows a single policy to route to more than one service in the cluster. The **url** field here is a fully qualified service name of a service in your cluster that all requests are routed to by default if no service name is specified in a backend policy. You may use a fake service name, such as "fabric:/fake/service" if you do not intend to have a fallback service. **resourceId** specifies the cluster management endpoint.  **clientCertificateThumbprint** and **serverCertificateThumbprints** identify certificates used to authenticate with the cluster.
+
+### Microsoft.ApiManagement/service/products
+
+[Microsoft.ApiManagement/service/products](/azure/templates/microsoft.apimanagement/service/products) creates a product. In Azure API Management, a product contains one or more APIs as well as a usage quota and the terms of use. Once a product is published, developers can subscribe to the product and begin to use the product's APIs.
+
+Enter a descriptive **displayName** and **description** for the product. For this article, a subscription is required but subscription approval by an admin is not.  This product **state** is "published" and is visible to subscribers.
+
+### Microsoft.ApiManagement/service/apis
+
+[Microsoft.ApiManagement/service/apis](/azure/templates/microsoft.apimanagement/service/apis) creates an API. An API in API Management represents a set of operations that can be invoked by client applications. Once the operations are added, the API is added to a product and can be published. Once an API is published, it can be subscribed to and used by developers.
+
+* **displayName** can be any name for your API. For this article, use "Service Fabric App".
+* **name** provides a unique and descriptive name for the API, such as "service-fabric-app". It is displayed in the developer and publisher portals.
+* **serviceUrl** references the HTTP service implementing the API. API management forwards requests to this address. For Service Fabric backends, this URL value is not used. You can put any value here. For this article, for example "http://servicefabric".
+* **path** is appended to the base URL for the API management service. The base URL is common for all APIs hosted by an API Management service instance. API Management distinguishes APIs by their suffix and therefore the suffix must be unique for every API for a given publisher.
+* **protocols** determine which protocols can be used to access the API. For this article, list **http** and **https**.
+* **path** is a suffix for the API. For this article, use "myapp".
+
+### Microsoft.ApiManagement/service/apis/operations
+
+[Microsoft.ApiManagement/service/apis/operations](/azure/templates/microsoft.apimanagement/service/apis/operations)
+Before an API in API Management can be used, operations must be added to the API.  External clients use an operation to communicate with the ASP.NET Core stateless service running in the Service Fabric cluster.
+
+To add a front-end API operation, fill out the values:
+
+* **displayName** and **description** describe the operation. For this article, use "Values".
+* **method** specifies the HTTP verb.  For this article, specify **GET**.
+* **urlTemplate** is appended to the base URL of the API and identifies a single HTTP operation.  For this article, use `/api/values` if you added the .NET backend service or `getMessage` if you added the Java backend service.  By default, the URL path specified here is the URL path sent to the backend Service Fabric service. If you use the same URL path here that your service uses, such as "/api/values", then the operation works without further modification. You may also specify a URL path here that is different from the URL path used by your backend Service Fabric service, in which case you also need to specify a path rewrite in your operation policy later.
+
+### Microsoft.ApiManagement/service/apis/policies
+
+[Microsoft.ApiManagement/service/apis/policies](/azure/templates/microsoft.apimanagement/service/apis/policies) creates a backend policy, which ties everything together. This is where you configure the backend Service Fabric service to which requests are routed. You can apply this policy to any API operation.  For more information, see [Policies overview](/azure/api-management/api-management-howto-policies).
+
+The [backend configuration for Service Fabric](/azure/api-management/api-management-transformation-policies#SetBackendService) provides the following request routing controls:
+
+* Service instance selection by specifying a Service Fabric service instance name, either hardcoded (for example, `"fabric:/myapp/myservice"`) or generated from the HTTP request (for example, `"fabric:/myapp/users/" + context.Request.MatchedParameters["name"]`).
+* Partition resolution by generating a partition key using any Service Fabric partitioning scheme.
+* Replica selection for stateful services.
+* Resolution retry conditions that allow you to specify the conditions for re-resolving a service location and resending a request.
+
+**policyContent** is the Json escaped XML contents of the policy.  For this article, create a backend policy to route requests directly to the .NET or Java stateless service deployed earlier. Add a `set-backend-service` policy under inbound policies.  Replace the *sf-service-instance-name* value with `fabric:/ApiApplication/WebApiService` if you previously deployed the .NET backend service, or `fabric:/EchoServerApplication/EchoServerService` if you deployed the Java service.  *backend-id* references a backend resource, in this case the `Microsoft.ApiManagement/service/backends` resource defined in the *apim.json* template. *backend-id* can also reference another backend resource created using the API Management APIs. For this article, set *backend-id* to the value of the *service_fabric_backend_name* parameter.
+
+```xml
+<policies>
+  <inbound>
+    <base/>
+    <set-backend-service
+        backend-id="servicefabric"
+        sf-service-instance-name="service-name"
+        sf-resolve-condition="@(context.LastError?.Reason == 'BackendConnectionFailure')" />
+  </inbound>
+  <backend>
+    <base/>
+  </backend>
+  <outbound>
+    <base/>
+  </outbound>
+</policies>
+```
+
+For a full set of Service Fabric back-end policy attributes, refer to the [API Management back-end documentation](https://docs.microsoft.com/azure/api-management/api-management-transformation-policies#SetBackendService)
+
+## Set parameters and deploy API Management
+
+Fill in the following empty parameters in the *apim.parameters.json* for your deployment.
+
+|Parameter|Value|
+|---|---|
+|apimInstanceName|sf-apim|
+|apimPublisherEmail|myemail@contosos.com|
+|apimSku|Developer|
+|serviceFabricCertificateName|sfclustertutorialgroup320171031144217|
+|certificatePassword|q6D7nN%6ck@6|
+|serviceFabricCertificateThumbprint|C4C1E541AD512B8065280292A8BA6079C3F26F10 |
+|serviceFabricCertificate|&lt;base-64 encoded string&gt;|
+|url_path|/api/values|
+|clusterHttpManagementEndpoint|https://mysfcluster.southcentralus.cloudapp.azure.com:19080|
+|inbound_policy|&lt;XML string&gt;|
+
+*certificatePassword* and *serviceFabricCertificateThumbprint* must match the cluster certificate used to set up the cluster.
+
+*serviceFabricCertificate* is the certificate as a base-64 encoded string, which can be generated using the following script:
+
+```powershell
+$bytes = [System.IO.File]::ReadAllBytes("C:\mycertificates\sfclustertutorialgroup220171109113527.pfx");
+$b64 = [System.Convert]::ToBase64String($bytes);
+[System.Io.File]::WriteAllText("C:\mycertificates\sfclustertutorialgroup220171109113527.txt", $b64);
+```
+
+In *inbound_policy*, replace the *sf-service-instance-name* value with `fabric:/ApiApplication/WebApiService` if you previously deployed the .NET backend service, or `fabric:/EchoServerApplication/EchoServerService` if you deployed the Java service. *backend-id* references a backend resource, in this case the `Microsoft.ApiManagement/service/backends` resource defined in the *apim.json* template. *backend-id* can also reference another backend resource created using the API Management APIs. For this article, set *backend-id* to the value of the *service_fabric_backend_name* parameter.
+
+```xml
+<policies>
+  <inbound>
+    <base/>
+    <set-backend-service
+        backend-id="servicefabric"
+        sf-service-instance-name="service-name"
+        sf-resolve-condition="@(context.LastError?.Reason == 'BackendConnectionFailure')" />
+  </inbound>
+  <backend>
+    <base/>
+  </backend>
+  <outbound>
+    <base/>
+  </outbound>
+</policies>
+```
+
+Use the following script to deploy the Resource Manager template and parameter files for API Management:
+
+```powershell
+$groupname = "sfclustertutorialgroup"
+$clusterloc="southcentralus"
+$templatepath="C:\clustertemplates"
+
+New-AzureRmResourceGroupDeployment -ResourceGroupName $groupname -TemplateFile "$templatepath\network-apim.json" -TemplateParameterFile "$templatepath\network-apim.parameters.json" -Verbose
+
+New-AzureRmResourceGroupDeployment -ResourceGroupName $groupname -TemplateFile "$templatepath\apim.json" -TemplateParameterFile "$templatepath\apim.parameters.json" -Verbose
+```
+
+```azurecli
+ResourceGroupName="sfclustertutorialgroup"
+az group deployment create --name ApiMgmtNetworkDeployment --resource-group $ResourceGroupName --template-file network-apim.json --parameters @network-apim.parameters.json
+
+az group deployment create --name ApiMgmtDeployment --resource-group $ResourceGroupName --template-file apim.json --parameters @apim.parameters.json
+```
+
+## Test it
+
+You can now try sending a request to your back-end service in Service Fabric through API Management directly from the [Azure portal](https://portal.azure.com).
+
+ 1. In the API Management service, select **API**.
+ 2. In the **Service Fabric App** API you created in the previous steps, select the **Test** tab and then the **Values** operation.
+ 3. Click the **Send** button to send a test request to the backend service.  You should see an HTTP response similar to:
+
+    ```http
+    HTTP/1.1 200 OK
+
+    Transfer-Encoding: chunked
+
+    Content-Type: application/json; charset=utf-8
+
+    Vary: Origin
+
+    Ocp-Apim-Trace-Location: https://apimgmtstodhwklpry2xgkdj.blob.core.windows.net/apiinspectorcontainer/PWSQOq_FCDjGcaI1rdMn8w2-2?sv=2015-07-08&sr=b&sig=MhQhzk%2FEKzE5odlLXRjyVsgzltWGF8OkNzAKaf0B1P0%3D&se=2018-01-28T01%3A04%3A44Z&sp=r&traceId=9f8f1892121e445ea1ae4d2bc8449ce4
+
+    Date: Sat, 27 Jan 2018 01:04:44 GMT
+
+
+    ["value1", "value2"]
+    ```
+
+## Clean up resources
+
+A cluster is made up of other Azure resources in addition to the cluster resource itself. The simplest way to delete the cluster and all the resources it consumes is to delete the resource group.
+
+Log in to Azure and select the subscription ID with which you want to remove the cluster.  You can find your subscription ID by logging in to the [Azure portal](http://portal.azure.com). Delete the resource group and all the cluster resources using the [Remove-AzureRMResourceGroup cmdlet](/en-us/powershell/module/azurerm.resources/remove-azurermresourcegroup).
+
+```powershell
+$ResourceGroupName = "sfclustertutorialgroup"
+Remove-AzureRmResourceGroup -Name $ResourceGroupName -Force
+```
+
+```azurecli
+ResourceGroupName="sfclustertutorialgroup"
+az group delete --name $ResourceGroupName
+```
+
+## Next steps
+
+Learn more about using [API Management](/azure/api-management/import-and-publish).
+
+[azure-powershell]: https://azure.microsoft.com/documentation/articles/powershell-install-configure/
+
+[apim-arm]:https://github.com/Azure/service-fabric-scripts-and-templates/blob/master/templates/service-integration/apim.json
+[apim-parameters-arm]:https://github.com/Azure/service-fabric-scripts-and-templates/blob/master/templates/service-integration/apim.parameters.json
+
+[network-arm]: https://github.com/Azure/service-fabric-scripts-and-templates/blob/master/templates/service-integration/network-apim.json
+[network-parameters-arm]: https://github.com/Azure/service-fabric-scripts-and-templates/blob/master/templates/service-integration/network-apim.parameters.json
+
+<!-- pics -->
+[sf-apim-topology-overview]: ./media/service-fabric-tutorial-deploy-api-management/sf-apim-topology-overview.png