---
title: Monitor containers on Azure Service Fabric with Log Analytics | Microsoft Docs
description: Use Log Analytics for monitoring containers running on Azure Service Fabric clusters.
services: service-fabric
documentationcenter: .net
author: dkkapur
manager: timlt
editor: ''

ms.assetid:
ms.service: service-fabric
ms.devlang: dotnet
ms.topic: article
ms.tgt_pltfrm: NA
ms.workload: NA
ms.date: 11/1/2017
ms.author: dekapur

---

# Monitor containers with Log Analytics
 
<<<<<<< HEAD
This article covers the steps required to set up Log Analytics container solution for your cluster so you can view events that have been collected. To see a step-by-step tutorial on configuring events to be collected from your container, you can also follow [Monitor Windows containers on Service Fabric using OMS](service-fabric-tutorial-monitoring-wincontainers.md).
=======
This article covers the steps required to set up container monitoring for your cluster. For more information on this, see [Monitoring Containers in Service Fabric](service-fabric-diagnostics-event-analysis-oms.md#monitoring-containers). To see a step-by-step tutorial on this, you can also follow [Monitor Windows containers on Service Fabric](service-fabric-tutorial-monitoring-wincontainers.md).
>>>>>>> 6a69e666

## Set up the container monitoring solution

> [!NOTE]
> You need to have Log Analytics set up for your cluster as well as have the OMS Agent deployed on your nodes. If you don't, follow the steps in [Set up Log Analytics](service-fabric-diagnostics-oms-setup.md) and [Add the OMS Agent to a cluster](service-fabric-diagnostics-oms-agent.md) first.

1. Once your cluster is set up with Log Analytics and the OMS Agent, deploy your containers. Wait for your containers to be deployed before moving to the next step.

2. In Azure Marketplace, search for *Container Monitoring Solution* and click on the **Container Monitoring Solution** resource that shows up under the Monitoring + Management category.

    ![Adding Containers solution](./media/service-fabric-diagnostics-event-analysis-oms/containers-solution.png)

3. Create the solution inside the same workspace that has already been created for the cluster. This change automatically triggers the agent to start gathering docker data on the containers. In about 15 minutes or so, you should see the solution light up with incoming logs and stats.

## Next steps
* Read more about container orchestration on Service Fabric - [Service Fabric and containers](service-fabric-containers-overview.md)
* Get familiarized with the [log search and querying](../log-analytics/log-analytics-log-searches.md) features offered as part of Log Analytics
* Configure Log Analytics to set up [automated alerting](../log-analytics/log-analytics-alerts.md) rules to aid in detecting and diagnostics<|MERGE_RESOLUTION|>--- conflicted
+++ resolved
@@ -20,11 +20,7 @@
 
 # Monitor containers with Log Analytics
  
-<<<<<<< HEAD
-This article covers the steps required to set up Log Analytics container solution for your cluster so you can view events that have been collected. To see a step-by-step tutorial on configuring events to be collected from your container, you can also follow [Monitor Windows containers on Service Fabric using OMS](service-fabric-tutorial-monitoring-wincontainers.md).
-=======
 This article covers the steps required to set up container monitoring for your cluster. For more information on this, see [Monitoring Containers in Service Fabric](service-fabric-diagnostics-event-analysis-oms.md#monitoring-containers). To see a step-by-step tutorial on this, you can also follow [Monitor Windows containers on Service Fabric](service-fabric-tutorial-monitoring-wincontainers.md).
->>>>>>> 6a69e666
 
 ## Set up the container monitoring solution
 
