--- conflicted
+++ resolved
@@ -33,11 +33,7 @@
 ## Prerequisites
 You must have the following installed:
 
-<<<<<<< HEAD
-* Visual Studio 2015 / 2017
-=======
 * Visual Studio 2015 or Visual Studio 2017
->>>>>>> 72f3ad5b
 * Service Fabric SDK
 
 ## To create a local secure dev cluster
