---
title: Report and check health with Azure Service Fabric | Microsoft Docs
description: Learn how to send health reports from your service code and how to check the health of your service by using the health monitoring tools that Azure Service Fabric provides.
services: service-fabric
documentationcenter: .net
author: srrengar
manager: mfussell
editor: ''

ms.assetid: 7c712c22-d333-44bc-b837-d0b3603d9da8
ms.service: service-fabric
ms.devlang: dotnet
ms.topic: conceptual
ms.tgt_pltfrm: NA
ms.workload: NA
ms.date: 02/25/2019
ms.author: srrengar

---
# Report and check service health
When your services encounter problems, your ability to respond to and fix incidents and outages depends on your ability to detect the issues quickly. If you report problems and failures to the Azure Service Fabric health manager from your service code, you can use standard health monitoring tools that Service Fabric provides to check the health status.

There are three ways that you can report health from the service:

* Use [Partition](https://docs.microsoft.com/dotnet/api/system.fabric.istatefulservicepartition) or [CodePackageActivationContext](https://docs.microsoft.com/dotnet/api/system.fabric.codepackageactivationcontext) objects.  
  You can use the `Partition` and `CodePackageActivationContext` objects to report the health of elements that are part of the current context. For example, code that runs as part of a replica can report health only on that replica, the partition that it belongs to, and the application that it is a part of.
* Use `FabricClient`.   
  You can use `FabricClient` to report health from the service code if the cluster is not [secure](service-fabric-cluster-security.md) or if the service is running with admin privileges. Most real-world scenarios do not use unsecured clusters, or provide admin privileges. With `FabricClient`, you can report health on any entity that is a part of the cluster. Ideally, however, service code should only send reports that are related to its own health.
* Use the REST APIs at the cluster, application, deployed application, service, service package, partition, replica, or node levels. This can be used to report health from within a container.

This article walks you through an example that reports health from the service code. The example also shows how the tools provided by Service Fabric can be used to check the health status. This article is intended to be a quick introduction to the health monitoring capabilities of Service Fabric. For more detailed information, you can read the series of in-depth articles about health that start with the link at the end of this article.

## Prerequisites
You must have the following installed:

<<<<<<< HEAD
* Visual Studio 2015,  Visual Studio 2017, or Visual Studio 2019
=======
* Visual Studio 2015 or Visual Studio 2019
>>>>>>> ab2b1b66
* Service Fabric SDK

## To create a local secure dev cluster
* Open PowerShell with admin privileges, and run the following commands:

![Commands that show how to create a secure dev cluster](./media/service-fabric-diagnostics-how-to-report-and-check-service-health/create-secure-dev-cluster.png)

## To deploy an application and check its health
1. Open Visual Studio as an administrator.
1. Create a project by using the **Stateful Service** template.
   
    ![Create a Service Fabric application with Stateful Service](./media/service-fabric-diagnostics-how-to-report-and-check-service-health/create-stateful-service-application-dialog.png)
1. Press **F5** to run the application in debug mode. The application is deployed to the local cluster.
1. After the application is running, right-click the Local Cluster Manager icon in the notification area and select **Manage Local Cluster** from the shortcut menu to open Service Fabric Explorer.
   
    ![Open Service Fabric Explorer from notification area](./media/service-fabric-diagnostics-how-to-report-and-check-service-health/LaunchSFX.png)
1. The application health should be displayed as in this image. At this time, the application should be healthy with no errors.
   
    ![Healthy application in Service Fabric Explorer](./media/service-fabric-diagnostics-how-to-report-and-check-service-health/sfx-healthy-app.png)
1. You can also check the health by using PowerShell. You can use ```Get-ServiceFabricApplicationHealth``` to check an application's health, and you can use ```Get-ServiceFabricServiceHealth``` to check a service's health. The health report for the same application in PowerShell is in this image.
   
    ![Healthy application in PowerShell](./media/service-fabric-diagnostics-how-to-report-and-check-service-health/ps-healthy-app-report.png)

## To add custom health events to your service code
The Service Fabric project templates in Visual Studio contain sample code. The following steps show how you can report custom health events from your service code. Such reports show up automatically in the standard tools for health monitoring that Service Fabric provides, such as Service Fabric Explorer, Azure portal health view, and PowerShell.

1. Reopen the application that you created previously in Visual Studio, or create a new application by using the **Stateful Service** Visual Studio template.
1. Open the Stateful1.cs file, and find the `myDictionary.TryGetValueAsync` call in the `RunAsync` method. You can see that this method returns a `result` that holds the current value of the counter because the key logic in this application is to keep a count running. If this application was a real application, and if the lack of result represented a failure, you would want to flag that event.
1. To report a health event when the lack of result represents a failure, add the following steps.
   
    a. Add the `System.Fabric.Health` namespace to the Stateful1.cs file.
   
    ```csharp
    using System.Fabric.Health;
    ```
   
    b. Add the following code after the `myDictionary.TryGetValueAsync` call
   
    ```csharp
    if (!result.HasValue)
    {
        HealthInformation healthInformation = new HealthInformation("ServiceCode", "StateDictionary", HealthState.Error);
        this.Partition.ReportReplicaHealth(healthInformation);
    }
    ```
    We report replica health because it's being reported from a stateful service. The `HealthInformation` parameter stores information about the health issue that's being reported.
   
    If you had created a stateless service, use the following code
   
    ```csharp
    if (!result.HasValue)
    {
        HealthInformation healthInformation = new HealthInformation("ServiceCode", "StateDictionary", HealthState.Error);
        this.Partition.ReportInstanceHealth(healthInformation);
    }
    ```
1. If your service is running with admin privileges or if the cluster is not [secure](service-fabric-cluster-security.md), you can also use `FabricClient` to report health as shown in the following steps.  
   
    a. Create the `FabricClient` instance after the `var myDictionary` declaration.
   
    ```csharp
    var fabricClient = new FabricClient(new FabricClientSettings() { HealthReportSendInterval = TimeSpan.FromSeconds(0) });
    ```
   
    b. Add the following code after the `myDictionary.TryGetValueAsync` call.
   
    ```csharp
    if (!result.HasValue)
    {
       var replicaHealthReport = new StatefulServiceReplicaHealthReport(
            this.Context.PartitionId,
            this.Context.ReplicaId,
            new HealthInformation("ServiceCode", "StateDictionary", HealthState.Error));
        fabricClient.HealthManager.ReportHealth(replicaHealthReport);
    }
    ```
1. Let's simulate this failure and see it show up in the health monitoring tools. To simulate the failure, comment out the first line in the health reporting code that you added earlier. After you comment out the first line, the code will look like the following example.
   
    ```csharp
    //if(!result.HasValue)
    {
        HealthInformation healthInformation = new HealthInformation("ServiceCode", "StateDictionary", HealthState.Error);
        this.Partition.ReportReplicaHealth(healthInformation);
    }
    ```
   This code fires the health report each time `RunAsync` executes. After you make the change, press **F5** to run the application.
1. After the application is running, open Service Fabric Explorer to check the health of the application. This time, Service Fabric Explorer shows that the application is unhealthy. The application shows as unhealthy because the error that was reported from the code that we added previously.
   
    ![Unhealthy application in Service Fabric Explorer](./media/service-fabric-diagnostics-how-to-report-and-check-service-health/sfx-unhealthy-app.png)
1. If you select the primary replica in the tree view of Service Fabric Explorer, you will see that **Health State** indicates an error, too. Service Fabric Explorer also displays the health report details that were added to the `HealthInformation` parameter in the code. You can see the same health reports in PowerShell and the Azure portal.
   
    ![Replica health in Service Fabric Explorer](./media/service-fabric-diagnostics-how-to-report-and-check-service-health/replica-health-error-report-sfx.png)

This report remains in the health manager until it is replaced by another report or until this replica is deleted. Because we did not set `TimeToLive` for this health report in the `HealthInformation` object, the report never expires.

We recommend that health should be reported on the most granular level, which in this case is the replica. You can also report health on `Partition`.

```csharp
HealthInformation healthInformation = new HealthInformation("ServiceCode", "StateDictionary", HealthState.Error);
this.Partition.ReportPartitionHealth(healthInformation);
```

To report health on `Application`, `DeployedApplication`, and `DeployedServicePackage`, use  `CodePackageActivationContext`.

```csharp
HealthInformation healthInformation = new HealthInformation("ServiceCode", "StateDictionary", HealthState.Error);
var activationContext = FabricRuntime.GetActivationContext();
activationContext.ReportApplicationHealth(healthInformation);
```

## Next steps
* [Deep dive on Service Fabric health](service-fabric-health-introduction.md)
* [REST API for reporting service health](https://docs.microsoft.com/rest/api/servicefabric/report-the-health-of-a-service)
* [REST API for reporting application health](https://docs.microsoft.com/rest/api/servicefabric/report-the-health-of-an-application)

<|MERGE_RESOLUTION|>--- conflicted
+++ resolved
@@ -1,155 +1,151 @@
----
-title: Report and check health with Azure Service Fabric | Microsoft Docs
-description: Learn how to send health reports from your service code and how to check the health of your service by using the health monitoring tools that Azure Service Fabric provides.
-services: service-fabric
-documentationcenter: .net
-author: srrengar
-manager: mfussell
-editor: ''
-
-ms.assetid: 7c712c22-d333-44bc-b837-d0b3603d9da8
-ms.service: service-fabric
-ms.devlang: dotnet
-ms.topic: conceptual
-ms.tgt_pltfrm: NA
-ms.workload: NA
-ms.date: 02/25/2019
-ms.author: srrengar
-
----
-# Report and check service health
-When your services encounter problems, your ability to respond to and fix incidents and outages depends on your ability to detect the issues quickly. If you report problems and failures to the Azure Service Fabric health manager from your service code, you can use standard health monitoring tools that Service Fabric provides to check the health status.
-
-There are three ways that you can report health from the service:
-
-* Use [Partition](https://docs.microsoft.com/dotnet/api/system.fabric.istatefulservicepartition) or [CodePackageActivationContext](https://docs.microsoft.com/dotnet/api/system.fabric.codepackageactivationcontext) objects.  
-  You can use the `Partition` and `CodePackageActivationContext` objects to report the health of elements that are part of the current context. For example, code that runs as part of a replica can report health only on that replica, the partition that it belongs to, and the application that it is a part of.
-* Use `FabricClient`.   
-  You can use `FabricClient` to report health from the service code if the cluster is not [secure](service-fabric-cluster-security.md) or if the service is running with admin privileges. Most real-world scenarios do not use unsecured clusters, or provide admin privileges. With `FabricClient`, you can report health on any entity that is a part of the cluster. Ideally, however, service code should only send reports that are related to its own health.
-* Use the REST APIs at the cluster, application, deployed application, service, service package, partition, replica, or node levels. This can be used to report health from within a container.
-
-This article walks you through an example that reports health from the service code. The example also shows how the tools provided by Service Fabric can be used to check the health status. This article is intended to be a quick introduction to the health monitoring capabilities of Service Fabric. For more detailed information, you can read the series of in-depth articles about health that start with the link at the end of this article.
-
-## Prerequisites
-You must have the following installed:
-
-<<<<<<< HEAD
-* Visual Studio 2015,  Visual Studio 2017, or Visual Studio 2019
-=======
-* Visual Studio 2015 or Visual Studio 2019
->>>>>>> ab2b1b66
-* Service Fabric SDK
-
-## To create a local secure dev cluster
-* Open PowerShell with admin privileges, and run the following commands:
-
-![Commands that show how to create a secure dev cluster](./media/service-fabric-diagnostics-how-to-report-and-check-service-health/create-secure-dev-cluster.png)
-
-## To deploy an application and check its health
-1. Open Visual Studio as an administrator.
-1. Create a project by using the **Stateful Service** template.
-   
-    ![Create a Service Fabric application with Stateful Service](./media/service-fabric-diagnostics-how-to-report-and-check-service-health/create-stateful-service-application-dialog.png)
-1. Press **F5** to run the application in debug mode. The application is deployed to the local cluster.
-1. After the application is running, right-click the Local Cluster Manager icon in the notification area and select **Manage Local Cluster** from the shortcut menu to open Service Fabric Explorer.
-   
-    ![Open Service Fabric Explorer from notification area](./media/service-fabric-diagnostics-how-to-report-and-check-service-health/LaunchSFX.png)
-1. The application health should be displayed as in this image. At this time, the application should be healthy with no errors.
-   
-    ![Healthy application in Service Fabric Explorer](./media/service-fabric-diagnostics-how-to-report-and-check-service-health/sfx-healthy-app.png)
-1. You can also check the health by using PowerShell. You can use ```Get-ServiceFabricApplicationHealth``` to check an application's health, and you can use ```Get-ServiceFabricServiceHealth``` to check a service's health. The health report for the same application in PowerShell is in this image.
-   
-    ![Healthy application in PowerShell](./media/service-fabric-diagnostics-how-to-report-and-check-service-health/ps-healthy-app-report.png)
-
-## To add custom health events to your service code
-The Service Fabric project templates in Visual Studio contain sample code. The following steps show how you can report custom health events from your service code. Such reports show up automatically in the standard tools for health monitoring that Service Fabric provides, such as Service Fabric Explorer, Azure portal health view, and PowerShell.
-
-1. Reopen the application that you created previously in Visual Studio, or create a new application by using the **Stateful Service** Visual Studio template.
-1. Open the Stateful1.cs file, and find the `myDictionary.TryGetValueAsync` call in the `RunAsync` method. You can see that this method returns a `result` that holds the current value of the counter because the key logic in this application is to keep a count running. If this application was a real application, and if the lack of result represented a failure, you would want to flag that event.
-1. To report a health event when the lack of result represents a failure, add the following steps.
-   
-    a. Add the `System.Fabric.Health` namespace to the Stateful1.cs file.
-   
-    ```csharp
-    using System.Fabric.Health;
-    ```
-   
-    b. Add the following code after the `myDictionary.TryGetValueAsync` call
-   
-    ```csharp
-    if (!result.HasValue)
-    {
-        HealthInformation healthInformation = new HealthInformation("ServiceCode", "StateDictionary", HealthState.Error);
-        this.Partition.ReportReplicaHealth(healthInformation);
-    }
-    ```
-    We report replica health because it's being reported from a stateful service. The `HealthInformation` parameter stores information about the health issue that's being reported.
-   
-    If you had created a stateless service, use the following code
-   
-    ```csharp
-    if (!result.HasValue)
-    {
-        HealthInformation healthInformation = new HealthInformation("ServiceCode", "StateDictionary", HealthState.Error);
-        this.Partition.ReportInstanceHealth(healthInformation);
-    }
-    ```
-1. If your service is running with admin privileges or if the cluster is not [secure](service-fabric-cluster-security.md), you can also use `FabricClient` to report health as shown in the following steps.  
-   
-    a. Create the `FabricClient` instance after the `var myDictionary` declaration.
-   
-    ```csharp
-    var fabricClient = new FabricClient(new FabricClientSettings() { HealthReportSendInterval = TimeSpan.FromSeconds(0) });
-    ```
-   
-    b. Add the following code after the `myDictionary.TryGetValueAsync` call.
-   
-    ```csharp
-    if (!result.HasValue)
-    {
-       var replicaHealthReport = new StatefulServiceReplicaHealthReport(
-            this.Context.PartitionId,
-            this.Context.ReplicaId,
-            new HealthInformation("ServiceCode", "StateDictionary", HealthState.Error));
-        fabricClient.HealthManager.ReportHealth(replicaHealthReport);
-    }
-    ```
-1. Let's simulate this failure and see it show up in the health monitoring tools. To simulate the failure, comment out the first line in the health reporting code that you added earlier. After you comment out the first line, the code will look like the following example.
-   
-    ```csharp
-    //if(!result.HasValue)
-    {
-        HealthInformation healthInformation = new HealthInformation("ServiceCode", "StateDictionary", HealthState.Error);
-        this.Partition.ReportReplicaHealth(healthInformation);
-    }
-    ```
-   This code fires the health report each time `RunAsync` executes. After you make the change, press **F5** to run the application.
-1. After the application is running, open Service Fabric Explorer to check the health of the application. This time, Service Fabric Explorer shows that the application is unhealthy. The application shows as unhealthy because the error that was reported from the code that we added previously.
-   
-    ![Unhealthy application in Service Fabric Explorer](./media/service-fabric-diagnostics-how-to-report-and-check-service-health/sfx-unhealthy-app.png)
-1. If you select the primary replica in the tree view of Service Fabric Explorer, you will see that **Health State** indicates an error, too. Service Fabric Explorer also displays the health report details that were added to the `HealthInformation` parameter in the code. You can see the same health reports in PowerShell and the Azure portal.
-   
-    ![Replica health in Service Fabric Explorer](./media/service-fabric-diagnostics-how-to-report-and-check-service-health/replica-health-error-report-sfx.png)
-
-This report remains in the health manager until it is replaced by another report or until this replica is deleted. Because we did not set `TimeToLive` for this health report in the `HealthInformation` object, the report never expires.
-
-We recommend that health should be reported on the most granular level, which in this case is the replica. You can also report health on `Partition`.
-
-```csharp
-HealthInformation healthInformation = new HealthInformation("ServiceCode", "StateDictionary", HealthState.Error);
-this.Partition.ReportPartitionHealth(healthInformation);
-```
-
-To report health on `Application`, `DeployedApplication`, and `DeployedServicePackage`, use  `CodePackageActivationContext`.
-
-```csharp
-HealthInformation healthInformation = new HealthInformation("ServiceCode", "StateDictionary", HealthState.Error);
-var activationContext = FabricRuntime.GetActivationContext();
-activationContext.ReportApplicationHealth(healthInformation);
-```
-
-## Next steps
-* [Deep dive on Service Fabric health](service-fabric-health-introduction.md)
-* [REST API for reporting service health](https://docs.microsoft.com/rest/api/servicefabric/report-the-health-of-a-service)
-* [REST API for reporting application health](https://docs.microsoft.com/rest/api/servicefabric/report-the-health-of-an-application)
-
+---
+title: Report and check health with Azure Service Fabric | Microsoft Docs
+description: Learn how to send health reports from your service code and how to check the health of your service by using the health monitoring tools that Azure Service Fabric provides.
+services: service-fabric
+documentationcenter: .net
+author: srrengar
+manager: mfussell
+editor: ''
+
+ms.assetid: 7c712c22-d333-44bc-b837-d0b3603d9da8
+ms.service: service-fabric
+ms.devlang: dotnet
+ms.topic: conceptual
+ms.tgt_pltfrm: NA
+ms.workload: NA
+ms.date: 02/25/2019
+ms.author: srrengar
+
+---
+# Report and check service health
+When your services encounter problems, your ability to respond to and fix incidents and outages depends on your ability to detect the issues quickly. If you report problems and failures to the Azure Service Fabric health manager from your service code, you can use standard health monitoring tools that Service Fabric provides to check the health status.
+
+There are three ways that you can report health from the service:
+
+* Use [Partition](https://docs.microsoft.com/dotnet/api/system.fabric.istatefulservicepartition) or [CodePackageActivationContext](https://docs.microsoft.com/dotnet/api/system.fabric.codepackageactivationcontext) objects.  
+  You can use the `Partition` and `CodePackageActivationContext` objects to report the health of elements that are part of the current context. For example, code that runs as part of a replica can report health only on that replica, the partition that it belongs to, and the application that it is a part of.
+* Use `FabricClient`.   
+  You can use `FabricClient` to report health from the service code if the cluster is not [secure](service-fabric-cluster-security.md) or if the service is running with admin privileges. Most real-world scenarios do not use unsecured clusters, or provide admin privileges. With `FabricClient`, you can report health on any entity that is a part of the cluster. Ideally, however, service code should only send reports that are related to its own health.
+* Use the REST APIs at the cluster, application, deployed application, service, service package, partition, replica, or node levels. This can be used to report health from within a container.
+
+This article walks you through an example that reports health from the service code. The example also shows how the tools provided by Service Fabric can be used to check the health status. This article is intended to be a quick introduction to the health monitoring capabilities of Service Fabric. For more detailed information, you can read the series of in-depth articles about health that start with the link at the end of this article.
+
+## Prerequisites
+You must have the following installed:
+
+* Visual Studio 2015 or Visual Studio 2019
+* Service Fabric SDK
+
+## To create a local secure dev cluster
+* Open PowerShell with admin privileges, and run the following commands:
+
+![Commands that show how to create a secure dev cluster](./media/service-fabric-diagnostics-how-to-report-and-check-service-health/create-secure-dev-cluster.png)
+
+## To deploy an application and check its health
+1. Open Visual Studio as an administrator.
+1. Create a project by using the **Stateful Service** template.
+   
+    ![Create a Service Fabric application with Stateful Service](./media/service-fabric-diagnostics-how-to-report-and-check-service-health/create-stateful-service-application-dialog.png)
+1. Press **F5** to run the application in debug mode. The application is deployed to the local cluster.
+1. After the application is running, right-click the Local Cluster Manager icon in the notification area and select **Manage Local Cluster** from the shortcut menu to open Service Fabric Explorer.
+   
+    ![Open Service Fabric Explorer from notification area](./media/service-fabric-diagnostics-how-to-report-and-check-service-health/LaunchSFX.png)
+1. The application health should be displayed as in this image. At this time, the application should be healthy with no errors.
+   
+    ![Healthy application in Service Fabric Explorer](./media/service-fabric-diagnostics-how-to-report-and-check-service-health/sfx-healthy-app.png)
+1. You can also check the health by using PowerShell. You can use ```Get-ServiceFabricApplicationHealth``` to check an application's health, and you can use ```Get-ServiceFabricServiceHealth``` to check a service's health. The health report for the same application in PowerShell is in this image.
+   
+    ![Healthy application in PowerShell](./media/service-fabric-diagnostics-how-to-report-and-check-service-health/ps-healthy-app-report.png)
+
+## To add custom health events to your service code
+The Service Fabric project templates in Visual Studio contain sample code. The following steps show how you can report custom health events from your service code. Such reports show up automatically in the standard tools for health monitoring that Service Fabric provides, such as Service Fabric Explorer, Azure portal health view, and PowerShell.
+
+1. Reopen the application that you created previously in Visual Studio, or create a new application by using the **Stateful Service** Visual Studio template.
+1. Open the Stateful1.cs file, and find the `myDictionary.TryGetValueAsync` call in the `RunAsync` method. You can see that this method returns a `result` that holds the current value of the counter because the key logic in this application is to keep a count running. If this application was a real application, and if the lack of result represented a failure, you would want to flag that event.
+1. To report a health event when the lack of result represents a failure, add the following steps.
+   
+    a. Add the `System.Fabric.Health` namespace to the Stateful1.cs file.
+   
+    ```csharp
+    using System.Fabric.Health;
+    ```
+   
+    b. Add the following code after the `myDictionary.TryGetValueAsync` call
+   
+    ```csharp
+    if (!result.HasValue)
+    {
+        HealthInformation healthInformation = new HealthInformation("ServiceCode", "StateDictionary", HealthState.Error);
+        this.Partition.ReportReplicaHealth(healthInformation);
+    }
+    ```
+    We report replica health because it's being reported from a stateful service. The `HealthInformation` parameter stores information about the health issue that's being reported.
+   
+    If you had created a stateless service, use the following code
+   
+    ```csharp
+    if (!result.HasValue)
+    {
+        HealthInformation healthInformation = new HealthInformation("ServiceCode", "StateDictionary", HealthState.Error);
+        this.Partition.ReportInstanceHealth(healthInformation);
+    }
+    ```
+1. If your service is running with admin privileges or if the cluster is not [secure](service-fabric-cluster-security.md), you can also use `FabricClient` to report health as shown in the following steps.  
+   
+    a. Create the `FabricClient` instance after the `var myDictionary` declaration.
+   
+    ```csharp
+    var fabricClient = new FabricClient(new FabricClientSettings() { HealthReportSendInterval = TimeSpan.FromSeconds(0) });
+    ```
+   
+    b. Add the following code after the `myDictionary.TryGetValueAsync` call.
+   
+    ```csharp
+    if (!result.HasValue)
+    {
+       var replicaHealthReport = new StatefulServiceReplicaHealthReport(
+            this.Context.PartitionId,
+            this.Context.ReplicaId,
+            new HealthInformation("ServiceCode", "StateDictionary", HealthState.Error));
+        fabricClient.HealthManager.ReportHealth(replicaHealthReport);
+    }
+    ```
+1. Let's simulate this failure and see it show up in the health monitoring tools. To simulate the failure, comment out the first line in the health reporting code that you added earlier. After you comment out the first line, the code will look like the following example.
+   
+    ```csharp
+    //if(!result.HasValue)
+    {
+        HealthInformation healthInformation = new HealthInformation("ServiceCode", "StateDictionary", HealthState.Error);
+        this.Partition.ReportReplicaHealth(healthInformation);
+    }
+    ```
+   This code fires the health report each time `RunAsync` executes. After you make the change, press **F5** to run the application.
+1. After the application is running, open Service Fabric Explorer to check the health of the application. This time, Service Fabric Explorer shows that the application is unhealthy. The application shows as unhealthy because the error that was reported from the code that we added previously.
+   
+    ![Unhealthy application in Service Fabric Explorer](./media/service-fabric-diagnostics-how-to-report-and-check-service-health/sfx-unhealthy-app.png)
+1. If you select the primary replica in the tree view of Service Fabric Explorer, you will see that **Health State** indicates an error, too. Service Fabric Explorer also displays the health report details that were added to the `HealthInformation` parameter in the code. You can see the same health reports in PowerShell and the Azure portal.
+   
+    ![Replica health in Service Fabric Explorer](./media/service-fabric-diagnostics-how-to-report-and-check-service-health/replica-health-error-report-sfx.png)
+
+This report remains in the health manager until it is replaced by another report or until this replica is deleted. Because we did not set `TimeToLive` for this health report in the `HealthInformation` object, the report never expires.
+
+We recommend that health should be reported on the most granular level, which in this case is the replica. You can also report health on `Partition`.
+
+```csharp
+HealthInformation healthInformation = new HealthInformation("ServiceCode", "StateDictionary", HealthState.Error);
+this.Partition.ReportPartitionHealth(healthInformation);
+```
+
+To report health on `Application`, `DeployedApplication`, and `DeployedServicePackage`, use  `CodePackageActivationContext`.
+
+```csharp
+HealthInformation healthInformation = new HealthInformation("ServiceCode", "StateDictionary", HealthState.Error);
+var activationContext = FabricRuntime.GetActivationContext();
+activationContext.ReportApplicationHealth(healthInformation);
+```
+
+## Next steps
+* [Deep dive on Service Fabric health](service-fabric-health-introduction.md)
+* [REST API for reporting service health](https://docs.microsoft.com/rest/api/servicefabric/report-the-health-of-a-service)
+* [REST API for reporting application health](https://docs.microsoft.com/rest/api/servicefabric/report-the-health-of-an-application)
+