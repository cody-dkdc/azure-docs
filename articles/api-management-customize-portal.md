<properties 
	pageTitle="Customizing the developer portal in Azure API Management" 
	description="Customizing the developer portal in Azure API Management." 
	services="api-management" 
	documentationCenter="" 
	authors="steved0x" 
	manager="dwrede" 
	editor=""/>

<tags 
	ms.service="api-management" 
	ms.workload="mobile" 
	ms.tgt_pltfrm="na" 
	ms.devlang="na" 
	ms.topic="article" 
	ms.date="03/10/2015" 
	ms.author="sdanie"/>

# Customizing the developer portal in Azure API Management

This guide shows you how to modify the look and feel of the developer portal in API Management for consistency with your brand.

## <a name="change-page-headers"> </a>Change the text/logo in the page header

One of the key aspects of portal customization is replacing the text at the top of all pages with your company name or logo.

Content within the Developer Portal is modified via the Publisher portal, which is accessed through the Azure management portal. To reach the API publisher portal, click **Manage** in the Azure Portal for your API Management service.

![Publisher portal][api-management-management-console]

The developer portal is based on a Content Management System or CMS. The header that appears on every page is a special type of content known as a widget. To edit the contents of that widget click **Widgets** from the **Developer Portal** menu on the left, and then select the **Header** widget from the list.

![Widgets header][api-management-widgets-header]

The contents of the header is editable from within the **Body** field. Change the text to "Fabrikam Developer Portal" and click **Save** at the bottom of the page.

Now you should be able to see the new header on every page within the developer portal!

> To open the developer portal while in the publisher portal, click on **Developer portal** in the top bar.

## <a name="change-headers-styling"> </a>Change the styling of the headers

The colors, fonts, sizes, spacings and other style-related elements of any page on the portal are defined by style rules. To edit the styles click on **Appearance** from the **Developer portal** menu in the Publisher portal. Then click on **Begin customization** to enable the styling editor.

Your browser will switch to a hidden page within the developer portal that contains samples of content, with examples for all styling rules used anywhere on the site. To open the styling editor, move your cursor over the thin gray vertical line on the left-most part of the page. The editor toolbar should appear.

![Customization toolbar][api-management-customization-toolbar]

There are two main modes of editing styling rules - **Edit all rules** displays a list of all the style rules used anywhere; while **Pick element** allows you to select an element from the page you are on and will display styles only for that element.

In this section we would like to change the styling of only the headers. Click the **Pick element** option from the styling editor toolbar and then click on **Select an element to customize**. Elements will now become highlighted as you hover over them with the mouse to signify what element's styles you would start editing if you click. Move the mouse over the text representing the company name in the header ("Fabrikam Developer Portal" if you followed the instructions in the previous section) and click on it. A set of named and categorized styling rules will appear within the styling editor.

Each rule represents a styling property of the selected element. For example, for the header text selected above, the size of the text is in @font-size-h1 while the name of the font with alternatives is in @headings-font-family.

> If you're familiar with [bootstrap][], these rules are in fact [LESS variables][] within the bootstrap theme used by the developer portal.

Let's change the color of the heading text. Select the entry in the **@headings-color** field and type #000000. This is the hex code for the color black. As you do this you will see that a square color indicator will appear at the end of the text box. If you click this indicator, a color picker will allow you to choose a color.

![Color picker][api-management-customization-toolbar-color-picker]

When you are done with making changes to the styles of the selected element click on **Preview Changes** to see the results on the screen. At this time they are only visible to Administrators. To make these changes visible to everyone, click on **Publish** button in the styling editor and confirm the changes.

![Publish menu][api-management-customization-toolbar-publish-form]

> To change the style rules that apply to any other element on the page follow the same procedure as you did for the header - click on **Pick an element** from the styling editor, select the element you are interested in, and start modifying the values of the style rules displayed on the screen.

## <a name="edit-page-contents"> </a>Edit the contents of a page

The developer portal consists of automatically generated pages like APIs, Products, Applications, Issues and manually written content. Since it is based on a content management system you can create such content as necessary.

To see the list of all existing content pages click on **Content** from the **Developer portal** menu in the publisher portal.

![Manage content][api-management-customization-manage-content]

Click on the "Welcome" page to edit what is displayed on the home page of the developer portal. Make the changes you would like, preview them if necessary, and then click on **Publish Now** to make them visible to everyone.

> The home page uses a special layout which allows it to display a banner at the top. This banner is not editable from the Content section. To edit this banner click on **Widgets** from the **Developer portal** menu, then select **Home page** from the **Current Layer** drop-down and then open the **Banner** item under the Featured section. The contents of this widget are editable just like any other page.

## <a name="next-steps"> </a>Next steps

-	Check out the other topics in the [Get started with advanced API configuration][] tutorial.

[Change the text/logo in the page headers]: #change-page-headers
[Change the styling of the headers]: #change-headers-styling
[Edit the contents of a page]: #edit-page-contents
[Next steps]: #next-steps

[Management Portal]: https://manage.windowsazure.com/

[api-management-management-console]: ./media/api-management-customize-portal/api-management-management-console.png
[api-management-widgets-header]: ./media/api-management-customize-portal/api-management-widgets-header.png
[api-management-customization-toolbar]: ./media/api-management-customize-portal/api-management-customization-toolbar.png
[api-management-customization-toolbar-color-picker]: ./media/api-management-customize-portal/api-management-customization-toolbar-color-picker.png
[api-management-customization-toolbar-publish-form]: ./media/api-management-customize-portal/api-management-customization-toolbar-publish-form.png
[api-management-customization-manage-content]: ./media/api-management-customize-portal/api-management-customization-manage-content.png


<<<<<<< HEAD
[Get started with advanced API configuration]: ../api-management-get-started-advanced
=======
[Get started with advanced API configuration]: api-management-get-started-advanced.md
>>>>>>> 8f5664f7
[bootstrap]: http://getbootstrap.com/
[LESS variables]: http://getbootstrap.com/css/
<|MERGE_RESOLUTION|>--- conflicted
+++ resolved
@@ -1,104 +1,100 @@
-<properties 
-	pageTitle="Customizing the developer portal in Azure API Management" 
-	description="Customizing the developer portal in Azure API Management." 
-	services="api-management" 
-	documentationCenter="" 
-	authors="steved0x" 
-	manager="dwrede" 
-	editor=""/>
-
-<tags 
-	ms.service="api-management" 
-	ms.workload="mobile" 
-	ms.tgt_pltfrm="na" 
-	ms.devlang="na" 
-	ms.topic="article" 
-	ms.date="03/10/2015" 
-	ms.author="sdanie"/>
-
-# Customizing the developer portal in Azure API Management
-
-This guide shows you how to modify the look and feel of the developer portal in API Management for consistency with your brand.
-
-## <a name="change-page-headers"> </a>Change the text/logo in the page header
-
-One of the key aspects of portal customization is replacing the text at the top of all pages with your company name or logo.
-
-Content within the Developer Portal is modified via the Publisher portal, which is accessed through the Azure management portal. To reach the API publisher portal, click **Manage** in the Azure Portal for your API Management service.
-
-![Publisher portal][api-management-management-console]
-
-The developer portal is based on a Content Management System or CMS. The header that appears on every page is a special type of content known as a widget. To edit the contents of that widget click **Widgets** from the **Developer Portal** menu on the left, and then select the **Header** widget from the list.
-
-![Widgets header][api-management-widgets-header]
-
-The contents of the header is editable from within the **Body** field. Change the text to "Fabrikam Developer Portal" and click **Save** at the bottom of the page.
-
-Now you should be able to see the new header on every page within the developer portal!
-
-> To open the developer portal while in the publisher portal, click on **Developer portal** in the top bar.
-
-## <a name="change-headers-styling"> </a>Change the styling of the headers
-
-The colors, fonts, sizes, spacings and other style-related elements of any page on the portal are defined by style rules. To edit the styles click on **Appearance** from the **Developer portal** menu in the Publisher portal. Then click on **Begin customization** to enable the styling editor.
-
-Your browser will switch to a hidden page within the developer portal that contains samples of content, with examples for all styling rules used anywhere on the site. To open the styling editor, move your cursor over the thin gray vertical line on the left-most part of the page. The editor toolbar should appear.
-
-![Customization toolbar][api-management-customization-toolbar]
-
-There are two main modes of editing styling rules - **Edit all rules** displays a list of all the style rules used anywhere; while **Pick element** allows you to select an element from the page you are on and will display styles only for that element.
-
-In this section we would like to change the styling of only the headers. Click the **Pick element** option from the styling editor toolbar and then click on **Select an element to customize**. Elements will now become highlighted as you hover over them with the mouse to signify what element's styles you would start editing if you click. Move the mouse over the text representing the company name in the header ("Fabrikam Developer Portal" if you followed the instructions in the previous section) and click on it. A set of named and categorized styling rules will appear within the styling editor.
-
-Each rule represents a styling property of the selected element. For example, for the header text selected above, the size of the text is in @font-size-h1 while the name of the font with alternatives is in @headings-font-family.
-
-> If you're familiar with [bootstrap][], these rules are in fact [LESS variables][] within the bootstrap theme used by the developer portal.
-
-Let's change the color of the heading text. Select the entry in the **@headings-color** field and type #000000. This is the hex code for the color black. As you do this you will see that a square color indicator will appear at the end of the text box. If you click this indicator, a color picker will allow you to choose a color.
-
-![Color picker][api-management-customization-toolbar-color-picker]
-
-When you are done with making changes to the styles of the selected element click on **Preview Changes** to see the results on the screen. At this time they are only visible to Administrators. To make these changes visible to everyone, click on **Publish** button in the styling editor and confirm the changes.
-
-![Publish menu][api-management-customization-toolbar-publish-form]
-
-> To change the style rules that apply to any other element on the page follow the same procedure as you did for the header - click on **Pick an element** from the styling editor, select the element you are interested in, and start modifying the values of the style rules displayed on the screen.
-
-## <a name="edit-page-contents"> </a>Edit the contents of a page
-
-The developer portal consists of automatically generated pages like APIs, Products, Applications, Issues and manually written content. Since it is based on a content management system you can create such content as necessary.
-
-To see the list of all existing content pages click on **Content** from the **Developer portal** menu in the publisher portal.
-
-![Manage content][api-management-customization-manage-content]
-
-Click on the "Welcome" page to edit what is displayed on the home page of the developer portal. Make the changes you would like, preview them if necessary, and then click on **Publish Now** to make them visible to everyone.
-
-> The home page uses a special layout which allows it to display a banner at the top. This banner is not editable from the Content section. To edit this banner click on **Widgets** from the **Developer portal** menu, then select **Home page** from the **Current Layer** drop-down and then open the **Banner** item under the Featured section. The contents of this widget are editable just like any other page.
-
-## <a name="next-steps"> </a>Next steps
-
--	Check out the other topics in the [Get started with advanced API configuration][] tutorial.
-
-[Change the text/logo in the page headers]: #change-page-headers
-[Change the styling of the headers]: #change-headers-styling
-[Edit the contents of a page]: #edit-page-contents
-[Next steps]: #next-steps
-
-[Management Portal]: https://manage.windowsazure.com/
-
-[api-management-management-console]: ./media/api-management-customize-portal/api-management-management-console.png
-[api-management-widgets-header]: ./media/api-management-customize-portal/api-management-widgets-header.png
-[api-management-customization-toolbar]: ./media/api-management-customize-portal/api-management-customization-toolbar.png
-[api-management-customization-toolbar-color-picker]: ./media/api-management-customize-portal/api-management-customization-toolbar-color-picker.png
-[api-management-customization-toolbar-publish-form]: ./media/api-management-customize-portal/api-management-customization-toolbar-publish-form.png
-[api-management-customization-manage-content]: ./media/api-management-customize-portal/api-management-customization-manage-content.png
-
-
-<<<<<<< HEAD
-[Get started with advanced API configuration]: ../api-management-get-started-advanced
-=======
-[Get started with advanced API configuration]: api-management-get-started-advanced.md
->>>>>>> 8f5664f7
-[bootstrap]: http://getbootstrap.com/
-[LESS variables]: http://getbootstrap.com/css/
+<properties 
+	pageTitle="Customizing the developer portal in Azure API Management" 
+	description="Customizing the developer portal in Azure API Management." 
+	services="api-management" 
+	documentationCenter="" 
+	authors="steved0x" 
+	manager="dwrede" 
+	editor=""/>
+
+<tags 
+	ms.service="api-management" 
+	ms.workload="mobile" 
+	ms.tgt_pltfrm="na" 
+	ms.devlang="na" 
+	ms.topic="article" 
+	ms.date="03/10/2015" 
+	ms.author="sdanie"/>
+
+# Customizing the developer portal in Azure API Management
+
+This guide shows you how to modify the look and feel of the developer portal in API Management for consistency with your brand.
+
+## <a name="change-page-headers"> </a>Change the text/logo in the page header
+
+One of the key aspects of portal customization is replacing the text at the top of all pages with your company name or logo.
+
+Content within the Developer Portal is modified via the Publisher portal, which is accessed through the Azure management portal. To reach the API publisher portal, click **Manage** in the Azure Portal for your API Management service.
+
+![Publisher portal][api-management-management-console]
+
+The developer portal is based on a Content Management System or CMS. The header that appears on every page is a special type of content known as a widget. To edit the contents of that widget click **Widgets** from the **Developer Portal** menu on the left, and then select the **Header** widget from the list.
+
+![Widgets header][api-management-widgets-header]
+
+The contents of the header is editable from within the **Body** field. Change the text to "Fabrikam Developer Portal" and click **Save** at the bottom of the page.
+
+Now you should be able to see the new header on every page within the developer portal!
+
+> To open the developer portal while in the publisher portal, click on **Developer portal** in the top bar.
+
+## <a name="change-headers-styling"> </a>Change the styling of the headers
+
+The colors, fonts, sizes, spacings and other style-related elements of any page on the portal are defined by style rules. To edit the styles click on **Appearance** from the **Developer portal** menu in the Publisher portal. Then click on **Begin customization** to enable the styling editor.
+
+Your browser will switch to a hidden page within the developer portal that contains samples of content, with examples for all styling rules used anywhere on the site. To open the styling editor, move your cursor over the thin gray vertical line on the left-most part of the page. The editor toolbar should appear.
+
+![Customization toolbar][api-management-customization-toolbar]
+
+There are two main modes of editing styling rules - **Edit all rules** displays a list of all the style rules used anywhere; while **Pick element** allows you to select an element from the page you are on and will display styles only for that element.
+
+In this section we would like to change the styling of only the headers. Click the **Pick element** option from the styling editor toolbar and then click on **Select an element to customize**. Elements will now become highlighted as you hover over them with the mouse to signify what element's styles you would start editing if you click. Move the mouse over the text representing the company name in the header ("Fabrikam Developer Portal" if you followed the instructions in the previous section) and click on it. A set of named and categorized styling rules will appear within the styling editor.
+
+Each rule represents a styling property of the selected element. For example, for the header text selected above, the size of the text is in @font-size-h1 while the name of the font with alternatives is in @headings-font-family.
+
+> If you're familiar with [bootstrap][], these rules are in fact [LESS variables][] within the bootstrap theme used by the developer portal.
+
+Let's change the color of the heading text. Select the entry in the **@headings-color** field and type #000000. This is the hex code for the color black. As you do this you will see that a square color indicator will appear at the end of the text box. If you click this indicator, a color picker will allow you to choose a color.
+
+![Color picker][api-management-customization-toolbar-color-picker]
+
+When you are done with making changes to the styles of the selected element click on **Preview Changes** to see the results on the screen. At this time they are only visible to Administrators. To make these changes visible to everyone, click on **Publish** button in the styling editor and confirm the changes.
+
+![Publish menu][api-management-customization-toolbar-publish-form]
+
+> To change the style rules that apply to any other element on the page follow the same procedure as you did for the header - click on **Pick an element** from the styling editor, select the element you are interested in, and start modifying the values of the style rules displayed on the screen.
+
+## <a name="edit-page-contents"> </a>Edit the contents of a page
+
+The developer portal consists of automatically generated pages like APIs, Products, Applications, Issues and manually written content. Since it is based on a content management system you can create such content as necessary.
+
+To see the list of all existing content pages click on **Content** from the **Developer portal** menu in the publisher portal.
+
+![Manage content][api-management-customization-manage-content]
+
+Click on the "Welcome" page to edit what is displayed on the home page of the developer portal. Make the changes you would like, preview them if necessary, and then click on **Publish Now** to make them visible to everyone.
+
+> The home page uses a special layout which allows it to display a banner at the top. This banner is not editable from the Content section. To edit this banner click on **Widgets** from the **Developer portal** menu, then select **Home page** from the **Current Layer** drop-down and then open the **Banner** item under the Featured section. The contents of this widget are editable just like any other page.
+
+## <a name="next-steps"> </a>Next steps
+
+-	Check out the other topics in the [Get started with advanced API configuration][] tutorial.
+
+[Change the text/logo in the page headers]: #change-page-headers
+[Change the styling of the headers]: #change-headers-styling
+[Edit the contents of a page]: #edit-page-contents
+[Next steps]: #next-steps
+
+[Management Portal]: https://manage.windowsazure.com/
+
+[api-management-management-console]: ./media/api-management-customize-portal/api-management-management-console.png
+[api-management-widgets-header]: ./media/api-management-customize-portal/api-management-widgets-header.png
+[api-management-customization-toolbar]: ./media/api-management-customize-portal/api-management-customization-toolbar.png
+[api-management-customization-toolbar-color-picker]: ./media/api-management-customize-portal/api-management-customization-toolbar-color-picker.png
+[api-management-customization-toolbar-publish-form]: ./media/api-management-customize-portal/api-management-customization-toolbar-publish-form.png
+[api-management-customization-manage-content]: ./media/api-management-customize-portal/api-management-customization-manage-content.png
+
+
+[Get started with advanced API configuration]: api-management-get-started-advanced.md
+[bootstrap]: http://getbootstrap.com/
+[LESS variables]: http://getbootstrap.com/css/