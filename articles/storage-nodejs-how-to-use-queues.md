--- conflicted
+++ resolved
@@ -1,367 +1,363 @@
-<<<<<<< HEAD
-<properties linkid="dev-nodejs-how-to-service-bus-queues" urlDisplayName="Queue Service" pageTitle="How to use the queue service (Node.js) - Windows Azure" metaKeywords="Windows Azure Queue Service get messages Node.js" description="Learn how to use the Windows Azure Queue service to create and delete queues, and insert, get, and delete messages. Samples written in Node.js." metaCanonical="" services="storage" documentationCenter="Node.js" title="How to Use the Queue Service from Node.js" authors="" solutions="" manager="" editor="" />
-=======
-<properties linkid="dev-nodejs-how-to-service-bus-queues" urlDisplayName="Queue Service" pageTitle="How to use the queue service (Node.js) | Microsoft Azure" metaKeywords="Windows Azure Queue Service get messages Node.js" description="Learn how to use the Windows Azure Queue service to create and delete queues, and insert, get, and delete messages. Samples written in Node.js." metaCanonical="" services="storage" documentationCenter="Node.js" title="How to Use the Queue Service from Node.js" authors="" solutions="" manager="" editor="" />
->>>>>>> a39b7789
-
-
-
-
-
-# How to Use the Queue Service from Node.js
-
-This guide shows you how to perform common scenarios using the Windows
-Azure Queue service. The samples are written using the Node.js
-API. The scenarios covered include **inserting**, **peeking**,
-**getting**, and **deleting** queue messages, as well as **creating and
-deleting queues**. For more information on queues, refer to the [Next Steps][] section.
-
-## Table of Contents
-
-* [What is the Queue Service?][]   
-* [Concepts][]   
-* [Create a Windows Azure Storage Account][]   
-* [Create a Node.js Application][]   
-* [Configure your Application to Access Storage][]   
-* [Setup a Windows Azure Storage Connection String][]   
-* [How To: Create a Queue][]   
-* [How To: Insert a Message into a Queue][]   
-* [How To: Peek at the Next Message][]   
-* [How To: Dequeue the Next Message][]   
-* [How To: Change the Contents of a Queued Message][]   
-* [How To: Additional Options for Dequeuing Messages][]   
-* [How To: Get the Queue Length][]   
-* [How To: Delete a Queue][]   
-* [Next Steps][]
-
-## <a name="what-is"> </a>What is the Queue Service?
-
-The Windows Azure Queue service is a service for storing large numbers of
-messages that can be accessed from anywhere in the world via
-authenticated calls using HTTP or HTTPS. A single queue message can be
-up to 64KB in size, a queue can contain millions of messages, up to the
-100TB total capacity limit of a storage account. Common uses of the Queue
-service include:
-
--   <span>Creating a backlog of work to process asynchronously</span>
--   Passing messages from a Windows Azure web role to a worker role
-
-## <a name="concepts"> </a>Concepts
-
-The Queue service contains the following components:
-
-![Queue1][Queue1]
-
--   **URL format:** Queues are addressable using the following URL
-    format:   
-    
-		http://storageaccount.queue.core.windows.net/queue  
-      
-    The following URL addresses one of the queues in the diagram:  
-    
-		http://myaccount.queue.core.windows.net/imagesToDownload
-
--   **Storage Account:** All access to Windows Azure Storage is done
-    through a storage account. A storage account is the highest level of
-    the namespace for accessing queues. The total size of blob, table,
-    and queue contents in a storage account cannot exceed 100TB.
-
--   **Queue:** A queue contains a set of messages. All messages must be
-    in a queue.
-
--   **Message:** A message, in any format, of up to 64KB.
-
-## <a name="create-account"> </a>Create a Windows Azure Storage Account
-
-To use storage operations, you need a Windows Azure storage account. You
-can create a storage account by following these steps. (You can also
-create a storage account [using the REST API][].)
-
-1.  Log into the [Windows Azure Management Portal].
-
-2.  At the bottom of the navigation pane, click **+NEW**.
-
-	![+new][plus-new]
-
-3.  Click **Storage Account**, and then click **Quick Create**.
-
-	![Quick create dialog][quick-create-storage]
-
-4.  In URL, type a subdomain name to use in the URI for the
-    storage account. The entry can contain from 3-24 lowercase letters
-    and numbers. This value becomes the host name within the URI that is
-    used to address Blob, Queue, or Table resources for the
-    subscription.
-
-5.  Choose a Region/Affinity Group in which to locate the
-    storage. If you will be using storage from your Windows Azure
-    application, select the same region where you will deploy your
-    application.
-
-6.  Click **Create Storage Account**.
-
-## <a name="create-app"> </a>Create a Node.js Application
-
-Create a blank Node.js application. For instructions creating a Node.js application, see [Create and deploy a Node.js application to a Windows Azure Web Site], [Node.js Cloud Service] (using Windows PowerShell), or [Web Site with WebMatrix].
-
-## <a name="configure-access"> </a>Configure Your Application to Access Storage
-
-To use Windows Azure storage, you need to download and use the Node.js
-azure package, which includes a set of convenience libraries that
-communicate with the storage REST services.
-
-### Use Node Package Manager (NPM) to obtain the package
-
-1.  Use a command-line interface such as **PowerShell** (Windows,) **Terminal** (Mac,) or **Bash** (Unix), navigate to the folder where you created your sample application.
-
-2.  Type **npm install azure** in the command window, which should
-    result in the following output:
-
-        azure@0.7.5 node_modules\azure
-		|-- dateformat@1.0.2-1.2.3
-		|-- xmlbuilder@0.4.2
-		|-- node-uuid@1.2.0
-		|-- mime@1.2.9
-		|-- underscore@1.4.4
-		|-- validator@1.1.1
-		|-- tunnel@0.0.2
-		|-- wns@0.5.3
-		|-- xml2js@0.2.7 (sax@0.5.2)
-		|-- request@2.21.0 (json-stringify-safe@4.0.0, forever-agent@0.5.0, aws-sign@0.3.0, tunnel-agent@0.3.0, oauth-sign@0.3.0, qs@0.6.5, cookie-jar@0.3.0, node-uuid@1.4.0, http-signature@0.9.11, form-data@0.0.8, hawk@0.13.1)
-
-3.  You can manually run the **ls** command to verify that a
-    **node\_modules** folder was created. Inside that folder you will
-    find the **azure** package, which contains the libraries you need to
-    access storage.
-
-### Import the package
-
-Using Notepad or another text editor, add the following to the top the
-**server.js** file of the application where you intend to use storage:
-
-    var azure = require('azure');
-
-## <a name="setup-connection-string"> </a>Setup a Windows Azure Storage Connection
-
-The azure module will read the environment variables AZURE\_STORAGE\_ACCOUNT and AZURE\_STORAGE\_ACCESS\_KEY for information required to connect to your Windows Azure storage account. If these environment variables are not set, you must specify the account information when calling **createQueueService**.
-
-For an example of setting the environment variables in a configuration file for a Windows Azure Cloud Service, see [Node.js Cloud Service with Storage].
-
-For an example of setting the environment variables in the management portal for a Windows Azure Web Site, see [Node.js Web Application with Storage]
-
-## <a name="create-queue"> </a>How To: Create a Queue
-
-The following code creates a **QueueService** object, which enables you
-to work with queues.
-
-    var queueService = azure.createQueueService();
-
-Use the **createQueueIfNotExists** method, which returns the specified
-queue if it already exists or creates a new queue with the specified
-name if it does not already exist.
-
-	queueService.createQueueIfNotExists(queueName, function(error){
-    	if(!error){
-        	// Queue exists
-	    }
-	});
-
-###Filters
-
-Optional filtering operations can be applied to operations performed using **QueueService**. Filtering operations can include logging, automatically retrying, etc. Filters are objects that implement a method with the signature:
-
-		function handle (requestOptions, next)
-
-After doing its preprocessing on the request options, the method needs to call "next" passing a callback with the following signature:
-
-		function (returnObject, finalCallback, next)
-
-In this callback, and after processing the returnObject (the response from the request to the server), the callback needs to either invoke next if it exists to continue processing other filters or simply invoke finalCallback otherwise to end up the service invocation.
-
-Two filters that implement retry logic are included with the Windows Azure SDK for Node.js, **ExponentialRetryPolicyFilter** and **LinearRetryPolicyFilter**. The following creates a **QueueService** object that uses the **ExponentialRetryPolicyFilter**:
-
-	var retryOperations = new azure.ExponentialRetryPolicyFilter();
-	var queueService = azure.createQueueService().withFilter(retryOperations);
-
-## <a name="insert-message"> </a>How To: Insert a Message into a Queue
-
-To insert a message into a queue, use the **createMessage** method to
-create a new message and add it to the queue.
-
-	queueService.createMessage(queueName, "Hello world!", function(error){
-	    if(!error){
-	        // Message inserted
-	    }
-	});
-
-
-## <a name="peek-message"> </a>How To: Peek at the Next Message
-
-You can peek at the message in the front of a queue without removing it
-from the queue by calling the **peekMessages** method. By default,
-**peekMessages** peeks at a single message.
-
-	queueService.peekMessages(queueName, function(error, messages){
-		if(!error){
-			// Messages peeked
-			// Text is available in messages[0].messagetext
-		}
-	});
-
-
-> [WACOM.NOTE] 
->Using <strong>peekMessage</strong> when there are no messages in the queue will not return an error, however no messages will be returned.
-
-## <a name="get-message"> </a>How To: Dequeue the Next Message
-
-Your code removes a message from a queue in two steps. When you call
-**getMessages**, you get the next message in a queue by default. A
-message returned from **getMessages** becomes invisible to any other
-code reading messages from this queue. By default, this message stays
-invisible for 30 seconds. To finish removing the message from the queue,
-you must also call **deleteMessage**. This two-step process of removing
-a message assures that when your code fails to process a message due to
-hardware or software failure, another instance of your code can get the
-same message and try again. Your code calls **deleteMessage** right
-after the message has been processed.
-
-	queueService.getMessages(queueName, function(error, messages){
-	    if(!error){
-	        // Process the message in less than 30 seconds, the message
-	        // text is available in messages[0].messagetext 
-			var message = messages[0]
-	        queueService.deleteMessage(queueName
-				, message.messageid
-				, message.popreceipt
-				, function(error){
-	            	if(!error){
-	                	// Message deleted
-	            	}
-	        	});
-	    }
-	});
-
-> [WACOM.NOTE]
-> Using <b>getMessages</b> when there are no messages in the queue will not return an error, however no messages will be returned.
-
-## <a name="change-contents"> </a>How To: Change the Contents of a Queued Message
-
-You can change the contents of a message in-place in the queue. If the
-message represents a work task, you could use this feature to update the
-status of the work task. The code below uses the **updateMessage**
-method to update a message.
-
-    queueService.getMessages(queueName, function(error, messages){
-		if(!error){
-			// Got the message
-			var message = messages[0];
-			queueService.updateMessage(queueName
-				, message.messageid
-				, message.popreceipt
-				, 10
-				, { messagetext: 'in your message, doing stuff.' }
-				, function(error){
-					if(!error){
-						// Message updated successfully
-					}
-				});
-		}
-	});
-
-## <a name="advanced-get"> </a>How To: Additional Options for Dequeuing Messages
-
-There are two ways you can customize message retrieval from a queue.
-First, you can get a batch of messages (up to 32). Second, you can set a
-longer or shorter invisibility timeout, allowing your code more or less
-time to fully process each message. The following code example uses the
-**getMessages** method to get 15 messages in one call. Then it processes
-each message using a for loop. It also sets the invisibility timeout to
-five minutes for each message.
-
-    queueService.getMessages(queueName
-		, {numofmessages: 15, visibilitytimeout: 5 * 60}
-		, function(error, messages){
-		if(!error){
-			// Messages retreived
-			for(var index in messages){
-				// text is available in messages[index].messagetext
-				var message = messages[index];
-				queueService.deleteMessage(queueName
-					, message.messageid
-					, message.popreceipt
-					, function(error){
-						if(!error){
-							// Message deleted
-						}
-					});
-			}
-		}
-	});
-
-## <a name="get-queue-length"> </a>How To: Get the Queue Length
-
-You can get an estimate of the number of messages in a queue. The
-**getQueueMetadata** method asks the queue service to return metadata
-about the queue, and the **approximatemessagecount** property of the
-response contains a count of how many messages are in a queue. The count
-is only approximate because messages can be added or removed after the
-queue service responds to your request.
-
-    queueService.getQueueMetadata(queueName, function(error, queueInfo){
-		if(!error){
-			// Queue length is available in queueInfo.approximatemessagecount
-		}
-	});
-
-## <a name="delete-queue"> </a>How To: Delete a Queue
-
-To delete a queue and all the messages contained in it, call the
-**deleteQueue** method on the queue object.
-
-    queueService.deleteQueue(queueName, function(error){
-		if(!error){
-			// Queue has been deleted
-		}
-	});
-
-## <a name="next-steps"> </a>Next Steps
-
-Now that you've learned the basics of queue storage, follow these links
-to learn how to do more complex storage tasks.
-
--   See the MSDN Reference: [Storing and Accessing Data in Windows Azure][].
--   Visit the [Windows Azure Storage Team Blog][].
--   Visit the [Azure SDK for Node] repository on GitHub.
-
-  [Azure SDK for Node]: https://github.com/WindowsAzure/azure-sdk-for-node
-  [Next Steps]: #next-steps
-  [What is the Queue Service?]: #what-is
-  [Concepts]: #concepts
-  [Create a Windows Azure Storage Account]: #create-account
-  [Create a Node.js Application]: #create-app
-  [Configure your Application to Access Storage]: #configure-access
-  [Setup a Windows Azure Storage Connection String]: #setup-connection-string
-  [How To: Create a Queue]: #create-queue
-  [How To: Insert a Message into a Queue]: #insert-message
-  [How To: Peek at the Next Message]: #peek-message
-  [How To: Dequeue the Next Message]: #get-message
-  [How To: Change the Contents of a Queued Message]: #change-contents
-  [How To: Additional Options for Dequeuing Messages]: #advanced-get
-  [How To: Get the Queue Length]: #get-queue-length
-  [How To: Delete a Queue]: #delete-queue
-  [using the REST API]: http://msdn.microsoft.com/en-us/library/windowsazure/hh264518.aspx
-  [Windows Azure Management Portal]: http://manage.windowsazure.com
-  [Create and deploy a Node.js application to a Windows Azure Web Site]: /en-us/develop/nodejs/tutorials/create-a-website-(mac)/
-  [Node.js Cloud Service with Storage]: /en-us/develop/nodejs/tutorials/web-app-with-storage/
-  [Node.js Web Application with Storage]: /en-us/develop/nodejs/tutorials/web-site-with-storage/
-  
-  [Queue1]: ./media/storage-nodejs-how-to-use-queues/queue1.png
-  [plus-new]: ./media/storage-nodejs-how-to-use-queues/plus-new.png
-  [quick-create-storage]: ./media/storage-nodejs-how-to-use-queues/quick-storage.png
-  
-  
-  
-  [Node.js Cloud Service]: {localLink:2221} "Web App with Express"
-  [Storing and Accessing Data in Windows Azure]: http://msdn.microsoft.com/en-us/library/windowsazure/gg433040.aspx
-  [Windows Azure Storage Team Blog]: http://blogs.msdn.com/b/windowsazurestorage/
-  [Web Site with WebMatrix]: /en-us/develop/nodejs/tutorials/web-site-with-webmatrix/
+<properties linkid="dev-nodejs-how-to-service-bus-queues" urlDisplayName="Queue Service" pageTitle="How to use the queue service (Node.js) | Microsoft Azure" metaKeywords="Windows Azure Queue Service get messages Node.js" description="Learn how to use the Windows Azure Queue service to create and delete queues, and insert, get, and delete messages. Samples written in Node.js." metaCanonical="" services="storage" documentationCenter="Node.js" title="How to Use the Queue Service from Node.js" authors="" solutions="" manager="" editor="" />
+
+
+
+
+
+# How to Use the Queue Service from Node.js
+
+This guide shows you how to perform common scenarios using the Windows
+Azure Queue service. The samples are written using the Node.js
+API. The scenarios covered include **inserting**, **peeking**,
+**getting**, and **deleting** queue messages, as well as **creating and
+deleting queues**. For more information on queues, refer to the [Next Steps][] section.
+
+## Table of Contents
+
+* [What is the Queue Service?][]   
+* [Concepts][]   
+* [Create a Windows Azure Storage Account][]   
+* [Create a Node.js Application][]   
+* [Configure your Application to Access Storage][]   
+* [Setup a Windows Azure Storage Connection String][]   
+* [How To: Create a Queue][]   
+* [How To: Insert a Message into a Queue][]   
+* [How To: Peek at the Next Message][]   
+* [How To: Dequeue the Next Message][]   
+* [How To: Change the Contents of a Queued Message][]   
+* [How To: Additional Options for Dequeuing Messages][]   
+* [How To: Get the Queue Length][]   
+* [How To: Delete a Queue][]   
+* [Next Steps][]
+
+## <a name="what-is"> </a>What is the Queue Service?
+
+The Windows Azure Queue service is a service for storing large numbers of
+messages that can be accessed from anywhere in the world via
+authenticated calls using HTTP or HTTPS. A single queue message can be
+up to 64KB in size, a queue can contain millions of messages, up to the
+100TB total capacity limit of a storage account. Common uses of the Queue
+service include:
+
+-   <span>Creating a backlog of work to process asynchronously</span>
+-   Passing messages from a Windows Azure web role to a worker role
+
+## <a name="concepts"> </a>Concepts
+
+The Queue service contains the following components:
+
+![Queue1][Queue1]
+
+-   **URL format:** Queues are addressable using the following URL
+    format:   
+    
+		http://storageaccount.queue.core.windows.net/queue  
+      
+    The following URL addresses one of the queues in the diagram:  
+    
+		http://myaccount.queue.core.windows.net/imagesToDownload
+
+-   **Storage Account:** All access to Windows Azure Storage is done
+    through a storage account. A storage account is the highest level of
+    the namespace for accessing queues. The total size of blob, table,
+    and queue contents in a storage account cannot exceed 100TB.
+
+-   **Queue:** A queue contains a set of messages. All messages must be
+    in a queue.
+
+-   **Message:** A message, in any format, of up to 64KB.
+
+## <a name="create-account"> </a>Create a Windows Azure Storage Account
+
+To use storage operations, you need a Windows Azure storage account. You
+can create a storage account by following these steps. (You can also
+create a storage account [using the REST API][].)
+
+1.  Log into the [Windows Azure Management Portal].
+
+2.  At the bottom of the navigation pane, click **+NEW**.
+
+	![+new][plus-new]
+
+3.  Click **Storage Account**, and then click **Quick Create**.
+
+	![Quick create dialog][quick-create-storage]
+
+4.  In URL, type a subdomain name to use in the URI for the
+    storage account. The entry can contain from 3-24 lowercase letters
+    and numbers. This value becomes the host name within the URI that is
+    used to address Blob, Queue, or Table resources for the
+    subscription.
+
+5.  Choose a Region/Affinity Group in which to locate the
+    storage. If you will be using storage from your Windows Azure
+    application, select the same region where you will deploy your
+    application.
+
+6.  Click **Create Storage Account**.
+
+## <a name="create-app"> </a>Create a Node.js Application
+
+Create a blank Node.js application. For instructions creating a Node.js application, see [Create and deploy a Node.js application to a Windows Azure Web Site], [Node.js Cloud Service] (using Windows PowerShell), or [Web Site with WebMatrix].
+
+## <a name="configure-access"> </a>Configure Your Application to Access Storage
+
+To use Windows Azure storage, you need to download and use the Node.js
+azure package, which includes a set of convenience libraries that
+communicate with the storage REST services.
+
+### Use Node Package Manager (NPM) to obtain the package
+
+1.  Use a command-line interface such as **PowerShell** (Windows,) **Terminal** (Mac,) or **Bash** (Unix), navigate to the folder where you created your sample application.
+
+2.  Type **npm install azure** in the command window, which should
+    result in the following output:
+
+        azure@0.7.5 node_modules\azure
+		|-- dateformat@1.0.2-1.2.3
+		|-- xmlbuilder@0.4.2
+		|-- node-uuid@1.2.0
+		|-- mime@1.2.9
+		|-- underscore@1.4.4
+		|-- validator@1.1.1
+		|-- tunnel@0.0.2
+		|-- wns@0.5.3
+		|-- xml2js@0.2.7 (sax@0.5.2)
+		|-- request@2.21.0 (json-stringify-safe@4.0.0, forever-agent@0.5.0, aws-sign@0.3.0, tunnel-agent@0.3.0, oauth-sign@0.3.0, qs@0.6.5, cookie-jar@0.3.0, node-uuid@1.4.0, http-signature@0.9.11, form-data@0.0.8, hawk@0.13.1)
+
+3.  You can manually run the **ls** command to verify that a
+    **node\_modules** folder was created. Inside that folder you will
+    find the **azure** package, which contains the libraries you need to
+    access storage.
+
+### Import the package
+
+Using Notepad or another text editor, add the following to the top the
+**server.js** file of the application where you intend to use storage:
+
+    var azure = require('azure');
+
+## <a name="setup-connection-string"> </a>Setup a Windows Azure Storage Connection
+
+The azure module will read the environment variables AZURE\_STORAGE\_ACCOUNT and AZURE\_STORAGE\_ACCESS\_KEY for information required to connect to your Windows Azure storage account. If these environment variables are not set, you must specify the account information when calling **createQueueService**.
+
+For an example of setting the environment variables in a configuration file for a Windows Azure Cloud Service, see [Node.js Cloud Service with Storage].
+
+For an example of setting the environment variables in the management portal for a Windows Azure Web Site, see [Node.js Web Application with Storage]
+
+## <a name="create-queue"> </a>How To: Create a Queue
+
+The following code creates a **QueueService** object, which enables you
+to work with queues.
+
+    var queueService = azure.createQueueService();
+
+Use the **createQueueIfNotExists** method, which returns the specified
+queue if it already exists or creates a new queue with the specified
+name if it does not already exist.
+
+	queueService.createQueueIfNotExists(queueName, function(error){
+    	if(!error){
+        	// Queue exists
+	    }
+	});
+
+###Filters
+
+Optional filtering operations can be applied to operations performed using **QueueService**. Filtering operations can include logging, automatically retrying, etc. Filters are objects that implement a method with the signature:
+
+		function handle (requestOptions, next)
+
+After doing its preprocessing on the request options, the method needs to call "next" passing a callback with the following signature:
+
+		function (returnObject, finalCallback, next)
+
+In this callback, and after processing the returnObject (the response from the request to the server), the callback needs to either invoke next if it exists to continue processing other filters or simply invoke finalCallback otherwise to end up the service invocation.
+
+Two filters that implement retry logic are included with the Windows Azure SDK for Node.js, **ExponentialRetryPolicyFilter** and **LinearRetryPolicyFilter**. The following creates a **QueueService** object that uses the **ExponentialRetryPolicyFilter**:
+
+	var retryOperations = new azure.ExponentialRetryPolicyFilter();
+	var queueService = azure.createQueueService().withFilter(retryOperations);
+
+## <a name="insert-message"> </a>How To: Insert a Message into a Queue
+
+To insert a message into a queue, use the **createMessage** method to
+create a new message and add it to the queue.
+
+	queueService.createMessage(queueName, "Hello world!", function(error){
+	    if(!error){
+	        // Message inserted
+	    }
+	});
+
+
+## <a name="peek-message"> </a>How To: Peek at the Next Message
+
+You can peek at the message in the front of a queue without removing it
+from the queue by calling the **peekMessages** method. By default,
+**peekMessages** peeks at a single message.
+
+	queueService.peekMessages(queueName, function(error, messages){
+		if(!error){
+			// Messages peeked
+			// Text is available in messages[0].messagetext
+		}
+	});
+
+
+> [WACOM.NOTE] 
+>Using <strong>peekMessage</strong> when there are no messages in the queue will not return an error, however no messages will be returned.
+
+## <a name="get-message"> </a>How To: Dequeue the Next Message
+
+Your code removes a message from a queue in two steps. When you call
+**getMessages**, you get the next message in a queue by default. A
+message returned from **getMessages** becomes invisible to any other
+code reading messages from this queue. By default, this message stays
+invisible for 30 seconds. To finish removing the message from the queue,
+you must also call **deleteMessage**. This two-step process of removing
+a message assures that when your code fails to process a message due to
+hardware or software failure, another instance of your code can get the
+same message and try again. Your code calls **deleteMessage** right
+after the message has been processed.
+
+	queueService.getMessages(queueName, function(error, messages){
+	    if(!error){
+	        // Process the message in less than 30 seconds, the message
+	        // text is available in messages[0].messagetext 
+			var message = messages[0]
+	        queueService.deleteMessage(queueName
+				, message.messageid
+				, message.popreceipt
+				, function(error){
+	            	if(!error){
+	                	// Message deleted
+	            	}
+	        	});
+	    }
+	});
+
+> [WACOM.NOTE]
+> Using <b>getMessages</b> when there are no messages in the queue will not return an error, however no messages will be returned.
+
+## <a name="change-contents"> </a>How To: Change the Contents of a Queued Message
+
+You can change the contents of a message in-place in the queue. If the
+message represents a work task, you could use this feature to update the
+status of the work task. The code below uses the **updateMessage**
+method to update a message.
+
+    queueService.getMessages(queueName, function(error, messages){
+		if(!error){
+			// Got the message
+			var message = messages[0];
+			queueService.updateMessage(queueName
+				, message.messageid
+				, message.popreceipt
+				, 10
+				, { messagetext: 'in your message, doing stuff.' }
+				, function(error){
+					if(!error){
+						// Message updated successfully
+					}
+				});
+		}
+	});
+
+## <a name="advanced-get"> </a>How To: Additional Options for Dequeuing Messages
+
+There are two ways you can customize message retrieval from a queue.
+First, you can get a batch of messages (up to 32). Second, you can set a
+longer or shorter invisibility timeout, allowing your code more or less
+time to fully process each message. The following code example uses the
+**getMessages** method to get 15 messages in one call. Then it processes
+each message using a for loop. It also sets the invisibility timeout to
+five minutes for each message.
+
+    queueService.getMessages(queueName
+		, {numofmessages: 15, visibilitytimeout: 5 * 60}
+		, function(error, messages){
+		if(!error){
+			// Messages retreived
+			for(var index in messages){
+				// text is available in messages[index].messagetext
+				var message = messages[index];
+				queueService.deleteMessage(queueName
+					, message.messageid
+					, message.popreceipt
+					, function(error){
+						if(!error){
+							// Message deleted
+						}
+					});
+			}
+		}
+	});
+
+## <a name="get-queue-length"> </a>How To: Get the Queue Length
+
+You can get an estimate of the number of messages in a queue. The
+**getQueueMetadata** method asks the queue service to return metadata
+about the queue, and the **approximatemessagecount** property of the
+response contains a count of how many messages are in a queue. The count
+is only approximate because messages can be added or removed after the
+queue service responds to your request.
+
+    queueService.getQueueMetadata(queueName, function(error, queueInfo){
+		if(!error){
+			// Queue length is available in queueInfo.approximatemessagecount
+		}
+	});
+
+## <a name="delete-queue"> </a>How To: Delete a Queue
+
+To delete a queue and all the messages contained in it, call the
+**deleteQueue** method on the queue object.
+
+    queueService.deleteQueue(queueName, function(error){
+		if(!error){
+			// Queue has been deleted
+		}
+	});
+
+## <a name="next-steps"> </a>Next Steps
+
+Now that you've learned the basics of queue storage, follow these links
+to learn how to do more complex storage tasks.
+
+-   See the MSDN Reference: [Storing and Accessing Data in Windows Azure][].
+-   Visit the [Windows Azure Storage Team Blog][].
+-   Visit the [Azure SDK for Node] repository on GitHub.
+
+  [Azure SDK for Node]: https://github.com/WindowsAzure/azure-sdk-for-node
+  [Next Steps]: #next-steps
+  [What is the Queue Service?]: #what-is
+  [Concepts]: #concepts
+  [Create a Windows Azure Storage Account]: #create-account
+  [Create a Node.js Application]: #create-app
+  [Configure your Application to Access Storage]: #configure-access
+  [Setup a Windows Azure Storage Connection String]: #setup-connection-string
+  [How To: Create a Queue]: #create-queue
+  [How To: Insert a Message into a Queue]: #insert-message
+  [How To: Peek at the Next Message]: #peek-message
+  [How To: Dequeue the Next Message]: #get-message
+  [How To: Change the Contents of a Queued Message]: #change-contents
+  [How To: Additional Options for Dequeuing Messages]: #advanced-get
+  [How To: Get the Queue Length]: #get-queue-length
+  [How To: Delete a Queue]: #delete-queue
+  [using the REST API]: http://msdn.microsoft.com/en-us/library/windowsazure/hh264518.aspx
+  [Windows Azure Management Portal]: http://manage.windowsazure.com
+  [Create and deploy a Node.js application to a Windows Azure Web Site]: /en-us/develop/nodejs/tutorials/create-a-website-(mac)/
+  [Node.js Cloud Service with Storage]: /en-us/develop/nodejs/tutorials/web-app-with-storage/
+  [Node.js Web Application with Storage]: /en-us/develop/nodejs/tutorials/web-site-with-storage/
+  
+  [Queue1]: ./media/storage-nodejs-how-to-use-queues/queue1.png
+  [plus-new]: ./media/storage-nodejs-how-to-use-queues/plus-new.png
+  [quick-create-storage]: ./media/storage-nodejs-how-to-use-queues/quick-storage.png
+  
+  
+  
+  [Node.js Cloud Service]: {localLink:2221} "Web App with Express"
+  [Storing and Accessing Data in Windows Azure]: http://msdn.microsoft.com/en-us/library/windowsazure/gg433040.aspx
+  [Windows Azure Storage Team Blog]: http://blogs.msdn.com/b/windowsazurestorage/
+  [Web Site with WebMatrix]: /en-us/develop/nodejs/tutorials/web-site-with-webmatrix/