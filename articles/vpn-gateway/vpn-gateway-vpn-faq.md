---
title: Azure VPN Gateway FAQ | Microsoft Docs
description: The VPN Gateway FAQ. FAQ for Microsoft Azure Virtual Network cross-premises connections, hybrid configuration connections, and VPN Gateways.
services: vpn-gateway
author: yushwang

ms.service: vpn-gateway
ms.topic: conceptual
<<<<<<< HEAD
ms.date: 07/27/2018
ms.author: yushwang
=======
ms.date: 10/18/2018
ms.author: cherylmc
>>>>>>> 1149eef7

---
# VPN Gateway FAQ

## <a name="connecting"></a>Connecting to virtual networks

### Can I connect virtual networks in different Azure regions?

Yes. In fact, there is no region constraint. One virtual network can connect to another virtual network in the same region, or in a different Azure region. 

### Can I connect virtual networks in different subscriptions?

Yes.

### Can I connect to multiple sites from a single virtual network?

You can connect to multiple sites by using Windows PowerShell and the Azure REST APIs. See the [Multi-Site and VNet-to-VNet Connectivity](#V2VMulti) FAQ section.

### What are my cross-premises connection options?

The following cross-premises connections are supported:

* Site-to-Site – VPN connection over IPsec (IKE v1 and IKE v2). This type of connection requires a VPN device or RRAS. For more information, see [Site-to-Site](vpn-gateway-howto-site-to-site-resource-manager-portal.md).
* Point-to-Site – VPN connection over SSTP (Secure Socket Tunneling Protocol) or IKE v2. This connection does not require a VPN device. For more information, see [Point-to-Site](vpn-gateway-howto-point-to-site-resource-manager-portal.md).
* VNet-to-VNet – This type of connection is the same as a Site-to-Site configuration. VNet to VNet is a VPN connection over IPsec (IKE v1 and IKE v2). It does not require a VPN device. For more information, see [VNet-to-VNet](vpn-gateway-howto-vnet-vnet-resource-manager-portal.md).
* Multi-Site – This is a variation of a Site-to-Site configuration that allows you to connect multiple on-premises sites to a virtual network. For more information, see [Multi-Site](vpn-gateway-howto-multi-site-to-site-resource-manager-portal.md).
* ExpressRoute – ExpressRoute is a direct connection to Azure from your WAN, not a VPN connection over the public Internet. For more information, see the [ExpressRoute Technical Overview](../expressroute/expressroute-introduction.md) and the [ExpressRoute FAQ](../expressroute/expressroute-faqs.md).

For more information about VPN gateway connections, see [About VPN Gateway](vpn-gateway-about-vpngateways.md).

### What is the difference between a Site-to-Site connection and Point-to-Site?

**Site-to-Site** (IPsec/IKE VPN tunnel) configurations are between your on-premises location and Azure. This means that you can connect from any of your computers located on your premises to any virtual machine or role instance within your virtual network, depending on how you choose to configure routing and permissions. It's a great option for an always-available cross-premises connection and is well-suited for hybrid configurations. This type of connection relies on an IPsec VPN appliance (hardware device or soft appliance), which must be deployed at the edge of your network. To create this type of connection, you must have an externally facing IPv4 address that is not behind a NAT.

**Point-to-Site** (VPN over SSTP) configurations let you connect from a single computer from anywhere to anything located in your virtual network. It uses the Windows in-box VPN client. As part of the Point-to-Site configuration, you install a certificate and a VPN client configuration package, which contains the settings that allow your computer to connect to any virtual machine or role instance within the virtual network. It's great when you want to connect to a virtual network, but aren't located on-premises. It's also a good option when you don't have access to VPN hardware or an externally facing IPv4 address, both of which are required for a Site-to-Site connection.

You can configure your virtual network to use both Site-to-Site and Point-to-Site concurrently, as long as you create your Site-to-Site connection using a route-based VPN type for your gateway. Route-based VPN types are called dynamic gateways in the classic deployment model.

## <a name="gateways"></a>Virtual network gateways

### Is a VPN gateway a virtual network gateway?

A VPN gateway is a type of virtual network gateway. A VPN gateway sends encrypted traffic between your virtual network and your on-premises location across a public connection. You can also use a VPN gateway to send traffic between virtual networks. When you create a VPN gateway, you use the -GatewayType value 'Vpn'. For more information, see [About VPN Gateway configuration settings](vpn-gateway-about-vpn-gateway-settings.md).

### What is a policy-based (static-routing) gateway?

Policy-based gateways implement policy-based VPNs. Policy-based VPNs encrypt and direct packets through IPsec tunnels based on the combinations of address prefixes between your on-premises network and the Azure VNet. The policy (or Traffic Selector) is usually defined as an access list in the VPN configuration.

### What is a route-based (dynamic-routing) gateway?

Route-based gateways implement the route-based VPNs. Route-based VPNs use "routes" in the IP forwarding or routing table to direct packets into their corresponding tunnel interfaces. The tunnel interfaces then encrypt or decrypt the packets in and out of the tunnels. The policy or traffic selector for route-based VPNs are configured as any-to-any (or wild cards).

### Can I update my Policy-based VPN gateway to Route-based?
No. An Azure Vnet gateway type cannot be changed from policy-based to route-based or the other way. The gateway must be deleted and recreated, a process taking around 60 minutes. The IP address of the gateway will not be preserved nor will the Pre-Shared Key (PSK).
1. Delete any connections associated with the gateway to be deleted.
2. Delete the gateway:
* [Azure portal](vpn-gateway-delete-vnet-gateway-portal.md)
* [Azure PowerShell](vpn-gateway-delete-vnet-gateway-powershell.md)
* [Azure Powershell - classic](vpn-gateway-delete-vnet-gateway-classic-powershell.md)
3. [Create a new gateway of desired type and complete the VPN setup](vpn-gateway-howto-site-to-site-resource-manager-portal.md#VNetGateway)

### Do I need a 'GatewaySubnet'?

Yes. The gateway subnet contains the IP addresses that the virtual network gateway services use. You need to create a gateway subnet for your VNet in order to configure a virtual network gateway. All gateway subnets must be named 'GatewaySubnet' to work properly. Don't name your gateway subnet something else. And don't deploy VMs or anything else to the gateway subnet.

When you create the gateway subnet, you specify the number of IP addresses that the subnet contains. The IP addresses in the gateway subnet are allocated to the gateway service. Some configurations require more IP addresses to be allocated to the gateway services than do others. You want to make sure your gateway subnet contains enough IP addresses to accommodate future growth and possible additional new connection configurations. So, while you can create a gateway subnet as small as /29, we recommend that you create a gateway subnet of /27 or larger (/27, /26, /25 etc.). Look at the requirements for the configuration that you want to create and verify that the gateway subnet you have will meet those requirements.

### Can I deploy Virtual Machines or role instances to my gateway subnet?

No.

### Can I get my VPN gateway IP address before I create it?

No. You have to create your gateway first to get the IP address. The IP address changes if you delete and recreate your VPN gateway.

### Can I request a Static Public IP address for my VPN gateway?

No. Only Dynamic IP address assignment is supported. However, this does not mean that the IP address changes after it has been assigned to your VPN gateway. The only time the VPN gateway IP address changes is when the gateway is deleted and re-created. The VPN gateway public IP address doesn't change across resizing, resetting, or other internal maintenance/upgrades of your VPN gateway. 

### How does my VPN tunnel get authenticated?

Azure VPN uses PSK (Pre-Shared Key) authentication. We generate a pre-shared key (PSK) when we create the VPN tunnel. You can change the auto-generated PSK to your own with the Set Pre-Shared Key PowerShell cmdlet or REST API.

### Can I use the Set Pre-Shared Key API to configure my policy-based (static routing) gateway VPN?

Yes, the Set Pre-Shared Key API and PowerShell cmdlet can be used to configure both Azure policy-based (static) VPNs and route-based (dynamic) routing VPNs.

### Can I use other authentication options?

We are limited to using pre-shared keys (PSK) for authentication.

### How do I specify which traffic goes through the VPN gateway?

#### Resource Manager deployment model

* PowerShell: use "AddressPrefix" to specify traffic for the local network gateway.
* Azure portal: navigate to the Local network gateway > Configuration > Address space.

#### Classic deployment model

* Azure portal: navigate to the classic virtual network > VPN connections > Site-to-site VPN connections > Local site name > Local site > Client address space. 

### Can I configure Force Tunneling?

Yes. See [Configure force tunneling](vpn-gateway-about-forced-tunneling.md).

### Can I set up my own VPN server in Azure and use it to connect to my on-premises network?

Yes, you can deploy your own VPN gateways or servers in Azure either from the Azure Marketplace or creating your own VPN routers. You need to configure user-defined routes in your virtual network to ensure traffic is routed properly between your on-premises networks and your virtual network subnets.

### Why are certain ports opened on my VPN gateway?

They are required for Azure infrastructure communication. They are protected (locked down) by Azure certificates. Without proper certificates, external entities, including the customers of those gateways, will not be able to cause any effect on those endpoints.

A VPN gateway is fundamentally a multi-homed device with one NIC tapping into the customer private network, and one NIC facing the public network. Azure infrastructure entities cannot tap into customer private networks for compliance reasons, so they need to utilize public endpoints for infrastructure communication. The public endpoints are periodically scanned by Azure security audit.

### More information about gateway types, requirements, and throughput

For more information, see [About VPN Gateway configuration settings](vpn-gateway-about-vpn-gateway-settings.md).

## <a name="s2s"></a>Site-to-Site connections and VPN devices

### What should I consider when selecting a VPN device?

We have validated a set of standard Site-to-Site VPN devices in partnership with device vendors. A list of known compatible VPN devices, their corresponding configuration instructions or samples, and device specs can be found in the [About VPN devices](vpn-gateway-about-vpn-devices.md) article. All devices in the device families listed as known compatible should work with Virtual Network. To help configure your VPN device, refer to the device configuration sample or link that corresponds to appropriate device family.

### Where can I find VPN device configuration settings?

[!INCLUDE [vpn devices](../../includes/vpn-gateway-configure-vpn-device-rm-include.md)]

### How do I edit VPN device configuration samples?

For information about editing device configuration samples, see [Editing samples](vpn-gateway-about-vpn-devices.md#editing).

### Where do I find IPsec and IKE parameters?

For IPsec/IKE parameters, see [Parameters](vpn-gateway-about-vpn-devices.md#ipsec).

### Why does my policy-based VPN tunnel go down when traffic is idle?

This is expected behavior for policy-based (also known as static routing) VPN gateways. When the traffic over the tunnel is idle for more than 5 minutes, the tunnel will be torn down. When traffic starts flowing in either direction, the tunnel will be reestablished immediately.

### Can I use software VPNs to connect to Azure?

We support Windows Server 2012 Routing and Remote Access (RRAS) servers for Site-to-Site cross-premises configuration.

Other software VPN solutions should work with our gateway as long as they conform to industry standard IPsec implementations. Contact the vendor of the software for configuration and support instructions.

## <a name="P2S"></a>Point-to-Site using native Azure certificate authentication

This section applies to the Resource Manager deployment model.

[!INCLUDE [P2S Azure cert](../../includes/vpn-gateway-faq-p2s-azurecert-include.md)]

## <a name="P2SRADIUS"></a>Point-to-Site using RADIUS authentication

This section applies to the Resource Manager deployment model.

[!INCLUDE [vpn-gateway-point-to-site-faq-include](../../includes/vpn-gateway-faq-p2s-radius-include.md)]

## <a name="V2VMulti"></a>VNet-to-VNet and Multi-Site connections

[!INCLUDE [vpn-gateway-vnet-vnet-faq-include](../../includes/vpn-gateway-faq-vnet-vnet-include.md)]

### Can I use Azure VPN gateway to transit traffic between my on-premises sites or to another virtual network?

**Resource Manager deployment model**<br>
Yes. See the [BGP](#bgp) section for more information.

**Classic deployment model**<br>
Transit traffic via Azure VPN gateway is possible using the classic deployment model, but relies on statically defined address spaces in the network configuration file. BGP is not yet supported with Azure Virtual Networks and VPN gateways using the classic deployment model. Without BGP, manually defining transit address spaces is very error prone, and not recommended.

### Does Azure generate the same IPsec/IKE pre-shared key for all my VPN connections for the same virtual network?

No, Azure by default generates different pre-shared keys for different VPN connections. However, you can use the Set VPN Gateway Key REST API or PowerShell cmdlet to set the key value you prefer. The key MUST be alphanumerical string of length between 1 to 128 characters.

### Do I get more bandwidth with more Site-to-Site VPNs than for a single virtual network?

No, all VPN tunnels, including Point-to-Site VPNs, share the same Azure VPN gateway and the available bandwidth.

### Can I configure multiple tunnels between my virtual network and my on-premises site using multi-site VPN?

Yes, but you must configure BGP on both tunnels to the same location.

### Can I use Point-to-Site VPNs with my virtual network with multiple VPN tunnels?

Yes, Point-to-Site (P2S) VPNs can be used with the VPN gateways connecting to multiple on-premises sites and other virtual networks.

### Can I connect a virtual network with IPsec VPNs to my ExpressRoute circuit?

Yes, this is supported. For more information, see [Configure ExpressRoute and Site-to-Site VPN connections that coexist](../expressroute/expressroute-howto-coexist-classic.md).

## <a name="ipsecike"></a>IPsec/IKE policy

[!INCLUDE [vpn-gateway-ipsecikepolicy-faq-include](../../includes/vpn-gateway-faq-ipsecikepolicy-include.md)]


## <a name="bgp"></a>BGP

[!INCLUDE [vpn-gateway-faq-bgp-include](../../includes/vpn-gateway-faq-bgp-include.md)]

## <a name="vms"></a>Cross-premises connectivity and VMs

### If my virtual machine is in a virtual network and I have a cross-premises connection, how should I connect to the VM?

You have a few options. If you have RDP enabled for your VM, you can connect to your virtual machine by using the private IP address. In that case, you would specify the private IP address and the port that you want to connect to (typically 3389). You'll need to configure the port on your virtual machine for the traffic.

You can also connect to your virtual machine by private IP address from another virtual machine that's located on the same virtual network. You can't RDP to your virtual machine by using the private IP address if you are connecting from a location outside of your virtual network. For example, if you have a Point-to-Site virtual network configured and you don't establish a connection from your computer, you can't connect to the virtual machine by private IP address.

### If my virtual machine is in a virtual network with cross-premises connectivity, does all the traffic from my VM go through that connection?

No. Only the traffic that has a destination IP that is contained in the virtual network Local Network IP address ranges that you specified will go through the virtual network gateway. Traffic has a destination IP located within the virtual network stays within the virtual network. Other traffic is sent through the load balancer to the public networks, or if forced tunneling is used, sent through the Azure VPN gateway.

### How do I troubleshoot an RDP connection to a VM

[!INCLUDE [Troubleshoot VM connection](../../includes/vpn-gateway-connect-vm-troubleshoot-include.md)]


## <a name="faq"></a>Virtual Network FAQ

You view additional virtual network information in the [Virtual Network FAQ](../virtual-network/virtual-networks-faq.md).

## Next steps

* For more information about VPN Gateway, see [About VPN Gateway](vpn-gateway-about-vpngateways.md).
* For more information about VPN Gateway configuration settings, see [About VPN Gateway configuration settings](vpn-gateway-about-vpn-gateway-settings.md).<|MERGE_RESOLUTION|>--- conflicted
+++ resolved
@@ -6,14 +6,8 @@
 
 ms.service: vpn-gateway
 ms.topic: conceptual
-<<<<<<< HEAD
 ms.date: 07/27/2018
 ms.author: yushwang
-=======
-ms.date: 10/18/2018
-ms.author: cherylmc
->>>>>>> 1149eef7
-
 ---
 # VPN Gateway FAQ
 
