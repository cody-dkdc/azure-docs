<properties
   pageTitle="Configure a VNet-to-VNet connection | Microsoft Azure"
   description="How to connect Azure virtual networks together in the same or different subscriptions or regions using PowerShell and the Azure Classic Portal. This article applies to VNets create using the classic deployment model."
   services="vpn-gateway"
   documentationCenter="na"
   authors="cherylmc"
   manager="carmonm"
   editor=""/>

<tags
   ms.service="vpn-gateway"
   ms.devlang="na"
   ms.topic="article"
   ms.tgt_pltfrm="na"
   ms.workload="infrastructure-services"
   ms.date="03/08/2016"
   ms.author="cherylmc"/>


# Configure a VNet-to-VNet connection for the classic deployment model

> [AZURE.SELECTOR]
- [Azure Classic Portal](virtual-networks-configure-vnet-to-vnet-connection.md)
- [PowerShell - Azure Resource Manager](vpn-gateway-vnet-vnet-rm-ps.md)


This article will walk you through the steps to create and connect virtual networks together using the classic deployment model (also known as Service Management). The steps below use a combination of the Azure Classic Portal and PowerShell. If you want to connect virtual networks created using the Resource Manager deployment model, please see [Configure a VNet-to-VNet connection for virtual networks using Azure Resource Manager and PowerShell](vpn-gateway-vnet-vnet-rm-ps.md).

**About Azure deployment models**

[AZURE.INCLUDE [vpn-gateway-clasic-rm](../../includes/vpn-gateway-classic-rm-include.md)]If you want to connect a VNet created in the Classic deployment model to a VNet created using the Resource Manager model. See [Connecting classic VNets to new VNets](../virtual-network/virtual-networks-arm-asm-s2s.md).

**Deployment models and tools for VNet-to-VNet**

[AZURE.INCLUDE [vpn-gateway-table-vnet-to-vnet](../../includes/vpn-gateway-table-vnet-to-vnet-include.md)]


## About VNet-to-VNet connections

Connecting a virtual network to another virtual network (VNet-to-VNet) is very similar to connecting a virtual network to an on-premises site location. Both connectivity types use a VPN gateway to provide a secure tunnel using IPsec/IKE. The VNets you connect can be in different subscriptions and different regions. You can even combine VNet to VNet communication with multi-site configurations. This lets you establish network topologies that combine cross-premises connectivity with inter-virtual network connectivity, as shown in the diagram below:

![VNet to VNet Connectivity Diagram](./media/virtual-networks-configure-vnet-to-vnet-connection/vnet2vnet.png)

### Why connect virtual networks?

You may want to connect virtual networks for the following reasons:

- **Cross region geo-redundancy and geo-presence**
	- You can set up your own geo-replication or synchronization with secure connectivity without going over internet-facing endpoints.
	- With Azure Load Balancer and Microsoft or third-party clustering technology, you can setup highly available workload with geo-redundancy across multiple Azure regions. One important example is to setup SQL Always On with Availability Groups spreading across multiple Azure regions.

- **Regional multi-tier applications with strong isolation boundary**
	- Within the same region, you can setup multi-tier applications with multiple virtual networks connected together with strong isolation and secure inter-tier communication.

- **Cross subscription, inter-organization communication in Azure**
	- If you have multiple Azure subscriptions, you can connect workloads from different subscriptions together securely between virtual networks.
	- For enterprises or service providers, you can enable cross organization communication with secure VPN technology within Azure.

### VNet-to-VNet FAQ

- The virtual networks can be in the same or different subscriptions.

- The virtual networks can be in the same or different Azure regions (locations).

- A cloud service or a load balancing endpoint CANNOT span across virtual networks, even if they are connected together.

- Connecting multiple virtual networks together doesn't require any on-premises VPN gateways, unless cross-premises connectivity is required.

- VNet-to-VNet supports connecting Azure Virtual Networks. It does not support connecting virtual machines or cloud services NOT in a virtual network.

- VNet-to-VNet requires Azure VPN gateways with dynamic routing VPNs. Azure static routing VPN gateways are not supported.

- Virtual network connectivity can be used simultaneously with multi-site VPNs, with a maximum of 10 VPN tunnels for a virtual network VPN gateway connecting to ether other virtual networks or on-premises sites.

- The address spaces of the virtual networks and on-premises local network sites must not overlap. Overlapping address spaces will cause the creation of virtual networks or uploading netcfg configuration files to fail.

- Redundant tunnels between a pair of virtual networks are not supported.

- All VPN tunnels of the virtual network, including P2S VPNs, share the available bandwidth on the Azure VPN gateway and the same VPN gateway uptime SLA in Azure.

- VNet-to-VNet traffic travels across the Azure backbone.

## Configuring a VNet-to-VNet connection

In this procedure, we’ll walk you through connecting two virtual networks, VNet1 and VNet2. You’ll need to be comfortable with networking in order to substitute the IP address ranges that are compatible with your network design requirements. From an Azure virtual network, connecting to another Azure virtual network is the same as connecting to an on premises network via site-to-site (S2S) VPN.

This procedure primarily uses the Azure classic portal, however, you must use Microsoft Azure PowerShell cmdlets to connect the VPN gateways.



## Step 1 - Plan your IP address ranges

It’s important to decide the ranges that you’ll use to configure your network configuration file (netcfg). From the perspective of VNet1, VNet2 is just another VPN connection that’s defined in the Azure platform. And from VNet2, VNet1 is just another VPN connection. They’ll both be identifying each other as a local network site. Keep in mind that you must make sure that none of your VNet ranges or local network ranges overlap in any way.

Table 1 shows an example of how to define your VNets. Use the ranges below as a guideline only. Write down the ranges that you’ll be using for your virtual networks. You’ll need this information for later steps.

**Table 1**

|Virtual Network  |Virtual Network Site Definition |Local Network Site Definition|
|:----------------|:-------------------------------|:----------------------------|
|VNet1            |VNet1 (10.1.0.0/16)             |VNet2 (10.2.0.0/16)          |
|VNet2            |VNet2 (10.2.0.0/16)             |VNet1 (10.1.0.0/16)          |

## Step 2 - Create your virtual networks

For the purposes of this tutorial, we’ll create two virtual networks, VNet1 and VNet2. Substitute your own values when creating your VNets. For the purposes of this tutorial, we’ll use the following values for the VNets:

VNet1: Address Space = 10.1.0.0/16; Region=US West

VNet2: Address Space = 10.2.0.0/16; Region=Japan East

1. Log in to the [Azure classic portal](https://manage.windowsazure.com). Note that these steps do not use the newer Azure Portal.

2. In the lower left-hand corner of the screen, click **New**. In the navigation pane, click **Network Services**, and then click **Virtual Network**. Click **Custom Create** to begin the configuration wizard.

**On the Virtual Network Details page**, enter the information below.

  ![Virtual Network Details](./media/virtual-networks-configure-vnet-to-vnet-connection/IC736055.png)

  - **Name** - Name your virtual network. For example, VNet1.
  - **Location** – When you create a virtual network, you associate it with an Azure location (region). For example, if you want your VMs that are deployed to your virtual network to be physically located in West US, select that location. You can’t change the location associated with your virtual network after you create it.


**On the DNS Servers and VPN Connectivity page**, enter the following information, and then click the next arrow on the lower right.

  ![DNS Servers and VPN Connectivity](./media/virtual-networks-configure-vnet-to-vnet-connection/IC736056.jpg)  


- **DNS Servers** - Enter the DNS server name and IP address, or select a previously registered DNS server from the dropdown. This setting does not create a DNS server, it allows you to specify the DNS servers that you want to use for name resolution for this virtual network. If you want to have name resolution between your virtual networks, you’ll have to configure your own DNS server, rather than using the name resolution that is provided by Azure.

  - Don’t select any of the checkboxes. Just click the arrow on the lower right to move to the next screen.

**On the Virtual Network Address Spaces page**, specify the address range that you want to use for your virtual network. These are the dynamic IP addresses (DIPS) that will be assigned to the VMs and other role instances that you deploy to this virtual network. It’s especially important to select a range that does not overlap with any of the ranges that are used for your on-premises network. You’ll need to coordinate with your network administrator, who may need to carve out a range of IP addresses from your on-premises network address space for you to use for your virtual network.


  ![Virtual Network Address Spaces page](./media/virtual-networks-configure-vnet-to-vnet-connection/IC736057.jpg)

  **Enter the following information**, and then click the checkmark on the lower right to configure your network.

  - **Address Space** - including Starting IP and Address Count. Verify that the address spaces you specify don’t overlap any of the address spaces that you have on your on-premises network. For this example, we’ll use 10.1.0.0/16 for VNet1.
  - **Add subnet** - including Starting IP and Address Count. Additional subnets are not required, but you may want to create a separate subnet for VMs that will have static DIPS. Or you might want to have your VMs in a subnet that is separate from your other role instances.

**Click the checkmark** on the lower right of the page and your virtual network will begin to create. When it completes, you will see *Created* listed under *Status* on the *Networks* page in the Azure classic portal.

## Step 3 - Create another virtual network

Next, repeat the preceding steps to create another virtual network. In this exercise, you'll later connect these two virtual networks. Note that it's very important not to have duplicate or overlapping address spaces. For the purposes of this tutorial, use these values: 

- **VNet2**
- **Address Space** = 10.2.0.0/16
- **Region** = Japan East

## Step 4 - Add local networks

When you create a VNet-to-VNet configuration, you need to configure each VNet to identify each other as a local network site. In this procedure, you’ll configure each VNet as a local network. If you already have previously configured VNets, this is how you would add them as local networks in the Azure classic portal.

1. In the lower left-hand corner of the screen, click **New**. In the navigation pane, click **Network Services**, and then click **Virtual Network**. Click **Add Local Network**

2. On the **Specify your local network details** page, for **Name**, enter the name of a virtual network that you want to use in your VNet-to-VNet configuration. For this example, we’ll use VNet 1, as we’ll be pointing VNet2 to this virtual network for our configuration.

  For VPN Device IP Address, use any IP address. Typically, you’d use the actual external IP address for a VPN device. For VNet-to-VNet configurations, you will use the Gateway IP address. But, given that you’ve not created the gateway yet, we use the IP address that you specify here as a placeholder. You will then go back into these settings and configure them with the corresponding gateway IP addresses once Azure generates it.

3. On the **Specify the address page**, you will put in the actual IP address range and address count for VNet1. This must correspond exactly to the range that you specified earlier for VNet1.

4. After configuring VNet1 as a local network, go back and configure VNet2 using the values that correspond to that VNet.

5. Now you’ll point each VNet to the other as a local network. In the Azure classic portal, go to the **Configure** page for VNet1. Under **site-to-site connectivity**, select **Connect to the local network**, then select **VNET2** as the local network.

  ![Connect to local network](./media/virtual-networks-configure-vnet-to-vnet-connection/IC736058.jpg)  

6. In the **virtual network address spaces** section on the same page, click **add gateway subnet**, then click the **save** icon at the bottom of the page to save your configuration.

7. Repeat the step for VNet2 to specify VNet1 as a local network.

## Step 5 - Create the dynamic routing gateways for each VNet

Now that you have each VNet configured, you’ll configure your VNet gateways.

1. On the **Networks** page, verify that the status column for your virtual network is **Created**.

2. In the **Name** column, click the name of your virtual network.

3. On the **Dashboard** page, notice that this VNet doesn’t have a gateway configured yet. You’ll see this status change as you go through the steps to configure your gateway.

4. At the bottom of the page, click **Create Gateway**.

  You must select **Dynamic Routing**. When the system prompts you to confirm that you want the gateway created, click Yes.

  ![Gateway type](./media/virtual-networks-configure-vnet-to-vnet-connection/IC717026.png)  

5. When your gateway is creating, notice the gateway graphic on the page changes to yellow and says Creating Gateway. It typically takes about 15 minutes for the gateway to create.

6. Repeat the same steps for your other VNet, being sure to select **Dynamic Gateway**. You don’t need the first VNet gateway to complete before you begin to create the gateway for your other VNet.

7. When the gateway status changes to Connecting, the IP address for each gateway will be visible in the Dashboard. Write down the IP address that corresponds to each VNet, taking care not to mix them up. These are the IP addresses that will be used when you edit your placeholder IP addresses for the VPN Device in **Local Networks**.

## Step 6 - Edit the local network

1. On the **Local Networks** page, click the name of the Local Network name that you want to edit, then click **Edit** at the bottom of the page. For **VPN Device IP address**, input the IP address of the gateway that corresponds to the VNet. For example, for VNet1, put in the gateway IP address assigned to VNet1. Then click the arrow at the bottom of the page.

2. On the **Specify the address space** page, click the checkmark on the lower right without making any changes.

## Step 7 - Connect the VPN gateways

When all of the previous steps have been completed, you’ll set the IPsec/IKE pre-shared keys to be the same. You can do this either using a REST API, or PowerShell cmdlet. If you use PowerShell, verify that you have the [latest version](https://azure.microsoft.com/downloads/) of the Microsoft Azure PowerShell cmdlets. The examples below use PowerShell cmdlets to set the key value to A1b2C3D4. Note that both use the same key value. Edit the examples below to reflect your own values.

For VNet1

	Set-AzureVNetGatewayKey -VNetName VNet1 -LocalNetworkSiteName VNet2 -SharedKey A1b2C3D4

For VNet2

	Set-AzureVNetGatewayKey -VNetName VNet2 -LocalNetworkSiteName VNet1 -SharedKey A1b2C3D4

Wait for the connections to initialize. Once the gateway has initialized, the gateway will look like the graphic below and your virtual networks are connected.

![Gateway Status - Connected](./media/virtual-networks-configure-vnet-to-vnet-connection/IC736059.jpg)  

[AZURE.INCLUDE [vpn-gateway-no-nsg-include](../../includes/vpn-gateway-no-nsg-include.md)] 

## Next steps

<<<<<<< HEAD
Once your connection is complete, you can add virtual machines to your virtual networks. See [How to Create a Virtual Machine](../virtual-machines/virtual-machines-windows-classic-tutorial.md) for steps.
=======
Once your connection is complete, you can add virtual machines to your virtual networks. See the [Virtual Machines documentation](https://azure.microsoft.com/documentation/services/virtual-machines/) for more information.
>>>>>>> d8a5a098


[1]: ../hdinsight-hbase-geo-replication-configure-vnets.md
[2]: http://channel9.msdn.com/Series/Getting-started-with-Windows-Azure-HDInsight-Service/Configure-the-VPN-connectivity-between-two-Azure-virtual-networks
 
<|MERGE_RESOLUTION|>--- conflicted
+++ resolved
@@ -1,232 +1,229 @@
-<properties
-   pageTitle="Configure a VNet-to-VNet connection | Microsoft Azure"
-   description="How to connect Azure virtual networks together in the same or different subscriptions or regions using PowerShell and the Azure Classic Portal. This article applies to VNets create using the classic deployment model."
-   services="vpn-gateway"
-   documentationCenter="na"
-   authors="cherylmc"
-   manager="carmonm"
-   editor=""/>
+<properties
+   pageTitle="Configure a VNet-to-VNet connection | Microsoft Azure"
+   description="How to connect Azure virtual networks together in the same or different subscriptions or regions using PowerShell and the Azure Classic Portal. This article applies to VNets create using the classic deployment model."
+   services="vpn-gateway"
+   documentationCenter="na"
+   authors="cherylmc"
+   manager="carmonm"
+   editor=""/>
+
+<tags
+   ms.service="vpn-gateway"
+   ms.devlang="na"
+   ms.topic="article"
+   ms.tgt_pltfrm="na"
+   ms.workload="infrastructure-services"
+   ms.date="03/08/2016"
+   ms.author="cherylmc"/>
+
+
+# Configure a VNet-to-VNet connection for the classic deployment model
+
+> [AZURE.SELECTOR]
+- [Azure Classic Portal](virtual-networks-configure-vnet-to-vnet-connection.md)
+- [PowerShell - Azure Resource Manager](vpn-gateway-vnet-vnet-rm-ps.md)
+
+
+This article will walk you through the steps to create and connect virtual networks together using the classic deployment model (also known as Service Management). The steps below use a combination of the Azure Classic Portal and PowerShell. If you want to connect virtual networks created using the Resource Manager deployment model, please see [Configure a VNet-to-VNet connection for virtual networks using Azure Resource Manager and PowerShell](vpn-gateway-vnet-vnet-rm-ps.md).
+
+**About Azure deployment models**
+
+[AZURE.INCLUDE [vpn-gateway-clasic-rm](../../includes/vpn-gateway-classic-rm-include.md)]If you want to connect a VNet created in the Classic deployment model to a VNet created using the Resource Manager model. See [Connecting classic VNets to new VNets](../virtual-network/virtual-networks-arm-asm-s2s.md).
+
+**Deployment models and tools for VNet-to-VNet**
+
+[AZURE.INCLUDE [vpn-gateway-table-vnet-to-vnet](../../includes/vpn-gateway-table-vnet-to-vnet-include.md)]
+
+
+## About VNet-to-VNet connections
+
+Connecting a virtual network to another virtual network (VNet-to-VNet) is very similar to connecting a virtual network to an on-premises site location. Both connectivity types use a VPN gateway to provide a secure tunnel using IPsec/IKE. The VNets you connect can be in different subscriptions and different regions. You can even combine VNet to VNet communication with multi-site configurations. This lets you establish network topologies that combine cross-premises connectivity with inter-virtual network connectivity, as shown in the diagram below:
+
+![VNet to VNet Connectivity Diagram](./media/virtual-networks-configure-vnet-to-vnet-connection/vnet2vnet.png)
+
+### Why connect virtual networks?
+
+You may want to connect virtual networks for the following reasons:
+
+- **Cross region geo-redundancy and geo-presence**
+	- You can set up your own geo-replication or synchronization with secure connectivity without going over internet-facing endpoints.
+	- With Azure Load Balancer and Microsoft or third-party clustering technology, you can setup highly available workload with geo-redundancy across multiple Azure regions. One important example is to setup SQL Always On with Availability Groups spreading across multiple Azure regions.
+
+- **Regional multi-tier applications with strong isolation boundary**
+	- Within the same region, you can setup multi-tier applications with multiple virtual networks connected together with strong isolation and secure inter-tier communication.
+
+- **Cross subscription, inter-organization communication in Azure**
+	- If you have multiple Azure subscriptions, you can connect workloads from different subscriptions together securely between virtual networks.
+	- For enterprises or service providers, you can enable cross organization communication with secure VPN technology within Azure.
+
+### VNet-to-VNet FAQ
+
+- The virtual networks can be in the same or different subscriptions.
+
+- The virtual networks can be in the same or different Azure regions (locations).
+
+- A cloud service or a load balancing endpoint CANNOT span across virtual networks, even if they are connected together.
+
+- Connecting multiple virtual networks together doesn't require any on-premises VPN gateways, unless cross-premises connectivity is required.
+
+- VNet-to-VNet supports connecting Azure Virtual Networks. It does not support connecting virtual machines or cloud services NOT in a virtual network.
+
+- VNet-to-VNet requires Azure VPN gateways with dynamic routing VPNs. Azure static routing VPN gateways are not supported.
+
+- Virtual network connectivity can be used simultaneously with multi-site VPNs, with a maximum of 10 VPN tunnels for a virtual network VPN gateway connecting to ether other virtual networks or on-premises sites.
+
+- The address spaces of the virtual networks and on-premises local network sites must not overlap. Overlapping address spaces will cause the creation of virtual networks or uploading netcfg configuration files to fail.
+
+- Redundant tunnels between a pair of virtual networks are not supported.
+
+- All VPN tunnels of the virtual network, including P2S VPNs, share the available bandwidth on the Azure VPN gateway and the same VPN gateway uptime SLA in Azure.
+
+- VNet-to-VNet traffic travels across the Azure backbone.
+
+## Configuring a VNet-to-VNet connection
+
+In this procedure, we’ll walk you through connecting two virtual networks, VNet1 and VNet2. You’ll need to be comfortable with networking in order to substitute the IP address ranges that are compatible with your network design requirements. From an Azure virtual network, connecting to another Azure virtual network is the same as connecting to an on premises network via site-to-site (S2S) VPN.
+
+This procedure primarily uses the Azure classic portal, however, you must use Microsoft Azure PowerShell cmdlets to connect the VPN gateways.
+
+
+
+## Step 1 - Plan your IP address ranges
+
+It’s important to decide the ranges that you’ll use to configure your network configuration file (netcfg). From the perspective of VNet1, VNet2 is just another VPN connection that’s defined in the Azure platform. And from VNet2, VNet1 is just another VPN connection. They’ll both be identifying each other as a local network site. Keep in mind that you must make sure that none of your VNet ranges or local network ranges overlap in any way.
+
+Table 1 shows an example of how to define your VNets. Use the ranges below as a guideline only. Write down the ranges that you’ll be using for your virtual networks. You’ll need this information for later steps.
+
+**Table 1**
+
+|Virtual Network  |Virtual Network Site Definition |Local Network Site Definition|
+|:----------------|:-------------------------------|:----------------------------|
+|VNet1            |VNet1 (10.1.0.0/16)             |VNet2 (10.2.0.0/16)          |
+|VNet2            |VNet2 (10.2.0.0/16)             |VNet1 (10.1.0.0/16)          |
+
+## Step 2 - Create your virtual networks
+
+For the purposes of this tutorial, we’ll create two virtual networks, VNet1 and VNet2. Substitute your own values when creating your VNets. For the purposes of this tutorial, we’ll use the following values for the VNets:
+
+VNet1: Address Space = 10.1.0.0/16; Region=US West
+
+VNet2: Address Space = 10.2.0.0/16; Region=Japan East
+
+1. Log in to the [Azure classic portal](https://manage.windowsazure.com). Note that these steps do not use the newer Azure Portal.
+
+2. In the lower left-hand corner of the screen, click **New**. In the navigation pane, click **Network Services**, and then click **Virtual Network**. Click **Custom Create** to begin the configuration wizard.
+
+**On the Virtual Network Details page**, enter the information below.
+
+  ![Virtual Network Details](./media/virtual-networks-configure-vnet-to-vnet-connection/IC736055.png)
+
+  - **Name** - Name your virtual network. For example, VNet1.
+  - **Location** – When you create a virtual network, you associate it with an Azure location (region). For example, if you want your VMs that are deployed to your virtual network to be physically located in West US, select that location. You can’t change the location associated with your virtual network after you create it.
+
+
+**On the DNS Servers and VPN Connectivity page**, enter the following information, and then click the next arrow on the lower right.
+
+  ![DNS Servers and VPN Connectivity](./media/virtual-networks-configure-vnet-to-vnet-connection/IC736056.jpg)  
+
+
+- **DNS Servers** - Enter the DNS server name and IP address, or select a previously registered DNS server from the dropdown. This setting does not create a DNS server, it allows you to specify the DNS servers that you want to use for name resolution for this virtual network. If you want to have name resolution between your virtual networks, you’ll have to configure your own DNS server, rather than using the name resolution that is provided by Azure.
+
+  - Don’t select any of the checkboxes. Just click the arrow on the lower right to move to the next screen.
+
+**On the Virtual Network Address Spaces page**, specify the address range that you want to use for your virtual network. These are the dynamic IP addresses (DIPS) that will be assigned to the VMs and other role instances that you deploy to this virtual network. It’s especially important to select a range that does not overlap with any of the ranges that are used for your on-premises network. You’ll need to coordinate with your network administrator, who may need to carve out a range of IP addresses from your on-premises network address space for you to use for your virtual network.
+
+
+  ![Virtual Network Address Spaces page](./media/virtual-networks-configure-vnet-to-vnet-connection/IC736057.jpg)
+
+  **Enter the following information**, and then click the checkmark on the lower right to configure your network.
+
+  - **Address Space** - including Starting IP and Address Count. Verify that the address spaces you specify don’t overlap any of the address spaces that you have on your on-premises network. For this example, we’ll use 10.1.0.0/16 for VNet1.
+  - **Add subnet** - including Starting IP and Address Count. Additional subnets are not required, but you may want to create a separate subnet for VMs that will have static DIPS. Or you might want to have your VMs in a subnet that is separate from your other role instances.
+
+**Click the checkmark** on the lower right of the page and your virtual network will begin to create. When it completes, you will see *Created* listed under *Status* on the *Networks* page in the Azure classic portal.
+
+## Step 3 - Create another virtual network
+
+Next, repeat the preceding steps to create another virtual network. In this exercise, you'll later connect these two virtual networks. Note that it's very important not to have duplicate or overlapping address spaces. For the purposes of this tutorial, use these values: 
+
+- **VNet2**
+- **Address Space** = 10.2.0.0/16
+- **Region** = Japan East
+
+## Step 4 - Add local networks
+
+When you create a VNet-to-VNet configuration, you need to configure each VNet to identify each other as a local network site. In this procedure, you’ll configure each VNet as a local network. If you already have previously configured VNets, this is how you would add them as local networks in the Azure classic portal.
+
+1. In the lower left-hand corner of the screen, click **New**. In the navigation pane, click **Network Services**, and then click **Virtual Network**. Click **Add Local Network**
+
+2. On the **Specify your local network details** page, for **Name**, enter the name of a virtual network that you want to use in your VNet-to-VNet configuration. For this example, we’ll use VNet 1, as we’ll be pointing VNet2 to this virtual network for our configuration.
+
+  For VPN Device IP Address, use any IP address. Typically, you’d use the actual external IP address for a VPN device. For VNet-to-VNet configurations, you will use the Gateway IP address. But, given that you’ve not created the gateway yet, we use the IP address that you specify here as a placeholder. You will then go back into these settings and configure them with the corresponding gateway IP addresses once Azure generates it.
+
+3. On the **Specify the address page**, you will put in the actual IP address range and address count for VNet1. This must correspond exactly to the range that you specified earlier for VNet1.
+
+4. After configuring VNet1 as a local network, go back and configure VNet2 using the values that correspond to that VNet.
+
+5. Now you’ll point each VNet to the other as a local network. In the Azure classic portal, go to the **Configure** page for VNet1. Under **site-to-site connectivity**, select **Connect to the local network**, then select **VNET2** as the local network.
+
+  ![Connect to local network](./media/virtual-networks-configure-vnet-to-vnet-connection/IC736058.jpg)  
+
+6. In the **virtual network address spaces** section on the same page, click **add gateway subnet**, then click the **save** icon at the bottom of the page to save your configuration.
+
+7. Repeat the step for VNet2 to specify VNet1 as a local network.
+
+## Step 5 - Create the dynamic routing gateways for each VNet
+
+Now that you have each VNet configured, you’ll configure your VNet gateways.
+
+1. On the **Networks** page, verify that the status column for your virtual network is **Created**.
+
+2. In the **Name** column, click the name of your virtual network.
+
+3. On the **Dashboard** page, notice that this VNet doesn’t have a gateway configured yet. You’ll see this status change as you go through the steps to configure your gateway.
+
+4. At the bottom of the page, click **Create Gateway**.
+
+  You must select **Dynamic Routing**. When the system prompts you to confirm that you want the gateway created, click Yes.
+
+  ![Gateway type](./media/virtual-networks-configure-vnet-to-vnet-connection/IC717026.png)  
+
+5. When your gateway is creating, notice the gateway graphic on the page changes to yellow and says Creating Gateway. It typically takes about 15 minutes for the gateway to create.
+
+6. Repeat the same steps for your other VNet, being sure to select **Dynamic Gateway**. You don’t need the first VNet gateway to complete before you begin to create the gateway for your other VNet.
+
+7. When the gateway status changes to Connecting, the IP address for each gateway will be visible in the Dashboard. Write down the IP address that corresponds to each VNet, taking care not to mix them up. These are the IP addresses that will be used when you edit your placeholder IP addresses for the VPN Device in **Local Networks**.
+
+## Step 6 - Edit the local network
+
+1. On the **Local Networks** page, click the name of the Local Network name that you want to edit, then click **Edit** at the bottom of the page. For **VPN Device IP address**, input the IP address of the gateway that corresponds to the VNet. For example, for VNet1, put in the gateway IP address assigned to VNet1. Then click the arrow at the bottom of the page.
+
+2. On the **Specify the address space** page, click the checkmark on the lower right without making any changes.
+
+## Step 7 - Connect the VPN gateways
+
+When all of the previous steps have been completed, you’ll set the IPsec/IKE pre-shared keys to be the same. You can do this either using a REST API, or PowerShell cmdlet. If you use PowerShell, verify that you have the [latest version](https://azure.microsoft.com/downloads/) of the Microsoft Azure PowerShell cmdlets. The examples below use PowerShell cmdlets to set the key value to A1b2C3D4. Note that both use the same key value. Edit the examples below to reflect your own values.
+
+For VNet1
+
+	Set-AzureVNetGatewayKey -VNetName VNet1 -LocalNetworkSiteName VNet2 -SharedKey A1b2C3D4
+
+For VNet2
+
+	Set-AzureVNetGatewayKey -VNetName VNet2 -LocalNetworkSiteName VNet1 -SharedKey A1b2C3D4
+
+Wait for the connections to initialize. Once the gateway has initialized, the gateway will look like the graphic below and your virtual networks are connected.
+
+![Gateway Status - Connected](./media/virtual-networks-configure-vnet-to-vnet-connection/IC736059.jpg)  
+
+[AZURE.INCLUDE [vpn-gateway-no-nsg-include](../../includes/vpn-gateway-no-nsg-include.md)] 
+
+## Next steps
+
+Once your connection is complete, you can add virtual machines to your virtual networks. See the [Virtual Machines documentation](https://azure.microsoft.com/documentation/services/virtual-machines/) for more information.
 
-<tags
-   ms.service="vpn-gateway"
-   ms.devlang="na"
-   ms.topic="article"
-   ms.tgt_pltfrm="na"
-   ms.workload="infrastructure-services"
-   ms.date="03/08/2016"
-   ms.author="cherylmc"/>
-
-
-# Configure a VNet-to-VNet connection for the classic deployment model
-
-> [AZURE.SELECTOR]
-- [Azure Classic Portal](virtual-networks-configure-vnet-to-vnet-connection.md)
-- [PowerShell - Azure Resource Manager](vpn-gateway-vnet-vnet-rm-ps.md)
-
-
-This article will walk you through the steps to create and connect virtual networks together using the classic deployment model (also known as Service Management). The steps below use a combination of the Azure Classic Portal and PowerShell. If you want to connect virtual networks created using the Resource Manager deployment model, please see [Configure a VNet-to-VNet connection for virtual networks using Azure Resource Manager and PowerShell](vpn-gateway-vnet-vnet-rm-ps.md).
-
-**About Azure deployment models**
-
-[AZURE.INCLUDE [vpn-gateway-clasic-rm](../../includes/vpn-gateway-classic-rm-include.md)]If you want to connect a VNet created in the Classic deployment model to a VNet created using the Resource Manager model. See [Connecting classic VNets to new VNets](../virtual-network/virtual-networks-arm-asm-s2s.md).
-
-**Deployment models and tools for VNet-to-VNet**
-
-[AZURE.INCLUDE [vpn-gateway-table-vnet-to-vnet](../../includes/vpn-gateway-table-vnet-to-vnet-include.md)]
-
-
-## About VNet-to-VNet connections
-
-Connecting a virtual network to another virtual network (VNet-to-VNet) is very similar to connecting a virtual network to an on-premises site location. Both connectivity types use a VPN gateway to provide a secure tunnel using IPsec/IKE. The VNets you connect can be in different subscriptions and different regions. You can even combine VNet to VNet communication with multi-site configurations. This lets you establish network topologies that combine cross-premises connectivity with inter-virtual network connectivity, as shown in the diagram below:
-
-![VNet to VNet Connectivity Diagram](./media/virtual-networks-configure-vnet-to-vnet-connection/vnet2vnet.png)
-
-### Why connect virtual networks?
-
-You may want to connect virtual networks for the following reasons:
-
-- **Cross region geo-redundancy and geo-presence**
-	- You can set up your own geo-replication or synchronization with secure connectivity without going over internet-facing endpoints.
-	- With Azure Load Balancer and Microsoft or third-party clustering technology, you can setup highly available workload with geo-redundancy across multiple Azure regions. One important example is to setup SQL Always On with Availability Groups spreading across multiple Azure regions.
-
-- **Regional multi-tier applications with strong isolation boundary**
-	- Within the same region, you can setup multi-tier applications with multiple virtual networks connected together with strong isolation and secure inter-tier communication.
-
-- **Cross subscription, inter-organization communication in Azure**
-	- If you have multiple Azure subscriptions, you can connect workloads from different subscriptions together securely between virtual networks.
-	- For enterprises or service providers, you can enable cross organization communication with secure VPN technology within Azure.
-
-### VNet-to-VNet FAQ
-
-- The virtual networks can be in the same or different subscriptions.
-
-- The virtual networks can be in the same or different Azure regions (locations).
-
-- A cloud service or a load balancing endpoint CANNOT span across virtual networks, even if they are connected together.
-
-- Connecting multiple virtual networks together doesn't require any on-premises VPN gateways, unless cross-premises connectivity is required.
-
-- VNet-to-VNet supports connecting Azure Virtual Networks. It does not support connecting virtual machines or cloud services NOT in a virtual network.
-
-- VNet-to-VNet requires Azure VPN gateways with dynamic routing VPNs. Azure static routing VPN gateways are not supported.
-
-- Virtual network connectivity can be used simultaneously with multi-site VPNs, with a maximum of 10 VPN tunnels for a virtual network VPN gateway connecting to ether other virtual networks or on-premises sites.
-
-- The address spaces of the virtual networks and on-premises local network sites must not overlap. Overlapping address spaces will cause the creation of virtual networks or uploading netcfg configuration files to fail.
-
-- Redundant tunnels between a pair of virtual networks are not supported.
-
-- All VPN tunnels of the virtual network, including P2S VPNs, share the available bandwidth on the Azure VPN gateway and the same VPN gateway uptime SLA in Azure.
-
-- VNet-to-VNet traffic travels across the Azure backbone.
-
-## Configuring a VNet-to-VNet connection
-
-In this procedure, we’ll walk you through connecting two virtual networks, VNet1 and VNet2. You’ll need to be comfortable with networking in order to substitute the IP address ranges that are compatible with your network design requirements. From an Azure virtual network, connecting to another Azure virtual network is the same as connecting to an on premises network via site-to-site (S2S) VPN.
-
-This procedure primarily uses the Azure classic portal, however, you must use Microsoft Azure PowerShell cmdlets to connect the VPN gateways.
-
-
-
-## Step 1 - Plan your IP address ranges
-
-It’s important to decide the ranges that you’ll use to configure your network configuration file (netcfg). From the perspective of VNet1, VNet2 is just another VPN connection that’s defined in the Azure platform. And from VNet2, VNet1 is just another VPN connection. They’ll both be identifying each other as a local network site. Keep in mind that you must make sure that none of your VNet ranges or local network ranges overlap in any way.
-
-Table 1 shows an example of how to define your VNets. Use the ranges below as a guideline only. Write down the ranges that you’ll be using for your virtual networks. You’ll need this information for later steps.
-
-**Table 1**
-
-|Virtual Network  |Virtual Network Site Definition |Local Network Site Definition|
-|:----------------|:-------------------------------|:----------------------------|
-|VNet1            |VNet1 (10.1.0.0/16)             |VNet2 (10.2.0.0/16)          |
-|VNet2            |VNet2 (10.2.0.0/16)             |VNet1 (10.1.0.0/16)          |
-
-## Step 2 - Create your virtual networks
-
-For the purposes of this tutorial, we’ll create two virtual networks, VNet1 and VNet2. Substitute your own values when creating your VNets. For the purposes of this tutorial, we’ll use the following values for the VNets:
-
-VNet1: Address Space = 10.1.0.0/16; Region=US West
-
-VNet2: Address Space = 10.2.0.0/16; Region=Japan East
-
-1. Log in to the [Azure classic portal](https://manage.windowsazure.com). Note that these steps do not use the newer Azure Portal.
-
-2. In the lower left-hand corner of the screen, click **New**. In the navigation pane, click **Network Services**, and then click **Virtual Network**. Click **Custom Create** to begin the configuration wizard.
-
-**On the Virtual Network Details page**, enter the information below.
-
-  ![Virtual Network Details](./media/virtual-networks-configure-vnet-to-vnet-connection/IC736055.png)
-
-  - **Name** - Name your virtual network. For example, VNet1.
-  - **Location** – When you create a virtual network, you associate it with an Azure location (region). For example, if you want your VMs that are deployed to your virtual network to be physically located in West US, select that location. You can’t change the location associated with your virtual network after you create it.
-
-
-**On the DNS Servers and VPN Connectivity page**, enter the following information, and then click the next arrow on the lower right.
-
-  ![DNS Servers and VPN Connectivity](./media/virtual-networks-configure-vnet-to-vnet-connection/IC736056.jpg)  
-
-
-- **DNS Servers** - Enter the DNS server name and IP address, or select a previously registered DNS server from the dropdown. This setting does not create a DNS server, it allows you to specify the DNS servers that you want to use for name resolution for this virtual network. If you want to have name resolution between your virtual networks, you’ll have to configure your own DNS server, rather than using the name resolution that is provided by Azure.
-
-  - Don’t select any of the checkboxes. Just click the arrow on the lower right to move to the next screen.
-
-**On the Virtual Network Address Spaces page**, specify the address range that you want to use for your virtual network. These are the dynamic IP addresses (DIPS) that will be assigned to the VMs and other role instances that you deploy to this virtual network. It’s especially important to select a range that does not overlap with any of the ranges that are used for your on-premises network. You’ll need to coordinate with your network administrator, who may need to carve out a range of IP addresses from your on-premises network address space for you to use for your virtual network.
-
-
-  ![Virtual Network Address Spaces page](./media/virtual-networks-configure-vnet-to-vnet-connection/IC736057.jpg)
-
-  **Enter the following information**, and then click the checkmark on the lower right to configure your network.
-
-  - **Address Space** - including Starting IP and Address Count. Verify that the address spaces you specify don’t overlap any of the address spaces that you have on your on-premises network. For this example, we’ll use 10.1.0.0/16 for VNet1.
-  - **Add subnet** - including Starting IP and Address Count. Additional subnets are not required, but you may want to create a separate subnet for VMs that will have static DIPS. Or you might want to have your VMs in a subnet that is separate from your other role instances.
-
-**Click the checkmark** on the lower right of the page and your virtual network will begin to create. When it completes, you will see *Created* listed under *Status* on the *Networks* page in the Azure classic portal.
-
-## Step 3 - Create another virtual network
-
-Next, repeat the preceding steps to create another virtual network. In this exercise, you'll later connect these two virtual networks. Note that it's very important not to have duplicate or overlapping address spaces. For the purposes of this tutorial, use these values: 
-
-- **VNet2**
-- **Address Space** = 10.2.0.0/16
-- **Region** = Japan East
-
-## Step 4 - Add local networks
-
-When you create a VNet-to-VNet configuration, you need to configure each VNet to identify each other as a local network site. In this procedure, you’ll configure each VNet as a local network. If you already have previously configured VNets, this is how you would add them as local networks in the Azure classic portal.
-
-1. In the lower left-hand corner of the screen, click **New**. In the navigation pane, click **Network Services**, and then click **Virtual Network**. Click **Add Local Network**
-
-2. On the **Specify your local network details** page, for **Name**, enter the name of a virtual network that you want to use in your VNet-to-VNet configuration. For this example, we’ll use VNet 1, as we’ll be pointing VNet2 to this virtual network for our configuration.
-
-  For VPN Device IP Address, use any IP address. Typically, you’d use the actual external IP address for a VPN device. For VNet-to-VNet configurations, you will use the Gateway IP address. But, given that you’ve not created the gateway yet, we use the IP address that you specify here as a placeholder. You will then go back into these settings and configure them with the corresponding gateway IP addresses once Azure generates it.
-
-3. On the **Specify the address page**, you will put in the actual IP address range and address count for VNet1. This must correspond exactly to the range that you specified earlier for VNet1.
-
-4. After configuring VNet1 as a local network, go back and configure VNet2 using the values that correspond to that VNet.
-
-5. Now you’ll point each VNet to the other as a local network. In the Azure classic portal, go to the **Configure** page for VNet1. Under **site-to-site connectivity**, select **Connect to the local network**, then select **VNET2** as the local network.
-
-  ![Connect to local network](./media/virtual-networks-configure-vnet-to-vnet-connection/IC736058.jpg)  
-
-6. In the **virtual network address spaces** section on the same page, click **add gateway subnet**, then click the **save** icon at the bottom of the page to save your configuration.
-
-7. Repeat the step for VNet2 to specify VNet1 as a local network.
-
-## Step 5 - Create the dynamic routing gateways for each VNet
-
-Now that you have each VNet configured, you’ll configure your VNet gateways.
-
-1. On the **Networks** page, verify that the status column for your virtual network is **Created**.
-
-2. In the **Name** column, click the name of your virtual network.
-
-3. On the **Dashboard** page, notice that this VNet doesn’t have a gateway configured yet. You’ll see this status change as you go through the steps to configure your gateway.
-
-4. At the bottom of the page, click **Create Gateway**.
-
-  You must select **Dynamic Routing**. When the system prompts you to confirm that you want the gateway created, click Yes.
-
-  ![Gateway type](./media/virtual-networks-configure-vnet-to-vnet-connection/IC717026.png)  
-
-5. When your gateway is creating, notice the gateway graphic on the page changes to yellow and says Creating Gateway. It typically takes about 15 minutes for the gateway to create.
-
-6. Repeat the same steps for your other VNet, being sure to select **Dynamic Gateway**. You don’t need the first VNet gateway to complete before you begin to create the gateway for your other VNet.
-
-7. When the gateway status changes to Connecting, the IP address for each gateway will be visible in the Dashboard. Write down the IP address that corresponds to each VNet, taking care not to mix them up. These are the IP addresses that will be used when you edit your placeholder IP addresses for the VPN Device in **Local Networks**.
-
-## Step 6 - Edit the local network
-
-1. On the **Local Networks** page, click the name of the Local Network name that you want to edit, then click **Edit** at the bottom of the page. For **VPN Device IP address**, input the IP address of the gateway that corresponds to the VNet. For example, for VNet1, put in the gateway IP address assigned to VNet1. Then click the arrow at the bottom of the page.
-
-2. On the **Specify the address space** page, click the checkmark on the lower right without making any changes.
-
-## Step 7 - Connect the VPN gateways
-
-When all of the previous steps have been completed, you’ll set the IPsec/IKE pre-shared keys to be the same. You can do this either using a REST API, or PowerShell cmdlet. If you use PowerShell, verify that you have the [latest version](https://azure.microsoft.com/downloads/) of the Microsoft Azure PowerShell cmdlets. The examples below use PowerShell cmdlets to set the key value to A1b2C3D4. Note that both use the same key value. Edit the examples below to reflect your own values.
-
-For VNet1
-
-	Set-AzureVNetGatewayKey -VNetName VNet1 -LocalNetworkSiteName VNet2 -SharedKey A1b2C3D4
-
-For VNet2
-
-	Set-AzureVNetGatewayKey -VNetName VNet2 -LocalNetworkSiteName VNet1 -SharedKey A1b2C3D4
-
-Wait for the connections to initialize. Once the gateway has initialized, the gateway will look like the graphic below and your virtual networks are connected.
-
-![Gateway Status - Connected](./media/virtual-networks-configure-vnet-to-vnet-connection/IC736059.jpg)  
-
-[AZURE.INCLUDE [vpn-gateway-no-nsg-include](../../includes/vpn-gateway-no-nsg-include.md)] 
-
-## Next steps
-
-<<<<<<< HEAD
-Once your connection is complete, you can add virtual machines to your virtual networks. See [How to Create a Virtual Machine](../virtual-machines/virtual-machines-windows-classic-tutorial.md) for steps.
-=======
-Once your connection is complete, you can add virtual machines to your virtual networks. See the [Virtual Machines documentation](https://azure.microsoft.com/documentation/services/virtual-machines/) for more information.
->>>>>>> d8a5a098
-
-
-[1]: ../hdinsight-hbase-geo-replication-configure-vnets.md
-[2]: http://channel9.msdn.com/Series/Getting-started-with-Windows-Azure-HDInsight-Service/Configure-the-VPN-connectivity-between-two-Azure-virtual-networks
- 
+
+
+[1]: ../hdinsight-hbase-geo-replication-configure-vnets.md
+[2]: http://channel9.msdn.com/Series/Getting-started-with-Windows-Azure-HDInsight-Service/Configure-the-VPN-connectivity-between-two-Azure-virtual-networks
+ 