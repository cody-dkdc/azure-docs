---
title: 'Delete a virtual network gateway: PowerShell: Azure classic | Microsoft Docs'
description: Delete a virtual network gateway using PowerShell in the classic deployment model. 
services: vpn-gateway
documentationcenter: na
author: cherylmc
manager: timlt
editor: ''
tags: azure-service-management

ms.assetid: 
ms.service: vpn-gateway
ms.devlang: na
ms.topic: 
ms.tgt_pltfrm: na
ms.workload: infrastructure-services
<<<<<<< HEAD
ms.date: 03/29/2017
=======
ms.date: 05/11/2017
>>>>>>> a42dbad0
ms.author: cherylmc

---
# Delete a virtual network gateway using PowerShell (classic)
> [!div class="op_single_selector"]
> * [Resource Manager - Azure portal](vpn-gateway-delete-vnet-gateway-portal.md)
> * [Resource Manager - PowerShell](vpn-gateway-delete-vnet-gateway-powershell.md)
> * [Classic - PowerShell](vpn-gateway-delete-vnet-gateway-classic-powershell.md)
>
>

This article helps you delete a VPN gateway in the classic deployment model by using PowerShell. After the virtual network gateway has been deleted, modify the network configuration file to remove elements that you are no longer using.

##Step 1: Connect to Azure

### 1. Install the latest PowerShell cmdlets.

Download and install the latest version of the Azure Service Management (SM) PowerShell cmdlets. For more information, see [How to install and configure Azure PowerShell](/powershell/azure/overview).

### 2. Connect to your Azure account. 

Open your PowerShell console with elevated rights and connect to your account. Use the following example to help you connect:

```powershell
Add-AzureAccount
```

<<<<<<< HEAD
Check the subscriptions for the account.

    Get-AzureRmSubscription

If you have more than one subscription, select the subscription that you want to use.

    Select-AzureRmSubscription -SubscriptionName "Replace_with_your_subscription_name"

Next, use the following cmdlet to add your Azure subscription to PowerShell for the classic deployment model.

	Add-AzureAccount

=======
>>>>>>> a42dbad0
## Step 2: Export and view the network configuration file

Create a directory on your computer and then export the network configuration file to the directory. You use this file to both view the current configuration information, and also to modify the network configuration.

In this example, the network configuration file is exported to C:\AzureNet.

```powershell
Get-AzureVNetConfig -ExportToFile C:\AzureNet\NetworkConfig.xml
```

<<<<<<< HEAD
Open the file with a text editor and view the name for your classic VNet. When you create a VNet in the Azure portal, the full name that Azure uses is not visible in the portal. For example, a VNet that appears to be named 'ClassicVNet1' in the Azure portal, may have a much longer name in the network configuration file. The name might look something like: 'Group ClassicRG1 ClassicVNet1'. Virtual network names are listed as **VirtualNetworkSite name =**. Use the names in the network configuration file when running your PowerShell cmdlets.
=======
Open the file with a text editor and view the name for your classic VNet. When you create a VNet in the Azure portal, the full name that Azure uses is not visible in the portal. For example, a VNet that appears to be named 'ClassicVNet1' in the Azure portal, may have a much longer name in the network configuration file. The name might look something like: 'Group ClassicRG1 ClassicVNet1'. Virtual network names are listed as **'VirtualNetworkSite name ='**. Use the names in the network configuration file when running your PowerShell cmdlets.
>>>>>>> a42dbad0

## Step 3: Delete the virtual network gateway

When you delete a virtual network gateway, all connections to the VNet through the gateway are disconnected. If you have P2S clients connected to the VNet, they will be disconnected without warning.

This example deletes the virtual network gateway. Make sure to use the full name of the virtual network from the network configuration file.

```powershell
Remove-AzureVNetGateway -VNetName "Group ClassicRG1 ClassicVNet1"
```

If successful, the return shows:

```
Status : Successful
```

## Step 4: Modify the network configuration file

When you delete a virtual network gateway, the cmdlet does not modify the network configuration file. You need to modify the file to remove the elements that are no longer being used. The following sections help you modify the network configuration file that you downloaded.

### Local Network Site References

To remove site reference information, make configuration changes to **ConnectionsToLocalNetwork/LocalNetworkSiteRef**. Removing a local site reference triggers Azure to delete a tunnel. Depending on the configuration that you created, you may not have a **LocalNetworkSiteRef** listed.

```
<Gateway>
   <ConnectionsToLocalNetwork>
     <LocalNetworkSiteRef name="D1BFC9CB_Site2">
       <Connection type="IPsec" />
     </LocalNetworkSiteRef>
   </ConnectionsToLocalNetwork>
 </Gateway>
```

Example:

```
<Gateway>
   <ConnectionsToLocalNetwork>
   </ConnectionsToLocalNetwork>
 </Gateway>
```

###Local Network Sites

Remove any local sites that you are no longer using. Depending on the configuration you created, it is possible that you don't have a **LocalNetworkSite** listed.

<<<<<<< HEAD
	<LocalNetworkSites>
      <LocalNetworkSite name="Site1">
        <AddressSpace>
          <AddressPrefix>192.168.0.0/16</AddressPrefix>
        </AddressSpace>
        <VPNGatewayAddress>5.4.3.2</VPNGatewayAddress>
      </LocalNetworkSite>
      <LocalNetworkSite name="Site3">
        <AddressSpace>
          <AddressPrefix>192.168.0.0/16</AddressPrefix>
        </AddressSpace>
        <VPNGatewayAddress>57.179.18.164</VPNGatewayAddress>
      </LocalNetworkSite>
    </LocalNetworkSites>
=======
```
<LocalNetworkSites>
  <LocalNetworkSite name="Site1">
    <AddressSpace>
      <AddressPrefix>192.168.0.0/16</AddressPrefix>
    </AddressSpace>
    <VPNGatewayAddress>5.4.3.2</VPNGatewayAddress>
  </LocalNetworkSite>
  <LocalNetworkSite name="Site3">
    <AddressSpace>
      <AddressPrefix>192.168.0.0/16</AddressPrefix>
    </AddressSpace>
    <VPNGatewayAddress>57.179.18.164</VPNGatewayAddress>
  </LocalNetworkSite>
 </LocalNetworkSites>
```
>>>>>>> a42dbad0

In this example, we removed only Site3.

```
<LocalNetworkSites>
  <LocalNetworkSite name="Site1">
    <AddressSpace>
      <AddressPrefix>192.168.0.0/16</AddressPrefix>
    </AddressSpace>
    <VPNGatewayAddress>5.4.3.2</VPNGatewayAddress>
  </LocalNetworkSite>
 </LocalNetworkSites>
```

### Client AddressPool

If you had a P2S connection to your VNet, you will have a **VPNClientAddressPool**. Remove the client address pools that correspond to the virtual network gateway that you deleted.

```
<Gateway>
    <VPNClientAddressPool>
      <AddressPrefix>10.1.0.0/24</AddressPrefix>
    </VPNClientAddressPool>
  <ConnectionsToLocalNetwork />
 </Gateway>
```

Example:

```
<Gateway>
  <ConnectionsToLocalNetwork />
 </Gateway>
```

### GatewaySubnet

Delete the **GatewaySubnet** that corresponds to the VNet.

```
<Subnets>
   <Subnet name="FrontEnd">
     <AddressPrefix>10.11.0.0/24</AddressPrefix>
   </Subnet>
   <Subnet name="GatewaySubnet">
     <AddressPrefix>10.11.1.0/29</AddressPrefix>
   </Subnet>
 </Subnets>
```

Example:

```
<Subnets>
   <Subnet name="FrontEnd">
     <AddressPrefix>10.11.0.0/24</AddressPrefix>
   </Subnet>
 </Subnets>
```

## Step 5: Upload the network configuration file

Save your changes and upload the network configuration file to Azure. Make sure you change the file path as necessary for your environment.

```powershell
Set-AzureVNetConfig -ConfigurationPath C:\AzureNet\NetworkConfig.xml
```

If successful, the return shows something similar to this example:

```
OperationDescription        OperationId                      OperationStatus                                                
--------------------        -----------                      ---------------                                           
Set-AzureVNetConfig         e0ee6e66-9167-cfa7-a746-7casb9   Succeeded<|MERGE_RESOLUTION|>--- conflicted
+++ resolved
@@ -14,11 +14,7 @@
 ms.topic: 
 ms.tgt_pltfrm: na
 ms.workload: infrastructure-services
-<<<<<<< HEAD
-ms.date: 03/29/2017
-=======
 ms.date: 05/11/2017
->>>>>>> a42dbad0
 ms.author: cherylmc
 
 ---
@@ -46,21 +42,6 @@
 Add-AzureAccount
 ```
 
-<<<<<<< HEAD
-Check the subscriptions for the account.
-
-    Get-AzureRmSubscription
-
-If you have more than one subscription, select the subscription that you want to use.
-
-    Select-AzureRmSubscription -SubscriptionName "Replace_with_your_subscription_name"
-
-Next, use the following cmdlet to add your Azure subscription to PowerShell for the classic deployment model.
-
-	Add-AzureAccount
-
-=======
->>>>>>> a42dbad0
 ## Step 2: Export and view the network configuration file
 
 Create a directory on your computer and then export the network configuration file to the directory. You use this file to both view the current configuration information, and also to modify the network configuration.
@@ -71,11 +52,7 @@
 Get-AzureVNetConfig -ExportToFile C:\AzureNet\NetworkConfig.xml
 ```
 
-<<<<<<< HEAD
-Open the file with a text editor and view the name for your classic VNet. When you create a VNet in the Azure portal, the full name that Azure uses is not visible in the portal. For example, a VNet that appears to be named 'ClassicVNet1' in the Azure portal, may have a much longer name in the network configuration file. The name might look something like: 'Group ClassicRG1 ClassicVNet1'. Virtual network names are listed as **VirtualNetworkSite name =**. Use the names in the network configuration file when running your PowerShell cmdlets.
-=======
 Open the file with a text editor and view the name for your classic VNet. When you create a VNet in the Azure portal, the full name that Azure uses is not visible in the portal. For example, a VNet that appears to be named 'ClassicVNet1' in the Azure portal, may have a much longer name in the network configuration file. The name might look something like: 'Group ClassicRG1 ClassicVNet1'. Virtual network names are listed as **'VirtualNetworkSite name ='**. Use the names in the network configuration file when running your PowerShell cmdlets.
->>>>>>> a42dbad0
 
 ## Step 3: Delete the virtual network gateway
 
@@ -124,22 +101,6 @@
 
 Remove any local sites that you are no longer using. Depending on the configuration you created, it is possible that you don't have a **LocalNetworkSite** listed.
 
-<<<<<<< HEAD
-	<LocalNetworkSites>
-      <LocalNetworkSite name="Site1">
-        <AddressSpace>
-          <AddressPrefix>192.168.0.0/16</AddressPrefix>
-        </AddressSpace>
-        <VPNGatewayAddress>5.4.3.2</VPNGatewayAddress>
-      </LocalNetworkSite>
-      <LocalNetworkSite name="Site3">
-        <AddressSpace>
-          <AddressPrefix>192.168.0.0/16</AddressPrefix>
-        </AddressSpace>
-        <VPNGatewayAddress>57.179.18.164</VPNGatewayAddress>
-      </LocalNetworkSite>
-    </LocalNetworkSites>
-=======
 ```
 <LocalNetworkSites>
   <LocalNetworkSite name="Site1">
@@ -156,7 +117,6 @@
   </LocalNetworkSite>
  </LocalNetworkSites>
 ```
->>>>>>> a42dbad0
 
 In this example, we removed only Site3.
 
