--- conflicted
+++ resolved
@@ -14,32 +14,11 @@
 ms.topic: get-started-article
 ms.tgt_pltfrm: na
 ms.workload: infrastructure-services
-<<<<<<< HEAD
-ms.date: 03/27/2017
-ms.author: cherylmc
-
----
-# Configure a VNet-to-VNet connection using PowerShell
-> [!div class="op_single_selector"]
-> * [Resource Manager - Azure Portal](vpn-gateway-howto-vnet-vnet-resource-manager-portal.md)
-> * [Resource Manager - PowerShell](vpn-gateway-vnet-vnet-rm-ps.md)
-> * [Classic - Azure Portal](vpn-gateway-howto-vnet-vnet-portal-classic.md)
-> 
->
-
-This article walks you through the steps to create a connection between VNets in the Resource Manager deployment model by using VPN Gateway. The virtual networks can be in the same or different regions, and from the same or different subscriptions.
-
-![v2v diagram](./media/vpn-gateway-vnet-vnet-rm-ps/v2vrmps.png)
-
-### Deployment models and methods for VNet-to-VNet connections
-[!INCLUDE [deployment models](../../includes/vpn-gateway-deployment-models-include.md)]
-=======
 ms.date: 05/22/2017
 ms.author: cherylmc
 
 ---
 # Configure a VNet-to-VNet VPN gateway connection using PowerShell
->>>>>>> a42dbad0
 
 This article shows you how to create a VPN gateway connection between virtual networks. The virtual networks can be in the same or different regions, and from the same or different subscriptions. The steps in this article apply to the Resource Manager deployment model and use PowerShell. You can also create this configuration using a different deployment tool or deployment model by selecting a different option from the following list:
 
