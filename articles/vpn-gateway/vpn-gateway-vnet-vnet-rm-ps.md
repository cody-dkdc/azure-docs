<properties
   pageTitle="Create a VNet-to-VNet connection using Azure Resource Manager and PowerShell for VNets residing in the same subscription | Microsoft Azure"
   description="This article walks you through connecting virtual networks together by using Azure Resource Manager and PowerShell"
   services="vpn-gateway"
   documentationCenter="na"
   authors="cherylmc"
   manager="carolz"
   editor=""
   tags="azure-resource-manager"/>

<tags
   ms.service="vpn-gateway"
   ms.devlang="na"
   ms.topic="article"
   ms.tgt_pltfrm="na"
   ms.workload="infrastructure-services"
<<<<<<< HEAD
   ms.date="10/20/2015"
=======
   ms.date="11/06/2015"
>>>>>>> e21c384c
   ms.author="cherylmc"/>

# Configure a VNet-to-VNet connection for virtual networks in the same subscription by using Azure Resource Manager and PowerShell

> [AZURE.SELECTOR]
- [Azure Portal](virtual-networks-configure-vnet-to-vnet-connection.md)
- [PowerShell - Azure Resource Manager](vpn-gateway-vnet-vnet-rm-ps.md)

This article will walk you through the steps using the Resource Manager deployment model. You can select the article for the deployment model and deployment tool by using the tabs above. At this time, we don't have a solution for VNet-to-VNet connections for virtual networks created using the Resource Manager deployment method that reside in different subscriptions. The team is currently working on a solution and we anticipate having steps by end of year. When it is available, this article will reflect those steps. The steps below are for VNets that are in the same subscription. 

If your virtual networks were created using the Classic deployment model, see [Create a VNet-to-VNet connection](virtual-networks-configure-vnet-to-vnet-connection.md). The Classic deployment model supports connecting VNets that reside in different subscriptions.

If you want to connect a virtual network that was created in the Classic deployment model to a virtual network that was created using the Azure Resource Manager model, see [Connecting Classic VNets to new VNets](../virtual-network/virtual-networks-arm-asm-s2s.md).

[AZURE.INCLUDE [vpn-gateway-sm-rm](../../includes/vpn-gateway-sm-rm-include.md)] 

Connecting a virtual network to another virtual network (VNet-to-VNet) is very similar to connecting a VNet to an on-premises site location. Both connectivity types use a VPN gateway to provide a secure tunnel using IPsec/IKE. The VNets you connect can be in different regions. You can even combine VNet-to-VNet communication with multi-site configurations. This lets you establish network topologies that combine cross-premises connectivity with inter-virtual network connectivity, as shown in the diagram below. 


![VNet to VNet Connectivity Diagram](./media/virtual-networks-configure-vnet-to-vnet-connection/IC727360.png)

 
## Why connect virtual networks?

You may want to connect virtual networks for the following reasons:

- **Cross region geo-redundancy and geo-presence**
	- You can set up your own geo-replication or synchronization with secure connectivity without going over internet-facing endpoints.
	- With Azure Load Balancer and Microsoft or third-party clustering technology, you can setup highly available workload with geo-redundancy across multiple Azure regions. One important example is to setup SQL Always On with Availability Groups spreading across multiple Azure regions.

- **Regional multi-tier applications with strong isolation boundary**
	- Within the same region, you can setup multi-tier applications with multiple virtual networks connected together with strong isolation and secure inter-tier communication.

### Items to note

This article will walk you through connecting two virtual networks, VNet1 and VNet2. You’ll need to be comfortable with networking in order to substitute the IP address ranges that are compatible with your network design requirements. 


![Connecting VNet to VNet](./media/virtual-networks-configure-vnet-to-vnet-connection/IC727361.png)


- The virtual networks can be in the same or different Azure regions (locations).

- A cloud service or a load balancing endpoint CANNOT span across virtual networks, even if they are connected together.

- Connecting multiple Azure virtual networks together doesn't require any on-premises VPN gateways, unless cross-premises connectivity is required.

- VNet-to-VNet supports connecting virtual networks. It does not support connecting virtual machines or cloud services NOT in a virtual network.

- VNet-to-VNet requires Azure VPN gateways with RouteBased (previously called Dynamic) VPN types. 

- Virtual network connectivity can be used simultaneously with multi-site VPNs, with a maximum of 10 VPN tunnels for a virtual network VPN gateway connecting to ether other virtual networks or on-premises sites.

- The address spaces of the virtual networks and on-premises local network sites must not overlap. Overlapping address spaces will cause the creation of virtual networks to fail.

- Redundant tunnels between a pair of virtual networks are not supported.

- All VPN tunnels of the virtual network share the available bandwidth on the Azure VPN gateway and the same VPN gateway uptime SLA in Azure.

- VNet-to-VNet traffic travels across the Azure backbone.

## Before beginning

Before you begin, verify that you have the following:

- An Azure subscription. If you don't already have an Azure subscription, you can activate your [MSDN subscriber benefits](http://azure.microsoft.com/pricing/member-offers/msdn-benefits-details/) or sign up for a [free trial](http://azure.microsoft.com/pricing/free-trial/).

- Azure PowerShell 0.9.8 cmdlets. You can download and install this version from the Windows PowerShell section of the [Download page](http://azure.microsoft.com/downloads/). This article was written for 0.9.8, although it's possible to use these steps (with slight modifications to the cmdlets) with the PowerShell 1.0 Preview.

**About using these steps with Azure PowerShell 1.0 Preview**

	[AZURE.INCLUDE [powershell-preview-inline-include](../../includes/powershell-preview-inline-include.md)] 


## 1. Plan your IP address ranges


It’s important to decide the ranges that you’ll use to configure your network configuration. From the perspective of VNet1, VNet2 is just another VPN connection that’s defined in the Azure platform. And from VNet2, VNet1 is just another VPN connection. Keep in mind that you must make sure that none of your VNet ranges or local network ranges overlap in any way.


In the steps below, we’ll create two virtual networks along with their respective gateway subnets and configurations. We'll then create a VPN gateway connection between the two VNets.

For this exercise, use the following values for the VNets:

Values for VNet1: 

- Virtual Network Name = VNet1
- Resource Group = testrg1
- Address Space = 10.1.0.0/16 
- Region = US West
- GatewaySubnet = 10.1.0.0/28
- Subnet1 = 10.1.1.0/28

Values for VNet2: 

- Virtual Network Name = VNet2
- Resource Group = testrg2
- Address Space = 10.2.0.0/16
- Region = Japan East
- GatewaySubnet = 10.2.0.0/28
- Subnet1 = 10.2.1.0/28

## 2. Connect to your subscription 

Open your PowerShell console and connect to your account. Use the following sample to help you connect:

		Add-AzureAccount

If you have more than one subscription, use *Select-AzureSubscription* to connect to the subscription that you want to use.

		Select-AzureSubscription "yoursubscription"

Next, switch to the Azure Resource Manager mode. 
		
		Switch-AzureMode -Name AzureResourceManager

## 3. Create a virtual network


Use the sample below to create a virtual network and a gateway subnet. Substitute the values for your own. In this example, we'll create VNet1. You'll repeat the steps to create VNet2 later.

First, create a Resource Group. 

			New-AzureResourceGroup -Name testrg1 -Location 'West US'

Next, create your virtual network. The sample below creates a virtual network named *VNet1* and two subnets, one called *GatewaySubnet* and the other called *Subnet1*. It's important to create one subnet named specifically *GatewaySubnet*. If you name it something else, your connection configuration will fail. In the example below, our gateway subnet is using a /28. You may choose to use a gateway subnet as small as /29. Note that some features (such as an ExpressRoute/site-to-site coexist connection) require a larger gateway subnet of /27, so you may want to create your gateway subnet to accommodate additional features you may use in the future.

 		$subnet = New-AzureVirtualNetworkSubnetConfig -Name 'GatewaySubnet' -AddressPrefix 10.1.0.0/28
		$subnet1 = New-AzureVirtualNetworkSubnetConfig -Name 'Subnet1' -AddressPrefix '10.1.1.0/28'
		New-AzureVirtualNetwork -Name VNet1 -ResourceGroupName testrg1 -Location 'West US' -AddressPrefix 10.1.0.0/16 -Subnet $subnet, $subnet1

## 4. Request a public IP address


Next, you'll request a public IP address to be allocated to the gateway you will create for your VNet. You cannot specify the IP address that you want to use; it’s dynamically allocated to your gateway. You'll use this IP address in the next configuration section.

Use the sample below. The Allocation Method for this address must be Dynamic. 


		$gwpip= New-AzurePublicIpAddress -Name gwpip1 -ResourceGroupName testrg1 -Location 'West US' -AllocationMethod Dynamic

## 5. Create the gateway configuration


The gateway configuration defines the subnet and the public IP address to use. Use the sample below to create your gateway configuration. 


		$vnet = Get-AzureVirtualNetwork -Name VNet1 -ResourceGroupName testrg1
		$subnet = Get-AzureVirtualNetworkSubnetConfig -Name 'GatewaySubnet' -VirtualNetwork $vnet
		$gwipconfig = New-AzureVirtualNetworkGatewayIpConfig -Name gwipconfig1 -SubnetId $subnet.Id -PublicIpAddressId $gwpip.Id 

## 6. Create the gateway


In this step, you'll create the virtual network gateway for your VNet. VNet-to-VNet configurations require a RouteBased VpnType. Creating a gateway can take a while, so be patient.

		New-AzureVirtualNetworkGateway -Name vnetgw1 -ResourceGroupName testrg1 -Location 'West US' -IpConfigurations $gwipconfig -GatewayType Vpn -VpnType RouteBased

## 7. Create VNet2


Once you've configured VNet1, repeat the previous steps to configure VNet2 along with its gateway configuration. After you've completed the configuration for both of the VNets and their respective gateways, proceed to **Step 8. Connect the gateways**.

## 8. Connect the gateways

In this step, you'll create the VPN gateway connections between the two virtual network gateways. You'll see a shared key referenced in the examples. You can use your own values for the shared key. The important thing is that the shared key must match for both configurations.

When creating connections, note that they do take some time to complete.

**For VNet1 to VNet2**
    
    $vnetgw1 = Get-AzureVirtualNetworkGateway -Name vnetgw1 -ResourceGroupName testrg1
    $vnetgw2 = Get-AzureVirtualNetworkGateway -Name vnetgw2 -ResourceGroupName testrg2
    
    New-AzureVirtualNetworkGatewayConnection -Name conn1 -ResourceGroupName testrg1 -VirtualNetworkGateway1 $vnetgw1 -VirtualNetworkGateway2 $vnetgw2 -Location 'West US' -ConnectionType Vnet2Vnet -SharedKey 'abc123'


**For VNet2 to VNet1**
    
    $vnetgw1 = Get-AzureVirtualNetworkGateway -Name vnetgw2 -ResourceGroupName testrg2
    $vnetgw2 = Get-AzureVirtualNetworkGateway -Name vnetgw1 -ResourceGroupName testrg1
    
    New-AzureVirtualNetworkGatewayConnection -Name conn2 -ResourceGroupName testrg2 -VirtualNetworkGateway1 $vnetgw1 -VirtualNetworkGateway2 $vnetgw2 -Location 'Japan East' -ConnectionType Vnet2Vnet -SharedKey 'abc123'
    

After a few minutes, the connection should be established. Note that at this time, gateways and connections created with Azure Resource Manager are not visible in the Preview Portal. 

## Verifying connections

At this time, the VPN connections created with Resource Manager are not visible in the Preview Portal. However, it's possible to verify that your connection succeeded by using *Get-AzureVirtualNetworkGatewayConnection –Debug*. In the future, we'll have a cmdlet for this, as well as the ability to view your connection in the Preview Portal.

You can use the following cmdlet example. Be sure to change the values to match each connection that you want to verify. When prompted, select *A* in order to run All. 

		Get-AzureVirtualNetworkGatewayConnection -Name vnet2connection -ResourceGroupName vnet2vnetrg -Debug 

 After the cmdlet has finished, scroll through to view the values. In the example below, the connection status shows as *Connected* and you can see ingress and egress bytes.

	Body:
	{
	  "name": "Vnet2Connection",
	  "id": "/subscriptions/a932c0e6-b5cb-4e68-b23d-5064372c8a3cdef/resourceGroups/Vnet2VnetRG/providers/Microsoft.Network/connections/Vnet2Connection",
	  "properties": {
	    "provisioningState": "Succeeded",
	    "resourceGuid": "3c0bc049-860d-46ea-9909-e08098680a8bdef",
	    "virtualNetworkGateway1": {
	      "id": "/subscriptions/a932c0e6-b5cb-4e68-b23d-5064372c8a3cdef/resourceGroups/Vnet2VnetRG/providers/Microsoft.Network/virtualNetworkGateways/Vnet2Gw"
	    },
	    "virtualNetworkGateway2": {
	      "id": "/subscriptions/a932c0e6-b5cb-4e68-b23d-5064372c8a3cdef/resourceGroups/Vnet2VnetRG/providers/Microsoft.Network/virtualNetworkGateways/Vnet1Gw"
	    },
	    "connectionType": "Vnet2Vnet",
	    "routingWeight": 3,
	    "sharedKey": "abc123",
	    "connectionStatus": "Connected",
	    "ingressBytesTransferred": 3359044,
	    "egressBytesTransferred": 4142451
	  }
	} 

[AZURE.INCLUDE [vpn-gateway-no-nsg-include](../../includes/vpn-gateway-no-nsg-include.md)] 

## Connecting existing VNets

If you already have created virtual networks in Azure Resource Manager mode and you want to connect them, verify the following:

- You have a gateway subnet of at least /29 or larger for each VNet.
- The address ranges for your virtual networks do not overlap.
- Your VNets are in the same subscription.

If you need to add gateway subnets to your VNets, use the sample below, replacing the values with your own. Be sure to name the gateway subnet 'GatewaySubnet'. If you name it something else, your VPN configuration will not work as expected. 

	
		$vnet = Get-AzureVirtualNetwork -ResourceGroupName testrg -Name testvnet
		Add-AzureVirtualNetworkSubnetConfig -Name 'GatewaySubnet' -AddressPrefix 10.0.3.0/28 -VirtualNetwork $vnet
		Set-AzureVirtualNetwork -VirtualNetwork $vnet

After verifying that your gateway subnets are configured correctly, continue with **Step 4. Request a public IP address** and follow the steps.


## Next steps

You can add virtual machines to your virtual networks. [Create a Virtual Machine](../virtual-machines/virtual-machines-windows-tutorial.md).

For more information about VPN Gateways, see the [VPN Gateway FAQ](vpn-gateway-vpn-faq.md).

For REST API information, see [Azure Network Gateway REST API Reference](https://msdn.microsoft.com/library/azure/mt163859.aspx).

For more information about Virtual Networks, see [Virtual Network Overview](../virtual-network/virtual-networks-overview.md).<|MERGE_RESOLUTION|>--- conflicted
+++ resolved
@@ -14,11 +14,7 @@
    ms.topic="article"
    ms.tgt_pltfrm="na"
    ms.workload="infrastructure-services"
-<<<<<<< HEAD
-   ms.date="10/20/2015"
-=======
    ms.date="11/06/2015"
->>>>>>> e21c384c
    ms.author="cherylmc"/>
 
 # Configure a VNet-to-VNet connection for virtual networks in the same subscription by using Azure Resource Manager and PowerShell
