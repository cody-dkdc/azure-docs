--- conflicted
+++ resolved
@@ -38,13 +38,6 @@
 When you configure a VPN gateway, the steps you take depend on the deployment model that you used to create your virtual network. For example, if you created your VNet using the classic deployment model, you use the guidelines and instructions for the classic deployment model to create and configure your VPN gateway settings. For more information about deployment models, see [Understanding Resource Manager and classic deployment models](../azure-resource-manager/resource-manager-deployment-model.md).
 
 
-<<<<<<< HEAD
-## Configuring a VPN Gateway
-When you configure a VPN gateway, the instructions you use depend on the deployment model that you used to create your virtual network. For example, if you created your VNet using the classic deployment model, you use the guidelines and instructions for the classic deployment model to create and configure your VPN gateway settings. For more information about deployment models, see [Understanding Resource Manager and classic deployment models](../azure-resource-manager/resource-manager-deployment-model.md).
-
-A VPN gateway connection relies on multiple resources that are configured with specific settings. Most of the resources can be configured separately, although they must be configured in a certain order in some cases. You can start out creating and configuring resources using one configuration tool, such as the Azure portal. You can then later decide to switch to another tool, such as PowerShell, to configure additional resources, or to modify existing resources when applicable. Currently, you can't configure every resource and resource setting in the Azure portal. The instructions in the articles for each connection topology specify when a specific configuration tool is needed. For information about individual resources and settings for VPN Gateway, see [About VPN Gateway settings](vpn-gateway-about-vpn-gateway-settings.md).
-=======
->>>>>>> e8cfaf0d
 
 ## <a name="diagrams"></a>Connection topology diagrams
 It's important to know that there are different configurations available for VPN gateway connections. You will need to determine which configuration best fits your needs. In the sections below, you can view information and topology diagrams about the following VPN gateway connections:
