---
title: 'VPN Gateway Overview: Create cross-premises VPN connections to Azure virtual networks | Microsoft Docs'
description: This VPN Gateway Overview explains the ways to connect to Azure virtual networks using a VPN connection over the Internet. Included are diagrams of basic connection configurations.
services: vpn-gateway
documentationcenter: na
author: cherylmc
manager: timlt
editor: ''
tags: azure-resource-manager,azure-service-management

ms.assetid: 2358dd5a-cd76-42c3-baf3-2f35aadc64c8
ms.service: vpn-gateway
ms.devlang: na
ms.topic: get-started-article
ms.tgt_pltfrm: na
ms.workload: infrastructure-services
ms.date: 06/05/2017
ms.author: cherylmc

---
# About VPN Gateway

A VPN gateway is a type of virtual network gateway that sends encrypted traffic across a public connection to an on-premises location. You can also use VPN gateways to send encrypted traffic between Azure virtual networks over the Microsoft network. To send encrypted network traffic between your Azure virtual network and your on-premises site, you must create a VPN gateway for your virtual network.

Each virtual network can have only one VPN gateway, however, you can create multiple connections to the same VPN gateway. An example of this is a Multi-Site connection configuration. When you create multiple connections to the same VPN gateway, all VPN tunnels, including Point-to-Site VPNs, share the bandwidth that is available for the gateway.

<<<<<<< HEAD
### What is a virtual network gateway?
=======
### <a name="whatis"></a>What is a virtual network gateway?
>>>>>>> 7e950a10

A virtual network gateway is composed of two or more virtual machines that are deployed to a specific subnet called the GatewaySubnet. The VMs that are located in the GatewaySubnet are created when you create the virtual network gateway. Virtual network gateway VMs are configured to contain routing tables and gateway services specific to the gateway. You can't directly configure the VMs that are part of the virtual network gateway and you should never deploy additional resources to the GatewaySubnet.

When you create a virtual network gateway using the gateway type 'Vpn', it creates a specific type of virtual network gateway that encrypts traffic; a VPN gateway. A VPN gateway can take up to 45 minutes to create. This is because the VMs for the VPN gateway are being deployed to the GatewaySubnet and configured with the settings that you specified. The Gateway SKU that you select determines how powerful the VMs are.

## <a name="gwsku"></a>Gateway SKUs

[!INCLUDE [vpn-gateway-gwsku-include](../../includes/vpn-gateway-gwsku-include.md)]
<<<<<<< HEAD

## Configuring a VPN Gateway

A VPN gateway connection relies on multiple resources that are configured with specific settings. Most of the resources can be configured separately, although they must be configured in a certain order in some cases.

### Settings

The settings that you chose for each resource are critical to creating a successful connection. For information about individual resources and settings for VPN Gateway, see [About VPN Gateway settings](vpn-gateway-about-vpn-gateway-settings.md). The article contains information to help you understand gateway types, VPN types, connection types, gateway subnets, local network gateways, and various other resource settings that you may want to consider.

### Deployment tools

You can start out creating and configuring resources using one configuration tool, such as the Azure portal. You can later decide to switch to another tool, such as PowerShell, to configure additional resources, or modify existing resources when applicable. Currently, you can't configure every resource and resource setting in the Azure portal. The instructions in the articles for each connection topology specify when a specific configuration tool is needed. 

### Deployment model
=======

## <a name="configuring"></a>Configuring a VPN Gateway

A VPN gateway connection relies on multiple resources that are configured with specific settings. Most of the resources can be configured separately, although they must be configured in a certain order in some cases.

### <a name="settings"></a>Settings

The settings that you chose for each resource are critical to creating a successful connection. For information about individual resources and settings for VPN Gateway, see [About VPN Gateway settings](vpn-gateway-about-vpn-gateway-settings.md). The article contains information to help you understand gateway types, VPN types, connection types, gateway subnets, local network gateways, and various other resource settings that you may want to consider.

### <a name="tools"></a>Deployment tools

You can start out creating and configuring resources using one configuration tool, such as the Azure portal. You can later decide to switch to another tool, such as PowerShell, to configure additional resources, or modify existing resources when applicable. Currently, you can't configure every resource and resource setting in the Azure portal. The instructions in the articles for each connection topology specify when a specific configuration tool is needed. 

### <a name="models"></a>Deployment model
>>>>>>> 7e950a10

When you configure a VPN gateway, the steps you take depend on the deployment model that you used to create your virtual network. For example, if you created your VNet using the classic deployment model, you use the guidelines and instructions for the classic deployment model to create and configure your VPN gateway settings. For more information about deployment models, see [Understanding Resource Manager and classic deployment models](../azure-resource-manager/resource-manager-deployment-model.md).

## <a name="diagrams"></a>Connection topology diagrams

It's important to know that there are different configurations available for VPN gateway connections. You need to determine which configuration best fits your needs. In the sections below, you can view information and topology diagrams about the following VPN gateway connections:
The following sections contain tables which list:

* Available deployment model
* Available configuration tools
* Links that take you directly to an article, if available

Use the diagrams and descriptions to help select the connection topology to match your requirements. The diagrams show the main baseline topologies, but it's possible to build more complex configurations using the diagrams as a guideline.

<<<<<<< HEAD
## Site-to-Site and Multi-Site (IPsec/IKE VPN tunnel)
=======
## <a name="s2smulti"></a>Site-to-Site and Multi-Site (IPsec/IKE VPN tunnel)
>>>>>>> 7e950a10

### <a name="S2S"></a>Site-to-Site

A Site-to-Site (S2S) VPN gateway connection is a connection over IPsec/IKE (IKEv1 or IKEv2) VPN tunnel. A S2S connection requires a VPN device located on-premises that has a public IP address assigned to it and is not located behind a NAT. S2S connections can be used for cross-premises and hybrid configurations.   

![Azure VPN Gateway Site-to-Site connection example](./media/vpn-gateway-about-vpngateways/vpngateway-site-to-site-connection-diagram.png)

### <a name="Multi"></a>Multi-Site

This type of connection is a variation of the Site-to-Site connection. You create more than one VPN connection from your virtual network gateway, typically connecting to multiple on-premises sites. When working with multiple connections, you must use a RouteBased VPN type (known as a dynamic gateway when working with classic VNets). Because each virtual network can only have one VPN gateway, all connections through the gateway share the available bandwidth. This is often called a "multi-site" connection.

![Azure VPN Gateway Multi-Site connection example](./media/vpn-gateway-about-vpngateways/vpngateway-multisite-connection-diagram.png)

### Deployment models and methods for Site-to-Site and Multi-Site

[!INCLUDE [vpn-gateway-table-site-to-site](../../includes/vpn-gateway-table-site-to-site-include.md)]

## <a name="P2S"></a>Point-to-Site (VPN over SSTP)

<<<<<<< HEAD
A Point-to-Site (P2S) VPN gateway connection allows you to create a secure connection to your virtual network from an individual client computer. P2S is a VPN connection over SSTP (Secure Socket Tunneling Protocol). Unlike S2S connections, P2S connections do not require an on-premises public-facing IP address or a VPN device. You establish the VPN connection by starting it from the client computer. This solution is useful when you want to connect to your VNet from a remote location, such as from home or a conference, or when you only have a few clients that need to connect to a VNet. P2S connections can be used with S2S connections through the same VPN gateway, as long as all the configuration requirements for both connections are compatible.
=======
A Point-to-Site (P2S) VPN gateway lets you create a secure connection to your virtual network from an individual client computer. Point-to-Site VPN connections are useful when you want to connect to your VNet from a remote location, such when you are telecommuting from home or a conference. A P2S VPN is also a useful solution to use instead of a Site-to-Site VPN when you have only a few clients that need to connect to a VNet. 

Unlike S2S connections, P2S connections do not require an on-premises public-facing IP address or a VPN device. P2S connections can be used with S2S connections through the same VPN gateway, as long as all the configuration requirements for both connections are compatible.

P2S uses the Secure Socket Tunneling Protocol (SSTP), which is an SSL-based VPN protocol. A P2S VPN connection is established by starting it from the client computer.
>>>>>>> 7e950a10

![Azure VPN Gateway Point-to-Site connection example](./media/vpn-gateway-about-vpngateways/vpngateway-point-to-site-connection-diagram.png)

### Deployment models and methods for Point-to-Site

[!INCLUDE [vpn-gateway-table-point-to-site](../../includes/vpn-gateway-table-point-to-site-include.md)]

## <a name="V2V"></a>VNet-to-VNet connections (IPsec/IKE VPN tunnel)

Connecting a virtual network to another virtual network (VNet-to-VNet) is similar to connecting a VNet to an on-premises site location. Both connectivity types use a VPN gateway to provide a secure tunnel using IPsec/IKE. You can even combine VNet-to-VNet communication with multi-site connection configurations. This lets you establish network topologies that combine cross-premises connectivity with inter-virtual network connectivity.

The VNets you connect can be:

* in the same or different regions
* in the same or different subscriptions 
* in the same or different deployment models

![Azure VPN Gateway VNet to VNet connection example](./media/vpn-gateway-about-vpngateways/vpngateway-vnet-to-vnet-connection-diagram.png)

### Connections between deployment models

Azure currently has two deployment models: classic and Resource Manager. If you have been using Azure for some time, you probably have Azure VMs and instance roles running in a classic VNet. Your newer VMs and role instances may be running in a VNet created in Resource Manager. You can create a connection between the VNets to allow the resources in one VNet to communicate directly with resources in another.

### VNet peering

You may be able to use VNet peering to create your connection, as long as your virtual network meets certain requirements. VNet peering does not use a virtual network gateway. For more information, see [VNet peering](../virtual-network/virtual-network-peering-overview.md).

### Deployment models and methods for VNet-to-VNet

[!INCLUDE [vpn-gateway-table-vnet-to-vnet](../../includes/vpn-gateway-table-vnet-to-vnet-include.md)]

## <a name="ExpressRoute"></a>ExpressRoute (dedicated private connection)

Microsoft Azure ExpressRoute lets you extend your on-premises networks into the Microsoft cloud over a dedicated private connection facilitated by a connectivity provider. With ExpressRoute, you can establish connections to Microsoft cloud services, such as Microsoft Azure, Office 365, and CRM Online. Connectivity can be from an any-to-any (IP VPN) network, a point-to-point Ethernet network, or a virtual cross-connection through a connectivity provider at a co-location facility.

ExpressRoute connections do not go over the public Internet. This allows ExpressRoute connections to offer more reliability, faster speeds, lower latencies, and higher security than typical connections over the Internet.

An ExpressRoute connection does not use a VPN gateway, although it does use a virtual network gateway as part of its required configuration. In an ExpressRoute connection, the virtual network gateway is configured with the gateway type 'ExpressRoute', rather than 'Vpn'. For more information about ExpressRoute, see the [ExpressRoute technical overview](../expressroute/expressroute-introduction.md).

## <a name="coexisting"></a>Site-to-Site and ExpressRoute coexisting connections

ExpressRoute is a direct, dedicated connection from your WAN (not over the public Internet) to Microsoft Services, including Azure. Site-to-Site VPN traffic travels encrypted over the public Internet. Being able to configure Site-to-Site VPN and ExpressRoute connections for the same virtual network has several advantages.

You can configure a Site-to-Site VPN as a secure failover path for ExpressRoute, or use Site-to-Site VPNs to connect to sites that are not part of your network, but that are connected through ExpressRoute. Notice that this configuration requires two virtual network gateways for the same virtual network, one using the gateway type 'Vpn', and the other using the gateway type 'ExpressRoute'.

![ExpressRoute and VPN Gateway coexisting connections example](./media/vpn-gateway-about-vpngateways/expressroute-vpngateway-coexisting-connections-diagram.png)

### Deployment models and methods for S2S and ExpressRoute

[!INCLUDE [vpn-gateway-table-coexist](../../includes/vpn-gateway-table-coexist-include.md)]

## Pricing

[!INCLUDE [vpn-gateway-about-pricing-include](../../includes/vpn-gateway-about-pricing-include.md)]

For more information about gateway SKUs for VPN Gateway, see [Gateway SKUs](vpn-gateway-about-vpn-gateway-settings.md#gwsku).

<<<<<<< HEAD
## FAQ
=======
## <a name="faq"></a>FAQ
>>>>>>> 7e950a10

For frequently asked questions about VPN gateway, see the [VPN Gateway FAQ](vpn-gateway-vpn-faq.md).

## Next steps

- Plan your VPN gateway configuration. See [VPN Gateway Planning and Design](vpn-gateway-plan-design.md).
- View the [VPN Gateway FAQ](vpn-gateway-vpn-faq.md) for additional information.
- View the [Subscription and service limits](../azure-subscription-service-limits.md#networking-limits).
- Learn about some of the other key [networking capabilities](../networking/networking-overview.md) of Azure.<|MERGE_RESOLUTION|>--- conflicted
+++ resolved
@@ -24,11 +24,7 @@
 
 Each virtual network can have only one VPN gateway, however, you can create multiple connections to the same VPN gateway. An example of this is a Multi-Site connection configuration. When you create multiple connections to the same VPN gateway, all VPN tunnels, including Point-to-Site VPNs, share the bandwidth that is available for the gateway.
 
-<<<<<<< HEAD
-### What is a virtual network gateway?
-=======
 ### <a name="whatis"></a>What is a virtual network gateway?
->>>>>>> 7e950a10
 
 A virtual network gateway is composed of two or more virtual machines that are deployed to a specific subnet called the GatewaySubnet. The VMs that are located in the GatewaySubnet are created when you create the virtual network gateway. Virtual network gateway VMs are configured to contain routing tables and gateway services specific to the gateway. You can't directly configure the VMs that are part of the virtual network gateway and you should never deploy additional resources to the GatewaySubnet.
 
@@ -37,22 +33,6 @@
 ## <a name="gwsku"></a>Gateway SKUs
 
 [!INCLUDE [vpn-gateway-gwsku-include](../../includes/vpn-gateway-gwsku-include.md)]
-<<<<<<< HEAD
-
-## Configuring a VPN Gateway
-
-A VPN gateway connection relies on multiple resources that are configured with specific settings. Most of the resources can be configured separately, although they must be configured in a certain order in some cases.
-
-### Settings
-
-The settings that you chose for each resource are critical to creating a successful connection. For information about individual resources and settings for VPN Gateway, see [About VPN Gateway settings](vpn-gateway-about-vpn-gateway-settings.md). The article contains information to help you understand gateway types, VPN types, connection types, gateway subnets, local network gateways, and various other resource settings that you may want to consider.
-
-### Deployment tools
-
-You can start out creating and configuring resources using one configuration tool, such as the Azure portal. You can later decide to switch to another tool, such as PowerShell, to configure additional resources, or modify existing resources when applicable. Currently, you can't configure every resource and resource setting in the Azure portal. The instructions in the articles for each connection topology specify when a specific configuration tool is needed. 
-
-### Deployment model
-=======
 
 ## <a name="configuring"></a>Configuring a VPN Gateway
 
@@ -67,7 +47,6 @@
 You can start out creating and configuring resources using one configuration tool, such as the Azure portal. You can later decide to switch to another tool, such as PowerShell, to configure additional resources, or modify existing resources when applicable. Currently, you can't configure every resource and resource setting in the Azure portal. The instructions in the articles for each connection topology specify when a specific configuration tool is needed. 
 
 ### <a name="models"></a>Deployment model
->>>>>>> 7e950a10
 
 When you configure a VPN gateway, the steps you take depend on the deployment model that you used to create your virtual network. For example, if you created your VNet using the classic deployment model, you use the guidelines and instructions for the classic deployment model to create and configure your VPN gateway settings. For more information about deployment models, see [Understanding Resource Manager and classic deployment models](../azure-resource-manager/resource-manager-deployment-model.md).
 
@@ -82,11 +61,7 @@
 
 Use the diagrams and descriptions to help select the connection topology to match your requirements. The diagrams show the main baseline topologies, but it's possible to build more complex configurations using the diagrams as a guideline.
 
-<<<<<<< HEAD
-## Site-to-Site and Multi-Site (IPsec/IKE VPN tunnel)
-=======
 ## <a name="s2smulti"></a>Site-to-Site and Multi-Site (IPsec/IKE VPN tunnel)
->>>>>>> 7e950a10
 
 ### <a name="S2S"></a>Site-to-Site
 
@@ -106,15 +81,11 @@
 
 ## <a name="P2S"></a>Point-to-Site (VPN over SSTP)
 
-<<<<<<< HEAD
-A Point-to-Site (P2S) VPN gateway connection allows you to create a secure connection to your virtual network from an individual client computer. P2S is a VPN connection over SSTP (Secure Socket Tunneling Protocol). Unlike S2S connections, P2S connections do not require an on-premises public-facing IP address or a VPN device. You establish the VPN connection by starting it from the client computer. This solution is useful when you want to connect to your VNet from a remote location, such as from home or a conference, or when you only have a few clients that need to connect to a VNet. P2S connections can be used with S2S connections through the same VPN gateway, as long as all the configuration requirements for both connections are compatible.
-=======
 A Point-to-Site (P2S) VPN gateway lets you create a secure connection to your virtual network from an individual client computer. Point-to-Site VPN connections are useful when you want to connect to your VNet from a remote location, such when you are telecommuting from home or a conference. A P2S VPN is also a useful solution to use instead of a Site-to-Site VPN when you have only a few clients that need to connect to a VNet. 
 
 Unlike S2S connections, P2S connections do not require an on-premises public-facing IP address or a VPN device. P2S connections can be used with S2S connections through the same VPN gateway, as long as all the configuration requirements for both connections are compatible.
 
 P2S uses the Secure Socket Tunneling Protocol (SSTP), which is an SSL-based VPN protocol. A P2S VPN connection is established by starting it from the client computer.
->>>>>>> 7e950a10
 
 ![Azure VPN Gateway Point-to-Site connection example](./media/vpn-gateway-about-vpngateways/vpngateway-point-to-site-connection-diagram.png)
 
@@ -172,11 +143,7 @@
 
 For more information about gateway SKUs for VPN Gateway, see [Gateway SKUs](vpn-gateway-about-vpn-gateway-settings.md#gwsku).
 
-<<<<<<< HEAD
-## FAQ
-=======
 ## <a name="faq"></a>FAQ
->>>>>>> 7e950a10
 
 For frequently asked questions about VPN gateway, see the [VPN Gateway FAQ](vpn-gateway-vpn-faq.md).
 
