--- conflicted
+++ resolved
@@ -14,27 +14,17 @@
 ms.topic: article
 ms.tgt_pltfrm: na
 ms.workload: infrastructure-services
-<<<<<<< HEAD
 ms.date: 05/24/2017
-=======
-ms.date: 05/19/2017
->>>>>>> c83f4748
 ms.author: cherylmc
 
 ---
 # Reset a VPN Gateway
 
-<<<<<<< HEAD
 Resetting an Azure VPN gateway is helpful if you lose cross-premises VPN connectivity on one or more Site-to-Site VPN tunnels. In this situation, your on-premises VPN devices are all working correctly, but are not able to establish IPsec tunnels with the Azure VPN gateways. This article helps you reset your VPN gateway.
 
 ### What happens during a reset?
 
 A VPN gateway is composed of two VM instances running in an active-standby configuration. When you reset the gateway, it reboots the gateway, and then reapplies the cross-premises configurations to it. The gateway keeps the public IP address it already has. This means you won’t need to update the VPN router configuration with a new public IP address for Azure VPN gateway.
-=======
-Resetting the Azure VPN gateway is helpful if you lose cross-premises VPN connectivity on one or more Site-to-Site VPN tunnels. In this situation, your on-premises VPN devices are all working correctly, but are not able to establish IPsec tunnels with the Azure VPN gateways. This article helps you reset your VPN gateway.
-
-A VPN gateway is a virtual network gateway that is composed of two VM instances running in an active-standby configuration. When you reset the gateway, it reboots the gateway, and then reapplies the cross-premises configurations to it. The gateway keeps the public IP address it already has. This means you won’t need to update the VPN router configuration with a new public IP address for Azure VPN gateway.
->>>>>>> c83f4748
 
 When you issue the command to reset the gateway, the current active instance of the Azure VPN gateway is rebooted immediately. There will be a brief gap during the failover from the active instance (being rebooted), to the standby instance. The gap should be less than one minute.
 
@@ -68,11 +58,7 @@
 
 ### Resource Manager deployment model
 
-<<<<<<< HEAD
 The cmdlet for resetting a gateway is **Reset-AzureRmVirtualNetworkGateway**. Before performing a reset, make sure you have the latest version of the [Resource Manager PowerShell cmdlets](https://docs.microsoft.com/powershell/azure/install-azurerm-ps?view=azurermps-4.0.0). The following example resets a virtual network gateway named VNet1GW in the TestRG1 resource group:
-=======
-To reset the gateway, make sure you have the latest version of the [Resource Manager PowerShell cmdlets](https://docs.microsoft.com/powershell/azure/install-azurerm-ps?view=azurermps-4.0.0). The cmdlet for resetting a gateway is **Reset-AzureRmVirtualNetworkGateway**. The following example resets a virtual network gateway named VNet1GW in the TestRG1 resource group:
->>>>>>> c83f4748
 
 ```powershell
 $gw = Get-AzureRmVirtualNetworkGateway -Name VNet1GW -ResourceGroup TestRG1
@@ -81,19 +67,11 @@
 
 Result:
 
-<<<<<<< HEAD
-You will see a return result when the gateway has been reset. When you get a result, you can assume the gateway reset was successful. However, is nothing in the return result that indicates explicitly that the reset was successful. If you want to look closely at the history to see exactly when the gateway reset, you can view that information in the [Azure portal](https://portal.azure.com). In the portal, navigate to **'GatewayName' -> Resource Health**.
+You will see a return result when the gateway has been reset. When you get a result, you can assume the gateway reset was successful. However, there is nothing in the return result that indicates explicitly that the reset was successful. If you want to look closely at the history to see exactly when the gateway reset, you can view that information in the [Azure portal](https://portal.azure.com). In the portal, navigate to **'GatewayName' -> Resource Health**.
 
 ### <a name="resetclassic"></a>Classic deployment model
 
 The cmdlet for resetting a gateway is **Reset-AzureVNetGateway**. Before performing a reset, make sure you have the latest version of the [Service Management (SM) PowerShell cmdlets](https://docs.microsoft.com/powershell/azure/install-azure-ps?view=azuresmps-3.7.0). The following example resets the gateway for a virtual network named "ContosoVNet":
-=======
-You will see a return result when the gateway has been reset. When you get a result, you can assume the gateway reset was successful. There is nothing in the return result that indicates explicitly that the reset was successful. If you want to look closely at the history to see exactly when the gateway reset, you can view that information in the [Azure portal](https://portal.azure.com). In the portal, navigate to **'GatewayName' -> Resource Health**.
-
-### <a name="resetclassic"></a>Classic deployment model
-
-To reset the gateway, make sure you have the latest version of the [Service Management (SM) PowerShell cmdlets](https://docs.microsoft.com/powershell/azure/install-azure-ps?view=azuresmps-3.7.0). The cmdlet for resetting a gateway is **Reset-AzureVNetGateway**. The following example resets the gateway for a virtual network named "ContosoVNet":
->>>>>>> c83f4748
 
 ```powershell
 Reset-AzureVNetGateway –VnetName “ContosoVNet”
@@ -120,18 +98,4 @@
 
 Result:
 
-<<<<<<< HEAD
-You will see a return result when the gateway has been reset. When you get a result, you can assume the gateway reset was successful. However, there is nothing in the return result that indicates explicitly that the reset was successful. If you want to look closely at the history to see exactly when the gateway reset, you can view that information in the [Azure portal](https://portal.azure.com). In the portal, navigate to **'GatewayName' -> Resource Health**.
-=======
-## Azure CLI
-
-To reset the gateway, use the [az network vnet-gateway reset](https://docs.microsoft.com/cli/azure/network/vnet-gateway#reset) command. The following example resets a virtual network gateway named VNet5GW in the TestRG5 resource group:
-
-```azurecli
-az network vnet-gateway reset -n VNet5GW -g TestRG5
-```
-
-Result:
-
-You will see a return result when the gateway has been reset. When you get a result, you can assume the gateway reset was successful. There is nothing in the return result that indicates explicitly that the reset was successful. If you want to look closely at the history to see exactly when the gateway reset, you can view that information in the [Azure portal](https://portal.azure.com). In the portal, navigate to **'GatewayName' -> Resource Health**.
->>>>>>> c83f4748
+You will see a return result when the gateway has been reset. When you get a result, you can assume the gateway reset was successful. However, there is nothing in the return result that indicates explicitly that the reset was successful. If you want to look closely at the history to see exactly when the gateway reset, you can view that information in the [Azure portal](https://portal.azure.com). In the portal, navigate to **'GatewayName' -> Resource Health**.