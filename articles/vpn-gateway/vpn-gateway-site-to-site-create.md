--- conflicted
+++ resolved
@@ -1,11 +1,6 @@
 <properties
-<<<<<<< HEAD
-   pageTitle="Create a virtual network with a site-to-site VPN connection using the Azure portal | Microsoft Azure"
-   description="Create a virtual network with a site-to-site VPN connection for cross-premises and hybrid configurations using the classic deployment model."
-=======
    pageTitle="Create a virtual network with a site-to-site VPN Gateway connection using the Azure Classic Portal | Microsoft Azure"
    description="Create a VNet with a S2S VPN Gateway connection for cross-premises and hybrid configurations using the classic deployment model."
->>>>>>> 08be3281
    services="vpn-gateway"
    documentationCenter=""
    authors="cherylmc"
@@ -19,37 +14,12 @@
    ms.topic="hero-article"
    ms.tgt_pltfrm="na"
    ms.workload="infrastructure-services"
-<<<<<<< HEAD
-   ms.date="09/10/2015"
-=======
    ms.date="12/14/2015"
->>>>>>> 08be3281
    ms.author="cherylmc"/>
 
 # Create a virtual network with a site-to-site VPN connection using the Azure Classic Portal
 
 > [AZURE.SELECTOR]
-<<<<<<< HEAD
-- [Azure portal](vpn-gateway-site-to-site-create.md)
-- [PowerShell - Resource Manager](vpn-gateway-create-site-to-site-rm-powershell.md)
-
-This article will walk you through creating a virtual network and a site-to-site VPN connection to your on-premises network. This article applies to the classic deployment model. 
-
->[AZURE.IMPORTANT] It's important to know that Azure currently works with two deployment models: Resource Manager, and classic. Before you begin your configuration, make sure that you understand the deployment models and tools. For information about the deployment models, see [Azure deployment models](../azure-classic-rm.md).
-
-You can select the article for the deployment model and deployment tool by using the tabs located above. For example, if you want to create a site-to-site VPN gateway connection using the Azure Resource Manager model instead of using the classic model, click the **PowerShell - Resource Manager** tab (above) to navigate to [Create a site-to-site VPN connection using Azure Resource Manager and PowerShell](vpn-gateway-create-site-to-site-rm-powershell.md).
-
- 
-## Before beginning
-
-Verify that you have the following items before beginning configuration.
-
-- A compatible VPN device and someone who is able to configure it. See [About VPN Devices](vpn-gateway-about-vpn-devices.md).
-- An externally-facing public IP address for your VPN device. This IP address cannot be located behind a NAT.
-- An Azure subscription. If you don't already have an Azure subscription, you can activate your [MSDN subscriber benefits](http://azure.microsoft.com/pricing/member-offers/msdn-benefits-details/) or sign up for a [free trial](http://azure.microsoft.com/pricing/free-trial/).
-
->[AZURE.IMPORTANT] If you aren't familiar with configuring your VPN device, or are unfamiliar with the IP address ranges located on your on-premises network configuration, you will need to coordinate with someone who can provide those details for you.	
-=======
 - [Azure Classic Portal](vpn-gateway-site-to-site-create.md)
 - [PowerShell - Resource Manager](vpn-gateway-create-site-to-site-rm-powershell.md)
 
@@ -69,7 +39,6 @@
 
 - An Azure subscription. If you don't already have an Azure subscription, you can activate your [MSDN subscriber benefits](http://azure.microsoft.com/pricing/member-offers/msdn-benefits-details/) or sign up for a [free trial](http://azure.microsoft.com/pricing/free-trial/).
 
->>>>>>> 08be3281
 
 ## Create your virtual network
 
@@ -127,13 +96,6 @@
 
 ## Next steps
 
-<<<<<<< HEAD
-You can learn more about virtual network cross-premises connectivity in this article: [About secure cross-premises connectivity for virtual networks](vpn-gateway-cross-premises-options.md).
-
-If you want to configure a point-to-site VPN connection, see [Configure a point-to-site VPN connection](vpn-gateway-point-to-site-create.md).
-
-=======
->>>>>>> 08be3281
 You can add virtual machines to your virtual network. See [How to create a custom virtual machine](../virtual-machines/virtual-machines-create-custom.md).
 
 If you want to configure a connection between your classic virtual network and a virtual network created using the Azure Resource Manager mode, see [Connecting classic VNets to Azure Resource Manager VNets](../virtual-network/virtual-networks-arm-asm-s2s-howto.md).