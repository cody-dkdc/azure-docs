<properties
   pageTitle="Create a virtual network with a site-to-site VPN Gateway connection using the Azure classic portal | Microsoft Azure"
   description="Create a VNet with a S2S VPN Gateway connection for cross-premises and hybrid configurations using the classic deployment model."
   services="vpn-gateway"
   documentationCenter=""
   authors="cherylmc"
   manager="carmonm"
   editor=""
   tags="azure-service-management"/>

<tags
   ms.service="vpn-gateway"
   ms.devlang="na"
   ms.topic="hero-article"
   ms.tgt_pltfrm="na"
   ms.workload="infrastructure-services"
   ms.date="08/09/2016"
   ms.author="cherylmc"/>

# Create a virtual network with a Site-to-Site VPN connection using the Azure classic portal

> [AZURE.SELECTOR]
- [Azure Portal](vpn-gateway-howto-site-to-site-resource-manager-portal.md)
<<<<<<< HEAD
- [Azure Portal - Classic](vpn-gateway-site-to-site-create.md)
- [PowerShell - Resource Manager](vpn-gateway-create-site-to-site-rm-powershell.md)


This article will walk you through creating a virtual network and a site-to-site VPN connection to your on-premises network. Site-to-site connections can be used for cross-premises and hybrid configurations. This article applies to the classic deployment model and uses the Azure classic portal.
=======
- [Azure Classic Portal](vpn-gateway-site-to-site-create.md)
- [PowerShell - Resource Manager](vpn-gateway-create-site-to-site-rm-powershell.md)


This article walks you through creating a virtual network and a site-to-site VPN connection to your on-premises network. Site-to-site connections can be used for cross-premises and hybrid configurations. This article applies to the classic deployment model and uses the Azure classic portal. Currently, you cannot create an end-to-end Site-to-Site configuration for the classic deployment model using the Azure portal.

>>>>>>> c186bb0b

**About Azure deployment models**

[AZURE.INCLUDE [vpn-gateway-clasic-rm](../../includes/vpn-gateway-classic-rm-include.md)] 

## Connection diagram
 
![Site-to-Site diagram](./media/vpn-gateway-site-to-site-create/site2site.png "site-to-site")

**Deployment models and tools for Site-to-Site connections**

[AZURE.INCLUDE [vpn-gateway-table-site-to-site](../../includes/vpn-gateway-table-site-to-site-include.md)]

If you want to connect VNets together, but are not creating a connection to an on-premises location, see [Configure a VNet-to-VNet connection for the classic deployment model](virtual-networks-configure-vnet-to-vnet-connection.md). If you are looking for a different type of connection configuration, see the [VPN Gateway connection topologies](vpn-gateway-topology.md) article.

 
## Before you begin

Verify that you have the following items before beginning configuration.

- A compatible VPN device and someone who can configure it. See [About VPN Devices](vpn-gateway-about-vpn-devices.md). If you aren't familiar with configuring your VPN device, or are unfamiliar with the IP address ranges located in your on-premises network configuration, you'll need to coordinate with someone who can provide those details for you.

-  An externally-facing public IP address for your VPN device. This IP address cannot be located behind a NAT.

- An Azure subscription. If you don't already have an Azure subscription, you can activate your [MSDN subscriber benefits](https://azure.microsoft.com/pricing/member-offers/msdn-benefits-details/) or sign up for a [free account](https://azure.microsoft.com/pricing/free-trial/).


## Create your virtual network

1. Log in to the [Azure classic portal](https://manage.windowsazure.com/).

2. In the lower left corner of the screen, click **New**. In the navigation pane, click **Network Services**, and then click **Virtual Network**. Click **Custom Create** to begin the configuration wizard.

3. Fill out the information on the following pages to create your VNet.

## Virtual network details page

Enter the following information.

- **Name**: Name your virtual network. For example, *EastUSVNet*. You'll use this virtual network name when you deploy your VMs and PaaS instances, so you may not want to make the name too complicated.
- **Location**: The location is directly related to the physical location (region) where you want your resources (VMs) to reside. For example, if you want the VMs that you deploy to this virtual network to be physically located in *East US*, select that location. You can't change the region associated with your virtual network after you create it.

## DNS servers and VPN connectivity page

Enter the following information, and then click the next arrow on the lower right.

- **DNS Servers**: Enter the DNS server name and IP address, or select a previously registered DNS server from the shortcut menu. This setting does not create a DNS server. It allows you to specify the DNS servers that you want to use for name resolution for this virtual network.
- **Configure Site-To-Site VPN**: Select the checkbox for **Configure a site-to-site VPN**.
- **Local Network**: A local network represents your physical on-premises location. You can select a local network that you've previously created, or you can create a new local network. However, if you do select to use a local network that you previously created, you'll want to go to the **Local Networks** configuration page and make sure that the VPN Device IP address (public facing IPv4 address) for the VPN device you are using for this connection is accurate.

## Site-to-site connectivity page

If you're creating a new local network, you'll see the **Site-To-Site Connectivity** page. If you want to use a local network that you previously created, this page will not appear in the wizard and you can move on to the next section.

Enter the following information and then click the next arrow.

- 	**Name**: The name you want to call your local (on-premises) network site.
- 	**VPN Device IP Address**: This is the public facing IPv4 address of your on-premises VPN device that you'll use to connect to Azure. The VPN device cannot be located behind a NAT.
- 	**Address Space**: Include Starting IP and CIDR (Address Count). This is where you specify the address range(s) that you want to be sent through the virtual network gateway to your local on-premises location. If a destination IP address falls within the ranges that you specify here, it is routed through the virtual network gateway.
- 	**Add address space**: If you have multiple address ranges that you want to be sent through the virtual network gateway, this is where you specify each additional address range. You can add or remove ranges later on the **Local Network** page.

## Virtual network address spaces page

Specify the address range that you want to use for your virtual network. These are the dynamic IP addresses (DIPS) that will be assigned to the VMs and other role instances that you deploy to this virtual network.

It's especially important to select a range that does not overlap with any of the ranges that are used for your on-premises network. You'll need to coordinate with your network administrator. Your network administrator may need to carve out a range of IP addresses from your on-premises network address space for you to use for your virtual network.

Enter the following information, and then click the checkmark on the lower right to configure your network.

- **Address Space**: Include Starting IP and Address Count. Verify that the address spaces you specify don't overlap any of the address spaces that you have on your on-premises network.
- **Add subnet**: Include Starting IP and Address Count. Additional subnets are not required, but you may want to create a separate subnet for VMs that will have static DIPS. Or you might want to have your VMs in a subnet that is separate from your other role instances.
- **Add gateway subnet**: Click to add the gateway subnet. The gateway subnet is used only for the virtual network gateway and is required for this configuration.

Click the checkmark on the bottom of the page and your virtual network will begin to create. When it completes, you will see **Created** listed under **Status** on the **Networks** page in the Azure Classic Portal. After the VNet has been created, you can then configure your virtual network gateway.

[AZURE.INCLUDE [vpn-gateway-no-nsg](../../includes/vpn-gateway-no-nsg-include.md)] 

## Configure your virtual network gateway

Next, you'll configure the virtual network gateway in order to create a secure site-to-site connection. See [Configure a virtual network gateway in the Azure classic portal](vpn-gateway-configure-vpn-gateway-mp.md).

## Next steps

Once your connection is complete, you can add virtual machines to your virtual networks. See the [Virtual Machines](https://azure.microsoft.com/documentation/services/virtual-machines/) documentation for more information.<|MERGE_RESOLUTION|>--- conflicted
+++ resolved
@@ -21,20 +21,12 @@
 
 > [AZURE.SELECTOR]
 - [Azure Portal](vpn-gateway-howto-site-to-site-resource-manager-portal.md)
-<<<<<<< HEAD
-- [Azure Portal - Classic](vpn-gateway-site-to-site-create.md)
-- [PowerShell - Resource Manager](vpn-gateway-create-site-to-site-rm-powershell.md)
-
-
-This article will walk you through creating a virtual network and a site-to-site VPN connection to your on-premises network. Site-to-site connections can be used for cross-premises and hybrid configurations. This article applies to the classic deployment model and uses the Azure classic portal.
-=======
 - [Azure Classic Portal](vpn-gateway-site-to-site-create.md)
 - [PowerShell - Resource Manager](vpn-gateway-create-site-to-site-rm-powershell.md)
 
 
 This article walks you through creating a virtual network and a site-to-site VPN connection to your on-premises network. Site-to-site connections can be used for cross-premises and hybrid configurations. This article applies to the classic deployment model and uses the Azure classic portal. Currently, you cannot create an end-to-end Site-to-Site configuration for the classic deployment model using the Azure portal.
 
->>>>>>> c186bb0b
 
 **About Azure deployment models**
 
