--- conflicted
+++ resolved
@@ -29,15 +29,11 @@
 > * [PowerShell](vpn-gateway-howto-point-to-site-rm-ps.md)
 > * [Azure portal (classic)](vpn-gateway-howto-point-to-site-classic-azure-portal.md)
 >
-<<<<<<< HEAD
-=======
 
 A Point-to-Site (P2S) VPN gateway lets you create a secure connection to your virtual network from an individual client computer. Point-to-Site VPN connections are useful when you want to connect to your VNet from a remote location, such when you are telecommuting from home or a conference. A P2S VPN is also a useful solution to use instead of a Site-to-Site VPN when you have only a few clients that need to connect to a VNet. 
 
 P2S uses the Secure Socket Tunneling Protocol (SSTP), which is an SSL-based VPN protocol. A P2S VPN connection is established by starting it from the client computer.
->>>>>>> 7e950a10
-
-A Point-to-Site (P2S) configuration lets you create a secure connection from an individual client computer to a virtual network. Point-to-Site connections are useful when you want to connect to your VNet from a remote location, such as from home or a conference, or when you only have a few clients that need to connect to a virtual network. The P2S VPN connection is initiated from the client computer using the native Windows VPN client that has been configured to connect to the Vnet using a client configuration package. Connecting clients use certificates to authenticate. 
+
 
 ![Point-to-Site-diagram](./media/vpn-gateway-howto-point-to-site-classic-azure-portal/point-to-site-connection-diagram.png)
 
@@ -135,11 +131,6 @@
 
 Certificates are used by Azure to authenticate VPN clients for Point-to-Site VPNs. You upload the public key information of the root certificate to Azure. The public key is then considered 'trusted'. Client certificates must be generated from the trusted root certificate, and then installed on each client computer in the Certificates-Current User/Personal certificate store. The certificate is used to authenticate the client when it initiates a connection to the VNet. 
 
-<<<<<<< HEAD
-Certificates are used by Azure to authenticate VPN clients for Point-to-Site VPNs. You upload the public key information of the root certificate to Azure. The public key is then considered 'trusted'. Client certificates must be generated from the trusted root certificate, and then installed on each client computer in the Certificates-Current User/Personal certificate store. The certificate is used to authenticate the client when it initiates a connection to the VNet. 
-
-=======
->>>>>>> 7e950a10
 If you use self-signed certificates, they must be created using specific parameters. You can create a self-signed certificate using the instructions for [PowerShell and Windows 10](vpn-gateway-certificates-point-to-site.md), or [MakeCert](vpn-gateway-certificates-point-to-site-makecert.md). It's important that you follow the steps in these instructions when working with self-signed root certificates and generating client certificates from the self-signed root certificate. Otherwise, the certificates you create will not be compatible with P2S connections and you will receive a connection error.
 
 ### <a name="cer"></a>Part 1: Obtain the public key (.cer) for the root certificate
@@ -200,15 +191,9 @@
 
   ![Established connection](./media/vpn-gateway-howto-point-to-site-classic-azure-portal/connected.png)
 
-<<<<<<< HEAD
-[!INCLUDE [verify client certificates](../../includes/vpn-gateway-certificates-verify-client-cert-include.md)]
-
-### Verify the VPN connection
-=======
 [!INCLUDE [verify-client-certificates](../../includes/vpn-gateway-certificates-verify-client-cert-include.md)]
 
 ### <a name="verifyvpnconnect"></a>Verify the VPN connection
->>>>>>> 7e950a10
 
 1. To verify that your VPN connection is active, open an elevated command prompt, and run *ipconfig/all*.
 2. View the results. Notice that the IP address you received is one of the addresses within the Point-to-Site connectivity address range that you specified when you created your VNet. The results should be similar to this example:
