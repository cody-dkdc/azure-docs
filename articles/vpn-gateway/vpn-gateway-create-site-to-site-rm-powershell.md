<properties
   pageTitle="Create a virtual network with a Site-to-Site VPN connection using Azure Resource Manager and PowerShell | Microsoft Azure"
   description="This article walks you through creating a VNet using the Resource Manager model and connecting it to your local on-premises network using a S2S VPN gateway connection."
   services="vpn-gateway"
   documentationCenter="na"
   authors="cherylmc"
   manager="carmonm"
   editor=""
   tags="azure-resource-manager"/>

<tags
   ms.service="vpn-gateway"
   ms.devlang="na"
   ms.topic="hero-article"
   ms.tgt_pltfrm="na"
   ms.workload="infrastructure-services"
   ms.date="08/02/2016"
   ms.author="cherylmc"/>

# Create a virtual network with a Site-to-Site VPN connection using PowerShell and Azure Resource Manager

> [AZURE.SELECTOR]
- [Azure Portal](vpn-gateway-howto-site-to-site-resource-manager-portal.md)
<<<<<<< HEAD
- [Azure Portal - Classic](vpn-gateway-site-to-site-create.md)
=======
- [Azure Classic Portal](vpn-gateway-site-to-site-create.md)
>>>>>>> c186bb0b
- [PowerShell - Resource Manager](vpn-gateway-create-site-to-site-rm-powershell.md)

This article will walk you through creating a virtual network and a Site-to-Site VPN connection to your on-premises network using the Azure Resource Manager deployment model. Site-to-Site connections can be used for cross-premises and hybrid configurations. 


**About Azure deployment models**

[AZURE.INCLUDE [vpn-gateway-clasic-rm](../../includes/vpn-gateway-classic-rm-include.md)]

## Connection diagram 

![Site-to-Site diagram](./media/vpn-gateway-create-site-to-site-rm-powershell/site2site.png "site-to-site")

**Deployment models and tools for Site-to-Site connections**

[AZURE.INCLUDE [vpn-gateway-table-site-to-site](../../includes/vpn-gateway-table-site-to-site-include.md)]

If you want to connect VNets together, but are not creating a connection to an on-premises location, see [Configure a VNet-to-VNet connection](vpn-gateway-vnet-vnet-rm-ps.md). If you are looking for a different type of connection configuration, see the [VPN Gateway connection topologies](vpn-gateway-topology.md) article.


## Before you begin

Verify that you have the following items before beginning configuration.

- A compatible VPN device and someone who is able to configure it. See [About VPN Devices](vpn-gateway-about-vpn-devices.md). If you aren't familiar with configuring your VPN device, or are unfamiliar with the IP address ranges located in your on-premises network configuration, you'll need to coordinate with someone who can provide those details for you.

- An externally-facing public IP address for your VPN device. This IP address cannot be located behind a NAT.
	
- An Azure subscription. If you don't already have an Azure subscription, you can activate your [MSDN subscriber benefits](https://azure.microsoft.com/pricing/member-offers/msdn-benefits-details/) or sign up for a [free account](https://azure.microsoft.com/pricing/free-trial/).
	
- You'll need to install the latest version of the Azure Resource Manager PowerShell cmdlets. See [How to install and configure Azure PowerShell](../powershell-install-configure.md) for more information about installing the PowerShell cmdlets.


## 1. Connect to your subscription 

Make sure you switch to PowerShell mode to use the Resource Manager cmdlets. For more information, see [Using Windows PowerShell with Resource Manager](../powershell-azure-resource-manager.md).

Open your PowerShell console and connect to your account. Use the following sample to help you connect:

	Login-AzureRmAccount

Check the subscriptions for the account.

	Get-AzureRmSubscription 

Specify the subscription that you want to use.

	Select-AzureRmSubscription -SubscriptionName "Replace_with_your_subscription_name"

## 2. Create a virtual network and a gateway subnet

Our examples below show a gateway subnet of /28. While it's possible to create a gateway subnet as small as /29, we don't recommend this. We do recommend creating a gateway subnet /27 or larger (/26, /25, etc.) in order to accommodate additional feature requirements. 

If you already have a virtual network with a gateway subnet that is /29 or larger, you can jump ahead to [Add your local network gateway](#localnet).


[AZURE.INCLUDE [vpn-gateway-no-nsg](../../includes/vpn-gateway-no-nsg-include.md)]  

### To create a virtual network and a gateway subnet

Use the sample below to create a virtual network and a gateway subnet. Substitute the values for your own. 

First, create a resource group:
	
	New-AzureRmResourceGroup -Name testrg -Location 'West US'

Next, create your virtual network. Verify that the address spaces you specify don't overlap any of the address spaces that you have on your on-premises network.

The sample below creates a virtual network named *testvnet* and two subnets, one called *GatewaySubnet* and the other called *Subnet1*. It's important to create one subnet named specifically *GatewaySubnet*. If you name it something else, your connection configuration will fail. 

	$subnet1 = New-AzureRmVirtualNetworkSubnetConfig -Name 'GatewaySubnet' -AddressPrefix 10.0.0.0/28
	$subnet2 = New-AzureRmVirtualNetworkSubnetConfig -Name 'Subnet1' -AddressPrefix '10.0.1.0/28'
	New-AzureRmVirtualNetwork -Name testvnet -ResourceGroupName testrg -Location 'West US' -AddressPrefix 10.0.0.0/16 -Subnet $subnet1, $subnet2

### <a name="gatewaysubnet"></a>To add a gateway subnet to a virtual network you have already created

This step is required only if you need to add a gateway subnet to a VNet that you previously created.

You can create your gateway subnet by using the sample below. Be sure to name the gateway subnet 'GatewaySubnet'. If you name it something else, you'll create a subnet, but Azure won't treat it as a gateway subnet.

	$vnet = Get-AzureRmVirtualNetwork -ResourceGroupName testrg -Name testvnet
	Add-AzureRmVirtualNetworkSubnetConfig -Name 'GatewaySubnet' -AddressPrefix 10.0.3.0/28 -VirtualNetwork $vnet

Now, set the configuration. 

	Set-AzureRmVirtualNetwork -VirtualNetwork $vnet

## 3. <a name="localnet"></a>Add your local network gateway

In a virtual network, the local network gateway typically refers to your on-premises location. You'll give that site a name by which Azure can refer to it, and also specify the address space prefix for the local network gateway. 

Azure will use the IP address prefix you specify to identify which traffic to send to your on-premises location. This means that you'll have to specify each address prefix that you want to be associated with your local network gateway. You can easily update these prefixes if your on-premises network changes. 

When using the PowerShell examples, note the following:
	
- The *GatewayIPAddress* is the IP address of your on-premises VPN device. Your VPN device cannot be located behind a NAT. 
- The *AddressPrefix* is your on-premises address space.

To add a local network gateway with a single address prefix:

	New-AzureRmLocalNetworkGateway -Name LocalSite -ResourceGroupName testrg -Location 'West US' -GatewayIpAddress '23.99.221.164' -AddressPrefix '10.5.51.0/24'

To add a local network gateway with multiple address prefixes:

	New-AzureRmLocalNetworkGateway -Name LocalSite -ResourceGroupName testrg -Location 'West US' -GatewayIpAddress '23.99.221.164' -AddressPrefix @('10.0.0.0/24','20.0.0.0/24')

### To modify IP address prefixes for your local network gateway

Sometimes your local network gateway prefixes change. The steps you take to modify your IP address prefixes depend on whether or not you have created a VPN gateway connection. See the [Modify IP address prefixes for a local network gateway](#modify) section of this article.


## 4. Request a public IP address for the VPN gateway

Next, you'll request a public IP address to be allocated to your Azure VNet VPN gateway. This is not the same IP address that is assigned to your VPN device; rather it's assigned to the Azure VPN gateway itself. You cannot specify the IP address that you want to use; it is dynamically allocated to your gateway. You'll use this IP address when configuring your on-premises VPN device to connect to the gateway.

Use the PowerShell sample below. The Allocation Method for this address must be Dynamic. 

	$gwpip= New-AzureRmPublicIpAddress -Name gwpip -ResourceGroupName testrg -Location 'West US' -AllocationMethod Dynamic

>[AZURE.NOTE] The Azure VPN gateway for the Resource Manager deployment model currently only supports public IP addresses by using the Dynamic Allocation method. However, this does not mean the IP address will change. The only time the Azure VPN gateway IP address changes is when the gateway is deleted and re-created. The gateway public IP address will not change across resizing, resetting, or other internal maintenance/upgrades of your Azure VPN gateway.

## 5. Create the gateway IP addressing configuration

The gateway configuration defines the subnet and the public IP address to use. Use the sample below to create your gateway configuration. 

	$vnet = Get-AzureRmVirtualNetwork -Name testvnet -ResourceGroupName testrg
	$subnet = Get-AzureRmVirtualNetworkSubnetConfig -Name 'GatewaySubnet' -VirtualNetwork $vnet
	$gwipconfig = New-AzureRmVirtualNetworkGatewayIpConfig -Name gwipconfig1 -SubnetId $subnet.Id -PublicIpAddressId $gwpip.Id 

## 6. Create the virtual network gateway

In this step, you'll create the virtual network gateway. Note that that creating a gateway can take a long time to complete. Often 20 minutes or more. 

Use the following values:

- The *-GatewayType* for a Site-to-Site configuration is *Vpn*. The gateway type is always specific to the configuration that you are implementing. For example, other gateway configurations may require -GatewayType ExpressRoute. 

- The *-VpnType* can be *RouteBased* (referred to as a Dynamic Gateway in some documentation), or *PolicyBased* (referred to as a Static Gateway in some documentation). For more information about VPN gateway types, see [About VPN Gateways](vpn-gateway-about-vpngateways.md#vpntype).
- The *-GatewaySku* can be *Basic*, *Standard*, or *HighPerformance*. 	

		New-AzureRmVirtualNetworkGateway -Name vnetgw1 -ResourceGroupName testrg -Location 'West US' -IpConfigurations $gwipconfig -GatewayType Vpn -VpnType RouteBased -GatewaySku Standard

## 7. Configure your VPN device

At this point, you'll need the public IP address of the virtual network gateway for configuring your on-premises VPN device. Work with your device manufacturer for specific configuration information. Additionally, refer to the [VPN Devices](vpn-gateway-about-vpn-devices.md) for more information.

To find the public IP address of your virtual network gateway, use the following sample:

	Get-AzureRmPublicIpAddress -Name gwpip -ResourceGroupName testrg

## 8. Create the VPN connection

Next, you'll create the Site-to-Site VPN connection between your virtual network gateway and your VPN device. Be sure to replace the values with your own. The shared key must match the value you used for your VPN device configuration. Note that the `-ConnectionType` for Site-to-Site is *IPsec*. 

	$gateway1 = Get-AzureRmVirtualNetworkGateway -Name vnetgw1 -ResourceGroupName testrg
	$local = Get-AzureRmLocalNetworkGateway -Name LocalSite -ResourceGroupName testrg

	New-AzureRmVirtualNetworkGatewayConnection -Name localtovon -ResourceGroupName testrg -Location 'West US' -VirtualNetworkGateway1 $gateway1 -LocalNetworkGateway2 $local -ConnectionType IPsec -RoutingWeight 10 -SharedKey 'abc123'

After a short while, the connection will be established. 

## <a name="toverify"></a>To verify a VPN connection

There are a few different ways to verify your VPN connection. Below, we'll talk about how to do basic verification by using the Azure portal and by using PowerShell.

[AZURE.INCLUDE [vpn-gateway-verify-connection-rm](../../includes/vpn-gateway-verify-connection-rm-include.md)]

## <a name="modify"></a>To modify IP address prefixes for a local network gateway

If you need to change the prefixes for your local network gateway, use the instructions below. Two sets of instructions are provided. The instructions you choose depend on whether you have already created your gateway connection. 

[AZURE.INCLUDE [vpn-gateway-modify-ip-prefix-rm](../../includes/vpn-gateway-modify-ip-prefix-rm-include.md)]

## <a name="modifygwipaddress"></a>To modify the gateway IP address for a local network gateway

[AZURE.INCLUDE [vpn-gateway-modify-lng-gateway-ip-rm](../../includes/vpn-gateway-modify-lng-gateway-ip-rm-include.md)]

## Next steps

- You can add virtual machines to your virtual networks. See [Create a Virtual Machine](../virtual-machines/virtual-machines-windows-hero-tutorial.md) for steps.

- For information about BGP, see the [BGP Overview](vpn-gateway-bgp-overview.md) and [How to configure BGP](vpn-gateway-bgp-resource-manager-ps.md).

<|MERGE_RESOLUTION|>--- conflicted
+++ resolved
@@ -1,211 +1,207 @@
-<properties
-   pageTitle="Create a virtual network with a Site-to-Site VPN connection using Azure Resource Manager and PowerShell | Microsoft Azure"
-   description="This article walks you through creating a VNet using the Resource Manager model and connecting it to your local on-premises network using a S2S VPN gateway connection."
-   services="vpn-gateway"
-   documentationCenter="na"
-   authors="cherylmc"
-   manager="carmonm"
-   editor=""
-   tags="azure-resource-manager"/>
-
-<tags
-   ms.service="vpn-gateway"
-   ms.devlang="na"
-   ms.topic="hero-article"
-   ms.tgt_pltfrm="na"
-   ms.workload="infrastructure-services"
-   ms.date="08/02/2016"
-   ms.author="cherylmc"/>
-
-# Create a virtual network with a Site-to-Site VPN connection using PowerShell and Azure Resource Manager
-
-> [AZURE.SELECTOR]
-- [Azure Portal](vpn-gateway-howto-site-to-site-resource-manager-portal.md)
-<<<<<<< HEAD
-- [Azure Portal - Classic](vpn-gateway-site-to-site-create.md)
-=======
-- [Azure Classic Portal](vpn-gateway-site-to-site-create.md)
->>>>>>> c186bb0b
-- [PowerShell - Resource Manager](vpn-gateway-create-site-to-site-rm-powershell.md)
-
-This article will walk you through creating a virtual network and a Site-to-Site VPN connection to your on-premises network using the Azure Resource Manager deployment model. Site-to-Site connections can be used for cross-premises and hybrid configurations. 
-
-
-**About Azure deployment models**
-
-[AZURE.INCLUDE [vpn-gateway-clasic-rm](../../includes/vpn-gateway-classic-rm-include.md)]
-
-## Connection diagram 
-
-![Site-to-Site diagram](./media/vpn-gateway-create-site-to-site-rm-powershell/site2site.png "site-to-site")
-
-**Deployment models and tools for Site-to-Site connections**
-
-[AZURE.INCLUDE [vpn-gateway-table-site-to-site](../../includes/vpn-gateway-table-site-to-site-include.md)]
-
-If you want to connect VNets together, but are not creating a connection to an on-premises location, see [Configure a VNet-to-VNet connection](vpn-gateway-vnet-vnet-rm-ps.md). If you are looking for a different type of connection configuration, see the [VPN Gateway connection topologies](vpn-gateway-topology.md) article.
-
-
-## Before you begin
-
-Verify that you have the following items before beginning configuration.
-
-- A compatible VPN device and someone who is able to configure it. See [About VPN Devices](vpn-gateway-about-vpn-devices.md). If you aren't familiar with configuring your VPN device, or are unfamiliar with the IP address ranges located in your on-premises network configuration, you'll need to coordinate with someone who can provide those details for you.
-
-- An externally-facing public IP address for your VPN device. This IP address cannot be located behind a NAT.
-	
-- An Azure subscription. If you don't already have an Azure subscription, you can activate your [MSDN subscriber benefits](https://azure.microsoft.com/pricing/member-offers/msdn-benefits-details/) or sign up for a [free account](https://azure.microsoft.com/pricing/free-trial/).
-	
-- You'll need to install the latest version of the Azure Resource Manager PowerShell cmdlets. See [How to install and configure Azure PowerShell](../powershell-install-configure.md) for more information about installing the PowerShell cmdlets.
-
-
-## 1. Connect to your subscription 
-
-Make sure you switch to PowerShell mode to use the Resource Manager cmdlets. For more information, see [Using Windows PowerShell with Resource Manager](../powershell-azure-resource-manager.md).
-
-Open your PowerShell console and connect to your account. Use the following sample to help you connect:
-
-	Login-AzureRmAccount
-
-Check the subscriptions for the account.
-
-	Get-AzureRmSubscription 
-
-Specify the subscription that you want to use.
-
-	Select-AzureRmSubscription -SubscriptionName "Replace_with_your_subscription_name"
-
-## 2. Create a virtual network and a gateway subnet
-
-Our examples below show a gateway subnet of /28. While it's possible to create a gateway subnet as small as /29, we don't recommend this. We do recommend creating a gateway subnet /27 or larger (/26, /25, etc.) in order to accommodate additional feature requirements. 
-
-If you already have a virtual network with a gateway subnet that is /29 or larger, you can jump ahead to [Add your local network gateway](#localnet).
-
-
-[AZURE.INCLUDE [vpn-gateway-no-nsg](../../includes/vpn-gateway-no-nsg-include.md)]  
-
-### To create a virtual network and a gateway subnet
-
-Use the sample below to create a virtual network and a gateway subnet. Substitute the values for your own. 
-
-First, create a resource group:
-	
-	New-AzureRmResourceGroup -Name testrg -Location 'West US'
-
-Next, create your virtual network. Verify that the address spaces you specify don't overlap any of the address spaces that you have on your on-premises network.
-
-The sample below creates a virtual network named *testvnet* and two subnets, one called *GatewaySubnet* and the other called *Subnet1*. It's important to create one subnet named specifically *GatewaySubnet*. If you name it something else, your connection configuration will fail. 
-
-	$subnet1 = New-AzureRmVirtualNetworkSubnetConfig -Name 'GatewaySubnet' -AddressPrefix 10.0.0.0/28
-	$subnet2 = New-AzureRmVirtualNetworkSubnetConfig -Name 'Subnet1' -AddressPrefix '10.0.1.0/28'
-	New-AzureRmVirtualNetwork -Name testvnet -ResourceGroupName testrg -Location 'West US' -AddressPrefix 10.0.0.0/16 -Subnet $subnet1, $subnet2
-
-### <a name="gatewaysubnet"></a>To add a gateway subnet to a virtual network you have already created
-
-This step is required only if you need to add a gateway subnet to a VNet that you previously created.
-
-You can create your gateway subnet by using the sample below. Be sure to name the gateway subnet 'GatewaySubnet'. If you name it something else, you'll create a subnet, but Azure won't treat it as a gateway subnet.
-
-	$vnet = Get-AzureRmVirtualNetwork -ResourceGroupName testrg -Name testvnet
-	Add-AzureRmVirtualNetworkSubnetConfig -Name 'GatewaySubnet' -AddressPrefix 10.0.3.0/28 -VirtualNetwork $vnet
-
-Now, set the configuration. 
-
-	Set-AzureRmVirtualNetwork -VirtualNetwork $vnet
-
-## 3. <a name="localnet"></a>Add your local network gateway
-
-In a virtual network, the local network gateway typically refers to your on-premises location. You'll give that site a name by which Azure can refer to it, and also specify the address space prefix for the local network gateway. 
-
-Azure will use the IP address prefix you specify to identify which traffic to send to your on-premises location. This means that you'll have to specify each address prefix that you want to be associated with your local network gateway. You can easily update these prefixes if your on-premises network changes. 
-
-When using the PowerShell examples, note the following:
-	
-- The *GatewayIPAddress* is the IP address of your on-premises VPN device. Your VPN device cannot be located behind a NAT. 
-- The *AddressPrefix* is your on-premises address space.
-
-To add a local network gateway with a single address prefix:
-
-	New-AzureRmLocalNetworkGateway -Name LocalSite -ResourceGroupName testrg -Location 'West US' -GatewayIpAddress '23.99.221.164' -AddressPrefix '10.5.51.0/24'
-
-To add a local network gateway with multiple address prefixes:
-
-	New-AzureRmLocalNetworkGateway -Name LocalSite -ResourceGroupName testrg -Location 'West US' -GatewayIpAddress '23.99.221.164' -AddressPrefix @('10.0.0.0/24','20.0.0.0/24')
-
-### To modify IP address prefixes for your local network gateway
-
-Sometimes your local network gateway prefixes change. The steps you take to modify your IP address prefixes depend on whether or not you have created a VPN gateway connection. See the [Modify IP address prefixes for a local network gateway](#modify) section of this article.
-
-
-## 4. Request a public IP address for the VPN gateway
-
-Next, you'll request a public IP address to be allocated to your Azure VNet VPN gateway. This is not the same IP address that is assigned to your VPN device; rather it's assigned to the Azure VPN gateway itself. You cannot specify the IP address that you want to use; it is dynamically allocated to your gateway. You'll use this IP address when configuring your on-premises VPN device to connect to the gateway.
-
-Use the PowerShell sample below. The Allocation Method for this address must be Dynamic. 
-
-	$gwpip= New-AzureRmPublicIpAddress -Name gwpip -ResourceGroupName testrg -Location 'West US' -AllocationMethod Dynamic
-
->[AZURE.NOTE] The Azure VPN gateway for the Resource Manager deployment model currently only supports public IP addresses by using the Dynamic Allocation method. However, this does not mean the IP address will change. The only time the Azure VPN gateway IP address changes is when the gateway is deleted and re-created. The gateway public IP address will not change across resizing, resetting, or other internal maintenance/upgrades of your Azure VPN gateway.
-
-## 5. Create the gateway IP addressing configuration
-
-The gateway configuration defines the subnet and the public IP address to use. Use the sample below to create your gateway configuration. 
-
-	$vnet = Get-AzureRmVirtualNetwork -Name testvnet -ResourceGroupName testrg
-	$subnet = Get-AzureRmVirtualNetworkSubnetConfig -Name 'GatewaySubnet' -VirtualNetwork $vnet
-	$gwipconfig = New-AzureRmVirtualNetworkGatewayIpConfig -Name gwipconfig1 -SubnetId $subnet.Id -PublicIpAddressId $gwpip.Id 
-
-## 6. Create the virtual network gateway
-
-In this step, you'll create the virtual network gateway. Note that that creating a gateway can take a long time to complete. Often 20 minutes or more. 
-
-Use the following values:
-
-- The *-GatewayType* for a Site-to-Site configuration is *Vpn*. The gateway type is always specific to the configuration that you are implementing. For example, other gateway configurations may require -GatewayType ExpressRoute. 
-
-- The *-VpnType* can be *RouteBased* (referred to as a Dynamic Gateway in some documentation), or *PolicyBased* (referred to as a Static Gateway in some documentation). For more information about VPN gateway types, see [About VPN Gateways](vpn-gateway-about-vpngateways.md#vpntype).
-- The *-GatewaySku* can be *Basic*, *Standard*, or *HighPerformance*. 	
-
-		New-AzureRmVirtualNetworkGateway -Name vnetgw1 -ResourceGroupName testrg -Location 'West US' -IpConfigurations $gwipconfig -GatewayType Vpn -VpnType RouteBased -GatewaySku Standard
-
-## 7. Configure your VPN device
-
-At this point, you'll need the public IP address of the virtual network gateway for configuring your on-premises VPN device. Work with your device manufacturer for specific configuration information. Additionally, refer to the [VPN Devices](vpn-gateway-about-vpn-devices.md) for more information.
-
-To find the public IP address of your virtual network gateway, use the following sample:
-
-	Get-AzureRmPublicIpAddress -Name gwpip -ResourceGroupName testrg
-
-## 8. Create the VPN connection
-
-Next, you'll create the Site-to-Site VPN connection between your virtual network gateway and your VPN device. Be sure to replace the values with your own. The shared key must match the value you used for your VPN device configuration. Note that the `-ConnectionType` for Site-to-Site is *IPsec*. 
-
-	$gateway1 = Get-AzureRmVirtualNetworkGateway -Name vnetgw1 -ResourceGroupName testrg
-	$local = Get-AzureRmLocalNetworkGateway -Name LocalSite -ResourceGroupName testrg
-
-	New-AzureRmVirtualNetworkGatewayConnection -Name localtovon -ResourceGroupName testrg -Location 'West US' -VirtualNetworkGateway1 $gateway1 -LocalNetworkGateway2 $local -ConnectionType IPsec -RoutingWeight 10 -SharedKey 'abc123'
-
-After a short while, the connection will be established. 
-
-## <a name="toverify"></a>To verify a VPN connection
-
-There are a few different ways to verify your VPN connection. Below, we'll talk about how to do basic verification by using the Azure portal and by using PowerShell.
-
-[AZURE.INCLUDE [vpn-gateway-verify-connection-rm](../../includes/vpn-gateway-verify-connection-rm-include.md)]
-
-## <a name="modify"></a>To modify IP address prefixes for a local network gateway
-
-If you need to change the prefixes for your local network gateway, use the instructions below. Two sets of instructions are provided. The instructions you choose depend on whether you have already created your gateway connection. 
-
-[AZURE.INCLUDE [vpn-gateway-modify-ip-prefix-rm](../../includes/vpn-gateway-modify-ip-prefix-rm-include.md)]
-
-## <a name="modifygwipaddress"></a>To modify the gateway IP address for a local network gateway
-
-[AZURE.INCLUDE [vpn-gateway-modify-lng-gateway-ip-rm](../../includes/vpn-gateway-modify-lng-gateway-ip-rm-include.md)]
-
-## Next steps
-
-- You can add virtual machines to your virtual networks. See [Create a Virtual Machine](../virtual-machines/virtual-machines-windows-hero-tutorial.md) for steps.
-
-- For information about BGP, see the [BGP Overview](vpn-gateway-bgp-overview.md) and [How to configure BGP](vpn-gateway-bgp-resource-manager-ps.md).
-
+<properties
+   pageTitle="Create a virtual network with a Site-to-Site VPN connection using Azure Resource Manager and PowerShell | Microsoft Azure"
+   description="This article walks you through creating a VNet using the Resource Manager model and connecting it to your local on-premises network using a S2S VPN gateway connection."
+   services="vpn-gateway"
+   documentationCenter="na"
+   authors="cherylmc"
+   manager="carmonm"
+   editor=""
+   tags="azure-resource-manager"/>
+
+<tags
+   ms.service="vpn-gateway"
+   ms.devlang="na"
+   ms.topic="hero-article"
+   ms.tgt_pltfrm="na"
+   ms.workload="infrastructure-services"
+   ms.date="08/02/2016"
+   ms.author="cherylmc"/>
+
+# Create a virtual network with a Site-to-Site VPN connection using PowerShell and Azure Resource Manager
+
+> [AZURE.SELECTOR]
+- [Azure Portal](vpn-gateway-howto-site-to-site-resource-manager-portal.md)
+- [Azure Classic Portal](vpn-gateway-site-to-site-create.md)
+- [PowerShell - Resource Manager](vpn-gateway-create-site-to-site-rm-powershell.md)
+
+This article will walk you through creating a virtual network and a Site-to-Site VPN connection to your on-premises network using the Azure Resource Manager deployment model. Site-to-Site connections can be used for cross-premises and hybrid configurations. 
+
+
+**About Azure deployment models**
+
+[AZURE.INCLUDE [vpn-gateway-clasic-rm](../../includes/vpn-gateway-classic-rm-include.md)]
+
+## Connection diagram 
+
+![Site-to-Site diagram](./media/vpn-gateway-create-site-to-site-rm-powershell/site2site.png "site-to-site")
+
+**Deployment models and tools for Site-to-Site connections**
+
+[AZURE.INCLUDE [vpn-gateway-table-site-to-site](../../includes/vpn-gateway-table-site-to-site-include.md)]
+
+If you want to connect VNets together, but are not creating a connection to an on-premises location, see [Configure a VNet-to-VNet connection](vpn-gateway-vnet-vnet-rm-ps.md). If you are looking for a different type of connection configuration, see the [VPN Gateway connection topologies](vpn-gateway-topology.md) article.
+
+
+## Before you begin
+
+Verify that you have the following items before beginning configuration.
+
+- A compatible VPN device and someone who is able to configure it. See [About VPN Devices](vpn-gateway-about-vpn-devices.md). If you aren't familiar with configuring your VPN device, or are unfamiliar with the IP address ranges located in your on-premises network configuration, you'll need to coordinate with someone who can provide those details for you.
+
+- An externally-facing public IP address for your VPN device. This IP address cannot be located behind a NAT.
+	
+- An Azure subscription. If you don't already have an Azure subscription, you can activate your [MSDN subscriber benefits](https://azure.microsoft.com/pricing/member-offers/msdn-benefits-details/) or sign up for a [free account](https://azure.microsoft.com/pricing/free-trial/).
+	
+- You'll need to install the latest version of the Azure Resource Manager PowerShell cmdlets. See [How to install and configure Azure PowerShell](../powershell-install-configure.md) for more information about installing the PowerShell cmdlets.
+
+
+## 1. Connect to your subscription 
+
+Make sure you switch to PowerShell mode to use the Resource Manager cmdlets. For more information, see [Using Windows PowerShell with Resource Manager](../powershell-azure-resource-manager.md).
+
+Open your PowerShell console and connect to your account. Use the following sample to help you connect:
+
+	Login-AzureRmAccount
+
+Check the subscriptions for the account.
+
+	Get-AzureRmSubscription 
+
+Specify the subscription that you want to use.
+
+	Select-AzureRmSubscription -SubscriptionName "Replace_with_your_subscription_name"
+
+## 2. Create a virtual network and a gateway subnet
+
+Our examples below show a gateway subnet of /28. While it's possible to create a gateway subnet as small as /29, we don't recommend this. We do recommend creating a gateway subnet /27 or larger (/26, /25, etc.) in order to accommodate additional feature requirements. 
+
+If you already have a virtual network with a gateway subnet that is /29 or larger, you can jump ahead to [Add your local network gateway](#localnet).
+
+
+[AZURE.INCLUDE [vpn-gateway-no-nsg](../../includes/vpn-gateway-no-nsg-include.md)]  
+
+### To create a virtual network and a gateway subnet
+
+Use the sample below to create a virtual network and a gateway subnet. Substitute the values for your own. 
+
+First, create a resource group:
+	
+	New-AzureRmResourceGroup -Name testrg -Location 'West US'
+
+Next, create your virtual network. Verify that the address spaces you specify don't overlap any of the address spaces that you have on your on-premises network.
+
+The sample below creates a virtual network named *testvnet* and two subnets, one called *GatewaySubnet* and the other called *Subnet1*. It's important to create one subnet named specifically *GatewaySubnet*. If you name it something else, your connection configuration will fail. 
+
+	$subnet1 = New-AzureRmVirtualNetworkSubnetConfig -Name 'GatewaySubnet' -AddressPrefix 10.0.0.0/28
+	$subnet2 = New-AzureRmVirtualNetworkSubnetConfig -Name 'Subnet1' -AddressPrefix '10.0.1.0/28'
+	New-AzureRmVirtualNetwork -Name testvnet -ResourceGroupName testrg -Location 'West US' -AddressPrefix 10.0.0.0/16 -Subnet $subnet1, $subnet2
+
+### <a name="gatewaysubnet"></a>To add a gateway subnet to a virtual network you have already created
+
+This step is required only if you need to add a gateway subnet to a VNet that you previously created.
+
+You can create your gateway subnet by using the sample below. Be sure to name the gateway subnet 'GatewaySubnet'. If you name it something else, you'll create a subnet, but Azure won't treat it as a gateway subnet.
+
+	$vnet = Get-AzureRmVirtualNetwork -ResourceGroupName testrg -Name testvnet
+	Add-AzureRmVirtualNetworkSubnetConfig -Name 'GatewaySubnet' -AddressPrefix 10.0.3.0/28 -VirtualNetwork $vnet
+
+Now, set the configuration. 
+
+	Set-AzureRmVirtualNetwork -VirtualNetwork $vnet
+
+## 3. <a name="localnet"></a>Add your local network gateway
+
+In a virtual network, the local network gateway typically refers to your on-premises location. You'll give that site a name by which Azure can refer to it, and also specify the address space prefix for the local network gateway. 
+
+Azure will use the IP address prefix you specify to identify which traffic to send to your on-premises location. This means that you'll have to specify each address prefix that you want to be associated with your local network gateway. You can easily update these prefixes if your on-premises network changes. 
+
+When using the PowerShell examples, note the following:
+	
+- The *GatewayIPAddress* is the IP address of your on-premises VPN device. Your VPN device cannot be located behind a NAT. 
+- The *AddressPrefix* is your on-premises address space.
+
+To add a local network gateway with a single address prefix:
+
+	New-AzureRmLocalNetworkGateway -Name LocalSite -ResourceGroupName testrg -Location 'West US' -GatewayIpAddress '23.99.221.164' -AddressPrefix '10.5.51.0/24'
+
+To add a local network gateway with multiple address prefixes:
+
+	New-AzureRmLocalNetworkGateway -Name LocalSite -ResourceGroupName testrg -Location 'West US' -GatewayIpAddress '23.99.221.164' -AddressPrefix @('10.0.0.0/24','20.0.0.0/24')
+
+### To modify IP address prefixes for your local network gateway
+
+Sometimes your local network gateway prefixes change. The steps you take to modify your IP address prefixes depend on whether or not you have created a VPN gateway connection. See the [Modify IP address prefixes for a local network gateway](#modify) section of this article.
+
+
+## 4. Request a public IP address for the VPN gateway
+
+Next, you'll request a public IP address to be allocated to your Azure VNet VPN gateway. This is not the same IP address that is assigned to your VPN device; rather it's assigned to the Azure VPN gateway itself. You cannot specify the IP address that you want to use; it is dynamically allocated to your gateway. You'll use this IP address when configuring your on-premises VPN device to connect to the gateway.
+
+Use the PowerShell sample below. The Allocation Method for this address must be Dynamic. 
+
+	$gwpip= New-AzureRmPublicIpAddress -Name gwpip -ResourceGroupName testrg -Location 'West US' -AllocationMethod Dynamic
+
+>[AZURE.NOTE] The Azure VPN gateway for the Resource Manager deployment model currently only supports public IP addresses by using the Dynamic Allocation method. However, this does not mean the IP address will change. The only time the Azure VPN gateway IP address changes is when the gateway is deleted and re-created. The gateway public IP address will not change across resizing, resetting, or other internal maintenance/upgrades of your Azure VPN gateway.
+
+## 5. Create the gateway IP addressing configuration
+
+The gateway configuration defines the subnet and the public IP address to use. Use the sample below to create your gateway configuration. 
+
+	$vnet = Get-AzureRmVirtualNetwork -Name testvnet -ResourceGroupName testrg
+	$subnet = Get-AzureRmVirtualNetworkSubnetConfig -Name 'GatewaySubnet' -VirtualNetwork $vnet
+	$gwipconfig = New-AzureRmVirtualNetworkGatewayIpConfig -Name gwipconfig1 -SubnetId $subnet.Id -PublicIpAddressId $gwpip.Id 
+
+## 6. Create the virtual network gateway
+
+In this step, you'll create the virtual network gateway. Note that that creating a gateway can take a long time to complete. Often 20 minutes or more. 
+
+Use the following values:
+
+- The *-GatewayType* for a Site-to-Site configuration is *Vpn*. The gateway type is always specific to the configuration that you are implementing. For example, other gateway configurations may require -GatewayType ExpressRoute. 
+
+- The *-VpnType* can be *RouteBased* (referred to as a Dynamic Gateway in some documentation), or *PolicyBased* (referred to as a Static Gateway in some documentation). For more information about VPN gateway types, see [About VPN Gateways](vpn-gateway-about-vpngateways.md#vpntype).
+- The *-GatewaySku* can be *Basic*, *Standard*, or *HighPerformance*. 	
+
+		New-AzureRmVirtualNetworkGateway -Name vnetgw1 -ResourceGroupName testrg -Location 'West US' -IpConfigurations $gwipconfig -GatewayType Vpn -VpnType RouteBased -GatewaySku Standard
+
+## 7. Configure your VPN device
+
+At this point, you'll need the public IP address of the virtual network gateway for configuring your on-premises VPN device. Work with your device manufacturer for specific configuration information. Additionally, refer to the [VPN Devices](vpn-gateway-about-vpn-devices.md) for more information.
+
+To find the public IP address of your virtual network gateway, use the following sample:
+
+	Get-AzureRmPublicIpAddress -Name gwpip -ResourceGroupName testrg
+
+## 8. Create the VPN connection
+
+Next, you'll create the Site-to-Site VPN connection between your virtual network gateway and your VPN device. Be sure to replace the values with your own. The shared key must match the value you used for your VPN device configuration. Note that the `-ConnectionType` for Site-to-Site is *IPsec*. 
+
+	$gateway1 = Get-AzureRmVirtualNetworkGateway -Name vnetgw1 -ResourceGroupName testrg
+	$local = Get-AzureRmLocalNetworkGateway -Name LocalSite -ResourceGroupName testrg
+
+	New-AzureRmVirtualNetworkGatewayConnection -Name localtovon -ResourceGroupName testrg -Location 'West US' -VirtualNetworkGateway1 $gateway1 -LocalNetworkGateway2 $local -ConnectionType IPsec -RoutingWeight 10 -SharedKey 'abc123'
+
+After a short while, the connection will be established. 
+
+## <a name="toverify"></a>To verify a VPN connection
+
+There are a few different ways to verify your VPN connection. Below, we'll talk about how to do basic verification by using the Azure portal and by using PowerShell.
+
+[AZURE.INCLUDE [vpn-gateway-verify-connection-rm](../../includes/vpn-gateway-verify-connection-rm-include.md)]
+
+## <a name="modify"></a>To modify IP address prefixes for a local network gateway
+
+If you need to change the prefixes for your local network gateway, use the instructions below. Two sets of instructions are provided. The instructions you choose depend on whether you have already created your gateway connection. 
+
+[AZURE.INCLUDE [vpn-gateway-modify-ip-prefix-rm](../../includes/vpn-gateway-modify-ip-prefix-rm-include.md)]
+
+## <a name="modifygwipaddress"></a>To modify the gateway IP address for a local network gateway
+
+[AZURE.INCLUDE [vpn-gateway-modify-lng-gateway-ip-rm](../../includes/vpn-gateway-modify-lng-gateway-ip-rm-include.md)]
+
+## Next steps
+
+- You can add virtual machines to your virtual networks. See [Create a Virtual Machine](../virtual-machines/virtual-machines-windows-hero-tutorial.md) for steps.
+
+- For information about BGP, see the [BGP Overview](vpn-gateway-bgp-overview.md) and [How to configure BGP](vpn-gateway-bgp-resource-manager-ps.md).
+