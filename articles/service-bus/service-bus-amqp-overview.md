<properties 
	pageTitle="Service Bus AMQP overview | Microsoft Azure" 
	description="Learn about using the Advanced Message Queuing Protocol (AMQP) 1.0 in Azure." 
	services="service-bus" 
	documentationCenter=".net" 
	authors="sethmanheim" 
	manager="timlt" 
	editor="mattshel"/>

<tags 
	ms.service="service-bus" 
	ms.workload="tbd" 
	ms.tgt_pltfrm="na" 
	ms.devlang="multiple" 
	ms.topic="article" 
	ms.date="10/05/2015" 
	ms.author="sethm"/>



# AMQP 1.0 support in Service Bus

Both the Azure Service Bus cloud service and on-prem [Service Bus for Windows Server (Service Bus 1.1)](https://msdn.microsoft.com/library/dn282144.aspx) support the Advanced Message Queueing Protocol (AMQP) 1.0. AMQP enables you to build cross-platform, hybrid applications using an open standard protocol. You can construct applications using components that are built using different languages and frameworks, and that run on different operating systems. All these components can connect to Service Bus and seamlessly exchange structured business messages efficiently and at full fidelity.

## Introduction: What is AMQP 1.0 and why is it important?

Traditionally, message-oriented middleware products have used proprietary protocols for communication between client applications and brokers. This means that once you've selected a particular vendor's messaging broker, you must use that vendor's libraries to connect your client applications to that broker. This results in a degree of dependence on that vendor, since porting an application to a different product requires code changes in all the connected applications. 

Furthermore, connecting messaging brokers from different vendors is tricky. This typically requires application-level bridging to move messages from one system to another and to translate between their proprietary message formats. This is a common requirement; for example, when you must provide a new unified interface to older disparate systems, or integrate IT systems following a merger.

The software industry is a fast-moving business; new programming languages and application frameworks are introduced at a sometimes bewildering pace. Similarly, the requirements of IT systems evolve over time and developers want to take advantage of the latest platform features. However, sometimes the selected messaging vendor does not support these platforms. Because messaging protocols are proprietary, it's not possible for others to provide libraries for these new platforms. Therefore, you must use approaches such as building gateways or bridges that enable you to continue to use the messaging product.

The development of the Advanced Message Queuing Protocol (AMQP) 1.0 was motivated by these issues. It originated at JP Morgan Chase, who, like most financial services firms, are heavy users of message-oriented middleware. The goal was simple: to create an open-standard messaging protocol that made it possible to build message-based applications using components built using different languages, frameworks, and operating systems, all using best-of-breed components from a range of suppliers.

## AMQP 1.0 technical features

AMQP 1.0 is an efficient, reliable, wire-level messaging protocol that you can use to build robust, cross-platform, messaging applications. The protocol has a simple goal: to define the mechanics of the secure, reliable, and efficient transfer of messages between two parties. The messages themselves are encoded using a portable data representation that enables heterogeneous senders and receivers to exchange structured business messages at full fidelity. The following is a summary of the most important features:

*    **Efficient**: AMQP 1.0 is a connection-oriented protocol that uses a binary encoding for the protocol instructions and the business messages transferred over it. It incorporates sophisticated flow-control schemes to maximize the utilization of the network and the connected components. That said, the protocol was designed to strike a balance between efficiency, flexibility and interoperability.
*    **Reliable**: The AMQP 1.0 protocol allows messages to be exchanged with a range of reliability guarantees, from fire-and-forget to reliable, exactly-once acknowledged delivery.
*    **Flexible**: AMQP 1.0 is a flexible protocol that can be used to support different topologies. The same protocol can be used for client-to-client, client-to-broker, and broker-to-broker communications.
*    **Broker-model independent**: The AMQP 1.0 specification does not make any requirements on the messaging model used by a broker. This means that it's possible to easily add AMQP 1.0 support to existing messaging brokers.

## AMQP 1.0 is a Standard (with a capital 'S')

AMQP 1.0 is an international standard, approved by ISO and IEC as ISO/IEC 19464:2014.

AMQP 1.0 has been in development since 2008 by a core group of more than 20 companies, both technology suppliers and end-user firms. During that time, user firms have contributed their real-world business requirements and the technology vendors have evolved the protocol to meet those requirements. Throughout the process, vendors have participated in workshops in which they collaborated to validate the interoperability between their implementations.

In October 2011, the development work transitioned to a technical committee within the Organization for the Advancement of Structured Information Standards (OASIS) and the OASIS AMQP 1.0 Standard was released in October 2012. The following firms participated in the technical committee during the development of the standard:

*    **Technology vendors**: Axway Software, Huawei Technologies, IIT Software, INETCO Systems, Kaazing, Microsoft, Mitre Corporation, Primeton Technologies, Progress Software, Red Hat, SITA, Software AG, Solace Systems, VMware, WSO2, Zenika.
*    **User firms**: Bank of America, Credit Suisse, Deutsche Boerse, Goldman Sachs, JPMorgan Chase.

Some of the commonly cited benefits of open standards include:

*    Less chance of vendor lock-in
*    Interoperability
*    Broad availability of libraries and tooling
*    Protection against obsolescence
*    Availability of knowledgeable staff
*    Lower and manageable risk

## AMQP 1.0 and Service Bus

AMQP 1.0 support in Azure Service Bus means that you can now leverage the Service Bus queuing and publish/subscribe brokered messaging features from a range of platforms using an efficient binary protocol. Furthermore, you can build applications comprised of components built using a mix of languages, frameworks, and operating systems.

The following figure illustrates an example deployment in which Java clients running on Linux, written using the standard Java Message Service (JMS) API and .NET clients running on Windows, exchange messages via Service Bus using AMQP 1.0.

![][0]

**Figure 1: Example deployment scenario showing cross-platform messaging using Service Bus and AMQP 1.0**

At this time the following client libraries are known to work with Service Bus:

| Language | Library                                                                       |
|----------|-------------------------------------------------------------------------------|
| Java     | Apache Qpid Java Message Service (JMS) client<br/>IIT Software SwiftMQ Java client |
| C        | Apache Qpid Proton-C                                                          |
| PHP      | Apache Qpid Proton-PHP                                                        |
| Python   | Apache Qpid Proton-Python                                                     |
| C#   	   | AMQP .Net Lite                                                                |

**Figure 2: Table of AMQP 1.0 client libraries**

## Summary

*    AMQP 1.0 is an open, reliable messaging protocol that you can use to build cross-platform, hybrid applications. AMQP 1.0 is an OASIS standard.
*    AMQP 1.0 support is now available in Azure Service Bus as well as Service Bus for Windows Server (Service Bus 1.1). Pricing is the same as for the existing protocols.

## Next steps

Ready to learn more? Visit the following links:

<<<<<<< HEAD
- [Using Service Bus from .NET with AMQP]
- [Using Service Bus from Java with AMQP]
- [Using Service Bus from Python with AMQP]
- [Using Service Bus from PHP with AMQP]
- [Installing Apache Qpid Proton-C on an Azure Linux VM]
- [AMQP in Service Bus for Windows Server]
=======
*    [How to use AMQP 1.0 with the Service Bus .NET API](http://aka.ms/lym3vk)
*    [How to use the Java Message Service (JMS) API with Service Bus & AMQP 1.0](http://aka.ms/ll1fm3)
*    [Service Bus AMQP Developer's Guide](http://msdn.microsoft.com/library/jj841071.aspx)
*    [OASIS Advanced Message Queuing Protocol (AMQP) Version 1.0 specification](http://docs.oasis-open.org/amqp/core/v1.0/os/amqp-core-complete-v1.0-os.pdf)
*    [AMQP 1.0 Introduction Video Series](https://www.youtube.com/playlist?list=PLmE4bZU0qx-wAP02i0I7PJWvDWoCytEjD) 
>>>>>>> a4f6a9b7

[0]: ./media/service-bus-amqp-overview/service-bus-amqp-1.png
[Using Service Bus from .NET with AMQP]: service-bus-amqp-dotnet.md
[Using Service Bus from Java with AMQP]: service-bus-amqp-java.md
[Using Service Bus from Python with AMQP]: service-bus-amqp-python.md
[Using Service Bus from PHP with AMQP]: service-bus-amqp-php.md
[Installing Apache Qpid Proton-C on an Azure Linux VM]: service-bus-amqp-apache.md
[AMQP in Service Bus for Windows Server]: https://msdn.microsoft.com/library/dn574799.aspx<|MERGE_RESOLUTION|>--- conflicted
+++ resolved
@@ -1,116 +1,108 @@
-<properties 
-	pageTitle="Service Bus AMQP overview | Microsoft Azure" 
-	description="Learn about using the Advanced Message Queuing Protocol (AMQP) 1.0 in Azure." 
-	services="service-bus" 
-	documentationCenter=".net" 
-	authors="sethmanheim" 
-	manager="timlt" 
-	editor="mattshel"/>
-
-<tags 
-	ms.service="service-bus" 
-	ms.workload="tbd" 
-	ms.tgt_pltfrm="na" 
-	ms.devlang="multiple" 
-	ms.topic="article" 
-	ms.date="10/05/2015" 
-	ms.author="sethm"/>
-
-
-
-# AMQP 1.0 support in Service Bus
-
-Both the Azure Service Bus cloud service and on-prem [Service Bus for Windows Server (Service Bus 1.1)](https://msdn.microsoft.com/library/dn282144.aspx) support the Advanced Message Queueing Protocol (AMQP) 1.0. AMQP enables you to build cross-platform, hybrid applications using an open standard protocol. You can construct applications using components that are built using different languages and frameworks, and that run on different operating systems. All these components can connect to Service Bus and seamlessly exchange structured business messages efficiently and at full fidelity.
-
-## Introduction: What is AMQP 1.0 and why is it important?
-
-Traditionally, message-oriented middleware products have used proprietary protocols for communication between client applications and brokers. This means that once you've selected a particular vendor's messaging broker, you must use that vendor's libraries to connect your client applications to that broker. This results in a degree of dependence on that vendor, since porting an application to a different product requires code changes in all the connected applications. 
-
-Furthermore, connecting messaging brokers from different vendors is tricky. This typically requires application-level bridging to move messages from one system to another and to translate between their proprietary message formats. This is a common requirement; for example, when you must provide a new unified interface to older disparate systems, or integrate IT systems following a merger.
-
-The software industry is a fast-moving business; new programming languages and application frameworks are introduced at a sometimes bewildering pace. Similarly, the requirements of IT systems evolve over time and developers want to take advantage of the latest platform features. However, sometimes the selected messaging vendor does not support these platforms. Because messaging protocols are proprietary, it's not possible for others to provide libraries for these new platforms. Therefore, you must use approaches such as building gateways or bridges that enable you to continue to use the messaging product.
-
-The development of the Advanced Message Queuing Protocol (AMQP) 1.0 was motivated by these issues. It originated at JP Morgan Chase, who, like most financial services firms, are heavy users of message-oriented middleware. The goal was simple: to create an open-standard messaging protocol that made it possible to build message-based applications using components built using different languages, frameworks, and operating systems, all using best-of-breed components from a range of suppliers.
-
-## AMQP 1.0 technical features
-
-AMQP 1.0 is an efficient, reliable, wire-level messaging protocol that you can use to build robust, cross-platform, messaging applications. The protocol has a simple goal: to define the mechanics of the secure, reliable, and efficient transfer of messages between two parties. The messages themselves are encoded using a portable data representation that enables heterogeneous senders and receivers to exchange structured business messages at full fidelity. The following is a summary of the most important features:
-
-*    **Efficient**: AMQP 1.0 is a connection-oriented protocol that uses a binary encoding for the protocol instructions and the business messages transferred over it. It incorporates sophisticated flow-control schemes to maximize the utilization of the network and the connected components. That said, the protocol was designed to strike a balance between efficiency, flexibility and interoperability.
-*    **Reliable**: The AMQP 1.0 protocol allows messages to be exchanged with a range of reliability guarantees, from fire-and-forget to reliable, exactly-once acknowledged delivery.
-*    **Flexible**: AMQP 1.0 is a flexible protocol that can be used to support different topologies. The same protocol can be used for client-to-client, client-to-broker, and broker-to-broker communications.
-*    **Broker-model independent**: The AMQP 1.0 specification does not make any requirements on the messaging model used by a broker. This means that it's possible to easily add AMQP 1.0 support to existing messaging brokers.
-
-## AMQP 1.0 is a Standard (with a capital 'S')
-
-AMQP 1.0 is an international standard, approved by ISO and IEC as ISO/IEC 19464:2014.
-
-AMQP 1.0 has been in development since 2008 by a core group of more than 20 companies, both technology suppliers and end-user firms. During that time, user firms have contributed their real-world business requirements and the technology vendors have evolved the protocol to meet those requirements. Throughout the process, vendors have participated in workshops in which they collaborated to validate the interoperability between their implementations.
-
-In October 2011, the development work transitioned to a technical committee within the Organization for the Advancement of Structured Information Standards (OASIS) and the OASIS AMQP 1.0 Standard was released in October 2012. The following firms participated in the technical committee during the development of the standard:
-
-*    **Technology vendors**: Axway Software, Huawei Technologies, IIT Software, INETCO Systems, Kaazing, Microsoft, Mitre Corporation, Primeton Technologies, Progress Software, Red Hat, SITA, Software AG, Solace Systems, VMware, WSO2, Zenika.
-*    **User firms**: Bank of America, Credit Suisse, Deutsche Boerse, Goldman Sachs, JPMorgan Chase.
-
-Some of the commonly cited benefits of open standards include:
-
-*    Less chance of vendor lock-in
-*    Interoperability
-*    Broad availability of libraries and tooling
-*    Protection against obsolescence
-*    Availability of knowledgeable staff
-*    Lower and manageable risk
-
-## AMQP 1.0 and Service Bus
-
-AMQP 1.0 support in Azure Service Bus means that you can now leverage the Service Bus queuing and publish/subscribe brokered messaging features from a range of platforms using an efficient binary protocol. Furthermore, you can build applications comprised of components built using a mix of languages, frameworks, and operating systems.
-
-The following figure illustrates an example deployment in which Java clients running on Linux, written using the standard Java Message Service (JMS) API and .NET clients running on Windows, exchange messages via Service Bus using AMQP 1.0.
-
-![][0]
-
-**Figure 1: Example deployment scenario showing cross-platform messaging using Service Bus and AMQP 1.0**
-
-At this time the following client libraries are known to work with Service Bus:
-
-| Language | Library                                                                       |
-|----------|-------------------------------------------------------------------------------|
-| Java     | Apache Qpid Java Message Service (JMS) client<br/>IIT Software SwiftMQ Java client |
-| C        | Apache Qpid Proton-C                                                          |
-| PHP      | Apache Qpid Proton-PHP                                                        |
-| Python   | Apache Qpid Proton-Python                                                     |
-| C#   	   | AMQP .Net Lite                                                                |
-
-**Figure 2: Table of AMQP 1.0 client libraries**
-
-## Summary
-
-*    AMQP 1.0 is an open, reliable messaging protocol that you can use to build cross-platform, hybrid applications. AMQP 1.0 is an OASIS standard.
-*    AMQP 1.0 support is now available in Azure Service Bus as well as Service Bus for Windows Server (Service Bus 1.1). Pricing is the same as for the existing protocols.
-
-## Next steps
-
-Ready to learn more? Visit the following links:
-
-<<<<<<< HEAD
-- [Using Service Bus from .NET with AMQP]
-- [Using Service Bus from Java with AMQP]
-- [Using Service Bus from Python with AMQP]
-- [Using Service Bus from PHP with AMQP]
-- [Installing Apache Qpid Proton-C on an Azure Linux VM]
-- [AMQP in Service Bus for Windows Server]
-=======
-*    [How to use AMQP 1.0 with the Service Bus .NET API](http://aka.ms/lym3vk)
-*    [How to use the Java Message Service (JMS) API with Service Bus & AMQP 1.0](http://aka.ms/ll1fm3)
-*    [Service Bus AMQP Developer's Guide](http://msdn.microsoft.com/library/jj841071.aspx)
-*    [OASIS Advanced Message Queuing Protocol (AMQP) Version 1.0 specification](http://docs.oasis-open.org/amqp/core/v1.0/os/amqp-core-complete-v1.0-os.pdf)
-*    [AMQP 1.0 Introduction Video Series](https://www.youtube.com/playlist?list=PLmE4bZU0qx-wAP02i0I7PJWvDWoCytEjD) 
->>>>>>> a4f6a9b7
-
-[0]: ./media/service-bus-amqp-overview/service-bus-amqp-1.png
-[Using Service Bus from .NET with AMQP]: service-bus-amqp-dotnet.md
-[Using Service Bus from Java with AMQP]: service-bus-amqp-java.md
-[Using Service Bus from Python with AMQP]: service-bus-amqp-python.md
-[Using Service Bus from PHP with AMQP]: service-bus-amqp-php.md
-[Installing Apache Qpid Proton-C on an Azure Linux VM]: service-bus-amqp-apache.md
+<properties 
+	pageTitle="Service Bus AMQP overview | Microsoft Azure" 
+	description="Learn about using the Advanced Message Queuing Protocol (AMQP) 1.0 in Azure." 
+	services="service-bus" 
+	documentationCenter=".net" 
+	authors="sethmanheim" 
+	manager="timlt" 
+	editor="mattshel"/>
+
+<tags 
+	ms.service="service-bus" 
+	ms.workload="tbd" 
+	ms.tgt_pltfrm="na" 
+	ms.devlang="multiple" 
+	ms.topic="article" 
+	ms.date="10/05/2015" 
+	ms.author="sethm"/>
+
+
+
+# AMQP 1.0 support in Service Bus
+
+Both the Azure Service Bus cloud service and on-prem [Service Bus for Windows Server (Service Bus 1.1)](https://msdn.microsoft.com/library/dn282144.aspx) support the Advanced Message Queueing Protocol (AMQP) 1.0. AMQP enables you to build cross-platform, hybrid applications using an open standard protocol. You can construct applications using components that are built using different languages and frameworks, and that run on different operating systems. All these components can connect to Service Bus and seamlessly exchange structured business messages efficiently and at full fidelity.
+
+## Introduction: What is AMQP 1.0 and why is it important?
+
+Traditionally, message-oriented middleware products have used proprietary protocols for communication between client applications and brokers. This means that once you've selected a particular vendor's messaging broker, you must use that vendor's libraries to connect your client applications to that broker. This results in a degree of dependence on that vendor, since porting an application to a different product requires code changes in all the connected applications. 
+
+Furthermore, connecting messaging brokers from different vendors is tricky. This typically requires application-level bridging to move messages from one system to another and to translate between their proprietary message formats. This is a common requirement; for example, when you must provide a new unified interface to older disparate systems, or integrate IT systems following a merger.
+
+The software industry is a fast-moving business; new programming languages and application frameworks are introduced at a sometimes bewildering pace. Similarly, the requirements of IT systems evolve over time and developers want to take advantage of the latest platform features. However, sometimes the selected messaging vendor does not support these platforms. Because messaging protocols are proprietary, it's not possible for others to provide libraries for these new platforms. Therefore, you must use approaches such as building gateways or bridges that enable you to continue to use the messaging product.
+
+The development of the Advanced Message Queuing Protocol (AMQP) 1.0 was motivated by these issues. It originated at JP Morgan Chase, who, like most financial services firms, are heavy users of message-oriented middleware. The goal was simple: to create an open-standard messaging protocol that made it possible to build message-based applications using components built using different languages, frameworks, and operating systems, all using best-of-breed components from a range of suppliers.
+
+## AMQP 1.0 technical features
+
+AMQP 1.0 is an efficient, reliable, wire-level messaging protocol that you can use to build robust, cross-platform, messaging applications. The protocol has a simple goal: to define the mechanics of the secure, reliable, and efficient transfer of messages between two parties. The messages themselves are encoded using a portable data representation that enables heterogeneous senders and receivers to exchange structured business messages at full fidelity. The following is a summary of the most important features:
+
+*    **Efficient**: AMQP 1.0 is a connection-oriented protocol that uses a binary encoding for the protocol instructions and the business messages transferred over it. It incorporates sophisticated flow-control schemes to maximize the utilization of the network and the connected components. That said, the protocol was designed to strike a balance between efficiency, flexibility and interoperability.
+*    **Reliable**: The AMQP 1.0 protocol allows messages to be exchanged with a range of reliability guarantees, from fire-and-forget to reliable, exactly-once acknowledged delivery.
+*    **Flexible**: AMQP 1.0 is a flexible protocol that can be used to support different topologies. The same protocol can be used for client-to-client, client-to-broker, and broker-to-broker communications.
+*    **Broker-model independent**: The AMQP 1.0 specification does not make any requirements on the messaging model used by a broker. This means that it's possible to easily add AMQP 1.0 support to existing messaging brokers.
+
+## AMQP 1.0 is a Standard (with a capital 'S')
+
+AMQP 1.0 is an international standard, approved by ISO and IEC as ISO/IEC 19464:2014.
+
+AMQP 1.0 has been in development since 2008 by a core group of more than 20 companies, both technology suppliers and end-user firms. During that time, user firms have contributed their real-world business requirements and the technology vendors have evolved the protocol to meet those requirements. Throughout the process, vendors have participated in workshops in which they collaborated to validate the interoperability between their implementations.
+
+In October 2011, the development work transitioned to a technical committee within the Organization for the Advancement of Structured Information Standards (OASIS) and the OASIS AMQP 1.0 Standard was released in October 2012. The following firms participated in the technical committee during the development of the standard:
+
+*    **Technology vendors**: Axway Software, Huawei Technologies, IIT Software, INETCO Systems, Kaazing, Microsoft, Mitre Corporation, Primeton Technologies, Progress Software, Red Hat, SITA, Software AG, Solace Systems, VMware, WSO2, Zenika.
+*    **User firms**: Bank of America, Credit Suisse, Deutsche Boerse, Goldman Sachs, JPMorgan Chase.
+
+Some of the commonly cited benefits of open standards include:
+
+*    Less chance of vendor lock-in
+*    Interoperability
+*    Broad availability of libraries and tooling
+*    Protection against obsolescence
+*    Availability of knowledgeable staff
+*    Lower and manageable risk
+
+## AMQP 1.0 and Service Bus
+
+AMQP 1.0 support in Azure Service Bus means that you can now leverage the Service Bus queuing and publish/subscribe brokered messaging features from a range of platforms using an efficient binary protocol. Furthermore, you can build applications comprised of components built using a mix of languages, frameworks, and operating systems.
+
+The following figure illustrates an example deployment in which Java clients running on Linux, written using the standard Java Message Service (JMS) API and .NET clients running on Windows, exchange messages via Service Bus using AMQP 1.0.
+
+![][0]
+
+**Figure 1: Example deployment scenario showing cross-platform messaging using Service Bus and AMQP 1.0**
+
+At this time the following client libraries are known to work with Service Bus:
+
+| Language | Library                                                                       |
+|----------|-------------------------------------------------------------------------------|
+| Java     | Apache Qpid Java Message Service (JMS) client<br/>IIT Software SwiftMQ Java client |
+| C        | Apache Qpid Proton-C                                                          |
+| PHP      | Apache Qpid Proton-PHP                                                        |
+| Python   | Apache Qpid Proton-Python                                                     |
+| C#   	   | AMQP .Net Lite                                                                |
+
+**Figure 2: Table of AMQP 1.0 client libraries**
+
+## Summary
+
+*    AMQP 1.0 is an open, reliable messaging protocol that you can use to build cross-platform, hybrid applications. AMQP 1.0 is an OASIS standard.
+*    AMQP 1.0 support is now available in Azure Service Bus as well as Service Bus for Windows Server (Service Bus 1.1). Pricing is the same as for the existing protocols.
+
+## Next steps
+
+Ready to learn more? Visit the following links:
+
+- [Using Service Bus from .NET with AMQP]
+- [Using Service Bus from Java with AMQP]
+- [Using Service Bus from Python with AMQP]
+- [Using Service Bus from PHP with AMQP]
+- [Installing Apache Qpid Proton-C on an Azure Linux VM]
+- [AMQP in Service Bus for Windows Server]
+
+[0]: ./media/service-bus-amqp-overview/service-bus-amqp-1.png
+[Using Service Bus from .NET with AMQP]: service-bus-amqp-dotnet.md
+[Using Service Bus from Java with AMQP]: service-bus-amqp-java.md
+[Using Service Bus from Python with AMQP]: service-bus-amqp-python.md
+[Using Service Bus from PHP with AMQP]: service-bus-amqp-php.md
+[Installing Apache Qpid Proton-C on an Azure Linux VM]: service-bus-amqp-apache.md
 [AMQP in Service Bus for Windows Server]: https://msdn.microsoft.com/library/dn574799.aspx