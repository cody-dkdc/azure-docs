--- conflicted
+++ resolved
@@ -1,124 +1,116 @@
-<properties 
-	pageTitle="How to use Service Bus queues with Python | Microsoft Azure" 
-	description="Learn how to use Azure Service Bus queues from Python." 
-	services="service-bus" 
-	documentationCenter="python" 
-	authors="sethmanheim" 
-	manager="timlt" 
-	editor=""/>
-
-<tags 
-	ms.service="service-bus" 
-	ms.workload="tbd" 
-	ms.tgt_pltfrm="na" 
-	ms.devlang="python" 
-	ms.topic="article" 
-	ms.date="10/08/2015" 
-	ms.author="sethm"/>
-
-
-# How to use Service Bus queues
-
-[AZURE.INCLUDE [service-bus-selector-queues](../../includes/service-bus-selector-queues.md)]
-
-This article describes how to use Service Bus queues. The samples are written in Python and use the [Python Azure package][]. The scenarios covered include **creating queues, sending and receiving messages**, and **deleting queues**.
-
-[AZURE.INCLUDE [howto-service-bus-queues](../../includes/howto-service-bus-queues.md)]
-
-> [AZURE.NOTE] To install Python or the [Python Azure package][], see the [Python Installation Guide](../python-how-to-install.md).
-
-## Create a queue
-
-The **ServiceBusService** object enables you to work with queues. Add the following code near the top of any Python file in which you wish to programmatically access Service Bus:
-
-```
-from azure.servicebus import ServiceBusService, Message, Queue
-```
-
-The following code creates a **ServiceBusService** object. Replace `mynamespace`, `sharedaccesskeyname`, and `sharedaccesskey` with your namespace, shared access signature (SAS) key name, and value.
-
-```
-bus_service = ServiceBusService(
-	service_namespace='mynamespace',
-	shared_access_key_name='sharedaccesskeyname',
-	shared_access_key_value='sharedaccesskey')
-```
-
-The values for the SAS key name and value can be found in the [Azure classic portal][] connection information, or in the Visual Studio **Properties** pane when selecting the Service Bus namespace in Server Explorer (as shown in the previous section).
-
-```
-bus_service.create_queue('taskqueue')
-```
-
-**create_queue** also supports additional options, which enable you to override default queue settings such as message time to live (TTL) or maximum queue size. The following example sets the maximum queue size to 5GB, and the TTL value to 1 minute:
-
-```
-queue_options = Queue()
-queue_options.max_size_in_megabytes = '5120'
-queue_options.default_message_time_to_live = 'PT1M'
-
-bus_service.create_queue('taskqueue', queue_options)
-```
-
-## Send messages to a queue
-
-To send a message to a Service Bus queue, your application calls the **send\_queue\_message** method on the **ServiceBusService** object.
-
-The following example demonstrates how to send a test message to the queue named *taskqueue using* **send\_queue\_message**:
-
-```
-msg = Message(b'Test Message')
-bus_service.send_queue_message('taskqueue', msg)
-```
-
-Service Bus queues support a maximum message size of 256 KB (the header, which includes the standard and custom application properties, can have a maximum size of 64 KB). There is no limit on the number of messages held in a queue but there is a cap on the total size of the messages held by a queue. This queue size is defined at creation time, with an upper limit of 5 GB. For more information about quotas, see [Azure Queues and Service Bus queues][].
-
-## Receive messages from a queue
-
-Messages are received from a queue using the **receive\_queue\_message** method on the **ServiceBusService** object:
-
-```
-msg = bus_service.receive_queue_message('taskqueue', peek_lock=False)
-print(msg.body)
-```
-
-Messages are deleted from the queue as they are read when the parameter **peek\_lock** is set to **False**. You can read (peek) and lock the message without deleting it from the queue by setting the parameter **peek\_lock** to **True**.
-
-The behavior of reading and deleting the message as part of the receive operation is the simplest model, and works best for scenarios in which an application can tolerate not processing a message in the event of a failure. To understand this, consider a scenario in which the consumer issues the receive request and then crashes before processing it. Because Service Bus will have marked the message as being consumed, then when the application restarts and begins consuming messages again, it will have missed the message that was consumed prior to the crash.
-
-If the **peek\_lock** parameter is set to **True**, the receive becomes a two stage operation, which makes it possible to support applications that cannot tolerate missing messages. When Service Bus receives a request, it finds the next message to be consumed, locks it to prevent other consumers receiving it, and then returns it to the application. After the application finishes processing the message (or stores it reliably for future processing), it completes the second stage of the receive process by calling the **delete** method on the **Message** object. The **delete** method will mark the message as being consumed and remove it from the queue.
-
-```
-msg = bus_service.receive_queue_message('taskqueue', peek_lock=True)
-print(msg.body)
-
-msg.delete()
-```
-
-## How to handle application crashes and unreadable messages
-
-Service Bus provides functionality to help you gracefully recover from errors in your application or difficulties processing a message. If a receiver application is unable to process the message for some reason, then it can call the **unlock** method on the **Message** object. This will cause Service Bus to unlock the message within the queue and make it available to be received again, either by the same consuming application or by another consuming application.
-
-There is also a timeout associated with a message locked within the queue, and if the application fails to process the message before the lock timeout expires (e.g., if the application crashes), then Service Bus will unlock the message automatically and make it available to be received again.
-
-In the event that the application crashes after processing the message but before the **delete** method is called, then the message will be redelivered to the application when it restarts. This is often called **At Least Once Processing**, that is, each message will be processed at least once but in certain situations the same message may be redelivered. If the scenario cannot tolerate duplicate processing, then application developers should add additional logic to their application to handle duplicate message delivery. This is often achieved using the **MessageId** property of the message, which will remain constant across delivery attempts.
-
-## Next steps
-
-Now that you have learned the basics of Service Bus queues, follow these links to learn more.
-
-<<<<<<< HEAD
--   See [Queues, Topics, and Subscriptions][].
-=======
--   See [Queues, topics, and subscriptions][].
->>>>>>> 08be3281
-
-[Azure classic portal]: http://manage.windowsazure.com
-[Python Azure package]: https://pypi.python.org/pypi/azure  
-<<<<<<< HEAD
-[Queues, Topics, and Subscriptions]: service-bus-queues-topics-subscriptions.md
-=======
-[Queues, topics, and subscriptions]: service-bus-queues-topics-subscriptions.md
-[Azure Queues and Service Bus queues]: service-bus-azure-and-service-bus-queues-compared-contrasted.md#capacity-and-quotas
->>>>>>> 08be3281
- 
+<properties 
+	pageTitle="How to use Service Bus queues with Python | Microsoft Azure" 
+	description="Learn how to use Azure Service Bus queues from Python." 
+	services="service-bus" 
+	documentationCenter="python" 
+	authors="sethmanheim" 
+	manager="timlt" 
+	editor=""/>
+
+<tags 
+	ms.service="service-bus" 
+	ms.workload="tbd" 
+	ms.tgt_pltfrm="na" 
+	ms.devlang="python" 
+	ms.topic="article" 
+	ms.date="10/08/2015" 
+	ms.author="sethm"/>
+
+
+# How to use Service Bus queues
+
+[AZURE.INCLUDE [service-bus-selector-queues](../../includes/service-bus-selector-queues.md)]
+
+This article describes how to use Service Bus queues. The samples are written in Python and use the [Python Azure package][]. The scenarios covered include **creating queues, sending and receiving messages**, and **deleting queues**.
+
+[AZURE.INCLUDE [howto-service-bus-queues](../../includes/howto-service-bus-queues.md)]
+
+> [AZURE.NOTE] To install Python or the [Python Azure package][], see the [Python Installation Guide](../python-how-to-install.md).
+
+## Create a queue
+
+The **ServiceBusService** object enables you to work with queues. Add the following code near the top of any Python file in which you wish to programmatically access Service Bus:
+
+```
+from azure.servicebus import ServiceBusService, Message, Queue
+```
+
+The following code creates a **ServiceBusService** object. Replace `mynamespace`, `sharedaccesskeyname`, and `sharedaccesskey` with your namespace, shared access signature (SAS) key name, and value.
+
+```
+bus_service = ServiceBusService(
+	service_namespace='mynamespace',
+	shared_access_key_name='sharedaccesskeyname',
+	shared_access_key_value='sharedaccesskey')
+```
+
+The values for the SAS key name and value can be found in the [Azure classic portal][] connection information, or in the Visual Studio **Properties** pane when selecting the Service Bus namespace in Server Explorer (as shown in the previous section).
+
+```
+bus_service.create_queue('taskqueue')
+```
+
+**create_queue** also supports additional options, which enable you to override default queue settings such as message time to live (TTL) or maximum queue size. The following example sets the maximum queue size to 5GB, and the TTL value to 1 minute:
+
+```
+queue_options = Queue()
+queue_options.max_size_in_megabytes = '5120'
+queue_options.default_message_time_to_live = 'PT1M'
+
+bus_service.create_queue('taskqueue', queue_options)
+```
+
+## Send messages to a queue
+
+To send a message to a Service Bus queue, your application calls the **send\_queue\_message** method on the **ServiceBusService** object.
+
+The following example demonstrates how to send a test message to the queue named *taskqueue using* **send\_queue\_message**:
+
+```
+msg = Message(b'Test Message')
+bus_service.send_queue_message('taskqueue', msg)
+```
+
+Service Bus queues support a maximum message size of 256 KB (the header, which includes the standard and custom application properties, can have a maximum size of 64 KB). There is no limit on the number of messages held in a queue but there is a cap on the total size of the messages held by a queue. This queue size is defined at creation time, with an upper limit of 5 GB. For more information about quotas, see [Azure Queues and Service Bus queues][].
+
+## Receive messages from a queue
+
+Messages are received from a queue using the **receive\_queue\_message** method on the **ServiceBusService** object:
+
+```
+msg = bus_service.receive_queue_message('taskqueue', peek_lock=False)
+print(msg.body)
+```
+
+Messages are deleted from the queue as they are read when the parameter **peek\_lock** is set to **False**. You can read (peek) and lock the message without deleting it from the queue by setting the parameter **peek\_lock** to **True**.
+
+The behavior of reading and deleting the message as part of the receive operation is the simplest model, and works best for scenarios in which an application can tolerate not processing a message in the event of a failure. To understand this, consider a scenario in which the consumer issues the receive request and then crashes before processing it. Because Service Bus will have marked the message as being consumed, then when the application restarts and begins consuming messages again, it will have missed the message that was consumed prior to the crash.
+
+If the **peek\_lock** parameter is set to **True**, the receive becomes a two stage operation, which makes it possible to support applications that cannot tolerate missing messages. When Service Bus receives a request, it finds the next message to be consumed, locks it to prevent other consumers receiving it, and then returns it to the application. After the application finishes processing the message (or stores it reliably for future processing), it completes the second stage of the receive process by calling the **delete** method on the **Message** object. The **delete** method will mark the message as being consumed and remove it from the queue.
+
+```
+msg = bus_service.receive_queue_message('taskqueue', peek_lock=True)
+print(msg.body)
+
+msg.delete()
+```
+
+## How to handle application crashes and unreadable messages
+
+Service Bus provides functionality to help you gracefully recover from errors in your application or difficulties processing a message. If a receiver application is unable to process the message for some reason, then it can call the **unlock** method on the **Message** object. This will cause Service Bus to unlock the message within the queue and make it available to be received again, either by the same consuming application or by another consuming application.
+
+There is also a timeout associated with a message locked within the queue, and if the application fails to process the message before the lock timeout expires (e.g., if the application crashes), then Service Bus will unlock the message automatically and make it available to be received again.
+
+In the event that the application crashes after processing the message but before the **delete** method is called, then the message will be redelivered to the application when it restarts. This is often called **At Least Once Processing**, that is, each message will be processed at least once but in certain situations the same message may be redelivered. If the scenario cannot tolerate duplicate processing, then application developers should add additional logic to their application to handle duplicate message delivery. This is often achieved using the **MessageId** property of the message, which will remain constant across delivery attempts.
+
+## Next steps
+
+Now that you have learned the basics of Service Bus queues, follow these links to learn more.
+
+-   See [Queues, topics, and subscriptions][].
+
+[Azure classic portal]: http://manage.windowsazure.com
+[Python Azure package]: https://pypi.python.org/pypi/azure  
+[Queues, topics, and subscriptions]: service-bus-queues-topics-subscriptions.md
+[Azure Queues and Service Bus queues]: service-bus-azure-and-service-bus-queues-compared-contrasted.md#capacity-and-quotas
+ 