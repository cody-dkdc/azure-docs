<<<<<<< HEAD
<properties linkid="" urlDisplayName="" pageTitle="" metaKeywords="" description="" metaCanonical="" services="" documentationCenter="" title=" Part 2: Create and Use a SAS with the Blob Service" authors=""  solutions="" writer="" manager="" editor=""  />





# Shared Access Signatures, Part 2: Create and Use a SAS with the Blob Service

[Part 1](./shared-access-signature-part-1.md) of this tutorial explored shared access signatures (SAS) and explained best practices for using them. Part 2 shows you how to generate and then use shared access signatures with the Windows Azure Blob service. The examples are written in C# and use the Windows Azure Storage Client Library for .NET (Version 2.0). The scenarios covered include these aspects of working with shared access signatures:

- Generating a shared access signature on a container
- Generating a shared access signature on a blob
- Creating a stored access policy to manage signatures on a container's resources
- Testing the shared access signatures from a client application

# About this Tutorial #
In this tutorial, we'll focus on creating shared access signatures for containers and blobs by creating two console applications. The first console application generates shared access signatures on a container and on a blob. This application has knowledge of the storage account keys. The second console application, which will act as a client application, accesses container and blob resources using the shared access signatures created with the first application. This application uses the shared access signatures only to authenticate its access to the container and blob resources - it does not have knowledge of the account keys.

# Part 1: Create a Console Application to Generate Shared Access Signatures #

First, ensure that you have the Windows Azure Storage Client Library for .NET (Version 2.0) installed. You can install the [NuGet package](http://nuget.org/packages/WindowsAzure.Storage/ "NuGet package") containing the most up-to-date assemblies for the client library; this is the recommended method for ensuring that you have the most recent fixes. You can also download the client library as part of the most recent version of the [Windows Azure SDK for .NET](http://www.windowsazure.com/en-us/downloads/).

In Visual Studio, create a new Windows console application and name it **GenerateSharedAccessSignatures**. Add references to  **Microsoft.WindowsAzure.Configuration.dll** and **Microsoft.WindowsAzure.Storage.dll**, using either of the following approaches:

- 	If you want to install the NuGet package, first install the [NuGet Package Manager Extension for Visual Studio](http://visualstudiogallery.msdn.microsoft.com/27077b70-9dad-4c64-adcf-c7cf6bc9970c). In Visual Studio, select **Project | Manage NuGet Packages**, search online for **Windows Azure Storage**, and follow the instructions to install.
- 	Alternatively, locate the assemblies in your installation of the Windows Azure SDK and add references to them.
 
At the top of the Program.cs file, add the following **using** statements:

    using System.IO;    
    using Microsoft.WindowsAzure;
    using Microsoft.WindowsAzure.Storage;
    using Microsoft.WindowsAzure.Storage.Blob;

Edit the app.config file so that it contains a configuration setting with a connection string that points to your storage account. Your app.config file should look similar to this one:

    <configuration>
      <startup> 
        <supportedRuntime version="v4.0" sku=".NETFramework,Version=v4.5" />
      </startup>
      <appSettings>
        <add key="StorageConnectionString" value="DefaultEndpointsProtocol=https;AccountName=myaccount;AccountKey=mykey"/>
      </appSettings> 
    </configuration>

## Generate a Shared Access Signature URI for a Container ##

To begin with, we'll add a method to generate a shared access signature on a new container. In this case the signature is not associated with a stored access policy, so it carries on the URI the information indicating its expiry time and the permissions that it grants.

First, add code to the **Main()** method to authenticate access to your storage account and create a new container:

    static void Main(string[] args)
    {
	    //Parse the connection string and return a reference to the storage account.
	    CloudStorageAccount storageAccount = CloudStorageAccount.Parse(CloudConfigurationManager.GetSetting("StorageConnectionString"));
	    
	    //Create the blob client object.
	    CloudBlobClient blobClient = storageAccount.CreateCloudBlobClient();
	    
	    //Get a reference to a container to use for the sample code, and create it if it does not exist.
	    CloudBlobContainer container = blobClient.GetContainerReference("sascontainer");
	    container.CreateIfNotExists();
	    
	    //Insert calls to the methods created below here...
	    
	    //Require user input before closing the console window.
	    Console.ReadLine();
    }

Next, add a new method that generates the shared access signature for the container and returns the signature URI:

    static string GetContainerSasUri(CloudBlobContainer container)
    {
	    //Set the expiry time and permissions for the container.
	    //In this case no start time is specified, so the shared access signature becomes valid immediately.
	    SharedAccessBlobPolicy sasConstraints = new SharedAccessBlobPolicy();
	    sasConstraints.SharedAccessExpiryTime = DateTime.UtcNow.AddHours(4);
	    sasConstraints.Permissions = SharedAccessBlobPermissions.Write | SharedAccessBlobPermissions.List;
	    
	    //Generate the shared access signature on the container, setting the constraints directly on the signature.
	    string sasContainerToken = container.GetSharedAccessSignature(sasConstraints);
	    
	    //Return the URI string for the container, including the SAS token.
	    return container.Uri + sasContainerToken;
    }

Add the following lines at the bottom of the **Main()** method, before the call to **Console.ReadLine()**, to call **GetContainerSasUri()** and write the signature URI to the console window:

    //Generate a SAS URI for the container, without a stored access policy.
    Console.WriteLine("Container SAS URI: " + GetContainerSasUri(container));
    Console.WriteLine();

Compile and run to output the shared access signature URI for the new container. The URI will be similar to the following URI:       

https://storageaccount.blob.core.windows.net/sascontainer?sv=2012-02-12&se=2013-04-13T00%3A12%3A08Z&sr=c&sp=wl&sig=t%2BbzU9%2B7ry4okULN9S0wst%2F8MCUhTjrHyV9rDNLSe8g%3D

Once you have run the code, the shared access signature that you created on the container will be valid for the next four hours. The signature grants a client permission to list blobs in the container and to write a new blob to the container.

## Generate a Shared Access Signature URI for a Blob ##

Next, we'll write similar code to create a new blob within the container and generate a shared access signature for it. This shared access signature is not associated with a stored access policy, so it includes the start time, expiry time, and permission information on the URI.

Add a new method that creates a new blob and write some text to it, then generates a shared access signature and returns the signature URI:

    static string GetBlobSasUri(CloudBlobContainer container)
    {
	    //Get a reference to a blob within the container.
	    CloudBlockBlob blob = container.GetBlockBlobReference("sasblob.txt");
	    
	    //Upload text to the blob. If the blob does not yet exist, it will be created. 
	    //If the blob does exist, its existing content will be overwritten.
	    string blobContent = "This blob will be accessible to clients via a Shared Access Signature.";
	    MemoryStream ms = new MemoryStream(Encoding.UTF8.GetBytes(blobContent));
	    ms.Position = 0;
	    using (ms)
	    {
		    blob.UploadFromStream(ms);
	    }
	    
	    //Set the expiry time and permissions for the blob.
	    //In this case the start time is specified as a few minutes in the past, to mitigate clock skew.
	    //The shared access signature will be valid immediately.
	    SharedAccessBlobPolicy sasConstraints = new SharedAccessBlobPolicy();
	    sasConstraints.SharedAccessStartTime = DateTime.UtcNow.AddMinutes(-5);
	    sasConstraints.SharedAccessExpiryTime = DateTime.UtcNow.AddHours(4);
	    sasConstraints.Permissions = SharedAccessBlobPermissions.Read | SharedAccessBlobPermissions.Write;
	    
	    //Generate the shared access signature on the blob, setting the constraints directly on the signature.
	    string sasBlobToken = blob.GetSharedAccessSignature(sasConstraints);
	    
	    //Return the URI string for the container, including the SAS token.
	    return blob.Uri + sasBlobToken;
    }

At the bottom of the **Main()** method, add the following lines to call **GetBlobSasUri()**, before the call to **Console.ReadLine()**, and write the shared access signature URI to the console window:    
    
    //Generate a SAS URI for a blob within the container, without a stored access policy.
    Console.WriteLine("Blob SAS URI: " + GetBlobSasUri(container));
    Console.WriteLine();
    

Compile and run to output the shared access signature URI for the new blob. The URI will be similar to the following URI:

https://storageaccount.blob.core.windows.net/sascontainer/sasblob.txt?sv=2012-02-12&st=2013-04-12T23%3A37%3A08Z&se=2013-04-13T00%3A12%3A08Z&sr=b&sp=rw&sig=dF2064yHtc8RusQLvkQFPItYdeOz3zR8zHsDMBi4S30%3D

## Create a Stored Access Policy on the Container ##

Now let's create a stored access policy on the container, which will define the constraints for any shared access signatures that are associated with it.

In the previous examples, we specified the start time (implicitly or explicitly), the expiry time, and the permissions on the shared access signature URI itself. In the following examples, we will specify these on the stored access policy and not on the shared access signature. Doing so enables us to change these constraints without reissuing the shared access signature.

Note that it's possible to one or more of the constraints on the shared access signature and the remainder on the stored access policy. However, you can only specify the start time, expiry time, and permissions in one place or the other; for example, you can't specify permissions on the shared access signature and also specify them on the stored access policy.

Add a new method that creates a new stored access policy and returns the name of the policy:

    static void CreateSharedAccessPolicy(CloudBlobClient blobClient, CloudBlobContainer container, string policyName)
    {
	    //Create a new stored access policy and define its constraints.
	    SharedAccessBlobPolicy sharedPolicy = new SharedAccessBlobPolicy()
	    {
		    SharedAccessExpiryTime = DateTime.UtcNow.AddHours(10),
		    Permissions = SharedAccessBlobPermissions.Read | SharedAccessBlobPermissions.Write | SharedAccessBlobPermissions.List
	    };
	    
	    //Get the container's existing permissions.
	    BlobContainerPermissions permissions = new BlobContainerPermissions();
	    
	    //Add the new policy to the container's permissions.
	    permissions.SharedAccessPolicies.Clear();
	    permissions.SharedAccessPolicies.Add(policyName, sharedPolicy);
	    container.SetPermissions(permissions);
    }

At the bottom of the **Main()** method, before the call to **Console.ReadLine()**, add the following lines to call the **CreateSharedAccessPolicy()** method:    

    //Create an access policy on the container, which may be optionally used to provide constraints for 
    //shared access signatures on the container and the blob.
    string sharedAccessPolicyName = "tutorialpolicy";
    CreateSharedAccessPolicy(blobClient, container, sharedAccessPolicyName);

## Generate a Shared Access Signature URI on the Container That Uses an Access Policy ##

Next, we'll create another shared access signature on the container that we created earlier, but this time we'll associate the signature with the access policy that we created in the previous example.

Add a new method to generate another shared access signature on the container:

    static string GetContainerSasUriWithPolicy(CloudBlobContainer container, string policyName)
    {
	    //Generate the shared access signature on the container. In this case, all of the constraints for the 
	    //shared access signature are specified on the stored access policy.
	    string sasContainerToken = container.GetSharedAccessSignature(null, policyName);
	    
	    //Return the URI string for the container, including the SAS token.
	    return container.Uri + sasContainerToken;
    }
    
At the bottom of the **Main()** method, before the call to **Console.ReadLine()**, add the following lines to call the **GetContainerSasUriWithPolicy** method:

    //Generate a SAS URI for the container, using a stored access policy to set constraints on the SAS.
    Console.WriteLine("Container SAS URI using stored access policy: " + GetContainerSasUriWithPolicy(container, sharedAccessPolicyName));
    Console.WriteLine();

## Generate a Shared Access Signature URI on the Blob That Uses an Access Policy ##

Finally, we'll add a similar method to create another blob and generate a shared access signature that's associated with an access policy.

Add a new method to create a blob and generate a shared access signature:

    static string GetBlobSasUriWithPolicy(CloudBlobContainer container, string policyName)
    {
	    //Get a reference to a blob within the container.
	    CloudBlockBlob blob = container.GetBlockBlobReference("sasblobpolicy.txt");
	    
	    //Upload text to the blob. If the blob does not yet exist, it will be created. 
	    //If the blob does exist, its existing content will be overwritten.
	    string blobContent = "This blob will be accessible to clients via a shared access signature. " + 
	    "A stored access policy defines the constraints for the signature.";
	    MemoryStream ms = new MemoryStream(Encoding.UTF8.GetBytes(blobContent));
	    ms.Position = 0;
	    using (ms)
	    {
		    blob.UploadFromStream(ms);
	    }
	    
	    //Generate the shared access signature on the blob.
	    string sasBlobToken = blob.GetSharedAccessSignature(null, policyName);
	    
	    //Return the URI string for the container, including the SAS token.
	    return blob.Uri + sasBlobToken;
    }

At the bottom of the **Main()** method, before the call to **Console.ReadLine()**, add the following lines to call the **GetBlobSasUriWithPolicy** method:    

    //Generate a SAS URI for a blob within the container, using a stored access policy to set constraints on the SAS.
    Console.WriteLine("Blob SAS URI using stored access policy: " + GetBlobSasUriWithPolicy(container, sharedAccessPolicyName));
    Console.WriteLine();

The **Main()** method should now look like this in its entirety. Run it to write the shared access signature URIs to the console window, then copy and paste them into a text file for use in the second part of this tutorial.    

    static void Main(string[] args)
    {
	    //Parse the connection string and return a reference to the storage account.
	    CloudStorageAccount storageAccount = CloudStorageAccount.Parse(CloudConfigurationManager.GetSetting("StorageConnectionString"));
	    
	    //Create the blob client object.
	    CloudBlobClient blobClient = storageAccount.CreateCloudBlobClient();
	    
	    //Get a reference to a container to use for the sample code, and create it if it does not exist.
	    CloudBlobContainer container = blobClient.GetContainerReference("sascontainer");
	    container.CreateIfNotExists();
	    
	    //Generate a SAS URI for the container, without a stored access policy.
	    Console.WriteLine("Container SAS URI: " + GetContainerSasUri(container));
	    Console.WriteLine();
	    
	    //Generate a SAS URI for a blob within the container, without a stored access policy.
	    Console.WriteLine("Blob SAS URI: " + GetBlobSasUri(container));
	    Console.WriteLine();
	    
	    //Create an access policy on the container, which may be optionally used to provide constraints for 
	    //shared access signatures on the container and the blob.
	    string sharedAccessPolicyName = "tutorialpolicy";
	    CreateSharedAccessPolicy(blobClient, container, sharedAccessPolicyName);
	    
	    //Generate a SAS URI for the container, using a stored access policy to set constraints on the SAS.
	    Console.WriteLine("Container SAS URI using stored access policy: " + GetContainerSasUriWithPolicy(container, sharedAccessPolicyName));
	    Console.WriteLine();
	    
	    //Generate a SAS URI for a blob within the container, using a stored access policy to set constraints on the SAS.
	    Console.WriteLine("Blob SAS URI using stored access policy: " + GetBlobSasUriWithPolicy(container, sharedAccessPolicyName));
	    Console.WriteLine();
	    
	    Console.ReadLine();
    }

When you run the GenerateSharedAccessSignatures console application, you'll see output similar to the following in the console window. These are the shared access signatures that you'll use in Part 2 of the tutorial.

![sas-console-output-1][sas-console-output-1]

# Part 2: Create a Console Application to Test the Shared Access Signatures #

To test the shared access signatures created in the previous examples, we'll create a second console application that uses the signatures to perform operations on the container and on a blob.

Note that if more than four hours have passed since you completed the first part of the tutorial, the signatures you generated where the expiry time was set to four hours will no longer be valid. Similarly, the signatures associated with the stored access policy expire after 10 hours. If one or both of these intervals have passed, you should run the code in the first console application to generate fresh shared access signatures for use in the second part of the tutorial.

In Visual Studio, create a new Windows console application and name it **ConsumeSharedAccessSignatures**. Add references to **Microsoft.WindowsAzure.Configuration.dll** and **Microsoft.WindowsAzure.Storage.dll**, as you did previously.

At the top of the Program.cs file, add the following **using** statements:

    using System.IO;
    using Microsoft.WindowsAzure.Storage;
    using Microsoft.WindowsAzure.Storage.Blob;
    
In the body of the **Main()** method, add the following constants, and update their values to the shared access signatures that you generated in part 1 of the tutorial.

    static void Main(string[] args)
    {
	    string containerSAS = "<your container SAS>";
	    string blobSAS = "<your blob SAS>";
	    string containerSASWithAccessPolicy = "<your container SAS with access policy>";
	    string blobSASWithAccessPolicy = "<your blob SAS with access policy>";
    }
    
## Add a Method to Try Container Operations Using a Shared Access Signature ##

Next, we'll add a method that tests some representative container operations using a shared access signature on the container. Note that the shared access signature is used to return a reference to the container, authenticating access to the container based on the signature alone.

Add the following method to Program.cs:


	static void UseContainerSAS(string sas)
	{
	    //Try performing container operations with the SAS provided.
	
	    //Return a reference to the container using the SAS URI.
	    CloudBlobContainer container = new CloudBlobContainer(new Uri(sas));
	
	    //Create a list to store blob URIs returned by a listing operation on the container.
	    List<Uri> blobUris = new List<Uri>();
	
	    try
	    {
	        //Write operation: write a new blob to the container. 
	        CloudBlockBlob blob = container.GetBlockBlobReference("blobCreatedViaSAS.txt");
	        string blobContent = "This blob was created with a shared access signature granting write permissions to the container. ";
	        MemoryStream msWrite = new MemoryStream(Encoding.UTF8.GetBytes(blobContent));
	        msWrite.Position = 0;
	        using (msWrite)
	        {
	            blob.UploadFromStream(msWrite);
	        }
	        Console.WriteLine("Write operation succeeded for SAS " + sas);
	        Console.WriteLine();
	    }
	    catch (StorageException e)
	    {
	        Console.WriteLine("Write operation failed for SAS " + sas);
	        Console.WriteLine("Additional error information: " + e.Message);
	        Console.WriteLine();
	    }
	
	    try
	    {
	        //List operation: List the blobs in the container, including the one just added.
	        foreach (ICloudBlob blobListing in container.ListBlobs())
	        {
	            blobUris.Add(blobListing.Uri);
	        }
	        Console.WriteLine("List operation succeeded for SAS " + sas);
	        Console.WriteLine();
	    }
	    catch (StorageException e)
	    {
	        Console.WriteLine("List operation failed for SAS " + sas);
	        Console.WriteLine("Additional error information: " + e.Message);
	        Console.WriteLine();
	    }
	
	    try
	    {
	        //Read operation: Get a reference to one of the blobs in the container and read it. 
	        CloudBlockBlob blob = container.GetBlockBlobReference(blobUris[0].ToString());
	        MemoryStream msRead = new MemoryStream();
	        msRead.Position = 0;
	        using (msRead)
	        {
	            blob.DownloadToStream(msRead);
	            Console.WriteLine(msRead.Length);
	        }
	        Console.WriteLine("Read operation succeeded for SAS " + sas);
	        Console.WriteLine();
	    }
	    catch (StorageException e)
	    {
	        Console.WriteLine("Read operation failed for SAS " + sas);
	        Console.WriteLine("Additional error information: " + e.Message);
	        Console.WriteLine();
	    }
	    Console.WriteLine();
	
	    try
	    {
	        //Delete operation: Delete a blob in the container.
	        CloudBlockBlob blob = container.GetBlockBlobReference(blobUris[0].ToString());
	        blob.Delete();
	        Console.WriteLine("Delete operation succeeded for SAS " + sas);
	        Console.WriteLine();
	    }
	    catch (StorageException e)
	    {
	        Console.WriteLine("Delete operation failed for SAS " + sas);
	        Console.WriteLine("Additional error information: " + e.Message);
	        Console.WriteLine();
	    }        
	}


Update the **Main()** method to call **UseContainerSAS()** with both of the shared access signatures that you created on the container:


	static void Main(string[] args)
	{
	    string containerSAS = "<your container SAS>";
	    string blobSAS = "<your blob SAS>";
	    string containerSASWithAccessPolicy = "<your container SAS with access policy>";
	    string blobSASWithAccessPolicy = "<your blob SAS with access policy>";
	
	    //Call the test methods with the shared access signatures created on the container, with and without the access policy.
	    UseContainerSAS(containerSAS);
	    UseContainerSAS(containerSASWithAccessPolicy); 
	    
	    //Call the test methods with the shared access signatures created on the blob, with and without the access policy.
	    UseBlobSAS(blobSAS);
	    UseBlobSAS(blobSASWithAccessPolicy);
	
	    Console.ReadLine();
	}


## Add a Method to Try Blob Operations Using a Shared Access Signature ##

Finally, we'll add a method that tests some representative blob operations using a shared access signature on the blob. In this case we use the constructor **CloudBlockBlob(String)**, passing in the shared access signature, to return a reference to the blob. No other authentication is required; it's based on the signature alone.

Add the following method to Program.cs:


	static void UseBlobSAS(string sas)
	{
	    //Try performing blob operations using the SAS provided.
	
	    //Return a reference to the blob using the SAS URI.
	    CloudBlockBlob blob = new CloudBlockBlob(new Uri(sas));
	
	    try
	    {
	        //Write operation: write a new blob to the container. 
	        string blobContent = "This blob was created with a shared access signature granting write permissions to the blob. ";
	        MemoryStream msWrite = new MemoryStream(Encoding.UTF8.GetBytes(blobContent));
	        msWrite.Position = 0;
	        using (msWrite)
	        {
	            blob.UploadFromStream(msWrite);
	        }
	        Console.WriteLine("Write operation succeeded for SAS " + sas);
	        Console.WriteLine();
	    }
	    catch (StorageException e)
	    {
	        Console.WriteLine("Write operation failed for SAS " + sas);
	        Console.WriteLine("Additional error information: " + e.Message);
	        Console.WriteLine();
	    }
	
	    try
	    {
	        //Read operation: Read the contents of the blob.
	        MemoryStream msRead = new MemoryStream();
	        using (msRead)
	        {
	            blob.DownloadToStream(msRead);
	            msRead.Position = 0;
	            using (StreamReader reader = new StreamReader(msRead, true))
	            {
	                string line;
	                while ((line = reader.ReadLine()) != null)
	                {
	                    Console.WriteLine(line);
	                }
	            }
	        }
	        Console.WriteLine("Read operation succeeded for SAS " + sas);
	        Console.WriteLine();
	    }
	    catch (StorageException e)
	    {
	        Console.WriteLine("Read operation failed for SAS " + sas);
	        Console.WriteLine("Additional error information: " + e.Message);
	        Console.WriteLine();
	    }
	
	    try
	    {
	        //Delete operation: Delete the blob.
	        blob.Delete();
	        Console.WriteLine("Delete operation succeeded for SAS " + sas);
	        Console.WriteLine();
	    }
	    catch (StorageException e)
	    {
	        Console.WriteLine("Delete operation failed for SAS " + sas);
	        Console.WriteLine("Additional error information: " + e.Message);
	        Console.WriteLine();
	    }        
	}


Update the **Main()** method to call **UseBlobSAS()** with both of the shared access signatures that you created on the blob:

	static void Main(string[] args)
	{
	    string containerSAS = "<your container SAS>";
	    string blobSAS = "<your blob SAS>";
	    string containerSASWithAccessPolicy = "<your container SAS with access policy>";
	    string blobSASWithAccessPolicy = "<your blob SAS with access policy>";
	
	    //Call the test methods with the shared access signatures created on the container, with and without the access policy.
	    UseContainerSAS(containerSAS);
	    UseContainerSAS(containerSASWithAccessPolicy); 
	    
	    //Call the test methods with the shared access signatures created on the blob, with and without the access policy.
	    UseBlobSAS(blobSAS);
	    UseBlobSAS(blobSASWithAccessPolicy);
	
	    Console.ReadLine();
	}

Run the console application and observe the output to see which operations are permitted for which signatures. The output in the console window will look similar to the following:

![sas-console-output-2][sas-console-output-2]

# Next Steps #

[Shared Access Signatures, Part 1: Understanding the SAS Model](./shared-access-signature-part-1.md)

[Manage Access to Windows Azure Storage Resources](http://msdn.microsoft.com/en-us/library/windowsazure/ee393343.aspx)

[Delegating Access with a Shared Access Signature (REST API)](http://msdn.microsoft.com/en-us/library/windowsazure/ee395415.aspx)

[Introducing Table and Queue SAS](http://blogs.msdn.com/b/windowsazurestorage/archive/2012/06/12/introducing-table-sas-shared-access-signature-queue-sas-and-update-to-blob-sas.aspx)



=======
<properties linkid="" urlDisplayName="" pageTitle="" metaKeywords="" description="" metaCanonical="" services="" documentationCenter="" title=" Part 2: Create and Use a SAS with the Blob Service" authors=""  solutions="" writer="" manager="" editor=""  />





# Shared Access Signatures, Part 2: Create and Use a SAS with the Blob Service

[Part 1](./shared-access-signature-part-1.md) of this tutorial explored shared access signatures (SAS) and explained best practices for using them. Part 2 shows you how to generate and then use shared access signatures with the Windows Azure Blob service. The examples are written in C# and use the Windows Azure Storage Client Library for .NET (Version 2.0). The scenarios covered include these aspects of working with shared access signatures:

- Generating a shared access signature on a container
- Generating a shared access signature on a blob
- Creating a stored access policy to manage signatures on a container's resources
- Testing the shared access signatures from a client application

# About this Tutorial #
In this tutorial, we'll focus on creating shared access signatures for containers and blobs by creating two console applications. The first console application generates shared access signatures on a container and on a blob. This application has knowledge of the storage account keys. The second console application, which will act as a client application, accesses container and blob resources using the shared access signatures created with the first application. This application uses the shared access signatures only to authenticate its access to the container and blob resources - it does not have knowledge of the account keys.

# Part 1: Create a Console Application to Generate Shared Access Signatures #

First, ensure that you have the Windows Azure Storage Client Library for .NET (Version 2.0) installed. You can install the [NuGet package](http://nuget.org/packages/WindowsAzure.Storage/ "NuGet package") containing the most up-to-date assemblies for the client library; this is the recommended method for ensuring that you have the most recent fixes. You can also download the client library as part of the most recent version of the [Windows Azure SDK for .NET](http://www.windowsazure.com/en-us/downloads/).

In Visual Studio, create a new Windows console application and name it **GenerateSharedAccessSignatures**. Add references to  **Microsoft.WindowsAzure.Configuration.dll** and **Microsoft.WindowsAzure.Storage.dll**, using either of the following approaches:

- 	If you want to install the NuGet package, first install the [NuGet Package Manager Extension for Visual Studio](http://visualstudiogallery.msdn.microsoft.com/27077b70-9dad-4c64-adcf-c7cf6bc9970c). In Visual Studio, select **Project | Manage NuGet Packages**, search online for **Windows Azure Storage**, and follow the instructions to install.
- 	Alternatively, locate the assemblies in your installation of the Windows Azure SDK and add references to them.
 
At the top of the Program.cs file, add the following **using** statements:

    using System.IO;    
    using Microsoft.WindowsAzure;
    using Microsoft.WindowsAzure.Storage;
    using Microsoft.WindowsAzure.Storage.Blob;

Edit the app.config file so that it contains a configuration setting with a connection string that points to your storage account. Your app.config file should look similar to this one:

    <configuration>
      <startup> 
        <supportedRuntime version="v4.0" sku=".NETFramework,Version=v4.5" />
      </startup>
      <appSettings>
        <add key="StorageConnectionString" value="DefaultEndpointsProtocol=https;AccountName=myaccount;AccountKey=mykey"/>
      </appSettings> 
    </configuration>

## Generate a Shared Access Signature URI for a Container ##

To begin with, we'll add a method to generate a shared access signature on a new container. In this case the signature is not associated with a stored access policy, so it carries on the URI the information indicating its expiry time and the permissions that it grants.

First, add code to the **Main()** method to authenticate access to your storage account and create a new container:

    static void Main(string[] args)
    {
	    //Parse the connection string and return a reference to the storage account.
	    CloudStorageAccount storageAccount = CloudStorageAccount.Parse(CloudConfigurationManager.GetSetting("StorageConnectionString"));
	    
	    //Create the blob client object.
	    CloudBlobClient blobClient = storageAccount.CreateCloudBlobClient();
	    
	    //Get a reference to a container to use for the sample code, and create it if it does not exist.
	    CloudBlobContainer container = blobClient.GetContainerReference("sascontainer");
	    container.CreateIfNotExists();
	    
	    //Insert calls to the methods created below here...
	    
	    //Require user input before closing the console window.
	    Console.ReadLine();
    }

Next, add a new method that generates the shared access signature for the container and returns the signature URI:

    static string GetContainerSasUri(CloudBlobContainer container)
    {
	    //Set the expiry time and permissions for the container.
	    //In this case no start time is specified, so the shared access signature becomes valid immediately.
	    SharedAccessBlobPolicy sasConstraints = new SharedAccessBlobPolicy();
	    sasConstraints.SharedAccessExpiryTime = DateTime.UtcNow.AddHours(4);
	    sasConstraints.Permissions = SharedAccessBlobPermissions.Write | SharedAccessBlobPermissions.List;
	    
	    //Generate the shared access signature on the container, setting the constraints directly on the signature.
	    string sasContainerToken = container.GetSharedAccessSignature(sasConstraints);
	    
	    //Return the URI string for the container, including the SAS token.
	    return container.Uri + sasContainerToken;
    }

Add the following lines at the bottom of the **Main()** method, before the call to **Console.ReadLine()**, to call **GetContainerSasUri()** and write the signature URI to the console window:

    //Generate a SAS URI for the container, without a stored access policy.
    Console.WriteLine("Container SAS URI: " + GetContainerSasUri(container));
    Console.WriteLine();

Compile and run to output the shared access signature URI for the new container. The URI will be similar to the following URI:       

https://storageaccount.blob.core.windows.net/sascontainer?sv=2012-02-12&se=2013-04-13T00%3A12%3A08Z&sr=c&sp=wl&sig=t%2BbzU9%2B7ry4okULN9S0wst%2F8MCUhTjrHyV9rDNLSe8g%3D

Once you have run the code, the shared access signature that you created on the container will be valid for the next four hours. The signature grants a client permission to list blobs in the container and to write a new blob to the container.

## Generate a Shared Access Signature URI for a Blob ##

Next, we'll write similar code to create a new blob within the container and generate a shared access signature for it. This shared access signature is not associated with a stored access policy, so it includes the start time, expiry time, and permission information on the URI.

Add a new method that creates a new blob and write some text to it, then generates a shared access signature and returns the signature URI:

    static string GetBlobSasUri(CloudBlobContainer container)
    {
	    //Get a reference to a blob within the container.
	    CloudBlockBlob blob = container.GetBlockBlobReference("sasblob.txt");
	    
	    //Upload text to the blob. If the blob does not yet exist, it will be created. 
	    //If the blob does exist, its existing content will be overwritten.
	    string blobContent = "This blob will be accessible to clients via a Shared Access Signature.";
	    MemoryStream ms = new MemoryStream(Encoding.UTF8.GetBytes(blobContent));
	    ms.Position = 0;
	    using (ms)
	    {
		    blob.UploadFromStream(ms);
	    }
	    
	    //Set the expiry time and permissions for the blob.
	    //In this case the start time is specified as a few minutes in the past, to mitigate clock skew.
	    //The shared access signature will be valid immediately.
	    SharedAccessBlobPolicy sasConstraints = new SharedAccessBlobPolicy();
	    sasConstraints.SharedAccessStartTime = DateTime.UtcNow.AddMinutes(-5);
	    sasConstraints.SharedAccessExpiryTime = DateTime.UtcNow.AddHours(4);
	    sasConstraints.Permissions = SharedAccessBlobPermissions.Read | SharedAccessBlobPermissions.Write;
	    
	    //Generate the shared access signature on the blob, setting the constraints directly on the signature.
	    string sasBlobToken = blob.GetSharedAccessSignature(sasConstraints);
	    
	    //Return the URI string for the container, including the SAS token.
	    return blob.Uri + sasBlobToken;
    }

At the bottom of the **Main()** method, add the following lines to call **GetBlobSasUri()**, before the call to **Console.ReadLine()**, and write the shared access signature URI to the console window:    
    
    //Generate a SAS URI for a blob within the container, without a stored access policy.
    Console.WriteLine("Blob SAS URI: " + GetBlobSasUri(container));
    Console.WriteLine();
    

Compile and run to output the shared access signature URI for the new blob. The URI will be similar to the following URI:

https://storageaccount.blob.core.windows.net/sascontainer/sasblob.txt?sv=2012-02-12&st=2013-04-12T23%3A37%3A08Z&se=2013-04-13T00%3A12%3A08Z&sr=b&sp=rw&sig=dF2064yHtc8RusQLvkQFPItYdeOz3zR8zHsDMBi4S30%3D

## Create a Stored Access Policy on the Container ##

Now let's create a stored access policy on the container, which will define the constraints for any shared access signatures that are associated with it.

In the previous examples, we specified the start time (implicitly or explicitly), the expiry time, and the permissions on the shared access signature URI itself. In the following examples, we will specify these on the stored access policy and not on the shared access signature. Doing so enables us to change these constraints without reissuing the shared access signature.

Note that it's possible to one or more of the constraints on the shared access signature and the remainder on the stored access policy. However, you can only specify the start time, expiry time, and permissions in one place or the other; for example, you can't specify permissions on the shared access signature and also specify them on the stored access policy.

Add a new method that creates a new stored access policy and returns the name of the policy:

    static void CreateSharedAccessPolicy(CloudBlobClient blobClient, CloudBlobContainer container, string policyName)
    {
	    //Create a new stored access policy and define its constraints.
	    SharedAccessBlobPolicy sharedPolicy = new SharedAccessBlobPolicy()
	    {
		    SharedAccessExpiryTime = DateTime.UtcNow.AddHours(10),
		    Permissions = SharedAccessBlobPermissions.Read | SharedAccessBlobPermissions.Write | SharedAccessBlobPermissions.List
	    };
	    
	    //Get the container's existing permissions.
	    BlobContainerPermissions permissions = new BlobContainerPermissions();
	    
	    //Add the new policy to the container's permissions.
	    permissions.SharedAccessPolicies.Clear();
	    permissions.SharedAccessPolicies.Add(policyName, sharedPolicy);
	    container.SetPermissions(permissions);
    }

At the bottom of the **Main()** method, before the call to **Console.ReadLine()**, add the following lines to call the **CreateSharedAccessPolicy()** method:    

    //Create an access policy on the container, which may be optionally used to provide constraints for 
    //shared access signatures on the container and the blob.
    string sharedAccessPolicyName = "tutorialpolicy";
    CreateSharedAccessPolicy(blobClient, container, sharedAccessPolicyName);

## Generate a Shared Access Signature URI on the Container That Uses an Access Policy ##

Next, we'll create another shared access signature on the container that we created earlier, but this time we'll associate the signature with the access policy that we created in the previous example.

Add a new method to generate another shared access signature on the container:

    static string GetContainerSasUriWithPolicy(CloudBlobContainer container, string policyName)
    {
	    //Generate the shared access signature on the container. In this case, all of the constraints for the 
	    //shared access signature are specified on the stored access policy.
	    string sasContainerToken = container.GetSharedAccessSignature(null, policyName);
	    
	    //Return the URI string for the container, including the SAS token.
	    return container.Uri + sasContainerToken;
    }
    
At the bottom of the **Main()** method, before the call to **Console.ReadLine()**, add the following lines to call the **GetContainerSasUriWithPolicy** method:

    //Generate a SAS URI for the container, using a stored access policy to set constraints on the SAS.
    Console.WriteLine("Container SAS URI using stored access policy: " + GetContainerSasUriWithPolicy(container, sharedAccessPolicyName));
    Console.WriteLine();

## Generate a Shared Access Signature URI on the Blob That Uses an Access Policy ##

Finally, we'll add a similar method to create another blob and generate a shared access signature that's associated with an access policy.

Add a new method to create a blob and generate a shared access signature:

    static string GetBlobSasUriWithPolicy(CloudBlobContainer container, string policyName)
    {
	    //Get a reference to a blob within the container.
	    CloudBlockBlob blob = container.GetBlockBlobReference("sasblobpolicy.txt");
	    
	    //Upload text to the blob. If the blob does not yet exist, it will be created. 
	    //If the blob does exist, its existing content will be overwritten.
	    string blobContent = "This blob will be accessible to clients via a shared access signature. " + 
	    "A stored access policy defines the constraints for the signature.";
	    MemoryStream ms = new MemoryStream(Encoding.UTF8.GetBytes(blobContent));
	    ms.Position = 0;
	    using (ms)
	    {
		    blob.UploadFromStream(ms);
	    }
	    
	    //Generate the shared access signature on the blob.
	    string sasBlobToken = blob.GetSharedAccessSignature(null, policyName);
	    
	    //Return the URI string for the container, including the SAS token.
	    return blob.Uri + sasBlobToken;
    }

At the bottom of the **Main()** method, before the call to **Console.ReadLine()**, add the following lines to call the **GetBlobSasUriWithPolicy** method:    

    //Generate a SAS URI for a blob within the container, using a stored access policy to set constraints on the SAS.
    Console.WriteLine("Blob SAS URI using stored access policy: " + GetBlobSasUriWithPolicy(container, sharedAccessPolicyName));
    Console.WriteLine();

The **Main()** method should now look like this in its entirety. Run it to write the shared access signature URIs to the console window, then copy and paste them into a text file for use in the second part of this tutorial.    

    static void Main(string[] args)
    {
	    //Parse the connection string and return a reference to the storage account.
	    CloudStorageAccount storageAccount = CloudStorageAccount.Parse(CloudConfigurationManager.GetSetting("StorageConnectionString"));
	    
	    //Create the blob client object.
	    CloudBlobClient blobClient = storageAccount.CreateCloudBlobClient();
	    
	    //Get a reference to a container to use for the sample code, and create it if it does not exist.
	    CloudBlobContainer container = blobClient.GetContainerReference("sascontainer");
	    container.CreateIfNotExists();
	    
	    //Generate a SAS URI for the container, without a stored access policy.
	    Console.WriteLine("Container SAS URI: " + GetContainerSasUri(container));
	    Console.WriteLine();
	    
	    //Generate a SAS URI for a blob within the container, without a stored access policy.
	    Console.WriteLine("Blob SAS URI: " + GetBlobSasUri(container));
	    Console.WriteLine();
	    
	    //Create an access policy on the container, which may be optionally used to provide constraints for 
	    //shared access signatures on the container and the blob.
	    string sharedAccessPolicyName = "tutorialpolicy";
	    CreateSharedAccessPolicy(blobClient, container, sharedAccessPolicyName);
	    
	    //Generate a SAS URI for the container, using a stored access policy to set constraints on the SAS.
	    Console.WriteLine("Container SAS URI using stored access policy: " + GetContainerSasUriWithPolicy(container, sharedAccessPolicyName));
	    Console.WriteLine();
	    
	    //Generate a SAS URI for a blob within the container, using a stored access policy to set constraints on the SAS.
	    Console.WriteLine("Blob SAS URI using stored access policy: " + GetBlobSasUriWithPolicy(container, sharedAccessPolicyName));
	    Console.WriteLine();
	    
	    Console.ReadLine();
    }

When you run the GenerateSharedAccessSignatures console application, you'll see output similar to the following in the console window. These are the shared access signatures that you'll use in Part 2 of the tutorial.

![sas-console-output-1][sas-console-output-1]

# Part 2: Create a Console Application to Test the Shared Access Signatures #

To test the shared access signatures created in the previous examples, we'll create a second console application that uses the signatures to perform operations on the container and on a blob.

Note that if more than four hours have passed since you completed the first part of the tutorial, the signatures you generated where the expiry time was set to four hours will no longer be valid. Similarly, the signatures associated with the stored access policy expire after 10 hours. If one or both of these intervals have passed, you should run the code in the first console application to generate fresh shared access signatures for use in the second part of the tutorial.

In Visual Studio, create a new Windows console application and name it **ConsumeSharedAccessSignatures**. Add references to **Microsoft.WindowsAzure.Configuration.dll** and **Microsoft.WindowsAzure.Storage.dll**, as you did previously.

At the top of the Program.cs file, add the following **using** statements:

    using System.IO;
    using Microsoft.WindowsAzure.Storage;
    using Microsoft.WindowsAzure.Storage.Blob;
    
In the body of the **Main()** method, add the following constants, and update their values to the shared access signatures that you generated in part 1 of the tutorial.

    static void Main(string[] args)
    {
	    string containerSAS = "<your container SAS>";
	    string blobSAS = "<your blob SAS>";
	    string containerSASWithAccessPolicy = "<your container SAS with access policy>";
	    string blobSASWithAccessPolicy = "<your blob SAS with access policy>";
    }
    
## Add a Method to Try Container Operations Using a Shared Access Signature ##

Next, we'll add a method that tests some representative container operations using a shared access signature on the container. Note that the shared access signature is used to return a reference to the container, authenticating access to the container based on the signature alone.

Add the following method to Program.cs:


	static void UseContainerSAS(string sas)
	{
	    //Try performing container operations with the SAS provided.
	
	    //Return a reference to the container using the SAS URI.
	    CloudBlobContainer container = new CloudBlobContainer(new Uri(sas));
	
	    //Create a list to store blob URIs returned by a listing operation on the container.
	    List<Uri> blobUris = new List<Uri>();
	
	    try
	    {
	        //Write operation: write a new blob to the container. 
	        CloudBlockBlob blob = container.GetBlockBlobReference("blobCreatedViaSAS.txt");
	        string blobContent = "This blob was created with a shared access signature granting write permissions to the container. ";
	        MemoryStream msWrite = new MemoryStream(Encoding.UTF8.GetBytes(blobContent));
	        msWrite.Position = 0;
	        using (msWrite)
	        {
	            blob.UploadFromStream(msWrite);
	        }
	        Console.WriteLine("Write operation succeeded for SAS " + sas);
	        Console.WriteLine();
	    }
	    catch (StorageException e)
	    {
	        Console.WriteLine("Write operation failed for SAS " + sas);
	        Console.WriteLine("Additional error information: " + e.Message);
	        Console.WriteLine();
	    }
	
	    try
	    {
	        //List operation: List the blobs in the container, including the one just added.
	        foreach (ICloudBlob blobListing in container.ListBlobs())
	        {
	            blobUris.Add(blobListing.Uri);
	        }
	        Console.WriteLine("List operation succeeded for SAS " + sas);
	        Console.WriteLine();
	    }
	    catch (StorageException e)
	    {
	        Console.WriteLine("List operation failed for SAS " + sas);
	        Console.WriteLine("Additional error information: " + e.Message);
	        Console.WriteLine();
	    }
	
	    try
	    {
	        //Read operation: Get a reference to one of the blobs in the container and read it. 
	        CloudBlockBlob blob = container.GetBlockBlobReference(blobUris[0].ToString());
	        MemoryStream msRead = new MemoryStream();
	        msRead.Position = 0;
	        using (msRead)
	        {
	            blob.DownloadToStream(msRead);
	            Console.WriteLine(msRead.Length);
	        }
	        Console.WriteLine("Read operation succeeded for SAS " + sas);
	        Console.WriteLine();
	    }
	    catch (StorageException e)
	    {
	        Console.WriteLine("Read operation failed for SAS " + sas);
	        Console.WriteLine("Additional error information: " + e.Message);
	        Console.WriteLine();
	    }
	    Console.WriteLine();
	
	    try
	    {
	        //Delete operation: Delete a blob in the container.
	        CloudBlockBlob blob = container.GetBlockBlobReference(blobUris[0].ToString());
	        blob.Delete();
	        Console.WriteLine("Delete operation succeeded for SAS " + sas);
	        Console.WriteLine();
	    }
	    catch (StorageException e)
	    {
	        Console.WriteLine("Delete operation failed for SAS " + sas);
	        Console.WriteLine("Additional error information: " + e.Message);
	        Console.WriteLine();
	    }        
	}


Update the **Main()** method to call **UseContainerSAS()** with both of the shared access signatures that you created on the container:


	static void Main(string[] args)
	{
	    string containerSAS = "<your container SAS>";
	    string blobSAS = "<your blob SAS>";
	    string containerSASWithAccessPolicy = "<your container SAS with access policy>";
	    string blobSASWithAccessPolicy = "<your blob SAS with access policy>";
	
	    //Call the test methods with the shared access signatures created on the container, with and without the access policy.
	    UseContainerSAS(containerSAS);
	    UseContainerSAS(containerSASWithAccessPolicy); 
	    
	    //Call the test methods with the shared access signatures created on the blob, with and without the access policy.
	    UseBlobSAS(blobSAS);
	    UseBlobSAS(blobSASWithAccessPolicy);
	
	    Console.ReadLine();
	}


## Add a Method to Try Blob Operations Using a Shared Access Signature ##

Finally, we'll add a method that tests some representative blob operations using a shared access signature on the blob. In this case we use the constructor **CloudBlockBlob(String)**, passing in the shared access signature, to return a reference to the blob. No other authentication is required; it's based on the signature alone.

Add the following method to Program.cs:


	static void UseBlobSAS(string sas)
	{
	    //Try performing blob operations using the SAS provided.
	
	    //Return a reference to the blob using the SAS URI.
	    CloudBlockBlob blob = new CloudBlockBlob(new Uri(sas));
	
	    try
	    {
	        //Write operation: write a new blob to the container. 
	        string blobContent = "This blob was created with a shared access signature granting write permissions to the blob. ";
	        MemoryStream msWrite = new MemoryStream(Encoding.UTF8.GetBytes(blobContent));
	        msWrite.Position = 0;
	        using (msWrite)
	        {
	            blob.UploadFromStream(msWrite);
	        }
	        Console.WriteLine("Write operation succeeded for SAS " + sas);
	        Console.WriteLine();
	    }
	    catch (StorageException e)
	    {
	        Console.WriteLine("Write operation failed for SAS " + sas);
	        Console.WriteLine("Additional error information: " + e.Message);
	        Console.WriteLine();
	    }
	
	    try
	    {
	        //Read operation: Read the contents of the blob.
	        MemoryStream msRead = new MemoryStream();
	        using (msRead)
	        {
	            blob.DownloadToStream(msRead);
	            msRead.Position = 0;
	            using (StreamReader reader = new StreamReader(msRead, true))
	            {
	                string line;
	                while ((line = reader.ReadLine()) != null)
	                {
	                    Console.WriteLine(line);
	                }
	            }
	        }
	        Console.WriteLine("Read operation succeeded for SAS " + sas);
	        Console.WriteLine();
	    }
	    catch (StorageException e)
	    {
	        Console.WriteLine("Read operation failed for SAS " + sas);
	        Console.WriteLine("Additional error information: " + e.Message);
	        Console.WriteLine();
	    }
	
	    try
	    {
	        //Delete operation: Delete the blob.
	        blob.Delete();
	        Console.WriteLine("Delete operation succeeded for SAS " + sas);
	        Console.WriteLine();
	    }
	    catch (StorageException e)
	    {
	        Console.WriteLine("Delete operation failed for SAS " + sas);
	        Console.WriteLine("Additional error information: " + e.Message);
	        Console.WriteLine();
	    }        
	}


Update the **Main()** method to call **UseBlobSAS()** with both of the shared access signatures that you created on the blob:

	static void Main(string[] args)
	{
	    string containerSAS = "<your container SAS>";
	    string blobSAS = "<your blob SAS>";
	    string containerSASWithAccessPolicy = "<your container SAS with access policy>";
	    string blobSASWithAccessPolicy = "<your blob SAS with access policy>";
	
	    //Call the test methods with the shared access signatures created on the container, with and without the access policy.
	    UseContainerSAS(containerSAS);
	    UseContainerSAS(containerSASWithAccessPolicy); 
	    
	    //Call the test methods with the shared access signatures created on the blob, with and without the access policy.
	    UseBlobSAS(blobSAS);
	    UseBlobSAS(blobSASWithAccessPolicy);
	
	    Console.ReadLine();
	}

Run the console application and observe the output to see which operations are permitted for which signatures. The output in the console window will look similar to the following:

![sas-console-output-2][sas-console-output-2]

# Next Steps #

[Shared Access Signatures, Part 1: Understanding the SAS Model](./shared-access-signature-part-1.md)

[Manage Access to Windows Azure Storage Resources](http://msdn.microsoft.com/en-us/library/windowsazure/ee393343.aspx)

[Delegating Access with a Shared Access Signature (REST API)](http://msdn.microsoft.com/en-us/library/windowsazure/ee395415.aspx)

[Introducing Table and Queue SAS](http://blogs.msdn.com/b/windowsazurestorage/archive/2012/06/12/introducing-table-sas-shared-access-signature-queue-sas-and-update-to-blob-sas.aspx)

[sas-console-output-1]: ./media/storage-dotnet-shared-access-signature-part-2/sas-console-output-1.png
[sas-console-output-2]: ./media/storage-dotnet-shared-access-signature-part-2/sas-console-output-2.png
>>>>>>> 4cc5567a
<|MERGE_RESOLUTION|>--- conflicted
+++ resolved
@@ -1,4 +1,3 @@
-<<<<<<< HEAD
 <properties linkid="" urlDisplayName="" pageTitle="" metaKeywords="" description="" metaCanonical="" services="" documentationCenter="" title=" Part 2: Create and Use a SAS with the Blob Service" authors=""  solutions="" writer="" manager="" editor=""  />
 
 
@@ -529,539 +528,5 @@
 
 [Introducing Table and Queue SAS](http://blogs.msdn.com/b/windowsazurestorage/archive/2012/06/12/introducing-table-sas-shared-access-signature-queue-sas-and-update-to-blob-sas.aspx)
 
-
-
-=======
-<properties linkid="" urlDisplayName="" pageTitle="" metaKeywords="" description="" metaCanonical="" services="" documentationCenter="" title=" Part 2: Create and Use a SAS with the Blob Service" authors=""  solutions="" writer="" manager="" editor=""  />
-
-
-
-
-
-# Shared Access Signatures, Part 2: Create and Use a SAS with the Blob Service
-
-[Part 1](./shared-access-signature-part-1.md) of this tutorial explored shared access signatures (SAS) and explained best practices for using them. Part 2 shows you how to generate and then use shared access signatures with the Windows Azure Blob service. The examples are written in C# and use the Windows Azure Storage Client Library for .NET (Version 2.0). The scenarios covered include these aspects of working with shared access signatures:
-
-- Generating a shared access signature on a container
-- Generating a shared access signature on a blob
-- Creating a stored access policy to manage signatures on a container's resources
-- Testing the shared access signatures from a client application
-
-# About this Tutorial #
-In this tutorial, we'll focus on creating shared access signatures for containers and blobs by creating two console applications. The first console application generates shared access signatures on a container and on a blob. This application has knowledge of the storage account keys. The second console application, which will act as a client application, accesses container and blob resources using the shared access signatures created with the first application. This application uses the shared access signatures only to authenticate its access to the container and blob resources - it does not have knowledge of the account keys.
-
-# Part 1: Create a Console Application to Generate Shared Access Signatures #
-
-First, ensure that you have the Windows Azure Storage Client Library for .NET (Version 2.0) installed. You can install the [NuGet package](http://nuget.org/packages/WindowsAzure.Storage/ "NuGet package") containing the most up-to-date assemblies for the client library; this is the recommended method for ensuring that you have the most recent fixes. You can also download the client library as part of the most recent version of the [Windows Azure SDK for .NET](http://www.windowsazure.com/en-us/downloads/).
-
-In Visual Studio, create a new Windows console application and name it **GenerateSharedAccessSignatures**. Add references to  **Microsoft.WindowsAzure.Configuration.dll** and **Microsoft.WindowsAzure.Storage.dll**, using either of the following approaches:
-
-- 	If you want to install the NuGet package, first install the [NuGet Package Manager Extension for Visual Studio](http://visualstudiogallery.msdn.microsoft.com/27077b70-9dad-4c64-adcf-c7cf6bc9970c). In Visual Studio, select **Project | Manage NuGet Packages**, search online for **Windows Azure Storage**, and follow the instructions to install.
-- 	Alternatively, locate the assemblies in your installation of the Windows Azure SDK and add references to them.
- 
-At the top of the Program.cs file, add the following **using** statements:
-
-    using System.IO;    
-    using Microsoft.WindowsAzure;
-    using Microsoft.WindowsAzure.Storage;
-    using Microsoft.WindowsAzure.Storage.Blob;
-
-Edit the app.config file so that it contains a configuration setting with a connection string that points to your storage account. Your app.config file should look similar to this one:
-
-    <configuration>
-      <startup> 
-        <supportedRuntime version="v4.0" sku=".NETFramework,Version=v4.5" />
-      </startup>
-      <appSettings>
-        <add key="StorageConnectionString" value="DefaultEndpointsProtocol=https;AccountName=myaccount;AccountKey=mykey"/>
-      </appSettings> 
-    </configuration>
-
-## Generate a Shared Access Signature URI for a Container ##
-
-To begin with, we'll add a method to generate a shared access signature on a new container. In this case the signature is not associated with a stored access policy, so it carries on the URI the information indicating its expiry time and the permissions that it grants.
-
-First, add code to the **Main()** method to authenticate access to your storage account and create a new container:
-
-    static void Main(string[] args)
-    {
-	    //Parse the connection string and return a reference to the storage account.
-	    CloudStorageAccount storageAccount = CloudStorageAccount.Parse(CloudConfigurationManager.GetSetting("StorageConnectionString"));
-	    
-	    //Create the blob client object.
-	    CloudBlobClient blobClient = storageAccount.CreateCloudBlobClient();
-	    
-	    //Get a reference to a container to use for the sample code, and create it if it does not exist.
-	    CloudBlobContainer container = blobClient.GetContainerReference("sascontainer");
-	    container.CreateIfNotExists();
-	    
-	    //Insert calls to the methods created below here...
-	    
-	    //Require user input before closing the console window.
-	    Console.ReadLine();
-    }
-
-Next, add a new method that generates the shared access signature for the container and returns the signature URI:
-
-    static string GetContainerSasUri(CloudBlobContainer container)
-    {
-	    //Set the expiry time and permissions for the container.
-	    //In this case no start time is specified, so the shared access signature becomes valid immediately.
-	    SharedAccessBlobPolicy sasConstraints = new SharedAccessBlobPolicy();
-	    sasConstraints.SharedAccessExpiryTime = DateTime.UtcNow.AddHours(4);
-	    sasConstraints.Permissions = SharedAccessBlobPermissions.Write | SharedAccessBlobPermissions.List;
-	    
-	    //Generate the shared access signature on the container, setting the constraints directly on the signature.
-	    string sasContainerToken = container.GetSharedAccessSignature(sasConstraints);
-	    
-	    //Return the URI string for the container, including the SAS token.
-	    return container.Uri + sasContainerToken;
-    }
-
-Add the following lines at the bottom of the **Main()** method, before the call to **Console.ReadLine()**, to call **GetContainerSasUri()** and write the signature URI to the console window:
-
-    //Generate a SAS URI for the container, without a stored access policy.
-    Console.WriteLine("Container SAS URI: " + GetContainerSasUri(container));
-    Console.WriteLine();
-
-Compile and run to output the shared access signature URI for the new container. The URI will be similar to the following URI:       
-
-https://storageaccount.blob.core.windows.net/sascontainer?sv=2012-02-12&se=2013-04-13T00%3A12%3A08Z&sr=c&sp=wl&sig=t%2BbzU9%2B7ry4okULN9S0wst%2F8MCUhTjrHyV9rDNLSe8g%3D
-
-Once you have run the code, the shared access signature that you created on the container will be valid for the next four hours. The signature grants a client permission to list blobs in the container and to write a new blob to the container.
-
-## Generate a Shared Access Signature URI for a Blob ##
-
-Next, we'll write similar code to create a new blob within the container and generate a shared access signature for it. This shared access signature is not associated with a stored access policy, so it includes the start time, expiry time, and permission information on the URI.
-
-Add a new method that creates a new blob and write some text to it, then generates a shared access signature and returns the signature URI:
-
-    static string GetBlobSasUri(CloudBlobContainer container)
-    {
-	    //Get a reference to a blob within the container.
-	    CloudBlockBlob blob = container.GetBlockBlobReference("sasblob.txt");
-	    
-	    //Upload text to the blob. If the blob does not yet exist, it will be created. 
-	    //If the blob does exist, its existing content will be overwritten.
-	    string blobContent = "This blob will be accessible to clients via a Shared Access Signature.";
-	    MemoryStream ms = new MemoryStream(Encoding.UTF8.GetBytes(blobContent));
-	    ms.Position = 0;
-	    using (ms)
-	    {
-		    blob.UploadFromStream(ms);
-	    }
-	    
-	    //Set the expiry time and permissions for the blob.
-	    //In this case the start time is specified as a few minutes in the past, to mitigate clock skew.
-	    //The shared access signature will be valid immediately.
-	    SharedAccessBlobPolicy sasConstraints = new SharedAccessBlobPolicy();
-	    sasConstraints.SharedAccessStartTime = DateTime.UtcNow.AddMinutes(-5);
-	    sasConstraints.SharedAccessExpiryTime = DateTime.UtcNow.AddHours(4);
-	    sasConstraints.Permissions = SharedAccessBlobPermissions.Read | SharedAccessBlobPermissions.Write;
-	    
-	    //Generate the shared access signature on the blob, setting the constraints directly on the signature.
-	    string sasBlobToken = blob.GetSharedAccessSignature(sasConstraints);
-	    
-	    //Return the URI string for the container, including the SAS token.
-	    return blob.Uri + sasBlobToken;
-    }
-
-At the bottom of the **Main()** method, add the following lines to call **GetBlobSasUri()**, before the call to **Console.ReadLine()**, and write the shared access signature URI to the console window:    
-    
-    //Generate a SAS URI for a blob within the container, without a stored access policy.
-    Console.WriteLine("Blob SAS URI: " + GetBlobSasUri(container));
-    Console.WriteLine();
-    
-
-Compile and run to output the shared access signature URI for the new blob. The URI will be similar to the following URI:
-
-https://storageaccount.blob.core.windows.net/sascontainer/sasblob.txt?sv=2012-02-12&st=2013-04-12T23%3A37%3A08Z&se=2013-04-13T00%3A12%3A08Z&sr=b&sp=rw&sig=dF2064yHtc8RusQLvkQFPItYdeOz3zR8zHsDMBi4S30%3D
-
-## Create a Stored Access Policy on the Container ##
-
-Now let's create a stored access policy on the container, which will define the constraints for any shared access signatures that are associated with it.
-
-In the previous examples, we specified the start time (implicitly or explicitly), the expiry time, and the permissions on the shared access signature URI itself. In the following examples, we will specify these on the stored access policy and not on the shared access signature. Doing so enables us to change these constraints without reissuing the shared access signature.
-
-Note that it's possible to one or more of the constraints on the shared access signature and the remainder on the stored access policy. However, you can only specify the start time, expiry time, and permissions in one place or the other; for example, you can't specify permissions on the shared access signature and also specify them on the stored access policy.
-
-Add a new method that creates a new stored access policy and returns the name of the policy:
-
-    static void CreateSharedAccessPolicy(CloudBlobClient blobClient, CloudBlobContainer container, string policyName)
-    {
-	    //Create a new stored access policy and define its constraints.
-	    SharedAccessBlobPolicy sharedPolicy = new SharedAccessBlobPolicy()
-	    {
-		    SharedAccessExpiryTime = DateTime.UtcNow.AddHours(10),
-		    Permissions = SharedAccessBlobPermissions.Read | SharedAccessBlobPermissions.Write | SharedAccessBlobPermissions.List
-	    };
-	    
-	    //Get the container's existing permissions.
-	    BlobContainerPermissions permissions = new BlobContainerPermissions();
-	    
-	    //Add the new policy to the container's permissions.
-	    permissions.SharedAccessPolicies.Clear();
-	    permissions.SharedAccessPolicies.Add(policyName, sharedPolicy);
-	    container.SetPermissions(permissions);
-    }
-
-At the bottom of the **Main()** method, before the call to **Console.ReadLine()**, add the following lines to call the **CreateSharedAccessPolicy()** method:    
-
-    //Create an access policy on the container, which may be optionally used to provide constraints for 
-    //shared access signatures on the container and the blob.
-    string sharedAccessPolicyName = "tutorialpolicy";
-    CreateSharedAccessPolicy(blobClient, container, sharedAccessPolicyName);
-
-## Generate a Shared Access Signature URI on the Container That Uses an Access Policy ##
-
-Next, we'll create another shared access signature on the container that we created earlier, but this time we'll associate the signature with the access policy that we created in the previous example.
-
-Add a new method to generate another shared access signature on the container:
-
-    static string GetContainerSasUriWithPolicy(CloudBlobContainer container, string policyName)
-    {
-	    //Generate the shared access signature on the container. In this case, all of the constraints for the 
-	    //shared access signature are specified on the stored access policy.
-	    string sasContainerToken = container.GetSharedAccessSignature(null, policyName);
-	    
-	    //Return the URI string for the container, including the SAS token.
-	    return container.Uri + sasContainerToken;
-    }
-    
-At the bottom of the **Main()** method, before the call to **Console.ReadLine()**, add the following lines to call the **GetContainerSasUriWithPolicy** method:
-
-    //Generate a SAS URI for the container, using a stored access policy to set constraints on the SAS.
-    Console.WriteLine("Container SAS URI using stored access policy: " + GetContainerSasUriWithPolicy(container, sharedAccessPolicyName));
-    Console.WriteLine();
-
-## Generate a Shared Access Signature URI on the Blob That Uses an Access Policy ##
-
-Finally, we'll add a similar method to create another blob and generate a shared access signature that's associated with an access policy.
-
-Add a new method to create a blob and generate a shared access signature:
-
-    static string GetBlobSasUriWithPolicy(CloudBlobContainer container, string policyName)
-    {
-	    //Get a reference to a blob within the container.
-	    CloudBlockBlob blob = container.GetBlockBlobReference("sasblobpolicy.txt");
-	    
-	    //Upload text to the blob. If the blob does not yet exist, it will be created. 
-	    //If the blob does exist, its existing content will be overwritten.
-	    string blobContent = "This blob will be accessible to clients via a shared access signature. " + 
-	    "A stored access policy defines the constraints for the signature.";
-	    MemoryStream ms = new MemoryStream(Encoding.UTF8.GetBytes(blobContent));
-	    ms.Position = 0;
-	    using (ms)
-	    {
-		    blob.UploadFromStream(ms);
-	    }
-	    
-	    //Generate the shared access signature on the blob.
-	    string sasBlobToken = blob.GetSharedAccessSignature(null, policyName);
-	    
-	    //Return the URI string for the container, including the SAS token.
-	    return blob.Uri + sasBlobToken;
-    }
-
-At the bottom of the **Main()** method, before the call to **Console.ReadLine()**, add the following lines to call the **GetBlobSasUriWithPolicy** method:    
-
-    //Generate a SAS URI for a blob within the container, using a stored access policy to set constraints on the SAS.
-    Console.WriteLine("Blob SAS URI using stored access policy: " + GetBlobSasUriWithPolicy(container, sharedAccessPolicyName));
-    Console.WriteLine();
-
-The **Main()** method should now look like this in its entirety. Run it to write the shared access signature URIs to the console window, then copy and paste them into a text file for use in the second part of this tutorial.    
-
-    static void Main(string[] args)
-    {
-	    //Parse the connection string and return a reference to the storage account.
-	    CloudStorageAccount storageAccount = CloudStorageAccount.Parse(CloudConfigurationManager.GetSetting("StorageConnectionString"));
-	    
-	    //Create the blob client object.
-	    CloudBlobClient blobClient = storageAccount.CreateCloudBlobClient();
-	    
-	    //Get a reference to a container to use for the sample code, and create it if it does not exist.
-	    CloudBlobContainer container = blobClient.GetContainerReference("sascontainer");
-	    container.CreateIfNotExists();
-	    
-	    //Generate a SAS URI for the container, without a stored access policy.
-	    Console.WriteLine("Container SAS URI: " + GetContainerSasUri(container));
-	    Console.WriteLine();
-	    
-	    //Generate a SAS URI for a blob within the container, without a stored access policy.
-	    Console.WriteLine("Blob SAS URI: " + GetBlobSasUri(container));
-	    Console.WriteLine();
-	    
-	    //Create an access policy on the container, which may be optionally used to provide constraints for 
-	    //shared access signatures on the container and the blob.
-	    string sharedAccessPolicyName = "tutorialpolicy";
-	    CreateSharedAccessPolicy(blobClient, container, sharedAccessPolicyName);
-	    
-	    //Generate a SAS URI for the container, using a stored access policy to set constraints on the SAS.
-	    Console.WriteLine("Container SAS URI using stored access policy: " + GetContainerSasUriWithPolicy(container, sharedAccessPolicyName));
-	    Console.WriteLine();
-	    
-	    //Generate a SAS URI for a blob within the container, using a stored access policy to set constraints on the SAS.
-	    Console.WriteLine("Blob SAS URI using stored access policy: " + GetBlobSasUriWithPolicy(container, sharedAccessPolicyName));
-	    Console.WriteLine();
-	    
-	    Console.ReadLine();
-    }
-
-When you run the GenerateSharedAccessSignatures console application, you'll see output similar to the following in the console window. These are the shared access signatures that you'll use in Part 2 of the tutorial.
-
-![sas-console-output-1][sas-console-output-1]
-
-# Part 2: Create a Console Application to Test the Shared Access Signatures #
-
-To test the shared access signatures created in the previous examples, we'll create a second console application that uses the signatures to perform operations on the container and on a blob.
-
-Note that if more than four hours have passed since you completed the first part of the tutorial, the signatures you generated where the expiry time was set to four hours will no longer be valid. Similarly, the signatures associated with the stored access policy expire after 10 hours. If one or both of these intervals have passed, you should run the code in the first console application to generate fresh shared access signatures for use in the second part of the tutorial.
-
-In Visual Studio, create a new Windows console application and name it **ConsumeSharedAccessSignatures**. Add references to **Microsoft.WindowsAzure.Configuration.dll** and **Microsoft.WindowsAzure.Storage.dll**, as you did previously.
-
-At the top of the Program.cs file, add the following **using** statements:
-
-    using System.IO;
-    using Microsoft.WindowsAzure.Storage;
-    using Microsoft.WindowsAzure.Storage.Blob;
-    
-In the body of the **Main()** method, add the following constants, and update their values to the shared access signatures that you generated in part 1 of the tutorial.
-
-    static void Main(string[] args)
-    {
-	    string containerSAS = "<your container SAS>";
-	    string blobSAS = "<your blob SAS>";
-	    string containerSASWithAccessPolicy = "<your container SAS with access policy>";
-	    string blobSASWithAccessPolicy = "<your blob SAS with access policy>";
-    }
-    
-## Add a Method to Try Container Operations Using a Shared Access Signature ##
-
-Next, we'll add a method that tests some representative container operations using a shared access signature on the container. Note that the shared access signature is used to return a reference to the container, authenticating access to the container based on the signature alone.
-
-Add the following method to Program.cs:
-
-
-	static void UseContainerSAS(string sas)
-	{
-	    //Try performing container operations with the SAS provided.
-	
-	    //Return a reference to the container using the SAS URI.
-	    CloudBlobContainer container = new CloudBlobContainer(new Uri(sas));
-	
-	    //Create a list to store blob URIs returned by a listing operation on the container.
-	    List<Uri> blobUris = new List<Uri>();
-	
-	    try
-	    {
-	        //Write operation: write a new blob to the container. 
-	        CloudBlockBlob blob = container.GetBlockBlobReference("blobCreatedViaSAS.txt");
-	        string blobContent = "This blob was created with a shared access signature granting write permissions to the container. ";
-	        MemoryStream msWrite = new MemoryStream(Encoding.UTF8.GetBytes(blobContent));
-	        msWrite.Position = 0;
-	        using (msWrite)
-	        {
-	            blob.UploadFromStream(msWrite);
-	        }
-	        Console.WriteLine("Write operation succeeded for SAS " + sas);
-	        Console.WriteLine();
-	    }
-	    catch (StorageException e)
-	    {
-	        Console.WriteLine("Write operation failed for SAS " + sas);
-	        Console.WriteLine("Additional error information: " + e.Message);
-	        Console.WriteLine();
-	    }
-	
-	    try
-	    {
-	        //List operation: List the blobs in the container, including the one just added.
-	        foreach (ICloudBlob blobListing in container.ListBlobs())
-	        {
-	            blobUris.Add(blobListing.Uri);
-	        }
-	        Console.WriteLine("List operation succeeded for SAS " + sas);
-	        Console.WriteLine();
-	    }
-	    catch (StorageException e)
-	    {
-	        Console.WriteLine("List operation failed for SAS " + sas);
-	        Console.WriteLine("Additional error information: " + e.Message);
-	        Console.WriteLine();
-	    }
-	
-	    try
-	    {
-	        //Read operation: Get a reference to one of the blobs in the container and read it. 
-	        CloudBlockBlob blob = container.GetBlockBlobReference(blobUris[0].ToString());
-	        MemoryStream msRead = new MemoryStream();
-	        msRead.Position = 0;
-	        using (msRead)
-	        {
-	            blob.DownloadToStream(msRead);
-	            Console.WriteLine(msRead.Length);
-	        }
-	        Console.WriteLine("Read operation succeeded for SAS " + sas);
-	        Console.WriteLine();
-	    }
-	    catch (StorageException e)
-	    {
-	        Console.WriteLine("Read operation failed for SAS " + sas);
-	        Console.WriteLine("Additional error information: " + e.Message);
-	        Console.WriteLine();
-	    }
-	    Console.WriteLine();
-	
-	    try
-	    {
-	        //Delete operation: Delete a blob in the container.
-	        CloudBlockBlob blob = container.GetBlockBlobReference(blobUris[0].ToString());
-	        blob.Delete();
-	        Console.WriteLine("Delete operation succeeded for SAS " + sas);
-	        Console.WriteLine();
-	    }
-	    catch (StorageException e)
-	    {
-	        Console.WriteLine("Delete operation failed for SAS " + sas);
-	        Console.WriteLine("Additional error information: " + e.Message);
-	        Console.WriteLine();
-	    }        
-	}
-
-
-Update the **Main()** method to call **UseContainerSAS()** with both of the shared access signatures that you created on the container:
-
-
-	static void Main(string[] args)
-	{
-	    string containerSAS = "<your container SAS>";
-	    string blobSAS = "<your blob SAS>";
-	    string containerSASWithAccessPolicy = "<your container SAS with access policy>";
-	    string blobSASWithAccessPolicy = "<your blob SAS with access policy>";
-	
-	    //Call the test methods with the shared access signatures created on the container, with and without the access policy.
-	    UseContainerSAS(containerSAS);
-	    UseContainerSAS(containerSASWithAccessPolicy); 
-	    
-	    //Call the test methods with the shared access signatures created on the blob, with and without the access policy.
-	    UseBlobSAS(blobSAS);
-	    UseBlobSAS(blobSASWithAccessPolicy);
-	
-	    Console.ReadLine();
-	}
-
-
-## Add a Method to Try Blob Operations Using a Shared Access Signature ##
-
-Finally, we'll add a method that tests some representative blob operations using a shared access signature on the blob. In this case we use the constructor **CloudBlockBlob(String)**, passing in the shared access signature, to return a reference to the blob. No other authentication is required; it's based on the signature alone.
-
-Add the following method to Program.cs:
-
-
-	static void UseBlobSAS(string sas)
-	{
-	    //Try performing blob operations using the SAS provided.
-	
-	    //Return a reference to the blob using the SAS URI.
-	    CloudBlockBlob blob = new CloudBlockBlob(new Uri(sas));
-	
-	    try
-	    {
-	        //Write operation: write a new blob to the container. 
-	        string blobContent = "This blob was created with a shared access signature granting write permissions to the blob. ";
-	        MemoryStream msWrite = new MemoryStream(Encoding.UTF8.GetBytes(blobContent));
-	        msWrite.Position = 0;
-	        using (msWrite)
-	        {
-	            blob.UploadFromStream(msWrite);
-	        }
-	        Console.WriteLine("Write operation succeeded for SAS " + sas);
-	        Console.WriteLine();
-	    }
-	    catch (StorageException e)
-	    {
-	        Console.WriteLine("Write operation failed for SAS " + sas);
-	        Console.WriteLine("Additional error information: " + e.Message);
-	        Console.WriteLine();
-	    }
-	
-	    try
-	    {
-	        //Read operation: Read the contents of the blob.
-	        MemoryStream msRead = new MemoryStream();
-	        using (msRead)
-	        {
-	            blob.DownloadToStream(msRead);
-	            msRead.Position = 0;
-	            using (StreamReader reader = new StreamReader(msRead, true))
-	            {
-	                string line;
-	                while ((line = reader.ReadLine()) != null)
-	                {
-	                    Console.WriteLine(line);
-	                }
-	            }
-	        }
-	        Console.WriteLine("Read operation succeeded for SAS " + sas);
-	        Console.WriteLine();
-	    }
-	    catch (StorageException e)
-	    {
-	        Console.WriteLine("Read operation failed for SAS " + sas);
-	        Console.WriteLine("Additional error information: " + e.Message);
-	        Console.WriteLine();
-	    }
-	
-	    try
-	    {
-	        //Delete operation: Delete the blob.
-	        blob.Delete();
-	        Console.WriteLine("Delete operation succeeded for SAS " + sas);
-	        Console.WriteLine();
-	    }
-	    catch (StorageException e)
-	    {
-	        Console.WriteLine("Delete operation failed for SAS " + sas);
-	        Console.WriteLine("Additional error information: " + e.Message);
-	        Console.WriteLine();
-	    }        
-	}
-
-
-Update the **Main()** method to call **UseBlobSAS()** with both of the shared access signatures that you created on the blob:
-
-	static void Main(string[] args)
-	{
-	    string containerSAS = "<your container SAS>";
-	    string blobSAS = "<your blob SAS>";
-	    string containerSASWithAccessPolicy = "<your container SAS with access policy>";
-	    string blobSASWithAccessPolicy = "<your blob SAS with access policy>";
-	
-	    //Call the test methods with the shared access signatures created on the container, with and without the access policy.
-	    UseContainerSAS(containerSAS);
-	    UseContainerSAS(containerSASWithAccessPolicy); 
-	    
-	    //Call the test methods with the shared access signatures created on the blob, with and without the access policy.
-	    UseBlobSAS(blobSAS);
-	    UseBlobSAS(blobSASWithAccessPolicy);
-	
-	    Console.ReadLine();
-	}
-
-Run the console application and observe the output to see which operations are permitted for which signatures. The output in the console window will look similar to the following:
-
-![sas-console-output-2][sas-console-output-2]
-
-# Next Steps #
-
-[Shared Access Signatures, Part 1: Understanding the SAS Model](./shared-access-signature-part-1.md)
-
-[Manage Access to Windows Azure Storage Resources](http://msdn.microsoft.com/en-us/library/windowsazure/ee393343.aspx)
-
-[Delegating Access with a Shared Access Signature (REST API)](http://msdn.microsoft.com/en-us/library/windowsazure/ee395415.aspx)
-
-[Introducing Table and Queue SAS](http://blogs.msdn.com/b/windowsazurestorage/archive/2012/06/12/introducing-table-sas-shared-access-signature-queue-sas-and-update-to-blob-sas.aspx)
-
 [sas-console-output-1]: ./media/storage-dotnet-shared-access-signature-part-2/sas-console-output-1.png
 [sas-console-output-2]: ./media/storage-dotnet-shared-access-signature-part-2/sas-console-output-2.png
->>>>>>> 4cc5567a
