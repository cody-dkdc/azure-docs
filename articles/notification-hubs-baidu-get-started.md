--- conflicted
+++ resolved
@@ -1,4 +1,3 @@
-<<<<<<< HEAD
 <properties pageTitle="Get Started with Azure Notification Hubs" description="Learn how to use Azure Notification Hubs to push notifications." services="notification-hubs" documentationCenter="android" authors="wesmc7777" manager="dwrede" editor=""/>
 
 <tags 
@@ -475,487 +474,3 @@
 [Baidu Push Android SDK]: http://developer.baidu.com/wiki/index.php?title=docs/cplat/push/sdk/clientsdk
 [Azure Management Portal]: https://manage.windowsazure.com/
 [Baidu portal]: http://www.baidu.com/
-
-=======
-<properties pageTitle="Get Started with Azure Notification Hubs" description="Learn how to use Azure Notification Hubs to push notifications." services="notification-hubs" documentationCenter="android" authors="piyushjo" manager="dwrede" editor=""/>
-
-<tags 
-	ms.service="notification-hubs" 
-	ms.devlang="java" 
-	ms.topic="article" 
-	ms.tgt_pltfrm="" 
-	ms.workload="mobile" 
-	ms.date="10/03/2014" 
-	ms.author="piyushjo"/>
-
-# Get started with Notification Hubs
-
-<div class="dev-center-tutorial-selector sublanding"><a href="/en-us/documentation/articles/notification-hubs-windows-store-dotnet-get-started/" title="Windows Store C#">Windows Store C#</a><a href="/en-us/documentation/articles/notification-hubs-windows-phone-get-started/" title="Windows Phone">Windows Phone</a><a href="/en-us/documentation/articles/notification-hubs-ios-get-started/" title="iOS">iOS</a><a href="/en-us/documentation/articles/notification-hubs-android-get-started/" title="Android">Android</a><a href="/en-us/documentation/articles/notification-hubs-kindle-get-started/" title="Kindle">Kindle</a><a href="/en-us/documentation/articles/notification-hubs-baidu-get-started/" title="Baidu" class="current">Baidu</a><a href="/en-us/documentation/articles/partner-xamarin-notification-hubs-ios-get-started/" title="Xamarin.iOS">Xamarin.iOS</a><a href="/en-us/documentation/articles/partner-xamarin-notification-hubs-android-get-started/" title="Xamarin.Android">Xamarin.Android</a><a href="/en-us/documentation/articles/notification-hubs-chrome-get-started/" title="Chrome">Chrome</a></div>
-
-Baidu cloud push is a Chinese cloud service that you can use to send push notifications to mobile devices. This service is particularly useful in China where delivering push notifications to Android is complex owing to the presence of different app stores, push services and availability of Android devices not typically connected to GCM (Google Cloud Messaging). 
-
-This tutorial requires the following:
-
-+ Android SDK (it is assumed you will be using Eclipse), which you can download from <a href="http://go.microsoft.com/fwlink/?LinkId=389797">here</a>
-+ [Mobile Services Android SDK]
-+ [Baidu Push Android SDK]
-
->[AZURE.NOTE] To complete this tutorial, you must have an active Azure account. If you don't have an account, you can create a free trial account in just a couple of minutes. For details, see <a href="http://www.windowsazure.com/en-us/pricing/free-trial/?WT.mc_id=A0E0E5C02&amp;returnurl=http%3A%2F%2Fwww.windowsazure.com%2Fen-us%2Fdevelop%2Fmobile%2Ftutorials%2Fget-started%2F" target="_blank">Azure Free Trial</a>.
-
-The tutorial walks you through these basic steps to enable push notifications:
-
-* [Create a Baidu account](#createBaiduAccount)
-* [Register as a Baidu developer](#registerBaiduDeveloper)
-* [Create a Baidu cloud push project](#createBaiduPushProject)
-* [Configure your Notification Hub](#configure-hub)
-* [Connecting your app to the Notification Hub](#connecting-app)
-* [Send notifications to your app](#send)
-
-##<a id="createBaiduAccount"></a>Create a Baidu account
-
-To use Baidu, you must create an account. If you already have one, login to the [Baidu portal] with your Baidu account and skip to the next step; otherwise, see the instructions below on how to create a new Baidu account.  
-
-1. Go to [Baidu portal] and click on 登录 (Login) link. Click 立即注册 to start a new account registration process. 
-
-   	![][1]
-
-2. Enter the required details – phone/email address, password and the verification code and click Signup.
-
-   	![][2]
-
-3. You will be sent an email to the email address you entered with a link to activate your Baidu account. 
-
-   	![][3]
-
-4. Login to your email account, open the Baidu activation mail, and click on the activation link to activate your Baidu account. 
-
-   	![][4]
-
-Once you have an activated Baidu account, login to the [Baidu portal] with your account. 
-
-##<a id="registerBaiduDeveloper"></a>Register as a Baidu developer
-
-1. Once you have logged in to the [Baidu portal], click **更多>> (more)**.
-
-  	![][5]
-
-2. Scroll down the **站长与开发者服务 (Webmaster and Developer Services)** section and click **百度开放云平台 (Baidu open cloud platform)**. 
-
-  	![][6]
-
-3. On the next page, click **开发者服务 (Developer Services)** on the top right corner. 
-
-  	![][7]
-
-4. On the next page, click **注册开发者 (Registered Developers)** from the top right corner menu. 
-
-  	![][8]
-
-5. Enter your name, description and mobile phone number for receiving a verification text message and then click **送验证码 (Send Verification Code)**. Note that for international phone numbers you need to enclose the country code in braces e.g. for a United States number, it will be **(1)1234567890**.
-
-  	![][9]
-
-6. You should then receive a text message with a verification number, as shown in the following example:
-
-  	![][10] 
-
-7. Enter the verification number from the message in the **验证码 (Confirmation code)**. 
-
-8. Finally, complete the developer registration by accepting the Baidu agreement and clicking **提交 (Submit)**. You will see the following page on successful completion of registration:
-
-  	![][11] 
-
-##<a id="createBaiduPushProject"></a>Create a Baidu cloud push project
-
-When you create a Baidu cloud push project, you receive your app ID, API key, and secret key.
-
-1. Once you have logged in to the [Baidu portal], click **更多>> (more)**.
-
-  	![][5]
-
-2. Scroll down the **站长与开发者服务 (Webmaster and Developer Services)** section and click **百度开放云平台 (Baidu open cloud platform)**. 
-
-  	![][6]
-
-3. On the next page, click **开发者服务 (Developer Services)** on the top right corner. 
-
-  	![][7]
-
-4. On the next page, click **云推送 (Cloud Push)** from **云服务 (Cloud Services)** section. 
-
-  	![][12]
-
-5. Once you are a registered developer, you will see **管理控制台 (Management Console)** at the top menu. Click **开发者服务管理 (Developers Service Management)**. 
-
-  	![][13]
-
-6. On the next page, click **创建工程 (Create Project)**.
-
-  	![][14]
-
-7. Enter an application name and click **创建 (Create)**.
-
-  	![][15]
-
-8. Upon successful creation, you will see a page with the **AppID**, **API Key** and **Secret Key**. Make a note of the **API key** and **Secret key** that we will be using later. 
-
-  	![][16]
-
-9. Configure the project for Push Notifications by clicking on **云推送 (Cloud Push)** on the left pane. 
-
-  	![][31]
-
-10. On the next page, click the **推送设置 (Push settings)** button.
-
-	![][32]  
-
-11. On the configuration page, add the package name that you will be using in your Android project in the **应用包名 (Application package)** field and click **保存设置 (Save)**  
-
-	![][33]
-
-You will see **保存成功！(Successfully saved!)** message.
-
-##<a id="configure-hub"></a>Configure your Notification Hub
-
-1. Log on to the [Azure Management Portal], and then click **+NEW** at the bottom of the screen.
-
-2. Click on **App Services**, then **Service Bus**, then **Notification Hub**, then **Quick Create**.
- 
-3. Provide a name for your **Notification Hub**, select the **Region** and the **Namespace** where this notification hub will be created and then click on **Create a New Notification Hub**  
-
-  	![][17]
-
-4. Click the namespace in which you created your notification hub and then click **Notification Hubs** at the top. 
-
-  	![][18]
-
-5. Select the Notification Hub you created and click on **Configure** from the top menu.
-
-  	![][19]
-
-6. Scroll down to the **baidu notification settings** section and enter the **API Key** and **Secret Key** you obtained from the Baidu console previously for your Baidu cloud push project. Click **Save** after entering these values. 
-
-  	![][20]
-
-7. Click the **Dashboard** tab at the top for the Notification Hub and click **View Connection String**.
-
-  	![][21]
-
-8. Make a note of the **DefaultListenSharedAccessSignature** and **DefaultFullSharedAccessSignature** from the Access connection information window. 
-
-    ![][22]
-
-##<a id="connecting-app"></a>Connecting your app to the Notification Hub
-
-1. In Eclipse ADT, create a new Android project (File -> New -> Android Application).
-
-    ![][23]
-
-2. Enter an **Application Name** and ensure that the **Minimum Required SDK** version is set to **API 16: Android 4.1**.
-
-    ![][24]
-
-3. Click **Next** and continue following the wizard until the **Create Activity** window. Make sure that **Blank Activity** is selected and finally select **Finish** to create a new Android Application. 
-
-    ![][25]
-
-4. Make sure that the **Project Build Target** is set correctly.
-
-    ![][26]
-
-5. Download and unzip the [Mobile Services Android SDK], open the **notificationhubs** folder, copy the **notification-hubs-x.y.jar** file to the *libs* folder of your Eclipse project, and refresh the *libs* folder.
-
-6. Download and unzip the [Baidu Push Android SDK], open the **libs** folder and copy the *pushservice-x.y.z* jar file and the *armeabi* & *mips* folders in the **libs** folder of your Android application. 
-
-7. Open up the **AndroidManifest.xml** of your Android project and add the permissions required by the Baidu SDK.
-
-	    <uses-permission android:name="android.permission.INTERNET" />
-	    <uses-permission android:name="android.permission.READ_PHONE_STATE" />
-	    <uses-permission android:name="android.permission.ACCESS_NETWORK_STATE" />
-	    <uses-permission android:name="android.permission.RECEIVE_BOOT_COMPLETED" />
-	    <uses-permission android:name="android.permission.WRITE_SETTINGS" />
-	    <uses-permission android:name="android.permission.VIBRATE" />
-	    <uses-permission android:name="android.permission.WRITE_EXTERNAL_STORAGE" />
-	    <uses-permission android:name="android.permission.DISABLE_KEYGUARD" />
-	    <uses-permission android:name="android.permission.ACCESS_COARSE_LOCATION" />
-	    <uses-permission android:name="android.permission.ACCESS_WIFI_STATE" />
-	    <uses-permission android:name="android.permission.ACCESS_DOWNLOAD_MANAGER" />
-	    <uses-permission android:name="android.permission.DOWNLOAD_WITHOUT_NOTIFICATION" />
-
-8. Add the *android:name* property to your *application* element in the **AndroidManifest.xml** replacing *yourprojectname* e.g. **com.example.BaiduTest**. Make sure that this project name matches the one you configured in the Baidu console. 
-
-		<application android:name="yourprojectname.DemoApplication"
-
-9. Add the following configuration within the application element after the .MainActivity activity element replacing *yourprojectname* e.g. **com.example.BaiduTest**:
-
-		<receiver android:name="yourprojectname.MyPushMessageReceiver">
-		    <intent-filter>
-		        <action android:name="com.baidu.android.pushservice.action.MESSAGE" />
-		        <action android:name="com.baidu.android.pushservice.action.RECEIVE" />
-		        <action android:name="com.baidu.android.pushservice.action.notification.CLICK" />
-		    </intent-filter>
-		</receiver>
-		
-		<receiver android:name="com.baidu.android.pushservice.PushServiceReceiver"
-		    android:process=":bdservice_v1">
-		    <intent-filter>
-		        <action android:name="android.intent.action.BOOT_COMPLETED" />
-		        <action android:name="android.net.conn.CONNECTIVITY_CHANGE" />
-				<action android:name="com.baidu.android.pushservice.action.notification.SHOW" />
-		    </intent-filter>
-		</receiver>
-        
-        <receiver android:name="com.baidu.android.pushservice.RegistrationReceiver"
-            android:process=":bdservice_v1">
-            <intent-filter>
-                <action android:name="com.baidu.android.pushservice.action.METHOD" />
-                <action android:name="com.baidu.android.pushservice.action.BIND_SYNC" />
-            </intent-filter>
-            <intent-filter>
-                <action android:name="android.intent.action.PACKAGE_REMOVED"/>
-                <data android:scheme="package" />
-            </intent-filter>                   
-        </receiver>
-        
-        <service
-            android:name="com.baidu.android.pushservice.PushService"
-            android:exported="true"
-            android:process=":bdservice_v1"  >
-            <intent-filter>
-                <action android:name="com.baidu.android.pushservice.action.PUSH_SERVICE" />
-            </intent-filter>
-        </service>
-
-9. Add a new class called **ConfigurationSettings.java** to the project. 
-
-    ![][28]
-
-    ![][29]
-
-10. Add the following code to it:
-
-		public class ConfigurationSettings {
-		        public static String API_KEY = "...";
-				public static String NotificationHubName = "...";
-				public static String NotificationHubConnectionString = "...";
-			}
-	
-	Set the value of the *API_KEY* with what you retrieved from the Baidu cloud project earlier, *NotificationHubName* with your notification hub name from the Azure portal and *NotificationHubConnectionString* with DefaultListenSharedAccessSignature from the Azure portal. 
-
-11. Add a new class called **DemoApplication.java** and add the following code to it:
-
-		import com.baidu.frontia.FrontiaApplication;
-		
-		public class DemoApplication extends FrontiaApplication {
-		    @Override
-		    public void onCreate() {
-		        super.onCreate();
-		    }
-		}
-
-12. Add another new class called **MyPushMessageReceiver.java** and add the code below to it. This is the class which handles the push notifications received from the Baidu push server:
-
-		import java.util.List;
-		import android.content.Context;
-		import android.os.AsyncTask;
-		import android.util.Log;
-		import com.baidu.frontia.api.FrontiaPushMessageReceiver;
-		import com.microsoft.windowsazure.messaging.NotificationHub;
-		
-		public class MyPushMessageReceiver extends FrontiaPushMessageReceiver {
-		    /** TAG to Log */
-			public static NotificationHub hub = null;
-			public static String mChannelId, mUserId;
-		    public static final String TAG = MyPushMessageReceiver.class
-		            .getSimpleName();
-		    
-			@Override
-		    public void onBind(Context context, int errorCode, String appid,
-		            String userId, String channelId, String requestId) {
-		        String responseString = "onBind errorCode=" + errorCode + " appid="
-		                + appid + " userId=" + userId + " channelId=" + channelId
-		                + " requestId=" + requestId;
-		        Log.d(TAG, responseString);
-		        mChannelId = channelId;
-		        mUserId = userId;
-		        
-		        try {
-		       	 if (hub == null) {
-		                hub = new NotificationHub(
-		                		ConfigurationSettings.NotificationHubName, 
-		                		ConfigurationSettings.NotificationHubConnectionString, 
-		                		context);
-		                Log.i(TAG, "Notification hub initialized");
-		            }
-		        } catch (Exception e) {
-		           Log.e(TAG, e.getMessage());
-		        }
-		        
-		        registerWithNotificationHubs();
-			}
-		    
-		    private void registerWithNotificationHubs() {
-		       new AsyncTask<Void, Void, Void>() {
-		          @Override
-		          protected Void doInBackground(Void... params) {
-		             try {
-		            	 hub.registerBaidu(mUserId, mChannelId);
-		            	 Log.i(TAG, "Registered with Notification Hub - '" 
-		     	    			+ ConfigurationSettings.NotificationHubName + "'" 
-		     	    			+ " with UserId - '"
-		     	    			+ mUserId + "' and Channel Id - '"
-		     	    			+ mChannelId + "'");
-		             } catch (Exception e) {
-		            	 Log.e(TAG, e.getMessage());
-		             }
-		             return null;
-		         }
-		       }.execute(null, null, null);
-		    }
-		    
-		    @Override
-		    public void onSetTags(Context context, int errorCode,
-		            List<String> sucessTags, List<String> failTags, String requestId) {
-		        String responseString = "onSetTags errorCode=" + errorCode
-		                + " sucessTags=" + sucessTags + " failTags=" + failTags
-		                + " requestId=" + requestId;
-		        Log.d(TAG, responseString);
-		    }
-		
-		    @Override
-		    public void onDelTags(Context context, int errorCode,
-		            List<String> sucessTags, List<String> failTags, String requestId) {
-		        String responseString = "onDelTags errorCode=" + errorCode
-		                + " sucessTags=" + sucessTags + " failTags=" + failTags
-		                + " requestId=" + requestId;
-		        Log.d(TAG, responseString);
-		    }
-		
-		    @Override
-		    public void onListTags(Context context, int errorCode, List<String> tags,
-		            String requestId) {
-		        String responseString = "onListTags errorCode=" + errorCode + " tags="
-		                + tags;
-		        Log.d(TAG, responseString);
-		    }
-		
-		    @Override
-		    public void onUnbind(Context context, int errorCode, String requestId) {
-		        String responseString = "onUnbind errorCode=" + errorCode
-		                + " requestId = " + requestId;
-		        Log.d(TAG, responseString);
-		    }
-		
-		    @Override
-		    public void onNotificationClicked(Context context, String title,
-		            String description, String customContentString) {
-		        String notifyString = "title=\"" + title + "\" description=\""
-		                + description + "\" customContent=" + customContentString;
-		        Log.d(TAG, notifyString);
-		    }
-		
-		    @Override
-		    public void onMessage(Context context, String message,
-		            String customContentString) {
-		        String messageString = "message=\"" + message + "\" customContentString=" + customContentString;
-		        Log.d(TAG, messageString);
-		    }
-		}
-
-13. Open up the **MainActivity.java** and add the following to the **onCreate** method:
-
-	        PushManager.startWork(getApplicationContext(),
-	                PushConstants.LOGIN_TYPE_API_KEY, ConfigurationSettings.API_KEY);
-
-and add the following import statements at the top:
-			import com.baidu.android.pushservice.PushConstants;
-			import com.baidu.android.pushservice.PushManager;
-
-##<a id="send"></a>Send notifications to your app
-
-You can send notifications using Notification Hubs from any back-end that uses our <a href="http://msdn.microsoft.com/en-us/library/windowsazure/dn223264.aspx">REST interface</a>. In this tutorial we show it using a .NET console app. 
-
-1. Create a new Visual C# console application:
-
-	![][30]
-
-2. Add a reference to the Azure Service Bus SDK with the <a href="http://nuget.org/packages/WindowsAzure.ServiceBus/">WindowsAzure.ServiceBus NuGet package</a>. In the Visual Studio main menu, click **Tools**, then **Library Package Manager**, then **Package Manager Console**. Then, in the console window type the following and press Enter:
-
-        Install-Package WindowsAzure.ServiceBus
-
-3. Open the file Program.cs and add the following using statement:
-
-        using Microsoft.ServiceBus.Notifications;
-
-4. In your `Program` class add the following method and replace the *DefaultFullSharedAccessSignatureSASConnectionString* and *NotificationHubName* with the values you have. 
-
-		private static async void SendNotificationAsync()
-		{
-			NotificationHubClient hub = NotificationHubClient.CreateClientFromConnectionString("DefaultFullSharedAccessSignatureSASConnectionString", "NotificationHubName");
-			string message = "{\"title\":\"((Notification title))\",\"description\":\"Hello from Azure\"}";
-			var result = await hub.SendBaiduNativeNotificationAsync(message);
-		}
-
-5. Then add the following lines in your Main method:
-
-         SendNotificationAsync();
-		 Console.ReadLine();
-
-##<a name="test-app"></a>Testing your app
-
-To test this app with an actual phone, just connect it to your computer with a USB cable.
-
-To test this app with the emulator:
-
-1. On the Eclipse top toolbar, click Run and then select your app. 
-
-2. This loads your app, either onto the attached phone, or else it starts the emulator, and loads and runs the app.
-
-3. The app retrieves the 'userId' and 'channelId' from the Baidu Push notification service and registers with the Notification Hub.
-	
-4.	To send a test notification when using the .Net console application, just press the F5 key in Visual Studio to run the application, and it will send a notification that will appear in the top notification area of your device or emulator. 
-
-
-<!-- Images. -->
-[1]: ./media/notification-hubs-baidu-get-started/BaiduRegistration.png
-[2]: ./media/notification-hubs-baidu-get-started/BaiduRegistrationInput.png
-[3]: ./media/notification-hubs-baidu-get-started/BaiduConfirmation.png
-[4]: ./media/notification-hubs-baidu-get-started/BaiduActivationEmail.png
-[5]: ./media/notification-hubs-baidu-get-started/BaiduRegistrationMore.png
-[6]: ./media/notification-hubs-baidu-get-started/BaiduOpenCloudPlatform.png
-[7]: ./media/notification-hubs-baidu-get-started/BaiduDeveloperServices.png
-[8]: ./media/notification-hubs-baidu-get-started/BaiduDeveloperRegistration.png
-[9]: ./media/notification-hubs-baidu-get-started/BaiduDevRegistrationInput.png
-[10]: ./media/notification-hubs-baidu-get-started/BaiduDevRegistrationConfirmation.png
-[11]: ./media/notification-hubs-baidu-get-started/BaiduDevConfirmationFinal.png
-[12]: ./media/notification-hubs-baidu-get-started/BaiduCloudPush.png
-[13]: ./media/notification-hubs-baidu-get-started/BaiduDevSvcMgmt.png
-[14]: ./media/notification-hubs-baidu-get-started/BaiduCreateProject.png
-[15]: ./media/notification-hubs-baidu-get-started/BaiduCreateProjectInput.png
-[16]: ./media/notification-hubs-baidu-get-started/BaiduProjectKeys.png
-[17]: ./media/notification-hubs-baidu-get-started/AzureNHCreation.png
-[18]: ./media/notification-hubs-baidu-get-started/NotificationHubs.png
-[19]: ./media/notification-hubs-baidu-get-started/NotificationHubsConfigure.png
-[20]: ./media/notification-hubs-baidu-get-started/NotificationHubBaiduConfigure.png
-[21]: ./media/notification-hubs-baidu-get-started/NotificationHubsConnectionStringView.png
-[22]: ./media/notification-hubs-baidu-get-started/NotificationHubsConnectionString.png
-[23]: ./media/notification-hubs-baidu-get-started/EclipseNewProject.png
-[24]: ./media/notification-hubs-baidu-get-started/EclipseProjectCreation.png
-[25]: ./media/notification-hubs-baidu-get-started/EclipseBlankActivity.png
-[26]: ./media/notification-hubs-baidu-get-started/EclipseProjectBuildProperty.png
-[27]: ./media/notification-hubs-baidu-get-started/EclipseBaiduReferences.png
-[28]: ./media/notification-hubs-baidu-get-started/EclipseNewClass.png
-[29]: ./media/notification-hubs-baidu-get-started/EclipseConfigSettingsClass.png
-[30]: ./media/notification-hubs-baidu-get-started/ConsoleProject.png
-[31]: ./media/notification-hubs-baidu-get-started/BaiduPushConfig1.png
-[32]: ./media/notification-hubs-baidu-get-started/BaiduPushConfig2.png
-[33]: ./media/notification-hubs-baidu-get-started/BaiduPushConfig3.png
-
-<!-- URLs. -->
-[Mobile Services Android SDK]: https://go.microsoft.com/fwLink/?LinkID=280126&clcid=0x409
-[Baidu Push Android SDK]: http://developer.baidu.com/wiki/index.php?title=docs/cplat/push/sdk/clientsdk
-[Azure Management Portal]: https://manage.windowsazure.com/
-[Baidu portal]: http://www.baidu.com/
-
-
->>>>>>> d630066f
