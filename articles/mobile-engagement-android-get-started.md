<properties 
	pageTitle="Get Started with Azure Mobile Engagement" 
	description="Learn how to use Azure Mobile Engagement with Analytics and Push Notifications for Android Apps."
	services="mobile-engagement" 
	documentationCenter="mobile" 
	authors="piyushjo" 
	manager="dwrede" 
	editor="" />

<tags 
	ms.service="mobile-engagement" 
	ms.workload="mobile" 
	ms.tgt_pltfrm="mobile-android" 
	ms.devlang="Java" 
	ms.topic="article" 
	ms.date="05/01/2015" 
	ms.author="piyushjo" />
	
# Get Started with Azure Mobile Engagement for Android Apps

> [AZURE.SELECTOR]
- [Windows Universal](mobile-engagement-windows-store-dotnet-get-started.md) 
- [Windows Phone Silverlight](mobile-engagement-windows-phone-get-started.md) 
- [iOS - Obj C](mobile-engagement-ios-get-started.md) 
- [iOS - Swift](mobile-engagement-ios-swift-get-started.md)
- [Android](mobile-engagement-android-get-started.md) 

This topic shows you how to use Azure Mobile Engagement to understand your app usage and send push notifications to segmented users of an Android application. 
This tutorial demonstrates the simple broadcast scenario using Mobile Engagement. In it, you create a blank Android app that collects basic data and receives push notifications using Google Cloud Messaging (GCM). When complete, you will be able to broadcast push notifications to all the devices or target specific users based on their devices properties. Be sure to follow along with the next tutorial to see how to use Mobile Engagement to address specific users and groups of devices.


This tutorial requires the following:

+ The Android SDK (it is assumed you will be using Android Studio), which you can download [here](http://go.microsoft.com/fwlink/?LinkId=389797)
+ The [Mobile Engagement Android SDK]

<<<<<<< HEAD
> [AZURE.IMPORTANT] Completing this tutorial is a prerequisite for all other Mobile Engagement tutorials for Android apps, and to complete it, you must have an active Azure account. If you don't have an account, you can create a free trial account in just a couple of minutes. For details, see <a href="http://www.windowsazure.com/pricing/free-trial/?WT.mc_id=A0E0E5C02&amp;returnurl=http%3A%2F%2Fwww.windowsazure.com%2Fen-us%2Fdevelop%2Fmobile%2Ftutorials%2Fget-started%2F" target="_blank">Azure Free Trial</a>.

=======
> [AZURE.IMPORTANT] Completing this tutorial is a prerequisite for all other Mobile Engagement tutorials for Android apps, and to complete it, you must have an active Azure account. If you don't have an account, you can create a free trial account in just a couple of minutes. For details, see <a href="http://www.windowsazure.com/en-us/pricing/free-trial/?WT.mc_id=A0E0E5C02&amp;returnurl=http%3A%2F%2Fwww.windowsazure.com%2Fen-us%2Fdevelop%2Fmobile%2Ftutorials%2Fget-started%2F" target="_blank">Azure Free Trial</a>.

>>>>>>> 3d10ab97
<!--
##<a id="register"></a>Enable Google Cloud Messaging

[WACOM.INCLUDE [Enable GCM](../includes/mobile-services-enable-Google-cloud-messaging.md)]

You will use your GCM API key later when setting up your app for Mobile Engagement.
-->

##<a id="setup-azme"></a>Setup Mobile Engagement for your app

1. Log on to the [Azure Management Portal], and then click **+NEW** at the bottom of the screen.

2. Click on **App Services**, then **Mobile Engagement**, then **Create**.

   	![][7]

3. In the popup that appears, enter the following information:
 
   	![][8]

	1. **Application Name**: you can type the name of your application. Feel free to use any character.
	2. **Platform**: Select the target platform for that app (if your app targets multiple platforms, repeat this tutorial for each platform).
	3. **Application Resource Name**: This is the name by which this application will be accessible via APIs and URLs. We advise that you use only conventional URL characters: the auto generated name should provide you a strong basis. We also advise appending the platform name to avoid any name clash as this name must be unique
	4. **Location**: Select the data center where this app (and more importantly its Collection - see below) will be hosted.
	5. **Collection**: If you have already created an application, select a previously created Collection, otherwise select New Collection.
	6. **Collection Name**: This represents your group of applications. It will also ensure all your apps are in a group that will allow aggregated calculations. We strongly advise that you use your company name or department.


	When you're done, click the check button to finish the creation of your app.

4. Now click/select the app you just created in the **Application** tab.
 
   	![][9]

5. Then click on **Connection Info** in order to display the connection settings to put into your SDK integration.
 
   	![][10]

6. Finally, write down the **Connection String**, which is what you will need to identify this app from your Application code.

   	![][11]

	>[AZURE.TIP] You may use the "copy" icon on the right of the Connection String to copy it to the clipboard as a convenience.

##<a id="connecting-app"></a>Connecting your app to the Mobile Engagement backend

This tutorial presents a "basic integration" which is the minimal set required to collect data and send a push notification. The complete integration documentation can be found in the [Mobile Engagement Android SDK documentation].

We will create a basic app with Android Studio to demonstrate the integration.

###Create a new Android project

You may skip this step if you already have an app and are familiar with Android development.

1. Launch Android studio, and in the popup, select **Start a new Android Studio project**.

   	![][12]

2. Fill in the app name and Company domain. Write down these as you will need them later, then click **Next**.

   	![][13]

3. Now select the target form factor and API level then click **Next**. 
	>[AZURE.NOTE] Mobile Engagement requires API level 10 minimum (Android 2.3.3).

   	![][14]

4. We'll now add an Activity to our simple app which will be its main and only screen. Make sure **Blank Activity** is selected and click **Next**.

   	![][15]

5. In the final screen of the wizard, you may leave everything for the purposes of this tutorial and click **Finish**.

   	![][16]

Android Studio will now create the demo app to which we will integrate Mobile Engagement.

###Include the SDK library in your project

Download and integrate the SDK library

1. Download the [Mobile Engagement Android SDK].
2. Extract the archive file to a folder in your computer.
3. Identify the .jar library for the current version of this SDK (this documentation was prepared for the 3.0.0 version) and copy it to the clipboard.

	![][17]

4. Navigate to the Project section (1) and paste the .jar in the libs folder (2).

	![][18]

5. Sync your project to load the library.

	![][19]


###Connect your app to Mobile Engagement backend with the Connection String

1. Copy the following lines of code into the Activity creation (must be done only in one place of your application, usually the main activity).

		EngagementConfiguration engagementConfiguration = new EngagementConfiguration();
		engagementConfiguration.setConnectionString("Endpoint={appCollection}.{domain};AppId={appId};SdkKey={sdkKey}");
		EngagementAgent.getInstance(this).init(engagementConfiguration);

2. Go back to the Azure portal in your app's **Connection Info** page and copy the **Connection String**.

	![][11]

3. Paste it in the `setConnectionString` parameter to replace the example provided as shown below (The AppId and Sdkkey were hidden below).

		engagementConfiguration.setConnectionString("Endpoint=my-company-name.device.mobileengagement.windows.net;SdkKey=********************;AppId=*********");

4. EngagementConfiguration and EngagementAgent will probably show as unresolved (in red in the code). Click on each of the unresolved classes and hit Alt-Enter to automatically resolve them.

	![][20]

###Add permissions & Service declaration

1. Add these permissions to the Manifest.xml of your project immediately before or after the `<application>` tag:
	
		<uses-permission android:name="android.permission.INTERNET"/>
		<uses-permission android:name="android.permission.ACCESS_NETWORK_STATE"/>
		<uses-permission android:name="android.permission.WRITE_EXTERNAL_STORAGE"/>
		<uses-permission android:name="android.permission.RECEIVE_BOOT_COMPLETED" />
		<uses-permission android:name="android.permission.VIBRATE" />
		<uses-permission android:name="android.permission.WRITE_EXTERNAL_STORAGE"/>
		<uses-permission android:name="android.permission.DOWNLOAD_WITHOUT_NOTIFICATION"/>

	The result should be as shown below:

	![][21]

2. Add the following between the < application > and </application > tags to declare the agent service:

		<service
 			android:name="com.microsoft.azure.engagement.service.EngagementService"
 			android:exported="false"
 			android:label="<Your application name>Service"
 			android:process=":Engagement"/>

3. In the code you just pasted, replace "< Your application name>" in the label. For example:

		<service
 			android:name="com.microsoft.azure.engagement.service.EngagementService"
 			android:exported="false"
 			android:label="MySuperAppService"
 			android:process=":Engagement"/>

###Send a Screen to Mobile Engagement

In order to start sending data and ensuring the users are active, you must send at least one screen (Activity) to the Mobile Engagement backend. We will achieve this by subclassing our Activity with the EngagementActivity our SDK provides.
In order to to that, replace the super class of MainActivity,which is before ActionBarActivity, with EngagementActivity, as shown below:

![][22]

>[AZURE.NOTE] Do not forget to resolve the class if it appears in red by clicking on it and hitting Alt-Enter.

##<a id="monitor"></a>How to check that your app is connected with realtime monitoring

This section shows you how to make sure your app connects to the Mobile Engagement backend by using Mobile Engagement's realtime monitoring feature.

1. Navigate to your Mobile Engagement portal.

	From your Azure portal, ensure you're in the app we're using for this project and then click on the **Engage** button at the bottom.

	![][26]

2. You will land in the settings page of your Engagement Portal for your app. From there, click on the **Monitor** tab as shown below.
	![][30]

3. The monitor is ready to show you any device, in realtime, that will launch your app.
	![][31]

4. Back in Android Studio, launch your app either in the monitor or in a connected device by clicking the green triangle and then selecting your device.
	![][32]

5. If it worked, you should now see one session in the monitor! 
	![][33]

**Congratulations!** You suceeded in completing the first step of this tutorial with an app that connects to the Mobile Engagement backend, which is already sending data.


##<a id="integrate-push"></a>Enabling Push Notifications and In-app Messaging

Mobile Engagement allows you to interact and REACH with your users with Push Notifications and In-app Messaging in the context of campaigns. This module is called REACH in the Mobile Engagement portal.
The following sections will setup your app to receive them.

### Enabling In-app Messaging

1. Copy the In-app messaging resources below into your Manifest.xml between the < application > and </application > tags.

		<activity android:name="com.microsoft.azure.engagement.reach.activity.EngagementTextAnnouncementActivity" android:theme="@android:style/Theme.Light">
  			<intent-filter>
    			<action android:name="com.microsoft.azure.engagement.reach.intent.action.ANNOUNCEMENT"/>
    			<category android:name="android.intent.category.DEFAULT" />
    			<data android:mimeType="text/plain" />
  			</intent-filter>
		</activity>
		<activity android:name="com.microsoft.azure.engagement.reach.activity.EngagementWebAnnouncementActivity" android:theme="@android:style/Theme.Light">
			<intent-filter>
				<action android:name="com.microsoft.azure.engagement.reach.intent.action.ANNOUNCEMENT"/>
				<category android:name="android.intent.category.DEFAULT" />
				<data android:mimeType="text/html" />
			</intent-filter>
		</activity>
		<activity android:name="com.microsoft.azure.engagement.reach.activity.EngagementPollActivity" android:theme="@android:style/Theme.Light">
			<intent-filter>
				<action android:name="com.microsoft.azure.engagement.reach.intent.action.POLL"/>
				<category android:name="android.intent.category.DEFAULT" />
			</intent-filter>
		</activity>
		<receiver android:name="com.microsoft.azure.engagement.reach.EngagementReachReceiver" android:exported="false">
			<intent-filter>
				<action android:name="android.intent.action.BOOT_COMPLETED"/>
				<action android:name="com.microsoft.azure.engagement.intent.action.AGENT_CREATED"/>
				<action android:name="com.microsoft.azure.engagement.intent.action.MESSAGE"/>
				<action android:name="com.microsoft.azure.engagement.reach.intent.action.ACTION_NOTIFICATION"/>
				<action android:name="com.microsoft.azure.engagement.reach.intent.action.EXIT_NOTIFICATION"/>
				<action android:name="android.intent.action.DOWNLOAD_COMPLETE"/>
				<action android:name="com.microsoft.azure.engagement.reach.intent.action.DOWNLOAD_TIMEOUT"/>
			</intent-filter>
		</receiver>

2. Copy the resources to your project through the following steps:
	1. Navigate back to your SDK download content and open the 'res' folder.
	2. Select the 2 folders and copy them to the clipboard.

		![][23]

	4. Go back to Android Studio, select the 'res' portion of your project and paste to add the resources to your project.

		![][24]

###Specify a default icon in notifications
The following code will define the default icon that will display with notifications. Here we used the icon provided with the project created by Android Studio. This xml snippet is to be pasted into your Manifest.xml between the < application > and </application > tags. 
Make sure that ic_launcher exists in your app or use another icon file otherwise the notification will not be displayed.  

		<meta-data android:name="engagement:reach:notification:icon" android:value="ic_launcher" />

###Enable your app to receive GCM Push Notifications

1. Enter your gcm:sender metadata by copy-pasting the following into your Manifest.xml between the < application > and </application > tags. The hidden value below (with stars) is the `project number` obtained from your Google Play console. The \n is intentional so make sure you end the project number with it. 

		<meta-data android:name="engagement:gcm:sender" android:value="************\n" />

2. Paste the code below into your Manifest.xml between the < application > and </application > tags. Note that in `<category android:name="com.mycompany.mysuperapp" />` we used the package name of the project. In your own production project it will be different.

		<receiver android:name="com.microsoft.azure.engagement.gcm.EngagementGCMEnabler"
		android:exported="false">
			<intent-filter>
				<action android:name="com.microsoft.azure.engagement.intent.action.APPID_GOT" />
			</intent-filter>
		</receiver>
		
		<receiver android:name="com.microsoft.azure.engagement.gcm.EngagementGCMReceiver" android:permission="com.google.android.c2dm.permission.SEND">
			<intent-filter>
				<action android:name="com.google.android.c2dm.intent.REGISTRATION" />
				<action android:name="com.google.android.c2dm.intent.RECEIVE" />
				<category android:name="com.mycompany.mysuperapp" />
			</intent-filter>
		</receiver>

3. Add the last set of permissions highlighted below or after the < application> tag. Again we used this project package name that you'll have to replace in your production app.

		<uses-permission android:name="com.google.android.c2dm.permission.RECEIVE" />
		<uses-permission android:name="com.mycompany.mysuperapp.permission.C2D_MESSAGE" />
		<permission android:name="com.mycompany.mysuperapp.permission.C2D_MESSAGE" android:protectionLevel="signature" />

###Grant access to your GCM API Key to Mobile Engagement

To allow Mobile Engagement to send Push Notifications on your behalf, you need to grant it access to your API Key. This is done by configuring and entering your key into the Mobile Engagement portal.

1. Navigate to your Mobile Engagement portal

	From your Azure portal, ensure you're in the app we're using for this project and then click on the **Engage** button at the bottom:

	![][26]

2. You will now be in the settings page in your Engagement Portal. From there, click on the **Native Push** section to enter your GCM Key:
	![][27]

3. Click the edit icon in front of **API Key** in the GCM Settings section as shown below:
	![][28]

4. In the popup, paste the GCM Server Key you obtained in the section [Enable Google Cloud Messaging](#register) then click **Ok**.

	![][29]

You're all set, now we will verify that you have correctly done this basic integration.

> [AZURE.IMPORTANT] Make sure you build, launch with this new code, exit the app and wait about 1 minute before doing the following

##<a id="send"></a>How to send a notification to your app

We will now create a simple Push Notification campaign that will send a push notification to our app.

1. Navigate to the **REACH** tab in your Mobile Engagement portal.
	![][34]

2. Click **New announcement** to create your push campaign.
	![][35]

3. Setup the first field of your campaign through the following steps:
	![][36]

	1. Name your campaign with any name you wish.
	2. Select the **Delivery type** as *System notification / Simple*: This is the simple Android push notification type that features a title and a small line of text.
	3. Select **Delivery time** as *Any time* to allow the app to receive a notification whether the app is launched or not.
	4. In the notification text, type the Title which will be in bold in the push.
	5. Then type your message.

4. Scroll down, and in the content section select **Notification only**.
	![][37]

5. You're done setting the most basic campaign possible, now scroll down again and create your campaign to save it!
![][38]

6. Last step, Activate your campaign.
![][39]


<!-- URLs. -->
[Mobile Engagement Android SDK]: http://go.microsoft.com/?linkid=9863935
[Mobile Engagement Android SDK documentation]: http://go.microsoft.com/?linkid=9874682
<!-- Images. -->
[7]: ./media/mobile-engagement-common/create-mobile-engagement-app.png
[8]: ./media/mobile-engagement-common/create-azme-popup.png
[9]: ./media/mobile-engagement-android-get-started/select-app.png
[10]: ./media/mobile-engagement-common/app-main-page-select-connection-info.png
[11]: ./media/mobile-engagement-common/app-connection-info-page.png
[12]: ./media/mobile-engagement-android-get-started/android-studio-new-project.png
[13]: ./media/mobile-engagement-android-get-started/android-studio-project-props.png
[14]: ./media/mobile-engagement-android-get-started/android-studio-project-props2.png
[15]: ./media/mobile-engagement-android-get-started/android-studio-add-activity.png
[16]: ./media/mobile-engagement-android-get-started/android-studio-activity-name.png
[17]: ./media/mobile-engagement-android-get-started/sdk-content.png
[18]: ./media/mobile-engagement-android-get-started/paste-jar.png
[19]: ./media/mobile-engagement-android-get-started/sync-project.png
[20]: ./media/mobile-engagement-android-get-started/resolve-classes.png
[21]: ./media/mobile-engagement-android-get-started/permissions.png
[22]: ./media/mobile-engagement-android-get-started/subclass-activity.png
[23]: ./media/mobile-engagement-android-get-started/copy-resources.png
[24]: ./media/mobile-engagement-android-get-started/paste-resources.png
[26]: ./media/mobile-engagement-common/engage-button.png
[27]: ./media/mobile-engagement-common/engagement-portal.png
[28]: ./media/mobile-engagement-android-get-started/native-push-settings.png
[29]: ./media/mobile-engagement-android-get-started/api-key.png
[30]: ./media/mobile-engagement-common/clic-monitor-tab.png
[31]: ./media/mobile-engagement-common/monitor.png
[32]: ./media/mobile-engagement-android-get-started/launch.png
[33]: ./media/mobile-engagement-android-get-started/monitor-trafic.png
[34]: ./media/mobile-engagement-common/reach-tab.png
[35]: ./media/mobile-engagement-common/new-announcement.png
[36]: ./media/mobile-engagement-android-get-started/campaign-first-params.png
[37]: ./media/mobile-engagement-common/campaign-content.png
[38]: ./media/mobile-engagement-common/campaign-create.png
[39]: ./media/mobile-engagement-common/campaign-activate.png
<|MERGE_RESOLUTION|>--- conflicted
+++ resolved
@@ -1,400 +1,395 @@
-<properties 
-	pageTitle="Get Started with Azure Mobile Engagement" 
-	description="Learn how to use Azure Mobile Engagement with Analytics and Push Notifications for Android Apps."
-	services="mobile-engagement" 
-	documentationCenter="mobile" 
-	authors="piyushjo" 
-	manager="dwrede" 
-	editor="" />
+<properties 
+	pageTitle="Get Started with Azure Mobile Engagement" 
+	description="Learn how to use Azure Mobile Engagement with Analytics and Push Notifications for Android Apps."
+	services="mobile-engagement" 
+	documentationCenter="mobile" 
+	authors="piyushjo" 
+	manager="dwrede" 
+	editor="" />
+
+<tags 
+	ms.service="mobile-engagement" 
+	ms.workload="mobile" 
+	ms.tgt_pltfrm="mobile-android" 
+	ms.devlang="Java" 
+	ms.topic="article" 
+	ms.date="05/01/2015" 
+	ms.author="piyushjo" />
+	
+# Get Started with Azure Mobile Engagement for Android Apps
+
+> [AZURE.SELECTOR]
+- [Windows Universal](mobile-engagement-windows-store-dotnet-get-started.md)
+- [Windows Phone Silverlight](mobile-engagement-windows-phone-get-started.md)
+- [iOS - Obj C](mobile-engagement-ios-get-started.md) 
+- [iOS - Swift](mobile-engagement-ios-swift-get-started.md)
+- [Android](mobile-engagement-android-get-started.md)
+
+This topic shows you how to use Azure Mobile Engagement to understand your app usage and send push notifications to segmented users of an Android application. 
+This tutorial demonstrates the simple broadcast scenario using Mobile Engagement. In it, you create a blank Android app that collects basic data and receives push notifications using Google Cloud Messaging (GCM). When complete, you will be able to broadcast push notifications to all the devices or target specific users based on their devices properties. Be sure to follow along with the next tutorial to see how to use Mobile Engagement to address specific users and groups of devices.
+
+
+This tutorial requires the following:
+
++ The Android SDK (it is assumed you will be using Android Studio), which you can download [here](http://go.microsoft.com/fwlink/?LinkId=389797)
++ The [Mobile Engagement Android SDK]
+
+> [AZURE.IMPORTANT] Completing this tutorial is a prerequisite for all other Mobile Engagement tutorials for Android apps, and to complete it, you must have an active Azure account. If you don't have an account, you can create a free trial account in just a couple of minutes. For details, see <a href="http://www.windowsazure.com/en-us/pricing/free-trial/?WT.mc_id=A0E0E5C02&amp;returnurl=http%3A%2F%2Fwww.windowsazure.com%2Fen-us%2Fdevelop%2Fmobile%2Ftutorials%2Fget-started%2F" target="_blank">Azure Free Trial</a>.
 
-<tags 
-	ms.service="mobile-engagement" 
-	ms.workload="mobile" 
-	ms.tgt_pltfrm="mobile-android" 
-	ms.devlang="Java" 
-	ms.topic="article" 
-	ms.date="05/01/2015" 
-	ms.author="piyushjo" />
-	
-# Get Started with Azure Mobile Engagement for Android Apps
-
-> [AZURE.SELECTOR]
-- [Windows Universal](mobile-engagement-windows-store-dotnet-get-started.md) 
-- [Windows Phone Silverlight](mobile-engagement-windows-phone-get-started.md) 
-- [iOS - Obj C](mobile-engagement-ios-get-started.md) 
-- [iOS - Swift](mobile-engagement-ios-swift-get-started.md)
-- [Android](mobile-engagement-android-get-started.md) 
-
-This topic shows you how to use Azure Mobile Engagement to understand your app usage and send push notifications to segmented users of an Android application. 
-This tutorial demonstrates the simple broadcast scenario using Mobile Engagement. In it, you create a blank Android app that collects basic data and receives push notifications using Google Cloud Messaging (GCM). When complete, you will be able to broadcast push notifications to all the devices or target specific users based on their devices properties. Be sure to follow along with the next tutorial to see how to use Mobile Engagement to address specific users and groups of devices.
-
-
-This tutorial requires the following:
-
-+ The Android SDK (it is assumed you will be using Android Studio), which you can download [here](http://go.microsoft.com/fwlink/?LinkId=389797)
-+ The [Mobile Engagement Android SDK]
-
-<<<<<<< HEAD
-> [AZURE.IMPORTANT] Completing this tutorial is a prerequisite for all other Mobile Engagement tutorials for Android apps, and to complete it, you must have an active Azure account. If you don't have an account, you can create a free trial account in just a couple of minutes. For details, see <a href="http://www.windowsazure.com/pricing/free-trial/?WT.mc_id=A0E0E5C02&amp;returnurl=http%3A%2F%2Fwww.windowsazure.com%2Fen-us%2Fdevelop%2Fmobile%2Ftutorials%2Fget-started%2F" target="_blank">Azure Free Trial</a>.
-
-=======
-> [AZURE.IMPORTANT] Completing this tutorial is a prerequisite for all other Mobile Engagement tutorials for Android apps, and to complete it, you must have an active Azure account. If you don't have an account, you can create a free trial account in just a couple of minutes. For details, see <a href="http://www.windowsazure.com/en-us/pricing/free-trial/?WT.mc_id=A0E0E5C02&amp;returnurl=http%3A%2F%2Fwww.windowsazure.com%2Fen-us%2Fdevelop%2Fmobile%2Ftutorials%2Fget-started%2F" target="_blank">Azure Free Trial</a>.
-
->>>>>>> 3d10ab97
-<!--
-##<a id="register"></a>Enable Google Cloud Messaging
-
-[WACOM.INCLUDE [Enable GCM](../includes/mobile-services-enable-Google-cloud-messaging.md)]
-
+<!--
+##<a id="register"></a>Enable Google Cloud Messaging
+
+[WACOM.INCLUDE [Enable GCM](../includes/mobile-services-enable-Google-cloud-messaging.md)]
+
 You will use your GCM API key later when setting up your app for Mobile Engagement.
--->
-
-##<a id="setup-azme"></a>Setup Mobile Engagement for your app
-
-1. Log on to the [Azure Management Portal], and then click **+NEW** at the bottom of the screen.
-
-2. Click on **App Services**, then **Mobile Engagement**, then **Create**.
-
-   	![][7]
-
-3. In the popup that appears, enter the following information:
- 
-   	![][8]
-
-	1. **Application Name**: you can type the name of your application. Feel free to use any character.
-	2. **Platform**: Select the target platform for that app (if your app targets multiple platforms, repeat this tutorial for each platform).
-	3. **Application Resource Name**: This is the name by which this application will be accessible via APIs and URLs. We advise that you use only conventional URL characters: the auto generated name should provide you a strong basis. We also advise appending the platform name to avoid any name clash as this name must be unique
-	4. **Location**: Select the data center where this app (and more importantly its Collection - see below) will be hosted.
-	5. **Collection**: If you have already created an application, select a previously created Collection, otherwise select New Collection.
-	6. **Collection Name**: This represents your group of applications. It will also ensure all your apps are in a group that will allow aggregated calculations. We strongly advise that you use your company name or department.
-
-
-	When you're done, click the check button to finish the creation of your app.
-
-4. Now click/select the app you just created in the **Application** tab.
- 
-   	![][9]
-
-5. Then click on **Connection Info** in order to display the connection settings to put into your SDK integration.
- 
-   	![][10]
-
-6. Finally, write down the **Connection String**, which is what you will need to identify this app from your Application code.
-
-   	![][11]
-
-	>[AZURE.TIP] You may use the "copy" icon on the right of the Connection String to copy it to the clipboard as a convenience.
-
-##<a id="connecting-app"></a>Connecting your app to the Mobile Engagement backend
-
-This tutorial presents a "basic integration" which is the minimal set required to collect data and send a push notification. The complete integration documentation can be found in the [Mobile Engagement Android SDK documentation].
-
-We will create a basic app with Android Studio to demonstrate the integration.
-
-###Create a new Android project
-
-You may skip this step if you already have an app and are familiar with Android development.
-
-1. Launch Android studio, and in the popup, select **Start a new Android Studio project**.
-
-   	![][12]
-
-2. Fill in the app name and Company domain. Write down these as you will need them later, then click **Next**.
-
-   	![][13]
-
-3. Now select the target form factor and API level then click **Next**. 
-	>[AZURE.NOTE] Mobile Engagement requires API level 10 minimum (Android 2.3.3).
-
-   	![][14]
-
-4. We'll now add an Activity to our simple app which will be its main and only screen. Make sure **Blank Activity** is selected and click **Next**.
-
-   	![][15]
-
-5. In the final screen of the wizard, you may leave everything for the purposes of this tutorial and click **Finish**.
-
-   	![][16]
-
-Android Studio will now create the demo app to which we will integrate Mobile Engagement.
-
-###Include the SDK library in your project
-
-Download and integrate the SDK library
-
-1. Download the [Mobile Engagement Android SDK].
-2. Extract the archive file to a folder in your computer.
-3. Identify the .jar library for the current version of this SDK (this documentation was prepared for the 3.0.0 version) and copy it to the clipboard.
-
-	![][17]
-
-4. Navigate to the Project section (1) and paste the .jar in the libs folder (2).
-
-	![][18]
-
-5. Sync your project to load the library.
-
-	![][19]
-
-
-###Connect your app to Mobile Engagement backend with the Connection String
-
-1. Copy the following lines of code into the Activity creation (must be done only in one place of your application, usually the main activity).
-
-		EngagementConfiguration engagementConfiguration = new EngagementConfiguration();
-		engagementConfiguration.setConnectionString("Endpoint={appCollection}.{domain};AppId={appId};SdkKey={sdkKey}");
-		EngagementAgent.getInstance(this).init(engagementConfiguration);
-
-2. Go back to the Azure portal in your app's **Connection Info** page and copy the **Connection String**.
-
-	![][11]
-
-3. Paste it in the `setConnectionString` parameter to replace the example provided as shown below (The AppId and Sdkkey were hidden below).
-
-		engagementConfiguration.setConnectionString("Endpoint=my-company-name.device.mobileengagement.windows.net;SdkKey=********************;AppId=*********");
-
-4. EngagementConfiguration and EngagementAgent will probably show as unresolved (in red in the code). Click on each of the unresolved classes and hit Alt-Enter to automatically resolve them.
-
-	![][20]
-
-###Add permissions & Service declaration
-
-1. Add these permissions to the Manifest.xml of your project immediately before or after the `<application>` tag:
-	
-		<uses-permission android:name="android.permission.INTERNET"/>
-		<uses-permission android:name="android.permission.ACCESS_NETWORK_STATE"/>
-		<uses-permission android:name="android.permission.WRITE_EXTERNAL_STORAGE"/>
-		<uses-permission android:name="android.permission.RECEIVE_BOOT_COMPLETED" />
+-->
+
+##<a id="setup-azme"></a>Setup Mobile Engagement for your app
+
+1. Log on to the [Azure Management Portal], and then click **+NEW** at the bottom of the screen.
+
+2. Click on **App Services**, then **Mobile Engagement**, then **Create**.
+
+   	![][7]
+
+3. In the popup that appears, enter the following information:
+ 
+   	![][8]
+
+	1. **Application Name**: you can type the name of your application. Feel free to use any character.
+	2. **Platform**: Select the target platform for that app (if your app targets multiple platforms, repeat this tutorial for each platform).
+	3. **Application Resource Name**: This is the name by which this application will be accessible via APIs and URLs. We advise that you use only conventional URL characters: the auto generated name should provide you a strong basis. We also advise appending the platform name to avoid any name clash as this name must be unique
+	4. **Location**: Select the data center where this app (and more importantly its Collection - see below) will be hosted.
+	5. **Collection**: If you have already created an application, select a previously created Collection, otherwise select New Collection.
+	6. **Collection Name**: This represents your group of applications. It will also ensure all your apps are in a group that will allow aggregated calculations. We strongly advise that you use your company name or department.
+
+
+	When you're done, click the check button to finish the creation of your app.
+
+4. Now click/select the app you just created in the **Application** tab.
+ 
+   	![][9]
+
+5. Then click on **Connection Info** in order to display the connection settings to put into your SDK integration.
+ 
+   	![][10]
+
+6. Finally, write down the **Connection String**, which is what you will need to identify this app from your Application code.
+
+   	![][11]
+
+	>[AZURE.TIP] You may use the "copy" icon on the right of the Connection String to copy it to the clipboard as a convenience.
+
+##<a id="connecting-app"></a>Connecting your app to the Mobile Engagement backend
+
+This tutorial presents a "basic integration" which is the minimal set required to collect data and send a push notification. The complete integration documentation can be found in the [Mobile Engagement Android SDK documentation].
+
+We will create a basic app with Android Studio to demonstrate the integration.
+
+###Create a new Android project
+
+You may skip this step if you already have an app and are familiar with Android development.
+
+1. Launch Android studio, and in the popup, select **Start a new Android Studio project**.
+
+   	![][12]
+
+2. Fill in the app name and Company domain. Write down these as you will need them later, then click **Next**.
+
+   	![][13]
+
+3. Now select the target form factor and API level then click **Next**. 
+	>[AZURE.NOTE] Mobile Engagement requires API level 10 minimum (Android 2.3.3).
+
+   	![][14]
+
+4. We'll now add an Activity to our simple app which will be its main and only screen. Make sure **Blank Activity** is selected and click **Next**.
+
+   	![][15]
+
+5. In the final screen of the wizard, you may leave everything for the purposes of this tutorial and click **Finish**.
+
+   	![][16]
+
+Android Studio will now create the demo app to which we will integrate Mobile Engagement.
+
+###Include the SDK library in your project
+
+Download and integrate the SDK library
+
+1. Download the [Mobile Engagement Android SDK].
+2. Extract the archive file to a folder in your computer.
+3. Identify the .jar library for the current version of this SDK (this documentation was prepared for the 3.0.0 version) and copy it to the clipboard.
+
+	![][17]
+
+4. Navigate to the Project section (1) and paste the .jar in the libs folder (2).
+
+	![][18]
+
+5. Sync your project to load the library.
+
+	![][19]
+
+
+###Connect your app to Mobile Engagement backend with the Connection String
+
+1. Copy the following lines of code into the Activity creation (must be done only in one place of your application, usually the main activity).
+
+		EngagementConfiguration engagementConfiguration = new EngagementConfiguration();
+		engagementConfiguration.setConnectionString("Endpoint={appCollection}.{domain};AppId={appId};SdkKey={sdkKey}");
+		EngagementAgent.getInstance(this).init(engagementConfiguration);
+
+2. Go back to the Azure portal in your app's **Connection Info** page and copy the **Connection String**.
+
+	![][11]
+
+3. Paste it in the `setConnectionString` parameter to replace the example provided as shown below (The AppId and Sdkkey were hidden below).
+
+		engagementConfiguration.setConnectionString("Endpoint=my-company-name.device.mobileengagement.windows.net;SdkKey=********************;AppId=*********");
+
+4. EngagementConfiguration and EngagementAgent will probably show as unresolved (in red in the code). Click on each of the unresolved classes and hit Alt-Enter to automatically resolve them.
+
+	![][20]
+
+###Add permissions & Service declaration
+
+1. Add these permissions to the Manifest.xml of your project immediately before or after the `<application>` tag:
+	
+		<uses-permission android:name="android.permission.INTERNET"/>
+		<uses-permission android:name="android.permission.ACCESS_NETWORK_STATE"/>
+		<uses-permission android:name="android.permission.WRITE_EXTERNAL_STORAGE"/>
+		<uses-permission android:name="android.permission.RECEIVE_BOOT_COMPLETED" />
 		<uses-permission android:name="android.permission.VIBRATE" />
 		<uses-permission android:name="android.permission.WRITE_EXTERNAL_STORAGE"/>
-		<uses-permission android:name="android.permission.DOWNLOAD_WITHOUT_NOTIFICATION"/>
-
-	The result should be as shown below:
-
-	![][21]
-
-2. Add the following between the < application > and </application > tags to declare the agent service:
-
-		<service
- 			android:name="com.microsoft.azure.engagement.service.EngagementService"
- 			android:exported="false"
- 			android:label="<Your application name>Service"
- 			android:process=":Engagement"/>
-
-3. In the code you just pasted, replace "< Your application name>" in the label. For example:
-
-		<service
- 			android:name="com.microsoft.azure.engagement.service.EngagementService"
- 			android:exported="false"
- 			android:label="MySuperAppService"
- 			android:process=":Engagement"/>
-
-###Send a Screen to Mobile Engagement
-
-In order to start sending data and ensuring the users are active, you must send at least one screen (Activity) to the Mobile Engagement backend. We will achieve this by subclassing our Activity with the EngagementActivity our SDK provides.
-In order to to that, replace the super class of MainActivity,which is before ActionBarActivity, with EngagementActivity, as shown below:
-
-![][22]
-
->[AZURE.NOTE] Do not forget to resolve the class if it appears in red by clicking on it and hitting Alt-Enter.
-
-##<a id="monitor"></a>How to check that your app is connected with realtime monitoring
-
-This section shows you how to make sure your app connects to the Mobile Engagement backend by using Mobile Engagement's realtime monitoring feature.
-
-1. Navigate to your Mobile Engagement portal.
-
-	From your Azure portal, ensure you're in the app we're using for this project and then click on the **Engage** button at the bottom.
-
-	![][26]
-
-2. You will land in the settings page of your Engagement Portal for your app. From there, click on the **Monitor** tab as shown below.
-	![][30]
-
-3. The monitor is ready to show you any device, in realtime, that will launch your app.
-	![][31]
-
-4. Back in Android Studio, launch your app either in the monitor or in a connected device by clicking the green triangle and then selecting your device.
-	![][32]
-
-5. If it worked, you should now see one session in the monitor! 
-	![][33]
-
-**Congratulations!** You suceeded in completing the first step of this tutorial with an app that connects to the Mobile Engagement backend, which is already sending data.
-
-
-##<a id="integrate-push"></a>Enabling Push Notifications and In-app Messaging
-
-Mobile Engagement allows you to interact and REACH with your users with Push Notifications and In-app Messaging in the context of campaigns. This module is called REACH in the Mobile Engagement portal.
-The following sections will setup your app to receive them.
-
-### Enabling In-app Messaging
-
-1. Copy the In-app messaging resources below into your Manifest.xml between the < application > and </application > tags.
-
-		<activity android:name="com.microsoft.azure.engagement.reach.activity.EngagementTextAnnouncementActivity" android:theme="@android:style/Theme.Light">
-  			<intent-filter>
-    			<action android:name="com.microsoft.azure.engagement.reach.intent.action.ANNOUNCEMENT"/>
-    			<category android:name="android.intent.category.DEFAULT" />
-    			<data android:mimeType="text/plain" />
-  			</intent-filter>
-		</activity>
-		<activity android:name="com.microsoft.azure.engagement.reach.activity.EngagementWebAnnouncementActivity" android:theme="@android:style/Theme.Light">
-			<intent-filter>
-				<action android:name="com.microsoft.azure.engagement.reach.intent.action.ANNOUNCEMENT"/>
-				<category android:name="android.intent.category.DEFAULT" />
-				<data android:mimeType="text/html" />
-			</intent-filter>
-		</activity>
-		<activity android:name="com.microsoft.azure.engagement.reach.activity.EngagementPollActivity" android:theme="@android:style/Theme.Light">
-			<intent-filter>
-				<action android:name="com.microsoft.azure.engagement.reach.intent.action.POLL"/>
-				<category android:name="android.intent.category.DEFAULT" />
-			</intent-filter>
-		</activity>
-		<receiver android:name="com.microsoft.azure.engagement.reach.EngagementReachReceiver" android:exported="false">
-			<intent-filter>
-				<action android:name="android.intent.action.BOOT_COMPLETED"/>
-				<action android:name="com.microsoft.azure.engagement.intent.action.AGENT_CREATED"/>
-				<action android:name="com.microsoft.azure.engagement.intent.action.MESSAGE"/>
-				<action android:name="com.microsoft.azure.engagement.reach.intent.action.ACTION_NOTIFICATION"/>
-				<action android:name="com.microsoft.azure.engagement.reach.intent.action.EXIT_NOTIFICATION"/>
-				<action android:name="android.intent.action.DOWNLOAD_COMPLETE"/>
-				<action android:name="com.microsoft.azure.engagement.reach.intent.action.DOWNLOAD_TIMEOUT"/>
-			</intent-filter>
-		</receiver>
-
-2. Copy the resources to your project through the following steps:
-	1. Navigate back to your SDK download content and open the 'res' folder.
-	2. Select the 2 folders and copy them to the clipboard.
-
-		![][23]
-
-	4. Go back to Android Studio, select the 'res' portion of your project and paste to add the resources to your project.
-
-		![][24]
-
-###Specify a default icon in notifications
-The following code will define the default icon that will display with notifications. Here we used the icon provided with the project created by Android Studio. This xml snippet is to be pasted into your Manifest.xml between the < application > and </application > tags. 
-Make sure that ic_launcher exists in your app or use another icon file otherwise the notification will not be displayed.  
-
-		<meta-data android:name="engagement:reach:notification:icon" android:value="ic_launcher" />
-
-###Enable your app to receive GCM Push Notifications
-
-1. Enter your gcm:sender metadata by copy-pasting the following into your Manifest.xml between the < application > and </application > tags. The hidden value below (with stars) is the `project number` obtained from your Google Play console. The \n is intentional so make sure you end the project number with it. 
-
-		<meta-data android:name="engagement:gcm:sender" android:value="************\n" />
-
-2. Paste the code below into your Manifest.xml between the < application > and </application > tags. Note that in `<category android:name="com.mycompany.mysuperapp" />` we used the package name of the project. In your own production project it will be different.
-
-		<receiver android:name="com.microsoft.azure.engagement.gcm.EngagementGCMEnabler"
-		android:exported="false">
-			<intent-filter>
-				<action android:name="com.microsoft.azure.engagement.intent.action.APPID_GOT" />
-			</intent-filter>
-		</receiver>
-		
-		<receiver android:name="com.microsoft.azure.engagement.gcm.EngagementGCMReceiver" android:permission="com.google.android.c2dm.permission.SEND">
-			<intent-filter>
-				<action android:name="com.google.android.c2dm.intent.REGISTRATION" />
-				<action android:name="com.google.android.c2dm.intent.RECEIVE" />
-				<category android:name="com.mycompany.mysuperapp" />
-			</intent-filter>
-		</receiver>
-
-3. Add the last set of permissions highlighted below or after the < application> tag. Again we used this project package name that you'll have to replace in your production app.
-
-		<uses-permission android:name="com.google.android.c2dm.permission.RECEIVE" />
-		<uses-permission android:name="com.mycompany.mysuperapp.permission.C2D_MESSAGE" />
-		<permission android:name="com.mycompany.mysuperapp.permission.C2D_MESSAGE" android:protectionLevel="signature" />
-
-###Grant access to your GCM API Key to Mobile Engagement
-
-To allow Mobile Engagement to send Push Notifications on your behalf, you need to grant it access to your API Key. This is done by configuring and entering your key into the Mobile Engagement portal.
-
-1. Navigate to your Mobile Engagement portal
-
-	From your Azure portal, ensure you're in the app we're using for this project and then click on the **Engage** button at the bottom:
-
-	![][26]
-
-2. You will now be in the settings page in your Engagement Portal. From there, click on the **Native Push** section to enter your GCM Key:
-	![][27]
-
-3. Click the edit icon in front of **API Key** in the GCM Settings section as shown below:
-	![][28]
-
-4. In the popup, paste the GCM Server Key you obtained in the section [Enable Google Cloud Messaging](#register) then click **Ok**.
-
-	![][29]
-
-You're all set, now we will verify that you have correctly done this basic integration.
-
-> [AZURE.IMPORTANT] Make sure you build, launch with this new code, exit the app and wait about 1 minute before doing the following
-
-##<a id="send"></a>How to send a notification to your app
-
-We will now create a simple Push Notification campaign that will send a push notification to our app.
-
-1. Navigate to the **REACH** tab in your Mobile Engagement portal.
-	![][34]
-
-2. Click **New announcement** to create your push campaign.
-	![][35]
-
-3. Setup the first field of your campaign through the following steps:
-	![][36]
-
-	1. Name your campaign with any name you wish.
-	2. Select the **Delivery type** as *System notification / Simple*: This is the simple Android push notification type that features a title and a small line of text.
-	3. Select **Delivery time** as *Any time* to allow the app to receive a notification whether the app is launched or not.
-	4. In the notification text, type the Title which will be in bold in the push.
-	5. Then type your message.
-
-4. Scroll down, and in the content section select **Notification only**.
-	![][37]
-
-5. You're done setting the most basic campaign possible, now scroll down again and create your campaign to save it!
-![][38]
-
-6. Last step, Activate your campaign.
-![][39]
-
-
-<!-- URLs. -->
-[Mobile Engagement Android SDK]: http://go.microsoft.com/?linkid=9863935
-[Mobile Engagement Android SDK documentation]: http://go.microsoft.com/?linkid=9874682
-<!-- Images. -->
-[7]: ./media/mobile-engagement-common/create-mobile-engagement-app.png
-[8]: ./media/mobile-engagement-common/create-azme-popup.png
-[9]: ./media/mobile-engagement-android-get-started/select-app.png
-[10]: ./media/mobile-engagement-common/app-main-page-select-connection-info.png
-[11]: ./media/mobile-engagement-common/app-connection-info-page.png
-[12]: ./media/mobile-engagement-android-get-started/android-studio-new-project.png
-[13]: ./media/mobile-engagement-android-get-started/android-studio-project-props.png
-[14]: ./media/mobile-engagement-android-get-started/android-studio-project-props2.png
-[15]: ./media/mobile-engagement-android-get-started/android-studio-add-activity.png
-[16]: ./media/mobile-engagement-android-get-started/android-studio-activity-name.png
-[17]: ./media/mobile-engagement-android-get-started/sdk-content.png
-[18]: ./media/mobile-engagement-android-get-started/paste-jar.png
-[19]: ./media/mobile-engagement-android-get-started/sync-project.png
-[20]: ./media/mobile-engagement-android-get-started/resolve-classes.png
-[21]: ./media/mobile-engagement-android-get-started/permissions.png
-[22]: ./media/mobile-engagement-android-get-started/subclass-activity.png
-[23]: ./media/mobile-engagement-android-get-started/copy-resources.png
-[24]: ./media/mobile-engagement-android-get-started/paste-resources.png
-[26]: ./media/mobile-engagement-common/engage-button.png
-[27]: ./media/mobile-engagement-common/engagement-portal.png
-[28]: ./media/mobile-engagement-android-get-started/native-push-settings.png
-[29]: ./media/mobile-engagement-android-get-started/api-key.png
-[30]: ./media/mobile-engagement-common/clic-monitor-tab.png
-[31]: ./media/mobile-engagement-common/monitor.png
-[32]: ./media/mobile-engagement-android-get-started/launch.png
-[33]: ./media/mobile-engagement-android-get-started/monitor-trafic.png
-[34]: ./media/mobile-engagement-common/reach-tab.png
-[35]: ./media/mobile-engagement-common/new-announcement.png
-[36]: ./media/mobile-engagement-android-get-started/campaign-first-params.png
-[37]: ./media/mobile-engagement-common/campaign-content.png
-[38]: ./media/mobile-engagement-common/campaign-create.png
-[39]: ./media/mobile-engagement-common/campaign-activate.png
+		<uses-permission android:name="android.permission.DOWNLOAD_WITHOUT_NOTIFICATION"/>
+
+	The result should be as shown below:
+
+	![][21]
+
+2. Add the following between the < application > and </application > tags to declare the agent service:
+
+		<service
+ 			android:name="com.microsoft.azure.engagement.service.EngagementService"
+ 			android:exported="false"
+ 			android:label="<Your application name>Service"
+ 			android:process=":Engagement"/>
+
+3. In the code you just pasted, replace "< Your application name>" in the label. For example:
+
+		<service
+ 			android:name="com.microsoft.azure.engagement.service.EngagementService"
+ 			android:exported="false"
+ 			android:label="MySuperAppService"
+ 			android:process=":Engagement"/>
+
+###Send a Screen to Mobile Engagement
+
+In order to start sending data and ensuring the users are active, you must send at least one screen (Activity) to the Mobile Engagement backend. We will achieve this by subclassing our Activity with the EngagementActivity our SDK provides.
+In order to to that, replace the super class of MainActivity,which is before ActionBarActivity, with EngagementActivity, as shown below:
+
+![][22]
+
+>[AZURE.NOTE] Do not forget to resolve the class if it appears in red by clicking on it and hitting Alt-Enter.
+
+##<a id="monitor"></a>How to check that your app is connected with realtime monitoring
+
+This section shows you how to make sure your app connects to the Mobile Engagement backend by using Mobile Engagement's realtime monitoring feature.
+
+1. Navigate to your Mobile Engagement portal.
+
+	From your Azure portal, ensure you're in the app we're using for this project and then click on the **Engage** button at the bottom.
+
+	![][26]
+
+2. You will land in the settings page of your Engagement Portal for your app. From there, click on the **Monitor** tab as shown below.
+	![][30]
+
+3. The monitor is ready to show you any device, in realtime, that will launch your app.
+	![][31]
+
+4. Back in Android Studio, launch your app either in the monitor or in a connected device by clicking the green triangle and then selecting your device.
+	![][32]
+
+5. If it worked, you should now see one session in the monitor! 
+	![][33]
+
+**Congratulations!** You suceeded in completing the first step of this tutorial with an app that connects to the Mobile Engagement backend, which is already sending data.
+
+
+##<a id="integrate-push"></a>Enabling Push Notifications and In-app Messaging
+
+Mobile Engagement allows you to interact and REACH with your users with Push Notifications and In-app Messaging in the context of campaigns. This module is called REACH in the Mobile Engagement portal.
+The following sections will setup your app to receive them.
+
+### Enabling In-app Messaging
+
+1. Copy the In-app messaging resources below into your Manifest.xml between the < application > and </application > tags.
+
+		<activity android:name="com.microsoft.azure.engagement.reach.activity.EngagementTextAnnouncementActivity" android:theme="@android:style/Theme.Light">
+  			<intent-filter>
+    			<action android:name="com.microsoft.azure.engagement.reach.intent.action.ANNOUNCEMENT"/>
+    			<category android:name="android.intent.category.DEFAULT" />
+    			<data android:mimeType="text/plain" />
+  			</intent-filter>
+		</activity>
+		<activity android:name="com.microsoft.azure.engagement.reach.activity.EngagementWebAnnouncementActivity" android:theme="@android:style/Theme.Light">
+			<intent-filter>
+				<action android:name="com.microsoft.azure.engagement.reach.intent.action.ANNOUNCEMENT"/>
+				<category android:name="android.intent.category.DEFAULT" />
+				<data android:mimeType="text/html" />
+			</intent-filter>
+		</activity>
+		<activity android:name="com.microsoft.azure.engagement.reach.activity.EngagementPollActivity" android:theme="@android:style/Theme.Light">
+			<intent-filter>
+				<action android:name="com.microsoft.azure.engagement.reach.intent.action.POLL"/>
+				<category android:name="android.intent.category.DEFAULT" />
+			</intent-filter>
+		</activity>
+		<receiver android:name="com.microsoft.azure.engagement.reach.EngagementReachReceiver" android:exported="false">
+			<intent-filter>
+				<action android:name="android.intent.action.BOOT_COMPLETED"/>
+				<action android:name="com.microsoft.azure.engagement.intent.action.AGENT_CREATED"/>
+				<action android:name="com.microsoft.azure.engagement.intent.action.MESSAGE"/>
+				<action android:name="com.microsoft.azure.engagement.reach.intent.action.ACTION_NOTIFICATION"/>
+				<action android:name="com.microsoft.azure.engagement.reach.intent.action.EXIT_NOTIFICATION"/>
+				<action android:name="android.intent.action.DOWNLOAD_COMPLETE"/>
+				<action android:name="com.microsoft.azure.engagement.reach.intent.action.DOWNLOAD_TIMEOUT"/>
+			</intent-filter>
+		</receiver>
+
+2. Copy the resources to your project through the following steps:
+	1. Navigate back to your SDK download content and open the 'res' folder.
+	2. Select the 2 folders and copy them to the clipboard.
+
+		![][23]
+
+	4. Go back to Android Studio, select the 'res' portion of your project and paste to add the resources to your project.
+
+		![][24]
+
+###Specify a default icon in notifications
+The following code will define the default icon that will display with notifications. Here we used the icon provided with the project created by Android Studio. This xml snippet is to be pasted into your Manifest.xml between the < application > and </application > tags. 
+Make sure that ic_launcher exists in your app or use another icon file otherwise the notification will not be displayed.  
+
+		<meta-data android:name="engagement:reach:notification:icon" android:value="ic_launcher" />
+
+###Enable your app to receive GCM Push Notifications
+
+1. Enter your gcm:sender metadata by copy-pasting the following into your Manifest.xml between the < application > and </application > tags. The hidden value below (with stars) is the `project number` obtained from your Google Play console. The \n is intentional so make sure you end the project number with it. 
+
+		<meta-data android:name="engagement:gcm:sender" android:value="************\n" />
+
+2. Paste the code below into your Manifest.xml between the < application > and </application > tags. Note that in `<category android:name="com.mycompany.mysuperapp" />` we used the package name of the project. In your own production project it will be different.
+
+		<receiver android:name="com.microsoft.azure.engagement.gcm.EngagementGCMEnabler"
+		android:exported="false">
+			<intent-filter>
+				<action android:name="com.microsoft.azure.engagement.intent.action.APPID_GOT" />
+			</intent-filter>
+		</receiver>
+		
+		<receiver android:name="com.microsoft.azure.engagement.gcm.EngagementGCMReceiver" android:permission="com.google.android.c2dm.permission.SEND">
+			<intent-filter>
+				<action android:name="com.google.android.c2dm.intent.REGISTRATION" />
+				<action android:name="com.google.android.c2dm.intent.RECEIVE" />
+				<category android:name="com.mycompany.mysuperapp" />
+			</intent-filter>
+		</receiver>
+
+3. Add the last set of permissions highlighted below or after the < application> tag. Again we used this project package name that you'll have to replace in your production app.
+
+		<uses-permission android:name="com.google.android.c2dm.permission.RECEIVE" />
+		<uses-permission android:name="com.mycompany.mysuperapp.permission.C2D_MESSAGE" />
+		<permission android:name="com.mycompany.mysuperapp.permission.C2D_MESSAGE" android:protectionLevel="signature" />
+
+###Grant access to your GCM API Key to Mobile Engagement
+
+To allow Mobile Engagement to send Push Notifications on your behalf, you need to grant it access to your API Key. This is done by configuring and entering your key into the Mobile Engagement portal.
+
+1. Navigate to your Mobile Engagement portal
+
+	From your Azure portal, ensure you're in the app we're using for this project and then click on the **Engage** button at the bottom:
+
+	![][26]
+
+2. You will now be in the settings page in your Engagement Portal. From there, click on the **Native Push** section to enter your GCM Key:
+	![][27]
+
+3. Click the edit icon in front of **API Key** in the GCM Settings section as shown below:
+	![][28]
+
+4. In the popup, paste the GCM Server Key you obtained in the section [Enable Google Cloud Messaging](#register) then click **Ok**.
+
+	![][29]
+
+You're all set, now we will verify that you have correctly done this basic integration.
+
+> [AZURE.IMPORTANT] Make sure you build, launch with this new code, exit the app and wait about 1 minute before doing the following
+
+##<a id="send"></a>How to send a notification to your app
+
+We will now create a simple Push Notification campaign that will send a push notification to our app.
+
+1. Navigate to the **REACH** tab in your Mobile Engagement portal.
+	![][34]
+
+2. Click **New announcement** to create your push campaign.
+	![][35]
+
+3. Setup the first field of your campaign through the following steps:
+	![][36]
+
+	1. Name your campaign with any name you wish.
+	2. Select the **Delivery type** as *System notification / Simple*: This is the simple Android push notification type that features a title and a small line of text.
+	3. Select **Delivery time** as *Any time* to allow the app to receive a notification whether the app is launched or not.
+	4. In the notification text, type the Title which will be in bold in the push.
+	5. Then type your message.
+
+4. Scroll down, and in the content section select **Notification only**.
+	![][37]
+
+5. You're done setting the most basic campaign possible, now scroll down again and create your campaign to save it!
+![][38]
+
+6. Last step, Activate your campaign.
+![][39]
+
+
+<!-- URLs. -->
+[Mobile Engagement Android SDK]: http://go.microsoft.com/?linkid=9863935
+[Mobile Engagement Android SDK documentation]: http://go.microsoft.com/?linkid=9874682
+<!-- Images. -->
+[7]: ./media/mobile-engagement-common/create-mobile-engagement-app.png
+[8]: ./media/mobile-engagement-common/create-azme-popup.png
+[9]: ./media/mobile-engagement-android-get-started/select-app.png
+[10]: ./media/mobile-engagement-common/app-main-page-select-connection-info.png
+[11]: ./media/mobile-engagement-common/app-connection-info-page.png
+[12]: ./media/mobile-engagement-android-get-started/android-studio-new-project.png
+[13]: ./media/mobile-engagement-android-get-started/android-studio-project-props.png
+[14]: ./media/mobile-engagement-android-get-started/android-studio-project-props2.png
+[15]: ./media/mobile-engagement-android-get-started/android-studio-add-activity.png
+[16]: ./media/mobile-engagement-android-get-started/android-studio-activity-name.png
+[17]: ./media/mobile-engagement-android-get-started/sdk-content.png
+[18]: ./media/mobile-engagement-android-get-started/paste-jar.png
+[19]: ./media/mobile-engagement-android-get-started/sync-project.png
+[20]: ./media/mobile-engagement-android-get-started/resolve-classes.png
+[21]: ./media/mobile-engagement-android-get-started/permissions.png
+[22]: ./media/mobile-engagement-android-get-started/subclass-activity.png
+[23]: ./media/mobile-engagement-android-get-started/copy-resources.png
+[24]: ./media/mobile-engagement-android-get-started/paste-resources.png
+[26]: ./media/mobile-engagement-common/engage-button.png
+[27]: ./media/mobile-engagement-common/engagement-portal.png
+[28]: ./media/mobile-engagement-android-get-started/native-push-settings.png
+[29]: ./media/mobile-engagement-android-get-started/api-key.png
+[30]: ./media/mobile-engagement-common/clic-monitor-tab.png
+[31]: ./media/mobile-engagement-common/monitor.png
+[32]: ./media/mobile-engagement-android-get-started/launch.png
+[33]: ./media/mobile-engagement-android-get-started/monitor-trafic.png
+[34]: ./media/mobile-engagement-common/reach-tab.png
+[35]: ./media/mobile-engagement-common/new-announcement.png
+[36]: ./media/mobile-engagement-android-get-started/campaign-first-params.png
+[37]: ./media/mobile-engagement-common/campaign-content.png
+[38]: ./media/mobile-engagement-common/campaign-create.png
+[39]: ./media/mobile-engagement-common/campaign-activate.png