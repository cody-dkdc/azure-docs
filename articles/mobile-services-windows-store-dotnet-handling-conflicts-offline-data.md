--- conflicted
+++ resolved
@@ -1,8 +1,3 @@
-<<<<<<< HEAD
-<properties pageTitle="Handle conflicts with offline data in Mobile Services (Windows Store) | Mobile Dev Center" description="Learn how to use Azure Mobile Services handle conflicts when syncing offline data in your Windows Store application" documentationCenter="windows" authors="wesmc7777" manager="dwrede" editor="" services=""/>
-
-<tags ms.service="mobile-services" ms.workload="mobile" ms.tgt_pltfrm="mobile-windows-store" ms.devlang="dotnet" ms.topic="article" ms.date="09/26/2014" ms.author="wesmc"/>
-=======
 <properties 
 	pageTitle="Handle conflicts with offline data in Mobile Services (Windows Store) | Mobile Dev Center" 
 	description="Learn how to use Azure Mobile Services handle conflicts when syncing offline data in your Windows Store application" 
@@ -20,7 +15,6 @@
 	ms.topic="article" 
 	ms.date="09/26/2014" 
 	ms.author="wesmc"/>
->>>>>>> aa65fa0c
 
 
 # Handling conflicts with offline data sync in Mobile Services
