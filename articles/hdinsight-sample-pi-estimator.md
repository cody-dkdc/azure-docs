<properties
<<<<<<< HEAD
	pageTitle="The Pi estimator Hadoop sample in HDInsight | Azure"
	description="Learn how to run an Hadoop MapReduce sample on HDInsight."
=======
	pageTitle="Pi estimator Hadoop sample in HDInsight | Microsoft Azure"
	description="Learn how to run a Hadoop MapReduce sample Pi estimator on HDInsight."
>>>>>>> 8e917651
	editor="cgronlun"
	manager="paulettm"
	services="hdinsight"
	documentationCenter=""
	authors="bradsev"/>

<tags
	ms.service="hdinsight"
	ms.workload="big-data"
	ms.tgt_pltfrm="na"
	ms.devlang="na"
	ms.topic="article"
	ms.date="03/30/2015" 
	ms.author="bradsev"/>

# The pi estimator Hadoop sample in HDInsight

This topic shows how to run a Hadoop MapReduce program in Azure HDInsight that estimates the value of the mathematical constant pi by using Azure PowerShell. It also provides the Java code used in the MapReduce program used to estimate the value of pi for inspection.

The program uses a statistical (quasi-Monte Carlo) method to estimate the value of pi. Points placed at random inside of a unit square also fall within a circle inscribed within that square with a probability equal to the area of the circle, pi/4. The value of pi can be estimated from the value of 4R, where R is the ratio of the number of points that are inside the circle to the total number of points that are within the square. The larger the sample of points used, the better the estimate is.

The pi estimator Java code that contains the mapper and reducer functions is available for inspection below. The mapper program generates a specified number of points placed at random inside of a unit square and then counts the number of those points that are inside the circle. The reducer program accumulates points counted by the mappers and then estimates the value of pi from the formula 4R, where R is the ratio of the number of points counted inside the circle to the total number of points that are within the square.

The script provided for this sample submits a Hadoop jar job and is set up to run with a value 16 maps, each of which is required to compute 10 million sample points by the parameter values. These parameter values can be changed to improve the estimated value of pi. For reference, the first 10 decimal places of pi are 3.1415926535.

The .jar file that contains the files needed by Hadoop on Azure to deploy the application is a .zip file and is available for download. You can unzip it with various compression utilities and then explore the files at your convenience.

The other samples that are available to help you get up to speed in using HDInsight to run MapReduce jobs are listed on [Running the HDInsight Samples][hdinsight-samples], along with links to instructions on how to run them.

**You will learn:**

* How to use Azure PowerShell to run the pi estimator MapReduce program on Azure HDInsight.
* What a MapReduce program written in Java looks like.

**Prerequisites**:

- You must have an Azure account. For options on signing up for an account, see the [Try Azure out for free](http://azure.microsoft.com/pricing/free-trial/) page.

- You must have provisioned an HDInsight cluster. For instructions on the various ways in which such clusters can be created, see [Provision HDInsight Clusters](hdinsight-provision-clusters.md).

- You must have installed Azure PowerShell, and have configured it for use with your account. For instructions on how to do this, see  [Install and configure Azure PowerShell] [powershell-install-configure].


## <a id="run-sample"></a>Run the sample with Azure PowerShell

**To submit the MapReduce job**s

1. Open Azure PowerShell. For instructions on how to use the Azure PowerShell console window, see [Install and configure Azure PowerShell][powershell-install-configure].
2. Set the two variables in the following commands, and then run them:

		$subscriptionName = "<SubscriptionName>"   # Azure subscription name
		$clusterName = "<ClusterName>"             # HDInsight cluster name

4. Run the following command to create a MapReduce definition:

		$piEstimatorJobDefinition = New-AzureHDInsightMapReduceJobDefinition -JarFile "wasb:///example/jars/hadoop-mapreduce-examples.jar" -ClassName "pi" -Arguments "16", "10000000"


	The first argument indicates how many maps to create (default is 16). The second argument indicates how many samples are generated per map (10 million by default). So this program uses 10*10 million = 160 million random points to make its estimate of pi. The third argument indicates the location and name of the jar file used to run the sample on HDInsight 3.0 and 3.1 clusters. (See below for the contents of this file.)

5. Run the following commands to submit the MapReduce job and wait for the job to finish:

		# Run the pi estimator MapReduce job
		Select-AzureSubscription $subscriptionName
		$piJob = $piEstimatorJobDefinition | Start-AzureHDInsightJob -Cluster $clusterName

		# Wait for the job to finish  
		$piJob | Wait-AzureHDInsightJob -Subscription $subscriptionName -WaitTimeoutInSeconds 3600  

6. Run the following command to retrieve the standard output of the MapReduce job:

		# Print output and standard error file of the MapReduce job
		Get-AzureHDInsightJobOutput -Cluster $clusterName -JobId $piJob.JobId -StandardOutput

	For comparison, the first 10 decimal places of pi are 3.1415926535.


## <a id="java-code"></a>The Java code for the pi estimator MapReduce program



 	/**
 	* Licensed to the Apache Software Foundation (ASF) under one
 	* or more contributor license agreements. See the NOTICE file
 	* distributed with this work for additional information
 	* regarding copyright ownership. The ASF licenses this file
 	* to you under the Apache License, Version 2.0 (the
 	* "License"); you may not use this file except in compliance
 	* with the License. You may obtain a copy of the License at
 	*
	* http://www.apache.org/licenses/LICENSE-2.0
 	*
 	* Unless required by applicable law or agreed to in writing, software
 	* distributed under the License is distributed on an "AS IS" BASIS,
 	* WITHOUT WARRANTIES OR CONDITIONS OF ANY KIND, either express or 	implied.
 	* See the License for the specific language governing permissions and
 	* limitations under the License.
 	*/

 	package org.apache.hadoop.examples;

 	import java.io.IOException;
 	import java.math.BigDecimal;
 	import java.util.Iterator;

 	import org.apache.hadoop.conf.Configured;
 	import org.apache.hadoop.fs.FileSystem;
 	import org.apache.hadoop.fs.Path;
 	import org.apache.hadoop.io.BooleanWritable;
 	import org.apache.hadoop.io.LongWritable;
 	import org.apache.hadoop.io.SequenceFile;
 	import org.apache.hadoop.io.Writable;
 	import org.apache.hadoop.io.WritableComparable;
 	import org.apache.hadoop.io.SequenceFile.CompressionType;
 	import org.apache.hadoop.mapred.FileInputFormat;
 	import org.apache.hadoop.mapred.FileOutputFormat;
 	import org.apache.hadoop.mapred.JobClient;
 	import org.apache.hadoop.mapred.JobConf;
 	import org.apache.hadoop.mapred.MapReduceBase;
 	import org.apache.hadoop.mapred.Mapper;
 	import org.apache.hadoop.mapred.OutputCollector;
 	import org.apache.hadoop.mapred.Reducer;
 	import org.apache.hadoop.mapred.Reporter;
 	import org.apache.hadoop.mapred.SequenceFileInputFormat;
 	import org.apache.hadoop.mapred.SequenceFileOutputFormat;
 	import org.apache.hadoop.util.Tool;
 	import org.apache.hadoop.util.ToolRunner;


	//A Map-reduce program to estimate the value of Pi
	//using quasi-Monte Carlo method.
	//
	//Mapper:
	//Generate points in a unit square
	//and then count points inside/outside of the inscribed circle of the square.
	//
	//Reducer:
	//Accumulate points inside/outside results from the mappers.
	//Let numTotal = numInside + numOutside.
	//The fraction numInside/numTotal is a rational approximation of
	//the value (Area of the circle)/(Area of the square),
	//where the area of the inscribed circle is Pi/4
	//and the area of unit square is 1.
	//Then, Pi is estimated value to be 4(numInside/numTotal).
	//

 	public class PiEstimator extends Configured implements Tool {
	//tmp directory for input/output
 	static private final Path TMP_DIR = new Path(
 	PiEstimator.class.getSimpleName() + "_TMP_3_141592654");

	//2-dimensional Halton sequence {H(i)},
	//where H(i) is a 2-dimensional point and i >= 1 is the index.
	//Halton sequence is used to generate sample points for Pi estimation.
 	private static class HaltonSequence {
	// Bases
 	static final int[] P = {2, 3};
	//Maximum number of digits allowed
 	static final int[] K = {63, 40};

 	private long index;
 	private double[] x;
 	private double[][] q;
 	private int[][] d;

	//Initialize to H(startindex),
	//so the sequence begins with H(startindex+1).
 	HaltonSequence(long startindex) {
 	index = startindex;
 	x = new double[K.length];
 	q = new double[K.length][];
 	d = new int[K.length][];
 	for(int i = 0; i < K.length; i++) {
 	q[i] = new double[K[i]];
 	d[i] = new int[K[i]];
 	}

 	for(int i = 0; i < K.length; i++) {
 	long k = index;
 	x[i] = 0;

 	for(int j = 0; j < K[i]; j++) {
 	q[i][j] = (j == 0? 1.0: q[i][j-1])/P[i];
 	d[i][j] = (int)(k % P[i]);
 	k = (k - d[i][j])/P[i];
 	x[i] += d[i][j] * q[i][j];
 	}
<<<<<<< HEAD
 	}
 	}

	//Compute next point.
	//Assume the current point is H(index).
	//Compute H(index+1).
	//@return a 2-dimensional point with coordinates in [0,1)^2
 	double[] nextPoint() {
 	index++;
 	for(int i = 0; i < K.length; i++) {
 	for(int j = 0; j < K[i]; j++) {
 	d[i][j]++;
 	x[i] += q[i][j];
 	if (d[i][j] < P[i]) {
 	break;
 	}
 	d[i][j] = 0;
 	x[i] -= (j == 0? 1.0: q[i][j-1]);
 	}
 	}
 	return x;
 	}
 	}

=======
 	}
 	}

	//Compute next point.
	//Assume the current point is H(index).
	//Compute H(index+1).
	//@return a 2-dimensional point with coordinates in [0,1)^2
 	double[] nextPoint() {
 	index++;
 	for(int i = 0; i < K.length; i++) {
 	for(int j = 0; j < K[i]; j++) {
 	d[i][j]++;
 	x[i] += q[i][j];
 	if (d[i][j] < P[i]) {
 	break;
 	}
 	d[i][j] = 0;
 	x[i] -= (j == 0? 1.0: q[i][j-1]);
 	}
 	}
 	return x;
 	}
 	}

>>>>>>> 8e917651
	//Mapper class for Pi estimation.
	//Generate points in a unit square and then
	//count points inside/outside of the inscribed circle of the square.
 	public static class PiMapper extends MapReduceBase
 	implements Mapper<LongWritable, LongWritable, BooleanWritable, LongWritable> {

	//Map method.
	//@param offset samples starting from the (offset+1)th sample.
	//@param size the number of samples for this map
	//@param out output {ture->numInside, false->numOutside}
	//@param reporter
 	public void map(LongWritable offset,
 	LongWritable size,
 	OutputCollector<BooleanWritable, LongWritable> out,
 	Reporter reporter) throws IOException {

 	final HaltonSequence haltonsequence = new HaltonSequence(offset.get());
 	long numInside = 0L;
 	long numOutside = 0L;

 	for(long i = 0; i < size.get(); ) {
 	//generate points in a unit square
 	final double[] point = haltonsequence.nextPoint();

 	//count points inside/outside of the inscribed circle of the square
 	final double x = point[0] - 0.5;
 	final double y = point[1] - 0.5;
 	if (x*x + y*y > 0.25) {
 	numOutside++;
 	} else {
 	numInside++;
 	}

 	//report status
 	i++;
 	if (i % 1000 == 0) {
 	reporter.setStatus("Generated " + i + " samples.");
 	}
 	}

 	//output map results
 	out.collect(new BooleanWritable(true), new LongWritable(numInside));
 	out.collect(new BooleanWritable(false), new LongWritable(numOutside));
 	}
 	}


	//Reducer class for Pi estimation.
	//Accumulate points inside/outside results from the mappers.
 	public static class PiReducer extends MapReduceBase
 	implements Reducer<BooleanWritable, LongWritable, WritableComparable<?>, Writable> {

 	private long numInside = 0;
 	private long numOutside = 0;
 	private JobConf conf; //configuration for accessing the file system

	//Store job configuration.
 	@Override
 	public void configure(JobConf job) {
 	conf = job;
 	}


	// Accumulate number of points inside/outside results from the mappers.
	// @param isInside Is the points inside?
	// @param values An iterator to a list of point counts
	// @param output dummy, not used here.
	// @param reporter

 	public void reduce(BooleanWritable isInside,
 	Iterator<LongWritable> values,
 	OutputCollector<WritableComparable<?>, Writable> output,
 	Reporter reporter) throws IOException {
 	if (isInside.get()) {
 	for(; values.hasNext(); numInside += values.next().get());
 	} else {
 	for(; values.hasNext(); numOutside += values.next().get());
 	}
 	}

 	//Reduce task done, write output to a file.
 	@Override
 	public void close() throws IOException {
 	//write output to a file
 	Path outDir = new Path(TMP_DIR, "out");
 	Path outFile = new Path(outDir, "reduce-out");
 	FileSystem fileSys = FileSystem.get(conf);
 	SequenceFile.Writer writer = SequenceFile.createWriter(fileSys, conf,
 	outFile, LongWritable.class, LongWritable.class,
 	CompressionType.NONE);
 	writer.append(new LongWritable(numInside), new LongWritable(numOutside));
 	writer.close();
 	}
 	}

	//Run a map/reduce job for estimating Pi.
	//@return the estimated value of Pi.
 	public static BigDecimal estimate(int numMaps, long numPoints, JobConf jobConf
 	)
 	throws IOException {
 	//setup job conf
 	jobConf.setJobName(PiEstimator.class.getSimpleName());

 	jobConf.setInputFormat(SequenceFileInputFormat.class);

 	jobConf.setOutputKeyClass(BooleanWritable.class);
 	jobConf.setOutputValueClass(LongWritable.class);
 	jobConf.setOutputFormat(SequenceFileOutputFormat.class);

 	jobConf.setMapperClass(PiMapper.class);
 	jobConf.setNumMapTasks(numMaps);

 	jobConf.setReducerClass(PiReducer.class);
 	jobConf.setNumReduceTasks(1);

 	// turn off speculative execution, because DFS doesn't handle
 	// multiple writers to the same file.
 	jobConf.setSpeculativeExecution(false);

 	//setup input/output directories
 	final Path inDir = new Path(TMP_DIR, "in");
 	final Path outDir = new Path(TMP_DIR, "out");
 	FileInputFormat.setInputPaths(jobConf, inDir);
 	FileOutputFormat.setOutputPath(jobConf, outDir);

 	final FileSystem fs = FileSystem.get(jobConf);
 	if (fs.exists(TMP_DIR)) {
	 throw new IOException("Tmp directory " + fs.makeQualified(TMP_DIR)
	 + " already exists. Please remove it first.");
	 }
	 if (!fs.mkdirs(inDir)) {
	 throw new IOException("Cannot create input directory " + inDir);
	 }

	 //generate an input file for each map task
	 try {
	 for(int i=0; i < numMaps; ++i) {
	 final Path file = new Path(inDir, "part"+i);
	 final LongWritable offset = new LongWritable(i * numPoints);
	 final LongWritable size = new LongWritable(numPoints);
	 final SequenceFile.Writer writer = SequenceFile.createWriter(
	 fs, jobConf, file,
	 LongWritable.class, LongWritable.class, CompressionType.NONE);
	 try {
	 writer.append(offset, size);
	 } finally {
	 writer.close();
	 }
	 System.out.println("Wrote input for Map #"+i);
	 }

	 //start a map/reduce job
	 System.out.println("Starting Job");
	 final long startTime = System.currentTimeMillis();
	 JobClient.runJob(jobConf);
	 final double duration = (System.currentTimeMillis() - startTime)/1000.0;
	 System.out.println("Job Finished in " + duration + " seconds");

	 //read outputs
	 Path inFile = new Path(outDir, "reduce-out");
	 LongWritable numInside = new LongWritable();
	 LongWritable numOutside = new LongWritable();
	 SequenceFile.Reader reader = new SequenceFile.Reader(fs, inFile, jobConf);
	 try {
	 reader.next(numInside, numOutside);
	 } finally {
	 reader.close();
	 }

	 //compute estimated value
	 return BigDecimal.valueOf(4).setScale(20)
	 .multiply(BigDecimal.valueOf(numInside.get()))
	 .divide(BigDecimal.valueOf(numMaps))
	 .divide(BigDecimal.valueOf(numPoints));
	 } finally {
	 fs.delete(TMP_DIR, true);
	 }
	 }

	//Parse arguments and then runs a map/reduce job.
	//Print output in standard out.
	//@return a non-zero if there is an error. Otherwise, return 0.
	 public int run(String[] args) throws Exception {
	 if (args.length != 2) {
	 System.err.println("Usage: "+getClass().getName()+" <nMaps> <nSamples>");
	 ToolRunner.printGenericCommandUsage(System.err);
	 return -1;
	 }

	 final int nMaps = Integer.parseInt(args[0]);
	 final long nSamples = Long.parseLong(args[1]);

	 System.out.println("Number of Maps = " + nMaps);
	 System.out.println("Samples per Map = " + nSamples);

	 final JobConf jobConf = new JobConf(getConf(), getClass());
	 System.out.println("Estimated value of Pi is "
	 + estimate(nMaps, nSamples, jobConf));
	 return 0;
	 }

	 //main method for running it as a stand alone command.
	 public static void main(String[] argv) throws Exception {
	 System.exit(ToolRunner.run(null, new PiEstimator(), argv));
	 }
	 }
<<<<<<< HEAD

=======
>>>>>>> 8e917651

## <a id="summary"></a>Summary

In this tutorial, you saw how to run a MapReduce job on HDInsight and how to use Monte Carlo methods that require and generate large data sets that can be managed by this service.

Here is the complete script used to run this sample on a default HDInsight 3.1 cluster or on a 3.0 cluster:

	### Provide the Azure subscription name and the HDInsight cluster name
	$subscriptionName = "<SubscriptionName>"
	$clusterName = "<ClusterName>"  

	###Select the Azure subscription to use
	Select-AzureSubscription $subscriptionName

	### Create a MapReduce job definition
	$piEstimatorJobDefinition = New-AzureHDInsightMapReduceJobDefinition -ClassName "pi" –Arguments “32”, “1000000000” -JarFile "wasb:///example/jars/hadoop-mapreduce-examples.jar"

	### Run the MapReduce job
	$piJob = $piEstimatorJobDefinition | Start-AzureHDInsightJob -Cluster $clusterName

	### Wait for the job to finish  
	$piJob | Wait-AzureHDInsightJob -WaitTimeoutInSeconds 3600

	### Print the standard error file of the MapReduce job
	Get-AzureHDInsightJobOutput -Cluster $clusterName -JobId $piJob.JobId -StandardOutput



## <a id="next-steps"></a>Next steps

For tutorials that describe running other samples and provide instructions on using Pig, Hive, and MapReduce jobs on Azure HDInsight with Azure PowerShell, see the following topics:

* [Get Started with Azure HDInsight][hdinsight-get-started]
* [Sample: 10GB GraySort][hdinsight-sample-10gb-graysort]
* [Sample: Wordcount][hdinsight-sample-wordcount]
* [Sample: C# Streaming][hdinsight-sample-csharp-streaming]
* [Use Pig with HDInsight][hdinsight-use-pig]
* [Use Hive with HDInsight][hdinsight-use-hive]
* [Azure HDInsight SDK documentation][hdinsight-sdk-documentation]

[hdinsight-sdk-documentation]: http://msdnstage.redmond.corp.microsoft.com/library/dn479185.aspx

[powershell-install-configure]: install-configure-powershell.md

[hdinsight-get-started]: hdinsight-get-started.md

[hdinsight-samples]: hdinsight-run-samples.md
[hdinsight-sample-10gb-graysort]: hdinsight-sample-10gb-graysort.md
[hdinsight-sample-csharp-streaming]: hdinsight-sample-csharp-streaming.md
[hdinsight-sample-pi-estimator]: hdinsight-sample-pi-estimator.md
[hdinsight-sample-wordcount]: hdinsight-sample-wordcount.md

[hdinsight-use-hive]: hdinsight-use-hive.md
[hdinsight-use-pig]: hdinsight-use-pig.md
<|MERGE_RESOLUTION|>--- conflicted
+++ resolved
@@ -1,510 +1,474 @@
-<properties
-<<<<<<< HEAD
-	pageTitle="The Pi estimator Hadoop sample in HDInsight | Azure"
-	description="Learn how to run an Hadoop MapReduce sample on HDInsight."
-=======
-	pageTitle="Pi estimator Hadoop sample in HDInsight | Microsoft Azure"
-	description="Learn how to run a Hadoop MapReduce sample Pi estimator on HDInsight."
->>>>>>> 8e917651
-	editor="cgronlun"
-	manager="paulettm"
-	services="hdinsight"
-	documentationCenter=""
-	authors="bradsev"/>
-
-<tags
-	ms.service="hdinsight"
-	ms.workload="big-data"
-	ms.tgt_pltfrm="na"
-	ms.devlang="na"
-	ms.topic="article"
-	ms.date="03/30/2015" 
-	ms.author="bradsev"/>
-
-# The pi estimator Hadoop sample in HDInsight
-
-This topic shows how to run a Hadoop MapReduce program in Azure HDInsight that estimates the value of the mathematical constant pi by using Azure PowerShell. It also provides the Java code used in the MapReduce program used to estimate the value of pi for inspection.
-
-The program uses a statistical (quasi-Monte Carlo) method to estimate the value of pi. Points placed at random inside of a unit square also fall within a circle inscribed within that square with a probability equal to the area of the circle, pi/4. The value of pi can be estimated from the value of 4R, where R is the ratio of the number of points that are inside the circle to the total number of points that are within the square. The larger the sample of points used, the better the estimate is.
-
-The pi estimator Java code that contains the mapper and reducer functions is available for inspection below. The mapper program generates a specified number of points placed at random inside of a unit square and then counts the number of those points that are inside the circle. The reducer program accumulates points counted by the mappers and then estimates the value of pi from the formula 4R, where R is the ratio of the number of points counted inside the circle to the total number of points that are within the square.
-
-The script provided for this sample submits a Hadoop jar job and is set up to run with a value 16 maps, each of which is required to compute 10 million sample points by the parameter values. These parameter values can be changed to improve the estimated value of pi. For reference, the first 10 decimal places of pi are 3.1415926535.
-
-The .jar file that contains the files needed by Hadoop on Azure to deploy the application is a .zip file and is available for download. You can unzip it with various compression utilities and then explore the files at your convenience.
-
-The other samples that are available to help you get up to speed in using HDInsight to run MapReduce jobs are listed on [Running the HDInsight Samples][hdinsight-samples], along with links to instructions on how to run them.
-
-**You will learn:**
-
-* How to use Azure PowerShell to run the pi estimator MapReduce program on Azure HDInsight.
-* What a MapReduce program written in Java looks like.
-
-**Prerequisites**:
-
-- You must have an Azure account. For options on signing up for an account, see the [Try Azure out for free](http://azure.microsoft.com/pricing/free-trial/) page.
-
-- You must have provisioned an HDInsight cluster. For instructions on the various ways in which such clusters can be created, see [Provision HDInsight Clusters](hdinsight-provision-clusters.md).
-
-- You must have installed Azure PowerShell, and have configured it for use with your account. For instructions on how to do this, see  [Install and configure Azure PowerShell] [powershell-install-configure].
-
-
-## <a id="run-sample"></a>Run the sample with Azure PowerShell
-
-**To submit the MapReduce job**s
-
-1. Open Azure PowerShell. For instructions on how to use the Azure PowerShell console window, see [Install and configure Azure PowerShell][powershell-install-configure].
-2. Set the two variables in the following commands, and then run them:
-
-		$subscriptionName = "<SubscriptionName>"   # Azure subscription name
-		$clusterName = "<ClusterName>"             # HDInsight cluster name
-
-4. Run the following command to create a MapReduce definition:
-
-		$piEstimatorJobDefinition = New-AzureHDInsightMapReduceJobDefinition -JarFile "wasb:///example/jars/hadoop-mapreduce-examples.jar" -ClassName "pi" -Arguments "16", "10000000"
-
-
-	The first argument indicates how many maps to create (default is 16). The second argument indicates how many samples are generated per map (10 million by default). So this program uses 10*10 million = 160 million random points to make its estimate of pi. The third argument indicates the location and name of the jar file used to run the sample on HDInsight 3.0 and 3.1 clusters. (See below for the contents of this file.)
-
-5. Run the following commands to submit the MapReduce job and wait for the job to finish:
-
-		# Run the pi estimator MapReduce job
-		Select-AzureSubscription $subscriptionName
-		$piJob = $piEstimatorJobDefinition | Start-AzureHDInsightJob -Cluster $clusterName
-
-		# Wait for the job to finish  
-		$piJob | Wait-AzureHDInsightJob -Subscription $subscriptionName -WaitTimeoutInSeconds 3600  
-
-6. Run the following command to retrieve the standard output of the MapReduce job:
-
-		# Print output and standard error file of the MapReduce job
-		Get-AzureHDInsightJobOutput -Cluster $clusterName -JobId $piJob.JobId -StandardOutput
-
-	For comparison, the first 10 decimal places of pi are 3.1415926535.
-
-
-## <a id="java-code"></a>The Java code for the pi estimator MapReduce program
-
-
-
- 	/**
- 	* Licensed to the Apache Software Foundation (ASF) under one
- 	* or more contributor license agreements. See the NOTICE file
- 	* distributed with this work for additional information
- 	* regarding copyright ownership. The ASF licenses this file
- 	* to you under the Apache License, Version 2.0 (the
- 	* "License"); you may not use this file except in compliance
- 	* with the License. You may obtain a copy of the License at
- 	*
-	* http://www.apache.org/licenses/LICENSE-2.0
- 	*
- 	* Unless required by applicable law or agreed to in writing, software
- 	* distributed under the License is distributed on an "AS IS" BASIS,
- 	* WITHOUT WARRANTIES OR CONDITIONS OF ANY KIND, either express or 	implied.
- 	* See the License for the specific language governing permissions and
- 	* limitations under the License.
- 	*/
-
- 	package org.apache.hadoop.examples;
-
- 	import java.io.IOException;
- 	import java.math.BigDecimal;
- 	import java.util.Iterator;
-
- 	import org.apache.hadoop.conf.Configured;
- 	import org.apache.hadoop.fs.FileSystem;
- 	import org.apache.hadoop.fs.Path;
- 	import org.apache.hadoop.io.BooleanWritable;
- 	import org.apache.hadoop.io.LongWritable;
- 	import org.apache.hadoop.io.SequenceFile;
- 	import org.apache.hadoop.io.Writable;
- 	import org.apache.hadoop.io.WritableComparable;
- 	import org.apache.hadoop.io.SequenceFile.CompressionType;
- 	import org.apache.hadoop.mapred.FileInputFormat;
- 	import org.apache.hadoop.mapred.FileOutputFormat;
- 	import org.apache.hadoop.mapred.JobClient;
- 	import org.apache.hadoop.mapred.JobConf;
- 	import org.apache.hadoop.mapred.MapReduceBase;
- 	import org.apache.hadoop.mapred.Mapper;
- 	import org.apache.hadoop.mapred.OutputCollector;
- 	import org.apache.hadoop.mapred.Reducer;
- 	import org.apache.hadoop.mapred.Reporter;
- 	import org.apache.hadoop.mapred.SequenceFileInputFormat;
- 	import org.apache.hadoop.mapred.SequenceFileOutputFormat;
- 	import org.apache.hadoop.util.Tool;
- 	import org.apache.hadoop.util.ToolRunner;
-
-
-	//A Map-reduce program to estimate the value of Pi
-	//using quasi-Monte Carlo method.
-	//
-	//Mapper:
-	//Generate points in a unit square
-	//and then count points inside/outside of the inscribed circle of the square.
-	//
-	//Reducer:
-	//Accumulate points inside/outside results from the mappers.
-	//Let numTotal = numInside + numOutside.
-	//The fraction numInside/numTotal is a rational approximation of
-	//the value (Area of the circle)/(Area of the square),
-	//where the area of the inscribed circle is Pi/4
-	//and the area of unit square is 1.
-	//Then, Pi is estimated value to be 4(numInside/numTotal).
-	//
-
- 	public class PiEstimator extends Configured implements Tool {
-	//tmp directory for input/output
- 	static private final Path TMP_DIR = new Path(
- 	PiEstimator.class.getSimpleName() + "_TMP_3_141592654");
-
-	//2-dimensional Halton sequence {H(i)},
-	//where H(i) is a 2-dimensional point and i >= 1 is the index.
-	//Halton sequence is used to generate sample points for Pi estimation.
- 	private static class HaltonSequence {
-	// Bases
- 	static final int[] P = {2, 3};
-	//Maximum number of digits allowed
- 	static final int[] K = {63, 40};
-
- 	private long index;
- 	private double[] x;
- 	private double[][] q;
- 	private int[][] d;
-
-	//Initialize to H(startindex),
-	//so the sequence begins with H(startindex+1).
- 	HaltonSequence(long startindex) {
- 	index = startindex;
- 	x = new double[K.length];
- 	q = new double[K.length][];
- 	d = new int[K.length][];
- 	for(int i = 0; i < K.length; i++) {
- 	q[i] = new double[K[i]];
- 	d[i] = new int[K[i]];
- 	}
-
- 	for(int i = 0; i < K.length; i++) {
- 	long k = index;
- 	x[i] = 0;
-
- 	for(int j = 0; j < K[i]; j++) {
- 	q[i][j] = (j == 0? 1.0: q[i][j-1])/P[i];
- 	d[i][j] = (int)(k % P[i]);
- 	k = (k - d[i][j])/P[i];
- 	x[i] += d[i][j] * q[i][j];
- 	}
-<<<<<<< HEAD
- 	}
- 	}
-
-	//Compute next point.
-	//Assume the current point is H(index).
-	//Compute H(index+1).
-	//@return a 2-dimensional point with coordinates in [0,1)^2
- 	double[] nextPoint() {
- 	index++;
- 	for(int i = 0; i < K.length; i++) {
- 	for(int j = 0; j < K[i]; j++) {
- 	d[i][j]++;
- 	x[i] += q[i][j];
- 	if (d[i][j] < P[i]) {
- 	break;
- 	}
- 	d[i][j] = 0;
- 	x[i] -= (j == 0? 1.0: q[i][j-1]);
- 	}
- 	}
- 	return x;
- 	}
- 	}
-
-=======
- 	}
- 	}
-
-	//Compute next point.
-	//Assume the current point is H(index).
-	//Compute H(index+1).
-	//@return a 2-dimensional point with coordinates in [0,1)^2
- 	double[] nextPoint() {
- 	index++;
- 	for(int i = 0; i < K.length; i++) {
- 	for(int j = 0; j < K[i]; j++) {
- 	d[i][j]++;
- 	x[i] += q[i][j];
- 	if (d[i][j] < P[i]) {
- 	break;
- 	}
- 	d[i][j] = 0;
- 	x[i] -= (j == 0? 1.0: q[i][j-1]);
- 	}
- 	}
- 	return x;
- 	}
- 	}
-
->>>>>>> 8e917651
-	//Mapper class for Pi estimation.
-	//Generate points in a unit square and then
-	//count points inside/outside of the inscribed circle of the square.
- 	public static class PiMapper extends MapReduceBase
- 	implements Mapper<LongWritable, LongWritable, BooleanWritable, LongWritable> {
-
-	//Map method.
-	//@param offset samples starting from the (offset+1)th sample.
-	//@param size the number of samples for this map
-	//@param out output {ture->numInside, false->numOutside}
-	//@param reporter
- 	public void map(LongWritable offset,
- 	LongWritable size,
- 	OutputCollector<BooleanWritable, LongWritable> out,
- 	Reporter reporter) throws IOException {
-
- 	final HaltonSequence haltonsequence = new HaltonSequence(offset.get());
- 	long numInside = 0L;
- 	long numOutside = 0L;
-
- 	for(long i = 0; i < size.get(); ) {
- 	//generate points in a unit square
- 	final double[] point = haltonsequence.nextPoint();
-
- 	//count points inside/outside of the inscribed circle of the square
- 	final double x = point[0] - 0.5;
- 	final double y = point[1] - 0.5;
- 	if (x*x + y*y > 0.25) {
- 	numOutside++;
- 	} else {
- 	numInside++;
- 	}
-
- 	//report status
- 	i++;
- 	if (i % 1000 == 0) {
- 	reporter.setStatus("Generated " + i + " samples.");
- 	}
- 	}
-
- 	//output map results
- 	out.collect(new BooleanWritable(true), new LongWritable(numInside));
- 	out.collect(new BooleanWritable(false), new LongWritable(numOutside));
- 	}
- 	}
-
-
-	//Reducer class for Pi estimation.
-	//Accumulate points inside/outside results from the mappers.
- 	public static class PiReducer extends MapReduceBase
- 	implements Reducer<BooleanWritable, LongWritable, WritableComparable<?>, Writable> {
-
- 	private long numInside = 0;
- 	private long numOutside = 0;
- 	private JobConf conf; //configuration for accessing the file system
-
-	//Store job configuration.
- 	@Override
- 	public void configure(JobConf job) {
- 	conf = job;
- 	}
-
-
-	// Accumulate number of points inside/outside results from the mappers.
-	// @param isInside Is the points inside?
-	// @param values An iterator to a list of point counts
-	// @param output dummy, not used here.
-	// @param reporter
-
- 	public void reduce(BooleanWritable isInside,
- 	Iterator<LongWritable> values,
- 	OutputCollector<WritableComparable<?>, Writable> output,
- 	Reporter reporter) throws IOException {
- 	if (isInside.get()) {
- 	for(; values.hasNext(); numInside += values.next().get());
- 	} else {
- 	for(; values.hasNext(); numOutside += values.next().get());
- 	}
- 	}
-
- 	//Reduce task done, write output to a file.
- 	@Override
- 	public void close() throws IOException {
- 	//write output to a file
- 	Path outDir = new Path(TMP_DIR, "out");
- 	Path outFile = new Path(outDir, "reduce-out");
- 	FileSystem fileSys = FileSystem.get(conf);
- 	SequenceFile.Writer writer = SequenceFile.createWriter(fileSys, conf,
- 	outFile, LongWritable.class, LongWritable.class,
- 	CompressionType.NONE);
- 	writer.append(new LongWritable(numInside), new LongWritable(numOutside));
- 	writer.close();
- 	}
- 	}
-
-	//Run a map/reduce job for estimating Pi.
-	//@return the estimated value of Pi.
- 	public static BigDecimal estimate(int numMaps, long numPoints, JobConf jobConf
- 	)
- 	throws IOException {
- 	//setup job conf
- 	jobConf.setJobName(PiEstimator.class.getSimpleName());
-
- 	jobConf.setInputFormat(SequenceFileInputFormat.class);
-
- 	jobConf.setOutputKeyClass(BooleanWritable.class);
- 	jobConf.setOutputValueClass(LongWritable.class);
- 	jobConf.setOutputFormat(SequenceFileOutputFormat.class);
-
- 	jobConf.setMapperClass(PiMapper.class);
- 	jobConf.setNumMapTasks(numMaps);
-
- 	jobConf.setReducerClass(PiReducer.class);
- 	jobConf.setNumReduceTasks(1);
-
- 	// turn off speculative execution, because DFS doesn't handle
- 	// multiple writers to the same file.
- 	jobConf.setSpeculativeExecution(false);
-
- 	//setup input/output directories
- 	final Path inDir = new Path(TMP_DIR, "in");
- 	final Path outDir = new Path(TMP_DIR, "out");
- 	FileInputFormat.setInputPaths(jobConf, inDir);
- 	FileOutputFormat.setOutputPath(jobConf, outDir);
-
- 	final FileSystem fs = FileSystem.get(jobConf);
- 	if (fs.exists(TMP_DIR)) {
-	 throw new IOException("Tmp directory " + fs.makeQualified(TMP_DIR)
-	 + " already exists. Please remove it first.");
-	 }
-	 if (!fs.mkdirs(inDir)) {
-	 throw new IOException("Cannot create input directory " + inDir);
-	 }
-
-	 //generate an input file for each map task
-	 try {
-	 for(int i=0; i < numMaps; ++i) {
-	 final Path file = new Path(inDir, "part"+i);
-	 final LongWritable offset = new LongWritable(i * numPoints);
-	 final LongWritable size = new LongWritable(numPoints);
-	 final SequenceFile.Writer writer = SequenceFile.createWriter(
-	 fs, jobConf, file,
-	 LongWritable.class, LongWritable.class, CompressionType.NONE);
-	 try {
-	 writer.append(offset, size);
-	 } finally {
-	 writer.close();
-	 }
-	 System.out.println("Wrote input for Map #"+i);
-	 }
-
-	 //start a map/reduce job
-	 System.out.println("Starting Job");
-	 final long startTime = System.currentTimeMillis();
-	 JobClient.runJob(jobConf);
-	 final double duration = (System.currentTimeMillis() - startTime)/1000.0;
-	 System.out.println("Job Finished in " + duration + " seconds");
-
-	 //read outputs
-	 Path inFile = new Path(outDir, "reduce-out");
-	 LongWritable numInside = new LongWritable();
-	 LongWritable numOutside = new LongWritable();
-	 SequenceFile.Reader reader = new SequenceFile.Reader(fs, inFile, jobConf);
-	 try {
-	 reader.next(numInside, numOutside);
-	 } finally {
-	 reader.close();
-	 }
-
-	 //compute estimated value
-	 return BigDecimal.valueOf(4).setScale(20)
-	 .multiply(BigDecimal.valueOf(numInside.get()))
-	 .divide(BigDecimal.valueOf(numMaps))
-	 .divide(BigDecimal.valueOf(numPoints));
-	 } finally {
-	 fs.delete(TMP_DIR, true);
-	 }
-	 }
-
-	//Parse arguments and then runs a map/reduce job.
-	//Print output in standard out.
-	//@return a non-zero if there is an error. Otherwise, return 0.
-	 public int run(String[] args) throws Exception {
-	 if (args.length != 2) {
-	 System.err.println("Usage: "+getClass().getName()+" <nMaps> <nSamples>");
-	 ToolRunner.printGenericCommandUsage(System.err);
-	 return -1;
-	 }
-
-	 final int nMaps = Integer.parseInt(args[0]);
-	 final long nSamples = Long.parseLong(args[1]);
-
-	 System.out.println("Number of Maps = " + nMaps);
-	 System.out.println("Samples per Map = " + nSamples);
-
-	 final JobConf jobConf = new JobConf(getConf(), getClass());
-	 System.out.println("Estimated value of Pi is "
-	 + estimate(nMaps, nSamples, jobConf));
-	 return 0;
-	 }
-
-	 //main method for running it as a stand alone command.
-	 public static void main(String[] argv) throws Exception {
-	 System.exit(ToolRunner.run(null, new PiEstimator(), argv));
-	 }
-	 }
-<<<<<<< HEAD
-
-=======
->>>>>>> 8e917651
-
-## <a id="summary"></a>Summary
-
-In this tutorial, you saw how to run a MapReduce job on HDInsight and how to use Monte Carlo methods that require and generate large data sets that can be managed by this service.
-
-Here is the complete script used to run this sample on a default HDInsight 3.1 cluster or on a 3.0 cluster:
-
-	### Provide the Azure subscription name and the HDInsight cluster name
-	$subscriptionName = "<SubscriptionName>"
-	$clusterName = "<ClusterName>"  
-
-	###Select the Azure subscription to use
-	Select-AzureSubscription $subscriptionName
-
-	### Create a MapReduce job definition
-	$piEstimatorJobDefinition = New-AzureHDInsightMapReduceJobDefinition -ClassName "pi" –Arguments “32”, “1000000000” -JarFile "wasb:///example/jars/hadoop-mapreduce-examples.jar"
-
-	### Run the MapReduce job
-	$piJob = $piEstimatorJobDefinition | Start-AzureHDInsightJob -Cluster $clusterName
-
-	### Wait for the job to finish  
-	$piJob | Wait-AzureHDInsightJob -WaitTimeoutInSeconds 3600
-
-	### Print the standard error file of the MapReduce job
-	Get-AzureHDInsightJobOutput -Cluster $clusterName -JobId $piJob.JobId -StandardOutput
-
-
-
-## <a id="next-steps"></a>Next steps
-
-For tutorials that describe running other samples and provide instructions on using Pig, Hive, and MapReduce jobs on Azure HDInsight with Azure PowerShell, see the following topics:
-
-* [Get Started with Azure HDInsight][hdinsight-get-started]
-* [Sample: 10GB GraySort][hdinsight-sample-10gb-graysort]
-* [Sample: Wordcount][hdinsight-sample-wordcount]
-* [Sample: C# Streaming][hdinsight-sample-csharp-streaming]
-* [Use Pig with HDInsight][hdinsight-use-pig]
-* [Use Hive with HDInsight][hdinsight-use-hive]
-* [Azure HDInsight SDK documentation][hdinsight-sdk-documentation]
-
-[hdinsight-sdk-documentation]: http://msdnstage.redmond.corp.microsoft.com/library/dn479185.aspx
-
-[powershell-install-configure]: install-configure-powershell.md
-
-[hdinsight-get-started]: hdinsight-get-started.md
-
-[hdinsight-samples]: hdinsight-run-samples.md
-[hdinsight-sample-10gb-graysort]: hdinsight-sample-10gb-graysort.md
-[hdinsight-sample-csharp-streaming]: hdinsight-sample-csharp-streaming.md
-[hdinsight-sample-pi-estimator]: hdinsight-sample-pi-estimator.md
-[hdinsight-sample-wordcount]: hdinsight-sample-wordcount.md
-
-[hdinsight-use-hive]: hdinsight-use-hive.md
-[hdinsight-use-pig]: hdinsight-use-pig.md
+<properties
+	pageTitle="Pi estimator Hadoop sample in HDInsight | Microsoft Azure"
+	description="Learn how to run a Hadoop MapReduce sample Pi estimator on HDInsight."
+	editor="cgronlun"
+	manager="paulettm"
+	services="hdinsight"
+	documentationCenter=""
+	authors="bradsev"/>
+
+<tags
+	ms.service="hdinsight"
+	ms.workload="big-data"
+	ms.tgt_pltfrm="na"
+	ms.devlang="na"
+	ms.topic="article"
+	ms.date="03/30/2015" 
+	ms.author="bradsev"/>
+
+# The pi estimator Hadoop sample in HDInsight
+
+This topic shows how to run a Hadoop MapReduce program in Azure HDInsight that estimates the value of the mathematical constant pi by using Azure PowerShell. It also provides the Java code used in the MapReduce program used to estimate the value of pi for inspection.
+
+The program uses a statistical (quasi-Monte Carlo) method to estimate the value of pi. Points placed at random inside of a unit square also fall within a circle inscribed within that square with a probability equal to the area of the circle, pi/4. The value of pi can be estimated from the value of 4R, where R is the ratio of the number of points that are inside the circle to the total number of points that are within the square. The larger the sample of points used, the better the estimate is.
+
+The pi estimator Java code that contains the mapper and reducer functions is available for inspection below. The mapper program generates a specified number of points placed at random inside of a unit square and then counts the number of those points that are inside the circle. The reducer program accumulates points counted by the mappers and then estimates the value of pi from the formula 4R, where R is the ratio of the number of points counted inside the circle to the total number of points that are within the square.
+
+The script provided for this sample submits a Hadoop jar job and is set up to run with a value 16 maps, each of which is required to compute 10 million sample points by the parameter values. These parameter values can be changed to improve the estimated value of pi. For reference, the first 10 decimal places of pi are 3.1415926535.
+
+The .jar file that contains the files needed by Hadoop on Azure to deploy the application is a .zip file and is available for download. You can unzip it with various compression utilities and then explore the files at your convenience.
+
+The other samples that are available to help you get up to speed in using HDInsight to run MapReduce jobs are listed on [Running the HDInsight Samples][hdinsight-samples], along with links to instructions on how to run them.
+
+**You will learn:**
+
+* How to use Azure PowerShell to run the pi estimator MapReduce program on Azure HDInsight.
+* What a MapReduce program written in Java looks like.
+
+**Prerequisites**:
+
+- You must have an Azure account. For options on signing up for an account, see the [Try Azure out for free](http://azure.microsoft.com/pricing/free-trial/) page.
+
+- You must have provisioned an HDInsight cluster. For instructions on the various ways in which such clusters can be created, see [Provision HDInsight Clusters](hdinsight-provision-clusters.md).
+
+- You must have installed Azure PowerShell, and have configured it for use with your account. For instructions on how to do this, see  [Install and configure Azure PowerShell] [powershell-install-configure].
+
+
+## <a id="run-sample"></a>Run the sample with Azure PowerShell
+
+**To submit the MapReduce job**s
+
+1. Open Azure PowerShell. For instructions on how to use the Azure PowerShell console window, see [Install and configure Azure PowerShell][powershell-install-configure].
+2. Set the two variables in the following commands, and then run them:
+
+		$subscriptionName = "<SubscriptionName>"   # Azure subscription name
+		$clusterName = "<ClusterName>"             # HDInsight cluster name
+
+4. Run the following command to create a MapReduce definition:
+
+		$piEstimatorJobDefinition = New-AzureHDInsightMapReduceJobDefinition -JarFile "wasb:///example/jars/hadoop-mapreduce-examples.jar" -ClassName "pi" -Arguments "16", "10000000"
+
+
+	The first argument indicates how many maps to create (default is 16). The second argument indicates how many samples are generated per map (10 million by default). So this program uses 10*10 million = 160 million random points to make its estimate of pi. The third argument indicates the location and name of the jar file used to run the sample on HDInsight 3.0 and 3.1 clusters. (See below for the contents of this file.)
+
+5. Run the following commands to submit the MapReduce job and wait for the job to finish:
+
+		# Run the pi estimator MapReduce job
+		Select-AzureSubscription $subscriptionName
+		$piJob = $piEstimatorJobDefinition | Start-AzureHDInsightJob -Cluster $clusterName
+
+		# Wait for the job to finish  
+		$piJob | Wait-AzureHDInsightJob -Subscription $subscriptionName -WaitTimeoutInSeconds 3600  
+
+6. Run the following command to retrieve the standard output of the MapReduce job:
+
+		# Print output and standard error file of the MapReduce job
+		Get-AzureHDInsightJobOutput -Cluster $clusterName -JobId $piJob.JobId -StandardOutput
+
+	For comparison, the first 10 decimal places of pi are 3.1415926535.
+
+
+## <a id="java-code"></a>The Java code for the pi estimator MapReduce program
+
+
+
+ 	/**
+ 	* Licensed to the Apache Software Foundation (ASF) under one
+ 	* or more contributor license agreements. See the NOTICE file
+ 	* distributed with this work for additional information
+ 	* regarding copyright ownership. The ASF licenses this file
+ 	* to you under the Apache License, Version 2.0 (the
+ 	* "License"); you may not use this file except in compliance
+ 	* with the License. You may obtain a copy of the License at
+ 	*
+	* http://www.apache.org/licenses/LICENSE-2.0
+ 	*
+ 	* Unless required by applicable law or agreed to in writing, software
+ 	* distributed under the License is distributed on an "AS IS" BASIS,
+ 	* WITHOUT WARRANTIES OR CONDITIONS OF ANY KIND, either express or 	implied.
+ 	* See the License for the specific language governing permissions and
+ 	* limitations under the License.
+ 	*/
+
+ 	package org.apache.hadoop.examples;
+
+ 	import java.io.IOException;
+ 	import java.math.BigDecimal;
+ 	import java.util.Iterator;
+
+ 	import org.apache.hadoop.conf.Configured;
+ 	import org.apache.hadoop.fs.FileSystem;
+ 	import org.apache.hadoop.fs.Path;
+ 	import org.apache.hadoop.io.BooleanWritable;
+ 	import org.apache.hadoop.io.LongWritable;
+ 	import org.apache.hadoop.io.SequenceFile;
+ 	import org.apache.hadoop.io.Writable;
+ 	import org.apache.hadoop.io.WritableComparable;
+ 	import org.apache.hadoop.io.SequenceFile.CompressionType;
+ 	import org.apache.hadoop.mapred.FileInputFormat;
+ 	import org.apache.hadoop.mapred.FileOutputFormat;
+ 	import org.apache.hadoop.mapred.JobClient;
+ 	import org.apache.hadoop.mapred.JobConf;
+ 	import org.apache.hadoop.mapred.MapReduceBase;
+ 	import org.apache.hadoop.mapred.Mapper;
+ 	import org.apache.hadoop.mapred.OutputCollector;
+ 	import org.apache.hadoop.mapred.Reducer;
+ 	import org.apache.hadoop.mapred.Reporter;
+ 	import org.apache.hadoop.mapred.SequenceFileInputFormat;
+ 	import org.apache.hadoop.mapred.SequenceFileOutputFormat;
+ 	import org.apache.hadoop.util.Tool;
+ 	import org.apache.hadoop.util.ToolRunner;
+
+
+	//A Map-reduce program to estimate the value of Pi
+	//using quasi-Monte Carlo method.
+	//
+	//Mapper:
+	//Generate points in a unit square
+	//and then count points inside/outside of the inscribed circle of the square.
+	//
+	//Reducer:
+	//Accumulate points inside/outside results from the mappers.
+	//Let numTotal = numInside + numOutside.
+	//The fraction numInside/numTotal is a rational approximation of
+	//the value (Area of the circle)/(Area of the square),
+	//where the area of the inscribed circle is Pi/4
+	//and the area of unit square is 1.
+	//Then, Pi is estimated value to be 4(numInside/numTotal).
+	//
+
+ 	public class PiEstimator extends Configured implements Tool {
+	//tmp directory for input/output
+ 	static private final Path TMP_DIR = new Path(
+ 	PiEstimator.class.getSimpleName() + "_TMP_3_141592654");
+
+	//2-dimensional Halton sequence {H(i)},
+	//where H(i) is a 2-dimensional point and i >= 1 is the index.
+	//Halton sequence is used to generate sample points for Pi estimation.
+ 	private static class HaltonSequence {
+	// Bases
+ 	static final int[] P = {2, 3};
+	//Maximum number of digits allowed
+ 	static final int[] K = {63, 40};
+
+ 	private long index;
+ 	private double[] x;
+ 	private double[][] q;
+ 	private int[][] d;
+
+	//Initialize to H(startindex),
+	//so the sequence begins with H(startindex+1).
+ 	HaltonSequence(long startindex) {
+ 	index = startindex;
+ 	x = new double[K.length];
+ 	q = new double[K.length][];
+ 	d = new int[K.length][];
+ 	for(int i = 0; i < K.length; i++) {
+ 	q[i] = new double[K[i]];
+ 	d[i] = new int[K[i]];
+ 	}
+
+ 	for(int i = 0; i < K.length; i++) {
+ 	long k = index;
+ 	x[i] = 0;
+
+ 	for(int j = 0; j < K[i]; j++) {
+ 	q[i][j] = (j == 0? 1.0: q[i][j-1])/P[i];
+ 	d[i][j] = (int)(k % P[i]);
+ 	k = (k - d[i][j])/P[i];
+ 	x[i] += d[i][j] * q[i][j];
+ 	}
+ 	}
+ 	}
+
+	//Compute next point.
+	//Assume the current point is H(index).
+	//Compute H(index+1).
+	//@return a 2-dimensional point with coordinates in [0,1)^2
+ 	double[] nextPoint() {
+ 	index++;
+ 	for(int i = 0; i < K.length; i++) {
+ 	for(int j = 0; j < K[i]; j++) {
+ 	d[i][j]++;
+ 	x[i] += q[i][j];
+ 	if (d[i][j] < P[i]) {
+ 	break;
+ 	}
+ 	d[i][j] = 0;
+ 	x[i] -= (j == 0? 1.0: q[i][j-1]);
+ 	}
+ 	}
+ 	return x;
+ 	}
+ 	}
+
+	//Mapper class for Pi estimation.
+	//Generate points in a unit square and then
+	//count points inside/outside of the inscribed circle of the square.
+ 	public static class PiMapper extends MapReduceBase
+ 	implements Mapper<LongWritable, LongWritable, BooleanWritable, LongWritable> {
+
+	//Map method.
+	//@param offset samples starting from the (offset+1)th sample.
+	//@param size the number of samples for this map
+	//@param out output {ture->numInside, false->numOutside}
+	//@param reporter
+ 	public void map(LongWritable offset,
+ 	LongWritable size,
+ 	OutputCollector<BooleanWritable, LongWritable> out,
+ 	Reporter reporter) throws IOException {
+
+ 	final HaltonSequence haltonsequence = new HaltonSequence(offset.get());
+ 	long numInside = 0L;
+ 	long numOutside = 0L;
+
+ 	for(long i = 0; i < size.get(); ) {
+ 	//generate points in a unit square
+ 	final double[] point = haltonsequence.nextPoint();
+
+ 	//count points inside/outside of the inscribed circle of the square
+ 	final double x = point[0] - 0.5;
+ 	final double y = point[1] - 0.5;
+ 	if (x*x + y*y > 0.25) {
+ 	numOutside++;
+ 	} else {
+ 	numInside++;
+ 	}
+
+ 	//report status
+ 	i++;
+ 	if (i % 1000 == 0) {
+ 	reporter.setStatus("Generated " + i + " samples.");
+ 	}
+ 	}
+
+ 	//output map results
+ 	out.collect(new BooleanWritable(true), new LongWritable(numInside));
+ 	out.collect(new BooleanWritable(false), new LongWritable(numOutside));
+ 	}
+ 	}
+
+
+	//Reducer class for Pi estimation.
+	//Accumulate points inside/outside results from the mappers.
+ 	public static class PiReducer extends MapReduceBase
+ 	implements Reducer<BooleanWritable, LongWritable, WritableComparable<?>, Writable> {
+
+ 	private long numInside = 0;
+ 	private long numOutside = 0;
+ 	private JobConf conf; //configuration for accessing the file system
+
+	//Store job configuration.
+ 	@Override
+ 	public void configure(JobConf job) {
+ 	conf = job;
+ 	}
+
+
+	// Accumulate number of points inside/outside results from the mappers.
+	// @param isInside Is the points inside?
+	// @param values An iterator to a list of point counts
+	// @param output dummy, not used here.
+	// @param reporter
+
+ 	public void reduce(BooleanWritable isInside,
+ 	Iterator<LongWritable> values,
+ 	OutputCollector<WritableComparable<?>, Writable> output,
+ 	Reporter reporter) throws IOException {
+ 	if (isInside.get()) {
+ 	for(; values.hasNext(); numInside += values.next().get());
+ 	} else {
+ 	for(; values.hasNext(); numOutside += values.next().get());
+ 	}
+ 	}
+
+ 	//Reduce task done, write output to a file.
+ 	@Override
+ 	public void close() throws IOException {
+ 	//write output to a file
+ 	Path outDir = new Path(TMP_DIR, "out");
+ 	Path outFile = new Path(outDir, "reduce-out");
+ 	FileSystem fileSys = FileSystem.get(conf);
+ 	SequenceFile.Writer writer = SequenceFile.createWriter(fileSys, conf,
+ 	outFile, LongWritable.class, LongWritable.class,
+ 	CompressionType.NONE);
+ 	writer.append(new LongWritable(numInside), new LongWritable(numOutside));
+ 	writer.close();
+ 	}
+ 	}
+
+	//Run a map/reduce job for estimating Pi.
+	//@return the estimated value of Pi.
+ 	public static BigDecimal estimate(int numMaps, long numPoints, JobConf jobConf
+ 	)
+ 	throws IOException {
+ 	//setup job conf
+ 	jobConf.setJobName(PiEstimator.class.getSimpleName());
+
+ 	jobConf.setInputFormat(SequenceFileInputFormat.class);
+
+ 	jobConf.setOutputKeyClass(BooleanWritable.class);
+ 	jobConf.setOutputValueClass(LongWritable.class);
+ 	jobConf.setOutputFormat(SequenceFileOutputFormat.class);
+
+ 	jobConf.setMapperClass(PiMapper.class);
+ 	jobConf.setNumMapTasks(numMaps);
+
+ 	jobConf.setReducerClass(PiReducer.class);
+ 	jobConf.setNumReduceTasks(1);
+
+ 	// turn off speculative execution, because DFS doesn't handle
+ 	// multiple writers to the same file.
+ 	jobConf.setSpeculativeExecution(false);
+
+ 	//setup input/output directories
+ 	final Path inDir = new Path(TMP_DIR, "in");
+ 	final Path outDir = new Path(TMP_DIR, "out");
+ 	FileInputFormat.setInputPaths(jobConf, inDir);
+ 	FileOutputFormat.setOutputPath(jobConf, outDir);
+
+ 	final FileSystem fs = FileSystem.get(jobConf);
+ 	if (fs.exists(TMP_DIR)) {
+	 throw new IOException("Tmp directory " + fs.makeQualified(TMP_DIR)
+	 + " already exists. Please remove it first.");
+	 }
+	 if (!fs.mkdirs(inDir)) {
+	 throw new IOException("Cannot create input directory " + inDir);
+	 }
+
+	 //generate an input file for each map task
+	 try {
+	 for(int i=0; i < numMaps; ++i) {
+	 final Path file = new Path(inDir, "part"+i);
+	 final LongWritable offset = new LongWritable(i * numPoints);
+	 final LongWritable size = new LongWritable(numPoints);
+	 final SequenceFile.Writer writer = SequenceFile.createWriter(
+	 fs, jobConf, file,
+	 LongWritable.class, LongWritable.class, CompressionType.NONE);
+	 try {
+	 writer.append(offset, size);
+	 } finally {
+	 writer.close();
+	 }
+	 System.out.println("Wrote input for Map #"+i);
+	 }
+
+	 //start a map/reduce job
+	 System.out.println("Starting Job");
+	 final long startTime = System.currentTimeMillis();
+	 JobClient.runJob(jobConf);
+	 final double duration = (System.currentTimeMillis() - startTime)/1000.0;
+	 System.out.println("Job Finished in " + duration + " seconds");
+
+	 //read outputs
+	 Path inFile = new Path(outDir, "reduce-out");
+	 LongWritable numInside = new LongWritable();
+	 LongWritable numOutside = new LongWritable();
+	 SequenceFile.Reader reader = new SequenceFile.Reader(fs, inFile, jobConf);
+	 try {
+	 reader.next(numInside, numOutside);
+	 } finally {
+	 reader.close();
+	 }
+
+	 //compute estimated value
+	 return BigDecimal.valueOf(4).setScale(20)
+	 .multiply(BigDecimal.valueOf(numInside.get()))
+	 .divide(BigDecimal.valueOf(numMaps))
+	 .divide(BigDecimal.valueOf(numPoints));
+	 } finally {
+	 fs.delete(TMP_DIR, true);
+	 }
+	 }
+
+	//Parse arguments and then runs a map/reduce job.
+	//Print output in standard out.
+	//@return a non-zero if there is an error. Otherwise, return 0.
+	 public int run(String[] args) throws Exception {
+	 if (args.length != 2) {
+	 System.err.println("Usage: "+getClass().getName()+" <nMaps> <nSamples>");
+	 ToolRunner.printGenericCommandUsage(System.err);
+	 return -1;
+	 }
+
+	 final int nMaps = Integer.parseInt(args[0]);
+	 final long nSamples = Long.parseLong(args[1]);
+
+	 System.out.println("Number of Maps = " + nMaps);
+	 System.out.println("Samples per Map = " + nSamples);
+
+	 final JobConf jobConf = new JobConf(getConf(), getClass());
+	 System.out.println("Estimated value of Pi is "
+	 + estimate(nMaps, nSamples, jobConf));
+	 return 0;
+	 }
+
+	 //main method for running it as a stand alone command.
+	 public static void main(String[] argv) throws Exception {
+	 System.exit(ToolRunner.run(null, new PiEstimator(), argv));
+	 }
+	 }
+
+## <a id="summary"></a>Summary
+
+In this tutorial, you saw how to run a MapReduce job on HDInsight and how to use Monte Carlo methods that require and generate large data sets that can be managed by this service.
+
+Here is the complete script used to run this sample on a default HDInsight 3.1 cluster or on a 3.0 cluster:
+
+	### Provide the Azure subscription name and the HDInsight cluster name
+	$subscriptionName = "<SubscriptionName>"
+	$clusterName = "<ClusterName>"  
+
+	###Select the Azure subscription to use
+	Select-AzureSubscription $subscriptionName
+
+	### Create a MapReduce job definition
+	$piEstimatorJobDefinition = New-AzureHDInsightMapReduceJobDefinition -ClassName "pi" –Arguments “32”, “1000000000” -JarFile "wasb:///example/jars/hadoop-mapreduce-examples.jar"
+
+	### Run the MapReduce job
+	$piJob = $piEstimatorJobDefinition | Start-AzureHDInsightJob -Cluster $clusterName
+
+	### Wait for the job to finish  
+	$piJob | Wait-AzureHDInsightJob -WaitTimeoutInSeconds 3600
+
+	### Print the standard error file of the MapReduce job
+	Get-AzureHDInsightJobOutput -Cluster $clusterName -JobId $piJob.JobId -StandardOutput
+
+
+
+## <a id="next-steps"></a>Next steps
+
+For tutorials that describe running other samples and provide instructions on using Pig, Hive, and MapReduce jobs on Azure HDInsight with Azure PowerShell, see the following topics:
+
+* [Get Started with Azure HDInsight][hdinsight-get-started]
+* [Sample: 10GB GraySort][hdinsight-sample-10gb-graysort]
+* [Sample: Wordcount][hdinsight-sample-wordcount]
+* [Sample: C# Streaming][hdinsight-sample-csharp-streaming]
+* [Use Pig with HDInsight][hdinsight-use-pig]
+* [Use Hive with HDInsight][hdinsight-use-hive]
+* [Azure HDInsight SDK documentation][hdinsight-sdk-documentation]
+
+[hdinsight-sdk-documentation]: http://msdnstage.redmond.corp.microsoft.com/library/dn479185.aspx
+
+[powershell-install-configure]: install-configure-powershell.md
+
+[hdinsight-get-started]: hdinsight-get-started.md
+
+[hdinsight-samples]: hdinsight-run-samples.md
+[hdinsight-sample-10gb-graysort]: hdinsight-sample-10gb-graysort.md
+[hdinsight-sample-csharp-streaming]: hdinsight-sample-csharp-streaming.md
+[hdinsight-sample-pi-estimator]: hdinsight-sample-pi-estimator.md
+[hdinsight-sample-wordcount]: hdinsight-sample-wordcount.md
+
+[hdinsight-use-hive]: hdinsight-use-hive.md
+[hdinsight-use-pig]: hdinsight-use-pig.md