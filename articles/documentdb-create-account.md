<properties 
	pageTitle="Create a database account | Azure" 
	description="Learn how to create a DocumentDB NoSQL document database account and choose account settings in the Azure Preview portal." 
	services="documentdb" 
	documentationCenter="" 
	authors="mimig1" 
	manager="jhubbard" 
	editor="monicar"/>

<tags 
	ms.service="documentdb" 
	ms.workload="data-services" 
	ms.tgt_pltfrm="na" 
	ms.devlang="na" 
	ms.topic="article" 
<<<<<<< HEAD
	ms.date="04/08/2015" 
=======
	ms.date="04/29/2015" 
>>>>>>> 692c0fec
	ms.author="mimig"/>

#Create a database account
To use Microsoft Azure DocumentDB, you must create a DocumentDB account.  This topic describes how to create a DocumentDB account in the Microsoft Azure Preview portal.  

[AZURE.INCLUDE [documentdb-create-dbaccount](../includes/documentdb-create-dbaccount.md)]

##<a id="NextSteps"></a>Next steps
To get started with Azure DocumentDB, explore these resources:

-	[Learning guide for DocumentDB](documentdb-learning-map.md)
-	[DocumentDB resource model and concepts](documentdb-resources.md)
-	[RESTful interactions with DocumentDB resources](documentdb-interactions-with-resources.md)
-	[Get started with the DocumentDB .NET SDK](documentdb-get-started.md)

To learn more about DocumentDB, see the Azure DocumentDB documentation on [azure.com](http://go.microsoft.com/fwlink/p/?LinkID=402319).
<|MERGE_RESOLUTION|>--- conflicted
+++ resolved
@@ -13,11 +13,7 @@
 	ms.tgt_pltfrm="na" 
 	ms.devlang="na" 
 	ms.topic="article" 
-<<<<<<< HEAD
-	ms.date="04/08/2015" 
-=======
 	ms.date="04/29/2015" 
->>>>>>> 692c0fec
 	ms.author="mimig"/>
 
 #Create a database account
