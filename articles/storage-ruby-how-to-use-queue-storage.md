--- conflicted
+++ resolved
@@ -1,8 +1,4 @@
-<<<<<<< HEAD
-<properties linkid="dev-ruby-how-to-service-bus-queues" urlDisplayName="Queue Service" pageTitle="How to use the queue service (Ruby) - Windows Azure" metaKeywords="Windows Azure Queue Service get messages Ruby" description="Learn how to use the Windows Azure Queue service to create and delete queues, and insert, get, and delete messages. Samples written in Ruby." metaCanonical="" services="storage" documentationCenter="Ruby" title="How to Use the Queue Storage Service from Ruby" authors="guayan" solutions="" manager="" editor="" />
-=======
 <properties linkid="dev-ruby-how-to-service-bus-queues" urlDisplayName="Queue Service" pageTitle="How to use the queue service (Ruby) | Microsoft Azure" metaKeywords="Windows Azure Queue Service get messages Ruby" description="Learn how to use the Windows Azure Queue service to create and delete queues, and insert, get, and delete messages. Samples written in Ruby." metaCanonical="" services="storage" documentationCenter="Ruby" title="How to Use the Queue Storage Service from Ruby" authors="guayan" solutions="" manager="" editor="" />
->>>>>>> a39b7789
 
 
 
