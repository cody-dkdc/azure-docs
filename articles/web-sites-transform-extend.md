<properties linkid="dev-net-transform-extend-site" urlDisplayName="Service Bus Topics" pageTitle="Transform and extend your site" metaKeywords="none" description="TBD" metaCanonical="" disqusComments="1" umbracoNaviHide="0" writer="timamm" editor="mollybos" manager="paulettm" title="Transform and extend your site"/>

# Transform and extend your site

By using [XML Document Transformation](http://msdn.microsoft.com/en-us/library/dd465326.aspx) (XDT) declarations, you can transform the [ApplicationHost.config](http://www.iis.net/learn/get-started/planning-your-iis-architecture/introduction-to-applicationhostconfig) file in your Windows Azure web sites. You can also use XDT declarations to add private site extensions to enable custom site administration actions. This article includes a sample PHP Manager site extension that enables management of PHP settings through a web interface.


<!-- MINI TOC -->

* [Transform the Site Configuration in ApplicationHost.config](#transform)
* [Extend your Site](#extend)
	* [Overview of private site extensions](#overview)
	* [Site extension example: PHP Manager](#SiteSample)
		* [The PHP Manager web app](#PHPwebapp)
		* [The applicationHost.xdt file](#XDT)
	* [Site extension deployment](#deploy)

<h2><a id="transform"></a>Transform the Site Configuration in ApplicationHost.config</h2>
The Azure Web Sites platform provides flexibility and control for site configuration. Although the standard IIS ApplicationHost.config configuration file is not available for direct editing in Windows Azure Web Sites, the platform supports a declarative ApplicationHost.config transform model based on XML Document Transformation (XDT).

To leverage this transform functionality, you create an ApplicationHost.xdt file with XDT content and place under the site root. Then, on the **Configure** page in the Windows Azure Portal, you set the `WEBSITE_PRIVATE_EXTENSIONS` app setting to 1 (you may need to restart the site). 

The following applicationHost.xdt sample shows how to add a new custom environment variable to a site that uses PHP 5.4.

	<?xml version="1.0"?> 
	<configuration xmlns:xdt="http://schemas.microsoft.com/XML-Document-Transform"> 
  		<system.webServer> 
    			<fastCgi>
      				<application>
         				<environmentVariables>
            					<environmentVariable name="CONFIGTEST" value="TEST" xdt:Transform="Insert" xdt:Locator="XPath(/configuration/system.webServer/fastCgi/application[contains(@fullPath,'5.4')]/environmentVariables)" />	
         				</environmentVariables>
      				</application>
    			</fastCgi> 
  		</system.webServer> 
	</configuration> 

 
A log file with transform status and details is available from the FTP root under LogFiles\Transform.

For additional samples, see [https://github.com/projectkudu/kudu/wiki/Azure-Site-Extensions](https://github.com/projectkudu/kudu/wiki/Azure-Site-Extensions).

**Note**<br />
Elements from the list of modules under `system.webServer` cannot be removed or reordered, but additions to the list are possible. 


<h2><a id="extend"></a>Extend your Site</h2>
<h3><a id="overview"></a>Overview of private site extensions</h3>
Azure Web Sites supports site extensions as an extensibility point for site administrative actions. In fact, some Azure Web Sites platform features are implemented as pre-installed site extensions. While the pre-installed platform extensions cannot be modified, you can create and configure private extensions for your own sites. This functionality also relies on XDT declarations. The key steps for creating a private site extension are the following:

1. Site extension **content**: create any web application supported by Azure Web Sites
2. Site extension **declaration**: create an ApplicationHost.xdt file
3. Site extension **deployment**: place content in the SiteExtensions folder under `root`
4.  Site extension **enablement**: set the `WEBSITE_PRIVATE_EXTENSIONS` app setting to 1

Internal links for the web application should point to a path relative to the application path specified in the ApplicationHost.xdt file. Any change to the ApplicationHost.xdt file requires a site recycle. 

**Note**: Additional information for these key elements is available at [https://github.com/projectkudu/kudu/wiki/Azure-Site-Extensions](https://github.com/projectkudu/kudu/wiki/Azure-Site-Extensions). A detailed example is included to illustrate the steps for creating and enabling a private site extension. The source code for the PHP Manager example that follows can be downloaded from [https://github.com/projectkudu/PHPManager](https://github.com/projectkudu/PHPManager).

<h3><a id="SiteSample"></a>Site extension example: PHP Manager</h3>

PHP Manager is a site extension that allows site administrators to easily view and configure their PHP settings using a web interface instead of having to modify PHP .ini files directly. Common configuration files for PHP include the php.ini file located under Program Files and the .user.ini file located in the root folder of your site. Since the php.ini file is not directly editable on the Azure Web Sites platform, the PHP Manager extension uses the .user.ini file to apply setting changes.

<h4><a id="PHPwebapp"></a>The PHP Manager web app</h4>
	
The following is the home page of the PHP Manager web site:

![TransformSitePHPUI][TransformSitePHPUI]

As you can see, a site extension is just like a regular web application, but with an additional ApplicationHost.xdt file placed in the root folder of the site (more details about the ApplicationHost.xdt file are available in the next section of this article).

The PHP Manager extension was created using the Visual Studio ASP.NET MVC 4 Web Application template. The following view from Solution Explorer shows the structure of the PHP Manager site extension.

![TransformSiteSolEx][TransformSiteSolEx]

The only special logic needed for file I/O is to indicate where the wwwroot directory of the site is located. As the following code example shows, the environment variable "HOME" indicates the site root path, and the wwwroot path can be constructed by appending "site\wwwroot":


	/// <summary>
	/// Gives the location of the .user.ini file, even if one doesn't exist yet
	/// </summary>
	private static string GetUserSettingsFilePath()
	{
    		var rootPath = Environment.GetEnvironmentVariable("HOME"); // For use on Azure Websites
    		if (rootPath == null)
    		{
        		rootPath = System.IO.Path.GetTempPath(); // For testing purposes
    		};
    		var userSettingsFile = Path.Combine(rootPath, @"site\wwwroot\.user.ini");
    		return userSettingsFile;
	} 


After you have the directory path, you can use regular file I/O operations to read and write to files.

One point of caution with site extensions regards the handling of internal links.  If you have any links in your HTML files that give absolute paths to internal links on your site, you must ensure those links are prepended with your extension name as your site root. This is needed because the site root for your extension is now "/`[your-extension-name]`/" rather than being just "/", so any internal links must be updated accordingly. For example, suppose your code includes a link to the following: 

`"<a href="/Home/Settings">PHP Settings</a>"`

When the link is part of a site extension, the link must be in the following form:

`"<a href="/[your-site-name]/Home/Settings">Settings</a>"` 

You can work around this requirement by either using only relative paths within your web site, or in the case of ASP.NET web sites, by using the `@Html.ActionLink` method which creates the appropriate links for you.

<h4><a id="XDT"></a>The applicationHost.xdt file</h4>

The code for your site extension goes under %HOME%\SiteExtensions\[your-extension-name]. We'll call this the extension root.  

To register your site extension with the applicationHost.config file, you need to place a file called ApplicationHost.xdt in the extension root. The contents of the ApplicationHost.xdt file should be as follows:

	<?xml version="1.0"?>
	<configuration xmlns:xdt="http://schemas.microsoft.com/XML-Document-Transform">
  		<system.applicationHost>
    			<sites>
      				<site name="%XDT_SCMSITENAME%" xdt:Locator="Match(name)">
						<!-- NOTE: Add your extension name in the application paths below -->
        				<application path="/[your-extension-name]" xdt:Locator="Match(path)" xdt:Transform="Remove" />
        				<application path="/[your-extension-name]" applicationPool="%XDT_APPPOOLNAME%" xdt:Transform="Insert">
          					<virtualDirectory path="/" physicalPath="%XDT_EXTENSIONPATH%" />
        				</application>
      				</site>
    			</sites>
  		</system.applicationHost>
	</configuration>

The name you select as your extension name should have the same name as your extension root folder.

This has the effect of adding a new application path to the `system.applicationHost` sites list under the SCM site. The SCM site is a site administration end point with specific access credentials. It has the URL `https://[your-site-name].scm.azurewebsites.net`.  

	<system.applicationHost>
  		...
  		<site name="~1[your-website]" id="1716402716">
      			<bindings>
        			<binding protocol="http" bindingInformation="*:80: [your-website].scm.azurewebsites.net" />
        			<binding protocol="https" bindingInformation="*:443: [your-website].scm.azurewebsites.net" />
      			</bindings>
      			<traceFailedRequestsLogging enabled="false" directory="C:\DWASFiles\Sites\[your-website]\VirtualDirectory0\LogFiles" />
      			<detailedErrorLogging enabled="false" directory="C:\DWASFiles\Sites\[your-website]\VirtualDirectory0\LogFiles\DetailedErrors" />
      			<logFile logSiteId="false" />
      			<application path="/" applicationPool="[your-website]">
        			<virtualDirectory path="/" physicalPath="D:\Program Files (x86)\SiteExtensions\Kudu\1.24.20926.5" />
      			</application>
				<!-- Note the custom changes that go here -->
      			<application path="/[your-extension-name]" applicationPool="[your-website]">
        			<virtualDirectory path="/" physicalPath="C:\DWASFiles\Sites\[your-website]\VirtualDirectory0\SiteExtensions\[your-extension-name]" />
      			</application>
    		</site>
  	</sites>
	  ...
	</system.applicationHost>

<h3><a id="deploy"></a>Site extension deployment</h3>

<<<<<<< HEAD
To install your site extension, you can use FTP to copy all the files of your web app to the "\SiteExtensions\[your-extension-name]" folder of the site on which you want to install the extension.  Be sure to copy the ApplicationHost.xdt file to this location as well.
=======
To install your site extension, you can use FTP to copy all the files of your web app to the `\SiteExtensions\[your-extension-name]` folder of the site on which you want to install the extension.  Be sure to copy the ApplicationHost.xdt file to this location as well.
>>>>>>> 4d587601

Next, in the Windows Azure Web Sites Portal, go to the **Configure** tab for the web site that has your extension. In the **app settings** section, add the key `WEBSITE_PRIVATE_EXTENSIONS` and give it a value of `1`.

![TransformSiteappSettings][TransformSiteappSettings]

Finally, in the Windows Azure Portal, restart your web site to enable your extension.

![TransformSiteRestart][TransformSiteRestart]

You should be able to see your site extension at:


`https://[your-site-name].scm.azurewebsites.net/[your-extension-name]` 

Note that the URL looks just like the URL for your site, except that it uses HTTPS and contains ".scm". 

<!-- IMAGES -->
[TransformSitePHPUI]: ./media/web-sites-transform-extend/TransformSitePHPUI.png
[TransformSiteSolEx]: ./media/web-sites-transform-extend/TransformSiteSolEx.png
[TransformSiteappSettings]: ./media/web-sites-transform-extend/TransformSiteappSettings.png
[TransformSiteRestart]: ./media/web-sites-transform-extend/TransformSiteRestart.png


<|MERGE_RESOLUTION|>--- conflicted
+++ resolved
@@ -152,11 +152,7 @@
 
 <h3><a id="deploy"></a>Site extension deployment</h3>
 
-<<<<<<< HEAD
-To install your site extension, you can use FTP to copy all the files of your web app to the "\SiteExtensions\[your-extension-name]" folder of the site on which you want to install the extension.  Be sure to copy the ApplicationHost.xdt file to this location as well.
-=======
 To install your site extension, you can use FTP to copy all the files of your web app to the `\SiteExtensions\[your-extension-name]` folder of the site on which you want to install the extension.  Be sure to copy the ApplicationHost.xdt file to this location as well.
->>>>>>> 4d587601
 
 Next, in the Windows Azure Web Sites Portal, go to the **Configure** tab for the web site that has your extension. In the **app settings** section, add the key `WEBSITE_PRIVATE_EXTENSIONS` and give it a value of `1`.
 
