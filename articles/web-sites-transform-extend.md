<properties
	pageTitle="Transform and extend your Azure App Service web app"
<<<<<<< HEAD
	description="Use XML Document Transformation(XDT) declarations to transform the ApplicationHost.config file in your Azure App Service Web App and to add private extensions to enable custom administration actions."
=======
	description="Use XML Document Transformation(XDT) declarations to transform the ApplicationHost.config file in your Azure App Service web app and to add private extensions to enable custom administration actions."
>>>>>>> 61a11b2b
	authors="cephalin"
	writer="cephalin"
	editor="mollybos"
	manager="wpickett"
	services="app-service\web"
	documentationCenter=""/>

<tags
	ms.service="app-service-web"
	ms.workload="web"
	ms.tgt_pltfrm="na"
	ms.devlang="na"
	ms.topic="article"
	ms.date="03/24/2015"
	ms.author="cephalin"/>

# Transform and extend your Azure App Service web app

<<<<<<< HEAD
By using [XML Document Transformation](http://msdn.microsoft.com/library/dd465326.aspx) (XDT) declarations, you can transform the [ApplicationHost.config](http://www.iis.net/learn/get-started/planning-your-iis-architecture/introduction-to-applicationhostconfig) file in your web app in Azure App Service. You can also use XDT declarations to add private extensions to enable custom web app administration actions. This article includes a sample PHP Manager web app extension that enables management of PHP settings through a web interface.

##<a id="transform"></a>Transform the Web App Configuration in ApplicationHost.config
The App Service platform provides flexibility and control for web app configuration. Although the standard IIS ApplicationHost.config configuration file is not available for direct editing in App Service, the platform supports a declarative ApplicationHost.config transform model based on XML Document Transformation (XDT).

To leverage this transform functionality, you create an ApplicationHost.xdt file with XDT content and place under the web app root. You may need to restart the Web App for changes to take effect.
=======
By using [XML Document Transformation](http://msdn.microsoft.com/library/dd465326.aspx) (XDT) declarations, you can transform the [ApplicationHost.config](http://www.iis.net/learn/get-started/planning-your-iis-architecture/introduction-to-applicationhostconfig) file in your Azure App Service web app. You can also use XDT declarations to add private extensions to enable custom Web App administration actions. This article includes a sample PHP Manager web app extension that enables management of PHP settings through a web interface.

##<a id="transform"></a>Transform the web app Configuration in ApplicationHost.config
The [Azure App Service](http://go.microsoft.com/fwlink/?LinkId=529714) platform provides flexibility and control for web app configuration. Although the standard IIS ApplicationHost.config configuration file is not available for direct editing in App Service, the platform supports a declarative ApplicationHost.config transform model based on XML Document Transformation (XDT).

To leverage this transform functionality, you create an ApplicationHost.xdt file with XDT content and place under the Web App root. You may need to restart the web app for changes to take effect.
>>>>>>> 61a11b2b

The following applicationHost.xdt sample shows how to add a new custom environment variable to a web app that uses PHP 5.4.

	<?xml version="1.0"?>
	<configuration xmlns:xdt="http://schemas.microsoft.com/XML-Document-Transform">
  		<system.webServer>
    			<fastCgi>
      				<application>
         				<environmentVariables>
            					<environmentVariable name="CONFIGTEST" value="TEST" xdt:Transform="Insert" xdt:Locator="XPath(/configuration/system.webServer/fastCgi/application[contains(@fullPath,'5.4')]/environmentVariables)" />
         				</environmentVariables>
      				</application>
    			</fastCgi>
  		</system.webServer>
	</configuration>


A log file with transform status and details is available from the FTP root under LogFiles\Transform.

For additional samples, see [https://github.com/projectkudu/kudu/wiki/Azure-Site-Extensions](https://github.com/projectkudu/kudu/wiki/Azure-Site-Extensions).

**Note**<br />
Elements from the list of modules under `system.webServer` cannot be removed or reordered, but additions to the list are possible.


##<a id="extend"></a> Extend your web app

###<a id="overview"></a> Overview of private web app extensions

App Service supports web app extensions as an extensibility point for administrative actions. In fact, some App Service platform features are implemented as pre-installed extensions. While the pre-installed platform extensions cannot be modified, you can create and configure private extensions for your own web app. This functionality also relies on XDT declarations. The key steps for creating a private web app extension are the following:

1. Web app extension **content**: create any web application supported by App Service
2. Web app extension **declaration**: create an ApplicationHost.xdt file
3. Web app extension **deployment**: place content in the SiteExtensions folder under `root`

<<<<<<< HEAD
Internal links for the web application should point to a path relative to the application path specified in the ApplicationHost.xdt file. Any change to the ApplicationHost.xdt file requires a web app recycle.
=======
Internal links for the web app should point to a path relative to the application path specified in the ApplicationHost.xdt file. Any change to the ApplicationHost.xdt file requires a web app recycle.
>>>>>>> 61a11b2b

**Note**: Additional information for these key elements is available at [https://github.com/projectkudu/kudu/wiki/Azure-Site-Extensions](https://github.com/projectkudu/kudu/wiki/Azure-Site-Extensions).

A detailed example is included to illustrate the steps for creating and enabling a private web app extension. The source code for the PHP Manager example that follows can be downloaded from [https://github.com/projectkudu/PHPManager](https://github.com/projectkudu/PHPManager).

###<a id="SiteSample"></a> Web app extension example: PHP Manager

PHP Manager is a web app extension that allows web app administrators to easily view and configure their PHP settings using a web interface instead of having to modify PHP .ini files directly. Common configuration files for PHP include the php.ini file located under Program Files and the .user.ini file located in the root folder of your web app. Since the php.ini file is not directly editable on the App Service platform, the PHP Manager extension uses the .user.ini file to apply setting changes.

####<a id="PHPwebapp"></a> The PHP Manager web application

The following is the home page of the PHP Manager deployment:

![TransformSitePHPUI][TransformSitePHPUI]

As you can see, a web app extension is just like a regular web application, but with an additional ApplicationHost.xdt file placed in the root folder of the web app (more details about the ApplicationHost.xdt file are available in the next section of this article).

The PHP Manager extension was created using the Visual Studio ASP.NET MVC 4 Web Application template. The following view from Solution Explorer shows the structure of the PHP Manager extension.

![TransformSiteSolEx][TransformSiteSolEx]

<<<<<<< HEAD
The only special logic needed for file I/O is to indicate where the wwwroot directory of the web app is located. As the following code example shows, the environment variable "HOME" indicates the web app's root path, and the wwwroot path can be constructed by appending "site\wwwroot":
=======
The only special logic needed for file I/O is to indicate where the wwwroot directory of the web app is located. As the following code example shows, the environment variable "HOME" indicates the web app root path, and the wwwroot path can be constructed by appending "site\wwwroot":
>>>>>>> 61a11b2b


	/// <summary>
	/// Gives the location of the .user.ini file, even if one doesn't exist yet
	/// </summary>
	private static string GetUserSettingsFilePath()
	{
    		var rootPath = Environment.GetEnvironmentVariable("HOME"); // For use on Azure Websites
    		if (rootPath == null)
    		{
        		rootPath = System.IO.Path.GetTempPath(); // For testing purposes
    		};
    		var userSettingsFile = Path.Combine(rootPath, @"site\wwwroot\.user.ini");
    		return userSettingsFile;
	}


After you have the directory path, you can use regular file I/O operations to read and write to files.

One point of caution with web app extensions regards the handling of internal links.  If you have any links in your HTML files that give absolute paths to internal links on your web app, you must ensure those links are prepended with your extension name as your root. This is needed because the root for your extension is now "/`[your-extension-name]`/" rather than being just "/", so any internal links must be updated accordingly. For example, suppose your code includes a link to the following:

`"<a href="/Home/Settings">PHP Settings</a>"`

When the link is part of a web app extension, the link must be in the following form:

`"<a href="/[your-site-name]/Home/Settings">Settings</a>"`

You can work around this requirement by either using only relative paths within your web application, or in the case of ASP.NET applications, by using the `@Html.ActionLink` method which creates the appropriate links for you.

####<a id="XDT"></a> The applicationHost.xdt file

The code for your web app extension goes under %HOME%\SiteExtensions\[your-extension-name]. We'll call this the extension root.  

To register your web app extension with the applicationHost.config file, you need to place a file called ApplicationHost.xdt in the extension root. The content of the ApplicationHost.xdt file should be as follows:

	<?xml version="1.0"?>
	<configuration xmlns:xdt="http://schemas.microsoft.com/XML-Document-Transform">
  		<system.applicationHost>
    			<sites>
      				<site name="%XDT_SCMSITENAME%" xdt:Locator="Match(name)">
						<!-- NOTE: Add your extension name in the application paths below -->
        				<application path="/[your-extension-name]" xdt:Locator="Match(path)" xdt:Transform="Remove" />
        				<application path="/[your-extension-name]" applicationPool="%XDT_APPPOOLNAME%" xdt:Transform="Insert">
          					<virtualDirectory path="/" physicalPath="%XDT_EXTENSIONPATH%" />
        				</application>
      				</site>
    			</sites>
  		</system.applicationHost>
	</configuration>

The name you select as your extension name should have the same name as your extension root folder.

This has the effect of adding a new application path to the `system.applicationHost` sites list under the SCM site. The SCM site is a site administration end point with specific access credentials. It has the URL `https://[your-site-name].scm.azurewebsites.net`.  

	<system.applicationHost>
  		...
  		<site name="~1[your-website]" id="1716402716">
      			<bindings>
        			<binding protocol="http" bindingInformation="*:80: [your-website].scm.azurewebsites.net" />
        			<binding protocol="https" bindingInformation="*:443: [your-website].scm.azurewebsites.net" />
      			</bindings>
      			<traceFailedRequestsLogging enabled="false" directory="C:\DWASFiles\Sites\[your-website]\VirtualDirectory0\LogFiles" />
      			<detailedErrorLogging enabled="false" directory="C:\DWASFiles\Sites\[your-website]\VirtualDirectory0\LogFiles\DetailedErrors" />
      			<logFile logSiteId="false" />
      			<application path="/" applicationPool="[your-website]">
        			<virtualDirectory path="/" physicalPath="D:\Program Files (x86)\SiteExtensions\Kudu\1.24.20926.5" />
      			</application>
				<!-- Note the custom changes that go here -->
      			<application path="/[your-extension-name]" applicationPool="[your-website]">
        			<virtualDirectory path="/" physicalPath="C:\DWASFiles\Sites\[your-website]\VirtualDirectory0\SiteExtensions\[your-extension-name]" />
      			</application>
    		</site>
  	</sites>
	  ...
	</system.applicationHost>

###<a id="deploy"></a> Web app extension deployment

To install your web app extension, you can use FTP to copy all the files of your web application to the `\SiteExtensions\[your-extension-name]` folder of the web app on which you want to install the extension.  Be sure to copy the ApplicationHost.xdt file to this location as well. Restart your web app to enable the extension.

You should be able to see your web app extension at:

`https://[your-site-name].scm.azurewebsites.net/[your-extension-name]`

Note that the URL looks just like the URL for your web app, except that it uses HTTPS and contains ".scm".

It is possible to disable all private (not pre-installed) extensions for your web app during development and investigations by adding an app settings with the key `WEBSITE_PRIVATE_EXTENSIONS` and a value of `0`.
<<<<<<< HEAD
=======

## What's changed
* For a guide to the change from Websites to App Service see: [Azure App Service and Its Impact on Existing Azure Services](http://go.microsoft.com/fwlink/?LinkId=529714)
* For a guide to the change of the old portal to the new portal see: [Reference for navigating the preview portal](http://go.microsoft.com/fwlink/?LinkId=529715)
>>>>>>> 61a11b2b

<!-- IMAGES -->
[TransformSitePHPUI]: ./media/web-sites-transform-extend/TransformSitePHPUI.png
[TransformSiteSolEx]: ./media/web-sites-transform-extend/TransformSiteSolEx.png<|MERGE_RESOLUTION|>--- conflicted
+++ resolved
@@ -1,10 +1,6 @@
 <properties
 	pageTitle="Transform and extend your Azure App Service web app"
-<<<<<<< HEAD
-	description="Use XML Document Transformation(XDT) declarations to transform the ApplicationHost.config file in your Azure App Service Web App and to add private extensions to enable custom administration actions."
-=======
 	description="Use XML Document Transformation(XDT) declarations to transform the ApplicationHost.config file in your Azure App Service web app and to add private extensions to enable custom administration actions."
->>>>>>> 61a11b2b
 	authors="cephalin"
 	writer="cephalin"
 	editor="mollybos"
@@ -23,21 +19,12 @@
 
 # Transform and extend your Azure App Service web app
 
-<<<<<<< HEAD
 By using [XML Document Transformation](http://msdn.microsoft.com/library/dd465326.aspx) (XDT) declarations, you can transform the [ApplicationHost.config](http://www.iis.net/learn/get-started/planning-your-iis-architecture/introduction-to-applicationhostconfig) file in your web app in Azure App Service. You can also use XDT declarations to add private extensions to enable custom web app administration actions. This article includes a sample PHP Manager web app extension that enables management of PHP settings through a web interface.
 
 ##<a id="transform"></a>Transform the Web App Configuration in ApplicationHost.config
 The App Service platform provides flexibility and control for web app configuration. Although the standard IIS ApplicationHost.config configuration file is not available for direct editing in App Service, the platform supports a declarative ApplicationHost.config transform model based on XML Document Transformation (XDT).
 
 To leverage this transform functionality, you create an ApplicationHost.xdt file with XDT content and place under the web app root. You may need to restart the Web App for changes to take effect.
-=======
-By using [XML Document Transformation](http://msdn.microsoft.com/library/dd465326.aspx) (XDT) declarations, you can transform the [ApplicationHost.config](http://www.iis.net/learn/get-started/planning-your-iis-architecture/introduction-to-applicationhostconfig) file in your Azure App Service web app. You can also use XDT declarations to add private extensions to enable custom Web App administration actions. This article includes a sample PHP Manager web app extension that enables management of PHP settings through a web interface.
-
-##<a id="transform"></a>Transform the web app Configuration in ApplicationHost.config
-The [Azure App Service](http://go.microsoft.com/fwlink/?LinkId=529714) platform provides flexibility and control for web app configuration. Although the standard IIS ApplicationHost.config configuration file is not available for direct editing in App Service, the platform supports a declarative ApplicationHost.config transform model based on XML Document Transformation (XDT).
-
-To leverage this transform functionality, you create an ApplicationHost.xdt file with XDT content and place under the Web App root. You may need to restart the web app for changes to take effect.
->>>>>>> 61a11b2b
 
 The following applicationHost.xdt sample shows how to add a new custom environment variable to a web app that uses PHP 5.4.
 
@@ -73,11 +60,7 @@
 2. Web app extension **declaration**: create an ApplicationHost.xdt file
 3. Web app extension **deployment**: place content in the SiteExtensions folder under `root`
 
-<<<<<<< HEAD
-Internal links for the web application should point to a path relative to the application path specified in the ApplicationHost.xdt file. Any change to the ApplicationHost.xdt file requires a web app recycle.
-=======
 Internal links for the web app should point to a path relative to the application path specified in the ApplicationHost.xdt file. Any change to the ApplicationHost.xdt file requires a web app recycle.
->>>>>>> 61a11b2b
 
 **Note**: Additional information for these key elements is available at [https://github.com/projectkudu/kudu/wiki/Azure-Site-Extensions](https://github.com/projectkudu/kudu/wiki/Azure-Site-Extensions).
 
@@ -99,12 +82,7 @@
 
 ![TransformSiteSolEx][TransformSiteSolEx]
 
-<<<<<<< HEAD
 The only special logic needed for file I/O is to indicate where the wwwroot directory of the web app is located. As the following code example shows, the environment variable "HOME" indicates the web app's root path, and the wwwroot path can be constructed by appending "site\wwwroot":
-=======
-The only special logic needed for file I/O is to indicate where the wwwroot directory of the web app is located. As the following code example shows, the environment variable "HOME" indicates the web app root path, and the wwwroot path can be constructed by appending "site\wwwroot":
->>>>>>> 61a11b2b
-
 
 	/// <summary>
 	/// Gives the location of the .user.ini file, even if one doesn't exist yet
@@ -191,13 +169,10 @@
 Note that the URL looks just like the URL for your web app, except that it uses HTTPS and contains ".scm".
 
 It is possible to disable all private (not pre-installed) extensions for your web app during development and investigations by adding an app settings with the key `WEBSITE_PRIVATE_EXTENSIONS` and a value of `0`.
-<<<<<<< HEAD
-=======
 
 ## What's changed
 * For a guide to the change from Websites to App Service see: [Azure App Service and Its Impact on Existing Azure Services](http://go.microsoft.com/fwlink/?LinkId=529714)
 * For a guide to the change of the old portal to the new portal see: [Reference for navigating the preview portal](http://go.microsoft.com/fwlink/?LinkId=529715)
->>>>>>> 61a11b2b
 
 <!-- IMAGES -->
 [TransformSitePHPUI]: ./media/web-sites-transform-extend/TransformSitePHPUI.png
