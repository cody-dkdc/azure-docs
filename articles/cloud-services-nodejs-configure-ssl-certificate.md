<properties linkid="dev-nodejs-enablessl" urlDisplayName="Enable SSL" pageTitle="Configure SSL for a cloud service (Node.js) - Windows Azure" metaKeywords="Node.js Azure SSL, Node.js Azure HTTPS" description="Learn how to specify an HTTPS endpoint for a Node.js web role and how to upload an SSL certificate to secure your application." metaCanonical="" services="cloud-services" documentationCenter="Node.js" title="Configuring SSL for a Node.js Application in a Windows Azure Web Role" authors=""  solutions="" writer="" manager="" editor=""  />




# Configuring SSL for a Node.js Application in a Windows Azure Web Role

Secure Socket Layer (SSL) encryption is the most commonly used method of
securing data sent across the internet. This common task discusses how
to specify an HTTPS endpoint for a Node.js application hosted as a Windows Azure Cloud Service in a web role and how to upload an
SSL certificate to secure your application.

<div class="dev-callout">Note
<<<<<<< HEAD
<p>The steps in this article only apply to node applications hosted as a Windows Azure Cloud Service in a web role; for Web Sites, see <a href="../web-sites-configure-ssl-certificate/">Configuring an SSL certificate for a Windows Azure web site</a>.</p>
=======
<p>The steps in this article only apply to node applications hosted as a Windows Azure Cloud Service in a web role; for Web Sites, see <a href="./web-sites-configure-ssl-certificate/">Configuring an SSL certificate for a Windows Azure web site</a>.</p>
>>>>>>> 913b20cd
</div>

This task includes the following steps:

-   [Step 1: Create a Node.js service and publish the service to the cloud]
-   [Step 2: Get an SSL certificate]
-   [Step 3: Import the SSL certificate]
-   [Step 4: Modify the Service Definition and Configuration Files]
-   [Step 5: Connect to the Role Instance by Using HTTPS]

## <a name="step1"> </a>Step 1: Create a Node.js service and publish the service to the cloud

When a Node.js application is deployed to a Windows Azure web role, the
server certificate and SSL connection are managed by Internet
Information Services (IIS), so that the Node.js service can be written
as if it were an http service. You can create a simple Node.js 'hello
world' service using the Windows Azure PowerShell using these steps:

1. From the **Start Menu** or **Start Screen**, search for **Windows Azure PowerShell**. Finally, right-click **Windows Azure PowerShell** and select **Run As Administrator**.

	![Windows Azure PowerShell icon][powershell-menu]

[WACOM.INCLUDE [install-dev-tools](../includes/install-dev-tools.md)]


2.  Create a new service project using the **New-AzureServiceProject** cmdlet. 

	![][1]

3.  Add a web role to your service using **Add-AzureNodeWebRole** cmdlet:

    ![][2]

4.  Publish your service to the cloud using **Publish-AzureServiceProject** cmdlet:

    ![][3]

	<div class="dev-callout">
	<strong>Note</strong>
	<p>If you have not previously imported publish settings for your Windows Azure subscription, you will receive an error when trying to publish. For information on downloading and importing the publish settings for your subscription, see <a href="https://www.windowsazure.com/en-us/develop/nodejs/how-to-guides/powershell-cmdlets/#ImportPubSettings">How to Use the Windows Azure PowerShell for Node.js</a></p>
	</div>

The **Created Web Site URL** value returned by the **Publish-AzureServiceProject** cmdlet contains the fully qualified domain name for your hosted application. You will need to obtain an SSL certificate for this specific fully qualified domain name and deploy it to Windows Azure.

## <a name="step2"> </a>Step 2: Get an SSL Certificate

To configure SSL for an application, you first need to get an SSL
certificate that has been signed by a Certificate Authority (CA), a
trusted third-party who issues certificates for this purpose. If you do
not already have one, you will need to obtain one from a company that
sells SSL certificates.

The certificate must meet the following requirements for SSL
certificates in Windows Azure:

-   The certificate must contain a private key.
-   The certificate must be created for key exchange (.pfx file).
-   The certificate's subject name must match the domain used to access
    the cloud service. You cannot acquire an SSL certificate for the
    cloudapp.net domain, so the certificate's subject name must match
    the custom domain name used to access your application. For example, __mysecuresite.cloudapp.net__.
-   The certificate must use a minimum of 2048-bit encryption.

## <a name="step3"> </a>Step 3: Import the SSL certificate

Once you have a certificate, install it into the certificate store on your development machine. This certificate will be retrieved and uploaded to Windows Azure as part of your application deployment package based on configuration changes you make in a subsequent step.

<div class="dev-callout">
<strong>Note</strong>
<p>The steps used in this section are based on the Windows 8 version of the Certificate Import Wizard. If you are using a previous version of Windows, the steps listed here may not match the order displayed in the wizard. If this is the case, fully read this section before using the Certificate Import Wizard so that you understand what overall actions must be performed.</p>
</div>

To import the SSL certificate, perform the following steps:

1.   Using Windows Explorer, navigate to the directory where the **.pfx** file containing the certificate is located and then double-click on the certificate. This will display the Certificate Import Wizard.
	
	![certificate wizard][cert-wizard]

2.   In the **Store Location** section, select **Current User** and then click **Next**. This will install the certificate into the certificate store for your user account.

3.   Continue through the wizard, accepting the defaults, until you arrive at the **Private key protection** screen. Here, you must enter the password (if any) for the certificate. You must also select **Mark this key as exportable**. Finally, click **Next**.

	![private key protection][key-protection]

4. Continue through the wizard, accepting the defaults, until the certificate has successfully been installed.

Now you must modify your service definition to reference the certificate you
have installed.

## <a name="step4"> </a>Step 4: Modify the Service Definition and Configuration Files

Your application must be configured to reference the certificate, and an HTTPS
endpoint must be added. As a result, the service definition and service
configuration files need to be updated.

1.  In the service directory, open the service definition file
    (ServiceDefinition.csdef), add a **Certificates** section within the **WebRole** section, and include the following information about the
    certificate:

        <WebRole name="WebRole1" vmsize="ExtraSmall">
        ...
            <Certificates>
                <Certificate name="SampleCertificate" 
                    storeLocation="LocalMachine" storeName="My" />
            </Certificates>
        ...
        </WebRole>

    The **Certificates** section defines the name of the certificate,
    its location, and the name of the store where it is located. Since we installed the certificate to the user certificate store, a value of "My" is used. Other certificate store locations can also be used. See [How to
    Associate a Certificate with a Service] for more information.

2.  In your service definition file, update the http **InputEndpoint** element within the **Endpoints** section to enable HTTPS:

        <WebRole name="WebRole1" vmsize="Small">
        ...
            <Endpoints>
                <InputEndpoint name="Endpoint1" protocol="https" 
                    port="443" certificate="SampleCertificate" />
            </Endpoints>
        ...
        </WebRole>

    All of the required changes to the service definition file have been
    completed, but you still need to add the certificate information to
    the service configuration file.

3.  In your service configuration files
    (**ServiceConfiguration.Cloud.cscfg** and
    **ServiceConfiguration.Local.cscfg**), add the certificate to the
    empty **Certificates** section within the **Role** section,
    replacing the sample thumbprint value below with that of your
    certificate:

        <Role name="WebRole1">
        ...
            <Certificates>
                <Certificate name="SampleCertificate" 
                    thumbprint="9427befa18ec6865a9ebdc79d4c38de50e6316ff" 
                    thumbprintAlgorithm="sha1" />
            </Certificates>
        ...
        </Role>

4.  Refresh your service configuration in the cloud by publishing
    your service again. At the Windows Azure PowerShell
    prompt, type **Publish-AzureServiceProject** from the service directory.

	As part of the publish process, the referenced certificate will be copied from the local certificate store and included in the deployment package.

## <a name="step5"> </a>Step 5: Connect to the Role Instance by Using HTTPS

Now that your deployment is up and running in Windows Azure, you can
connect to it using HTTPS.

1.  In the Management Portal, select your cloud service, then click **Dashboard**.

2. Scroll down and click the link displayed as the **Site URL**:

    ![the site url][site-url]

	<div class="dev-callout">
	<strong>Note</strong>
	<p>If the Site URL displayed in the portal does not specify HTTPS, then you must manually enter the URL in the browser using HTTPS instead of HTTP.</p>
	</div>

3.  A new browser will open and display your web site.

    Your browser will display a lock icon to indicate that it is
    using an HTTPS connection. This also indicates that your application
    has been configured correctly for SSL.

    ![][8]

## Additional Resources

[How to Associate a Certificate with a Service]

[Configuring SSL for a Node.js Application in a Windows Azure Worker Role]

[How to Configure an SSL Certificate on an HTTPS Endpoint]

  [Step 1: Create a Node.js service and publish the service to the cloud]: #step1
  [Step 2: Get an SSL certificate]: #step2
  [Step 3: Import the SSL certificate]: #step3
  [Step 4: Modify the Service Definition and Configuration Files]: #step4
  [Step 5: Connect to the Role Instance by Using HTTPS]: #step5
  [**Windows Azure PowerShell**]: http://go.microsoft.com/?linkid=9790229&clcid=0x409
  
  
  
  
  [1]: ./media/cloud-services-nodejs-configure-ssl-certificate/enable-ssl-01.png
  [2]: ./media/cloud-services-nodejs-configure-ssl-certificate/enable-ssl-02.png
  [3]: ./media/cloud-services-nodejs-configure-ssl-certificate/enable-ssl-03.png
  [Windows Azure Management Portal]: http://manage.windowsazure.com
  
  
  [How to Associate a Certificate with a Service]: http://msdn.microsoft.com/en-us/library/windowsazure/gg465718.aspx
  
  [site-url]: ./media/cloud-services-nodejs-configure-ssl-certificate/site-url.png
  [8]: ./media/cloud-services-nodejs-configure-ssl-certificate/enable-ssl-08.png
  [How to Configure an SSL Certificate on an HTTPS Endpoint]: http://msdn.microsoft.com/en-us/library/windowsazure/ff795779.aspx
  [powershell-menu]: ./media/cloud-services-nodejs-configure-ssl-certificate/azure-powershell-start.png
  [cert-wizard]: ./media/cloud-services-nodejs-configure-ssl-certificate/certificateimport.png
  [key-protection]: ./media/cloud-services-nodejs-configure-ssl-certificate/exportable.png
  [Configuring SSL for a Node.js Application in a Windows Azure Worker Role]: /en-us/develop/nodejs/common-tasks/enable-ssl-worker-role/<|MERGE_RESOLUTION|>--- conflicted
+++ resolved
@@ -11,11 +11,7 @@
 SSL certificate to secure your application.
 
 <div class="dev-callout">Note
-<<<<<<< HEAD
-<p>The steps in this article only apply to node applications hosted as a Windows Azure Cloud Service in a web role; for Web Sites, see <a href="../web-sites-configure-ssl-certificate/">Configuring an SSL certificate for a Windows Azure web site</a>.</p>
-=======
 <p>The steps in this article only apply to node applications hosted as a Windows Azure Cloud Service in a web role; for Web Sites, see <a href="./web-sites-configure-ssl-certificate/">Configuring an SSL certificate for a Windows Azure web site</a>.</p>
->>>>>>> 913b20cd
 </div>
 
 This task includes the following steps:
