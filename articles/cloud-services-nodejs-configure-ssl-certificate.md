<<<<<<< HEAD
<properties 
	pageTitle="Configure SSL for a cloud service (Node.js) - Azure" 
	description="Learn how to specify an HTTPS endpoint for a Node.js web role and how to upload an SSL certificate to secure your application." 
	services="cloud-services" 
	documentationCenter="nodejs" 
	authors="" 
	manager="wpickett" 
	editor=""/>

<tags 
	ms.service="cloud-services" 
	ms.workload="tbd" 
	ms.tgt_pltfrm="na" 
	ms.devlang="nodejs" 
	ms.topic="article" 
	ms.date="02/20/2015" 
	ms.author="wpickett"/>




# Configuring SSL for a Node.js Application in an Azure Web Role

Secure Socket Layer (SSL) encryption is the most commonly used method of
securing data sent across the internet. This common task discusses how
to specify an HTTPS endpoint for a Node.js application hosted as an Azure Cloud Service in a web role and how to upload an
SSL certificate to secure your application.

> [AZURE.NOTE] The steps in this article only apply to node applications hosted as an Azure Cloud Service in a web role; for Websites, see [Configuring an SSL certificate for an Azure website](../web-sites-configure-ssl-certificate/).

This task includes the following steps:

-   [Step 1: Create a Node.js service and publish the service to the cloud]
-   [Step 2: Get an SSL certificate]
-   [Step 3: Import the SSL certificate]
-   [Step 4: Modify the Service Definition and Configuration Files]
-   [Step 5: Connect to the Role Instance by Using HTTPS]

## <a name="step1"> </a>Step 1: Create a Node.js service and publish the service to the cloud

When a Node.js application is deployed to an Azure web role, the
server certificate and SSL connection are managed by Internet
Information Services (IIS), so that the Node.js service can be written
as if it were an http service. You can create a simple Node.js 'hello
world' service using the Azure PowerShell using these steps:

1. From the **Start Menu** or **Start Screen**, search for **Azure PowerShell**. Finally, right-click **Azure PowerShell** and select **Run As Administrator**.

	![Azure PowerShell icon][powershell-menu]

[AZURE.INCLUDE [install-dev-tools](../includes/install-dev-tools.md)]


2.  Create a new service project using the **New-AzureServiceProject** cmdlet. 

	![][1]

3.  Add a web role to your service using **Add-AzureNodeWebRole** cmdlet:

    ![][2]

4.  Publish your service to the cloud using **Publish-AzureServiceProject** cmdlet:

    ![][3]

	> [AZURE.NOTE] If you have not previously imported publish settings for your Azure subscription, you will receive an error when trying to publish. For information on downloading and importing the publish settings for your subscription, see [How to Use the Azure PowerShell for Node.js](https://www.windowsazure.com/en-us/develop/nodejs/how-to-guides/powershell-cmdlets/#ImportPubSettings)

The **Created Website URL** value returned by the **Publish-AzureServiceProject** cmdlet contains the fully qualified domain name for your hosted application. You will need to obtain an SSL certificate for this specific fully qualified domain name and deploy it to Azure.

## <a name="step2"> </a>Step 2: Get an SSL Certificate

To configure SSL for an application, you first need to get an SSL
certificate that has been signed by a Certificate Authority (CA), a
trusted third-party who issues certificates for this purpose. If you do
not already have one, you will need to obtain one from a company that
sells SSL certificates.

The certificate must meet the following requirements for SSL
certificates in Azure:

-   The certificate must contain a private key.
-   The certificate must be created for key exchange (.pfx file).
-   The certificate's subject name must match the domain used to access
    the cloud service. You cannot acquire an SSL certificate for the
    cloudapp.net domain, so the certificate's subject name must match
    the custom domain name used to access your application. For example, __mysecuresite.cloudapp.net__.
-   The certificate must use a minimum of 2048-bit encryption.

## <a name="step3"> </a>Step 3: Import the SSL certificate

Once you have a certificate, install it into the certificate store on your development machine. This certificate will be retrieved and uploaded to Azure as part of your application deployment package based on configuration changes you make in a subsequent step.

> [AZURE.NOTE] The steps used in this section are based on the Windows 8 version of the Certificate Import Wizard. If you are using a previous version of Windows, the steps listed here may not match the order displayed in the wizard. If this is the case, fully read this section before using the Certificate Import Wizard so that you understand what overall actions must be performed.

To import the SSL certificate, perform the following steps:

1.   Using Windows Explorer, navigate to the directory where the **.pfx** file containing the certificate is located and then double-click on the certificate. This will display the Certificate Import Wizard.
	
	![certificate wizard][cert-wizard]

2.   In the **Store Location** section, select **Current User** and then click **Next**. This will install the certificate into the certificate store for your user account.

3.   Continue through the wizard, accepting the defaults, until you arrive at the **Private key protection** screen. Here, you must enter the password (if any) for the certificate. You must also select **Mark this key as exportable**. Finally, click **Next**.

	![private key protection][key-protection]

4. Continue through the wizard, accepting the defaults, until the certificate has successfully been installed.

Now you must modify your service definition to reference the certificate you
have installed.

## <a name="step4"> </a>Step 4: Modify the Service Definition and Configuration Files

Your application must be configured to reference the certificate, and an HTTPS
endpoint must be added. As a result, the service definition and service
configuration files need to be updated.

1.  In the service directory, open the service definition file
    (ServiceDefinition.csdef), add a **Certificates** section within the **WebRole** section, and include the following information about the
    certificate:

        <WebRole name="WebRole1" vmsize="ExtraSmall">
        ...
            <Certificates>
                <Certificate name="SampleCertificate" 
                    storeLocation="LocalMachine" storeName="My" />
            </Certificates>
        ...
        </WebRole>

    The **Certificates** section defines the name of the certificate,
    its location, and the name of the store where it is located. Since we installed the certificate to the user certificate store, a value of "My" is used. Other certificate store locations can also be used. See [How to
    Associate a Certificate with a Service] for more information.

2.  In your service definition file, update the http **InputEndpoint** element within the **Endpoints** section to enable HTTPS:

        <WebRole name="WebRole1" vmsize="Small">
        ...
            <Endpoints>
                <InputEndpoint name="Endpoint1" protocol="https" 
                    port="443" certificate="SampleCertificate" />
            </Endpoints>
        ...
        </WebRole>

    All of the required changes to the service definition file have been
    completed, but you still need to add the certificate information to
    the service configuration file.

3.  In your service configuration files
    (**ServiceConfiguration.Cloud.cscfg** and
    **ServiceConfiguration.Local.cscfg**), add the certificate to the
    empty **Certificates** section within the **Role** section,
    replacing the sample thumbprint value below with that of your
    certificate:

        <Role name="WebRole1">
        ...
            <Certificates>
                <Certificate name="SampleCertificate" 
                    thumbprint="9427befa18ec6865a9ebdc79d4c38de50e6316ff" 
                    thumbprintAlgorithm="sha1" />
            </Certificates>
        ...
        </Role>

4.  Refresh your service configuration in the cloud by publishing
    your service again. At the Azure PowerShell
    prompt, type **Publish-AzureServiceProject** from the service directory.

	As part of the publish process, the referenced certificate will be copied from the local certificate store and included in the deployment package.

## <a name="step5"> </a>Step 5: Connect to the Role Instance by Using HTTPS

Now that your deployment is up and running in Azure, you can
connect to it using HTTPS.

1.  In the Management Portal, select your cloud service, then click **Dashboard**.

2. Scroll down and click the link displayed as the **Site URL**:

    ![the site url][site-url]

	> [AZURE.IMPORTANT] If the Site URL displayed in the portal does not specify HTTPS, then you must manually enter the URL in the browser using HTTPS instead of HTTP.

3.  A new browser will open and display your website.

    Your browser will display a lock icon to indicate that it is
    using an HTTPS connection. This also indicates that your application
    has been configured correctly for SSL.

    ![][8]

## Additional Resources

[How to Associate a Certificate with a Service]

[Configuring SSL for a Node.js Application in an Azure Worker Role]

[How to Configure an SSL Certificate on an HTTPS Endpoint]

  [Step 1: Create a Node.js service and publish the service to the cloud]: #step1
  [Step 2: Get an SSL certificate]: #step2
  [Step 3: Import the SSL certificate]: #step3
  [Step 4: Modify the Service Definition and Configuration Files]: #step4
  [Step 5: Connect to the Role Instance by Using HTTPS]: #step5
  [**Azure PowerShell**]: http://go.microsoft.com/?linkid=9790229&clcid=0x409
  
  
  
  
  [1]: ./media/cloud-services-nodejs-configure-ssl-certificate/enable-ssl-01.png
  [2]: ./media/cloud-services-nodejs-configure-ssl-certificate/enable-ssl-02.png
  [3]: ./media/cloud-services-nodejs-configure-ssl-certificate/enable-ssl-03.png
  [Azure Management Portal]: http://manage.windowsazure.com
  
  
  [How to Associate a Certificate with a Service]: http://msdn.microsoft.com/en-us/library/windowsazure/gg465718.aspx
  
  [site-url]: ./media/cloud-services-nodejs-configure-ssl-certificate/site-url.png
  [8]: ./media/cloud-services-nodejs-configure-ssl-certificate/enable-ssl-08.png
  [How to Configure an SSL Certificate on an HTTPS Endpoint]: http://msdn.microsoft.com/en-us/library/windowsazure/ff795779.aspx
  [powershell-menu]: ./media/cloud-services-nodejs-configure-ssl-certificate/azure-powershell-start.png
  [cert-wizard]: ./media/cloud-services-nodejs-configure-ssl-certificate/certificateimport.png
  [key-protection]: ./media/cloud-services-nodejs-configure-ssl-certificate/exportable.png
  [Configuring SSL for a Node.js Application in an Azure Worker Role]: /en-us/develop/nodejs/common-tasks/enable-ssl-worker-role/
=======
<properties 
	pageTitle="Configure SSL for a cloud service (Node.js) - Azure" 
	description="Learn how to specify an HTTPS endpoint for a Node.js web role and how to upload an SSL certificate to secure your application." 
	services="cloud-services" 
	documentationCenter="nodejs" 
	authors="" 
	manager="wpickett" 
	editor=""/>

<tags 
	ms.service="cloud-services" 
	ms.workload="tbd" 
	ms.tgt_pltfrm="na" 
	ms.devlang="nodejs" 
	ms.topic="article" 
	ms.date="02/20/2015" 
	ms.author="wpickett"/>




# Configuring SSL for a Node.js Application in an Azure Web Role

Secure Socket Layer (SSL) encryption is the most commonly used method of
securing data sent across the internet. This common task discusses how
to specify an HTTPS endpoint for a Node.js application hosted as an Azure Cloud Service in a web role and how to upload an
SSL certificate to secure your application.

> [AZURE.NOTE] The steps in this article only apply to node applications hosted as an Azure Cloud Service in a web role; for Websites, see [Configuring an SSL certificate for an Azure website](../web-sites-configure-ssl-certificate/).

This task includes the following steps:

-   [Step 1: Create a Node.js service and publish the service to the cloud]
-   [Step 2: Get an SSL certificate]
-   [Step 3: Import the SSL certificate]
-   [Step 4: Modify the Service Definition and Configuration Files]
-   [Step 5: Connect to the Role Instance by Using HTTPS]

## <a name="step1"> </a>Step 1: Create a Node.js service and publish the service to the cloud

When a Node.js application is deployed to an Azure web role, the
server certificate and SSL connection are managed by Internet
Information Services (IIS), so that the Node.js service can be written
as if it were an http service. You can create a simple Node.js 'hello
world' service using the Azure PowerShell using these steps:

1. From the **Start Menu** or **Start Screen**, search for **Azure PowerShell**. Finally, right-click **Azure PowerShell** and select **Run As Administrator**.

	![Azure PowerShell icon][powershell-menu]

[AZURE.INCLUDE [install-dev-tools](../includes/install-dev-tools.md)]


2.  Create a new service project using the **New-AzureServiceProject** cmdlet. 

	![][1]

3.  Add a web role to your service using **Add-AzureNodeWebRole** cmdlet:

    ![][2]

4.  Publish your service to the cloud using **Publish-AzureServiceProject** cmdlet:

    ![][3]

	> [AZURE.NOTE] If you have not previously imported publish settings for your Azure subscription, you will receive an error when trying to publish. For information on downloading and importing the publish settings for your subscription, see [How to Use the Azure PowerShell for Node.js](https://www.windowsazure.com/en-us/develop/nodejs/how-to-guides/powershell-cmdlets/#ImportPubSettings)

The **Created Website URL** value returned by the **Publish-AzureServiceProject** cmdlet contains the fully qualified domain name for your hosted application. You will need to obtain an SSL certificate for this specific fully qualified domain name and deploy it to Azure.

## <a name="step2"> </a>Step 2: Get an SSL Certificate

To configure SSL for an application, you first need to get an SSL
certificate that has been signed by a Certificate Authority (CA), a
trusted third-party who issues certificates for this purpose. If you do
not already have one, you will need to obtain one from a company that
sells SSL certificates.

The certificate must meet the following requirements for SSL
certificates in Azure:

-   The certificate must contain a private key.
-   The certificate must be created for key exchange (.pfx file).
-   The certificate's subject name must match the domain used to access
    the cloud service. You cannot acquire an SSL certificate for the
    cloudapp.net domain, so the certificate's subject name must match
    the custom domain name used to access your application. For example, __mysecuresite.cloudapp.net__.
-   The certificate must use a minimum of 2048-bit encryption.

## <a name="step3"> </a>Step 3: Import the SSL certificate

Once you have a certificate, install it into the certificate store on your development machine. This certificate will be retrieved and uploaded to Azure as part of your application deployment package based on configuration changes you make in a subsequent step.

> [AZURE.NOTE] The steps used in this section are based on the Windows 8 version of the Certificate Import Wizard. If you are using a previous version of Windows, the steps listed here may not match the order displayed in the wizard. If this is the case, fully read this section before using the Certificate Import Wizard so that you understand what overall actions must be performed.

To import the SSL certificate, perform the following steps:

1.   Using Windows Explorer, navigate to the directory where the **.pfx** file containing the certificate is located and then double-click on the certificate. This will display the Certificate Import Wizard.
	
	![certificate wizard][cert-wizard]

2.   In the **Store Location** section, select **Current User** and then click **Next**. This will install the certificate into the certificate store for your user account.

3.   Continue through the wizard, accepting the defaults, until you arrive at the **Private key protection** screen. Here, you must enter the password (if any) for the certificate. You must also select **Mark this key as exportable**. Finally, click **Next**.

	![private key protection][key-protection]

4. Continue through the wizard, accepting the defaults, until the certificate has successfully been installed.

Now you must modify your service definition to reference the certificate you
have installed.

## <a name="step4"> </a>Step 4: Modify the Service Definition and Configuration Files

Your application must be configured to reference the certificate, and an HTTPS
endpoint must be added. As a result, the service definition and service
configuration files need to be updated.

1.  In the service directory, open the service definition file
    (ServiceDefinition.csdef), add a **Certificates** section within the **WebRole** section, and include the following information about the
    certificate:

        <WebRole name="WebRole1" vmsize="ExtraSmall">
        ...
            <Certificates>
                <Certificate name="SampleCertificate" 
                    storeLocation="LocalMachine" storeName="My" />
            </Certificates>
        ...
        </WebRole>

    The **Certificates** section defines the name of the certificate,
    its location, and the name of the store where it is located. Since we installed the certificate to the user certificate store, a value of "My" is used. Other certificate store locations can also be used. See [How to
    Associate a Certificate with a Service] for more information.

2.  In your service definition file, update the http **InputEndpoint** element within the **Endpoints** section to enable HTTPS:

        <WebRole name="WebRole1" vmsize="Small">
        ...
            <Endpoints>
                <InputEndpoint name="Endpoint1" protocol="https" 
                    port="443" certificate="SampleCertificate" />
            </Endpoints>
        ...
        </WebRole>

    All of the required changes to the service definition file have been
    completed, but you still need to add the certificate information to
    the service configuration file.

3.  In your service configuration files
    (**ServiceConfiguration.Cloud.cscfg** and
    **ServiceConfiguration.Local.cscfg**), add the certificate to the
    empty **Certificates** section within the **Role** section,
    replacing the sample thumbprint value below with that of your
    certificate:

        <Role name="WebRole1">
        ...
            <Certificates>
                <Certificate name="SampleCertificate" 
                    thumbprint="9427befa18ec6865a9ebdc79d4c38de50e6316ff" 
                    thumbprintAlgorithm="sha1" />
            </Certificates>
        ...
        </Role>

4.  Refresh your service configuration in the cloud by publishing
    your service again. At the Azure PowerShell
    prompt, type **Publish-AzureServiceProject** from the service directory.

	As part of the publish process, the referenced certificate will be copied from the local certificate store and included in the deployment package.

## <a name="step5"> </a>Step 5: Connect to the Role Instance by Using HTTPS

Now that your deployment is up and running in Azure, you can
connect to it using HTTPS.

1.  In the Management Portal, select your cloud service, then click **Dashboard**.

2. Scroll down and click the link displayed as the **Site URL**:

    ![the site url][site-url]

	> [AZURE.IMPORTANT] If the Site URL displayed in the portal does not specify HTTPS, then you must manually enter the URL in the browser using HTTPS instead of HTTP.

3.  A new browser will open and display your website.

    Your browser will display a lock icon to indicate that it is
    using an HTTPS connection. This also indicates that your application
    has been configured correctly for SSL.

    ![][8]

## Additional Resources

[How to Associate a Certificate with a Service]

[Configuring SSL for a Node.js Application in an Azure Worker Role]

[How to Configure an SSL Certificate on an HTTPS Endpoint]

  [Step 1: Create a Node.js service and publish the service to the cloud]: #step1
  [Step 2: Get an SSL certificate]: #step2
  [Step 3: Import the SSL certificate]: #step3
  [Step 4: Modify the Service Definition and Configuration Files]: #step4
  [Step 5: Connect to the Role Instance by Using HTTPS]: #step5
  [**Azure PowerShell**]: http://go.microsoft.com/?linkid=9790229&clcid=0x409
  
  
  
  
  [1]: ./media/cloud-services-nodejs-configure-ssl-certificate/enable-ssl-01.png
  [2]: ./media/cloud-services-nodejs-configure-ssl-certificate/enable-ssl-02.png
  [3]: ./media/cloud-services-nodejs-configure-ssl-certificate/enable-ssl-03.png
  [Azure Management Portal]: http://manage.windowsazure.com
  
  
  [How to Associate a Certificate with a Service]: http://msdn.microsoft.com/en-us/library/windowsazure/gg465718.aspx
  
  [site-url]: ./media/cloud-services-nodejs-configure-ssl-certificate/site-url.png
  [8]: ./media/cloud-services-nodejs-configure-ssl-certificate/enable-ssl-08.png
  [How to Configure an SSL Certificate on an HTTPS Endpoint]: http://msdn.microsoft.com/en-us/library/windowsazure/ff795779.aspx
  [powershell-menu]: ./media/cloud-services-nodejs-configure-ssl-certificate/azure-powershell-start.png
  [cert-wizard]: ./media/cloud-services-nodejs-configure-ssl-certificate/certificateimport.png
  [key-protection]: ./media/cloud-services-nodejs-configure-ssl-certificate/exportable.png
  [Configuring SSL for a Node.js Application in an Azure Worker Role]: /en-us/develop/nodejs/common-tasks/enable-ssl-worker-role/
>>>>>>> 5781a638
<|MERGE_RESOLUTION|>--- conflicted
+++ resolved
@@ -1,455 +1,226 @@
-<<<<<<< HEAD
-<properties 
-	pageTitle="Configure SSL for a cloud service (Node.js) - Azure" 
-	description="Learn how to specify an HTTPS endpoint for a Node.js web role and how to upload an SSL certificate to secure your application." 
-	services="cloud-services" 
-	documentationCenter="nodejs" 
-	authors="" 
-	manager="wpickett" 
-	editor=""/>
-
-<tags 
-	ms.service="cloud-services" 
-	ms.workload="tbd" 
-	ms.tgt_pltfrm="na" 
-	ms.devlang="nodejs" 
-	ms.topic="article" 
-	ms.date="02/20/2015" 
-	ms.author="wpickett"/>
-
-
-
-
-# Configuring SSL for a Node.js Application in an Azure Web Role
-
-Secure Socket Layer (SSL) encryption is the most commonly used method of
-securing data sent across the internet. This common task discusses how
-to specify an HTTPS endpoint for a Node.js application hosted as an Azure Cloud Service in a web role and how to upload an
-SSL certificate to secure your application.
-
-> [AZURE.NOTE] The steps in this article only apply to node applications hosted as an Azure Cloud Service in a web role; for Websites, see [Configuring an SSL certificate for an Azure website](../web-sites-configure-ssl-certificate/).
-
-This task includes the following steps:
-
--   [Step 1: Create a Node.js service and publish the service to the cloud]
--   [Step 2: Get an SSL certificate]
--   [Step 3: Import the SSL certificate]
--   [Step 4: Modify the Service Definition and Configuration Files]
--   [Step 5: Connect to the Role Instance by Using HTTPS]
-
-## <a name="step1"> </a>Step 1: Create a Node.js service and publish the service to the cloud
-
-When a Node.js application is deployed to an Azure web role, the
-server certificate and SSL connection are managed by Internet
-Information Services (IIS), so that the Node.js service can be written
-as if it were an http service. You can create a simple Node.js 'hello
-world' service using the Azure PowerShell using these steps:
-
-1. From the **Start Menu** or **Start Screen**, search for **Azure PowerShell**. Finally, right-click **Azure PowerShell** and select **Run As Administrator**.
-
-	![Azure PowerShell icon][powershell-menu]
-
-[AZURE.INCLUDE [install-dev-tools](../includes/install-dev-tools.md)]
-
-
-2.  Create a new service project using the **New-AzureServiceProject** cmdlet. 
-
-	![][1]
-
-3.  Add a web role to your service using **Add-AzureNodeWebRole** cmdlet:
-
-    ![][2]
-
-4.  Publish your service to the cloud using **Publish-AzureServiceProject** cmdlet:
-
-    ![][3]
-
-	> [AZURE.NOTE] If you have not previously imported publish settings for your Azure subscription, you will receive an error when trying to publish. For information on downloading and importing the publish settings for your subscription, see [How to Use the Azure PowerShell for Node.js](https://www.windowsazure.com/en-us/develop/nodejs/how-to-guides/powershell-cmdlets/#ImportPubSettings)
-
-The **Created Website URL** value returned by the **Publish-AzureServiceProject** cmdlet contains the fully qualified domain name for your hosted application. You will need to obtain an SSL certificate for this specific fully qualified domain name and deploy it to Azure.
-
-## <a name="step2"> </a>Step 2: Get an SSL Certificate
-
-To configure SSL for an application, you first need to get an SSL
-certificate that has been signed by a Certificate Authority (CA), a
-trusted third-party who issues certificates for this purpose. If you do
-not already have one, you will need to obtain one from a company that
-sells SSL certificates.
-
-The certificate must meet the following requirements for SSL
-certificates in Azure:
-
--   The certificate must contain a private key.
--   The certificate must be created for key exchange (.pfx file).
--   The certificate's subject name must match the domain used to access
-    the cloud service. You cannot acquire an SSL certificate for the
-    cloudapp.net domain, so the certificate's subject name must match
-    the custom domain name used to access your application. For example, __mysecuresite.cloudapp.net__.
--   The certificate must use a minimum of 2048-bit encryption.
-
-## <a name="step3"> </a>Step 3: Import the SSL certificate
-
-Once you have a certificate, install it into the certificate store on your development machine. This certificate will be retrieved and uploaded to Azure as part of your application deployment package based on configuration changes you make in a subsequent step.
-
-> [AZURE.NOTE] The steps used in this section are based on the Windows 8 version of the Certificate Import Wizard. If you are using a previous version of Windows, the steps listed here may not match the order displayed in the wizard. If this is the case, fully read this section before using the Certificate Import Wizard so that you understand what overall actions must be performed.
-
-To import the SSL certificate, perform the following steps:
-
-1.   Using Windows Explorer, navigate to the directory where the **.pfx** file containing the certificate is located and then double-click on the certificate. This will display the Certificate Import Wizard.
-	
-	![certificate wizard][cert-wizard]
-
-2.   In the **Store Location** section, select **Current User** and then click **Next**. This will install the certificate into the certificate store for your user account.
-
-3.   Continue through the wizard, accepting the defaults, until you arrive at the **Private key protection** screen. Here, you must enter the password (if any) for the certificate. You must also select **Mark this key as exportable**. Finally, click **Next**.
-
-	![private key protection][key-protection]
-
-4. Continue through the wizard, accepting the defaults, until the certificate has successfully been installed.
-
-Now you must modify your service definition to reference the certificate you
-have installed.
-
-## <a name="step4"> </a>Step 4: Modify the Service Definition and Configuration Files
-
-Your application must be configured to reference the certificate, and an HTTPS
-endpoint must be added. As a result, the service definition and service
-configuration files need to be updated.
-
-1.  In the service directory, open the service definition file
-    (ServiceDefinition.csdef), add a **Certificates** section within the **WebRole** section, and include the following information about the
-    certificate:
-
-        <WebRole name="WebRole1" vmsize="ExtraSmall">
-        ...
-            <Certificates>
-                <Certificate name="SampleCertificate" 
-                    storeLocation="LocalMachine" storeName="My" />
-            </Certificates>
-        ...
-        </WebRole>
-
-    The **Certificates** section defines the name of the certificate,
-    its location, and the name of the store where it is located. Since we installed the certificate to the user certificate store, a value of "My" is used. Other certificate store locations can also be used. See [How to
-    Associate a Certificate with a Service] for more information.
-
-2.  In your service definition file, update the http **InputEndpoint** element within the **Endpoints** section to enable HTTPS:
-
-        <WebRole name="WebRole1" vmsize="Small">
-        ...
-            <Endpoints>
-                <InputEndpoint name="Endpoint1" protocol="https" 
-                    port="443" certificate="SampleCertificate" />
-            </Endpoints>
-        ...
-        </WebRole>
-
-    All of the required changes to the service definition file have been
-    completed, but you still need to add the certificate information to
-    the service configuration file.
-
-3.  In your service configuration files
-    (**ServiceConfiguration.Cloud.cscfg** and
-    **ServiceConfiguration.Local.cscfg**), add the certificate to the
-    empty **Certificates** section within the **Role** section,
-    replacing the sample thumbprint value below with that of your
-    certificate:
-
-        <Role name="WebRole1">
-        ...
-            <Certificates>
-                <Certificate name="SampleCertificate" 
-                    thumbprint="9427befa18ec6865a9ebdc79d4c38de50e6316ff" 
-                    thumbprintAlgorithm="sha1" />
-            </Certificates>
-        ...
-        </Role>
-
-4.  Refresh your service configuration in the cloud by publishing
-    your service again. At the Azure PowerShell
-    prompt, type **Publish-AzureServiceProject** from the service directory.
-
-	As part of the publish process, the referenced certificate will be copied from the local certificate store and included in the deployment package.
-
-## <a name="step5"> </a>Step 5: Connect to the Role Instance by Using HTTPS
-
-Now that your deployment is up and running in Azure, you can
-connect to it using HTTPS.
-
-1.  In the Management Portal, select your cloud service, then click **Dashboard**.
-
-2. Scroll down and click the link displayed as the **Site URL**:
-
-    ![the site url][site-url]
-
-	> [AZURE.IMPORTANT] If the Site URL displayed in the portal does not specify HTTPS, then you must manually enter the URL in the browser using HTTPS instead of HTTP.
-
-3.  A new browser will open and display your website.
-
-    Your browser will display a lock icon to indicate that it is
-    using an HTTPS connection. This also indicates that your application
-    has been configured correctly for SSL.
-
-    ![][8]
-
-## Additional Resources
-
-[How to Associate a Certificate with a Service]
-
-[Configuring SSL for a Node.js Application in an Azure Worker Role]
-
-[How to Configure an SSL Certificate on an HTTPS Endpoint]
-
-  [Step 1: Create a Node.js service and publish the service to the cloud]: #step1
-  [Step 2: Get an SSL certificate]: #step2
-  [Step 3: Import the SSL certificate]: #step3
-  [Step 4: Modify the Service Definition and Configuration Files]: #step4
-  [Step 5: Connect to the Role Instance by Using HTTPS]: #step5
-  [**Azure PowerShell**]: http://go.microsoft.com/?linkid=9790229&clcid=0x409
-  
-  
-  
-  
-  [1]: ./media/cloud-services-nodejs-configure-ssl-certificate/enable-ssl-01.png
-  [2]: ./media/cloud-services-nodejs-configure-ssl-certificate/enable-ssl-02.png
-  [3]: ./media/cloud-services-nodejs-configure-ssl-certificate/enable-ssl-03.png
-  [Azure Management Portal]: http://manage.windowsazure.com
-  
-  
-  [How to Associate a Certificate with a Service]: http://msdn.microsoft.com/en-us/library/windowsazure/gg465718.aspx
-  
-  [site-url]: ./media/cloud-services-nodejs-configure-ssl-certificate/site-url.png
-  [8]: ./media/cloud-services-nodejs-configure-ssl-certificate/enable-ssl-08.png
-  [How to Configure an SSL Certificate on an HTTPS Endpoint]: http://msdn.microsoft.com/en-us/library/windowsazure/ff795779.aspx
-  [powershell-menu]: ./media/cloud-services-nodejs-configure-ssl-certificate/azure-powershell-start.png
-  [cert-wizard]: ./media/cloud-services-nodejs-configure-ssl-certificate/certificateimport.png
-  [key-protection]: ./media/cloud-services-nodejs-configure-ssl-certificate/exportable.png
-  [Configuring SSL for a Node.js Application in an Azure Worker Role]: /en-us/develop/nodejs/common-tasks/enable-ssl-worker-role/
-=======
-<properties 
-	pageTitle="Configure SSL for a cloud service (Node.js) - Azure" 
-	description="Learn how to specify an HTTPS endpoint for a Node.js web role and how to upload an SSL certificate to secure your application." 
-	services="cloud-services" 
-	documentationCenter="nodejs" 
-	authors="" 
-	manager="wpickett" 
-	editor=""/>
-
-<tags 
-	ms.service="cloud-services" 
-	ms.workload="tbd" 
-	ms.tgt_pltfrm="na" 
-	ms.devlang="nodejs" 
-	ms.topic="article" 
-	ms.date="02/20/2015" 
-	ms.author="wpickett"/>
-
-
-
-
-# Configuring SSL for a Node.js Application in an Azure Web Role
-
-Secure Socket Layer (SSL) encryption is the most commonly used method of
-securing data sent across the internet. This common task discusses how
-to specify an HTTPS endpoint for a Node.js application hosted as an Azure Cloud Service in a web role and how to upload an
-SSL certificate to secure your application.
-
-> [AZURE.NOTE] The steps in this article only apply to node applications hosted as an Azure Cloud Service in a web role; for Websites, see [Configuring an SSL certificate for an Azure website](../web-sites-configure-ssl-certificate/).
-
-This task includes the following steps:
-
--   [Step 1: Create a Node.js service and publish the service to the cloud]
--   [Step 2: Get an SSL certificate]
--   [Step 3: Import the SSL certificate]
--   [Step 4: Modify the Service Definition and Configuration Files]
--   [Step 5: Connect to the Role Instance by Using HTTPS]
-
-## <a name="step1"> </a>Step 1: Create a Node.js service and publish the service to the cloud
-
-When a Node.js application is deployed to an Azure web role, the
-server certificate and SSL connection are managed by Internet
-Information Services (IIS), so that the Node.js service can be written
-as if it were an http service. You can create a simple Node.js 'hello
-world' service using the Azure PowerShell using these steps:
-
-1. From the **Start Menu** or **Start Screen**, search for **Azure PowerShell**. Finally, right-click **Azure PowerShell** and select **Run As Administrator**.
-
-	![Azure PowerShell icon][powershell-menu]
-
-[AZURE.INCLUDE [install-dev-tools](../includes/install-dev-tools.md)]
-
-
-2.  Create a new service project using the **New-AzureServiceProject** cmdlet. 
-
-	![][1]
-
-3.  Add a web role to your service using **Add-AzureNodeWebRole** cmdlet:
-
-    ![][2]
-
-4.  Publish your service to the cloud using **Publish-AzureServiceProject** cmdlet:
-
-    ![][3]
-
-	> [AZURE.NOTE] If you have not previously imported publish settings for your Azure subscription, you will receive an error when trying to publish. For information on downloading and importing the publish settings for your subscription, see [How to Use the Azure PowerShell for Node.js](https://www.windowsazure.com/en-us/develop/nodejs/how-to-guides/powershell-cmdlets/#ImportPubSettings)
-
-The **Created Website URL** value returned by the **Publish-AzureServiceProject** cmdlet contains the fully qualified domain name for your hosted application. You will need to obtain an SSL certificate for this specific fully qualified domain name and deploy it to Azure.
-
-## <a name="step2"> </a>Step 2: Get an SSL Certificate
-
-To configure SSL for an application, you first need to get an SSL
-certificate that has been signed by a Certificate Authority (CA), a
-trusted third-party who issues certificates for this purpose. If you do
-not already have one, you will need to obtain one from a company that
-sells SSL certificates.
-
-The certificate must meet the following requirements for SSL
-certificates in Azure:
-
--   The certificate must contain a private key.
--   The certificate must be created for key exchange (.pfx file).
--   The certificate's subject name must match the domain used to access
-    the cloud service. You cannot acquire an SSL certificate for the
-    cloudapp.net domain, so the certificate's subject name must match
-    the custom domain name used to access your application. For example, __mysecuresite.cloudapp.net__.
--   The certificate must use a minimum of 2048-bit encryption.
-
-## <a name="step3"> </a>Step 3: Import the SSL certificate
-
-Once you have a certificate, install it into the certificate store on your development machine. This certificate will be retrieved and uploaded to Azure as part of your application deployment package based on configuration changes you make in a subsequent step.
-
-> [AZURE.NOTE] The steps used in this section are based on the Windows 8 version of the Certificate Import Wizard. If you are using a previous version of Windows, the steps listed here may not match the order displayed in the wizard. If this is the case, fully read this section before using the Certificate Import Wizard so that you understand what overall actions must be performed.
-
-To import the SSL certificate, perform the following steps:
-
-1.   Using Windows Explorer, navigate to the directory where the **.pfx** file containing the certificate is located and then double-click on the certificate. This will display the Certificate Import Wizard.
-	
-	![certificate wizard][cert-wizard]
-
-2.   In the **Store Location** section, select **Current User** and then click **Next**. This will install the certificate into the certificate store for your user account.
-
-3.   Continue through the wizard, accepting the defaults, until you arrive at the **Private key protection** screen. Here, you must enter the password (if any) for the certificate. You must also select **Mark this key as exportable**. Finally, click **Next**.
-
-	![private key protection][key-protection]
-
-4. Continue through the wizard, accepting the defaults, until the certificate has successfully been installed.
-
-Now you must modify your service definition to reference the certificate you
-have installed.
-
-## <a name="step4"> </a>Step 4: Modify the Service Definition and Configuration Files
-
-Your application must be configured to reference the certificate, and an HTTPS
-endpoint must be added. As a result, the service definition and service
-configuration files need to be updated.
-
-1.  In the service directory, open the service definition file
-    (ServiceDefinition.csdef), add a **Certificates** section within the **WebRole** section, and include the following information about the
-    certificate:
-
-        <WebRole name="WebRole1" vmsize="ExtraSmall">
-        ...
-            <Certificates>
-                <Certificate name="SampleCertificate" 
-                    storeLocation="LocalMachine" storeName="My" />
-            </Certificates>
-        ...
-        </WebRole>
-
-    The **Certificates** section defines the name of the certificate,
-    its location, and the name of the store where it is located. Since we installed the certificate to the user certificate store, a value of "My" is used. Other certificate store locations can also be used. See [How to
-    Associate a Certificate with a Service] for more information.
-
-2.  In your service definition file, update the http **InputEndpoint** element within the **Endpoints** section to enable HTTPS:
-
-        <WebRole name="WebRole1" vmsize="Small">
-        ...
-            <Endpoints>
-                <InputEndpoint name="Endpoint1" protocol="https" 
-                    port="443" certificate="SampleCertificate" />
-            </Endpoints>
-        ...
-        </WebRole>
-
-    All of the required changes to the service definition file have been
-    completed, but you still need to add the certificate information to
-    the service configuration file.
-
-3.  In your service configuration files
-    (**ServiceConfiguration.Cloud.cscfg** and
-    **ServiceConfiguration.Local.cscfg**), add the certificate to the
-    empty **Certificates** section within the **Role** section,
-    replacing the sample thumbprint value below with that of your
-    certificate:
-
-        <Role name="WebRole1">
-        ...
-            <Certificates>
-                <Certificate name="SampleCertificate" 
-                    thumbprint="9427befa18ec6865a9ebdc79d4c38de50e6316ff" 
-                    thumbprintAlgorithm="sha1" />
-            </Certificates>
-        ...
-        </Role>
-
-4.  Refresh your service configuration in the cloud by publishing
-    your service again. At the Azure PowerShell
-    prompt, type **Publish-AzureServiceProject** from the service directory.
-
-	As part of the publish process, the referenced certificate will be copied from the local certificate store and included in the deployment package.
-
-## <a name="step5"> </a>Step 5: Connect to the Role Instance by Using HTTPS
-
-Now that your deployment is up and running in Azure, you can
-connect to it using HTTPS.
-
-1.  In the Management Portal, select your cloud service, then click **Dashboard**.
-
-2. Scroll down and click the link displayed as the **Site URL**:
-
-    ![the site url][site-url]
-
-	> [AZURE.IMPORTANT] If the Site URL displayed in the portal does not specify HTTPS, then you must manually enter the URL in the browser using HTTPS instead of HTTP.
-
-3.  A new browser will open and display your website.
-
-    Your browser will display a lock icon to indicate that it is
-    using an HTTPS connection. This also indicates that your application
-    has been configured correctly for SSL.
-
-    ![][8]
-
-## Additional Resources
-
-[How to Associate a Certificate with a Service]
-
-[Configuring SSL for a Node.js Application in an Azure Worker Role]
-
-[How to Configure an SSL Certificate on an HTTPS Endpoint]
-
-  [Step 1: Create a Node.js service and publish the service to the cloud]: #step1
-  [Step 2: Get an SSL certificate]: #step2
-  [Step 3: Import the SSL certificate]: #step3
-  [Step 4: Modify the Service Definition and Configuration Files]: #step4
-  [Step 5: Connect to the Role Instance by Using HTTPS]: #step5
-  [**Azure PowerShell**]: http://go.microsoft.com/?linkid=9790229&clcid=0x409
-  
-  
-  
-  
-  [1]: ./media/cloud-services-nodejs-configure-ssl-certificate/enable-ssl-01.png
-  [2]: ./media/cloud-services-nodejs-configure-ssl-certificate/enable-ssl-02.png
-  [3]: ./media/cloud-services-nodejs-configure-ssl-certificate/enable-ssl-03.png
-  [Azure Management Portal]: http://manage.windowsazure.com
-  
-  
-  [How to Associate a Certificate with a Service]: http://msdn.microsoft.com/en-us/library/windowsazure/gg465718.aspx
-  
-  [site-url]: ./media/cloud-services-nodejs-configure-ssl-certificate/site-url.png
-  [8]: ./media/cloud-services-nodejs-configure-ssl-certificate/enable-ssl-08.png
-  [How to Configure an SSL Certificate on an HTTPS Endpoint]: http://msdn.microsoft.com/en-us/library/windowsazure/ff795779.aspx
-  [powershell-menu]: ./media/cloud-services-nodejs-configure-ssl-certificate/azure-powershell-start.png
-  [cert-wizard]: ./media/cloud-services-nodejs-configure-ssl-certificate/certificateimport.png
-  [key-protection]: ./media/cloud-services-nodejs-configure-ssl-certificate/exportable.png
-  [Configuring SSL for a Node.js Application in an Azure Worker Role]: /en-us/develop/nodejs/common-tasks/enable-ssl-worker-role/
->>>>>>> 5781a638
+<properties 
+	pageTitle="Configure SSL for a cloud service (Node.js) - Azure" 
+	description="Learn how to specify an HTTPS endpoint for a Node.js web role and how to upload an SSL certificate to secure your application." 
+	services="cloud-services" 
+	documentationCenter="nodejs" 
+	authors="" 
+	manager="wpickett" 
+	editor=""/>
+
+<tags 
+	ms.service="cloud-services" 
+	ms.workload="tbd" 
+	ms.tgt_pltfrm="na" 
+	ms.devlang="nodejs" 
+	ms.topic="article" 
+	ms.date="02/20/2015" 
+	ms.author="wpickett"/>
+
+
+
+
+# Configuring SSL for a Node.js Application in an Azure Web Role
+
+Secure Socket Layer (SSL) encryption is the most commonly used method of
+securing data sent across the internet. This common task discusses how
+to specify an HTTPS endpoint for a Node.js application hosted as an Azure Cloud Service in a web role and how to upload an
+SSL certificate to secure your application.
+
+> [AZURE.NOTE] The steps in this article only apply to node applications hosted as an Azure Cloud Service in a web role; for Websites, see [Configuring an SSL certificate for an Azure website](../web-sites-configure-ssl-certificate/).
+
+This task includes the following steps:
+
+-   [Step 1: Create a Node.js service and publish the service to the cloud]
+-   [Step 2: Get an SSL certificate]
+-   [Step 3: Import the SSL certificate]
+-   [Step 4: Modify the Service Definition and Configuration Files]
+-   [Step 5: Connect to the Role Instance by Using HTTPS]
+
+## <a name="step1"> </a>Step 1: Create a Node.js service and publish the service to the cloud
+
+When a Node.js application is deployed to an Azure web role, the
+server certificate and SSL connection are managed by Internet
+Information Services (IIS), so that the Node.js service can be written
+as if it were an http service. You can create a simple Node.js 'hello
+world' service using the Azure PowerShell using these steps:
+
+1. From the **Start Menu** or **Start Screen**, search for **Azure PowerShell**. Finally, right-click **Azure PowerShell** and select **Run As Administrator**.
+
+	![Azure PowerShell icon][powershell-menu]
+
+[AZURE.INCLUDE [install-dev-tools](../includes/install-dev-tools.md)]
+
+
+2.  Create a new service project using the **New-AzureServiceProject** cmdlet. 
+
+	![][1]
+
+3.  Add a web role to your service using **Add-AzureNodeWebRole** cmdlet:
+
+    ![][2]
+
+4.  Publish your service to the cloud using **Publish-AzureServiceProject** cmdlet:
+
+    ![][3]
+
+	> [AZURE.NOTE] If you have not previously imported publish settings for your Azure subscription, you will receive an error when trying to publish. For information on downloading and importing the publish settings for your subscription, see [How to Use the Azure PowerShell for Node.js](https://www.windowsazure.com/en-us/develop/nodejs/how-to-guides/powershell-cmdlets/#ImportPubSettings)
+
+The **Created Website URL** value returned by the **Publish-AzureServiceProject** cmdlet contains the fully qualified domain name for your hosted application. You will need to obtain an SSL certificate for this specific fully qualified domain name and deploy it to Azure.
+
+## <a name="step2"> </a>Step 2: Get an SSL Certificate
+
+To configure SSL for an application, you first need to get an SSL
+certificate that has been signed by a Certificate Authority (CA), a
+trusted third-party who issues certificates for this purpose. If you do
+not already have one, you will need to obtain one from a company that
+sells SSL certificates.
+
+The certificate must meet the following requirements for SSL
+certificates in Azure:
+
+-   The certificate must contain a private key.
+-   The certificate must be created for key exchange (.pfx file).
+-   The certificate's subject name must match the domain used to access
+    the cloud service. You cannot acquire an SSL certificate for the
+    cloudapp.net domain, so the certificate's subject name must match
+    the custom domain name used to access your application. For example, __mysecuresite.cloudapp.net__.
+-   The certificate must use a minimum of 2048-bit encryption.
+
+## <a name="step3"> </a>Step 3: Import the SSL certificate
+
+Once you have a certificate, install it into the certificate store on your development machine. This certificate will be retrieved and uploaded to Azure as part of your application deployment package based on configuration changes you make in a subsequent step.
+
+> [AZURE.NOTE] The steps used in this section are based on the Windows 8 version of the Certificate Import Wizard. If you are using a previous version of Windows, the steps listed here may not match the order displayed in the wizard. If this is the case, fully read this section before using the Certificate Import Wizard so that you understand what overall actions must be performed.
+
+To import the SSL certificate, perform the following steps:
+
+1.   Using Windows Explorer, navigate to the directory where the **.pfx** file containing the certificate is located and then double-click on the certificate. This will display the Certificate Import Wizard.
+	
+	![certificate wizard][cert-wizard]
+
+2.   In the **Store Location** section, select **Current User** and then click **Next**. This will install the certificate into the certificate store for your user account.
+
+3.   Continue through the wizard, accepting the defaults, until you arrive at the **Private key protection** screen. Here, you must enter the password (if any) for the certificate. You must also select **Mark this key as exportable**. Finally, click **Next**.
+
+	![private key protection][key-protection]
+
+4. Continue through the wizard, accepting the defaults, until the certificate has successfully been installed.
+
+Now you must modify your service definition to reference the certificate you
+have installed.
+
+## <a name="step4"> </a>Step 4: Modify the Service Definition and Configuration Files
+
+Your application must be configured to reference the certificate, and an HTTPS
+endpoint must be added. As a result, the service definition and service
+configuration files need to be updated.
+
+1.  In the service directory, open the service definition file
+    (ServiceDefinition.csdef), add a **Certificates** section within the **WebRole** section, and include the following information about the
+    certificate:
+
+        <WebRole name="WebRole1" vmsize="ExtraSmall">
+        ...
+            <Certificates>
+                <Certificate name="SampleCertificate" 
+                    storeLocation="LocalMachine" storeName="My" />
+            </Certificates>
+        ...
+        </WebRole>
+
+    The **Certificates** section defines the name of the certificate,
+    its location, and the name of the store where it is located. Since we installed the certificate to the user certificate store, a value of "My" is used. Other certificate store locations can also be used. See [How to
+    Associate a Certificate with a Service] for more information.
+
+2.  In your service definition file, update the http **InputEndpoint** element within the **Endpoints** section to enable HTTPS:
+
+        <WebRole name="WebRole1" vmsize="Small">
+        ...
+            <Endpoints>
+                <InputEndpoint name="Endpoint1" protocol="https" 
+                    port="443" certificate="SampleCertificate" />
+            </Endpoints>
+        ...
+        </WebRole>
+
+    All of the required changes to the service definition file have been
+    completed, but you still need to add the certificate information to
+    the service configuration file.
+
+3.  In your service configuration files
+    (**ServiceConfiguration.Cloud.cscfg** and
+    **ServiceConfiguration.Local.cscfg**), add the certificate to the
+    empty **Certificates** section within the **Role** section,
+    replacing the sample thumbprint value below with that of your
+    certificate:
+
+        <Role name="WebRole1">
+        ...
+            <Certificates>
+                <Certificate name="SampleCertificate" 
+                    thumbprint="9427befa18ec6865a9ebdc79d4c38de50e6316ff" 
+                    thumbprintAlgorithm="sha1" />
+            </Certificates>
+        ...
+        </Role>
+
+4.  Refresh your service configuration in the cloud by publishing
+    your service again. At the Azure PowerShell
+    prompt, type **Publish-AzureServiceProject** from the service directory.
+
+	As part of the publish process, the referenced certificate will be copied from the local certificate store and included in the deployment package.
+
+## <a name="step5"> </a>Step 5: Connect to the Role Instance by Using HTTPS
+
+Now that your deployment is up and running in Azure, you can
+connect to it using HTTPS.
+
+1.  In the Management Portal, select your cloud service, then click **Dashboard**.
+
+2. Scroll down and click the link displayed as the **Site URL**:
+
+    ![the site url][site-url]
+
+	> [AZURE.IMPORTANT] If the Site URL displayed in the portal does not specify HTTPS, then you must manually enter the URL in the browser using HTTPS instead of HTTP.
+
+3.  A new browser will open and display your website.
+
+    Your browser will display a lock icon to indicate that it is
+    using an HTTPS connection. This also indicates that your application
+    has been configured correctly for SSL.
+
+    ![][8]
+
+## Additional Resources
+
+[How to Associate a Certificate with a Service]
+
+[Configuring SSL for a Node.js Application in an Azure Worker Role]
+
+[How to Configure an SSL Certificate on an HTTPS Endpoint]
+
+  [Step 1: Create a Node.js service and publish the service to the cloud]: #step1
+  [Step 2: Get an SSL certificate]: #step2
+  [Step 3: Import the SSL certificate]: #step3
+  [Step 4: Modify the Service Definition and Configuration Files]: #step4
+  [Step 5: Connect to the Role Instance by Using HTTPS]: #step5
+  [**Azure PowerShell**]: http://go.microsoft.com/?linkid=9790229&clcid=0x409
+  
+  
+  
+  
+  [1]: ./media/cloud-services-nodejs-configure-ssl-certificate/enable-ssl-01.png
+  [2]: ./media/cloud-services-nodejs-configure-ssl-certificate/enable-ssl-02.png
+  [3]: ./media/cloud-services-nodejs-configure-ssl-certificate/enable-ssl-03.png
+  [Azure Management Portal]: http://manage.windowsazure.com
+  
+  
+  [How to Associate a Certificate with a Service]: http://msdn.microsoft.com/en-us/library/windowsazure/gg465718.aspx
+  
+  [site-url]: ./media/cloud-services-nodejs-configure-ssl-certificate/site-url.png
+  [8]: ./media/cloud-services-nodejs-configure-ssl-certificate/enable-ssl-08.png
+  [How to Configure an SSL Certificate on an HTTPS Endpoint]: http://msdn.microsoft.com/en-us/library/windowsazure/ff795779.aspx
+  [powershell-menu]: ./media/cloud-services-nodejs-configure-ssl-certificate/azure-powershell-start.png
+  [cert-wizard]: ./media/cloud-services-nodejs-configure-ssl-certificate/certificateimport.png
+  [key-protection]: ./media/cloud-services-nodejs-configure-ssl-certificate/exportable.png
+  [Configuring SSL for a Node.js Application in an Azure Worker Role]: /en-us/develop/nodejs/common-tasks/enable-ssl-worker-role/