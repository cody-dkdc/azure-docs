---
title: Node.js API app in Azure App Service | Microsoft Docs
description: Learn how to create a Node.js RESTful API and deploy it to an API app in Azure App Service.
services: app-service\api
documentationcenter: node
author: bradygaster
manager: erikre
editor: ''

ms.assetid: a820e400-06af-4852-8627-12b3db4a8e70
ms.service: app-service-api
ms.workload: web
ms.tgt_pltfrm: na
ms.devlang: nodejs
ms.topic: get-started-article
ms.date: 06/13/2017
ms.author: rachelap

---
# Build a Node.js RESTful API and deploy it to an API app in Azure
[!INCLUDE [app-service-api-get-started-selector](../../includes/app-service-api-get-started-selector.md)]

This quickstart shows how to create a REST API, written with Node.js [Express](http://expressjs.com/), using a [Swagger](http://swagger.io/) definition and deploying it as an [API app](app-service-api-apps-why-best-platform.md) on Azure. You create the app using command-line tools, configure resources with the [Azure CLI](https://docs.microsoft.com/cli/azure/get-started-with-azure-cli), and deploy the app using Git.  When you've finished, you have a working sample REST API running on Azure.

## Prerequisites

* [Git](https://git-scm.com/)
* [Node.js and NPM](https://nodejs.org/)

[!INCLUDE [quickstarts-free-trial-note](../../includes/quickstarts-free-trial-note.md)]

[!INCLUDE [cloud-shell-try-it.md](../../includes/cloud-shell-try-it.md)]

If you choose to install and use the CLI locally, this topic requires that you are running the Azure CLI version 2.0 or later. Run `az --version` to find the version. If you need to install or upgrade, see [Install Azure CLI 2.0]( /cli/azure/install-azure-cli). 

## Prepare your environment

1. In a terminal window, run the following command to clone the sample to your local machine.

    ```bash
    git clone https://github.com/Azure-Samples/app-service-api-node-contact-list
    ```

2. Change to the directory that contains the sample code.

    ```bash
    cd app-service-api-node-contact-list
    ```

3. Install [Swaggerize](https://www.npmjs.com/package/swaggerize-express) on your local machine. Swaggerize is a tool that generates Node.js code for your REST API from a Swagger definition.

    ```bash
    npm install -g yo
    npm install -g generator-swaggerize
    ```

## Generate Node.js code 

This section of the tutorial models an API development workflow in which you create Swagger metadata first and use that to scaffold (auto-generate) server code for the API. 

Change directory to the *start* folder, then run `yo swaggerize`. Swaggerize creates a Node.js project for your API from the Swagger definition in *api.json*.

<<<<<<< HEAD
    ```bash
    cd start
    yo swaggerize --apiPath api.json --framework express
    ```

     When Swaggerize asks for a project name, use *ContactList*.
=======
```bash
cd start
yo swaggerize --apiPath api.json --framework express
```

When Swaggerize asks for a project name, use *ContactList*.
>>>>>>> 7e950a10
   
   ```bash
   Swaggerize Generator
   Tell us a bit about your application
   ? What would you like to call this project: ContactList
   ? Your name: Francis Totten
   ? Your github user name: fabfrank
   ? Your email: frank@fabrikam.net
   ```
   
## Customize the project code

1. Copy the *lib* folder into the *ContactList* folder created by `yo swaggerize`, then change directory into *ContactList*.

    ```bash
    cp -r lib/ ContactList/
    cd ContactList
    ```

2. Install the `jsonpath` and `swaggerize-ui` NPM modules. 

    ```bash
    npm install --save jsonpath swaggerize-ui
    ```

3. Replace the code in the *handlers/contacts.js* with the following code: 
    ```javascript
    'use strict';

    var repository = require('../lib/contactRepository');

    module.exports = {
        get: function contacts_get(req, res) {
            res.json(repository.all())
        }
    };
    ```
    This code uses the JSON data stored in *lib/contacts.json* served by *lib/contactRepository.js*. The new *contacts.js* code returns all contacts in the repository as a JSON payload. 

4. Replace the code in the **handlers/contacts/{id}.js** file with the following code:

    ```javascript
    'use strict';

    var repository = require('../../lib/contactRepository');

    module.exports = {
        get: function contacts_get(req, res) {
            res.json(repository.get(req.params['id']));
        }    
    };
    ```

    This code lets you use a path variable to return only the contact with a given ID.

5. Replace the code in **server.js** with the following code:

    ```javascript
    'use strict';

    var port = process.env.PORT || 8000; 

    var http = require('http');
    var express = require('express');
    var bodyParser = require('body-parser');
    var swaggerize = require('swaggerize-express');
    var swaggerUi = require('swaggerize-ui'); 
    var path = require('path');
    var fs = require("fs");
    
    fs.existsSync = fs.existsSync || require('path').existsSync;

    var app = express();

    var server = http.createServer(app);

    app.use(bodyParser.json());

    app.use(swaggerize({
        api: path.resolve('./config/swagger.json'),
        handlers: path.resolve('./handlers'),
        docspath: '/swagger' 
    }));

    // change four
    app.use('/docs', swaggerUi({
        docs: '/swagger'  
    }));

    server.listen(port, function () { 
    });
    ```   

    This code makes some small changes to let it work with Azure App Service and exposes an interactive web interface for your API.

### Test the API locally

1. Start up the Node.js app
    ```bash
    npm start
    ```
    
2. Browse to http://localhost:8000/contacts to view the JSON for the entire contact list.
   
   ```json
    {
        "id": 1,
        "name": "Barney Poland",
        "email": "barney@contoso.com"
    },
    {
        "id": 2,
        "name": "Lacy Barrera",
        "email": "lacy@contoso.com"
    },
    {
        "id": 3,
        "name": "Lora Riggs",
        "email": "lora@contoso.com"
    }
   ```

3. Browse to http://localhost:8000/contacts/2 to view the contact with an `id` of two.
   
    ```json
    { 
        "id": 2,
        "name": "Lacy Barrera",
        "email": "lacy@contoso.com"
    }
    ```

4. Test the API using the Swagger web interface at http://localhost:8000/docs.
   
    ![Swagger web interface](media/app-service-api-nodejs-api-app/swagger-ui.png)

## <a id="createapiapp"></a> Create an API App

In this section, you use the Azure CLI 2.0 to create the resources to host the API on Azure App Service. 

1.  Log in to your Azure subscription with the [az login](/cli/azure/#login) command and follow the on-screen directions.

    ```azurecli-interactive
    az login
    ```

2. If you have multiple Azure subscriptions, change the default subscription to the desired one.

    ````azurecli-interactive
    az account set --subscription <name or id>
    ````

3. [!INCLUDE [Create resource group](../../includes/app-service-api-create-resource-group.md)] 

4. [!INCLUDE [Create app service plan](../../includes/app-service-api-create-app-service-plan.md)]

5. [!INCLUDE [Create API app](../../includes/app-service-api-create-api-app.md)] 


## Deploy the API with Git

Deploy your code to the API app by pushing commits from your local Git repository to Azure App Service.

1. [!INCLUDE [Configure your deployment credentials](../../includes/configure-deployment-user-no-h.md)] 

2. Initialize a new repo in the *ContactList* directory. 

    ```bash
    git init .
    ```

3. Exclude the *node_modules* directory created by npm in an earlier step in the tutorial from Git. Create a new `.gitignore` file in the current directory and add the following text on a new line anywhere in the file.

    ```
    node_modules/
    ```
    Confirm the `node_modules` folder is being ignored with  `git status`.

4. Commit the changes to the repo.
    ```bash
    git add .
    git commit -m "initial version"
    ```

5. [!INCLUDE [Push to Azure](../../includes/app-service-api-git-push-to-azure.md)]  
 
## Test the API  in Azure

1. Open a browser to http://app_name.azurewebsites.net/contacts. You see the same JSON returned as when you made the request locally earlier in the tutorial.

   ```json
   {
       "id": 1,
       "name": "Barney Poland",
       "email": "barney@contoso.com"
   },
   {
       "id": 2,
       "name": "Lacy Barrera",
       "email": "lacy@contoso.com"
   },
   {
       "id": 3,
       "name": "Lora Riggs",
       "email": "lora@contoso.com"
   }
   ```

2. In a browser, go to the `http://app_name.azurewebsites.net/docs` endpoint to try out the Swagger UI running on Azure.

    ![Swagger Ii](media/app-service-api-nodejs-api-app/swagger-azure-ui.png)

    You can now deploy updates to the sample API to Azure simply by pushing commits to the Azure Git repository.

## Clean up

To clean up the resources created in this quickstart, run the following Azure CLI command:

```azurecli-interactive
az group delete --name myResourceGroup
```

## Next step 
> [!div class="nextstepaction"]
> [Consume API apps from JavaScript clients with CORS](app-service-api-cors-consume-javascript.md)
<|MERGE_RESOLUTION|>--- conflicted
+++ resolved
@@ -60,21 +60,12 @@
 
 Change directory to the *start* folder, then run `yo swaggerize`. Swaggerize creates a Node.js project for your API from the Swagger definition in *api.json*.
 
-<<<<<<< HEAD
-    ```bash
-    cd start
-    yo swaggerize --apiPath api.json --framework express
-    ```
-
-     When Swaggerize asks for a project name, use *ContactList*.
-=======
 ```bash
 cd start
 yo swaggerize --apiPath api.json --framework express
 ```
 
 When Swaggerize asks for a project name, use *ContactList*.
->>>>>>> 7e950a10
    
    ```bash
    Swaggerize Generator
