--- conflicted
+++ resolved
@@ -5,9 +5,6 @@
 author: carolz
 manager: carolz
 layout: LandingPage
-<<<<<<< HEAD
-description: Learn how to use API Apps in Azure App Service to develop, host, and consume APIs in the cloud and on-premises. Tutorials, videos, and other documentation.
-=======
 ms.assetid:
 ms.service: app-service\api
 ms.tgt_pltfrm: na
@@ -15,7 +12,6 @@
 ms.topic: landing-page
 ms.date: 01/23/2017
 ms.author: carolz
->>>>>>> e8cfaf0d
 ---
 # App Service - API Apps Documentation
 
@@ -132,14 +128,3 @@
     </li>     
 </ul>
 
-<<<<<<< HEAD
-<div class="downloadHolder">
-    <a href="https://opbuildstorageprod.blob.core.windows.net/output-pdf-files/en-us/Azure.azure-documents/live/app-service-api.pdf">
-        <div class="img"></div>
-        <div class="text">
-            Download Mobile Apps Documentation
-        </div>
-    </a>
-</div>
-=======
->>>>>>> e8cfaf0d
