<properties
	pageTitle="Service principal authentication for API Apps in Azure App Service | Microsoft Azure"
	description="Learn how to protect an API app in Azure App Service for service-to-service scenarios."
	services="app-service\api"
	documentationCenter=".net"
	authors="tdykstra"
	manager="wpickett"
	editor=""/>

<tags
	ms.service="app-service-api"
	ms.workload="na"
	ms.tgt_pltfrm="dotnet"
	ms.devlang="na"
	ms.topic="article"
	ms.date="03/04/2016" 
	ms.author="tdykstra"/>

# Service principal authentication for API Apps in Azure App Service

[AZURE.INCLUDE [selector](../../includes/app-service-api-auth-selector.md)]

## Overview

This article explains how to use App Service authentication for [internal](app-service-api-authentication.md#internal) access to API apps. An internal scenario is where you have an API app that you want to be consumable only by your own application code. The easiest way to implement this scenario in App Service is to use Azure AD to protect the called API app. You call the protected API app with a bearer token that you get from Azure AD by providing application identity (service principal) credentials.

In this article, you'll learn:

* How to use Azure Active Directory (Azure AD) to protect an API app from unauthenticated access.
* How to consume a protected API app from an API app, web app, or mobile app by using Azure AD service principal (app identity) credentials. For information about how to consume from a logic app, see [Using your custom API hosted on App Service with Logic apps](../app-service-logic/app-service-logic-custom-hosted-api.md).
* How to make sure that the protected API app can't be called from a browser by logged on users.
* How to make sure that the protected API app can only be called by a specific Azure AD service principal.

The article contains two sections:

* The [How to configure service principal authentication in Azure App Service](#authconfig) section explains in general how to configure authentication for any API app, and how to consume the protected API app. This section applies equally to all frameworks supported by App Service, including .NET, Node.js, and Java.

* Starting with the [Continuing the .NET getting-started tutorials](#tutorialstart) section, the tutorial guides you through configuring an "internal access" scenario for a .NET sample application running in App Service. 

## <a id="authconfig"></a> How to configure service principal authentication in Azure App Service

This section provides general instructions that apply to any API app. For steps specific to the To Do List .NET sample application, go to [Continuing the .NET getting-started tutorials](#tutorialstart).

1. In the [Azure portal](https://portal.azure.com/), navigate to the **Settings** blade of the API app that you want to protect, and then find the **Features** section and click **Authentication/ Authorization**.

	![Authentication/Authorization in Azure portal](./media/app-service-api-dotnet-user-principal-auth/features.png)

3. In the **Authentication / Authorization** blade, click **On**.

4. In the **Action to take when request is not authenticated** drop-down list, select **Log in with Azure Active Directory** .

5. Under **Authentication Providers**, select **Azure Active Directory**.

	![Authentication/Authorization blade in Azure portal](./media/app-service-api-dotnet-user-principal-auth/authblade.png)

6. Configure the **Azure Active Directory Settings** blade to create a new Azure AD application, or use an existing Azure AD application if you already have one that you want to use.

	Internal scenarios typically involve an API app calling an API app. You can use separate Azure AD applications for each API app or just one Azure AD application.

	For detailed instructions on this blade, see [How to configure your App Service application to use Azure Active Directory login](../app-service-mobile/app-service-mobile-how-to-configure-active-directory-authentication.md).

7. When you're done with the authentication provider configuration blade, click **OK**.

7. In the **Authentication / Authorization** blade, click **Save**.

	![Click Save](./media/app-service-api-dotnet-service-principal-auth/authsave.png)

When this is done, App Service only allows requests from callers in the configured Azure AD tenant. No authentication or authorization code is required in the protected API app. The bearer token is passed to the API app along with commonly used claims in HTTP headers, and you can read that information in code to validate that requests are from a particular caller, such as a service principal.

This authentication functionality works the same way for all languages that App service supports, including .NET, Node.js, and Java. 

#### How to consume the protected API app

The caller must provide an Azure AD bearer token with API calls. To get a bearer token using service principal credentials, the caller uses Active Directory Authentication Library (ADAL for [.NET](https://www.nuget.org/packages/Microsoft.IdentityModel.Clients.ActiveDirectory), [Node.js](https://github.com/AzureAD/azure-activedirectory-library-for-nodejs), or [Java](https://github.com/AzureAD/azure-activedirectory-library-for-java)). To get a token, the code that calls ADAL provides to ADAL the following information:

* The name of your Azure AD tenant.
* The client ID and client secret (app key) of the Azure AD app associated with the caller.
* The client ID of the Azure AD application associated with the protected API app. (If just one Azure AD application is used, this is the same client ID as the one for the caller.)

These values are available in the Azure AD pages of the [Azure classic portal](https://manage.windowsazure.com/).

Once the token has been acquired, the caller includes it with HTTP requests in the Authorization header.  App Service validates the token and allows the requests to reach the protected API app.

#### How to protect the API app from access by users in the same tenant

Bearer tokens for users in the same tenant are considered valid for the protected API app.  If you want to ensure that only a service principal can call the protected API app, add code in the protected API app to validate the following claims from the token:
<<<<<<< HEAD

* `appid` should be the client ID of the Azure AD application that is associated with the caller. 
* `oid` (`objectidentifier`) should be the service principal ID of the caller. 

=======

* `appid` should be the client ID of the Azure AD application that is associated with the caller. 
* `oid` (`objectidentifier`) should be the service principal ID of the caller. 

>>>>>>> c4ea2467
App Service also provides the `objectidentifier` claim in the X-MS-CLIENT-PRINCIPAL-ID header.

### How to protect the API app from browser access

If you don't validate claims in code in the protected API app, and if you use a separate Azure AD application for the protected API app, make sure that the Azure AD application's Reply URL is not the same as the API app's base URL. If the Reply URL points directly to the protected API app, a user in the same Azure AD tenant could browse to the API app, log on, and successfully call the API.

## <a id="tutorialstart"></a> Continuing the .NET getting-started tutorials

If you are following the Node.js or Java getting-started series for API apps, skip to the [Next steps](#next-steps) section. 

The remainder of this article continues the .NET getting-started series for API apps and assumes that you have completed the [user authentication tutorial](app-service-api-dotnet-user-principal-auth.md) and have the sample application running in Azure with user authentication enabled.

## Set up authentication in Azure

In this section you configure App Service so that the only HTTP requests it allows to reach the data tier API app are the ones that have valid Azure AD bearer tokens. 

In the following section, you configure the middle tier API app to send application credentials to Azure AD, get back a bearer token, and send the bearer token to the data tier API app. This process is illustrated in the diagram.

![Service authentication diagram](./media/app-service-api-dotnet-service-principal-auth/appdiagram.png)
<<<<<<< HEAD

If you run into problems while following the tutorial directions, see the [Troubleshooting](#troubleshooting) section at the end of the tutorial. 

=======

If you run into problems while following the tutorial directions, see the [Troubleshooting](#troubleshooting) section at the end of the tutorial. 

>>>>>>> c4ea2467
1. In the [Azure portal](https://portal.azure.com/), navigate to the **Settings** blade of the API app that you created for the ToDoListDataAPI (data tier) API app, and then click **Settings**.

2. In the **Settings** blade, find the **Features** section, and then click **Authentication / Authorization**.

	![Authentication/Authorization in Azure portal](./media/app-service-api-dotnet-user-principal-auth/features.png)

3. In the **Authentication / Authorization** blade, click **On**.

4. In the **Action to take when request is not authenticated** drop-down list, select **Log in with Azure Active Directory**.

	This is the setting that causes App Service to ensure that only authenticated requests reach the API app. For requests that have valid bearer tokens, App Service passes the tokens along to the API app and populates HTTP headers with commonly used claims to make that information more easily available to your code.

5. Under **Authentication Providers**, click **Azure Active Directory**.

	![Authentication/Authorization blade in Azure portal](./media/app-service-api-dotnet-user-principal-auth/authblade.png)

6. In the **Azure Active Directory Settings** blade, click **Express**.

	With the **Express** option Azure can automatically create an AAD application in your Azure AD [tenant](https://msdn.microsoft.com/en-us/library/azure/jj573650.aspx#BKMK_WhatIsAnAzureADTenant). 

	You don't have to create a tenant, because every Azure account automatically has one.

7. Under **Management mode**, click **Create New AD App** if it isn't already selected.

	The portal plugs the **Create App** input box with a default value. By default, the Azure AD application is named the same as the API app. If you prefer, you can enter a different name.
	
	![Azure AD settings](./media/app-service-api-dotnet-service-principal-auth/aadsettings.png)

	**Note**: As an alternative, you could use a single Azure AD application for both the calling API app and the protected API app. If you chose that alternative, you would not need the **Create New AD App** option here because you already created an Azure AD application earlier in the user authentication tutorial. For this tutorial, you'll use separate Azure AD applications for the calling API app and the protected API app.

8. Make a note of the value that is in the **Create App** input box; you'll look up this AAD application in the Azure classic portal later.

7. Click **OK**.

10. In the **Authentication / Authorization** blade, click **Save**.

	![Click Save](./media/app-service-api-dotnet-service-principal-auth/saveauth.png)

	App Service creates an Azure Active Directory application with **Sign-on URL** and **Reply URL** automatically set to the URL of your API app. The latter value enables users in your AAD tenant to log in and access the API app.

### Verify that the API app is protected

1. In a browser go to the URL of the API app: in the **API app** blade in the Azure portal, click the link under **URL**. 

	You are redirected to a login screen because unauthenticated requests are not allowed to reach the API app. 

	If your browser does go to the Swagger UI, your browser might already be logged on -- in that case, open an InPrivate or Incognito window and go to the Swagger UI URL.

18. Log in with credentials of a user in your AAD tenant.

	When you're logged on, the "successfully created" page appears in the browser.

## Configure the ToDoListAPI project to acquire and send the Azure AD token

In this section you do the following tasks:

* Add code in the middle tier API app that uses Azure AD application credentials to acquire a token and send it with HTTP requests to the data tier API app.
* Get the credentials you need from Azure AD.
* Enter the credentials into Azure App Service runtime environment settings in the middle tier API app. 

### Configure the ToDoListAPI project to acquire and send the Azure AD token

Make the following changes in the ToDoListAPI project in Visual Studio.

1. Uncomment all of the code in the *ServicePrincipal.cs* file.

	This is the code that uses ADAL for .NET to acquire the Azure AD bearer token.  It uses several configuration values that you'll set in the Azure runtime environment later. Here's the code: 

		public static class ServicePrincipal
		{
		    static string authority = ConfigurationManager.AppSettings["ida:Authority"];
		    static string clientId = ConfigurationManager.AppSettings["ida:ClientId"];
		    static string clientSecret = ConfigurationManager.AppSettings["ida:ClientSecret"];
		    static string resource = ConfigurationManager.AppSettings["ida:Resource"];
		
		    public static AuthenticationResult GetS2SAccessTokenForProdMSA()
		    {
		        return GetS2SAccessToken(authority, resource, clientId, clientSecret);
		    }
		
		    static AuthenticationResult GetS2SAccessToken(string authority, string resource, string clientId, string clientSecret)
		    {
		        var clientCredential = new ClientCredential(clientId, clientSecret);
		        AuthenticationContext context = new AuthenticationContext(authority, false);
		        AuthenticationResult authenticationResult = context.AcquireToken(
		            resource,
		            clientCredential);
		        return authenticationResult;
		    }
		}

	**Note:** This code requires the ADAL for .NET NuGet package (Microsoft.IdentityModel.Clients.ActiveDirectory), which is already installed in the project. If you were creating this project from scratch, you would have to install this package. This package is not automatically installed by the API app new-project template.

2. In *Controllers/ToDoListController*, uncomment the code in the `NewDataAPIClient` method that adds the token to HTTP requests in the authorization header.

		client.HttpClient.DefaultRequestHeaders.Authorization =
		    new AuthenticationHeaderValue("Bearer", ServicePrincipal.GetS2SAccessTokenForProdMSA().AccessToken);

3. Deploy the ToDoListAPI project. (Right-click the project, then click **Publish > Publish**.)

	Visual Studio deploys the project and opens a browser to the web app's base URL. This will show a 403 error page, which is normal for an attempt to go to a Web API base URL from a browser.

4. Close the browser.

### Get Azure AD configuration values

11. In the [Azure classic portal](https://manage.windowsazure.com/), go to **Azure Active Directory**.

12. On the **Directory** tab, click your AAD tenant.

14. Click **Applications > Applications my company owns**, and then click the check mark.

15. In the list of applications, click the name of the one that Azure created for you when you enabled authentication for the ToDoListDataAPI (data tier) API app.

16. Click the **Configure** tab.

5. Copy the **Client ID** value and save it someplace you can get it from later. 

8. In the Azure classic portal go back to the list of **Applications my company owns**, and click the AAD application that you created for the middle tier ToDoListAPI API app (the one you created in the previous tutorial, not the one you created in this tutorial).

16. Click the **Configure** tab.

5. Copy the **Client ID** value and save it someplace you can get it from later.

6. Under **keys**, select **1 year** from the **Select duration** drop-down list.

6. Click **Save**.

	![Generate app key](./media/app-service-api-dotnet-service-principal-auth/genkey.png)

7. Copy the key value and save it someplace you can get it from later.

	![Copy new app key](./media/app-service-api-dotnet-service-principal-auth/genkeycopy.png)

### Configure Azure AD settings in the middle tier API app's runtime environment

1. Go to the [Azure portal](https://portal.azure.com/), and then navigate to the **API App** blade for the API app that hosts the TodoListAPI (middle tier) project.

2. Click **Settings > Application Settings**.

3. In the **App settings** section, add the following keys and values:

<<<<<<< HEAD
	|Key|Value|Example
	|---|---|---|
	|ida:Authority|https://login.microsoftonline.com/{your Azure AD tenant name}|https://login.microsoftonline.com/contoso.onmicrosoft.com|
	|ida:ClientId|Client ID of the calling application (middle tier - ToDoListAPI)|960adec2-b74a-484a-960adec2-b74a-484a|
	|ida:ClientSecret|App key of the calling application (middle tier - ToDoListAPI)|oCgdj3EYLfnR0p6iR3UvHFAfkn+zQB+0VqZT/6=
	|ida:Resource|Client ID of the called application (data tier - ToDoListDataAPI)|e65e8fc9-5f6b-48e8-e65e8fc9-5f6b-48e8|

	**Note**: Make sure you use the called application's **client ID** and not its **App ID URI** for `ida:Resource`.
=======
	| **Key** | ida:Authority |
	|---|---|
	| **Value** | https://login.microsoftonline.com/{your Azure AD tenant name} |
	| **Example** | https://login.microsoftonline.com/contoso.onmicrosoft.com |

	| **Key** | ida:ClientId |
	|---|---|
	| **Value** | Client ID of the calling application (middle tier - ToDoListAPI) |
	| **Example** | 960adec2-b74a-484a-960adec2-b74a-484a |

	| **Key** | ida:ClientSecret |
	|---|---|
	| **Value** | App key of the calling application (middle tier - ToDoListAPI) |
	| **Example** | e65e8fc9-5f6b-48e8-e65e8fc9-5f6b-48e8 |

	| **Key** | ida:Resource |
	|---|---|
	| **Value** | Client ID of the called application (data tier - ToDoListDataAPI) |
	| **Example** | e65e8fc9-5f6b-48e8-e65e8fc9-5f6b-48e8 |

	**Note**: For `ida:Resource`, make sure you use the called application's **client ID** and not its **App ID URI**.
>>>>>>> c4ea2467

	`ida:ClientId` and `ida:Resource` are different values for this tutorial because you're using separate Azure AD applicaations for the middle tier and data tier. If you were using a single Azure AD application for the calling API app and the protected API app, you would use the same value in both `ida:ClientId` and `ida:Resource`.

	The code uses ConfigurationManager to get these values, so they could be stored in the project's Web.config file or in the Azure runtime environment. While an ASP.NET application is running in Azure App Service, environment settings automatically override settings from Web.config. Environment settings are generally a [more secure way to store sensitive information compared to a Web.config file](http://www.asp.net/identity/overview/features-api/best-practices-for-deploying-passwords-and-other-sensitive-data-to-aspnet-and-azure).

6. Click **Save**.

	![Click Save](./media/app-service-api-dotnet-service-principal-auth/appsettings.png)

### Test the application

1. In a browser go to the HTTPS URL of the AngularJS front end web app.

2. Click the **To Do List** tab and log in with credentials for a user in your Azure AD tenant. 

4. Add to-do items to verify that the application is working.

	![To Do List page](./media/app-service-api-dotnet-service-principal-auth/mvchome.png)

	If the application doesn't work as expected, double-check all of the settings you entered in the Azure portal. If all of the settings appear to be correct, see the [Troubleshooting](#troubleshooting) section later in this tutorial.

## Protect the API app from browser access

For this tutorial you created a separate Azure AD application for the ToDoListDataAPI (data tier) API app. As you've seen, when App Service creates an AAD application, it configures the AAD application in a way that enables a user to go to the API app's URL in a browser and log on. That means it's possible for an end user in your Azure AD tenant, not just a service principal, to access the API. 

If you want to prevent browser access without writing any code in the protected API app, you can change the **Reply URL** in the AAD application so that it's different from the API app's base URL. 

### Disable browser access

1. In the classic portal's **Configure** tab for the AAD application that was created for the TodoListService, change the value in the **Reply URL** field so that it is a valid URL but not the API app's URL.
 
2. Click **Save**.

### Verify browser access no longer works

Earlier you verified that you can go to the API app URL from a browser by logging on with an individual user's credentials. In this section, you verify that this is no longer possible. 

1. In a new browser window, go to the URL of the API app again.

2. Log in when prompted to do so.

3. Login succeeds but leads to an error page.

	You've configured the AAD app so that users in the AAD tenant cannot log in and access the API from a browser. You can still access the API app by using a service principal token, which you can verify by going to the web app's URL and adding more to-do items.

## Restrict access to a particular service principal  

Right now, any caller that can get a token for a user or service principal in your Azure AD tenant can call the TodoListDataAPI (data tier) API app. You might want to make sure that the data tier API app only accepts calls from the TodoListAPI (middle tier) API app, and only from a particular service principal. 

You can add these restrictions by adding code to validate the `appid` and `objectidentifier` claims on incoming calls.

For this tutorial you put the code that validates app ID and service principal ID directly in your controller actions.  Alternatives are to use a custom `Authorize` attribute or to do this validation in your startup sequences (e.g. OWIN middleware). For an example of the latter, see [this sample application](https://github.com/mohitsriv/EasyAuthMultiTierSample/blob/master/MyDashDataAPI/Startup.cs). 

Make the following changes to the TodoListDataAPI project.

2. Open the *Controllers/TodoListController.cs* file.

3. Uncomment the lines that set `trustedCallerClientId` and `trustedCallerServicePrincipalId`.

		private static string trustedCallerClientId = ConfigurationManager.AppSettings["todo:TrustedCallerClientId"];
		private static string trustedCallerServicePrincipalId = ConfigurationManager.AppSettings["todo:TrustedCallerServicePrincipalId"];

4. Uncomment the code in the CheckCallerId method. This method is called at the start of every action method in the controller. 

		private static void CheckCallerId()
		{
		    string currentCallerClientId = ClaimsPrincipal.Current.FindFirst("appid").Value;
		    string currentCallerServicePrincipalId = ClaimsPrincipal.Current.FindFirst("http://schemas.microsoft.com/identity/claims/objectidentifier").Value;
		    if (currentCallerClientId != trustedCallerClientId || currentCallerServicePrincipalId != trustedCallerServicePrincipalId)
		    {
		        throw new HttpResponseException(new HttpResponseMessage { StatusCode = HttpStatusCode.Unauthorized, ReasonPhrase = "The appID or service principal ID is not the expected value." });
		    }
		}

5. Redeploy the ToDoListDataAPI project to Azure App Service.

6. In your browser, go to the AngularJS front end web app's HTTPS URL, and in the home page click the **To Do List** tab.

	The application doesn't work because calls to the back end are failing. The new code is checking actual appid and objectidentifier but it doesn't yet have the correct values to check them against. The browser Developer Tools Console reports that the server is returning an HTTP 401 error.

	![Error in Developer Tools Console](./media/app-service-api-dotnet-service-principal-auth/webapperror.png)

	In the following steps you configure the expected values.

8. Using Azure AD PowerShell, get the value of the service principal for the Azure AD application that you created for the TodoListWebApp project.

	a. For instructions on how to install Azure PowerShell and connect to your subscription, see [Using Azure PowerShell with Azure Resource Manager](../powershell-azure-resource-manager.md).

	b. To get a list of service principals, execute the `Login-AzureRmAccount` command and then the `Get-AzureRmADServicePrincipal` command.

	c. Find the objectid for the service principal of the TodoListAPI application, and save it in a location you can copy from later.

7. In the Azure portal, navigate to the web app blade for the web app that you deployed the ToDoListAngular project to.

9. Click **Settings > Application settings**.

3. In the **App settings** section, add the following keys and values:

	| **Key** | todo:TrustedCallerServicePrincipalId |
	|---|---|
	| **Value** | Service principal id of calling application |
	| **Example** | 4f4a94a4-6f0d-4072-4f4a94a4-6f0d-4072 |

	| **Key** | todo:TrustedCallerClientId |
	|---|---|
	| **Value** | Client ID of calling application - copied from the TodoListAPI Azure AD application |
	| **Example** | 960adec2-b74a-484a-960adec2-b74a-484a |

6. Click **Save**.

	![Click Save](./media/app-service-api-dotnet-service-principal-auth/trustedcaller.png)

6. In your browser, return to the web app's URL, and in the home page click the **To Do List** tab.

	This time the application works as expected because the trusted caller app ID and service principal ID are the expected values.

	![To Do List page](./media/app-service-api-dotnet-service-principal-auth/mvchome.png)

## Building the projects from scratch

The two Web API projects were created by using the **Azure API App** project template and replacing the default Values controller with a ToDoList controller. For acquiring Azure AD service principal tokens in the ToDoListAPI project, the [Active Directory Authentication Library (ADAL) for .NET](https://www.nuget.org/packages/Microsoft.IdentityModel.Clients.ActiveDirectory/) NuGet package was installed.
 
For information about how to  create an AngularJS single-page application with a Web API back end like ToDoListAngular, see  [Hands On Lab: Build a Single Page Application (SPA) with ASP.NET Web API and Angular.js](http://www.asp.net/web-api/overview/getting-started-with-aspnet-web-api/build-a-single-page-application-spa-with-aspnet-web-api-and-angularjs). For information about how to add Azure AD authentication code, see [Securing AngularJS Single Page Apps with Azure AD](../active-directory/active-directory-devquickstarts-angular.md).

## Troubleshooting

[AZURE.INCLUDE [troubleshooting](../../includes/app-service-api-auth-troubleshooting.md)]

* Make sure that you don't confuse ToDoListAPI (middle tier) and ToDoListDataAPI (data tier). For example, in this tutorial you add authentication to the data tier API app, **but the app key must come from the Azure AD application that you created for the middle tier API app**.

## Next steps

This is the last article in the getting started with API Apps series. 

For more information about Azure Active Directory, see the following resources.

* [Azure AD developers' guide](http://aka.ms/aaddev)
* [Azure AD scenarios](http://aka.ms/aadscenarios)
* [Azure AD samples](http://aka.ms/aadsamples)

	The [WebApp-WebAPI-OAuth2-AppIdentity-DotNet](http://github.com/AzureADSamples/WebApp-WebAPI-OAuth2-AppIdentity-DotNet) sample is similar to what is shown in this tutorial, but without using App Service authentication.

For information about other ways to deploy Visual Studio projects to API apps, by using Visual Studio or by [automating deployment](http://www.asp.net/aspnet/overview/developing-apps-with-windows-azure/building-real-world-cloud-apps-with-windows-azure/continuous-integration-and-continuous-delivery) from a [source control system](http://www.asp.net/aspnet/overview/developing-apps-with-windows-azure/building-real-world-cloud-apps-with-windows-azure/source-control), see [How to deploy an Azure App Service app](../app-service-web/web-sites-deploy.md).
<|MERGE_RESOLUTION|>--- conflicted
+++ resolved
@@ -1,442 +1,418 @@
-<properties
-	pageTitle="Service principal authentication for API Apps in Azure App Service | Microsoft Azure"
-	description="Learn how to protect an API app in Azure App Service for service-to-service scenarios."
-	services="app-service\api"
-	documentationCenter=".net"
-	authors="tdykstra"
-	manager="wpickett"
-	editor=""/>
-
-<tags
-	ms.service="app-service-api"
-	ms.workload="na"
-	ms.tgt_pltfrm="dotnet"
-	ms.devlang="na"
-	ms.topic="article"
-	ms.date="03/04/2016" 
-	ms.author="tdykstra"/>
-
-# Service principal authentication for API Apps in Azure App Service
-
-[AZURE.INCLUDE [selector](../../includes/app-service-api-auth-selector.md)]
-
-## Overview
-
-This article explains how to use App Service authentication for [internal](app-service-api-authentication.md#internal) access to API apps. An internal scenario is where you have an API app that you want to be consumable only by your own application code. The easiest way to implement this scenario in App Service is to use Azure AD to protect the called API app. You call the protected API app with a bearer token that you get from Azure AD by providing application identity (service principal) credentials.
-
-In this article, you'll learn:
-
-* How to use Azure Active Directory (Azure AD) to protect an API app from unauthenticated access.
-* How to consume a protected API app from an API app, web app, or mobile app by using Azure AD service principal (app identity) credentials. For information about how to consume from a logic app, see [Using your custom API hosted on App Service with Logic apps](../app-service-logic/app-service-logic-custom-hosted-api.md).
-* How to make sure that the protected API app can't be called from a browser by logged on users.
-* How to make sure that the protected API app can only be called by a specific Azure AD service principal.
-
-The article contains two sections:
-
-* The [How to configure service principal authentication in Azure App Service](#authconfig) section explains in general how to configure authentication for any API app, and how to consume the protected API app. This section applies equally to all frameworks supported by App Service, including .NET, Node.js, and Java.
-
-* Starting with the [Continuing the .NET getting-started tutorials](#tutorialstart) section, the tutorial guides you through configuring an "internal access" scenario for a .NET sample application running in App Service. 
-
-## <a id="authconfig"></a> How to configure service principal authentication in Azure App Service
-
-This section provides general instructions that apply to any API app. For steps specific to the To Do List .NET sample application, go to [Continuing the .NET getting-started tutorials](#tutorialstart).
-
-1. In the [Azure portal](https://portal.azure.com/), navigate to the **Settings** blade of the API app that you want to protect, and then find the **Features** section and click **Authentication/ Authorization**.
-
-	![Authentication/Authorization in Azure portal](./media/app-service-api-dotnet-user-principal-auth/features.png)
-
-3. In the **Authentication / Authorization** blade, click **On**.
-
-4. In the **Action to take when request is not authenticated** drop-down list, select **Log in with Azure Active Directory** .
-
-5. Under **Authentication Providers**, select **Azure Active Directory**.
-
-	![Authentication/Authorization blade in Azure portal](./media/app-service-api-dotnet-user-principal-auth/authblade.png)
-
-6. Configure the **Azure Active Directory Settings** blade to create a new Azure AD application, or use an existing Azure AD application if you already have one that you want to use.
-
-	Internal scenarios typically involve an API app calling an API app. You can use separate Azure AD applications for each API app or just one Azure AD application.
-
-	For detailed instructions on this blade, see [How to configure your App Service application to use Azure Active Directory login](../app-service-mobile/app-service-mobile-how-to-configure-active-directory-authentication.md).
-
-7. When you're done with the authentication provider configuration blade, click **OK**.
-
-7. In the **Authentication / Authorization** blade, click **Save**.
-
-	![Click Save](./media/app-service-api-dotnet-service-principal-auth/authsave.png)
-
-When this is done, App Service only allows requests from callers in the configured Azure AD tenant. No authentication or authorization code is required in the protected API app. The bearer token is passed to the API app along with commonly used claims in HTTP headers, and you can read that information in code to validate that requests are from a particular caller, such as a service principal.
-
-This authentication functionality works the same way for all languages that App service supports, including .NET, Node.js, and Java. 
-
-#### How to consume the protected API app
-
-The caller must provide an Azure AD bearer token with API calls. To get a bearer token using service principal credentials, the caller uses Active Directory Authentication Library (ADAL for [.NET](https://www.nuget.org/packages/Microsoft.IdentityModel.Clients.ActiveDirectory), [Node.js](https://github.com/AzureAD/azure-activedirectory-library-for-nodejs), or [Java](https://github.com/AzureAD/azure-activedirectory-library-for-java)). To get a token, the code that calls ADAL provides to ADAL the following information:
-
-* The name of your Azure AD tenant.
-* The client ID and client secret (app key) of the Azure AD app associated with the caller.
-* The client ID of the Azure AD application associated with the protected API app. (If just one Azure AD application is used, this is the same client ID as the one for the caller.)
-
-These values are available in the Azure AD pages of the [Azure classic portal](https://manage.windowsazure.com/).
-
-Once the token has been acquired, the caller includes it with HTTP requests in the Authorization header.  App Service validates the token and allows the requests to reach the protected API app.
-
-#### How to protect the API app from access by users in the same tenant
-
-Bearer tokens for users in the same tenant are considered valid for the protected API app.  If you want to ensure that only a service principal can call the protected API app, add code in the protected API app to validate the following claims from the token:
-<<<<<<< HEAD
-
-* `appid` should be the client ID of the Azure AD application that is associated with the caller. 
-* `oid` (`objectidentifier`) should be the service principal ID of the caller. 
-
-=======
-
-* `appid` should be the client ID of the Azure AD application that is associated with the caller. 
-* `oid` (`objectidentifier`) should be the service principal ID of the caller. 
-
->>>>>>> c4ea2467
-App Service also provides the `objectidentifier` claim in the X-MS-CLIENT-PRINCIPAL-ID header.
-
-### How to protect the API app from browser access
-
-If you don't validate claims in code in the protected API app, and if you use a separate Azure AD application for the protected API app, make sure that the Azure AD application's Reply URL is not the same as the API app's base URL. If the Reply URL points directly to the protected API app, a user in the same Azure AD tenant could browse to the API app, log on, and successfully call the API.
-
-## <a id="tutorialstart"></a> Continuing the .NET getting-started tutorials
-
-If you are following the Node.js or Java getting-started series for API apps, skip to the [Next steps](#next-steps) section. 
-
-The remainder of this article continues the .NET getting-started series for API apps and assumes that you have completed the [user authentication tutorial](app-service-api-dotnet-user-principal-auth.md) and have the sample application running in Azure with user authentication enabled.
-
-## Set up authentication in Azure
-
-In this section you configure App Service so that the only HTTP requests it allows to reach the data tier API app are the ones that have valid Azure AD bearer tokens. 
-
-In the following section, you configure the middle tier API app to send application credentials to Azure AD, get back a bearer token, and send the bearer token to the data tier API app. This process is illustrated in the diagram.
-
-![Service authentication diagram](./media/app-service-api-dotnet-service-principal-auth/appdiagram.png)
-<<<<<<< HEAD
-
-If you run into problems while following the tutorial directions, see the [Troubleshooting](#troubleshooting) section at the end of the tutorial. 
-
-=======
-
-If you run into problems while following the tutorial directions, see the [Troubleshooting](#troubleshooting) section at the end of the tutorial. 
-
->>>>>>> c4ea2467
-1. In the [Azure portal](https://portal.azure.com/), navigate to the **Settings** blade of the API app that you created for the ToDoListDataAPI (data tier) API app, and then click **Settings**.
-
-2. In the **Settings** blade, find the **Features** section, and then click **Authentication / Authorization**.
-
-	![Authentication/Authorization in Azure portal](./media/app-service-api-dotnet-user-principal-auth/features.png)
-
-3. In the **Authentication / Authorization** blade, click **On**.
-
-4. In the **Action to take when request is not authenticated** drop-down list, select **Log in with Azure Active Directory**.
-
-	This is the setting that causes App Service to ensure that only authenticated requests reach the API app. For requests that have valid bearer tokens, App Service passes the tokens along to the API app and populates HTTP headers with commonly used claims to make that information more easily available to your code.
-
-5. Under **Authentication Providers**, click **Azure Active Directory**.
-
-	![Authentication/Authorization blade in Azure portal](./media/app-service-api-dotnet-user-principal-auth/authblade.png)
-
-6. In the **Azure Active Directory Settings** blade, click **Express**.
-
-	With the **Express** option Azure can automatically create an AAD application in your Azure AD [tenant](https://msdn.microsoft.com/en-us/library/azure/jj573650.aspx#BKMK_WhatIsAnAzureADTenant). 
-
-	You don't have to create a tenant, because every Azure account automatically has one.
-
-7. Under **Management mode**, click **Create New AD App** if it isn't already selected.
-
-	The portal plugs the **Create App** input box with a default value. By default, the Azure AD application is named the same as the API app. If you prefer, you can enter a different name.
-	
-	![Azure AD settings](./media/app-service-api-dotnet-service-principal-auth/aadsettings.png)
-
-	**Note**: As an alternative, you could use a single Azure AD application for both the calling API app and the protected API app. If you chose that alternative, you would not need the **Create New AD App** option here because you already created an Azure AD application earlier in the user authentication tutorial. For this tutorial, you'll use separate Azure AD applications for the calling API app and the protected API app.
-
-8. Make a note of the value that is in the **Create App** input box; you'll look up this AAD application in the Azure classic portal later.
-
-7. Click **OK**.
-
-10. In the **Authentication / Authorization** blade, click **Save**.
-
-	![Click Save](./media/app-service-api-dotnet-service-principal-auth/saveauth.png)
-
-	App Service creates an Azure Active Directory application with **Sign-on URL** and **Reply URL** automatically set to the URL of your API app. The latter value enables users in your AAD tenant to log in and access the API app.
-
-### Verify that the API app is protected
-
-1. In a browser go to the URL of the API app: in the **API app** blade in the Azure portal, click the link under **URL**. 
-
-	You are redirected to a login screen because unauthenticated requests are not allowed to reach the API app. 
-
-	If your browser does go to the Swagger UI, your browser might already be logged on -- in that case, open an InPrivate or Incognito window and go to the Swagger UI URL.
-
-18. Log in with credentials of a user in your AAD tenant.
-
-	When you're logged on, the "successfully created" page appears in the browser.
-
-## Configure the ToDoListAPI project to acquire and send the Azure AD token
-
-In this section you do the following tasks:
-
-* Add code in the middle tier API app that uses Azure AD application credentials to acquire a token and send it with HTTP requests to the data tier API app.
-* Get the credentials you need from Azure AD.
-* Enter the credentials into Azure App Service runtime environment settings in the middle tier API app. 
-
-### Configure the ToDoListAPI project to acquire and send the Azure AD token
-
-Make the following changes in the ToDoListAPI project in Visual Studio.
-
-1. Uncomment all of the code in the *ServicePrincipal.cs* file.
-
-	This is the code that uses ADAL for .NET to acquire the Azure AD bearer token.  It uses several configuration values that you'll set in the Azure runtime environment later. Here's the code: 
-
-		public static class ServicePrincipal
-		{
-		    static string authority = ConfigurationManager.AppSettings["ida:Authority"];
-		    static string clientId = ConfigurationManager.AppSettings["ida:ClientId"];
-		    static string clientSecret = ConfigurationManager.AppSettings["ida:ClientSecret"];
-		    static string resource = ConfigurationManager.AppSettings["ida:Resource"];
-		
-		    public static AuthenticationResult GetS2SAccessTokenForProdMSA()
-		    {
-		        return GetS2SAccessToken(authority, resource, clientId, clientSecret);
-		    }
-		
-		    static AuthenticationResult GetS2SAccessToken(string authority, string resource, string clientId, string clientSecret)
-		    {
-		        var clientCredential = new ClientCredential(clientId, clientSecret);
-		        AuthenticationContext context = new AuthenticationContext(authority, false);
-		        AuthenticationResult authenticationResult = context.AcquireToken(
-		            resource,
-		            clientCredential);
-		        return authenticationResult;
-		    }
-		}
-
-	**Note:** This code requires the ADAL for .NET NuGet package (Microsoft.IdentityModel.Clients.ActiveDirectory), which is already installed in the project. If you were creating this project from scratch, you would have to install this package. This package is not automatically installed by the API app new-project template.
-
-2. In *Controllers/ToDoListController*, uncomment the code in the `NewDataAPIClient` method that adds the token to HTTP requests in the authorization header.
-
-		client.HttpClient.DefaultRequestHeaders.Authorization =
-		    new AuthenticationHeaderValue("Bearer", ServicePrincipal.GetS2SAccessTokenForProdMSA().AccessToken);
-
-3. Deploy the ToDoListAPI project. (Right-click the project, then click **Publish > Publish**.)
-
-	Visual Studio deploys the project and opens a browser to the web app's base URL. This will show a 403 error page, which is normal for an attempt to go to a Web API base URL from a browser.
-
-4. Close the browser.
-
-### Get Azure AD configuration values
-
-11. In the [Azure classic portal](https://manage.windowsazure.com/), go to **Azure Active Directory**.
-
-12. On the **Directory** tab, click your AAD tenant.
-
-14. Click **Applications > Applications my company owns**, and then click the check mark.
-
-15. In the list of applications, click the name of the one that Azure created for you when you enabled authentication for the ToDoListDataAPI (data tier) API app.
-
-16. Click the **Configure** tab.
-
-5. Copy the **Client ID** value and save it someplace you can get it from later. 
-
-8. In the Azure classic portal go back to the list of **Applications my company owns**, and click the AAD application that you created for the middle tier ToDoListAPI API app (the one you created in the previous tutorial, not the one you created in this tutorial).
-
-16. Click the **Configure** tab.
-
-5. Copy the **Client ID** value and save it someplace you can get it from later.
-
-6. Under **keys**, select **1 year** from the **Select duration** drop-down list.
-
-6. Click **Save**.
-
-	![Generate app key](./media/app-service-api-dotnet-service-principal-auth/genkey.png)
-
-7. Copy the key value and save it someplace you can get it from later.
-
-	![Copy new app key](./media/app-service-api-dotnet-service-principal-auth/genkeycopy.png)
-
-### Configure Azure AD settings in the middle tier API app's runtime environment
-
-1. Go to the [Azure portal](https://portal.azure.com/), and then navigate to the **API App** blade for the API app that hosts the TodoListAPI (middle tier) project.
-
-2. Click **Settings > Application Settings**.
-
-3. In the **App settings** section, add the following keys and values:
-
-<<<<<<< HEAD
-	|Key|Value|Example
-	|---|---|---|
-	|ida:Authority|https://login.microsoftonline.com/{your Azure AD tenant name}|https://login.microsoftonline.com/contoso.onmicrosoft.com|
-	|ida:ClientId|Client ID of the calling application (middle tier - ToDoListAPI)|960adec2-b74a-484a-960adec2-b74a-484a|
-	|ida:ClientSecret|App key of the calling application (middle tier - ToDoListAPI)|oCgdj3EYLfnR0p6iR3UvHFAfkn+zQB+0VqZT/6=
-	|ida:Resource|Client ID of the called application (data tier - ToDoListDataAPI)|e65e8fc9-5f6b-48e8-e65e8fc9-5f6b-48e8|
-
-	**Note**: Make sure you use the called application's **client ID** and not its **App ID URI** for `ida:Resource`.
-=======
-	| **Key** | ida:Authority |
-	|---|---|
-	| **Value** | https://login.microsoftonline.com/{your Azure AD tenant name} |
-	| **Example** | https://login.microsoftonline.com/contoso.onmicrosoft.com |
-
-	| **Key** | ida:ClientId |
-	|---|---|
-	| **Value** | Client ID of the calling application (middle tier - ToDoListAPI) |
-	| **Example** | 960adec2-b74a-484a-960adec2-b74a-484a |
-
-	| **Key** | ida:ClientSecret |
-	|---|---|
-	| **Value** | App key of the calling application (middle tier - ToDoListAPI) |
-	| **Example** | e65e8fc9-5f6b-48e8-e65e8fc9-5f6b-48e8 |
-
-	| **Key** | ida:Resource |
-	|---|---|
-	| **Value** | Client ID of the called application (data tier - ToDoListDataAPI) |
-	| **Example** | e65e8fc9-5f6b-48e8-e65e8fc9-5f6b-48e8 |
-
-	**Note**: For `ida:Resource`, make sure you use the called application's **client ID** and not its **App ID URI**.
->>>>>>> c4ea2467
-
-	`ida:ClientId` and `ida:Resource` are different values for this tutorial because you're using separate Azure AD applicaations for the middle tier and data tier. If you were using a single Azure AD application for the calling API app and the protected API app, you would use the same value in both `ida:ClientId` and `ida:Resource`.
-
-	The code uses ConfigurationManager to get these values, so they could be stored in the project's Web.config file or in the Azure runtime environment. While an ASP.NET application is running in Azure App Service, environment settings automatically override settings from Web.config. Environment settings are generally a [more secure way to store sensitive information compared to a Web.config file](http://www.asp.net/identity/overview/features-api/best-practices-for-deploying-passwords-and-other-sensitive-data-to-aspnet-and-azure).
-
-6. Click **Save**.
-
-	![Click Save](./media/app-service-api-dotnet-service-principal-auth/appsettings.png)
-
-### Test the application
-
-1. In a browser go to the HTTPS URL of the AngularJS front end web app.
-
-2. Click the **To Do List** tab and log in with credentials for a user in your Azure AD tenant. 
-
-4. Add to-do items to verify that the application is working.
-
-	![To Do List page](./media/app-service-api-dotnet-service-principal-auth/mvchome.png)
-
-	If the application doesn't work as expected, double-check all of the settings you entered in the Azure portal. If all of the settings appear to be correct, see the [Troubleshooting](#troubleshooting) section later in this tutorial.
-
-## Protect the API app from browser access
-
-For this tutorial you created a separate Azure AD application for the ToDoListDataAPI (data tier) API app. As you've seen, when App Service creates an AAD application, it configures the AAD application in a way that enables a user to go to the API app's URL in a browser and log on. That means it's possible for an end user in your Azure AD tenant, not just a service principal, to access the API. 
-
-If you want to prevent browser access without writing any code in the protected API app, you can change the **Reply URL** in the AAD application so that it's different from the API app's base URL. 
-
-### Disable browser access
-
-1. In the classic portal's **Configure** tab for the AAD application that was created for the TodoListService, change the value in the **Reply URL** field so that it is a valid URL but not the API app's URL.
- 
-2. Click **Save**.
-
-### Verify browser access no longer works
-
-Earlier you verified that you can go to the API app URL from a browser by logging on with an individual user's credentials. In this section, you verify that this is no longer possible. 
-
-1. In a new browser window, go to the URL of the API app again.
-
-2. Log in when prompted to do so.
-
-3. Login succeeds but leads to an error page.
-
-	You've configured the AAD app so that users in the AAD tenant cannot log in and access the API from a browser. You can still access the API app by using a service principal token, which you can verify by going to the web app's URL and adding more to-do items.
-
-## Restrict access to a particular service principal  
-
-Right now, any caller that can get a token for a user or service principal in your Azure AD tenant can call the TodoListDataAPI (data tier) API app. You might want to make sure that the data tier API app only accepts calls from the TodoListAPI (middle tier) API app, and only from a particular service principal. 
-
-You can add these restrictions by adding code to validate the `appid` and `objectidentifier` claims on incoming calls.
-
-For this tutorial you put the code that validates app ID and service principal ID directly in your controller actions.  Alternatives are to use a custom `Authorize` attribute or to do this validation in your startup sequences (e.g. OWIN middleware). For an example of the latter, see [this sample application](https://github.com/mohitsriv/EasyAuthMultiTierSample/blob/master/MyDashDataAPI/Startup.cs). 
-
-Make the following changes to the TodoListDataAPI project.
-
-2. Open the *Controllers/TodoListController.cs* file.
-
-3. Uncomment the lines that set `trustedCallerClientId` and `trustedCallerServicePrincipalId`.
-
-		private static string trustedCallerClientId = ConfigurationManager.AppSettings["todo:TrustedCallerClientId"];
-		private static string trustedCallerServicePrincipalId = ConfigurationManager.AppSettings["todo:TrustedCallerServicePrincipalId"];
-
-4. Uncomment the code in the CheckCallerId method. This method is called at the start of every action method in the controller. 
-
-		private static void CheckCallerId()
-		{
-		    string currentCallerClientId = ClaimsPrincipal.Current.FindFirst("appid").Value;
-		    string currentCallerServicePrincipalId = ClaimsPrincipal.Current.FindFirst("http://schemas.microsoft.com/identity/claims/objectidentifier").Value;
-		    if (currentCallerClientId != trustedCallerClientId || currentCallerServicePrincipalId != trustedCallerServicePrincipalId)
-		    {
-		        throw new HttpResponseException(new HttpResponseMessage { StatusCode = HttpStatusCode.Unauthorized, ReasonPhrase = "The appID or service principal ID is not the expected value." });
-		    }
-		}
-
-5. Redeploy the ToDoListDataAPI project to Azure App Service.
-
-6. In your browser, go to the AngularJS front end web app's HTTPS URL, and in the home page click the **To Do List** tab.
-
-	The application doesn't work because calls to the back end are failing. The new code is checking actual appid and objectidentifier but it doesn't yet have the correct values to check them against. The browser Developer Tools Console reports that the server is returning an HTTP 401 error.
-
-	![Error in Developer Tools Console](./media/app-service-api-dotnet-service-principal-auth/webapperror.png)
-
-	In the following steps you configure the expected values.
-
-8. Using Azure AD PowerShell, get the value of the service principal for the Azure AD application that you created for the TodoListWebApp project.
-
-	a. For instructions on how to install Azure PowerShell and connect to your subscription, see [Using Azure PowerShell with Azure Resource Manager](../powershell-azure-resource-manager.md).
-
-	b. To get a list of service principals, execute the `Login-AzureRmAccount` command and then the `Get-AzureRmADServicePrincipal` command.
-
-	c. Find the objectid for the service principal of the TodoListAPI application, and save it in a location you can copy from later.
-
-7. In the Azure portal, navigate to the web app blade for the web app that you deployed the ToDoListAngular project to.
-
-9. Click **Settings > Application settings**.
-
-3. In the **App settings** section, add the following keys and values:
-
-	| **Key** | todo:TrustedCallerServicePrincipalId |
-	|---|---|
-	| **Value** | Service principal id of calling application |
-	| **Example** | 4f4a94a4-6f0d-4072-4f4a94a4-6f0d-4072 |
-
-	| **Key** | todo:TrustedCallerClientId |
-	|---|---|
-	| **Value** | Client ID of calling application - copied from the TodoListAPI Azure AD application |
-	| **Example** | 960adec2-b74a-484a-960adec2-b74a-484a |
-
-6. Click **Save**.
-
-	![Click Save](./media/app-service-api-dotnet-service-principal-auth/trustedcaller.png)
-
-6. In your browser, return to the web app's URL, and in the home page click the **To Do List** tab.
-
-	This time the application works as expected because the trusted caller app ID and service principal ID are the expected values.
-
-	![To Do List page](./media/app-service-api-dotnet-service-principal-auth/mvchome.png)
-
-## Building the projects from scratch
-
-The two Web API projects were created by using the **Azure API App** project template and replacing the default Values controller with a ToDoList controller. For acquiring Azure AD service principal tokens in the ToDoListAPI project, the [Active Directory Authentication Library (ADAL) for .NET](https://www.nuget.org/packages/Microsoft.IdentityModel.Clients.ActiveDirectory/) NuGet package was installed.
- 
-For information about how to  create an AngularJS single-page application with a Web API back end like ToDoListAngular, see  [Hands On Lab: Build a Single Page Application (SPA) with ASP.NET Web API and Angular.js](http://www.asp.net/web-api/overview/getting-started-with-aspnet-web-api/build-a-single-page-application-spa-with-aspnet-web-api-and-angularjs). For information about how to add Azure AD authentication code, see [Securing AngularJS Single Page Apps with Azure AD](../active-directory/active-directory-devquickstarts-angular.md).
-
-## Troubleshooting
-
-[AZURE.INCLUDE [troubleshooting](../../includes/app-service-api-auth-troubleshooting.md)]
-
-* Make sure that you don't confuse ToDoListAPI (middle tier) and ToDoListDataAPI (data tier). For example, in this tutorial you add authentication to the data tier API app, **but the app key must come from the Azure AD application that you created for the middle tier API app**.
-
-## Next steps
-
-This is the last article in the getting started with API Apps series. 
-
-For more information about Azure Active Directory, see the following resources.
-
-* [Azure AD developers' guide](http://aka.ms/aaddev)
-* [Azure AD scenarios](http://aka.ms/aadscenarios)
-* [Azure AD samples](http://aka.ms/aadsamples)
-
-	The [WebApp-WebAPI-OAuth2-AppIdentity-DotNet](http://github.com/AzureADSamples/WebApp-WebAPI-OAuth2-AppIdentity-DotNet) sample is similar to what is shown in this tutorial, but without using App Service authentication.
-
-For information about other ways to deploy Visual Studio projects to API apps, by using Visual Studio or by [automating deployment](http://www.asp.net/aspnet/overview/developing-apps-with-windows-azure/building-real-world-cloud-apps-with-windows-azure/continuous-integration-and-continuous-delivery) from a [source control system](http://www.asp.net/aspnet/overview/developing-apps-with-windows-azure/building-real-world-cloud-apps-with-windows-azure/source-control), see [How to deploy an Azure App Service app](../app-service-web/web-sites-deploy.md).
+<properties
+	pageTitle="Service principal authentication for API Apps in Azure App Service | Microsoft Azure"
+	description="Learn how to protect an API app in Azure App Service for service-to-service scenarios."
+	services="app-service\api"
+	documentationCenter=".net"
+	authors="tdykstra"
+	manager="wpickett"
+	editor=""/>
+
+<tags
+	ms.service="app-service-api"
+	ms.workload="na"
+	ms.tgt_pltfrm="dotnet"
+	ms.devlang="na"
+	ms.topic="article"
+	ms.date="03/04/2016" 
+	ms.author="tdykstra"/>
+
+# Service principal authentication for API Apps in Azure App Service
+
+[AZURE.INCLUDE [selector](../../includes/app-service-api-auth-selector.md)]
+
+## Overview
+
+This article explains how to use App Service authentication for [internal](app-service-api-authentication.md#internal) access to API apps. An internal scenario is where you have an API app that you want to be consumable only by your own application code. The easiest way to implement this scenario in App Service is to use Azure AD to protect the called API app. You call the protected API app with a bearer token that you get from Azure AD by providing application identity (service principal) credentials.
+
+In this article, you'll learn:
+
+* How to use Azure Active Directory (Azure AD) to protect an API app from unauthenticated access.
+* How to consume a protected API app from an API app, web app, or mobile app by using Azure AD service principal (app identity) credentials. For information about how to consume from a logic app, see [Using your custom API hosted on App Service with Logic apps](../app-service-logic/app-service-logic-custom-hosted-api.md).
+* How to make sure that the protected API app can't be called from a browser by logged on users.
+* How to make sure that the protected API app can only be called by a specific Azure AD service principal.
+
+The article contains two sections:
+
+* The [How to configure service principal authentication in Azure App Service](#authconfig) section explains in general how to configure authentication for any API app, and how to consume the protected API app. This section applies equally to all frameworks supported by App Service, including .NET, Node.js, and Java.
+
+* Starting with the [Continuing the .NET getting-started tutorials](#tutorialstart) section, the tutorial guides you through configuring an "internal access" scenario for a .NET sample application running in App Service. 
+
+## <a id="authconfig"></a> How to configure service principal authentication in Azure App Service
+
+This section provides general instructions that apply to any API app. For steps specific to the To Do List .NET sample application, go to [Continuing the .NET getting-started tutorials](#tutorialstart).
+
+1. In the [Azure portal](https://portal.azure.com/), navigate to the **Settings** blade of the API app that you want to protect, and then find the **Features** section and click **Authentication/ Authorization**.
+
+	![Authentication/Authorization in Azure portal](./media/app-service-api-dotnet-user-principal-auth/features.png)
+
+3. In the **Authentication / Authorization** blade, click **On**.
+
+4. In the **Action to take when request is not authenticated** drop-down list, select **Log in with Azure Active Directory** .
+
+5. Under **Authentication Providers**, select **Azure Active Directory**.
+
+	![Authentication/Authorization blade in Azure portal](./media/app-service-api-dotnet-user-principal-auth/authblade.png)
+
+6. Configure the **Azure Active Directory Settings** blade to create a new Azure AD application, or use an existing Azure AD application if you already have one that you want to use.
+
+	Internal scenarios typically involve an API app calling an API app. You can use separate Azure AD applications for each API app or just one Azure AD application.
+
+	For detailed instructions on this blade, see [How to configure your App Service application to use Azure Active Directory login](../app-service-mobile/app-service-mobile-how-to-configure-active-directory-authentication.md).
+
+7. When you're done with the authentication provider configuration blade, click **OK**.
+
+7. In the **Authentication / Authorization** blade, click **Save**.
+
+	![Click Save](./media/app-service-api-dotnet-service-principal-auth/authsave.png)
+
+When this is done, App Service only allows requests from callers in the configured Azure AD tenant. No authentication or authorization code is required in the protected API app. The bearer token is passed to the API app along with commonly used claims in HTTP headers, and you can read that information in code to validate that requests are from a particular caller, such as a service principal.
+
+This authentication functionality works the same way for all languages that App service supports, including .NET, Node.js, and Java. 
+
+#### How to consume the protected API app
+
+The caller must provide an Azure AD bearer token with API calls. To get a bearer token using service principal credentials, the caller uses Active Directory Authentication Library (ADAL for [.NET](https://www.nuget.org/packages/Microsoft.IdentityModel.Clients.ActiveDirectory), [Node.js](https://github.com/AzureAD/azure-activedirectory-library-for-nodejs), or [Java](https://github.com/AzureAD/azure-activedirectory-library-for-java)). To get a token, the code that calls ADAL provides to ADAL the following information:
+
+* The name of your Azure AD tenant.
+* The client ID and client secret (app key) of the Azure AD app associated with the caller.
+* The client ID of the Azure AD application associated with the protected API app. (If just one Azure AD application is used, this is the same client ID as the one for the caller.)
+
+These values are available in the Azure AD pages of the [Azure classic portal](https://manage.windowsazure.com/).
+
+Once the token has been acquired, the caller includes it with HTTP requests in the Authorization header.  App Service validates the token and allows the requests to reach the protected API app.
+
+#### How to protect the API app from access by users in the same tenant
+
+Bearer tokens for users in the same tenant are considered valid for the protected API app.  If you want to ensure that only a service principal can call the protected API app, add code in the protected API app to validate the following claims from the token:
+
+* `appid` should be the client ID of the Azure AD application that is associated with the caller. 
+* `oid` (`objectidentifier`) should be the service principal ID of the caller. 
+
+App Service also provides the `objectidentifier` claim in the X-MS-CLIENT-PRINCIPAL-ID header.
+
+### How to protect the API app from browser access
+
+If you don't validate claims in code in the protected API app, and if you use a separate Azure AD application for the protected API app, make sure that the Azure AD application's Reply URL is not the same as the API app's base URL. If the Reply URL points directly to the protected API app, a user in the same Azure AD tenant could browse to the API app, log on, and successfully call the API.
+
+## <a id="tutorialstart"></a> Continuing the .NET getting-started tutorials
+
+If you are following the Node.js or Java getting-started series for API apps, skip to the [Next steps](#next-steps) section. 
+
+The remainder of this article continues the .NET getting-started series for API apps and assumes that you have completed the [user authentication tutorial](app-service-api-dotnet-user-principal-auth.md) and have the sample application running in Azure with user authentication enabled.
+
+## Set up authentication in Azure
+
+In this section you configure App Service so that the only HTTP requests it allows to reach the data tier API app are the ones that have valid Azure AD bearer tokens. 
+
+In the following section, you configure the middle tier API app to send application credentials to Azure AD, get back a bearer token, and send the bearer token to the data tier API app. This process is illustrated in the diagram.
+
+![Service authentication diagram](./media/app-service-api-dotnet-service-principal-auth/appdiagram.png)
+
+If you run into problems while following the tutorial directions, see the [Troubleshooting](#troubleshooting) section at the end of the tutorial. 
+
+1. In the [Azure portal](https://portal.azure.com/), navigate to the **Settings** blade of the API app that you created for the ToDoListDataAPI (data tier) API app, and then click **Settings**.
+
+2. In the **Settings** blade, find the **Features** section, and then click **Authentication / Authorization**.
+
+	![Authentication/Authorization in Azure portal](./media/app-service-api-dotnet-user-principal-auth/features.png)
+
+3. In the **Authentication / Authorization** blade, click **On**.
+
+4. In the **Action to take when request is not authenticated** drop-down list, select **Log in with Azure Active Directory**.
+
+	This is the setting that causes App Service to ensure that only authenticated requests reach the API app. For requests that have valid bearer tokens, App Service passes the tokens along to the API app and populates HTTP headers with commonly used claims to make that information more easily available to your code.
+
+5. Under **Authentication Providers**, click **Azure Active Directory**.
+
+	![Authentication/Authorization blade in Azure portal](./media/app-service-api-dotnet-user-principal-auth/authblade.png)
+
+6. In the **Azure Active Directory Settings** blade, click **Express**.
+
+	With the **Express** option Azure can automatically create an AAD application in your Azure AD [tenant](https://msdn.microsoft.com/en-us/library/azure/jj573650.aspx#BKMK_WhatIsAnAzureADTenant). 
+
+	You don't have to create a tenant, because every Azure account automatically has one.
+
+7. Under **Management mode**, click **Create New AD App** if it isn't already selected.
+
+	The portal plugs the **Create App** input box with a default value. By default, the Azure AD application is named the same as the API app. If you prefer, you can enter a different name.
+	
+	![Azure AD settings](./media/app-service-api-dotnet-service-principal-auth/aadsettings.png)
+
+	**Note**: As an alternative, you could use a single Azure AD application for both the calling API app and the protected API app. If you chose that alternative, you would not need the **Create New AD App** option here because you already created an Azure AD application earlier in the user authentication tutorial. For this tutorial, you'll use separate Azure AD applications for the calling API app and the protected API app.
+
+8. Make a note of the value that is in the **Create App** input box; you'll look up this AAD application in the Azure classic portal later.
+
+7. Click **OK**.
+
+10. In the **Authentication / Authorization** blade, click **Save**.
+
+	![Click Save](./media/app-service-api-dotnet-service-principal-auth/saveauth.png)
+
+	App Service creates an Azure Active Directory application with **Sign-on URL** and **Reply URL** automatically set to the URL of your API app. The latter value enables users in your AAD tenant to log in and access the API app.
+
+### Verify that the API app is protected
+
+1. In a browser go to the URL of the API app: in the **API app** blade in the Azure portal, click the link under **URL**. 
+
+	You are redirected to a login screen because unauthenticated requests are not allowed to reach the API app. 
+
+	If your browser does go to the Swagger UI, your browser might already be logged on -- in that case, open an InPrivate or Incognito window and go to the Swagger UI URL.
+
+18. Log in with credentials of a user in your AAD tenant.
+
+	When you're logged on, the "successfully created" page appears in the browser.
+
+## Configure the ToDoListAPI project to acquire and send the Azure AD token
+
+In this section you do the following tasks:
+
+* Add code in the middle tier API app that uses Azure AD application credentials to acquire a token and send it with HTTP requests to the data tier API app.
+* Get the credentials you need from Azure AD.
+* Enter the credentials into Azure App Service runtime environment settings in the middle tier API app. 
+
+### Configure the ToDoListAPI project to acquire and send the Azure AD token
+
+Make the following changes in the ToDoListAPI project in Visual Studio.
+
+1. Uncomment all of the code in the *ServicePrincipal.cs* file.
+
+	This is the code that uses ADAL for .NET to acquire the Azure AD bearer token.  It uses several configuration values that you'll set in the Azure runtime environment later. Here's the code: 
+
+		public static class ServicePrincipal
+		{
+		    static string authority = ConfigurationManager.AppSettings["ida:Authority"];
+		    static string clientId = ConfigurationManager.AppSettings["ida:ClientId"];
+		    static string clientSecret = ConfigurationManager.AppSettings["ida:ClientSecret"];
+		    static string resource = ConfigurationManager.AppSettings["ida:Resource"];
+		
+		    public static AuthenticationResult GetS2SAccessTokenForProdMSA()
+		    {
+		        return GetS2SAccessToken(authority, resource, clientId, clientSecret);
+		    }
+		
+		    static AuthenticationResult GetS2SAccessToken(string authority, string resource, string clientId, string clientSecret)
+		    {
+		        var clientCredential = new ClientCredential(clientId, clientSecret);
+		        AuthenticationContext context = new AuthenticationContext(authority, false);
+		        AuthenticationResult authenticationResult = context.AcquireToken(
+		            resource,
+		            clientCredential);
+		        return authenticationResult;
+		    }
+		}
+
+	**Note:** This code requires the ADAL for .NET NuGet package (Microsoft.IdentityModel.Clients.ActiveDirectory), which is already installed in the project. If you were creating this project from scratch, you would have to install this package. This package is not automatically installed by the API app new-project template.
+
+2. In *Controllers/ToDoListController*, uncomment the code in the `NewDataAPIClient` method that adds the token to HTTP requests in the authorization header.
+
+		client.HttpClient.DefaultRequestHeaders.Authorization =
+		    new AuthenticationHeaderValue("Bearer", ServicePrincipal.GetS2SAccessTokenForProdMSA().AccessToken);
+
+3. Deploy the ToDoListAPI project. (Right-click the project, then click **Publish > Publish**.)
+
+	Visual Studio deploys the project and opens a browser to the web app's base URL. This will show a 403 error page, which is normal for an attempt to go to a Web API base URL from a browser.
+
+4. Close the browser.
+
+### Get Azure AD configuration values
+
+11. In the [Azure classic portal](https://manage.windowsazure.com/), go to **Azure Active Directory**.
+
+12. On the **Directory** tab, click your AAD tenant.
+
+14. Click **Applications > Applications my company owns**, and then click the check mark.
+
+15. In the list of applications, click the name of the one that Azure created for you when you enabled authentication for the ToDoListDataAPI (data tier) API app.
+
+16. Click the **Configure** tab.
+
+5. Copy the **Client ID** value and save it someplace you can get it from later. 
+
+8. In the Azure classic portal go back to the list of **Applications my company owns**, and click the AAD application that you created for the middle tier ToDoListAPI API app (the one you created in the previous tutorial, not the one you created in this tutorial).
+
+16. Click the **Configure** tab.
+
+5. Copy the **Client ID** value and save it someplace you can get it from later.
+
+6. Under **keys**, select **1 year** from the **Select duration** drop-down list.
+
+6. Click **Save**.
+
+	![Generate app key](./media/app-service-api-dotnet-service-principal-auth/genkey.png)
+
+7. Copy the key value and save it someplace you can get it from later.
+
+	![Copy new app key](./media/app-service-api-dotnet-service-principal-auth/genkeycopy.png)
+
+### Configure Azure AD settings in the middle tier API app's runtime environment
+
+1. Go to the [Azure portal](https://portal.azure.com/), and then navigate to the **API App** blade for the API app that hosts the TodoListAPI (middle tier) project.
+
+2. Click **Settings > Application Settings**.
+
+3. In the **App settings** section, add the following keys and values:
+
+	| **Key** | ida:Authority |
+	|---|---|
+	| **Value** | https://login.microsoftonline.com/{your Azure AD tenant name} |
+	| **Example** | https://login.microsoftonline.com/contoso.onmicrosoft.com |
+
+	| **Key** | ida:ClientId |
+	|---|---|
+	| **Value** | Client ID of the calling application (middle tier - ToDoListAPI) |
+	| **Example** | 960adec2-b74a-484a-960adec2-b74a-484a |
+
+	| **Key** | ida:ClientSecret |
+	|---|---|
+	| **Value** | App key of the calling application (middle tier - ToDoListAPI) |
+	| **Example** | e65e8fc9-5f6b-48e8-e65e8fc9-5f6b-48e8 |
+
+	| **Key** | ida:Resource |
+	|---|---|
+	| **Value** | Client ID of the called application (data tier - ToDoListDataAPI) |
+	| **Example** | e65e8fc9-5f6b-48e8-e65e8fc9-5f6b-48e8 |
+
+	**Note**: For `ida:Resource`, make sure you use the called application's **client ID** and not its **App ID URI**.
+
+	`ida:ClientId` and `ida:Resource` are different values for this tutorial because you're using separate Azure AD applicaations for the middle tier and data tier. If you were using a single Azure AD application for the calling API app and the protected API app, you would use the same value in both `ida:ClientId` and `ida:Resource`.
+
+	The code uses ConfigurationManager to get these values, so they could be stored in the project's Web.config file or in the Azure runtime environment. While an ASP.NET application is running in Azure App Service, environment settings automatically override settings from Web.config. Environment settings are generally a [more secure way to store sensitive information compared to a Web.config file](http://www.asp.net/identity/overview/features-api/best-practices-for-deploying-passwords-and-other-sensitive-data-to-aspnet-and-azure).
+
+6. Click **Save**.
+
+	![Click Save](./media/app-service-api-dotnet-service-principal-auth/appsettings.png)
+
+### Test the application
+
+1. In a browser go to the HTTPS URL of the AngularJS front end web app.
+
+2. Click the **To Do List** tab and log in with credentials for a user in your Azure AD tenant. 
+
+4. Add to-do items to verify that the application is working.
+
+	![To Do List page](./media/app-service-api-dotnet-service-principal-auth/mvchome.png)
+
+	If the application doesn't work as expected, double-check all of the settings you entered in the Azure portal. If all of the settings appear to be correct, see the [Troubleshooting](#troubleshooting) section later in this tutorial.
+
+## Protect the API app from browser access
+
+For this tutorial you created a separate Azure AD application for the ToDoListDataAPI (data tier) API app. As you've seen, when App Service creates an AAD application, it configures the AAD application in a way that enables a user to go to the API app's URL in a browser and log on. That means it's possible for an end user in your Azure AD tenant, not just a service principal, to access the API. 
+
+If you want to prevent browser access without writing any code in the protected API app, you can change the **Reply URL** in the AAD application so that it's different from the API app's base URL. 
+
+### Disable browser access
+
+1. In the classic portal's **Configure** tab for the AAD application that was created for the TodoListService, change the value in the **Reply URL** field so that it is a valid URL but not the API app's URL.
+ 
+2. Click **Save**.
+
+### Verify browser access no longer works
+
+Earlier you verified that you can go to the API app URL from a browser by logging on with an individual user's credentials. In this section, you verify that this is no longer possible. 
+
+1. In a new browser window, go to the URL of the API app again.
+
+2. Log in when prompted to do so.
+
+3. Login succeeds but leads to an error page.
+
+	You've configured the AAD app so that users in the AAD tenant cannot log in and access the API from a browser. You can still access the API app by using a service principal token, which you can verify by going to the web app's URL and adding more to-do items.
+
+## Restrict access to a particular service principal  
+
+Right now, any caller that can get a token for a user or service principal in your Azure AD tenant can call the TodoListDataAPI (data tier) API app. You might want to make sure that the data tier API app only accepts calls from the TodoListAPI (middle tier) API app, and only from a particular service principal. 
+
+You can add these restrictions by adding code to validate the `appid` and `objectidentifier` claims on incoming calls.
+
+For this tutorial you put the code that validates app ID and service principal ID directly in your controller actions.  Alternatives are to use a custom `Authorize` attribute or to do this validation in your startup sequences (e.g. OWIN middleware). For an example of the latter, see [this sample application](https://github.com/mohitsriv/EasyAuthMultiTierSample/blob/master/MyDashDataAPI/Startup.cs). 
+
+Make the following changes to the TodoListDataAPI project.
+
+2. Open the *Controllers/TodoListController.cs* file.
+
+3. Uncomment the lines that set `trustedCallerClientId` and `trustedCallerServicePrincipalId`.
+
+		private static string trustedCallerClientId = ConfigurationManager.AppSettings["todo:TrustedCallerClientId"];
+		private static string trustedCallerServicePrincipalId = ConfigurationManager.AppSettings["todo:TrustedCallerServicePrincipalId"];
+
+4. Uncomment the code in the CheckCallerId method. This method is called at the start of every action method in the controller. 
+
+		private static void CheckCallerId()
+		{
+		    string currentCallerClientId = ClaimsPrincipal.Current.FindFirst("appid").Value;
+		    string currentCallerServicePrincipalId = ClaimsPrincipal.Current.FindFirst("http://schemas.microsoft.com/identity/claims/objectidentifier").Value;
+		    if (currentCallerClientId != trustedCallerClientId || currentCallerServicePrincipalId != trustedCallerServicePrincipalId)
+		    {
+		        throw new HttpResponseException(new HttpResponseMessage { StatusCode = HttpStatusCode.Unauthorized, ReasonPhrase = "The appID or service principal ID is not the expected value." });
+		    }
+		}
+
+5. Redeploy the ToDoListDataAPI project to Azure App Service.
+
+6. In your browser, go to the AngularJS front end web app's HTTPS URL, and in the home page click the **To Do List** tab.
+
+	The application doesn't work because calls to the back end are failing. The new code is checking actual appid and objectidentifier but it doesn't yet have the correct values to check them against. The browser Developer Tools Console reports that the server is returning an HTTP 401 error.
+
+	![Error in Developer Tools Console](./media/app-service-api-dotnet-service-principal-auth/webapperror.png)
+
+	In the following steps you configure the expected values.
+
+8. Using Azure AD PowerShell, get the value of the service principal for the Azure AD application that you created for the TodoListWebApp project.
+
+	a. For instructions on how to install Azure PowerShell and connect to your subscription, see [Using Azure PowerShell with Azure Resource Manager](../powershell-azure-resource-manager.md).
+
+	b. To get a list of service principals, execute the `Login-AzureRmAccount` command and then the `Get-AzureRmADServicePrincipal` command.
+
+	c. Find the objectid for the service principal of the TodoListAPI application, and save it in a location you can copy from later.
+
+7. In the Azure portal, navigate to the web app blade for the web app that you deployed the ToDoListAngular project to.
+
+9. Click **Settings > Application settings**.
+
+3. In the **App settings** section, add the following keys and values:
+
+	| **Key** | todo:TrustedCallerServicePrincipalId |
+	|---|---|
+	| **Value** | Service principal id of calling application |
+	| **Example** | 4f4a94a4-6f0d-4072-4f4a94a4-6f0d-4072 |
+
+	| **Key** | todo:TrustedCallerClientId |
+	|---|---|
+	| **Value** | Client ID of calling application - copied from the TodoListAPI Azure AD application |
+	| **Example** | 960adec2-b74a-484a-960adec2-b74a-484a |
+
+6. Click **Save**.
+
+	![Click Save](./media/app-service-api-dotnet-service-principal-auth/trustedcaller.png)
+
+6. In your browser, return to the web app's URL, and in the home page click the **To Do List** tab.
+
+	This time the application works as expected because the trusted caller app ID and service principal ID are the expected values.
+
+	![To Do List page](./media/app-service-api-dotnet-service-principal-auth/mvchome.png)
+
+## Building the projects from scratch
+
+The two Web API projects were created by using the **Azure API App** project template and replacing the default Values controller with a ToDoList controller. For acquiring Azure AD service principal tokens in the ToDoListAPI project, the [Active Directory Authentication Library (ADAL) for .NET](https://www.nuget.org/packages/Microsoft.IdentityModel.Clients.ActiveDirectory/) NuGet package was installed.
+ 
+For information about how to  create an AngularJS single-page application with a Web API back end like ToDoListAngular, see  [Hands On Lab: Build a Single Page Application (SPA) with ASP.NET Web API and Angular.js](http://www.asp.net/web-api/overview/getting-started-with-aspnet-web-api/build-a-single-page-application-spa-with-aspnet-web-api-and-angularjs). For information about how to add Azure AD authentication code, see [Securing AngularJS Single Page Apps with Azure AD](../active-directory/active-directory-devquickstarts-angular.md).
+
+## Troubleshooting
+
+[AZURE.INCLUDE [troubleshooting](../../includes/app-service-api-auth-troubleshooting.md)]
+
+* Make sure that you don't confuse ToDoListAPI (middle tier) and ToDoListDataAPI (data tier). For example, in this tutorial you add authentication to the data tier API app, **but the app key must come from the Azure AD application that you created for the middle tier API app**.
+
+## Next steps
+
+This is the last article in the getting started with API Apps series. 
+
+For more information about Azure Active Directory, see the following resources.
+
+* [Azure AD developers' guide](http://aka.ms/aaddev)
+* [Azure AD scenarios](http://aka.ms/aadscenarios)
+* [Azure AD samples](http://aka.ms/aadsamples)
+
+	The [WebApp-WebAPI-OAuth2-AppIdentity-DotNet](http://github.com/AzureADSamples/WebApp-WebAPI-OAuth2-AppIdentity-DotNet) sample is similar to what is shown in this tutorial, but without using App Service authentication.
+
+For information about other ways to deploy Visual Studio projects to API apps, by using Visual Studio or by [automating deployment](http://www.asp.net/aspnet/overview/developing-apps-with-windows-azure/building-real-world-cloud-apps-with-windows-azure/continuous-integration-and-continuous-delivery) from a [source control system](http://www.asp.net/aspnet/overview/developing-apps-with-windows-azure/building-real-world-cloud-apps-with-windows-azure/source-control), see [How to deploy an Azure App Service app](../app-service-web/web-sites-deploy.md).