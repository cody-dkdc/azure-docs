--- conflicted
+++ resolved
@@ -1,78 +1,64 @@
-<properties 
-	pageTitle="API Apps introduction | Microsoft Azure" 
-	description="Learn how Azure App Service helps you develop, host, and consume RESTful APIs." 
-	services="app-service\api" 
-	documentationCenter=".net" 
-	authors="tdykstra" 
-	manager="wpickett" 
-	editor=""/>
-
-<tags 
-	ms.service="app-service-api" 
-	ms.workload="web" 
-	ms.tgt_pltfrm="na" 
-	ms.devlang="na" 
-<<<<<<< HEAD
-	ms.topic="article" 
-	ms.date="03/31/2016" 
-	ms.author="tdykstra"/>
-=======
-	ms.topic="get-started-article" 
-	ms.date="05/03/2016" 
-	ms.author="rachelap"/>
->>>>>>> c186bb0b
-
-# API Apps overview
-
-API apps in Azure App Service offer features that make it easier to develop, host, and consume APIs in the cloud and on-premises. With API apps you get enterprise grade security, simple access control, hybrid connectivity, automatic SDK generation, and seamless integration with [Logic Apps](../app-service-logic/app-service-logic-what-are-logic-apps.md).
-
-[Azure App Service](../app-service/app-service-value-prop-what-is.md) is a fully managed platform for web, mobile, and integration scenarios. API Apps is one of four app types offered by [Azure App Service](../app-service/app-service-value-prop-what-is.md).
-
-![App types in Azure App Service](./media/app-service-api-apps-why-best-platform/appservicesuite.png)
-
-<<<<<<< HEAD
-[App Service](../app-service/app-service-value-prop-what-is.md) is a fully managed platform for web, mobile, and integration scenarios. API apps in App Service offer features that make it easier to build, host, and consume APIs in the cloud and on-premises. With API apps you get enterprise grade security, simple access control, hybrid connectivity, automatic SDK generation, and seamless integration with [Logic Apps](../app-service-logic/app-service-logic-what-are-logic-apps.md).
-=======
-## Why use API Apps?
->>>>>>> c186bb0b
-
-Here are some key features of API Apps:
-
-<<<<<<< HEAD
-Here are some key features of API Apps:
-=======
-- **Bring your existing API as-is** - You don't have to change any of the code in your existing APIs to take advantage of API Apps -- just deploy your code to an API app. Your API can use any language or framework supported by App Service, including ASP.NET and C#, Java, PHP, Node.js, and Python.
->>>>>>> c186bb0b
-
-- **Easy consumption** - Integrated support for [Swagger API metadata](http://swagger.io/) makes your APIs easily consumable by a variety of clients.  Automatically generate client code for your APIs in a variety of languages including C#, Java, and Javascript. Easily configure [CORS](app-service-api-cors-consume-javascript.md) without changing your code. For more information, see [App Service API Apps metadata for API discovery and code generation](app-service-api-metadata.md) and [Consume an API app from JavaScript using CORS](app-service-api-cors-consume-javascript.md). 
-
-- **Simple access control** - Protect an API app from unauthenticated access with no changes to your code. Built-in authentication services secure APIs for access by other services or by clients representing users. Supported identity providers include Azure Active Directory, Facebook, Twitter, Google, and Microsoft Account. Clients can use Active Directory Authentication Library (ADAL) or the Mobile Apps SDK. For more information, see [Authentication and authorization for API Apps in Azure App Service](app-service-api-authentication.md).
-
-- **Visual Studio integration** - Dedicated tools in Visual Studio streamline the work of creating, deploying, consuming, debugging, and managing API apps. For more information, see [Announcing the Azure SDK 2.8.1 for .NET](/blog/announcing-azure-sdk-2-8-1-for-net/).
-
-- **Integration with Logic Apps** - API apps that you create can be consumed by [App Service Logic Apps](../app-service-logic/app-service-logic-what-are-logic-apps.md).  For more information, see [Using your custom API hosted on App Service with Logic apps](../app-service-logic/app-service-logic-custom-hosted-api.md) and [New schema version 2015-08-01-preview](../app-service-logic/app-service-logic-schema-2015-08-01.md).
-
-In addition, an API app can take advantage of features offered by [Web Apps](../app-service-web/app-service-web-overview.md) and [Mobile Apps](../app-service-mobile/app-service-mobile-value-prop.md). The reverse is also true: if you use a web app or mobile app to host an API, it can take advantage of API Apps features such as Swagger metadata for client code generation and CORS for cross-domain browser access. The only difference between the three app types (API, web, mobile) is the name and icon used for them in the Azure portal.
-
-## What's the difference between API Apps and Azure API Management?
-
-API Apps and [Azure API Management](../api-management/api-management-key-concepts.md) are complementary services:
-
-* API Management is about managing APIs. You put an API Management front end on an API to monitor and throttle usage, manipulate input and output, consolidate several APIs into one endpoint, and so forth. The APIs being managed can be hosted anywhere.
-* API Apps is about hosting APIs. The service includes features that facilitate developing and consuming APIs, but it doesn't do the kinds of monitoring, throttling, manipulating, or consolidating that API Management does. If you don't need API Management features, you can host APIs in API apps without using API Management.
-
-Here's a diagram that illustrates API Management used for APIs hosted in API apps and elsewhere.
-
-![Azure API Management and API Apps](./media/app-service-api-apps-why-best-platform/apia-apim.png)
-
-Some features of API Management and API Apps have similar functions.  For example, both can automate CORS support. When you use the two services together, you would use API Management for CORS since it functions as the front end to your API apps. 
-
-## Getting started
-
-To get started with API Apps by deploying sample code to one, see the tutorial for whichever framework you prefer:
-
-* [ASP.NET](app-service-api-dotnet-get-started.md) 
-* [Node.js](app-service-api-nodejs-api-app.md) 
-* [Java](app-service-api-java-api-app.md) 
-
-To ask questions about API apps, start a thread in the [API Apps forum](https://social.msdn.microsoft.com/Forums/en-US/home?forum=AzureAPIApps). 
+<properties 
+	pageTitle="API Apps introduction | Microsoft Azure" 
+	description="Learn how Azure App Service helps you develop, host, and consume RESTful APIs." 
+	services="app-service\api" 
+	documentationCenter=".net" 
+	authors="tdykstra" 
+	manager="wpickett" 
+	editor=""/>
+
+<tags 
+	ms.service="app-service-api" 
+	ms.workload="web" 
+	ms.tgt_pltfrm="na" 
+	ms.devlang="na" 
+	ms.topic="get-started-article" 
+	ms.date="05/03/2016" 
+	ms.author="rachelap"/>
+
+# API Apps overview
+
+API apps in Azure App Service offer features that make it easier to develop, host, and consume APIs in the cloud and on-premises. With API apps you get enterprise grade security, simple access control, hybrid connectivity, automatic SDK generation, and seamless integration with [Logic Apps](../app-service-logic/app-service-logic-what-are-logic-apps.md).
+
+[Azure App Service](../app-service/app-service-value-prop-what-is.md) is a fully managed platform for web, mobile, and integration scenarios. API Apps is one of four app types offered by [Azure App Service](../app-service/app-service-value-prop-what-is.md).
+
+![App types in Azure App Service](./media/app-service-api-apps-why-best-platform/appservicesuite.png)
+
+## Why use API Apps?
+
+Here are some key features of API Apps:
+
+- **Bring your existing API as-is** - You don't have to change any of the code in your existing APIs to take advantage of API Apps -- just deploy your code to an API app. Your API can use any language or framework supported by App Service, including ASP.NET and C#, Java, PHP, Node.js, and Python.
+
+- **Easy consumption** - Integrated support for [Swagger API metadata](http://swagger.io/) makes your APIs easily consumable by a variety of clients.  Automatically generate client code for your APIs in a variety of languages including C#, Java, and Javascript. Easily configure [CORS](app-service-api-cors-consume-javascript.md) without changing your code. For more information, see [App Service API Apps metadata for API discovery and code generation](app-service-api-metadata.md) and [Consume an API app from JavaScript using CORS](app-service-api-cors-consume-javascript.md). 
+
+- **Simple access control** - Protect an API app from unauthenticated access with no changes to your code. Built-in authentication services secure APIs for access by other services or by clients representing users. Supported identity providers include Azure Active Directory, Facebook, Twitter, Google, and Microsoft Account. Clients can use Active Directory Authentication Library (ADAL) or the Mobile Apps SDK. For more information, see [Authentication and authorization for API Apps in Azure App Service](app-service-api-authentication.md).
+
+- **Visual Studio integration** - Dedicated tools in Visual Studio streamline the work of creating, deploying, consuming, debugging, and managing API apps. For more information, see [Announcing the Azure SDK 2.8.1 for .NET](/blog/announcing-azure-sdk-2-8-1-for-net/).
+
+- **Integration with Logic Apps** - API apps that you create can be consumed by [App Service Logic Apps](../app-service-logic/app-service-logic-what-are-logic-apps.md).  For more information, see [Using your custom API hosted on App Service with Logic apps](../app-service-logic/app-service-logic-custom-hosted-api.md) and [New schema version 2015-08-01-preview](../app-service-logic/app-service-logic-schema-2015-08-01.md).
+
+In addition, an API app can take advantage of features offered by [Web Apps](../app-service-web/app-service-web-overview.md) and [Mobile Apps](../app-service-mobile/app-service-mobile-value-prop.md). The reverse is also true: if you use a web app or mobile app to host an API, it can take advantage of API Apps features such as Swagger metadata for client code generation and CORS for cross-domain browser access. The only difference between the three app types (API, web, mobile) is the name and icon used for them in the Azure portal.
+
+## What's the difference between API Apps and Azure API Management?
+
+API Apps and [Azure API Management](../api-management/api-management-key-concepts.md) are complementary services:
+
+* API Management is about managing APIs. You put an API Management front end on an API to monitor and throttle usage, manipulate input and output, consolidate several APIs into one endpoint, and so forth. The APIs being managed can be hosted anywhere.
+* API Apps is about hosting APIs. The service includes features that facilitate developing and consuming APIs, but it doesn't do the kinds of monitoring, throttling, manipulating, or consolidating that API Management does. If you don't need API Management features, you can host APIs in API apps without using API Management.
+
+Here's a diagram that illustrates API Management used for APIs hosted in API apps and elsewhere.
+
+![Azure API Management and API Apps](./media/app-service-api-apps-why-best-platform/apia-apim.png)
+
+Some features of API Management and API Apps have similar functions.  For example, both can automate CORS support. When you use the two services together, you would use API Management for CORS since it functions as the front end to your API apps. 
+
+## Getting started
+
+To get started with API Apps by deploying sample code to one, see the tutorial for whichever framework you prefer:
+
+* [ASP.NET](app-service-api-dotnet-get-started.md) 
+* [Node.js](app-service-api-nodejs-api-app.md) 
+* [Java](app-service-api-java-api-app.md) 
+
+To ask questions about API apps, start a thread in the [API Apps forum](https://social.msdn.microsoft.com/Forums/en-US/home?forum=AzureAPIApps). 