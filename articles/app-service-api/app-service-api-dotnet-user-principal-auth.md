<properties
	pageTitle="User authentication for API Apps in Azure App Service | Microsoft Azure"
	description="Learn how to protect an API app in Azure App Service by allowing access only to authenticated users."
	services="app-service\api"
	documentationCenter=".net"
	authors="tdykstra"
	manager="wpickett"
	editor=""/>

<tags
	ms.service="app-service-api"
	ms.workload="na"
	ms.tgt_pltfrm="dotnet"
	ms.devlang="na"
	ms.topic="hero-article"
	ms.date="11/30/2015"
	ms.author="tdykstra"/>

# User authentication for API Apps in Azure App Service

[AZURE.INCLUDE [app-service-api-get-started-selector](../../includes/app-service-api-get-started-selector.md)]

## Overview

This tutorial shows how to use the authentication and authorization features of Azure App Service to protect an API app, and how to consume the API app on behalf of end users. The authentication provider shown in the tutorial is Azure Active Directory, the API is ASP.NET Web API, and the client is an AngularJS single page application running in a browser.

![](./media/app-service-api-dotnet-user-principal-auth/contactspageazure.png)
 
## Authentication and authorization in App Service

<<<<<<< HEAD
For an introduction to authentication features used in this tutorial, see the previous tutorial in this series, [authentication and authorization for API Apps in Azure App Service](app-service-api-dotnet-get-started.md).
=======
For an introduction to authentication features used in this tutorial, see the previous tutorial in this series, [authentication and authorization for API Apps in Azure App Service](app-service-api-authentication.md).
>>>>>>> a3c102f7

## How to follow this tutorial

This tutorial builds on a sample application that you download and create an API app for in the [first tutorial of the API Apps and ASP.NET getting started series](app-service-api-dotnet-get-started.md).

## The ContactsList.Angular.AAD sample project

In the [ContactsList sample application](https://github.com/Azure-Samples/app-service-api-dotnet-contact-list), the ContactsList.Angular.AAD project is an AngularJS client that includes code for working with Azure Active Directory. The code is based on an AAD sample that can be found in the [Azure-Samples/active-directory-angularjs-singlepageapp-dotnet-webapi](https://github.com/Azure-Samples/active-directory-angularjs-singlepageapp-dotnet-webapi) repository.

The code in the ContactsList.Angular.AAD project is structured differently than the simpler ContactsLists.Angular project. The code that calls the API is in the *app/scripts/contactsSvc.js* file in the ContactsList.Angular.AAD project. 

		angular.module('contactsListApp')
		.factory('contactsSvc', ['$http', function ($http) {
		    //var apiEndpoint = "https://{your api app name}.azurewebsites.net";
		    var apiEndpoint = "https://localhost:44300";
		
		    $http.defaults.useXDomain = true;
		    delete $http.defaults.headers.common['X-Requested-With']; 
		
		    return {
		        getItems: function () {
		            return $http.get(apiEndpoint + '/api/contacts');
		        },
		        getItem : function(id){
		            return $http.get(apiEndpoint + '/api/contacts/' + id);
		        },
		        postItem : function(item){
		            return $http.post(apiEndpoint + '/api/contacts', item);
		        },
		        putItem : function(item){
		            return $http.put(apiEndpoint + '/api/contacts/', item);
		        },
		        deleteItem : function(id){
		            return $http({
		                method: 'DELETE',
		                url: apiEndpoint + '/api/contacts/' + id
		            });
		        }
		    };
		}]);

Here, the `Get` method is labeled `getItems`.  In the controller (*app/scripts/contactsCtrl.js*), `getItems` is wired up to `$scope.populate`.

		$scope.populate = function () {
		    contactsSvc.getItems().then(function (results) {
		        $scope.contactsList = results.data;
		        $scope.loadingMessage = "";
		    }, function (err) {
		        $scope.loadingMessage = "";
		        $scope.error = "Error: " + err;
		    });
		};

In the view (*app/views/Contacts.html*), $scope.populate is called on initialization.

		<div ng-init="populate()">

The additional code for logging in and including an authorization token with API requests is provided by the [Azure Active Directory Authentication Library for JavaScript](https://github.com/AzureAD/azure-activedirectory-library-for-js), in the *adal.js* and *adal-angular.js* files. 

In the *app.js* file, the code passes configuration information and the `$http` provider to the `adalProvider.init` function. Configuration information includes the AAD application client ID that pertains to each API endpoint and the client ID that pertains to this AngularJS app. The `init` function adds interceptors to the `$http` provider, that these add the authorization token to requests.

		var endpoints = { 
		    //"https://{your api app name}.azurewebsites.net/": "{your client id}"
		    "https://localhost:44300/": "{your client id}"
		};

		adalProvider.init(
		    {
		        instance: 'https://login.microsoftonline.com/', 
		        tenant: '{your tenant url}',
		        clientId: '{your client id}',
		        extraQueryParameter: 'nux=1',
		        endpoints: endpoints
		        //cacheLocation: 'localStorage', // enable this for 
		    },
		    $httpProvider
		    );

## Set up authentication and authorization in Azure

1. In the [Azure portal](https://portal.azure.com/), navigate to the **API App** blade of the API app that you want to protect so that only authenticated users can call it. (For this tutorial, choose the API app to which you deployed the ContactsList.API project.)

2. Click **Settings**

2. Find the **Features** section, and then click **Authentication/ Authorization**.

	![](./media/app-service-api-dotnet-user-principal-auth/features.png)

3. In the **Authentication / Authorization** blade, click **On**.

4. In the **Action to take when request is not authenticated** drop-down list, select **Log in with Azure Active Directory**.

5. Under **Authentication Providers**, click **Azure Active Directory**.

	![](./media/app-service-api-dotnet-user-principal-auth/authblade.png)

6. In the **Azure Active Directory Settings** blade, click **Express**

	![](./media/app-service-api-dotnet-user-principal-auth/aadsettings.png)

	"Express" here means that Azure will automatically create an AAD application in your AAD tenant. Make a note of the name of the new AAD application, as you'll select it later when you go to the Azure classic portal to get the client ID of the new AAD application.

7. Click **OK**.

10. In the **Authentication / Authorization** blade, click **Save**.

8. To verify that the API app is now protected, go to the API app's URL + `/swagger` as you did in the first tutorial to use the Swagger UI. 

	This time you are redirected to a logon page.

	![](./media/app-service-api-dotnet-user-principal-auth/loginpage.png)

11. In the [Azure classic portal](https://manage.windowsazure.com/), go to **Azure Active Directory**.

	You have to go to the classic portal because certain Azure Active Directory settings that you need access to are not yet available in the current Azure portal.

12. On the **Directory** tab, click your AAD tenant.

	![](./media/app-service-api-dotnet-user-principal-auth/selecttenant.png)

14. Click **Applications > Applications my company owns**, and then click the check mark.

	You might also have to refresh the page to see the new application.

15. In the list of applications, click the name of the one that Azure created for you when you enabled authentication for your API app.

	![](./media/app-service-api-dotnet-user-principal-auth/appstab.png)

16. Click **Configure**.

	![](./media/app-service-api-dotnet-user-principal-auth/configure.png)

15. At the bottom of the page, click **Manage manifest > Download manifest**, and save the file in a location where you can edit it.

16. In the downloaded manifest file, search for the  `oauth2AllowImplicitFlow` property. Change the value of this property from `false` to `true`, and then save the file.

	This setting is required for access from a JavaScript single-page application. It enables the Oauth 2.0 bearer token to be returned in the URL fragment.

16. Click **Manage manifest > Upload manifest**, and upload the file that you updated in the preceding step.

17. Keep this page open so you can copy and paste values from it and update values on the page in later steps of the tutorial.

## Configure the ContactsList.Angular.AAD project to call the Azure API app

The following instructions explain how to deploy the application to Azure and run it there, but with minor changes you could run locally. The sample code contains localhost URL endpoints. If you want to run locally, set up the projects for SSL, use the localhost SSL URLs in project code, and use the localhost SSL URLs in the AAD application configuration. While running locally, the AngularJS code will only allow logged on users to call the API, but unauthenticated callers from other clients could call the API.

1. In the ContactsList.Angular.AAD project, open the *app/scripts/app.js* file.

8. In the code that sets the `endpoints` variable, comment out the localhost endpoint and uncomment the Azure endpoint.

10. Replace "yourclientid" with the actual value of the AAD application's client ID from the classic portal's **Configure** tab for the AAD application.

2. Replace "{your api app name}" with the name of the API app that you deployed the ContactsList.API project to.

	The code is now similar to the following example.

		var endpoints = {
		    "https://contactslistapi.azurewebsites.net/": "1cf55bc9-9ed8-4df31cf55bc9-9ed8-4df3"
		    //"https://localhost:44300/": "1cf55bc9-9ed8-4df31cf55bc9-9ed8-4df3"
		};

9. Also in *app.js*, in the call to `adalProvider.init`, replace "{your tenant url}" and "{your client id}" with the actual values.

	The code will look similar to the following example:

		adalProvider.init(
		    {
		        instance: 'https://login.microsoftonline.com/', 
		        tenant: 'contoso.onmicrosoft.com',
		        clientId: '1cf55bc9-9ed8-4df31cf55bc9-9ed8-4df3',
		        extraQueryParameter: 'nux=1',
		        endpoints: endpoints
		    },
		    $httpProvider
		    );

1. In the *app/scripts/contactsSvc.js* file, make the same endpoint URL change from localhost to API app URL that you did earlier in *app.js*.

	The code is now similar to the following example.

		var apiEndpoint = "https://contactslistapi.azurewebsites.net";
		//var apiEndpoint = "https://localhost:44300";

## Configure the AAD application for the Azure web app

1. In the **Configure** tab for the AAD application in the classic portal, in the **Sign-on URL** field, delete the URL that is already there and replace it with the web app's base URL, including the trailing slash. (Note that this is the URL of the web app that will run the AngularJS code, not the API app's URL.)

	![](./media/app-service-api-dotnet-user-principal-auth/signonurlazure.png)

3. In the **Reply URL** field, replace the URL that is already there with the web app's base URL.

	![](./media/app-service-api-dotnet-user-principal-auth/replyurlazure.png)

4. Click **Save**.

## Deploy the ContactsList.Angular.AAD project to Azure

8. In **Solution Explorer**, right-click the ContactsList.Angular.AAD project, and then click **Publish**.

9. Click **Microsoft Azure App Service**.

10. In the **App Service** dialog box, in the **Subscription** drop-down list, choose your subscription.

11. Expand the resource group that you created for this tutorial, and select the web app that you created in the second tutorial.

	![](./media/app-service-api-dotnet-user-principal-auth/deploytowebapp.png)

12. Click **OK**.

12. In the **Publish Web** wizard, click the **Connection** tab, and then in the **Destination URL** box change `http://` to `https://`

	![](./media/app-service-api-dotnet-user-principal-auth/httpsinconntab.png)

	This setting determines what URL the default browser will be opened to after a successful deployment.

12. In the **Publish Web** wizard, click the **Settings** tab, expand **File Publish Options**, and select the **Remove additional files at destination** check box.

7. Click **Publish**.

	Visual Studio deploys the project and opens a browser to the app's home page.

## Test the AngularJS web app in Azure

8. Click the **Contacts** tab.

	You are prompted to log in.

9. Log in with the credentials of a user in your AAD tenant.

10. The **Contacts** page appears.

	![](./media/app-service-api-dotnet-user-principal-auth/contactspageazure.png)

The front-end can now call the API on behalf of an authenticated user, but unauthenticated users can't call the API.

## Next steps

In this tutorial you used App Service Authentication/Authorization to restrict access to an API app so that only authenticated users can call it. In the next tutorial in the series you'll learn how to [restrict access to your API app for service-to-service scenarios](app-service-api-dotnet-service-principal-auth.md).
<|MERGE_RESOLUTION|>--- conflicted
+++ resolved
@@ -1,273 +1,269 @@
-<properties
-	pageTitle="User authentication for API Apps in Azure App Service | Microsoft Azure"
-	description="Learn how to protect an API app in Azure App Service by allowing access only to authenticated users."
-	services="app-service\api"
-	documentationCenter=".net"
-	authors="tdykstra"
-	manager="wpickett"
-	editor=""/>
-
-<tags
-	ms.service="app-service-api"
-	ms.workload="na"
-	ms.tgt_pltfrm="dotnet"
-	ms.devlang="na"
-	ms.topic="hero-article"
-	ms.date="11/30/2015"
-	ms.author="tdykstra"/>
-
-# User authentication for API Apps in Azure App Service
-
-[AZURE.INCLUDE [app-service-api-get-started-selector](../../includes/app-service-api-get-started-selector.md)]
-
-## Overview
-
-This tutorial shows how to use the authentication and authorization features of Azure App Service to protect an API app, and how to consume the API app on behalf of end users. The authentication provider shown in the tutorial is Azure Active Directory, the API is ASP.NET Web API, and the client is an AngularJS single page application running in a browser.
-
-![](./media/app-service-api-dotnet-user-principal-auth/contactspageazure.png)
- 
-## Authentication and authorization in App Service
-
-<<<<<<< HEAD
-For an introduction to authentication features used in this tutorial, see the previous tutorial in this series, [authentication and authorization for API Apps in Azure App Service](app-service-api-dotnet-get-started.md).
-=======
-For an introduction to authentication features used in this tutorial, see the previous tutorial in this series, [authentication and authorization for API Apps in Azure App Service](app-service-api-authentication.md).
->>>>>>> a3c102f7
-
-## How to follow this tutorial
-
-This tutorial builds on a sample application that you download and create an API app for in the [first tutorial of the API Apps and ASP.NET getting started series](app-service-api-dotnet-get-started.md).
-
-## The ContactsList.Angular.AAD sample project
-
-In the [ContactsList sample application](https://github.com/Azure-Samples/app-service-api-dotnet-contact-list), the ContactsList.Angular.AAD project is an AngularJS client that includes code for working with Azure Active Directory. The code is based on an AAD sample that can be found in the [Azure-Samples/active-directory-angularjs-singlepageapp-dotnet-webapi](https://github.com/Azure-Samples/active-directory-angularjs-singlepageapp-dotnet-webapi) repository.
-
-The code in the ContactsList.Angular.AAD project is structured differently than the simpler ContactsLists.Angular project. The code that calls the API is in the *app/scripts/contactsSvc.js* file in the ContactsList.Angular.AAD project. 
-
-		angular.module('contactsListApp')
-		.factory('contactsSvc', ['$http', function ($http) {
-		    //var apiEndpoint = "https://{your api app name}.azurewebsites.net";
-		    var apiEndpoint = "https://localhost:44300";
-		
-		    $http.defaults.useXDomain = true;
-		    delete $http.defaults.headers.common['X-Requested-With']; 
-		
-		    return {
-		        getItems: function () {
-		            return $http.get(apiEndpoint + '/api/contacts');
-		        },
-		        getItem : function(id){
-		            return $http.get(apiEndpoint + '/api/contacts/' + id);
-		        },
-		        postItem : function(item){
-		            return $http.post(apiEndpoint + '/api/contacts', item);
-		        },
-		        putItem : function(item){
-		            return $http.put(apiEndpoint + '/api/contacts/', item);
-		        },
-		        deleteItem : function(id){
-		            return $http({
-		                method: 'DELETE',
-		                url: apiEndpoint + '/api/contacts/' + id
-		            });
-		        }
-		    };
-		}]);
-
-Here, the `Get` method is labeled `getItems`.  In the controller (*app/scripts/contactsCtrl.js*), `getItems` is wired up to `$scope.populate`.
-
-		$scope.populate = function () {
-		    contactsSvc.getItems().then(function (results) {
-		        $scope.contactsList = results.data;
-		        $scope.loadingMessage = "";
-		    }, function (err) {
-		        $scope.loadingMessage = "";
-		        $scope.error = "Error: " + err;
-		    });
-		};
-
-In the view (*app/views/Contacts.html*), $scope.populate is called on initialization.
-
-		<div ng-init="populate()">
-
-The additional code for logging in and including an authorization token with API requests is provided by the [Azure Active Directory Authentication Library for JavaScript](https://github.com/AzureAD/azure-activedirectory-library-for-js), in the *adal.js* and *adal-angular.js* files. 
-
-In the *app.js* file, the code passes configuration information and the `$http` provider to the `adalProvider.init` function. Configuration information includes the AAD application client ID that pertains to each API endpoint and the client ID that pertains to this AngularJS app. The `init` function adds interceptors to the `$http` provider, that these add the authorization token to requests.
-
-		var endpoints = { 
-		    //"https://{your api app name}.azurewebsites.net/": "{your client id}"
-		    "https://localhost:44300/": "{your client id}"
-		};
-
-		adalProvider.init(
-		    {
-		        instance: 'https://login.microsoftonline.com/', 
-		        tenant: '{your tenant url}',
-		        clientId: '{your client id}',
-		        extraQueryParameter: 'nux=1',
-		        endpoints: endpoints
-		        //cacheLocation: 'localStorage', // enable this for 
-		    },
-		    $httpProvider
-		    );
-
-## Set up authentication and authorization in Azure
-
-1. In the [Azure portal](https://portal.azure.com/), navigate to the **API App** blade of the API app that you want to protect so that only authenticated users can call it. (For this tutorial, choose the API app to which you deployed the ContactsList.API project.)
-
-2. Click **Settings**
-
-2. Find the **Features** section, and then click **Authentication/ Authorization**.
-
-	![](./media/app-service-api-dotnet-user-principal-auth/features.png)
-
-3. In the **Authentication / Authorization** blade, click **On**.
-
-4. In the **Action to take when request is not authenticated** drop-down list, select **Log in with Azure Active Directory**.
-
-5. Under **Authentication Providers**, click **Azure Active Directory**.
-
-	![](./media/app-service-api-dotnet-user-principal-auth/authblade.png)
-
-6. In the **Azure Active Directory Settings** blade, click **Express**
-
-	![](./media/app-service-api-dotnet-user-principal-auth/aadsettings.png)
-
-	"Express" here means that Azure will automatically create an AAD application in your AAD tenant. Make a note of the name of the new AAD application, as you'll select it later when you go to the Azure classic portal to get the client ID of the new AAD application.
-
-7. Click **OK**.
-
-10. In the **Authentication / Authorization** blade, click **Save**.
-
-8. To verify that the API app is now protected, go to the API app's URL + `/swagger` as you did in the first tutorial to use the Swagger UI. 
-
-	This time you are redirected to a logon page.
-
-	![](./media/app-service-api-dotnet-user-principal-auth/loginpage.png)
-
-11. In the [Azure classic portal](https://manage.windowsazure.com/), go to **Azure Active Directory**.
-
-	You have to go to the classic portal because certain Azure Active Directory settings that you need access to are not yet available in the current Azure portal.
-
-12. On the **Directory** tab, click your AAD tenant.
-
-	![](./media/app-service-api-dotnet-user-principal-auth/selecttenant.png)
-
-14. Click **Applications > Applications my company owns**, and then click the check mark.
-
-	You might also have to refresh the page to see the new application.
-
-15. In the list of applications, click the name of the one that Azure created for you when you enabled authentication for your API app.
-
-	![](./media/app-service-api-dotnet-user-principal-auth/appstab.png)
-
-16. Click **Configure**.
-
-	![](./media/app-service-api-dotnet-user-principal-auth/configure.png)
-
-15. At the bottom of the page, click **Manage manifest > Download manifest**, and save the file in a location where you can edit it.
-
-16. In the downloaded manifest file, search for the  `oauth2AllowImplicitFlow` property. Change the value of this property from `false` to `true`, and then save the file.
-
-	This setting is required for access from a JavaScript single-page application. It enables the Oauth 2.0 bearer token to be returned in the URL fragment.
-
-16. Click **Manage manifest > Upload manifest**, and upload the file that you updated in the preceding step.
-
-17. Keep this page open so you can copy and paste values from it and update values on the page in later steps of the tutorial.
-
-## Configure the ContactsList.Angular.AAD project to call the Azure API app
-
-The following instructions explain how to deploy the application to Azure and run it there, but with minor changes you could run locally. The sample code contains localhost URL endpoints. If you want to run locally, set up the projects for SSL, use the localhost SSL URLs in project code, and use the localhost SSL URLs in the AAD application configuration. While running locally, the AngularJS code will only allow logged on users to call the API, but unauthenticated callers from other clients could call the API.
-
-1. In the ContactsList.Angular.AAD project, open the *app/scripts/app.js* file.
-
-8. In the code that sets the `endpoints` variable, comment out the localhost endpoint and uncomment the Azure endpoint.
-
-10. Replace "yourclientid" with the actual value of the AAD application's client ID from the classic portal's **Configure** tab for the AAD application.
-
-2. Replace "{your api app name}" with the name of the API app that you deployed the ContactsList.API project to.
-
-	The code is now similar to the following example.
-
-		var endpoints = {
-		    "https://contactslistapi.azurewebsites.net/": "1cf55bc9-9ed8-4df31cf55bc9-9ed8-4df3"
-		    //"https://localhost:44300/": "1cf55bc9-9ed8-4df31cf55bc9-9ed8-4df3"
-		};
-
-9. Also in *app.js*, in the call to `adalProvider.init`, replace "{your tenant url}" and "{your client id}" with the actual values.
-
-	The code will look similar to the following example:
-
-		adalProvider.init(
-		    {
-		        instance: 'https://login.microsoftonline.com/', 
-		        tenant: 'contoso.onmicrosoft.com',
-		        clientId: '1cf55bc9-9ed8-4df31cf55bc9-9ed8-4df3',
-		        extraQueryParameter: 'nux=1',
-		        endpoints: endpoints
-		    },
-		    $httpProvider
-		    );
-
-1. In the *app/scripts/contactsSvc.js* file, make the same endpoint URL change from localhost to API app URL that you did earlier in *app.js*.
-
-	The code is now similar to the following example.
-
-		var apiEndpoint = "https://contactslistapi.azurewebsites.net";
-		//var apiEndpoint = "https://localhost:44300";
-
-## Configure the AAD application for the Azure web app
-
-1. In the **Configure** tab for the AAD application in the classic portal, in the **Sign-on URL** field, delete the URL that is already there and replace it with the web app's base URL, including the trailing slash. (Note that this is the URL of the web app that will run the AngularJS code, not the API app's URL.)
-
-	![](./media/app-service-api-dotnet-user-principal-auth/signonurlazure.png)
-
-3. In the **Reply URL** field, replace the URL that is already there with the web app's base URL.
-
-	![](./media/app-service-api-dotnet-user-principal-auth/replyurlazure.png)
-
-4. Click **Save**.
-
-## Deploy the ContactsList.Angular.AAD project to Azure
-
-8. In **Solution Explorer**, right-click the ContactsList.Angular.AAD project, and then click **Publish**.
-
-9. Click **Microsoft Azure App Service**.
-
-10. In the **App Service** dialog box, in the **Subscription** drop-down list, choose your subscription.
-
-11. Expand the resource group that you created for this tutorial, and select the web app that you created in the second tutorial.
-
-	![](./media/app-service-api-dotnet-user-principal-auth/deploytowebapp.png)
-
-12. Click **OK**.
-
-12. In the **Publish Web** wizard, click the **Connection** tab, and then in the **Destination URL** box change `http://` to `https://`
-
-	![](./media/app-service-api-dotnet-user-principal-auth/httpsinconntab.png)
-
-	This setting determines what URL the default browser will be opened to after a successful deployment.
-
-12. In the **Publish Web** wizard, click the **Settings** tab, expand **File Publish Options**, and select the **Remove additional files at destination** check box.
-
-7. Click **Publish**.
-
-	Visual Studio deploys the project and opens a browser to the app's home page.
-
-## Test the AngularJS web app in Azure
-
-8. Click the **Contacts** tab.
-
-	You are prompted to log in.
-
-9. Log in with the credentials of a user in your AAD tenant.
-
-10. The **Contacts** page appears.
-
-	![](./media/app-service-api-dotnet-user-principal-auth/contactspageazure.png)
-
-The front-end can now call the API on behalf of an authenticated user, but unauthenticated users can't call the API.
-
-## Next steps
-
-In this tutorial you used App Service Authentication/Authorization to restrict access to an API app so that only authenticated users can call it. In the next tutorial in the series you'll learn how to [restrict access to your API app for service-to-service scenarios](app-service-api-dotnet-service-principal-auth.md).
+<properties
+	pageTitle="User authentication for API Apps in Azure App Service | Microsoft Azure"
+	description="Learn how to protect an API app in Azure App Service by allowing access only to authenticated users."
+	services="app-service\api"
+	documentationCenter=".net"
+	authors="tdykstra"
+	manager="wpickett"
+	editor=""/>
+
+<tags
+	ms.service="app-service-api"
+	ms.workload="na"
+	ms.tgt_pltfrm="dotnet"
+	ms.devlang="na"
+	ms.topic="hero-article"
+	ms.date="11/30/2015"
+	ms.author="tdykstra"/>
+
+# User authentication for API Apps in Azure App Service
+
+[AZURE.INCLUDE [app-service-api-get-started-selector](../../includes/app-service-api-get-started-selector.md)]
+
+## Overview
+
+This tutorial shows how to use the authentication and authorization features of Azure App Service to protect an API app, and how to consume the API app on behalf of end users. The authentication provider shown in the tutorial is Azure Active Directory, the API is ASP.NET Web API, and the client is an AngularJS single page application running in a browser.
+
+![](./media/app-service-api-dotnet-user-principal-auth/contactspageazure.png)
+ 
+## Authentication and authorization in App Service
+
+For an introduction to authentication features used in this tutorial, see the previous tutorial in this series, [authentication and authorization for API Apps in Azure App Service](app-service-api-authentication.md).
+
+## How to follow this tutorial
+
+This tutorial builds on a sample application that you download and create an API app for in the [first tutorial of the API Apps and ASP.NET getting started series](app-service-api-dotnet-get-started.md).
+
+## The ContactsList.Angular.AAD sample project
+
+In the [ContactsList sample application](https://github.com/Azure-Samples/app-service-api-dotnet-contact-list), the ContactsList.Angular.AAD project is an AngularJS client that includes code for working with Azure Active Directory. The code is based on an AAD sample that can be found in the [Azure-Samples/active-directory-angularjs-singlepageapp-dotnet-webapi](https://github.com/Azure-Samples/active-directory-angularjs-singlepageapp-dotnet-webapi) repository.
+
+The code in the ContactsList.Angular.AAD project is structured differently than the simpler ContactsLists.Angular project. The code that calls the API is in the *app/scripts/contactsSvc.js* file in the ContactsList.Angular.AAD project. 
+
+		angular.module('contactsListApp')
+		.factory('contactsSvc', ['$http', function ($http) {
+		    //var apiEndpoint = "https://{your api app name}.azurewebsites.net";
+		    var apiEndpoint = "https://localhost:44300";
+		
+		    $http.defaults.useXDomain = true;
+		    delete $http.defaults.headers.common['X-Requested-With']; 
+		
+		    return {
+		        getItems: function () {
+		            return $http.get(apiEndpoint + '/api/contacts');
+		        },
+		        getItem : function(id){
+		            return $http.get(apiEndpoint + '/api/contacts/' + id);
+		        },
+		        postItem : function(item){
+		            return $http.post(apiEndpoint + '/api/contacts', item);
+		        },
+		        putItem : function(item){
+		            return $http.put(apiEndpoint + '/api/contacts/', item);
+		        },
+		        deleteItem : function(id){
+		            return $http({
+		                method: 'DELETE',
+		                url: apiEndpoint + '/api/contacts/' + id
+		            });
+		        }
+		    };
+		}]);
+
+Here, the `Get` method is labeled `getItems`.  In the controller (*app/scripts/contactsCtrl.js*), `getItems` is wired up to `$scope.populate`.
+
+		$scope.populate = function () {
+		    contactsSvc.getItems().then(function (results) {
+		        $scope.contactsList = results.data;
+		        $scope.loadingMessage = "";
+		    }, function (err) {
+		        $scope.loadingMessage = "";
+		        $scope.error = "Error: " + err;
+		    });
+		};
+
+In the view (*app/views/Contacts.html*), $scope.populate is called on initialization.
+
+		<div ng-init="populate()">
+
+The additional code for logging in and including an authorization token with API requests is provided by the [Azure Active Directory Authentication Library for JavaScript](https://github.com/AzureAD/azure-activedirectory-library-for-js), in the *adal.js* and *adal-angular.js* files. 
+
+In the *app.js* file, the code passes configuration information and the `$http` provider to the `adalProvider.init` function. Configuration information includes the AAD application client ID that pertains to each API endpoint and the client ID that pertains to this AngularJS app. The `init` function adds interceptors to the `$http` provider, that these add the authorization token to requests.
+
+		var endpoints = { 
+		    //"https://{your api app name}.azurewebsites.net/": "{your client id}"
+		    "https://localhost:44300/": "{your client id}"
+		};
+
+		adalProvider.init(
+		    {
+		        instance: 'https://login.microsoftonline.com/', 
+		        tenant: '{your tenant url}',
+		        clientId: '{your client id}',
+		        extraQueryParameter: 'nux=1',
+		        endpoints: endpoints
+		        //cacheLocation: 'localStorage', // enable this for 
+		    },
+		    $httpProvider
+		    );
+
+## Set up authentication and authorization in Azure
+
+1. In the [Azure portal](https://portal.azure.com/), navigate to the **API App** blade of the API app that you want to protect so that only authenticated users can call it. (For this tutorial, choose the API app to which you deployed the ContactsList.API project.)
+
+2. Click **Settings**
+
+2. Find the **Features** section, and then click **Authentication/ Authorization**.
+
+	![](./media/app-service-api-dotnet-user-principal-auth/features.png)
+
+3. In the **Authentication / Authorization** blade, click **On**.
+
+4. In the **Action to take when request is not authenticated** drop-down list, select **Log in with Azure Active Directory**.
+
+5. Under **Authentication Providers**, click **Azure Active Directory**.
+
+	![](./media/app-service-api-dotnet-user-principal-auth/authblade.png)
+
+6. In the **Azure Active Directory Settings** blade, click **Express**
+
+	![](./media/app-service-api-dotnet-user-principal-auth/aadsettings.png)
+
+	"Express" here means that Azure will automatically create an AAD application in your AAD tenant. Make a note of the name of the new AAD application, as you'll select it later when you go to the Azure classic portal to get the client ID of the new AAD application.
+
+7. Click **OK**.
+
+10. In the **Authentication / Authorization** blade, click **Save**.
+
+8. To verify that the API app is now protected, go to the API app's URL + `/swagger` as you did in the first tutorial to use the Swagger UI. 
+
+	This time you are redirected to a logon page.
+
+	![](./media/app-service-api-dotnet-user-principal-auth/loginpage.png)
+
+11. In the [Azure classic portal](https://manage.windowsazure.com/), go to **Azure Active Directory**.
+
+	You have to go to the classic portal because certain Azure Active Directory settings that you need access to are not yet available in the current Azure portal.
+
+12. On the **Directory** tab, click your AAD tenant.
+
+	![](./media/app-service-api-dotnet-user-principal-auth/selecttenant.png)
+
+14. Click **Applications > Applications my company owns**, and then click the check mark.
+
+	You might also have to refresh the page to see the new application.
+
+15. In the list of applications, click the name of the one that Azure created for you when you enabled authentication for your API app.
+
+	![](./media/app-service-api-dotnet-user-principal-auth/appstab.png)
+
+16. Click **Configure**.
+
+	![](./media/app-service-api-dotnet-user-principal-auth/configure.png)
+
+15. At the bottom of the page, click **Manage manifest > Download manifest**, and save the file in a location where you can edit it.
+
+16. In the downloaded manifest file, search for the  `oauth2AllowImplicitFlow` property. Change the value of this property from `false` to `true`, and then save the file.
+
+	This setting is required for access from a JavaScript single-page application. It enables the Oauth 2.0 bearer token to be returned in the URL fragment.
+
+16. Click **Manage manifest > Upload manifest**, and upload the file that you updated in the preceding step.
+
+17. Keep this page open so you can copy and paste values from it and update values on the page in later steps of the tutorial.
+
+## Configure the ContactsList.Angular.AAD project to call the Azure API app
+
+The following instructions explain how to deploy the application to Azure and run it there, but with minor changes you could run locally. The sample code contains localhost URL endpoints. If you want to run locally, set up the projects for SSL, use the localhost SSL URLs in project code, and use the localhost SSL URLs in the AAD application configuration. While running locally, the AngularJS code will only allow logged on users to call the API, but unauthenticated callers from other clients could call the API.
+
+1. In the ContactsList.Angular.AAD project, open the *app/scripts/app.js* file.
+
+8. In the code that sets the `endpoints` variable, comment out the localhost endpoint and uncomment the Azure endpoint.
+
+10. Replace "yourclientid" with the actual value of the AAD application's client ID from the classic portal's **Configure** tab for the AAD application.
+
+2. Replace "{your api app name}" with the name of the API app that you deployed the ContactsList.API project to.
+
+	The code is now similar to the following example.
+
+		var endpoints = {
+		    "https://contactslistapi.azurewebsites.net/": "1cf55bc9-9ed8-4df31cf55bc9-9ed8-4df3"
+		    //"https://localhost:44300/": "1cf55bc9-9ed8-4df31cf55bc9-9ed8-4df3"
+		};
+
+9. Also in *app.js*, in the call to `adalProvider.init`, replace "{your tenant url}" and "{your client id}" with the actual values.
+
+	The code will look similar to the following example:
+
+		adalProvider.init(
+		    {
+		        instance: 'https://login.microsoftonline.com/', 
+		        tenant: 'contoso.onmicrosoft.com',
+		        clientId: '1cf55bc9-9ed8-4df31cf55bc9-9ed8-4df3',
+		        extraQueryParameter: 'nux=1',
+		        endpoints: endpoints
+		    },
+		    $httpProvider
+		    );
+
+1. In the *app/scripts/contactsSvc.js* file, make the same endpoint URL change from localhost to API app URL that you did earlier in *app.js*.
+
+	The code is now similar to the following example.
+
+		var apiEndpoint = "https://contactslistapi.azurewebsites.net";
+		//var apiEndpoint = "https://localhost:44300";
+
+## Configure the AAD application for the Azure web app
+
+1. In the **Configure** tab for the AAD application in the classic portal, in the **Sign-on URL** field, delete the URL that is already there and replace it with the web app's base URL, including the trailing slash. (Note that this is the URL of the web app that will run the AngularJS code, not the API app's URL.)
+
+	![](./media/app-service-api-dotnet-user-principal-auth/signonurlazure.png)
+
+3. In the **Reply URL** field, replace the URL that is already there with the web app's base URL.
+
+	![](./media/app-service-api-dotnet-user-principal-auth/replyurlazure.png)
+
+4. Click **Save**.
+
+## Deploy the ContactsList.Angular.AAD project to Azure
+
+8. In **Solution Explorer**, right-click the ContactsList.Angular.AAD project, and then click **Publish**.
+
+9. Click **Microsoft Azure App Service**.
+
+10. In the **App Service** dialog box, in the **Subscription** drop-down list, choose your subscription.
+
+11. Expand the resource group that you created for this tutorial, and select the web app that you created in the second tutorial.
+
+	![](./media/app-service-api-dotnet-user-principal-auth/deploytowebapp.png)
+
+12. Click **OK**.
+
+12. In the **Publish Web** wizard, click the **Connection** tab, and then in the **Destination URL** box change `http://` to `https://`
+
+	![](./media/app-service-api-dotnet-user-principal-auth/httpsinconntab.png)
+
+	This setting determines what URL the default browser will be opened to after a successful deployment.
+
+12. In the **Publish Web** wizard, click the **Settings** tab, expand **File Publish Options**, and select the **Remove additional files at destination** check box.
+
+7. Click **Publish**.
+
+	Visual Studio deploys the project and opens a browser to the app's home page.
+
+## Test the AngularJS web app in Azure
+
+8. Click the **Contacts** tab.
+
+	You are prompted to log in.
+
+9. Log in with the credentials of a user in your AAD tenant.
+
+10. The **Contacts** page appears.
+
+	![](./media/app-service-api-dotnet-user-principal-auth/contactspageazure.png)
+
+The front-end can now call the API on behalf of an authenticated user, but unauthenticated users can't call the API.
+
+## Next steps
+
+In this tutorial you used App Service Authentication/Authorization to restrict access to an API app so that only authenticated users can call it. In the next tutorial in the series you'll learn how to [restrict access to your API app for service-to-service scenarios](app-service-api-dotnet-service-principal-auth.md).