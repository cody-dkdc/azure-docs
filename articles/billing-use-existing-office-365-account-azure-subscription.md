--- conflicted
+++ resolved
@@ -20,13 +20,8 @@
 # Use your existing Office 365 account with your Azure subscription, or vice versa
 Scenario: You already have an Office 365 subscription and are ready for an Azure subscription, but want to use the existing Office 365 user account(s) for your Azure subscription. Alternatively, you are an Azure subscriber and want to get an Office 365 subscription for the users in your existing Azure Active Directory. This article shows you how easy it is to achieve both.
 
-<<<<<<< HEAD
-> [AZURE.NOTE] This article doesn’t apply to Enterprise Agreement (EA) customers.
+> [AZURE.NOTE] This article doesn’t apply to Enterprise Agreement (EA) customers. If you need more help at any point in this article, please [contact support](https://portal.azure.com/?#blade/Microsoft_Azure_Support/HelpAndSupportBlade) to get your issue resolved quickly.
 
-> [AZURE.NOTE] If you need more help at any point in this article, [contact support](https://portal.azure.com/?#blade/Microsoft_Azure_Support/HelpAndSupportBlade) to get your issue resolved quickly.
-=======
-> [AZURE.NOTE] This article doesn’t apply to Enterprise Agreement (EA) customers. If you need more help at any point in this article, please [contact support](https://portal.azure.com/?#blade/Microsoft_Azure_Support/HelpAndSupportBlade) to get your issue resolved quickly.
->>>>>>> df10a324
 
 ## Quick guidance
 
