---
title: Use the Azure Data Lake Tools for Visual Studio Code | Microsoft Docs
description: 'Learn how to use the Azure Data Lake Tools for Visual Studio Code to create, test, and run U-SQL scripts. '
services: data-lake-analytics
documentationcenter: ''
author: jejiang
manager: jhubbard
editor: cgronlun

ms.assetid: dc9b21d8-c5f4-4f77-bcbc-eff458f48de2
ms.service: data-lake-analytics
ms.devlang: na
ms.topic: article
ms.tgt_pltfrm: na
ms.workload: big-data
ms.date: 11/30/2016
ms.author: jejiang
---

# Use the Azure Data Lake Tools for Visual Studio Code

Learn how to use the Azure Data Lake Tools for Visual Studio Code (VSCode) to create, test, and run U-SQL scripts.  The information is also covered in the following video:

<a href="https://www.youtube.com/watch?v=J_gWuyFnaGA&feature=youtu.be"><img src="./media/data-lake-analytics-data-lake-tools-for-vscode/data-lake-tools-for-vscode-video.png"></a>

## Prerequisites

The Data Lake Tools can be installed on the platforms supported by VSCode that include Windows, Linux, and MacOS. You can find the prerequisites for different platforms

- Windows

    - [Visual Studio Code]( https://www.visualstudio.com/products/code-vs.aspx).
    - [Java SE Runtime Environment version 8 update 77 or later](https://java.com/download/manual.jsp). You must add the java.exe path to the system environment variable path.  For the instructions, see [how do I set or change the Path system variable?]( https://www.java.com/download/help/path.xml) The path is similar to C:\Program Files\Java\jdk1.8.0_77\jre\bin
    - [.NET Core SDK 1.0.1-preview 2 or .NET Core 1.0.1 runtime]( https://www.microsoft.com/net/download).
    
- Linux (We recommend Ubuntu 14.04 LTS)

    - [Visual Studio Code]( https://www.visualstudio.com/products/code-vs.aspx). Use the following command to install:

        sudo dpkg -i code_<version_number>_amd64.deb

    - [Mono 4.2.x](http://www.mono-project.com/docs/getting-started/install/linux/). 

        - Update the deb package source by executing following commands:

                sudo apt-key adv --keyserver hkp://keyserver.ubuntu.com:80 --recv-keys 3FA7E0328081BFF6A14DA29AA6A19B38D3D831EF
                echo "deb http://download.mono-project.com/repo/debian wheezy/snapshots 4.2.4.4/main" | sudo tee /etc/apt/sources.list.d/mono-xamarin.list
                sudo apt-get update

        - Install mono by running the command:

                sudo apt-get install mono-complete

		    > [!NOTE] 
            > Mono 4.6 is not supported.  You must uninstall version 4.6 entirely before installing 4.2.x.  

        - [Java SE Runtime Environment version 8 update 77 or later](https://java.com/download/manual.jsp). The instruction can be found [here]( https://java.com/en/download/help/linux_x64_install.xml).
        - [.NET Core SDK 1.0.1-preview 2 or .NET Core 1.0.1 runtime]( https://www.microsoft.com/net/download).
- MacOS

    - [Visual Studio Code]( https://www.visualstudio.com/products/code-vs.aspx).
    - [Mono 4.2.4](http://download.mono-project.com/archive/4.2.4/macos-10-x86/). 
    - [Java SE Runtime Environment version 8 update 77 or later](https://java.com/download/manual.jsp). The instruction can be found [here](https://java.com/en/download/help/mac_install.xml).
    - [.NET Core SDK 1.0.1-preview 2 or .NET Core 1.0.1 runtime]( https://www.microsoft.com/net/download).

## Install the Data Lake Tools

After you have installed the prerequisites, you can install the Data Lake Tools for VSCode.

**To install the Data Lake Tools**

1. Open **Visual Studio Code**.
2. Press **CTRL+P**, and then enter:

        ext install usql-vscode-ext
    You can see a list of Visual Studio code extensions. One of them is **Azure Data Lake Tool (Preview)**.
3. Click **Install** next to **Azure Data Lake Tool (Preview)**. After a few seconds, the Install button will be changed to Reload.
4. Click **Reload** to activate the extension.
5. Click **OK** to confirm. You can see Azure Data Lake Tools in the Extensions pane.

    ![Data Lake Tools for Visual Studio Code install](./media/data-lake-analytics-data-lake-tools-for-vscode/data-lake-tools-for-vscode-extensions.png)

## Activate Azure Data Lake Tools
Please create a new .USQL file or open an existing .USQL file to activate the extension. 

## Connect to Azure

Before you can compile and run U-SQL scripts in Azure Data Lake Analytics, you must connect to your Azure account.

**To connect to Azure**

1.	Open the command palette by pressing **CTRL+SHIFT+P**. 
2.  Enter **ADL:Login**.

    ![Data Lake Tools for Visual Studio Code command palette](./media/data-lake-analytics-data-lake-tools-for-vscode/data-lake-tools-for-vscode-extension-login.png)

2.	Follow the instructions to sign in from the web page. Once connected, your account name is shown on the status bar on the bottom of the window.

> [!NOTE] 
> If your account has two factors enabled, it is recommended to use phone authentication instead of Pin.

To sign off, use the command **ADL:Logout**

## List Data Lake Analytics accounts

To test the connection, you can list your Data Lake Analytics accounts:

**To list the Data Lake Analytics accounts under your Azure subscription**

1. Open the command palette by pressing **CTRL+SHIFT+P**.
2. Type **ADL:List Accounts**.  The accounts appear in the **Output** pane.

## Open sample script

Use Command Palette (**Ctrl+Shift+P**) and choose **ADL: Open Sample Script**. Then it will open another instance for this sample. You also edit, configure, submit script on this instance.

## Work with U-SQL

You need open either a U-SQL file or a folder to work with U-SQL.

**To open a folder for your U-SQL project**

1. From Visual Studio Code, Click the **File** menu, and then click **Open Folder**.
2. Specify a folder, and then click **Select Folder**.
3. Click the **File** menu, and then click **New**. An **Untilted-1** file is added to the project.
4. Copy and paste the following code into Untitled-1 file:

        @departments  = 
            SELECT * FROM 
                (VALUES
                    (31,    "Sales"),
                    (33,    "Engineering"), 
                    (34,    "Clerical"),
                    (35,    "Marketing")
                ) AS 
                      D( DepID, DepName );
         
        OUTPUT @departments
            TO “/Output/departments.csv”

    The script creates a departments.csv file with some data in the /output folder.

5. Save the file as **myUSQL.usql** in the openned folder. Notice an **adltools_settings.json** configuration file is also added to the project.
4. Open and configure **adltools_settings.json** with the following properties:

    - Account:  A Data Lake Analytics account under your Azure subscription.
    - Optional settings:

        - Priority: The priority range is from 1 to 1000 with 1 the highest priority. The default value is 1000.
        - Parallelism: The parallelism range is from 1 to 150. The default value is 150. 

        > [!NOTE] 
        > If the settings are invalid, the default values are used.

     ![Data Lake Tools for Visual Studio Code configuration file](./media/data-lake-analytics-data-lake-tools-for-vscode/data-lake-tools-for-vscode-configuration-file.png)

    A compute Data Lake Analytics account is needed for compiling and running U-SQL jobs.  You must configure the computer account before you can compile and run U-SQL jobs.

Comparing to openning a file, openning a folder allows you to:

- Use code-behind file.  In the single-file mode, code-behind is not supported.
- Use configuration file. When you open a folder, the scripts in the working folder share one configuration file.


The U-SQL script compilation is done remotely by the Data Lake Analytics service.  When you issue the compile command, the U-SQL script is sent to your Data Lake Analytics account. The compilation result is late received by the Visual Studio Code. Because of the remote compilation, Visual Studio code requires the information to connect to your Data Lake Analytics account in the configuration file.

**To compile a U-SQL script**

1. Open the command palette by pressing **CTRL+SHIFT+P**. 
2. Enter **ADL: Compile Script**. Compile results show in output window. You can also right-click a script file, and then click **ADL: Compile Script** to compile a U-SQL job. The compilation result is shown in the output pane.
 

**To submit a U-SQL script**

1. Open the command palette by pressing **CTRL+SHIFT+P**. 
2. Enter **ADL: Submit Job**.  You can also right-click a script file, and then click **ADL: Submit Job** to submit a U-SQL job. 

After submitting a U-SQL job, submission logs is shown in output window in VSCode. If the submission is successful, the job URL is shown as well. You can open the job URL in a web browser to track real-time job status.

To enable output job details: set ‘jobInformationOutputPath’ in the **vscode for u-sql_settings.json** file.
 
## Use code-behind file

Code-behind file is a CSharp file associate with one U-SQL script. You can define script dedicated UDO/UDA/UDT/UDF in the code-behind file. The UDO/UDA/UDT/UDF can be directly used in the script without register the assembly first. Code-behind file is put in the same folder as its peering U-SQL script file. If the script is named xxx.usql, the code-behind is named as xxx.usql.cs. Deleting the code-behind file manually disables the code-behind feature for its associated U-SQL script. For more information about writing customer code for U-SQL script, see [Writing and Using Custom Code in U-SQL – User-Defined Functions]( https://blogs.msdn.microsoft.com/visualstudio/2015/10/28/writing-and-using-custom-code-in-u-sql-user-defined-functions/).

To support code-behind, a working folder must be opened. 

**To generate a code-behind file**

1. Open a soucre file. 
2. Open the command palette by pressing **CTRL+SHIFT+P**.
3. Enter **ADL: Generate Code Behind**.  A code-behind file is created in the same folder. 

You can also right-click a script file, and then click **ADL: Generate Code Behind** to generate a code-behind file. 

Compile and submit a U-SQL script with code-behind is the same as the standalone U-SQL script.

The following two screenshots show a code-behind file and its associated U-SQL script file:
 
![Data Lake Tools for Visual Studio Code code behind](./media/data-lake-analytics-data-lake-tools-for-vscode/data-lake-tools-for-vscode-code-behind.png)

![Data Lake Tools for Visual Studio Code code behind](./media/data-lake-analytics-data-lake-tools-for-vscode/data-lake-tools-for-vscode-code-behind-call.png) 

## Use assemblies

For the information on developing assemblies, see [Develop U-SQL assemblies for Azure Data Lake Analytics jobs](data-lake-analytics-u-sql-develop-assemblies.md).

Using the Data Lake Tools, you can register custom code assemblies to the Data Lake Analytics catalog.

**To register an assembly**

1.	Press **CTRL+SHIFT+P** to open Command Palette.
2.	Enter **ADL:Register Assembly**.
3.	Select a Data Lake Analytics account.
4.	Select a database.
5.	Specify the local assembly path.

The following U-SQL code demonstrates how to call an assembly. In the sample, the assemly name is *test*.

<<<<<<< HEAD
    REFERENCE ASSEMBLY [test];
    @a=EXTRACT Iid int,Starts DateTime,Region string,Query string,DwellTime int,Results string,ClickedUrls string 
    FROM @"Sample/SearchLog.txt" USING Extractors.Tsv();
    
    @d=SELECT DISTINCT Region FROM @a;
    
    @d1=PROCESS @d
        PRODUCE Region string,
                Mkt string
                USING new USQLApplication_codebehind.MyProcessor();
    
    OUTPUT @d1 TO @"Sample/SearchLogtest.txt" USING Outputters.Tsv();

=======
```
REFERENCE ASSEMBLY [test];

@a = 
    EXTRACT 
        Iid int,
	Starts DateTime,
	Region string,
	Query string,
	DwellTime int,
	Results string,
	ClickedUrls string 
    FROM @"Sample/SearchLog.txt" 
    USING Extractors.Tsv();

@d =
    SELECT DISTINCT Region 
    FROM @a;

@d1 = 
    PROCESS @d
    PRODUCE 
        Region string,
	Mkt string
    USING new USQLApplication_codebehind.MyProcessor();

OUTPUT @d1 
    TO @"Sample/SearchLogtest.txt" 
    USING Outputters.Tsv();
```
>>>>>>> d2ac4314


## Access Data Lake Analytics catalog

After you have connected to Azure, you can use the following steps to access the U-SQL catalog:

**To access Azure Data Lake Analytics metadata**

1.	Press **CTRL+SHIFT+P**, and then type **ADL:List Tables**.
2.	Click one of the Data Lake Analytics accounts.
3.	Click one of the Data Lake Analytics databases.
4.	Click one of the schemas. You can see the tables.

## Show Data Lake Analytics Jobs

Use Command Palette (**Ctrl+Shift+P**) and choose **ADL: Show Job**. 

1.	Select an ADLA or Local account 
2.  Wait for the jobs list for the account to be shown
3.	Select a job from job list, ADL Tools open the job details in the portal and display the JobInfo file in VSCode.

    ![Data Lake Tools for Visual Studio Code IntelliSense object types](./media/data-lake-analytics-data-lake-tools-for-vscode/data-lake-tools-for-vscode-show-job.png)

## Azure Data Lake Storage (ADLS) Integration

You can use ADLS related commands to navigate ADLS resources, preview ADLS file and upload file into ADLS directly in VSCode.  You can also open **Web Azure Storage Explorer** through command: **ADL: Open Web Azure Storage Explorer** or from the right click context menu.

### List Storage Path

Use Command Palette (**Ctrl+Shift+P**) and choose **ADL: List Storage Path**.
1.  Open Command Palette and input the command.

    ![Data Lake Tools for Visual Studio Code List Storage Path](./media/data-lake-analytics-data-lake-tools-for-vscode/data-lake-tools-for-vscode-list-storage.png)

2.  Select an account from local or ADLA.

    ![Data Lake Tools for Visual Studio Code List Storage Path](./media/data-lake-analytics-data-lake-tools-for-vscode/data-lake-tools-for-vscode-list-account.png)

3.  Click more to list more ADLA accounts and select an ADLA account.

    ![Data Lake Tools for Visual Studio Code List Storage Path](./media/data-lake-analytics-data-lake-tools-for-vscode/data-lake-tools-for-vscode-select-adla-account.png)

4.  Input an azure storage path. E.g.: /output/

       ![Data Lake Tools for Visual Studio Code List Storage Path](./media/data-lake-analytics-data-lake-tools-for-vscode/data-lake-tools-for-vscode-input-path.png)

5.  Results: Command Palette lists the path information based on your inputs.

    ![Data Lake Tools for Visual Studio Code List Storage Path](./media/data-lake-analytics-data-lake-tools-for-vscode/data-lake-tools-for-vscode-list-path.png)

Another more convenient way to list relative path is through the right click context menu.

1.  Right click on path string to select List Storage Path.

       ![Data Lake Tools for Visual Studio Code Right Click Conext Menu](./media/data-lake-analytics-data-lake-tools-for-vscode/data-lake-tools-for-vscode-right-click-path.png)

2.  Select an account from local or ADLA account.

       ![Data Lake Tools for Visual Studio Code Right Click Storage](./media/data-lake-analytics-data-lake-tools-for-vscode/data-lake-tools-for-vscode-list-account.png)

3.  Results: Command Palette lists folders and files for the current path.

       ![Data Lake Tools for Visual Studio Code List Current Path](./media/data-lake-analytics-data-lake-tools-for-vscode/data-lake-tools-for-vscode-list-current.png)

### Preview Storage File

Use Command Palette (**Ctrl+Shift+P**) and choose **ADL: : Preview Storage File**.
1.  Open Command Palette and input the command.

       ![Data Lake Tools for Visual Studio Code List Preview](./media/data-lake-analytics-data-lake-tools-for-vscode/data-lake-tools-for-vscode-list-preview.png)

2.  Select an account from local or ADLA.

       ![Data Lake Tools for Visual Studio Code List Account](./media/data-lake-analytics-data-lake-tools-for-vscode/data-lake-tools-for-vscode-list-account.png)

3.  Click more to list more ADLA accounts and select an ADLA account.

       ![Data Lake Tools for Visual Studio Code Select an Account](./media/data-lake-analytics-data-lake-tools-for-vscode/data-lake-tools-for-vscode-select-adla-account.png)

4.  Input an azure storage path. E.g.: /output/

       ![Data Lake Tools for Visual Studio Code Input File](./media/data-lake-analytics-data-lake-tools-for-vscode/data-lake-tools-for-vscode-preview-file.png)

5.  Results: Command Palette lists the path information based on your inputs.

       ![Data Lake Tools for Visual Studio Code Preview File](./media/data-lake-analytics-data-lake-tools-for-vscode/data-lake-tools-for-vscode-preview-results.png)

Another more convenient way to preview a file is through the right click context menu.

1.  Right click on a file path to preview a file.

       ![Data Lake Tools for Visual Studio Code Right Click Conext Menu](./media/data-lake-analytics-data-lake-tools-for-vscode/data-lake-tools-for-vscode-right-click-preview.png)

2.  Select an account from local or ADLA account.

       ![Data Lake Tools for Visual Studio Code Select an Account](./media/data-lake-analytics-data-lake-tools-for-vscode/data-lake-tools-for-vscode-list-account.png)

3.  Results: VSCode displays the preview results of the file.

       ![Data Lake Tools for Visual Studio Code List Current Path](./media/data-lake-analytics-data-lake-tools-for-vscode/data-lake-tools-for-vscode-preview-results.png)

### Upload to Storage Path

Use Command Palette (**Ctrl+Shift+P**) and choose **ADL: : Upload to Storage Path**.
1.  Open Command Palette and input the command.

       ![Data Lake Tools for Visual Studio Code List Preview](./media/data-lake-analytics-data-lake-tools-for-vscode/data-lake-tools-for-vscode-upload-storage.png)

2.  Select an account from local or ADLA.

       ![Data Lake Tools for Visual Studio Code List Account](./media/data-lake-analytics-data-lake-tools-for-vscode/data-lake-tools-for-vscode-list-account.png)

3.  Click more to list more ADLA accounts and select an ADLA account.

       ![Data Lake Tools for Visual Studio Code Select an Account](./media/data-lake-analytics-data-lake-tools-for-vscode/data-lake-tools-for-vscode-select-adla-account.png)

4.  Input an azure storage path. E.g.: /output/

       ![Data Lake Tools for Visual Studio Code Input File](./media/data-lake-analytics-data-lake-tools-for-vscode/data-lake-tools-for-vscode-input-file.png)

5.  Input a local path to source file.

       ![Data Lake Tools for Visual Studio Code Input File](./media/data-lake-analytics-data-lake-tools-for-vscode/data-lake-tools-for-vscode-input-file.png)

6.  VSCode displays a json configurations file, you can make any further updates if needed. Save (CTRL+S) file to proceed the file upload.

       ![Data Lake Tools for Visual Studio Code Input File](./media/data-lake-analytics-data-lake-tools-for-vscode/data-lake-tools-for-vscode-upload-file.png)

7.  Results: The output window displays the file upload status.

       ![Data Lake Tools for Visual Studio Code Upload Status](./media/data-lake-analytics-data-lake-tools-for-vscode/data-lake-tools-for-vscode-upload-status.png)    

## Additional features

The Data Lake Tools for VSCode supports the following features:

-	IntelliSense auto-complete. Suggestions are popped up around keyword, method, variables, etc. Different icons represent different types of the objects:

    - Scala Data Type
    - Complex Data Type
    - Built-in UDTs
    - .Net Collection & Classes
    - C# Expressions
    - Built-in C# UDFs, UDOs, and UDAAGs 
    - U-SQL Functions
    - U-SQL Windowing Function
 
    ![Data Lake Tools for Visual Studio Code IntelliSense object types](./media/data-lake-analytics-data-lake-tools-for-vscode/data-lake-tools-for-vscode-auto-complete-objects.png)
 
-	IntelliSense auto-complete on the Data Lake Analytics Metadata. The Data Lake Tools download Data Lake Analytics metadata information locally.  The IntelliSense feature automatically populates objects, including Database, Schema, Table, View, TVF, Procedures, C# Assemblies, from the Data Lake Analytics metadata.
 
    ![Data Lake Tools for Visual Studio Code IntelliSense metadata](./media/data-lake-analytics-data-lake-tools-for-vscode/data-lake-tools-for-vscode-auto-complete-metastore.png)

-	IntelliSense error marker. The Data Lake Tools underline the editing errors for U-SQL and C#. 
-	Syntax highlights. The Data Lake Tools use different color to differentiate variables, keywords, data type, functions, etc. 

    ![Data Lake Tools for Visual Studio Code syntax highlights](./media/data-lake-analytics-data-lake-tools-for-vscode/data-lake-tools-for-vscode-syntax-highlights.png)

## Next steps:

- For the getting started information on Data Lake Analytics, see [Tutorial: get started with Azure Data Lake Analytics](data-lake-analytics-get-started-portal.md).
- For information on using Data Lake Tools for Visual Studio, see [Tutorial: develop U-SQL scripts using Data Lake Tools for Visual Studio](data-lake-analytics-data-lake-tools-get-started.md).
- For the information on developing assemblies, see [Develop U-SQL assemblies for Azure Data Lake Analytics jobs](data-lake-analytics-u-sql-develop-assemblies.md).


<|MERGE_RESOLUTION|>--- conflicted
+++ resolved
@@ -217,21 +217,6 @@
 
 The following U-SQL code demonstrates how to call an assembly. In the sample, the assemly name is *test*.
 
-<<<<<<< HEAD
-    REFERENCE ASSEMBLY [test];
-    @a=EXTRACT Iid int,Starts DateTime,Region string,Query string,DwellTime int,Results string,ClickedUrls string 
-    FROM @"Sample/SearchLog.txt" USING Extractors.Tsv();
-    
-    @d=SELECT DISTINCT Region FROM @a;
-    
-    @d1=PROCESS @d
-        PRODUCE Region string,
-                Mkt string
-                USING new USQLApplication_codebehind.MyProcessor();
-    
-    OUTPUT @d1 TO @"Sample/SearchLogtest.txt" USING Outputters.Tsv();
-
-=======
 ```
 REFERENCE ASSEMBLY [test];
 
@@ -262,7 +247,6 @@
     TO @"Sample/SearchLogtest.txt" 
     USING Outputters.Tsv();
 ```
->>>>>>> d2ac4314
 
 
 ## Access Data Lake Analytics catalog
