---
title: Overview of Microsoft Azure Data Lake Analytics | Microsoft Docs
description: 'Data Lake Analytics is an Azure Big Data service that lets you use data to drive your business using insights gained from your data in the cloud, regardless its size or where it is.'
services: data-lake-analytics
documentationcenter: ''
author: saveenr
manager: saveenr
editor: cgronlun

ms.assetid: 1e1d443a-48a2-47fb-bc00-bf88274222de
ms.service: data-lake-analytics
ms.devlang: na
ms.topic: get-started-article
ms.tgt_pltfrm: na
ms.workload: big-data
<<<<<<< HEAD
ms.date: 03/28/2017
=======
ms.date: 05/06/2017
>>>>>>> a42dbad0
ms.author: edmaca

---
# Overview of Microsoft Azure Data Lake Analytics
## What is Azure Data Lake Analytics?
Azure Data Lake Analytics is an on-demand analytics job service to simplify big data analytics. Focus on writing, running, and managing jobs rather than on operating distributed infrastructure. Instead of deploying, configuring, and tuning hardware, you write queries to transform your data and extract valuable insights. The analytics service can handle jobs of any scale instantly by setting the dial for how much power you need. You only pay for your job when it is running, making it cost-effective. The analytics service supports Azure Active Directory letting you manage access and roles, integrated with your on-premises identity system. It also includes U-SQL, a language that unifies the benefits of SQL with the expressive power of user code. U-SQL’s scalable distributed runtime enables you to efficiently analyze data in the store and across SQL Servers in Azure, Azure SQL Database, and Azure SQL Data Warehouse.

## Key capabilities
* **Dynamic scaling**
  
    Data Lake Analytics is architected for cloud scale and performance.  It dynamically provisions resources and lets you do analytics on terabytes or even exabytes of data. When the job completes, it winds down resources automatically, and you pay only for the processing power used. As you increase or decrease the size of data stored or the amount of compute used, you don’t have to rewrite code. You can focus on your business logic only and not on how you process and store large datasets.
* **Develop faster, debug, and optimize smarter using familiar tools**
  
    Data Lake Analytics has deep integration with Visual Studio, so that you can use familiar tools to run, debug, and tune your code. Visualizations of your U-SQL jobs let you see how your code runs at scale, so you can easily identify performance bottlenecks and optimize costs.
* **U-SQL: simple and familiar, powerful, and extensible**
  
    Data Lake Analytics includes U-SQL, a query language that extends the familiar, simple, declarative nature of SQL with the expressive power of C#. The U-SQL language is built on the same distributed runtime that powers the big data systems inside Microsoft. Millions of SQL and .NET developers can now process and analyze their data with the skills they already have.
* **Integrates seamlessly with your IT investments**
  
    Data Lake Analytics can use your existing IT investments for identity, management, security, and data warehousing. This approach simplifies data governance and makes it easy to extend your current data applications. Data Lake Analytics is integrated with Active Directory for user management and permissions and comes with built-in monitoring and auditing.
* **Affordable and cost effective**
  
    Data Lake Analytics is a cost-effective solution for running big data workloads. You pay on a per-job basis when data is processed. No hardware, licenses, or service-specific support agreements are required. The system automatically scales up or down as the job starts and completes, meaning that you never pay for more than what you need.
* **Works with all your Azure Data**
  
    Data Lake Analytics is optimized to work with Azure Data Lake - providing the highest level of performance, throughput, and parallelization for your big data workloads.  Data Lake Analytics can also work with Azure Blob storage and Azure SQL database.

## See also
* Get started
  
  * [Get started with Data Lake Analytics using Azure portal](data-lake-analytics-get-started-portal.md)
  * [Get started with Data Lake Analytics using Azure PowerShell](data-lake-analytics-get-started-powershell.md)
  * [Get started with Data Lake Analytics using Azure .NET SDK](data-lake-analytics-get-started-net-sdk.md)
  * [Develop U-SQL scripts using Data Lake Tools for Visual Studio](data-lake-analytics-data-lake-tools-get-started.md)
  * [Get started with Azure Data Lake Analytics U-SQL language](data-lake-analytics-u-sql-get-started.md)

* Management
  
  * [Manage Azure Data Lake Analytics using Azure portal](data-lake-analytics-manage-use-portal.md)
  * [Manage Azure Data Lake Analytics using Azure PowerShell](data-lake-analytics-manage-use-powershell.md)
  * [Monitor and troubleshoot Azure Data Lake Analytics jobs using Azure portal](data-lake-analytics-monitor-and-troubleshoot-jobs-tutorial.md)

* Let us know what you think
  
  * [Submit a feature request](http://aka.ms/adlafeedback)
  * [Get help in the MSDN forums](http://aka.ms/adlaforums)
<|MERGE_RESOLUTION|>--- conflicted
+++ resolved
@@ -13,11 +13,7 @@
 ms.topic: get-started-article
 ms.tgt_pltfrm: na
 ms.workload: big-data
-<<<<<<< HEAD
-ms.date: 03/28/2017
-=======
 ms.date: 05/06/2017
->>>>>>> a42dbad0
 ms.author: edmaca
 
 ---
