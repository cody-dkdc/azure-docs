--- conflicted
+++ resolved
@@ -1,4 +1,3 @@
-<<<<<<< HEAD
 <properties 
    pageTitle="Using U-SQL window functions for Azure Data Lake Aanlytics jobs | Azure" 
    description="Learn how to use U-SQL window functions. " 
@@ -34,7 +33,7 @@
 
 **Prerequisites:**
 
-- Go through the following two tutorials
+- Go through the following two tutorials:
 
     - [Get started using Azure Data Lake Tools for Visual Studio](data-lake-analytics-use-data-lake-tools.md).
     - [Get started using U-SQL for Azure Data Lake Analytics jobs](data-lake-analytics-u-sql-get-started.md).
@@ -747,755 +746,4 @@
 - [Get started with Azure Data Lake Analytics U-SQL language](data-lake-analytics-u-sql-get-started.md)
 - [Manage Azure Data Lake Analytics using Azure Preview portal](data-lake-analytics-use-portal.md)
 - [Manage Azure Data Lake Analytics using Azure PowerShell](data-lake-analytics-use-powershell.md)
-- [Monitor and troubleshoot Azure Data Lake Analytics jobs using Azure Preview Portal](data-lake-analytics-monitor-and-troubleshoot-jobs-tutorial.md)
-=======
-<properties 
-   pageTitle="Using U-SQL window functions for Azure Data Lake Aanlytics jobs | Azure" 
-   description="Learn how to use U-SQL window functions. " 
-   services="data-lake-analytics" 
-   documentationCenter="" 
-   authors="mumian" 
-   manager="paulettm" 
-   editor="cgronlun"/>
- 
-<tags
-   ms.service="data-lake-analytics"
-   ms.devlang="na"
-   ms.topic="article"
-   ms.tgt_pltfrm="na"
-   ms.workload="big-data" 
-   ms.date="10/26/2015"
-   ms.author="jgao"/>
-
-
-# Using U-SQL window functions for Azure Data Lake Analytics jobs  
-
-Window functions were introduced to the ISO/ANSI SQL Standard in 2003. U-SQL adopts a subset of window functions as defined by the ANSI SQL Standard.
-
-Window functions are used to do computation within sets of rows called *windows*. Windows are defined by the  OVER clause. Window functions solve some key scenarios in a highly efficient manner.
-
-This tutorial/learning guide uses two sample datasets to walk you through some sample scenario where you can apply window functions. For more information, see [U-SQL reference]().
-
-The window functions are catagorized into: 
-
-- [Reporting aggregation functions](#reporting-aggregation-functions), such as SUM or AVG
-- [Ranking functions](#ranking-functions), such as DENSE_RANK, ROW_NUMBER, NTILE, and RANK
-- [Analytic functions](#analytic-functions),  such as cumulative distribution, percentiles, or accesses data from a previous row in the same result set without the use of a self-join
-
-**Prerequisites:**
-
-- Go through the following two tutorials
-
-    - [Get started using Azure Data Lake Tools for Visual Studio](data-lake-analytics-use-data-lake-tools.md).
-    - [Get started using U-SQL for Azure Data Lake Analytics jobs](data-lake-analytics-u-sql-get-started.md).
-- Create a Data Lake Analytic account as instructed in [Get started using Azure Data Lake Tools for Visual Studio](data-lake-analytics-use-data-lake-tools.md).
-- Create a Visual Studio U-SQL project as instructed in [Get started using U-SQL for Azure Data Lake Analytics jobs](data-lake-analytics-u-sql-get-started.md).
-
-## Sample datasets
-
-This tutorial uses two datasets:
-
-- QueryLog 
-
-    QueryLog represents a list of what people searched for in search engine. Each query log includes:
-    
-        - Query - What the user was searching for.
-        - Latency - How fast the query came back to the user in milliseconds.
-        - Vertical - What kind of content the user was interested in (Web links, Images, Videos).
-    
-    Copy and paste the following scrip into your U-SQL project for constructing the QueryLog rowset:
-    
-        @querylog = 
-            SELECT * FROM ( VALUES
-                ("Banana"  , 300, "Image" ),
-                ("Cherry"  , 300, "Image" ),
-                ("Durian"  , 500, "Image" ),
-                ("Apple"   , 100, "Web"   ),
-                ("Fig"     , 200, "Web"   ),
-                ("Papaya"  , 200, "Web"   ),
-                ("Avocado" , 300, "Web"   ),
-                ("Cherry"  , 400, "Web"   ),
-                ("Durian"  , 500, "Web"   ) )
-            AS T(Query,Latency,Vertical);
-    
-    In practice, the data is most likely stored in a data file. You would access that data inside of a tab-delimited file using the following code: 
-    
-        @querylog = 
-        EXTRACT 
-            Query    string, 
-            Latency  int, 
-            Vertical string
-        FROM "/Samples/QueryLog.tsv"
-        USING Extractors.Tsv();
-
-- Employees
-
-    The Employee dataset includes the following fields:
-   
-        - EmpID - Employee ID.
-        - EmpName  Employee name.
-        - DeptName - Department name. 
-        - DeptID - Deparment ID.
-        - Salary - Employee salary.
-
-    Copy and paste the following script into your U-SQL project for construcint the Employees rowset:
-
-        @employees = 
-            SELECT * FROM ( VALUES
-                (1, "Noah",   "Engineering", 100, 10000),
-                (2, "Sophia", "Engineering", 100, 20000),
-                (3, "Liam",   "Engineering", 100, 30000),
-                (4, "Emma",   "HR",          200, 10000),
-                (5, "Jacob",  "HR",          200, 10000),
-                (6, "Olivia", "HR",          200, 10000),
-                (7, "Mason",  "Executive",   300, 50000),
-                (8, "Ava",    "Marketing",   400, 15000),
-                (9, "Ethan",  "Marketing",   400, 10000) )
-            AS T(EmpID, EmpName, DeptName, DeptID, Salary);
-    
-    The following statement demonstrates creating the rowset by extracting it from a data file.
-    
-        @employees = 
-        EXTRACT 
-            EmpID    int, 
-            EmpName  string, 
-            DeptName string, 
-            DeptID   int, 
-            Salary   int
-        FROM "/Samples/Employees.tsv"
-        USING Extractors.Tsv();
-
-When you test the samples in tutorial, you must include the rowset definitions. U-SQL requires you to define only the rowsets that are used. Some samples only need one rowset.
-
-You must also add the following statement to output the result rowset to a data file:
-
-    OUTPUT @result TO "/wfresult.csv" 
-        USING Outputters.Csv();
- 
- Most of the samples use the variable called **@result** for the results.
-
-## Compare window functions to Grouping
-
-Windowing and Grouping are conceptually related by also different. It is helpful to understand this relationship.
-
-### Use aggregation and Grouping
-
-The following query uses an aggregation to calculate the total salary for all employees:
-
-    @result = 
-        SELECT 
-            SUM(Salary) AS TotalSalary
-        FROM @employees;
-    
->[AZURE.NOTE] For instructions for testing and checking the output, see [Get started using U-SQL for Azure Data Lake Analytics jobs](data-lake-analytics-u-sql-get-started.md).
-
-The result is a single row with a single column. The $165000 is the sum of of the Salary value from the whole table. 
-
-|TotalSalary
-|-----------
-|165000
-
->[AZURE.NOTE] If you are new to windows functions, it is helpful to remember the numbers in the outputs.  
-
-The following statement use the GROUP BY clause to calculate the total salery for each department:
-
-    @result=
-        SELECT DeptName, SUM(Salary) AS SalaryByDept
-        FROM @employees
-        GROUP BY DeptName;
-
-The results are :
-
-|DeptName|SalaryByDept
-|--------|------------
-|Engineering|60000
-|HR|30000
-|Executive|50000
-|Marketing|25000
-
-The sum of the SalaryByDept column is $165000, which matches the amount in the last script.
- 
-In both these cases the number of there are fewer output rows than input rows:
- 
-- Without GROUP BY, the aggregation collapses all the rows into a single row. 
-- With GROUP BY,  there are N output rows where N is the number of distinct values that appear in the data, In this case, you will get 4 rows in the output.
-
-###  Use a window function
-
-The OVER clause in the following sample is empty. This defines the "window" to include all rows. The SUM in this example is applied to the OVER clause that it precedes.
-
-You could read this query as: “The sum of Salary over a window of all rows”.
-
-    @result=
-        SELECT
-            EmpName,
-            SUM(Salary) OVER( ) AS SalaryAllDepts
-        FROM @employees;
-
-Unlike GROUP BY, there are as many output rows as input rows: 
-
-|EmpName|TotalAllDepts
-|-------|--------------------
-|Noah|165000
-|Sophia|165000
-|Liam|165000
-|Emma|165000
-|Jacob|165000
-|Olivia|165000
-|Mason|165000
-|Ava|165000
-|Ethan|165000
-
-
-The value of 165000 (the total of all salaries) is placed in each output row. That total comes from the "window" of all rows, so it includes all the salaries. 
-
-The next example demonstratees how to refine the "window" to list all the employees, the deparment, and the total salary for the department. PARTITION BY is added to the OVER clouse.
-
-    @result=
-    SELECT
-        EmpName, DeptName,
-        SUM(Salary) OVER( PARTITION BY DeptName ) AS SalaryByDept
-    FROM @employees;
-
-The results are:
-
-|EmpName|DeptName|SalaryByDep
-|-------|--------|-------------------
-|Noah|Engineering|60000
-|Sophia|Engineering|60000
-|Liam|Engineering|60000
-|Mason|Executive|50000
-|Emma|HR|30000
-|Jacob|HR|30000
-|Olivia|HR|30000
-|Ava|Marketing|25000
-|Ethan|Marketing|25000
-
-Again, there are the same number of input rows as output rows. However each row has a total salary for the corresponding department.
-
-
-
-
-## Reporting aggration functions
-
-Window functions also support the following aggregates:
-
-- COUNT
-- SUM
-- MIN
-- MAX
-- AVG
-- STDEV
-- VAR
-
-The syntax:
-
-    <AggregateFunction>( [DISTINCT] <expression>) [<OVER_clause>]
-
-Note: 
-
-- By defalt, aggregate functions, except COUNT, ignore null values.
-- When aggregate functions are specified along with the OVER clause, the ORDER BY clause is not allowed in the OVER clause.
-
-### Use SUM
-
-The following example adds a totale salary by department to each input row:
- 
-    @result=
-        SELECT 
-            *,
-            SUM(Salary) OVER( PARTITION BY DeptName ) AS TotalByDept
-        FROM @employees;
-
-Here is the output:
-
-|EmpID|EmpName|DeptName|DeptID|Salary|TotalByDept
-|-----|-------|--------|------|------|-----------
-|1|Noah|Engineering|100|10000|60000
-|2|Sophia|Engineering|100|20000|60000
-|3|Liam|Engineering|100|30000|60000
-|7|Mason|Executive|300|50000|50000
-|4|Emma|HR|200|10000|30000
-|5|Jacob|HR|200|10000|30000
-|6|Olivia|HR|200|10000|30000
-|8|Ava|Marketing|400|15000|25000
-|9|Ethan|Marketing|400|10000|25000
-
-### Use COUNT
-
-The following example adds an extra field to each row to show the total number employees in each department.
-
-    @result =
-        SELECT *, 
-            COUNT(*) OVER(PARTITION BY DeptName) AS CountByDept 
-        FROM @employees;
-
-The result:
-
-|EmpID|EmpName|DeptName|DeptID|Salary|CountByDept
-|-----|-------|--------|------|------|-----------
-|1|Noah|Engineering|100|10000|3
-|2|Sophia|Engineering|100|20000|3
-|3|Liam|Engineering|100|30000|3
-|7|Mason|Executive|300|50000|1
-|4|Emma|HR|200|10000|3
-|5|Jacob|HR|200|10000|3
-|6|Olivia|HR|200|10000|3
-|8|Ava|Marketing|400|15000|2
-|9|Ethan|Marketing|400|10000|2
-
-
-### Use MIN and MAX
-
-The following example adds an extra field to each row to show the lowest salary of each department:
-
-    @result =
-        SELECT 
-            *,
-            MIN(Salary) OVER( PARTITION BY DeptName ) AS MinSalary
-        FROM @employees;
-
-The results:
-
-|EmpID|EmpName|DeptName|DeptID|Salary|MinSalary
-|-----|-------|--------|------|-------------|----------------
-|1|Noah|Engineering|100|10000|10000
-|2|Sophia|Engineering|100|20000|10000
-|3|Liam|Engineering|100|30000|10000
-|7|Mason|Executive|300|50000|50000
-|4|Emma|HR|200|10000|10000
-|5|Jacob|HR|200|10000|10000
-|6|Olivia|HR|200|10000|10000
-|8|Ava|Marketing|400|15000|10000
-|9|Ethan|Marketing|400|10000|10000
-
-Replace MIN with MAX and then give it a try.
-
-
-## Ranking Functions
-
-Ranking functions return a ranking value (a long) for each row in each partition as defined by the PARTITION BY and OVER clauses. The ordering of the rank is controlled by the ORDER BY in the OVER clause.
-
-The following are supported ranking functions:
-
-- RANK
-- DENSE_RANK 
-- NTILE
-- ROW_NUMBER
-
-**Syntax:**
-
-	[ RANK() | DENSE_RANK() | ROW_NUMBER() | NTILE(<numgroups>) ]
-	    OVER (
-	        [PARTITION BY <identifier, > …[n]]
-	        [ORDER BY <identifier, > …[n] [ASC|DESC]] 
-	) AS <alias>
-
-- The ORDER BY clause is optional for ranking functions. If ORDERY BY is specified then it determines the order of the ranking. If ORDER BY is not specified then U-SQL assigns values based on the order it reads record. Thus resulting into non deterministic value of row number, rank or dense rank in the case were order by clause is not specified.
-- NTILE requires an expression that evaluates to a positive integer. This number specifies the number of groups into which each partition must be divided. This identifier is used only with the NTILE ranking function. 
-
-For more details on the OVER clause, see [U-SQL reference]().
-
-ROW_NUMBER, RANK, and DENSE_RANK all assign numbers to rows in a window. Rather than cover them separately, it’s more intuitive to see how They respond to the same input.
-
-    @result =
-    SELECT 
-        *,
-        ROW_NUMBER() OVER (PARTITION BY Vertical ORDER BY Latency) AS RowNumber,
-        RANK() OVER (PARTITION BY Vertical ORDER BY Latency) AS Rank, 
-        DENSE_RANK() OVER (PARTITION BY Vertical ORDER BY Latency) AS DenseRank 
-    FROM @querylog;
-        
-Note the OVER clauses are identical. The result:
-
-|Query|Latency:int|Vertical|RowNumber|Rank|DenseRank
-|-----|-----------|--------|--------------|---------|--------------
-|Banana|300|Image|1|1|1
-|Cherry|300|Image|2|1|1
-|Durian|500|Image|3|3|2
-|Apple|100|Web|1|1|1
-|Fig|200|Web|2|2|2
-|Papaya|200|Web|3|2|2
-|Fig|300|Web|4|4|3
-|Cherry|400|Web|5|5|4
-|Durian|500|Web|6|6|5
-
-### ROW_NUMBER
-
-Within each Window (Vertical,either Image or Web), the row number increases by 1 ordered by Latency.  
-
-![U-SQL window function ROW_NUMBER](./media/data-lake-analytics-use-windowing-functions/u-sql-windowing-function-row-number-result.png)
-
-### RANK
-
-Different from ROW_NUMBER(), RANK() takes into account the value of the Latency which is specified in the ORDER BY clause for the window.
-
-RANK starts with (1,1,3) because the first two values for Latency are the same. Then the next value is 3 because the Latency value has moved on to 500. 
-The key point being that even though duplicate values are given the same rank, the RANK number will “skip” to the next ROW_NUMBER value. 
-You can see this pattern repeat with the sequence (2,2,4) in the Web vertical.
-
-![U-SQL window function RANK](./media/data-lake-analytics-use-windowing-functions/u-sql-windowing-function-rank-result.png)
-
-### DENSE_RANK
-	
-DENSE_RANK is just like RANK except it doesn’t “skip” to the next ROW_NUMBER, instead it goes to the next number in the sequence. Notice the sequences (1,1,2) and (2,2,3) in the sample.
-
-![U-SQL window function DENSE_RANK](./media/data-lake-analytics-use-windowing-functions/u-sql-windowing-function-dense-rank-result.png)
-
-### Remarks
-
-- If ORDER BY is not specified than ranking function will be applied to rowset without any ordering. This will result into non deterministic behavior on how ranking function is applied
-- There is no guarantee that the rows returned by a query using ROW_NUMBER will be ordered exactly the same with each execution unless the following conditions are true.
-
-	- Values of the partitioned column are unique.
-	- Values of the ORDER BY columns are unique.
-	- Combinations of values of the partition column and ORDER BY columns are unique.
-
-### NTILE
-
-NTILE distributes the rows in an ordered partition into a specified number of groups. The groups are numbered, starting at one. 
-
-
-The following example splits the set of rows in each partition (vertical) into 4 groups in the order of the query latency, and returns the group number for each row. 
-
-The Image vertical has 3 rows, thus it has 3 groups. 
-
-The Web vertical has 6 rows, the two extra rows are distributed to the first two groups. That's why there are 2 rows in group 1 and group 2, and only 1 row in group 3 and group 4.  
-
-    @result =
-        SELECT 
-            *,
-            NTILE(4) OVER(PARTITION BY Vertical ORDER BY Latency) AS Quartile   
-        FROM @querylog;
-		
-The results:
-
-|Query|Latency|Vertical|Quartile
-|-----|-----------|--------|-------------
-|Banana|300|Image|1
-|Cherry|300|Image|2
-|Durian|500|Image|3
-|Apple|100|Web|1
-|Fig|200|Web|1
-|Papaya|200|Web|2
-|Fig|300|Web|2
-|Cherry|400|Web|3
-|Durian|500|Web|4
-
-NTILE takes a parameter ("numgroups"). Numgroups is a positive int or long constant expression that specifies the number of groups into which each partition must be divided. 
-
-- If the number of rows in the partition is evenly divisible by numgroups then the groups will have equal size. 
-- If the number of rows in a partition is not divisible by numgroups, this will cause groups of two sizes that differ by one member. Larger groups come before smaller groups in the order specified by the OVER clause. 
-
-For example:
-
-- 100 rows divided into 4 groups: [ 25, 25, 25, 25 ]
-- 102 rows devided into 4 groups: [ 26, 26, 25, 25 ]
-
-
-### Top N Records per Partition via RANK, DENSE_RANK or ROW_NUMBER
-
-Many users want to select only TOP n rows per group. This is not possible with the traditional GROUP BY. 
-
-You have seen the following example at the beginning of the Ranking functions section. It doesn't show top N records for each partition:
-
-    @result =
-    SELECT 
-        *,
-        ROW_NUMBER() OVER (PARTITION BY Vertical ORDER BY Latency) AS RowNumber,
-        RANK() OVER (PARTITION BY Vertical ORDER BY Latency) AS Rank,
-        DENSE_RANK() OVER (PARTITION BY Vertical ORDER BY Latency) AS DenseRank
-    FROM @querylog;
-
-The results:
-
-|Query|Latency|Vertical|Rank|DenseRank|RowNumber
-|-----|-----------|--------|---------|--------------|--------------
-|Banana|300|Image|1|1|1
-|Cherry|300|Image|1|1|2
-|Durian|500|Image|3|2|3
-|Apple|100|Web|1|1|1
-|Fig|200|Web|2|2|2
-|Papaya|200|Web|2|2|3
-|Fig|300|Web|4|3|4
-|Cherry|400|Web|5|4|5
-|Durian|500|Web|6|5|6
-
-### TOP N with DENSE RANK
-
-The following example returns the top 3 records from each group with no gaps in the sequential rank numbering of rows in each windowing partition.
-
-    @result =
-    SELECT 
-        *,
-        DENSE_RANK() OVER (PARTITION BY Vertical ORDER BY Latency) AS DenseRank
-    FROM @querylog;
-    
-    @result = 
-        SELECT *
-        FROM @result
-        WHERE DenseRank <= 3;
-
-The results:
-
-|Query|Latency|Vertical|DenseRank
-|-----|-----------|--------|--------------
-|Banana|300|Image|1
-|Cherry|300|Image|1
-|Durian|500|Image|2
-|Apple|100|Web|1
-|Fig|200|Web|2
-|Papaya|200|Web|2
-|Fig|300|Web|3
-
-### TOP N with RANK
-
-    @result =
-        SELECT 
-            *,
-            RANK() OVER (PARTITION BY Vertical ORDER BY Latency) AS Rank
-        FROM @querylog;
-    
-    @result = 
-        SELECT *
-        FROM @result
-        WHERE Rank <= 3;
-
-The results:	
-
-|Query|Latency|Vertical|Rank
-|-----|-----------|--------|---------
-|Banana|300|Image|1
-|Cherry|300|Image|1
-|Durian|500|Image|3
-|Apple|100|Web|1
-|Fig|200|Web|2
-|Papaya|200|Web|2
-
-
-### TOP N with ROW_NUMBER
-
-    @result =
-        SELECT 
-            *,
-            ROW_NUMBER() OVER (PARTITION BY Vertical ORDER BY Latency) AS RowNumber
-        FROM @querylog;
-    
-    @result = 
-        SELECT *
-        FROM @result
-        WHERE RowNumber <= 3;
-
-The results:   
-    
-|Query|Latency|Vertical|RowNumber
-|-----|-----------|--------|--------------
-|Banana|300|Image|1
-|Cherry|300|Image|2
-|Durian|500|Image|3
-|Apple|100|Web|1
-|Fig|200|Web|2
-|Papaya|200|Web|3
-
-### Assign Globally Unique Row Number
-
-It’s often useful to assign a globally unique number to each row. This is easy (and more efficient than using a reducer) with the ranking functions.
-
-    @result =
-        SELECT 
-            *,
-            ROW_NUMBER() OVER () AS RowNumber
-        FROM @querylog;
-
-<!-- ################################################### -->
-## Analytic functions
-
-Analytic functions are used to understand the distributions of values in windows. The most common scenario for using analytic functions is the computation of percentiles.
-
-**Supported analytic window functions**
-
-- CUME_DIST 
-- PERCENT_RANK
-- PERCENTILE_CONT
-- PERCENTILE_DISC
-
-### CUME_DIST  
-
-CUME_DIST computes the relative position of a specified value in a group of values. It calculates the percent of queries that have a latency less than or equal to the current query latency in the same vertical. 
-For a row R, assuming ascending ordering, the CUME_DIST of R is the number of rows with values lower than or equal to the value of R, divided by the number of rows evaluated in the partition or query result set. 
-CUME_DIST returns numbers in the range 0 < x <= 1.
-
-** Syntax**
-
-    CUME_DIST() 
-        OVER (
-            [PARTITION BY <identifier, > …[n]]
-            ORDER BY <identifier, > …[n] [ASC|DESC] 
-    ) AS <alias>
-
-The following example uses the CUME_DIST function to compute the latency percentile for each query within a vertical. 
-
-    @result=
-        SELECT 
-            *,
-            CUME_DIST() OVER(PARTITION BY Vertical ORDER BY Latency) AS CumeDist
-        FROM @querylog;
-
-The results:
-    
-|Query|Latency|Vertical|CumeDist
-|-----|-----------|--------|---------------
-|Durian|500|Image|1
-|Banana|300|Image|0.666666666666667
-|Cherry|300|Image|0.666666666666667
-|Durian|500|Web|1
-|Cherry|400|Web|0.833333333333333
-|Fig|300|Web|0.666666666666667
-|Fig|200|Web|0.5
-|Papaya|200|Web|0.5
-|Apple|100|Web|0.166666666666667
-
-There are 6 rows in the partition where partition key is “Web” (4th row and down):
-
-- There are 6 rows with the value equal or lower than 500, so the CUME_DIST equals to 6/6=1
-- There are 5 rows with the value equal or lower than 500, so the CUME_DIST equals to 5/6=0.83
-- There are 4 rows with the value equal or lower than 500, so the CUME_DIST equals to 5/6=0.66
-- There are 3 rows with the value equal or lower than 500, so the CUME_DIST equals to 3/6=0.5. There are two rows with the same latency value.
-- There are 1 rows with the value equal or lower than 500, so the CUME_DIST equals to 1/6=1. 
-
-
-**Usage notes:**
-
-- Tie values always evaluate to the same cumulative distribution value.
-- NULL values are treated as the lowest possible values.
-- You must specify the ORDER BY clause to calculate CUME_DIST.
-- CUME_DIST is similar to the PERCENT_RANK function
-
-Note: The ORDER BY clause is not allowed if the SELECT statement is not followed by OUTPUT. Thus ORDER BY clause in the OUTPUT statement determines the display order of the resultant rowset.
-
-
-### PERCENT_RANK
-
-PERCENT_RANK calculates the relative rank of a row within a group of rows. PERCENT_RANK is used to evaluate the relative standing of a value within a rowset or partition. The range of values returned by PERCENT_RANK is greater than 0 and less than or equal to 1. Unlike CUME_DIST, PERCENT_RANK is always 0 for the first row.
-	
-** Syntax**
-
-    PERCENT_RANK() 
-        OVER (
-            [PARTITION BY <identifier, > …[n]]
-            ORDER BY <identifier, > …[n] [ASC|DESC] 
-        ) AS <alias>
-
-**Notes**
-
-- The first row in any set has a PERCENT_RANK of 0.
-- NULL values are treated as the lowest possible values.
-- You must specify the ORDER BY clause to calculate PERCENT_RANK.
-- CUME_DIST is similar to the PERCENT_RANK function 
-
-
-The following example uses the PERCENT_RANK function to compute the latency percentile for each query within a vertical. 
-
-The PARTITION BY clause is specified to partition the rows in the result set by the vertical. The ORDER BY clause in the OVER clause orders the rows in each partition. 
-
-The value returned by the PERCENT_RANK function represents the rank of the queries’ latency within a vertical as a percentage. 
-
-
-    @result=
-        SELECT 
-            *,
-            PERCENT_RANK() OVER(PARTITION BY Vertical ORDER BY Latency) AS PercentRank
-        FROM @querylog;
-
-The results:
-
-|Query|Latency:int|Vertical|PercentRank
-|-----|-----------|--------|------------------
-|Banana|300|Image|0
-|Cherry|300|Image|0
-|Durian|500|Image|1
-|Apple|100|Web|0
-|Fig|200|Web|0.2
-|Papaya|200|Web|0.2
-|Fig|300|Web|0.6
-|Cherry|400|Web|0.8
-|Durian|500|Web|1
-
-### PERCENTILE_CONT & PERCENTILE_DISC
-
-These two functions calculates a percentile based on a continuous or discrete distribution of the column values.
-
-**Syntax**
-
-    [PERCENTILE_CONT | PERCENTILE_DISC] ( numeric_literal ) 
-        WITHIN GROUP ( ORDER BY <identifier> [ ASC | DESC ] )
-        OVER ( [ PARTITION BY <identifier,>…[n] ] ) AS <alias>
-
-**numeric_literal** - The percentile to compute. The value must range between 0.0 and 1.0.
-
-WITHIN GROUP ( ORDER BY <identifier> [ ASC | DESC ]) - Specifies a list of numeric values to sort and compute the percentile over. Only one column identifier is allowed. The expression must evaluate to a numeric type. Other data types are not allowed. The default sort order is ascending.
-
-OVER ([ PARTITION BY <identifier,>…[n] ] ) - Divides the input rowset into partitions as per the partition key to which the percentile function is applied. For more information, see RANKING section of this document.
-Note: Any nulls in the data set are ignored.
-
-**PERCENTILE_CONT** calculates a percentile based on a continuous distribution of the column value. The result is interpolated and might not be equal to any of the specific values in the column. 
-
-**PERCENTILE_DISC** calculates the percentile based on a discrete distribution of the column values. The result is equal to a specific value in the column. In other words, PERCENTILE_DISC, in contrast to PERCENTILE_CONT, always returns an actual (original input) value.
-
-You can see how both work in the example below which tries to find the median (percentile=0.50) value for Latency within each Vertical
-
-    @result = 
-        SELECT 
-            Vertical, 
-            Query,
-            PERCENTILE_CONT(0.5) 
-                WITHIN GROUP (ORDER BY Latency)
-                OVER ( PARTITION BY Vertical ) AS PercentileCont50,
-            PERCENTILE_DISC(0.5) 
-                WITHIN GROUP (ORDER BY Latency) 
-                OVER ( PARTITION BY Vertical ) AS PercentileDisc50 
-        
-        FROM @querylog;
-
-The results:
-
-|Query|Latency:int|Vertical|PercentileCont50|PercentilDisc50
-|-----|-----------|--------|-------------------|----------------
-|Banana|300|Image|300|300
-|Cherry|300|Image|300|300
-|Durian|500|Image|300|300
-|Apple|100|Web|250|200
-|Fig|200|Web|250|200
-|Papaya|200|Web|250|200
-|Fig|300|Web|250|200
-|Cherry|400|Web|250|200
-|Durian|500|Web|250|200
-
-
-For PERCENTILE_CONT because values can be interpolated, the median for web is 250 even though no query in the web vertical had a latency of 250. 
-
-PERCENTILE_DISC does not interpolate values, so the median for Web is 200 - which is an actual value found in the input rows.
-
-
-
-
-
-
-
-
-
-
-
-## See also
-
-- [Overview of Microsoft Azure Data Lake Analytics](data-lake-analytics-overview.md)
-- [Get started with Data Lake Analytics using Azure Preview Portal](data-lake-analytics-get-started-portal.md)
-- [Get started with Data Lake Analytics using Azure PowerShell](data-lake-analytics-get-started-powershell.md)
-- [Develop U-SQL scripts using Data Lake Tools for Visual Studio](data-lake-analytics-data-lake-tools-get-started.md)
-- [Use Azure Data Lake Analytics interactive tutorials](data-lake-analytics-use-interactive-tutorials.md)
-- [Analyze Website logs using Azure Data Lake Analytics](data-lake-analytics-analyze-weblogs.md)
-- [Get started with Azure Data Lake Analytics U-SQL language](data-lake-analytics-u-sql-get-started.md)
-- [Manage Azure Data Lake Analytics using Azure Preview portal](data-lake-analytics-use-portal.md)
-- [Manage Azure Data Lake Analytics using Azure PowerShell](data-lake-analytics-use-powershell.md)
-- [Monitor and troubleshoot Azure Data Lake Analytics jobs using Azure Preview Portal](data-lake-analytics-monitor-and-troubleshoot-jobs-tutorial.md)
->>>>>>> ff631333
+- [Monitor and troubleshoot Azure Data Lake Analytics jobs using Azure Preview Portal](data-lake-analytics-monitor-and-troubleshoot-jobs-tutorial.md)