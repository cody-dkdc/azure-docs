--- conflicted
+++ resolved
@@ -31,42 +31,11 @@
 ## Preparing for the tutorial
 To create a Data Lake Analytics account, you first need to define:
 
-<<<<<<< HEAD
-* **Azure Resource Group**: A Data Lake Analytics account must be created within a Azure Resource group. [Azure Resource Manager](../azure-resource-manager/resource-group-overview.md) 
-=======
 * **Azure Resource Group**: A Data Lake Analytics account must be created within an Azure Resource group.
 * **Data Lake Analytics account name**: The Data Lake account name must only contain lowercase letters and numbers.
->>>>>>> 0678dc95
 * **Location**: one of the Azure data centers that supports Data Lake Analytics.
 * **Default Data Lake Store account**: each Data Lake Analytics account has a default Data Lake Store account. These accounts must be in the same location.
 
-<<<<<<< HEAD
-```
-$resourceGroupName = "<ResourceGroupName>"
-$dataLakeStoreName = "<DataLakeAccountName>"
-$dataLakeAnalyticsName = "<DataLakeAnalyticsAccountName>"
-$location = "East US 2"
-
-New-AzureRmResourceGroup `
-    -Name  $resourceGroupName `
-    -Location $location
-
-New-AzureRmDataLakeStoreAccount `
-    -ResourceGroupName $resourceGroupName `
-    -Name $dataLakeStoreName `
-    -Location $location
-
-New-AzureRmDataLakeAnalyticsAccount `
-    -Name $dataLakeAnalyticsName `
-    -ResourceGroupName $resourceGroupName `
-    -Location $location `
-    -DefaultDataLake $dataLakeStoreName
-
-Get-AzureRmDataLakeAnalyticsAccount `
-    -ResourceGroupName $resourceGroupName `
-    -Name $dataLakeAnalyticsName  
-```
-=======
 The PowerShell snippets in this tutorial use these variables to store this information
 
 ```
@@ -77,6 +46,7 @@
 ```
 
 ## Create a Resource Group account
+
 If you don't already have a Resource Group to use, create one. 
 
 ```
@@ -85,11 +55,11 @@
 
 ## Create a Data Lake Store account
 Every Data Lake Analytics account requires a default Data Lake Store account that it uses for storing logs. You can reuse an existing account or create a new account. 
->>>>>>> 0678dc95
 
 ```
 New-AdlStore -ResourceGroupName $rg -Name $adls -Location $location
 ````
+
 ## Create a Data Lake Analytics account
 Once a Resource Group and Data Lake Store account is available, create a Data Lake Analytics account.
 
