--- conflicted
+++ resolved
@@ -35,17 +35,6 @@
 
 To log in with a subscription name:
 
-<<<<<<< HEAD
-'''
-Login-AzureRmAccount -SubscriptionName "ContosoSubscription"
-'''
-
-Instead of the subscription name, you can also use a subscription id to log in:
-
-'''
-Login-AzureRmAccount -SubscriptionId "xxxxxxxx-xxxx-xxxx-xxxx-xxxxxxxxxxxx"
-'''
-=======
 ```
 Login-AzureRmAccount -SubscriptionName "ContosoSubscription"
 ```
@@ -55,7 +44,6 @@
 ```
 Login-AzureRmAccount -SubscriptionId "xxxxxxxx-xxxx-xxxx-xxxx-xxxxxxxxxxxx"
 ```
->>>>>>> d2ac4314
 
 If  successful, the output of this command looks like the following text:
 
@@ -108,17 +96,7 @@
 Submit the script.
 
 ```
-<<<<<<< HEAD
-Submit-AdlJob -AccountName $adla –Script $script
-```
-
-Alternatively, you could save the script as a file and submit with the following command:
-
-```
-Submit-AdlJob -AccountName $adla –ScriptPath "d:\test.usql"
-=======
 $job = Submit-AdlJob -AccountName $adla –Script $script
->>>>>>> d2ac4314
 ```
 
 Alternatively, you could save the script as a file and submit with the following command:
