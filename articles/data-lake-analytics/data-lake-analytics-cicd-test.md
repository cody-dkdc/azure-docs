---
title: How to test your Azure Data Lake Analytics code
description: 'Learn how to add test cases for U-SQL and extended C# code for Azure Data Lake Analytics.'
services: data-lake-analytics
author: yanancai
ms.author: yanacai
ms.reviewer: jasonwhowell
ms.assetid: 66dd58b1-0b28-46d1-aaae-43ee2739ae0a
ms.service: data-lake-analytics
ms.topic: conceptual
ms.workload: big-data
ms.date: 07/03/2018
---
# Test your Azure Data Lake Analytics code

Azure Data Lake provides the U-SQL language, which combines declarative SQL with imperative C# to process data at any scale. In this document, you learn how to create test cases for U-SQL and extended C# UDO (user-defined operator) code.

## Test U-SQL scripts

The U-SQL script is compiled and optimized for executable code to run across machines on the cloud or on your local machine. The compilation and optimization process treats the entire U-SQL script as a whole. You can't do a traditional "unit test" for every statement. However, by using the U-SQL test SDK and the local run SDK, you can do script-level tests.

### Create test cases for U-SQL script

Azure Data Lake Tools for Visual Studio enables you to create U-SQL script test cases.

1.	Right-click a U-SQL script in Solution Explorer, and then select **Create Unit Test**.
2.	Create a new test project or insert the test case into an existing test project.

    ![Data Lake Tools for Visual Studio -- create a U-SQL test project](./media/data-lake-analytics-cicd-test/data-lake-tools-create-usql-test-project.png) 

    ![Data Lake Tools for Visual Studio -- create a U-SQL test project configuration](./media/data-lake-analytics-cicd-test/data-lake-tools-create-usql-test-project-configure.png) 

### Manage the test data source

When you test U-SQL scripts, you need test input files. You can manage the test data by configuring **Test Data Source** in the U-SQL project properties. 

When you call the `Initialize()` interface in the U-SQL test SDK, a temporary local data root folder is created under the working directory of the test project, and all files and subfolders (and files under subfolders) in the test data source folder are copied to the temporary local data root folder before you run the U-SQL script test cases. You can add more test data source folders by splitting the test data folder path with a semicolon.

![Data Lake Tools for Visual Studio -- configure project test data source](./media/data-lake-analytics-cicd-test/data-lake-tools-configure-project-test-data-source.png)

### Manage the database environment for testing

If your U-SQL scripts use or query with U-SQL database objects (for example, when calling stored procedures) then you need to initialize the database environment before running U-SQL test cases. The `Initialize()` interface in the U-SQL test SDK helps you deploy all databases that are referenced by the U-SQL project to the temporary local data root folder in the working directory of the test project. 

Learn more about [how to manage U-SQL database project references for a U-SQL project](data-lake-analytics-data-lake-tools-develop-usql-database.md#reference-a-u-sql-database-project).

### Verify test results

The `Run()` interface returns a job execution result. 0 means success, and 1 means failure. You can also use C# assert functions to verify the outputs. 

### Run test cases in Visual Studio

A U-SQL script test project is built on top of a C# unit test framework. After you build the project, you can run all test cases through **Test Explorer > Playlist**. Alternatively, right-click the .cs file, and then select **Run Tests**.

## Test C# UDOs

### Create test cases for C# UDOs

You can use a C# unit test framework to test your C# UDOs (user-defined operators). When testing UDOs, you need to prepare corresponding **IRowset** objects as inputs.

There are two ways to create an IRowset object:

- Load data from a file to create IRowset:

    ```csharp
    //Schema: "a:int, b:int"
    USqlColumn<int> col1 = new USqlColumn<int>("a");
    USqlColumn<int> col2 = new USqlColumn<int>("b");
    List<IColumn> columns = new List<IColumn> { col1, col2 };
    USqlSchema schema = new USqlSchema(columns);

    //Generate one row with default values
    IUpdatableRow output = new USqlRow(schema, null).AsUpdatable();

    //Get data from file
    IRowset rowset = UnitTestHelper.GetRowsetFromFile(@"processor.txt", schema, output.AsReadOnly(), discardAdditionalColumns: true, rowDelimiter: null, columnSeparator: '\t');
    ```

- Use data from a data collection to create IRowset:

    ```csharp
    //Schema: "a:int, b:int"
    USqlSchema schema = new USqlSchema(
        new USqlColumn<int>("a"),
        new USqlColumn<int>("b")
    );

    IUpdatableRow output = new USqlRow(schema, null).AsUpdatable();

    //Generate Rowset with specified values
    List<object[]> values = new List<object[]>{
        new object[2] { 2, 3 },
        new object[2] { 10, 20 }
    };

    IEnumerable<IRow> rows = UnitTestHelper.CreateRowsFromValues(schema, values);
    IRowset rowset = UnitTestHelper.GetRowsetFromCollection(rows, output.AsReadOnly());
    ```

### Verify test results

After you call UDO functions, you can verify the results through the schema and Rowset value verification by using C# assert functions. You can use sample code in a U-SQL C# UDO unit test sample project through **File > New > Project** in Visual Studio.

### Run test cases in Visual Studio

After you build the test project, you can run all test cases though **Test Explorer > Playlist**, or right-click the .cs file and choose **Run Tests**.

## Run test cases in Azure DevOps

<<<<<<< HEAD
Both **U-SQL script test projects** and **C# UDO test projects** inherit C# unit test projects. The [Visual Studio test task](https://docs.microsoft.com/vsts/pipelines/test/getting-started-with-continuous-testing?view=vsts) in Azure DevOps can run these test cases. 
=======
Both **U-SQL script test projects** and **C# UDO test projects** inherit C# unit test projects. The [Visual Studio test task](https://docs.microsoft.com/azure/devops/pipelines/test/getting-started-with-continuous-testing?view=vsts) in Azure DevOps can run these test cases. 
>>>>>>> f5909a51

### Run U-SQL test cases in Azure DevOps

For a U-SQL test, make sure you load `CPPSDK` on your build machine, and then pass the `CPPSDK` path to USqlScriptTestRunner(cppSdkFolderFullPath: @"").

**What is CPPSDK?**

CPPSDK is a package that includes Microsoft Visual C++ 14 and Windows SDK 10.0.10240.0. This is the environment that's needed by the U-SQL runtime. You can get this package under the Azure Data Lake Tools for Visual Studio installation folder:

- For Visual Studio 2015, it is under `C:\Program Files (x86)\Microsoft Visual Studio 14.0\Common7\IDE\Extensions\Microsoft\Microsoft Azure Data Lake Tools for Visual Studio 2015\X.X.XXXX.X\CppSDK`
- For Visual Studio 2017, it is under `C:\Program Files (x86)\Microsoft Visual Studio\2017\Enterprise\SDK\ScopeCppSDK`

**Prepare CPPSDK in the Azure DevOps build agent**

The most common way to prepare the CPPSDK dependency in Azure DevOps is as follows:

1.	Zip the folder  that includes the CPPSDK libraries.
2.	Check in the .zip file to your source control system. (The .zip file ensures that you check in all libraries under the CPPSDK folder so that some files aren't ignored by ".gitignore".)   
3.	Unzip the .zip file in the build pipeline.
4.	Point `USqlScriptTestRunner` to this unzipped folder on the build machine.

### Run C# UDO test cases in Azure DevOps

For a C# UDO test, make sure to reference the following assemblies, which  are needed for UDOs. If you reference them through [the Nuget package Microsoft.Azure.DataLake.USQL.Interfaces](https://www.nuget.org/packages/Microsoft.Azure.DataLake.USQL.Interfaces/), make sure you add a NuGet Restore task in your build pipeline.

* Microsoft.Analytics.Interfaces
* Microsoft.Analytics.Types
* Microsoft.Analytics.UnitTest

## Next steps

- [How to set up CI/CD pipeline for Azure Data Lake Analytics](data-lake-analytics-cicd-overview.md)
- [Run U-SQL script on your local machine](data-lake-analytics-data-lake-tools-local-run.md)
- [Use U-SQL database project to develop U-SQL database](data-lake-analytics-data-lake-tools-develop-usql-database.md)
<|MERGE_RESOLUTION|>--- conflicted
+++ resolved
@@ -107,11 +107,7 @@
 
 ## Run test cases in Azure DevOps
 
-<<<<<<< HEAD
-Both **U-SQL script test projects** and **C# UDO test projects** inherit C# unit test projects. The [Visual Studio test task](https://docs.microsoft.com/vsts/pipelines/test/getting-started-with-continuous-testing?view=vsts) in Azure DevOps can run these test cases. 
-=======
 Both **U-SQL script test projects** and **C# UDO test projects** inherit C# unit test projects. The [Visual Studio test task](https://docs.microsoft.com/azure/devops/pipelines/test/getting-started-with-continuous-testing?view=vsts) in Azure DevOps can run these test cases. 
->>>>>>> f5909a51
 
 ### Run U-SQL test cases in Azure DevOps
 
