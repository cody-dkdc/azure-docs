<properties
   pageTitle="Develop U-SQL scripts using Data Lake Tools for Visual Studio | Azure"
   description="Learn how to install Data Lake Tools for Visual Studio, how to develop and test U-SQL scripts. "
   services="data-lake-analytics"
   documentationCenter=""
   authors="edmacauley"
   manager="paulettm"
   editor="cgronlun"/>

<tags
   ms.service="data-lake-analytics"
   ms.devlang="na"
   ms.topic="get-started-article"
   ms.tgt_pltfrm="na"
   ms.workload="big-data"
   ms.date="05/16/2016"
   ms.author="edmaca"/>

# Tutorial: develop U-SQL scripts using Data Lake Tools for Visual Studio

[AZURE.INCLUDE [get-started-selector](../../includes/data-lake-analytics-selector-get-started.md)]


Learn how to install Data Lake Tools for Visual Studio, and use Data Lake Tools for Visual Studio to write and test U-SQL scripts.

U-SQL is a hyper-scalable, highly extensible language for preparing, transforming and analyzing all data in the data lake and beyond. For more information, see [U-SQL Reference] (http://go.microsoft.com/fwlink/p/?LinkId=691348).


###Prerequisites

<<<<<<< HEAD
- **Visual Studio 2015, Visual Studio 2013 update 4, or Visual Studio 2012. Enterprise (Ultimate/Premium), Professional, Community editions are supported; Express edition is not supported.** 
=======
- **Visual Studio 2015, Visual Studio 2013 update 4, or Visual Studio 2012. Enterprise (Ultimate/Premium), Professional, Community editions are supported; Express edition is not supported. Visual Studio "15" is currently not supported and we are working on that.**
>>>>>>> c186bb0b
- **Microsoft Azure SDK for .NET version 2.7.1 or above**.  Install it using the [Web platform installer](http://www.microsoft.com/web/downloads/platform.aspx).
- **[Data Lake Tools for Visual Studio](http://aka.ms/adltoolsvs)**.

    Once Data Lake Tools for Visual Studio is installed, you will see a "Data Lake Analytics" node in Server Explorer under the "Azure" node (you can open Server explorer by pressing Ctrl+Alt+S).

- **Go through the following two sections in [Get Started with Azure Data Lake Analytics using Azure Portal](data-lake-analytics-get-started-portal.md)**.

	- [Create an Azure Data Lake Analytics account](data-lake-analytics-get-started-portal.md#create_adl_analytics_account).
	- [Upload SearchLog.tsv to the default Data Lake Storage account](data-lake-analytics-get-started-portal.md#update-data-to-the-default-adl-storage-account).

    For your convenience, a PowerShell sample script for creating a Data Lake Analytic service and uploading source data file can be found in [Appx-A PowerShell sample for preparing the tutorial](data-lake-analytics-data-lake-tools-get-started.md#appx-a-powershell-sample-for-preparing-the-tutorial).

	The Data Lake Tools doesn't support creating Data Lake Analytics accounts. So you have to create it using the Azure Portal, Azure PowerShell, .NET SDK or Azure CLI. To run a Data Lake Analytics job, you will need some data. Even though the Data Lake Tools supports uploading data, you will use the portal to upload the sample data to make this tutorial easier to follow.

## Connect to Azure

**To connect to Data Lake Analytics**

1. Open Visual Studio.
2. From the **View** menu, click **Server Explorer** to open Server Explorer. Or press **[CTRL]+[ALT]+S**.
3. Right-click **Azure**, click "Connect to Microsoft Azure Subscription", and then follow instructions.
4. From **Server Explorer**, expand **Azure**, and then expand **Data Lake Analytics**. You shall see a list of your Data Lake Analytics accounts if there are any. You cannot create Data Lake Analytics accounts from Visual Studio. To create an account, see [Get Started with Azure Data Lake Analytics using Azure Portal](data-lake-analytics-get-started-portal.md) or [Get Started with Azure Data Lake Analytics using Azure PowerShell](data-lake-analytics-get-started-powershell.md).

## Upload source data files

You have uploaded some data in the **Prerequisite** section earlier in the tutorial.  

In case you want to use your own data, here are the procedures for uploading data from the Data Lake Tools.

**To upload files to the dependent Azure Data Lake account**

1. From **Server Explorer**, expand **Azure**, expand **Data Lake Analytics**, expand your Data Lake Analytics account, expand **Storage Accounts**. You shall see the default Data Lake Storage account, and the linked Data Lake Storage accounts, and the linked Azure Storage accounts. The default Data Lake account has a label "Default Storage Account".
2. Right-click the default Data Lake Storage account, and then click **Explorer**.  It opens the Data Lake Tools for Visual Studio Explorer pane.  In the left, it shows a tree view, the content view is on the right.
3. Browse to the folder where you want to upload files,
4. Right-click any blank space, and then click **Upload**.

	![U-SQL Visual Studio project U-SQL](./media/data-lake-analytics-data-lake-tools-get-started/data-lake-analytics-data-lake-tools-upload-files.png)

**To upload files to a linked Azure Blob storage account**

1. From **Server Explorer**, expand **Azure**, expand **Data Lake Analytics**, expand your Data Lake Analytics account, expand **Storage Accounts**. You shall see the default Data Lake Storage account, and the linked Data Lake Storage accounts, and the linked Azure Storage accounts.
2. Expand the Azure Storage Account.
3. Right-click the container where you want to upload files, and then click **Explorer**. If you don't have a container, you must first create one using the Azure portal, Azure PowerShell, or other tools.
4. Browse to the folder where you want to upload files,
5. Right-click any blank space, and then click **Upload**.

## Develop U-SQL scripts

The Data Lake Analytics jobs are written in the U-SQL language. To learn more about U-SQL, see [Get started with U-SQL language](data-lake-analytics-u-sql-get-started.md) and [U-SQL language reference](http://go.microsoft.com/fwlink/?LinkId=691348).

**To create and submit a Data Lake Analytics job**

1. From the **File** menu, click **New**, and then click **Project**.
2. Select the **U-SQL Project** type.

	![new U-SQL Visual Studio project](./media/data-lake-analytics-data-lake-tools-get-started/data-lake-analytics-data-lake-tools-new-project.png)

3. Click **OK**. Visual studio creates a solution with a **Script.usql** file.
4. Enter the following script into **Script.usql**:

        @searchlog =
            EXTRACT UserId          int,
                    Start           DateTime,
                    Region          string,
                    Query           string,
                    Duration        int?,
                    Urls            string,
                    ClickedUrls     string
            FROM "/Samples/Data/SearchLog.tsv"
            USING Extractors.Tsv();

		@res =
		    SELECT *
		    FROM @searchlog;        

        OUTPUT @res   
            TO "/Output/SearchLog-from-Data-Lake.csv"
        USING Outputters.Csv();

	This U-SQL script reads the source data file using **Extractors.Tsv()**, and then creates a csv file using **Outputters.Csv()**.

    Don't modify the two paths unless you copied the source file into a different location.  Data Lake Analytics will create the output folder if it doesn't exist.

	It is simpler to use relative paths for files stored in default data Lake accounts. You can also use absolute paths.  For example

        adl://<Data LakeStorageAccountName>.azuredatalakestore.net:443/Samples/Data/SearchLog.tsv

    You must use absolute paths to access  files in  linked Storage accounts.  The syntax for files stored in linked Azure Storage account is:

        wasb://<BlobContainerName>@<StorageAccountName>.blob.core.windows.net/Samples/Data/SearchLog.tsv

    >[AZURE.NOTE] Azure Blob container with public blobs or public containers access permissions are not currently supported.  

	Notice the following features:

	- **IntelliSense**

		Name auto completed and the members will be shown for Rowset, Classes, Databases, Schemas and User Defined Objects (UDOs).

		IntelliSense for catalog entities (Databases, Schemas, Tables, UDOs etc.) is related to your compute account. You can check the current active compute account, database and schema in the top toolbar, and switch them through the dropdown lists.

    - **Expand * columns**

        Click the right of *, you shall see a blue underline beneath the *. Hover your mouse cursor on the blue underline, and then click the down arrow.
    	![Data Lake visual studio tools expand *](./media/data-lake-analytics-data-lake-tools-get-started/data-lake-analytics-data-lake-tools-expand-asterisk.png)

        Click **Expand Columns**, the tool will replace the * with the column names.

	- **Auto Format**

		Users can change the indentation of the U-SQL script based on the code structure under Edit->Advanced:

		- Format Document (Ctrl+E, D) : Formats the whole document   
		- Format Selection (Ctrl+K, Ctrl+F): Formats the selection. If no selection has been made, this shortcut formats the line the cursor is in.  

		All the formatting rules are configurable under Tools->Options->Text Editor->SIP->Formatting.  
	- **Smart Indent**

		Data Lake Tools for Visual Studio is able to indent expressions automatically while you are writing scripts. This feature is disabled by default, users need to enable it through checking U-SQL->Options and Settings ->Switches->Enable Smart Indent.

	- **Go To Definition and Find All References**

		Right-clicking the name of a RowSet/parameter/column/UDO etc. and clicking Go To Definition (F12) allows you to navigate to its definition. By clicking Find All References (Shift+F12), will show all the references.

	- **Insert Azure Path**

		Rather than remembering Azure file path and type it manually when writing script, Data Lake Tools for Visual Studio provides an easy way: right click in the editor, click Insert Azure Path. Navigate to the file in the Azure Blob Browser dialog. Click **OK**. the file path will be inserted to your code.

5. Specify the Data Lake Analytics account, Database, and Schema. You can select **(local)** to run the script locally for the testing purpose. For more information, see [Run U-SQL locally](#run-u-sql-locally).

	![Submit U-SQL Visual Studio project](./media/data-lake-analytics-data-lake-tools-get-started/data-lake-analytics-data-lake-tools-submit-job.png)

    For more information, see [Use U-SQL catalog](data-lake-analytics-use-u-sql-catalog.md).

5. From **Solution Explorer**, right click **Script.usql**, and then click **Build Script**. Verify the result in the Output pane.
6. From **Solution Explorer**, right click **Script.usql**, and then click **Submit Script**. Optionally, you can also click **Submit** from Script.usql pane.  See the previous screenshot.  Click the down arrow next to the Submit button to submit using the advance options:
7. Specify **Job Name**, verify the **Analytics Account**, and then click **Submit**. Submission results and job link are available in the Data Lake Tools for Visual Studio Results window when the submission is completed.

	![Submit U-SQL Visual Studio project](./media/data-lake-analytics-data-lake-tools-get-started/data-lake-analytics-data-lake-tools-submit-job-advanced.png)

8. You must click the Refresh button to see the latest job status and refresh the screen. When the job successes, it will show you the **Job Graph**, **Meta Data Operations**, **State History**, **Diagnostics**:

	![U-SQL Visual Studio Data Lake Analytics job performance graph](./media/data-lake-analytics-data-lake-tools-get-started/data-lake-analytics-data-lake-tools-performance-graph.png)

	* Job Summary. Show the summary information of current job, e.g.: State, Progress, Execution Time, Runtime Name, Submitter etc.   
	* Job Details. Detailed information on this job is provided, including script, resource, Vertex Execution View.
	* Job Graph. Four graphs are provided to visualize the job’s information: Progress, Data Read, Data Written, Execution Time, Average Execution Time Per Node, Input Throughput, Output Throughput.
	* Metadata Operations. It shows all the metadata operations.
	* State History.
	* Diagnostics. Data Lake Tools for Visual Studio will diagnose job execution automatically. You will receive alerts when there are some errors or performance issues in their jobs. See Job Diagnostics (link TBD) part for more information.

**To check job state**

1. From Server Explorer, expand **Azure**, expand **Data Lake Analytics**, expand the Data Lake Analytics account name
2. Double-click **Jobs** to list the jobs.
2. Click a job to see the status.

**To see the job output**

1. From **Server Explorer**, expand **Azure**, expand **Data Lake Analytics**, expand your Data Lake Analytics account, expand **Storage Accounts**, right-click the default Data Lake Storage account, and then click **Explorer**.
2.  Double-click **output** to open the folder
3.  Double-click **SearchLog-From-adltools.csv**.


###Job Playback

Job playback enables you to watch job execution progress and visually detect out performance anomalies and bottlenecks. This feature can be used before the job completes execution (i.e. during the time the job is actively running) as well as after the execution has completed. Doing playback during job execution will allow the user to play back the progress up to the current time.

**To view job execution progress**  

1. Click **Load Profile** on the upper right corner. See the previous screen shot.
2. Click on the Play button on the bottom left corner to review the job execution progress.
3. During the playback, click **Pause** to stop it or directly drag the progress bar to specific positions.


###Heat Map

Data Lake Tools for Visual Studio provides user-selectable color-overlays on job view to indicate progress, data I/O, execution time, I/O throughput of each stage. Through this, users can figure out potential issues and distribution of job properties directly and intuitively. You can choose a data source to display from the drop-down list.  

## Run U-SQL locally

Using the U-SQL local run experience in Visual Studio, you can:

- Run U-SQL scripts locally, along with C# Assemblies.
- Debug C# assemblies locally.
- Create/delete/view local databases, assemblies, schemas, and tables in Server Explorer just as you can do for Azure Data Lake Analytics service.

You will see a *Local* account in Visual Studio, and the installer creates a *DataRoot* folder located *C:\LocalRunRoot*. The DataRoot folder will be used:

- Store  metadata including tables, DBs, TVFs, etc.
- For a certain script: if a relative path is referenced in input/output paths, we will look up the DataRoot (as well as the script’s path if the it’s input)
- The DataRoot folder will NOT be referenced if you are trying to register an assembly and use a relative path (see “Use assemblies when doing local run” part for more details)

The following video demonstrates the U-SQL local run feature:

>[AZURE.VIDEO usql-localrun]

### Known issues and limitations

- U-SQL Local Run does not support querying filesets locally. See [U-SQL filesets](https://msdn.microsoft.com/library/azure/mt621294.aspx). This will be resolved in the future.
- Slow performance due to low parallelism, because job plans are executed serially in a single process.
- Local run can't show job graphs in Visual Studio. This will be addressed in the future.
- Cannot create table/DB etc. in Server Explorer for the local account.
- When a relative path is referenced:

    - In script input (EXTRACT * FROM “/path/abc”) - both the DataRoot path and the script path will be searched.
    - In script output (OUTPUT TO “path/abc”): the DataRoot path will be used as the output folder.
    - In assembly registration (CREATE ASSEMBLY xyz FROM “/path/abc”): the script path will be searched, but not the DataRoot.
    - In registered TVF/View or other metadata entities: the DataRoot Path will be searched, but not the script path.

    For scripts ran on Data Lake serivce, the default storage account will be used as root folder and will be searched accordingly.

### Test U-SQL scripts locally
For instructions on developing U-SQL scripts, see [Develop U-SQL scripts](#develop-and-test-u-sql-scripts). To build and run U-SQL scripts locally, select **(Local)** in the cluster drop down list, and then click **Submit**. Please make sure you have the right data referenced - either refer to the absolute path or put the data under the DataRoot folder.

![Submit U-SQL Visual Studio project locally](./media/data-lake-analytics-data-lake-tools-get-started/data-lake-analytics-data-lake-tools-submit-job-local-run.png)

You can also right-click a script and then click **Run Local Plan** in the context menu, or press **CTRL+F5** to trigger local run.

### Use assemblies in local run

There are two ways to run the customized C# files:

- Write assemblies in the code behind file and the assemblies will be automatically registered and dropped after the script is done.
- Create a C# assembly project and register the output dll to the local account through a script like below. Please note that the path is relative to the script rather than the DataRoot folder.

![Use assemblies in u-sql local run](./media/data-lake-analytics-data-lake-tools-get-started/data-lake-analytics-data-lake-tools-local-run-assembly.png)

### Debug scripts and C# assemblies locally

You can debug C# assemblies without submitting and registering it to the Azure Data Lake Analytics Service. You can set breakpoints in both the code behind file and in a referenced C# project.

**To debug local code in code behind file**
1.	Set breakpoints in the code behind file.
2.	Press **F5** to debug the script locally.

The following procedure only works in Visual Studio 2015. In older Visual Studio you may need to manually add the pdb files.

**To debug local code in a referenced C# project**
1.	Create a C# Assembly project, and build it to generate the output dll.
2.	Register the dll using a U-SQL statement:

        CREATE ASSEMBLY assemblyname FROM @"..\..\path\to\output\.dll";
3.	Set breakpoints in the C# code.
4.	Press **F5** to debug the script with referencing the C# dll locally.  

##See also

To get started with Data Lake Analytics using different tools, see:

- [Get started with Data Lake Analytics using Azure Portal](data-lake-analytics-get-started-portal.md)
- [Get started with Data Lake Analytics using Azure PowerShell](data-lake-analytics-get-started-powershell.md)
- [Get started with Data Lake Analytics using .NET SDK](data-lake-analytics-get-started-net-sdk.md)

To see more development topics:

- [Analyze weblogs using Data Lake Analytics](data-lake-analytics-analyze-weblogs.md)
- [Develop U-SQL scripts using Data Lake Tools for Visual Studio](data-lake-analytics-data-lake-tools-get-started.md)
- [Get started with Azure Data Lake Analytics U-SQL language](data-lake-analytics-u-sql-get-started.md)
- [Develop U-SQL user defined operators for Data Lake Analytics jobs](data-lake-analytics-u-sql-develop-user-defined-operators.md)

##Appx-A PowerShell sample for preparing the tutorial

The following PowerShell script prepares an Azure Data Lake Analytics account and the source data for you, So you can skip to [Develop U-SQL scripts](data-lake-analytics-data-lake-tools-get-started.md#develop-u-sql-scripts).

    #region - used for creating Azure service names
    $nameToken = "<Enter an alias>"
    $namePrefix = $nameToken.ToLower() + (Get-Date -Format "MMdd")
    #endregion

    #region - service names
    $resourceGroupName = $namePrefix + "rg"
    $dataLakeStoreName = $namePrefix + "adas"
    $dataLakeAnalyticsName = $namePrefix + "adla"
    $location = "East US 2"
    #endregion


    # Treat all errors as terminating
    $ErrorActionPreference = "Stop"

    #region - Connect to Azure subscription
    Write-Host "`nConnecting to your Azure subscription ..." -ForegroundColor Green
    try{Get-AzureRmContext}
    catch{Login-AzureRmAccount}
    #endregion

    #region - Create an Azure Data Lake Analytics service account
    Write-Host "Create a resource group ..." -ForegroundColor Green
    New-AzureRmResourceGroup `
        -Name  $resourceGroupName `
        -Location $location

    Write-Host "Create a Data Lake account ..."  -ForegroundColor Green
    New-AzureRmDataLakeStoreAccount `
        -ResourceGroupName $resourceGroupName `
        -Name $dataLakeStoreName `
        -Location $location

    Write-Host "Create a Data Lake Analytics account ..."  -ForegroundColor Green
    New-AzureRmDataLakeAnalyticsAccount `
        -Name $dataLakeAnalyticsName `
        -ResourceGroupName $resourceGroupName `
        -Location $location `
        -DefaultDataLake $dataLakeStoreName

    Write-Host "The newly created Data Lake Analytics account ..."  -ForegroundColor Green
    Get-AzureRmDataLakeAnalyticsAccount `
        -ResourceGroupName $resourceGroupName `
        -Name $dataLakeAnalyticsName  
    #endregion

    #region - prepare the source data
    Write-Host "Import the source data ..."  -ForegroundColor Green
    $localFolder = "C:\Tutorials\Downloads\" # A temp location for the file.
    $storageAccount = "adltutorials"  # Don't modify this value.
    $container = "adls-sample-data"  #Don't modify this value.

    # Create the temp location  
    New-Item -Path $localFolder -ItemType Directory -Force

    # Download the sample file from Azure Blob storage
    $context = New-AzureStorageContext -StorageAccountName $storageAccount -Anonymous
    $blobs = Azure\Get-AzureStorageBlob -Container $container -Context $context
    $blobs | Get-AzureStorageBlobContent -Context $context -Destination $localFolder

    # Upload the file to the default Data Lake Store account    
    Import-AzureRmDataLakeStoreItem -AccountName $dataLakeStoreName -Path $localFolder"SearchLog.tsv" -Destination "/Samples/Data/SearchLog.tsv"

    Write-Host "List the source data ..."  -ForegroundColor Green
    Get-AzureRmDataLakeStoreChildItem -Account $dataLakeStoreName -Path  "/Samples/Data/"
    #endregion
<|MERGE_RESOLUTION|>--- conflicted
+++ resolved
@@ -1,367 +1,363 @@
-<properties
-   pageTitle="Develop U-SQL scripts using Data Lake Tools for Visual Studio | Azure"
-   description="Learn how to install Data Lake Tools for Visual Studio, how to develop and test U-SQL scripts. "
-   services="data-lake-analytics"
-   documentationCenter=""
-   authors="edmacauley"
-   manager="paulettm"
-   editor="cgronlun"/>
-
-<tags
-   ms.service="data-lake-analytics"
-   ms.devlang="na"
-   ms.topic="get-started-article"
-   ms.tgt_pltfrm="na"
-   ms.workload="big-data"
-   ms.date="05/16/2016"
-   ms.author="edmaca"/>
-
-# Tutorial: develop U-SQL scripts using Data Lake Tools for Visual Studio
-
-[AZURE.INCLUDE [get-started-selector](../../includes/data-lake-analytics-selector-get-started.md)]
-
-
-Learn how to install Data Lake Tools for Visual Studio, and use Data Lake Tools for Visual Studio to write and test U-SQL scripts.
-
-U-SQL is a hyper-scalable, highly extensible language for preparing, transforming and analyzing all data in the data lake and beyond. For more information, see [U-SQL Reference] (http://go.microsoft.com/fwlink/p/?LinkId=691348).
-
-
-###Prerequisites
-
-<<<<<<< HEAD
-- **Visual Studio 2015, Visual Studio 2013 update 4, or Visual Studio 2012. Enterprise (Ultimate/Premium), Professional, Community editions are supported; Express edition is not supported.** 
-=======
-- **Visual Studio 2015, Visual Studio 2013 update 4, or Visual Studio 2012. Enterprise (Ultimate/Premium), Professional, Community editions are supported; Express edition is not supported. Visual Studio "15" is currently not supported and we are working on that.**
->>>>>>> c186bb0b
-- **Microsoft Azure SDK for .NET version 2.7.1 or above**.  Install it using the [Web platform installer](http://www.microsoft.com/web/downloads/platform.aspx).
-- **[Data Lake Tools for Visual Studio](http://aka.ms/adltoolsvs)**.
-
-    Once Data Lake Tools for Visual Studio is installed, you will see a "Data Lake Analytics" node in Server Explorer under the "Azure" node (you can open Server explorer by pressing Ctrl+Alt+S).
-
-- **Go through the following two sections in [Get Started with Azure Data Lake Analytics using Azure Portal](data-lake-analytics-get-started-portal.md)**.
-
-	- [Create an Azure Data Lake Analytics account](data-lake-analytics-get-started-portal.md#create_adl_analytics_account).
-	- [Upload SearchLog.tsv to the default Data Lake Storage account](data-lake-analytics-get-started-portal.md#update-data-to-the-default-adl-storage-account).
-
-    For your convenience, a PowerShell sample script for creating a Data Lake Analytic service and uploading source data file can be found in [Appx-A PowerShell sample for preparing the tutorial](data-lake-analytics-data-lake-tools-get-started.md#appx-a-powershell-sample-for-preparing-the-tutorial).
-
-	The Data Lake Tools doesn't support creating Data Lake Analytics accounts. So you have to create it using the Azure Portal, Azure PowerShell, .NET SDK or Azure CLI. To run a Data Lake Analytics job, you will need some data. Even though the Data Lake Tools supports uploading data, you will use the portal to upload the sample data to make this tutorial easier to follow.
-
-## Connect to Azure
-
-**To connect to Data Lake Analytics**
-
-1. Open Visual Studio.
-2. From the **View** menu, click **Server Explorer** to open Server Explorer. Or press **[CTRL]+[ALT]+S**.
-3. Right-click **Azure**, click "Connect to Microsoft Azure Subscription", and then follow instructions.
-4. From **Server Explorer**, expand **Azure**, and then expand **Data Lake Analytics**. You shall see a list of your Data Lake Analytics accounts if there are any. You cannot create Data Lake Analytics accounts from Visual Studio. To create an account, see [Get Started with Azure Data Lake Analytics using Azure Portal](data-lake-analytics-get-started-portal.md) or [Get Started with Azure Data Lake Analytics using Azure PowerShell](data-lake-analytics-get-started-powershell.md).
-
-## Upload source data files
-
-You have uploaded some data in the **Prerequisite** section earlier in the tutorial.  
-
-In case you want to use your own data, here are the procedures for uploading data from the Data Lake Tools.
-
-**To upload files to the dependent Azure Data Lake account**
-
-1. From **Server Explorer**, expand **Azure**, expand **Data Lake Analytics**, expand your Data Lake Analytics account, expand **Storage Accounts**. You shall see the default Data Lake Storage account, and the linked Data Lake Storage accounts, and the linked Azure Storage accounts. The default Data Lake account has a label "Default Storage Account".
-2. Right-click the default Data Lake Storage account, and then click **Explorer**.  It opens the Data Lake Tools for Visual Studio Explorer pane.  In the left, it shows a tree view, the content view is on the right.
-3. Browse to the folder where you want to upload files,
-4. Right-click any blank space, and then click **Upload**.
-
-	![U-SQL Visual Studio project U-SQL](./media/data-lake-analytics-data-lake-tools-get-started/data-lake-analytics-data-lake-tools-upload-files.png)
-
-**To upload files to a linked Azure Blob storage account**
-
-1. From **Server Explorer**, expand **Azure**, expand **Data Lake Analytics**, expand your Data Lake Analytics account, expand **Storage Accounts**. You shall see the default Data Lake Storage account, and the linked Data Lake Storage accounts, and the linked Azure Storage accounts.
-2. Expand the Azure Storage Account.
-3. Right-click the container where you want to upload files, and then click **Explorer**. If you don't have a container, you must first create one using the Azure portal, Azure PowerShell, or other tools.
-4. Browse to the folder where you want to upload files,
-5. Right-click any blank space, and then click **Upload**.
-
-## Develop U-SQL scripts
-
-The Data Lake Analytics jobs are written in the U-SQL language. To learn more about U-SQL, see [Get started with U-SQL language](data-lake-analytics-u-sql-get-started.md) and [U-SQL language reference](http://go.microsoft.com/fwlink/?LinkId=691348).
-
-**To create and submit a Data Lake Analytics job**
-
-1. From the **File** menu, click **New**, and then click **Project**.
-2. Select the **U-SQL Project** type.
-
-	![new U-SQL Visual Studio project](./media/data-lake-analytics-data-lake-tools-get-started/data-lake-analytics-data-lake-tools-new-project.png)
-
-3. Click **OK**. Visual studio creates a solution with a **Script.usql** file.
-4. Enter the following script into **Script.usql**:
-
-        @searchlog =
-            EXTRACT UserId          int,
-                    Start           DateTime,
-                    Region          string,
-                    Query           string,
-                    Duration        int?,
-                    Urls            string,
-                    ClickedUrls     string
-            FROM "/Samples/Data/SearchLog.tsv"
-            USING Extractors.Tsv();
-
-		@res =
-		    SELECT *
-		    FROM @searchlog;        
-
-        OUTPUT @res   
-            TO "/Output/SearchLog-from-Data-Lake.csv"
-        USING Outputters.Csv();
-
-	This U-SQL script reads the source data file using **Extractors.Tsv()**, and then creates a csv file using **Outputters.Csv()**.
-
-    Don't modify the two paths unless you copied the source file into a different location.  Data Lake Analytics will create the output folder if it doesn't exist.
-
-	It is simpler to use relative paths for files stored in default data Lake accounts. You can also use absolute paths.  For example
-
-        adl://<Data LakeStorageAccountName>.azuredatalakestore.net:443/Samples/Data/SearchLog.tsv
-
-    You must use absolute paths to access  files in  linked Storage accounts.  The syntax for files stored in linked Azure Storage account is:
-
-        wasb://<BlobContainerName>@<StorageAccountName>.blob.core.windows.net/Samples/Data/SearchLog.tsv
-
-    >[AZURE.NOTE] Azure Blob container with public blobs or public containers access permissions are not currently supported.  
-
-	Notice the following features:
-
-	- **IntelliSense**
-
-		Name auto completed and the members will be shown for Rowset, Classes, Databases, Schemas and User Defined Objects (UDOs).
-
-		IntelliSense for catalog entities (Databases, Schemas, Tables, UDOs etc.) is related to your compute account. You can check the current active compute account, database and schema in the top toolbar, and switch them through the dropdown lists.
-
-    - **Expand * columns**
-
-        Click the right of *, you shall see a blue underline beneath the *. Hover your mouse cursor on the blue underline, and then click the down arrow.
-    	![Data Lake visual studio tools expand *](./media/data-lake-analytics-data-lake-tools-get-started/data-lake-analytics-data-lake-tools-expand-asterisk.png)
-
-        Click **Expand Columns**, the tool will replace the * with the column names.
-
-	- **Auto Format**
-
-		Users can change the indentation of the U-SQL script based on the code structure under Edit->Advanced:
-
-		- Format Document (Ctrl+E, D) : Formats the whole document   
-		- Format Selection (Ctrl+K, Ctrl+F): Formats the selection. If no selection has been made, this shortcut formats the line the cursor is in.  
-
-		All the formatting rules are configurable under Tools->Options->Text Editor->SIP->Formatting.  
-	- **Smart Indent**
-
-		Data Lake Tools for Visual Studio is able to indent expressions automatically while you are writing scripts. This feature is disabled by default, users need to enable it through checking U-SQL->Options and Settings ->Switches->Enable Smart Indent.
-
-	- **Go To Definition and Find All References**
-
-		Right-clicking the name of a RowSet/parameter/column/UDO etc. and clicking Go To Definition (F12) allows you to navigate to its definition. By clicking Find All References (Shift+F12), will show all the references.
-
-	- **Insert Azure Path**
-
-		Rather than remembering Azure file path and type it manually when writing script, Data Lake Tools for Visual Studio provides an easy way: right click in the editor, click Insert Azure Path. Navigate to the file in the Azure Blob Browser dialog. Click **OK**. the file path will be inserted to your code.
-
-5. Specify the Data Lake Analytics account, Database, and Schema. You can select **(local)** to run the script locally for the testing purpose. For more information, see [Run U-SQL locally](#run-u-sql-locally).
-
-	![Submit U-SQL Visual Studio project](./media/data-lake-analytics-data-lake-tools-get-started/data-lake-analytics-data-lake-tools-submit-job.png)
-
-    For more information, see [Use U-SQL catalog](data-lake-analytics-use-u-sql-catalog.md).
-
-5. From **Solution Explorer**, right click **Script.usql**, and then click **Build Script**. Verify the result in the Output pane.
-6. From **Solution Explorer**, right click **Script.usql**, and then click **Submit Script**. Optionally, you can also click **Submit** from Script.usql pane.  See the previous screenshot.  Click the down arrow next to the Submit button to submit using the advance options:
-7. Specify **Job Name**, verify the **Analytics Account**, and then click **Submit**. Submission results and job link are available in the Data Lake Tools for Visual Studio Results window when the submission is completed.
-
-	![Submit U-SQL Visual Studio project](./media/data-lake-analytics-data-lake-tools-get-started/data-lake-analytics-data-lake-tools-submit-job-advanced.png)
-
-8. You must click the Refresh button to see the latest job status and refresh the screen. When the job successes, it will show you the **Job Graph**, **Meta Data Operations**, **State History**, **Diagnostics**:
-
-	![U-SQL Visual Studio Data Lake Analytics job performance graph](./media/data-lake-analytics-data-lake-tools-get-started/data-lake-analytics-data-lake-tools-performance-graph.png)
-
-	* Job Summary. Show the summary information of current job, e.g.: State, Progress, Execution Time, Runtime Name, Submitter etc.   
-	* Job Details. Detailed information on this job is provided, including script, resource, Vertex Execution View.
-	* Job Graph. Four graphs are provided to visualize the job’s information: Progress, Data Read, Data Written, Execution Time, Average Execution Time Per Node, Input Throughput, Output Throughput.
-	* Metadata Operations. It shows all the metadata operations.
-	* State History.
-	* Diagnostics. Data Lake Tools for Visual Studio will diagnose job execution automatically. You will receive alerts when there are some errors or performance issues in their jobs. See Job Diagnostics (link TBD) part for more information.
-
-**To check job state**
-
-1. From Server Explorer, expand **Azure**, expand **Data Lake Analytics**, expand the Data Lake Analytics account name
-2. Double-click **Jobs** to list the jobs.
-2. Click a job to see the status.
-
-**To see the job output**
-
-1. From **Server Explorer**, expand **Azure**, expand **Data Lake Analytics**, expand your Data Lake Analytics account, expand **Storage Accounts**, right-click the default Data Lake Storage account, and then click **Explorer**.
-2.  Double-click **output** to open the folder
-3.  Double-click **SearchLog-From-adltools.csv**.
-
-
-###Job Playback
-
-Job playback enables you to watch job execution progress and visually detect out performance anomalies and bottlenecks. This feature can be used before the job completes execution (i.e. during the time the job is actively running) as well as after the execution has completed. Doing playback during job execution will allow the user to play back the progress up to the current time.
-
-**To view job execution progress**  
-
-1. Click **Load Profile** on the upper right corner. See the previous screen shot.
-2. Click on the Play button on the bottom left corner to review the job execution progress.
-3. During the playback, click **Pause** to stop it or directly drag the progress bar to specific positions.
-
-
-###Heat Map
-
-Data Lake Tools for Visual Studio provides user-selectable color-overlays on job view to indicate progress, data I/O, execution time, I/O throughput of each stage. Through this, users can figure out potential issues and distribution of job properties directly and intuitively. You can choose a data source to display from the drop-down list.  
-
-## Run U-SQL locally
-
-Using the U-SQL local run experience in Visual Studio, you can:
-
-- Run U-SQL scripts locally, along with C# Assemblies.
-- Debug C# assemblies locally.
-- Create/delete/view local databases, assemblies, schemas, and tables in Server Explorer just as you can do for Azure Data Lake Analytics service.
-
-You will see a *Local* account in Visual Studio, and the installer creates a *DataRoot* folder located *C:\LocalRunRoot*. The DataRoot folder will be used:
-
-- Store  metadata including tables, DBs, TVFs, etc.
-- For a certain script: if a relative path is referenced in input/output paths, we will look up the DataRoot (as well as the script’s path if the it’s input)
-- The DataRoot folder will NOT be referenced if you are trying to register an assembly and use a relative path (see “Use assemblies when doing local run” part for more details)
-
-The following video demonstrates the U-SQL local run feature:
-
->[AZURE.VIDEO usql-localrun]
-
-### Known issues and limitations
-
-- U-SQL Local Run does not support querying filesets locally. See [U-SQL filesets](https://msdn.microsoft.com/library/azure/mt621294.aspx). This will be resolved in the future.
-- Slow performance due to low parallelism, because job plans are executed serially in a single process.
-- Local run can't show job graphs in Visual Studio. This will be addressed in the future.
-- Cannot create table/DB etc. in Server Explorer for the local account.
-- When a relative path is referenced:
-
-    - In script input (EXTRACT * FROM “/path/abc”) - both the DataRoot path and the script path will be searched.
-    - In script output (OUTPUT TO “path/abc”): the DataRoot path will be used as the output folder.
-    - In assembly registration (CREATE ASSEMBLY xyz FROM “/path/abc”): the script path will be searched, but not the DataRoot.
-    - In registered TVF/View or other metadata entities: the DataRoot Path will be searched, but not the script path.
-
-    For scripts ran on Data Lake serivce, the default storage account will be used as root folder and will be searched accordingly.
-
-### Test U-SQL scripts locally
-For instructions on developing U-SQL scripts, see [Develop U-SQL scripts](#develop-and-test-u-sql-scripts). To build and run U-SQL scripts locally, select **(Local)** in the cluster drop down list, and then click **Submit**. Please make sure you have the right data referenced - either refer to the absolute path or put the data under the DataRoot folder.
-
-![Submit U-SQL Visual Studio project locally](./media/data-lake-analytics-data-lake-tools-get-started/data-lake-analytics-data-lake-tools-submit-job-local-run.png)
-
-You can also right-click a script and then click **Run Local Plan** in the context menu, or press **CTRL+F5** to trigger local run.
-
-### Use assemblies in local run
-
-There are two ways to run the customized C# files:
-
-- Write assemblies in the code behind file and the assemblies will be automatically registered and dropped after the script is done.
-- Create a C# assembly project and register the output dll to the local account through a script like below. Please note that the path is relative to the script rather than the DataRoot folder.
-
-![Use assemblies in u-sql local run](./media/data-lake-analytics-data-lake-tools-get-started/data-lake-analytics-data-lake-tools-local-run-assembly.png)
-
-### Debug scripts and C# assemblies locally
-
-You can debug C# assemblies without submitting and registering it to the Azure Data Lake Analytics Service. You can set breakpoints in both the code behind file and in a referenced C# project.
-
-**To debug local code in code behind file**
-1.	Set breakpoints in the code behind file.
-2.	Press **F5** to debug the script locally.
-
-The following procedure only works in Visual Studio 2015. In older Visual Studio you may need to manually add the pdb files.
-
-**To debug local code in a referenced C# project**
-1.	Create a C# Assembly project, and build it to generate the output dll.
-2.	Register the dll using a U-SQL statement:
-
-        CREATE ASSEMBLY assemblyname FROM @"..\..\path\to\output\.dll";
-3.	Set breakpoints in the C# code.
-4.	Press **F5** to debug the script with referencing the C# dll locally.  
-
-##See also
-
-To get started with Data Lake Analytics using different tools, see:
-
-- [Get started with Data Lake Analytics using Azure Portal](data-lake-analytics-get-started-portal.md)
-- [Get started with Data Lake Analytics using Azure PowerShell](data-lake-analytics-get-started-powershell.md)
-- [Get started with Data Lake Analytics using .NET SDK](data-lake-analytics-get-started-net-sdk.md)
-
-To see more development topics:
-
-- [Analyze weblogs using Data Lake Analytics](data-lake-analytics-analyze-weblogs.md)
-- [Develop U-SQL scripts using Data Lake Tools for Visual Studio](data-lake-analytics-data-lake-tools-get-started.md)
-- [Get started with Azure Data Lake Analytics U-SQL language](data-lake-analytics-u-sql-get-started.md)
-- [Develop U-SQL user defined operators for Data Lake Analytics jobs](data-lake-analytics-u-sql-develop-user-defined-operators.md)
-
-##Appx-A PowerShell sample for preparing the tutorial
-
-The following PowerShell script prepares an Azure Data Lake Analytics account and the source data for you, So you can skip to [Develop U-SQL scripts](data-lake-analytics-data-lake-tools-get-started.md#develop-u-sql-scripts).
-
-    #region - used for creating Azure service names
-    $nameToken = "<Enter an alias>"
-    $namePrefix = $nameToken.ToLower() + (Get-Date -Format "MMdd")
-    #endregion
-
-    #region - service names
-    $resourceGroupName = $namePrefix + "rg"
-    $dataLakeStoreName = $namePrefix + "adas"
-    $dataLakeAnalyticsName = $namePrefix + "adla"
-    $location = "East US 2"
-    #endregion
-
-
-    # Treat all errors as terminating
-    $ErrorActionPreference = "Stop"
-
-    #region - Connect to Azure subscription
-    Write-Host "`nConnecting to your Azure subscription ..." -ForegroundColor Green
-    try{Get-AzureRmContext}
-    catch{Login-AzureRmAccount}
-    #endregion
-
-    #region - Create an Azure Data Lake Analytics service account
-    Write-Host "Create a resource group ..." -ForegroundColor Green
-    New-AzureRmResourceGroup `
-        -Name  $resourceGroupName `
-        -Location $location
-
-    Write-Host "Create a Data Lake account ..."  -ForegroundColor Green
-    New-AzureRmDataLakeStoreAccount `
-        -ResourceGroupName $resourceGroupName `
-        -Name $dataLakeStoreName `
-        -Location $location
-
-    Write-Host "Create a Data Lake Analytics account ..."  -ForegroundColor Green
-    New-AzureRmDataLakeAnalyticsAccount `
-        -Name $dataLakeAnalyticsName `
-        -ResourceGroupName $resourceGroupName `
-        -Location $location `
-        -DefaultDataLake $dataLakeStoreName
-
-    Write-Host "The newly created Data Lake Analytics account ..."  -ForegroundColor Green
-    Get-AzureRmDataLakeAnalyticsAccount `
-        -ResourceGroupName $resourceGroupName `
-        -Name $dataLakeAnalyticsName  
-    #endregion
-
-    #region - prepare the source data
-    Write-Host "Import the source data ..."  -ForegroundColor Green
-    $localFolder = "C:\Tutorials\Downloads\" # A temp location for the file.
-    $storageAccount = "adltutorials"  # Don't modify this value.
-    $container = "adls-sample-data"  #Don't modify this value.
-
-    # Create the temp location  
-    New-Item -Path $localFolder -ItemType Directory -Force
-
-    # Download the sample file from Azure Blob storage
-    $context = New-AzureStorageContext -StorageAccountName $storageAccount -Anonymous
-    $blobs = Azure\Get-AzureStorageBlob -Container $container -Context $context
-    $blobs | Get-AzureStorageBlobContent -Context $context -Destination $localFolder
-
-    # Upload the file to the default Data Lake Store account    
-    Import-AzureRmDataLakeStoreItem -AccountName $dataLakeStoreName -Path $localFolder"SearchLog.tsv" -Destination "/Samples/Data/SearchLog.tsv"
-
-    Write-Host "List the source data ..."  -ForegroundColor Green
-    Get-AzureRmDataLakeStoreChildItem -Account $dataLakeStoreName -Path  "/Samples/Data/"
-    #endregion
+<properties
+   pageTitle="Develop U-SQL scripts using Data Lake Tools for Visual Studio | Azure"
+   description="Learn how to install Data Lake Tools for Visual Studio, how to develop and test U-SQL scripts. "
+   services="data-lake-analytics"
+   documentationCenter=""
+   authors="edmacauley"
+   manager="paulettm"
+   editor="cgronlun"/>
+
+<tags
+   ms.service="data-lake-analytics"
+   ms.devlang="na"
+   ms.topic="get-started-article"
+   ms.tgt_pltfrm="na"
+   ms.workload="big-data"
+   ms.date="05/16/2016"
+   ms.author="edmaca"/>
+
+# Tutorial: develop U-SQL scripts using Data Lake Tools for Visual Studio
+
+[AZURE.INCLUDE [get-started-selector](../../includes/data-lake-analytics-selector-get-started.md)]
+
+
+Learn how to install Data Lake Tools for Visual Studio, and use Data Lake Tools for Visual Studio to write and test U-SQL scripts.
+
+U-SQL is a hyper-scalable, highly extensible language for preparing, transforming and analyzing all data in the data lake and beyond. For more information, see [U-SQL Reference] (http://go.microsoft.com/fwlink/p/?LinkId=691348).
+
+
+###Prerequisites
+
+- **Visual Studio 2015, Visual Studio 2013 update 4, or Visual Studio 2012. Enterprise (Ultimate/Premium), Professional, Community editions are supported; Express edition is not supported. Visual Studio "15" is currently not supported and we are working on that.**
+- **Microsoft Azure SDK for .NET version 2.7.1 or above**.  Install it using the [Web platform installer](http://www.microsoft.com/web/downloads/platform.aspx).
+- **[Data Lake Tools for Visual Studio](http://aka.ms/adltoolsvs)**.
+
+    Once Data Lake Tools for Visual Studio is installed, you will see a "Data Lake Analytics" node in Server Explorer under the "Azure" node (you can open Server explorer by pressing Ctrl+Alt+S).
+
+- **Go through the following two sections in [Get Started with Azure Data Lake Analytics using Azure Portal](data-lake-analytics-get-started-portal.md)**.
+
+	- [Create an Azure Data Lake Analytics account](data-lake-analytics-get-started-portal.md#create_adl_analytics_account).
+	- [Upload SearchLog.tsv to the default Data Lake Storage account](data-lake-analytics-get-started-portal.md#update-data-to-the-default-adl-storage-account).
+
+    For your convenience, a PowerShell sample script for creating a Data Lake Analytic service and uploading source data file can be found in [Appx-A PowerShell sample for preparing the tutorial](data-lake-analytics-data-lake-tools-get-started.md#appx-a-powershell-sample-for-preparing-the-tutorial).
+
+	The Data Lake Tools doesn't support creating Data Lake Analytics accounts. So you have to create it using the Azure Portal, Azure PowerShell, .NET SDK or Azure CLI. To run a Data Lake Analytics job, you will need some data. Even though the Data Lake Tools supports uploading data, you will use the portal to upload the sample data to make this tutorial easier to follow.
+
+## Connect to Azure
+
+**To connect to Data Lake Analytics**
+
+1. Open Visual Studio.
+2. From the **View** menu, click **Server Explorer** to open Server Explorer. Or press **[CTRL]+[ALT]+S**.
+3. Right-click **Azure**, click "Connect to Microsoft Azure Subscription", and then follow instructions.
+4. From **Server Explorer**, expand **Azure**, and then expand **Data Lake Analytics**. You shall see a list of your Data Lake Analytics accounts if there are any. You cannot create Data Lake Analytics accounts from Visual Studio. To create an account, see [Get Started with Azure Data Lake Analytics using Azure Portal](data-lake-analytics-get-started-portal.md) or [Get Started with Azure Data Lake Analytics using Azure PowerShell](data-lake-analytics-get-started-powershell.md).
+
+## Upload source data files
+
+You have uploaded some data in the **Prerequisite** section earlier in the tutorial.  
+
+In case you want to use your own data, here are the procedures for uploading data from the Data Lake Tools.
+
+**To upload files to the dependent Azure Data Lake account**
+
+1. From **Server Explorer**, expand **Azure**, expand **Data Lake Analytics**, expand your Data Lake Analytics account, expand **Storage Accounts**. You shall see the default Data Lake Storage account, and the linked Data Lake Storage accounts, and the linked Azure Storage accounts. The default Data Lake account has a label "Default Storage Account".
+2. Right-click the default Data Lake Storage account, and then click **Explorer**.  It opens the Data Lake Tools for Visual Studio Explorer pane.  In the left, it shows a tree view, the content view is on the right.
+3. Browse to the folder where you want to upload files,
+4. Right-click any blank space, and then click **Upload**.
+
+	![U-SQL Visual Studio project U-SQL](./media/data-lake-analytics-data-lake-tools-get-started/data-lake-analytics-data-lake-tools-upload-files.png)
+
+**To upload files to a linked Azure Blob storage account**
+
+1. From **Server Explorer**, expand **Azure**, expand **Data Lake Analytics**, expand your Data Lake Analytics account, expand **Storage Accounts**. You shall see the default Data Lake Storage account, and the linked Data Lake Storage accounts, and the linked Azure Storage accounts.
+2. Expand the Azure Storage Account.
+3. Right-click the container where you want to upload files, and then click **Explorer**. If you don't have a container, you must first create one using the Azure portal, Azure PowerShell, or other tools.
+4. Browse to the folder where you want to upload files,
+5. Right-click any blank space, and then click **Upload**.
+
+## Develop U-SQL scripts
+
+The Data Lake Analytics jobs are written in the U-SQL language. To learn more about U-SQL, see [Get started with U-SQL language](data-lake-analytics-u-sql-get-started.md) and [U-SQL language reference](http://go.microsoft.com/fwlink/?LinkId=691348).
+
+**To create and submit a Data Lake Analytics job**
+
+1. From the **File** menu, click **New**, and then click **Project**.
+2. Select the **U-SQL Project** type.
+
+	![new U-SQL Visual Studio project](./media/data-lake-analytics-data-lake-tools-get-started/data-lake-analytics-data-lake-tools-new-project.png)
+
+3. Click **OK**. Visual studio creates a solution with a **Script.usql** file.
+4. Enter the following script into **Script.usql**:
+
+        @searchlog =
+            EXTRACT UserId          int,
+                    Start           DateTime,
+                    Region          string,
+                    Query           string,
+                    Duration        int?,
+                    Urls            string,
+                    ClickedUrls     string
+            FROM "/Samples/Data/SearchLog.tsv"
+            USING Extractors.Tsv();
+
+		@res =
+		    SELECT *
+		    FROM @searchlog;        
+
+        OUTPUT @res   
+            TO "/Output/SearchLog-from-Data-Lake.csv"
+        USING Outputters.Csv();
+
+	This U-SQL script reads the source data file using **Extractors.Tsv()**, and then creates a csv file using **Outputters.Csv()**.
+
+    Don't modify the two paths unless you copied the source file into a different location.  Data Lake Analytics will create the output folder if it doesn't exist.
+
+	It is simpler to use relative paths for files stored in default data Lake accounts. You can also use absolute paths.  For example
+
+        adl://<Data LakeStorageAccountName>.azuredatalakestore.net:443/Samples/Data/SearchLog.tsv
+
+    You must use absolute paths to access  files in  linked Storage accounts.  The syntax for files stored in linked Azure Storage account is:
+
+        wasb://<BlobContainerName>@<StorageAccountName>.blob.core.windows.net/Samples/Data/SearchLog.tsv
+
+    >[AZURE.NOTE] Azure Blob container with public blobs or public containers access permissions are not currently supported.  
+
+	Notice the following features:
+
+	- **IntelliSense**
+
+		Name auto completed and the members will be shown for Rowset, Classes, Databases, Schemas and User Defined Objects (UDOs).
+
+		IntelliSense for catalog entities (Databases, Schemas, Tables, UDOs etc.) is related to your compute account. You can check the current active compute account, database and schema in the top toolbar, and switch them through the dropdown lists.
+
+    - **Expand * columns**
+
+        Click the right of *, you shall see a blue underline beneath the *. Hover your mouse cursor on the blue underline, and then click the down arrow.
+    	![Data Lake visual studio tools expand *](./media/data-lake-analytics-data-lake-tools-get-started/data-lake-analytics-data-lake-tools-expand-asterisk.png)
+
+        Click **Expand Columns**, the tool will replace the * with the column names.
+
+	- **Auto Format**
+
+		Users can change the indentation of the U-SQL script based on the code structure under Edit->Advanced:
+
+		- Format Document (Ctrl+E, D) : Formats the whole document   
+		- Format Selection (Ctrl+K, Ctrl+F): Formats the selection. If no selection has been made, this shortcut formats the line the cursor is in.  
+
+		All the formatting rules are configurable under Tools->Options->Text Editor->SIP->Formatting.  
+	- **Smart Indent**
+
+		Data Lake Tools for Visual Studio is able to indent expressions automatically while you are writing scripts. This feature is disabled by default, users need to enable it through checking U-SQL->Options and Settings ->Switches->Enable Smart Indent.
+
+	- **Go To Definition and Find All References**
+
+		Right-clicking the name of a RowSet/parameter/column/UDO etc. and clicking Go To Definition (F12) allows you to navigate to its definition. By clicking Find All References (Shift+F12), will show all the references.
+
+	- **Insert Azure Path**
+
+		Rather than remembering Azure file path and type it manually when writing script, Data Lake Tools for Visual Studio provides an easy way: right click in the editor, click Insert Azure Path. Navigate to the file in the Azure Blob Browser dialog. Click **OK**. the file path will be inserted to your code.
+
+5. Specify the Data Lake Analytics account, Database, and Schema. You can select **(local)** to run the script locally for the testing purpose. For more information, see [Run U-SQL locally](#run-u-sql-locally).
+
+	![Submit U-SQL Visual Studio project](./media/data-lake-analytics-data-lake-tools-get-started/data-lake-analytics-data-lake-tools-submit-job.png)
+
+    For more information, see [Use U-SQL catalog](data-lake-analytics-use-u-sql-catalog.md).
+
+5. From **Solution Explorer**, right click **Script.usql**, and then click **Build Script**. Verify the result in the Output pane.
+6. From **Solution Explorer**, right click **Script.usql**, and then click **Submit Script**. Optionally, you can also click **Submit** from Script.usql pane.  See the previous screenshot.  Click the down arrow next to the Submit button to submit using the advance options:
+7. Specify **Job Name**, verify the **Analytics Account**, and then click **Submit**. Submission results and job link are available in the Data Lake Tools for Visual Studio Results window when the submission is completed.
+
+	![Submit U-SQL Visual Studio project](./media/data-lake-analytics-data-lake-tools-get-started/data-lake-analytics-data-lake-tools-submit-job-advanced.png)
+
+8. You must click the Refresh button to see the latest job status and refresh the screen. When the job successes, it will show you the **Job Graph**, **Meta Data Operations**, **State History**, **Diagnostics**:
+
+	![U-SQL Visual Studio Data Lake Analytics job performance graph](./media/data-lake-analytics-data-lake-tools-get-started/data-lake-analytics-data-lake-tools-performance-graph.png)
+
+	* Job Summary. Show the summary information of current job, e.g.: State, Progress, Execution Time, Runtime Name, Submitter etc.   
+	* Job Details. Detailed information on this job is provided, including script, resource, Vertex Execution View.
+	* Job Graph. Four graphs are provided to visualize the job’s information: Progress, Data Read, Data Written, Execution Time, Average Execution Time Per Node, Input Throughput, Output Throughput.
+	* Metadata Operations. It shows all the metadata operations.
+	* State History.
+	* Diagnostics. Data Lake Tools for Visual Studio will diagnose job execution automatically. You will receive alerts when there are some errors or performance issues in their jobs. See Job Diagnostics (link TBD) part for more information.
+
+**To check job state**
+
+1. From Server Explorer, expand **Azure**, expand **Data Lake Analytics**, expand the Data Lake Analytics account name
+2. Double-click **Jobs** to list the jobs.
+2. Click a job to see the status.
+
+**To see the job output**
+
+1. From **Server Explorer**, expand **Azure**, expand **Data Lake Analytics**, expand your Data Lake Analytics account, expand **Storage Accounts**, right-click the default Data Lake Storage account, and then click **Explorer**.
+2.  Double-click **output** to open the folder
+3.  Double-click **SearchLog-From-adltools.csv**.
+
+
+###Job Playback
+
+Job playback enables you to watch job execution progress and visually detect out performance anomalies and bottlenecks. This feature can be used before the job completes execution (i.e. during the time the job is actively running) as well as after the execution has completed. Doing playback during job execution will allow the user to play back the progress up to the current time.
+
+**To view job execution progress**  
+
+1. Click **Load Profile** on the upper right corner. See the previous screen shot.
+2. Click on the Play button on the bottom left corner to review the job execution progress.
+3. During the playback, click **Pause** to stop it or directly drag the progress bar to specific positions.
+
+
+###Heat Map
+
+Data Lake Tools for Visual Studio provides user-selectable color-overlays on job view to indicate progress, data I/O, execution time, I/O throughput of each stage. Through this, users can figure out potential issues and distribution of job properties directly and intuitively. You can choose a data source to display from the drop-down list.  
+
+## Run U-SQL locally
+
+Using the U-SQL local run experience in Visual Studio, you can:
+
+- Run U-SQL scripts locally, along with C# Assemblies.
+- Debug C# assemblies locally.
+- Create/delete/view local databases, assemblies, schemas, and tables in Server Explorer just as you can do for Azure Data Lake Analytics service.
+
+You will see a *Local* account in Visual Studio, and the installer creates a *DataRoot* folder located *C:\LocalRunRoot*. The DataRoot folder will be used:
+
+- Store  metadata including tables, DBs, TVFs, etc.
+- For a certain script: if a relative path is referenced in input/output paths, we will look up the DataRoot (as well as the script’s path if the it’s input)
+- The DataRoot folder will NOT be referenced if you are trying to register an assembly and use a relative path (see “Use assemblies when doing local run” part for more details)
+
+The following video demonstrates the U-SQL local run feature:
+
+>[AZURE.VIDEO usql-localrun]
+
+### Known issues and limitations
+
+- U-SQL Local Run does not support querying filesets locally. See [U-SQL filesets](https://msdn.microsoft.com/library/azure/mt621294.aspx). This will be resolved in the future.
+- Slow performance due to low parallelism, because job plans are executed serially in a single process.
+- Local run can't show job graphs in Visual Studio. This will be addressed in the future.
+- Cannot create table/DB etc. in Server Explorer for the local account.
+- When a relative path is referenced:
+
+    - In script input (EXTRACT * FROM “/path/abc”) - both the DataRoot path and the script path will be searched.
+    - In script output (OUTPUT TO “path/abc”): the DataRoot path will be used as the output folder.
+    - In assembly registration (CREATE ASSEMBLY xyz FROM “/path/abc”): the script path will be searched, but not the DataRoot.
+    - In registered TVF/View or other metadata entities: the DataRoot Path will be searched, but not the script path.
+
+    For scripts ran on Data Lake serivce, the default storage account will be used as root folder and will be searched accordingly.
+
+### Test U-SQL scripts locally
+For instructions on developing U-SQL scripts, see [Develop U-SQL scripts](#develop-and-test-u-sql-scripts). To build and run U-SQL scripts locally, select **(Local)** in the cluster drop down list, and then click **Submit**. Please make sure you have the right data referenced - either refer to the absolute path or put the data under the DataRoot folder.
+
+![Submit U-SQL Visual Studio project locally](./media/data-lake-analytics-data-lake-tools-get-started/data-lake-analytics-data-lake-tools-submit-job-local-run.png)
+
+You can also right-click a script and then click **Run Local Plan** in the context menu, or press **CTRL+F5** to trigger local run.
+
+### Use assemblies in local run
+
+There are two ways to run the customized C# files:
+
+- Write assemblies in the code behind file and the assemblies will be automatically registered and dropped after the script is done.
+- Create a C# assembly project and register the output dll to the local account through a script like below. Please note that the path is relative to the script rather than the DataRoot folder.
+
+![Use assemblies in u-sql local run](./media/data-lake-analytics-data-lake-tools-get-started/data-lake-analytics-data-lake-tools-local-run-assembly.png)
+
+### Debug scripts and C# assemblies locally
+
+You can debug C# assemblies without submitting and registering it to the Azure Data Lake Analytics Service. You can set breakpoints in both the code behind file and in a referenced C# project.
+
+**To debug local code in code behind file**
+1.	Set breakpoints in the code behind file.
+2.	Press **F5** to debug the script locally.
+
+The following procedure only works in Visual Studio 2015. In older Visual Studio you may need to manually add the pdb files.
+
+**To debug local code in a referenced C# project**
+1.	Create a C# Assembly project, and build it to generate the output dll.
+2.	Register the dll using a U-SQL statement:
+
+        CREATE ASSEMBLY assemblyname FROM @"..\..\path\to\output\.dll";
+3.	Set breakpoints in the C# code.
+4.	Press **F5** to debug the script with referencing the C# dll locally.  
+
+##See also
+
+To get started with Data Lake Analytics using different tools, see:
+
+- [Get started with Data Lake Analytics using Azure Portal](data-lake-analytics-get-started-portal.md)
+- [Get started with Data Lake Analytics using Azure PowerShell](data-lake-analytics-get-started-powershell.md)
+- [Get started with Data Lake Analytics using .NET SDK](data-lake-analytics-get-started-net-sdk.md)
+
+To see more development topics:
+
+- [Analyze weblogs using Data Lake Analytics](data-lake-analytics-analyze-weblogs.md)
+- [Develop U-SQL scripts using Data Lake Tools for Visual Studio](data-lake-analytics-data-lake-tools-get-started.md)
+- [Get started with Azure Data Lake Analytics U-SQL language](data-lake-analytics-u-sql-get-started.md)
+- [Develop U-SQL user defined operators for Data Lake Analytics jobs](data-lake-analytics-u-sql-develop-user-defined-operators.md)
+
+##Appx-A PowerShell sample for preparing the tutorial
+
+The following PowerShell script prepares an Azure Data Lake Analytics account and the source data for you, So you can skip to [Develop U-SQL scripts](data-lake-analytics-data-lake-tools-get-started.md#develop-u-sql-scripts).
+
+    #region - used for creating Azure service names
+    $nameToken = "<Enter an alias>"
+    $namePrefix = $nameToken.ToLower() + (Get-Date -Format "MMdd")
+    #endregion
+
+    #region - service names
+    $resourceGroupName = $namePrefix + "rg"
+    $dataLakeStoreName = $namePrefix + "adas"
+    $dataLakeAnalyticsName = $namePrefix + "adla"
+    $location = "East US 2"
+    #endregion
+
+
+    # Treat all errors as terminating
+    $ErrorActionPreference = "Stop"
+
+    #region - Connect to Azure subscription
+    Write-Host "`nConnecting to your Azure subscription ..." -ForegroundColor Green
+    try{Get-AzureRmContext}
+    catch{Login-AzureRmAccount}
+    #endregion
+
+    #region - Create an Azure Data Lake Analytics service account
+    Write-Host "Create a resource group ..." -ForegroundColor Green
+    New-AzureRmResourceGroup `
+        -Name  $resourceGroupName `
+        -Location $location
+
+    Write-Host "Create a Data Lake account ..."  -ForegroundColor Green
+    New-AzureRmDataLakeStoreAccount `
+        -ResourceGroupName $resourceGroupName `
+        -Name $dataLakeStoreName `
+        -Location $location
+
+    Write-Host "Create a Data Lake Analytics account ..."  -ForegroundColor Green
+    New-AzureRmDataLakeAnalyticsAccount `
+        -Name $dataLakeAnalyticsName `
+        -ResourceGroupName $resourceGroupName `
+        -Location $location `
+        -DefaultDataLake $dataLakeStoreName
+
+    Write-Host "The newly created Data Lake Analytics account ..."  -ForegroundColor Green
+    Get-AzureRmDataLakeAnalyticsAccount `
+        -ResourceGroupName $resourceGroupName `
+        -Name $dataLakeAnalyticsName  
+    #endregion
+
+    #region - prepare the source data
+    Write-Host "Import the source data ..."  -ForegroundColor Green
+    $localFolder = "C:\Tutorials\Downloads\" # A temp location for the file.
+    $storageAccount = "adltutorials"  # Don't modify this value.
+    $container = "adls-sample-data"  #Don't modify this value.
+
+    # Create the temp location  
+    New-Item -Path $localFolder -ItemType Directory -Force
+
+    # Download the sample file from Azure Blob storage
+    $context = New-AzureStorageContext -StorageAccountName $storageAccount -Anonymous
+    $blobs = Azure\Get-AzureStorageBlob -Container $container -Context $context
+    $blobs | Get-AzureStorageBlobContent -Context $context -Destination $localFolder
+
+    # Upload the file to the default Data Lake Store account    
+    Import-AzureRmDataLakeStoreItem -AccountName $dataLakeStoreName -Path $localFolder"SearchLog.tsv" -Destination "/Samples/Data/SearchLog.tsv"
+
+    Write-Host "List the source data ..."  -ForegroundColor Green
+    Get-AzureRmDataLakeStoreChildItem -Account $dataLakeStoreName -Path  "/Samples/Data/"
+    #endregion