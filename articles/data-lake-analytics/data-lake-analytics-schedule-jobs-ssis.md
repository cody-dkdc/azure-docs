---
title: Schedule Azure Data Lake Analytics U-SQL jobs using SSIS
description: Learn how to use SQL Server Integration Services to schedule U-SQL jobs.
services: data-lake-analytics
author: yanancai
ms.author: yanacai
ms.reviewer: jasonwhowell
ms.assetid: 66dd58b1-0b28-46d1-aaae-43ee2739ae0a
ms.service: data-lake-analytics
ms.topic: conceptual
ms.workload: big-data
ms.date: 07/17/2018
---
# Schedule U-SQL jobs using SQL Server Integration Services (SSIS)

In this document, you learn how to orchestrate and create U-SQL jobs using SQL Server Integration Service (SSIS). 

## Prerequisites

[Azure Feature Pack for Integration Services](https://docs.microsoft.com/sql/integration-services/azure-feature-pack-for-integration-services-ssis?view=sql-server-2017#scenario-managing-data-in-the-cloud) provides the [Azure Data Lake Analytics task](https://docs.microsoft.com/sql/integration-services/control-flow/azure-data-lake-analytics-task?view=sql-server-2017) and the [Azure Data Lake Analytics Connection Manager](https://docs.microsoft.com/sql/integration-services/connection-manager/azure-data-lake-analytics-connection-manager?view=sql-server-2017) that helps connect to Azure Data Lake Analytics service. To use this task, make sure you install:

- [Download and install SQL Server Data Tools (SSDT) for Visual Studio](https://docs.microsoft.com/sql/ssdt/download-sql-server-data-tools-ssdt?view=sql-server-2017)
- [Install Azure Feature Pack for Integration Services (SSIS)](https://docs.microsoft.com/sql/integration-services/azure-feature-pack-for-integration-services-ssis?view=sql-server-2017)

## Azure Data Lake Analytics task

The Azure Data Lake Analytics task let users submit U-SQL jobs to the Azure Data Lake Analytics account. 

[Learn how to configure Azure Data Lake Analytics task](https://docs.microsoft.com/sql/integration-services/control-flow/azure-data-lake-analytics-task?view=sql-server-2017).

![Azure Data Lake Analytics Task in SSIS](./media/data-lake-analytics-schedule-jobs-ssis/data-lake-analytics-azure-data-lake-analytics-task-in-ssis.png)

You can get the U-SQL script from different places by using SSIS built-in functions and tasks, below scenarios show how can you configure the U-SQL scripts for different user cases.

## Scenario 1-Use inline script call tvfs and stored procs

<<<<<<< HEAD
In Azure Data Lake Analytics Task Editor, configure **SourceType** as **DirectInput**, and put the U-SQL statements into **USQLStatemnt**.
=======
In Azure Data Lake Analytics Task Editor, configure **SourceType** as **DiretInput**, and put the U-SQL statements into **USQLStatement**.
>>>>>>> b32173c7

For easy maintenance and code management, only put short U-SQL script as inline scripts, for example, you can call existing table valued functions and stored procedures in your U-SQL databases. 

![Edit inline U-SQL script in SSIS task](./media/data-lake-analytics-schedule-jobs-ssis/edit-inline-usql-script-in-ssis.png)

Related article: [How to pass parameter to stored procedures](#scenario-6-pass-parameters-to-u-sql-script)

## Scenario 2-Use U-SQL files in Azure Data Lake Store

You can also use U-SQL files in the Azure Data Lake Store by using **Azure Data Lake Store File System Task** in Azure Feature Pack. This approach enables you to use the scripts stored on cloud.

Follow below steps to set up the connection between Azure Data Lake Store File System Task and Azure Data Lake Analytics Task.

### Set task control flow

In SSIS package design view, add an **Azure Data Lake Store File System Task**, a **Foreach Loop Container** and an **Azure Data Lake Analytics Task** in the Foreach Loop Container. The Azure Data Lake Store File System Task helps to download U-SQL files in your ADLS account to a temporary folder. The Foreach Loop Container and the Azure Data Lake Analytics Task help to submit every U-SQL file under the temporary folder to the Azure Data Lake Analytics account as a U-SQL job.

![Use U-SQL files in Azure Data Lake Store](./media/data-lake-analytics-schedule-jobs-ssis/use-u-sql-files-in-azure-data-lake-store.png)

### Configure Azure Data Lake Store File System Task

1. Set **Operation** to **CopyFromADLS**.
2. Set up **AzureDataLakeConnection**, learn more about [Azure Data Lake Store Connection Manager](https://docs.microsoft.com/sql/integration-services/connection-manager/azure-data-lake-store-connection-manager?view=sql-server-2017).
3. Set **AzureDataLakeDirectory**. Point to the folder storing your U-SQL scripts. Use relative path that is relative to the Azure Data Lake Store account root folder.
4. Set **Destination** to a folder that caches the downloaded U-SQL scripts. This folder path will be used in Foreach Loop Container for U-SQL job submission. 

![Configure Azure Data Lake Store File System Task](./media/data-lake-analytics-schedule-jobs-ssis/configure-azure-data-lake-store-file-system-task.png)

[Learn more about Azure Data Lake Store File System Task](https://docs.microsoft.com/sql/integration-services/control-flow/azure-data-lake-store-file-system-task?view=sql-server-2017).

### Configure Foreach Loop Container

1. In **Collection** page, set **Enumerator** to **Foreach File Enumerator**.

2. Set **Folder** under **Enumerator configuration** group to the temporary folder that includes the downloaded U-SQL scripts.

3. Set **Files** under **Enumerator configuration** to `*.usql` so that the loop container only catches the files ending with `.usql`.

    ![Configure Foreach Loop Container](./media/data-lake-analytics-schedule-jobs-ssis/configure-foreach-loop-container-collection.png)

4. In **Variable Mappings** page, add a user defined variable to get the file name for each U-SQL file. Set the **Index** to 0 to get the file name. In this example, define a variable called `User::FileName`. This variable will be used to dynamically get U-SQL script file connection and set U-SQL job name in Azure Data Lake Analytics Task.

    ![Configure Foreach Loop Container to get file name](./media/data-lake-analytics-schedule-jobs-ssis/configure-foreach-loop-container-variable-mapping.png)

### Configure Azure Data Lake Analytics Task 

1. Set **SourceType** to **FileConnection**.

2. Set **FileConnection** to the file connection that points to the file objects returned from Foreach Loop Container.
    
    To create this file connection:

    1. Choose **<New Connection...>** in FileConnection setting.
    2. Set **Usage type** to **Existing file**, and set the **File** to any existing file's file path.

        ![Configure Foreach Loop Container](./media/data-lake-analytics-schedule-jobs-ssis/configure-file-connection-for-foreach-loop-container.png)

    3. In **Connection Managers** view, right-click the file connection created just now, and choose **Properties**.

    4. In the **Properties** window, expand **Expressions**, and set **ConnectionString** to the variable defined in Foreach Loop Container, for example, `@[User::FileName]`.

        ![Configure Foreach Loop Container](./media/data-lake-analytics-schedule-jobs-ssis/configure-file-connection-property-for-foreach-loop-container.png)

3. Set **AzureDataLakeAnalyticsConnection** to the Azure Data Lake Analytics account that you want to submit jobs to. Learn more about [Azure Data Lake Analytics Connection Manager](https://docs.microsoft.com/sql/integration-services/connection-manager/azure-data-lake-analytics-connection-manager?view=sql-server-2017).

4. Set other job configurations. [Learn More](https://docs.microsoft.com/sql/integration-services/control-flow/azure-data-lake-analytics-task?view=sql-server-2017).

5. Use **Expressions** to dynamically set U-SQL job name:

    1. In **Expressions** page, add a new expression key-value pair for **JobName**.
    2. Set the value for JobName to the variable defined in Foreach Loop Container, for example, `@[User::FileName]`.
    
        ![Configure SSIS Expression for U-SQL job name](./media/data-lake-analytics-schedule-jobs-ssis/configure-expression-for-u-sql-job-name.png)

## Scenario 3-Use U-SQL files in Azure Blob Storage

You can use U-SQL files in Azure Blob Storage by using **Azure Blob Download Task** in Azure Feature Pack. This approach enables you using the scripts on cloud.

The steps are similar with [Scenario 2: Use U-SQL files in Azure Data Lake Store](#scenario-2-use-u-sql-files-in-azure-data-lake-store). Change the Azure Data Lake Store File System Task to Azure Blob Download Task. [Learn more about Azure Blob Download Task](https://docs.microsoft.com/sql/integration-services/control-flow/azure-blob-download-task?view=sql-server-2017).

The control flow is like below.

![Use U-SQL files in Azure Data Lake Store](./media/data-lake-analytics-schedule-jobs-ssis/use-u-sql-files-in-azure-blob-storage.png)

## Scenario 4-Use U-SQL files on the local machine

Besides of using U-SQL files stored on cloud, you can also use files on your local machine or files deployed with your SSIS packages.

1. Right-click **Connection Managers** in SSIS project and choose **New Connection Manager**.

2. Select **File** type and click **Add...**.

3. Set **Usage type** to **Existing file**, and set the **File** to the file on the local machine.

    ![Add file connection to the local file](./media/data-lake-analytics-schedule-jobs-ssis/configure-file-connection-for-foreach-loop-container.png)

4. Add **Azure Data Lake Analytics** Task and:
    1. Set **SourceType** to **FileConnection**.
    2. Set **FileConnection** to the File Connection created just now.

5. Finish other configurations for Azure Data Lake Analytics Task.

## Scenario 5-Use U-SQL statement in SSIS variable

In some cases, you may need to dynamically generate the U-SQL statements. You can use **SSIS Variable** with **SSIS Expression** and other SSIS tasks, like Script Task, to help you generate the U-SQL statement dynamically.

1. Open Variables tool window through **SSIS > Variables** top-level menu.

2. Add an SSIS Variable and set the value directly or use **Expression** to generate the value.

3. Add **Azure Data Lake Analytics Task** and:
    1. Set **SourceType** to **Variable**.
    2. Set **SourceVariable** to the SSIS Variable created just now.

4. Finish other configurations for Azure Data Lake Analytics Task.

## Scenario 6-Pass parameters to U-SQL script

In some cases, you may want to dynamically set the U-SQL variable value in the U-SQL script. **Parameter Mapping** feature in Azure Data Lake Analytics Task help with this scenario. There are usually two typical user cases:

- Set the input and output file path variables dynamically based on current date and time.
- Set the parameter for stored procedures.

[Learn more about how to set parameters for the U-SQL script](https://docs.microsoft.com/sql/integration-services/control-flow/azure-data-lake-analytics-task?view=sql-server-2017#parameter-mapping-page-configuration).

## Next steps

- [Run SSIS packages in Azure](https://docs.microsoft.com/azure/data-factory/how-to-invoke-ssis-package-ssis-activity)
- [Azure Feature Pack for Integration Services (SSIS)](https://docs.microsoft.com/sql/integration-services/azure-feature-pack-for-integration-services-ssis?view=sql-server-2017#scenario-managing-data-in-the-cloud)
- [Schedule U-SQL jobs using Azure Data Factory](https://docs.microsoft.com/azure/data-factory/transform-data-using-data-lake-analytics)
<|MERGE_RESOLUTION|>--- conflicted
+++ resolved
@@ -34,11 +34,7 @@
 
 ## Scenario 1-Use inline script call tvfs and stored procs
 
-<<<<<<< HEAD
 In Azure Data Lake Analytics Task Editor, configure **SourceType** as **DirectInput**, and put the U-SQL statements into **USQLStatemnt**.
-=======
-In Azure Data Lake Analytics Task Editor, configure **SourceType** as **DiretInput**, and put the U-SQL statements into **USQLStatement**.
->>>>>>> b32173c7
 
 For easy maintenance and code management, only put short U-SQL script as inline scripts, for example, you can call existing table valued functions and stored procedures in your U-SQL databases. 
 
