--- conflicted
+++ resolved
@@ -103,13 +103,8 @@
                 <div class="card">
                     <div class="cardText">
                         <h3>Command-Line</h3>
-<<<<<<< HEAD
                         <p><a href="/powershell/resourcemanager/azurerm.datalakeanalytics/v2.3.0/azurerm.datalakeanalytics">PowerShell</a></p>
                         <p><a href="/cli/azure/dla">Azure CLI</a></p>
-=======
-                        <p><a href="/powershell/module/azurerm.datalakeanalytics">PowerShell</a></p>
-                        <p><a href="/cli/azure/dla">CLI 2.0</a></p>
->>>>>>> 2a97d249
                     </div>
                 </div>
             </div>
