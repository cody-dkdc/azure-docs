<properties
   pageTitle="Manage Azure Data Lake Analytics using Azure SDK for Node.js | Azure"
   description="Learn how to manage Data Lake Analytics accounts, data sources, jobs and users using Azure SDK for Node.js"
   services="data-lake-analytics"
   documentationCenter=""
   authors="edmacauley"
   manager="paulettm"
   editor="cgronlun"/>

<tags
   ms.service="data-lake-analytics"
   ms.devlang="na"
   ms.topic="get-started-article"
   ms.tgt_pltfrm="na"
   ms.workload="big-data"
<<<<<<< HEAD
   ms.date="04/21/2016"
   ms.author="jgao"/>
=======
   ms.date="04/26/2016"
   ms.author="edmaca"/>
>>>>>>> e75a547e

# Manage Azure Data Lake Analytics using Azure SDK for Node.js


[AZURE.INCLUDE [manage-selector](../../includes/data-lake-analytics-selector-manage.md)]

The Azure SDK for Node.js can be used for managing Azure Data Lake Analytics accounts, jobs and catalogs. To see management topic using other tools, click the tab select above.

Right now it supports:

  *  **Node.js version: 0.10.0 or higher**
  *  **REST API version for Account: 2015-10-01-preview**
  *  **REST API version for Catalog: 2015-10-01-preview**
  *  **REST API version for Job: 2016-03-20-preview**

## Features

- Account management: create, get, list, update, and delete.
- Job management: submit, get, list, cancel.
- Catalog management: get, list, create (secrets), update (secrets), delete (secrets).

## How to Install

```bash
npm install azure-arm-datalake-analytics
```

## Authenticate using Azure Active Directory

 ```javascript
 var msrestAzure = require('ms-rest-azure');
 //user authentication
 var credentials = new msRestAzure.UserTokenCredentials('your-client-id', 'your-domain', 'your-username', 'your-password', 'your-redirect-uri');
 //service principal authentication
 var credentials = new msRestAzure.ApplicationTokenCredentials('your-client-id', 'your-domain', 'your-secret');
 ```

## Create the Data Lake Analytics client

```javascript
var adlaManagement = require("azure-arm-datalake-analytics");
var acccountClient = new adlaManagement.DataLakeAnalyticsAccountClient(credentials, 'your-subscription-id');
var jobClient = new adlaManagement.DataLakeAnalyticsJobClient(credentials, 'azuredatalakeanalytics.net');
var catalogClient = new adlaManagement.DataLakeAnalyticsCatalogClient(credentials, 'azuredatalakeanalytics.net');
```

## Create a Data Lake Analytics account

```javascript
var util = require('util');
var resourceGroupName = 'testrg';
var accountName = 'testadlaacct';
var location = 'eastus2';

// A Data Lake Store account must already have been created to create
// a Data Lake Analytics account. See the Data Lake Store readme for
// information on doing so. For now, we assume one exists already.
var datalakeStoreAccountName = 'existingadlsaccount';

// account object to create
var accountToCreate = {
  tags: {
    testtag1: 'testvalue1',
    testtag2: 'testvalue2'
  },
  name: accountName,
  location: location,
  properties: {
    defaultDataLakeStoreAccount: datalakeStoreAccountName,
    dataLakeStoreAccounts: [
      {
        name: datalakeStoreAccountName
      }
    ]
  }
};

client.account.create(resourceGroupName, accountName, accountToCreate, function (err, result, request, response) {
  if (err) {
    console.log(err);
    /*err has reference to the actual request and response, so you can see what was sent and received on the wire.
      The structure of err looks like this:
      err: {
        code: 'Error Code',
        message: 'Error Message',
        body: 'The response body if any',
        request: reference to a stripped version of http request
        response: reference to a stripped version of the response
      }
    */
  } else {
    console.log('result is: ' + util.inspect(result, {depth: null}));
  }
});
```

## Get a list of jobs

```javascript
var util = require('util');
var accountName = 'testadlaacct';
jobClient.job.list(accountName, function (err, result, request, response) {
  if (err) {
    console.log(err);
  } else {
    console.log('result is: ' + util.inspect(result, {depth: null}));
  }
});
```

## Get a list of databases in the Data Lake Analytics Catalog
```javascript
var util = require('util');
var accountName = 'testadlaacct';
catalogClient.catalog.listDatabases(accountName, function (err, result, request, response) {
  if (err) {
    console.log(err);
  } else {
    console.log('result is: ' + util.inspect(result, {depth: null}));
  }
});
```

## See also

- [Microsoft Azure SDK for Node.js](https://github.com/azure/azure-sdk-for-node)
- [Microsoft Azure SDK for Node.js - Data Lake Store Management](https://github.com/Azure/azure-sdk-for-node/tree/autorest/lib/services/dataLake.Store)<|MERGE_RESOLUTION|>--- conflicted
+++ resolved
@@ -13,13 +13,8 @@
    ms.topic="get-started-article"
    ms.tgt_pltfrm="na"
    ms.workload="big-data"
-<<<<<<< HEAD
-   ms.date="04/21/2016"
-   ms.author="jgao"/>
-=======
    ms.date="04/26/2016"
    ms.author="edmaca"/>
->>>>>>> e75a547e
 
 # Manage Azure Data Lake Analytics using Azure SDK for Node.js
 
