---
title: Manage Azure Data Lake Analytics by using the Azure portal | Microsoft Docs
description: Learn how to manage Data Lake Analytics acounts, data sources, users, and jobs.
services: data-lake-analytics
documentationcenter: ''
author: saveenr
manager: saveenr
editor: cgronlun

ms.assetid: a0e045f1-73d6-427f-868d-7b55c10f811b
ms.service: data-lake-analytics
ms.devlang: na
ms.topic: article
ms.tgt_pltfrm: na
ms.workload: big-data
ms.date: 12/05/2016
ms.author: edmaca

---
# Manage Azure Data Lake Analytics by using the Azure portal
[!INCLUDE [manage-selector](../../includes/data-lake-analytics-selector-manage.md)]

Learn how to manage Azure Data Lake Analytics accounts, account data sources, users, and jobs by using the Azure portal. To see management topics about using other tools, click a tab at the top of the page.

<!-- ################################ -->
<!-- ################################ -->

## Manage Data Lake Analytics accounts

### Create an account

1. Sign in to the [Azure portal](https://portal.azure.com).

2. Click **New** > **Intelligence + analytics** > **Data Lake Analytics**.
3. Select values for the following items: 
   * **Name**: The name of the Data Lake Analytics account.
   * **Subscription**: The Azure subscription used for the account.
   * **Resource Group**: The Azure resource group in which to create the account. 
   * **Location**: The Azure data center for the Data Lake Analytics account. 
   * **Data Lake Store**: The default Azure Data Lake Store to be used for the Data Lake Analytics account. The Data Lake Store account and the Data Lake Analytics account must be in the same location.
4. Click **Create**. 

### Delete a Data Lake Analytics account

Before you delete a Data Lake Analytics account, delete its default Data Lake Store account.

1. Open the Data Lake Analytics account in the portal.

2. Click **Delete**.
3. Type the account name.
4. Click **Delete**.

<!-- ################################ -->
<!-- ################################ -->

## Manage data sources

Data Lake Analytics supports the following data sources:

* Data Lake Store
* Azure Storage

You can use the Data Explorer to browse data sources and perform basic file management operations. 

### Add a data source

1. Open the Data Lake Analytics account in the portal.

2. Click **Settings** > **Data Sources**.
3. Click **Add Data Source**.
    
   * To add a Data Lake Store account, you need the account name and access to the account to be able to query it.
   * To add Azure Blob storage, you need the storage account and the account key. To find them, go to the storage account in the portal.

## Set up firewall rules

Data Lake Analytics enables you to further lock down access to your Data Lake Analytics account at the network level. You can enable a firewall, specify an IP address, or define an IP address range for your trusted clients. Once enabled, only clients that have the IP addresses within the defined range can connect to the store.

If other Azure services, such as Azure Data Factory, or VMs connect to the Data Lake Analytics account, make sure that **Allow Azure Services** is turned **On**. 

### Set up a firewall rule

1. Open the Data Lake Analytics account in the portal.

<<<<<<< HEAD
2. On the menu on the left, click **Settings** > **Firewall**.
=======
1. Open the Data Lake Analytics account in the Azure portal.
2. On the left-hand side menu, click  **Settings > Firewall**

## Add a new user

The **Add User Wizard** let's you easily provision new Data Lake users.

1. Open an Azure Data Lake Analytics account in the Azure portal.
2. On the left under **Getting Started**, click **Add User Wizard**.
3. In the first step, pick a user and click **Select**.
4. In the second step, pick a role and click **Select**. To enable a new developer to Azure Data Lake, choose the **Data Lake Analytics Developer** role.
5. In the third step, you will select the ACLs for the U-SQL databases. When you are satisfied with the choices, click **Select**.
6. In the fourth step, you will select the ACLs for files. For the default Data Lake Store, don't change the ACLS for the root folder "/" and for the /system folder. Click **Select**.
7. In the fifth step, review all the changes that will be made by the wizard and then click **Run**.
8. Once the wizard in finished, click **Done**.
>>>>>>> 38dadd17

## Manage role-based access control

Like other Azure services, you can use Azure Role-Based Access Control (RBAC) to control how users interact with the service.

<<<<<<< HEAD
The standard RBAC roles have the following capabilities for Data Lake Analytics:
* **Owner**: You can submit jobs, monitor jobs, and cancel jobs from any user and configure the account.
* **Contributor**: You can submit jobs, monitor jobs, and cancel jobs from any user and configure the account.
* **Reader**: You can monitor jobs.
=======
The standard Azure RBAC roles have the following capabilities:
* **Owner**: Can submit jobs, monitor jobs, cancel jobs from any user, and configure the account.
* **Contributor**: Can submit job, monitor jobs, and cancel jobs from any user, and configure the account.
* **Reader**: Can monitor jobs.
>>>>>>> 38dadd17

Use the Data Lake Analytics Developer role to enable U-SQL developers to use the Data Lake Analytics service. You can use the Data Lake Analytics Developer role to:
* Submit jobs.
* Monitor job status and the progress of jobs submitted by any user.
* See the U-SQL scripts from jobs submitted by any user.
* Cancel only their own jobs.

### Add users or security groups to a Data Lake Analytics account

1. Open the Data Lake Analytics account in the portal.

2. Click **Settings** > **Users** > **Add**.
3. Select a role.
4. Add a user.
5. Click **OK**.

>[!NOTE]
>If this user or a security group needs to submit jobs, they need permission on the Data Lake Store as well. For more information, see [Secure data stored in Data Lake Store](../data-lake-store/data-lake-store-secure-data.md).
>

<!-- ################################ -->
<!-- ################################ -->

## Manage jobs

### Submit a job

1. Open the Data Lake Analytics account in the portal.
2. Click **New Job**. For each job, you can configure:

    * **Job Name**: The name of the job.
    * **Priority**: Lower numbers have higher priority. If two jobs are queued, the one with lower priority runs first.
    * **Parallelism**: The maximum number of compute processes to reserve for this job.

3. Click **Submit Job**.

### Monitor jobs

1. Open the Data Lake Analytics account in the portal.

2. Click **View All Jobs**. Now you can see a list of all the active and recently finished jobs in the account.
3. Optionally, click **Filter** to help you find the jobs by **Time Range**, **Job Name**, and **Author**. 

## See also

* [Overview of Microsoft Azure Data Lake Analytics](data-lake-analytics-overview.md)
* [Get started with Data Lake Analytics by using Azure portal](data-lake-analytics-get-started-portal.md)
* [Manage Azure Data Lake Analytics by using Azure PowerShell](data-lake-analytics-manage-use-powershell.md)
<|MERGE_RESOLUTION|>--- conflicted
+++ resolved
@@ -36,7 +36,7 @@
    * **Name**: The name of the Data Lake Analytics account.
    * **Subscription**: The Azure subscription used for the account.
    * **Resource Group**: The Azure resource group in which to create the account. 
-   * **Location**: The Azure data center for the Data Lake Analytics account. 
+   * **Location**: The Azure datacenter for the Data Lake Analytics account. 
    * **Data Lake Store**: The default Azure Data Lake Store to be used for the Data Lake Analytics account. The Data Lake Store account and the Data Lake Analytics account must be in the same location.
 4. Click **Create**. 
 
@@ -74,7 +74,7 @@
 
 ## Set up firewall rules
 
-Data Lake Analytics enables you to further lock down access to your Data Lake Analytics account at the network level. You can enable a firewall, specify an IP address, or define an IP address range for your trusted clients. Once enabled, only clients that have the IP addresses within the defined range can connect to the store.
+You can use Data Lake Analytics to further lock down access to your Data Lake Analytics account at the network level. You can enable a firewall, specify an IP address, or define an IP address range for your trusted clients. Once enabled, only clients that have the IP addresses within the defined range can connect to the store.
 
 If other Azure services, such as Azure Data Factory, or VMs connect to the Data Lake Analytics account, make sure that **Allow Azure Services** is turned **On**. 
 
@@ -82,41 +82,30 @@
 
 1. Open the Data Lake Analytics account in the portal.
 
-<<<<<<< HEAD
-2. On the menu on the left, click **Settings** > **Firewall**.
-=======
-1. Open the Data Lake Analytics account in the Azure portal.
-2. On the left-hand side menu, click  **Settings > Firewall**
+2. On the menu on the left, click  **Settings** >  **Firewall**.
 
 ## Add a new user
 
 The **Add User Wizard** let's you easily provision new Data Lake users.
 
-1. Open an Azure Data Lake Analytics account in the Azure portal.
+1. Open an Azure Data Lake Analytics account in the portal.
+
 2. On the left under **Getting Started**, click **Add User Wizard**.
-3. In the first step, pick a user and click **Select**.
-4. In the second step, pick a role and click **Select**. To enable a new developer to Azure Data Lake, choose the **Data Lake Analytics Developer** role.
-5. In the third step, you will select the ACLs for the U-SQL databases. When you are satisfied with the choices, click **Select**.
-6. In the fourth step, you will select the ACLs for files. For the default Data Lake Store, don't change the ACLS for the root folder "/" and for the /system folder. Click **Select**.
-7. In the fifth step, review all the changes that will be made by the wizard and then click **Run**.
-8. Once the wizard in finished, click **Done**.
->>>>>>> 38dadd17
+3. Select a user, and click **Select**.
+4. Select a role, and click **Select**. To enable a new developer to use Azure Data Lake, select the **Data Lake Analytics Developer** role.
+5. Select the ACLs for the U-SQL databases. When you're satisfied with the choices, click **Select**.
+6. Select the ACLs for files. For the default Data Lake Store, don't change the ACLs for the root folder "/" and for the /system folder. Click **Select**.
+7. Review all the changes to be made by the wizard, and then click **Run**.
+8. After the wizard is finished, click **Done**.
 
-## Manage role-based access control
+## Manage Role-Based Access Control
 
-Like other Azure services, you can use Azure Role-Based Access Control (RBAC) to control how users interact with the service.
+Like other Azure services, you can use Role-Based Access Control (RBAC) to control how users interact with the service.
 
-<<<<<<< HEAD
-The standard RBAC roles have the following capabilities for Data Lake Analytics:
-* **Owner**: You can submit jobs, monitor jobs, and cancel jobs from any user and configure the account.
-* **Contributor**: You can submit jobs, monitor jobs, and cancel jobs from any user and configure the account.
-* **Reader**: You can monitor jobs.
-=======
-The standard Azure RBAC roles have the following capabilities:
-* **Owner**: Can submit jobs, monitor jobs, cancel jobs from any user, and configure the account.
-* **Contributor**: Can submit job, monitor jobs, and cancel jobs from any user, and configure the account.
-* **Reader**: Can monitor jobs.
->>>>>>> 38dadd17
+The standard RBAC roles have the following capabilities:
+* **Owner**: Can submit jobs, monitor jobs, cancel jobs from any user, and configure the account
+* **Contributor**: Can submit jobs, monitor jobs, cancel jobs from any user, and configure the account
+* **Reader**: Can monitor jobs
 
 Use the Data Lake Analytics Developer role to enable U-SQL developers to use the Data Lake Analytics service. You can use the Data Lake Analytics Developer role to:
 * Submit jobs.
@@ -145,6 +134,7 @@
 ### Submit a job
 
 1. Open the Data Lake Analytics account in the portal.
+
 2. Click **New Job**. For each job, you can configure:
 
     * **Job Name**: The name of the job.
