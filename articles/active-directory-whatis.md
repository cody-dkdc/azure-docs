<properties
	pageTitle="What is Azure Active Directory?"
	description="Use Azure Active Directory to extend your existing on-premises identities into the cloud or develop Azure AD integrated applications."
	services="active-directory"
	documentationCenter=""
	authors="curtand"
	manager="terrylan"
	editor=""/>

<<<<<<< HEAD
<tags 
	ms.service="active-directory" 
	ms.workload="identity" 
	ms.tgt_pltfrm="na" 
	ms.devlang="na" 
	ms.topic="hero-article" 
	ms.date="04/20/2015" 
=======
<tags
	ms.service="active-directory"
	ms.workload="identity"
	ms.tgt_pltfrm="na"
	ms.devlang="na"
	ms.topic="article"
	ms.date="05/05/2015"
>>>>>>> 1dff5d72
	ms.author="curtand"/>


# What is Azure Active Directory?

<<<<<<< HEAD
=======

>>>>>>> 1dff5d72
[How does it work?](active-directory-works.md)<br>
[Get started](active-directory-get-started.md)<br>
[Next steps](active-directory-next-steps.md)<br>
[Learn more](active-directory-learn-map.md)

Azure Active Directory (Azure AD) provides an easy way for your business to extend your on-premises investments to take advantage of cloud services, with the flexibility and security that Active Directory has always provided. It is a cloud platform that solves cloud-era problems by extending the identity infrastructure you already have, and you don't need to move anything. You can continue to benefit from your existing investments and on-premises capabilities while leveraging Azure AD to gain identity and access management in the cloud.

With Azure AD, you can centrally control access to applications and resources, easily add existing resources (cloud services or on-premises applications), and integrate applications you are developing.
- Your users can get self-service capabilities and single sign-on access to all their applications, so they won’t need to know where to find each app or have to remember a separate password.
- Your business can collaborate in the cloud with business partners, suppliers, and business customers that you can invite into SharePoint sites (or participate in their SharePoint sites).

With Azure AD, you can manage everything from one place and have that control reflected both in the cloud and on-premises. There’s no duplication of administration; Azure AD plugs right into what you already have. [Learn more](active-directory-aadconnect.md).




> [AZURE.NOTE] To use Azure Active Directory, you need an Azure account. If you don't have an account, you can [sign up for a free Azure account](http://azure.microsoft.com/pricing/free-trial/).


## What can Azure Active Directory do for me?

Because it is a comprehensive service, Azure AD provides different benefits to people in different roles within an organization.

- If you are a business decision maker, use Azure AD to achieve the promise of cloud applications and a mobile workforce with confidence that your governance requirements are being met.
- If you are a service provider, use Azure AD to easily address your identity and access needs, connecting your services to your customers’ existing identity solutions while also reaching Microsoft Azure and Office 365 customers. Azure AD can also address all of your back-office access needs, so whether in-house or outsourced, you can be confident the right people have the right access.
- If you are an IT professional, use Azure AD to increase your control and visibility of operations at "cloud speed." With Azure AD, you will know what people are using and empower them through self-service offerings.
<br>
<br>

![][1]
<<<<<<< HEAD
=======

##Top eight things you should know about Azure AD

### Set rules for access to cloud resources
>>>>>>> 1dff5d72

In addition, you can set rules and policies that control who has access to cloud applications and resources, and under what conditions. For example, you can require Multi-Factor Authentication (MFA), and manage access based on the device or location. [Learn more about Azure MFA](multi-factor-authentication.md).

### Single sign-on to any app

Azure Active Directory provides secure single sign-on to cloud and on-premises applications including Microsoft Office 365 and thousands of SaaS applications such as Salesforce, Workday, DocuSign, ServiceNow, and Box. [Learn more about SaaS apps](http://azure.microsoft.com/marketplace/active-directory/).

### Works with any device

Users can launch applications from a personalized web-based access panel, mobile app, Office 365, or custom company portals using their existing work credentials—and have the same experience whether they’re working on iOS, Mac OS X, Android, or Windows devices.

### Set rules for external access

External users can reach into the on-premises network behind the firewall, securely, by using the built-in application proxy. All of the rules and policies you set, including multi-factor authentication, can be enforced for access to cloud applications or to legacy on-premises applications using Application Proxy - without the need to rewrite them or expose them directly on the internet.  [Learn more about Azure AD Application Proxy](https://msdn.microsoft.com/library/azure/dn768219.aspx).

### Monitor your users' access

Finally, Azure AD provides information about what is going on in your organization at your fingertips. With advanced reporting and analytics, you get unique information about your users’ access. For example, using application discovery, you can find out which applications are actively used in your organization. [Learn more about Azure AD cloud app discovery](https://appdiscovery.azure.com/).

### Advanced reporting, auditing, and analytics
Azure AD provides a number of daily usage and access reports for administrators ([Azure AD reports](active-directory-view-access-usage-reports.md)), and custom reporting and data deep dives are available using the reporting API ([Azure AD reporting API](active-directory-reporting-api-getting-started.md)). Even more reports are available in the paid editions of Azure AD, including auditing of privileged actions ([Azure AD auditing](active-directory-view-access-usage-reports.md)).

### A simple and secure experience for everyone

Examples:
- Users get a simple experience, putting their profiles, applications, and their ability to manage their access to resources in one place, without any need for specialized training. Multi-factor authentication, SaaS applications, hybrid tools, and self-service capabilities are all ready to go.

- Administrators have access to the Azure AD management portal and Windows PowerShell for comprehensive management.

- Developers have a consistent set of RESTful APIs and easy access to publishing and consuming application interfaces.

### Pick your flavor

Azure AD comes in three flavors:

- The Free edition, which is just a cloud directory service.
- The Basic edition, which is a cloud directory service that also provides SaaS app access.
- The Premium edition, which is a comprehensive, rule-driven, self-service managed directory service solution.

To check out features described here, activate your [free Azure trial](http://azure.microsoft.com/trial/get-started-active-directory/).

[Learn more about Azure AD editions](active-directory-editions.md)


## Additional Resources

* [Sign up for Azure as an organization](sign-up-organization.md)
* [Azure Identity](fundamentals-identity.md)

<!--Image references-->
[1]: ./media/active-directory-whatis/Azure_Active_Directory.png
<|MERGE_RESOLUTION|>--- conflicted
+++ resolved
@@ -1,123 +1,107 @@
-<properties
-	pageTitle="What is Azure Active Directory?"
-	description="Use Azure Active Directory to extend your existing on-premises identities into the cloud or develop Azure AD integrated applications."
-	services="active-directory"
-	documentationCenter=""
-	authors="curtand"
-	manager="terrylan"
-	editor=""/>
-
-<<<<<<< HEAD
-<tags 
-	ms.service="active-directory" 
-	ms.workload="identity" 
-	ms.tgt_pltfrm="na" 
-	ms.devlang="na" 
-	ms.topic="hero-article" 
-	ms.date="04/20/2015" 
-=======
-<tags
-	ms.service="active-directory"
-	ms.workload="identity"
-	ms.tgt_pltfrm="na"
-	ms.devlang="na"
-	ms.topic="article"
-	ms.date="05/05/2015"
->>>>>>> 1dff5d72
-	ms.author="curtand"/>
-
-
-# What is Azure Active Directory?
-
-<<<<<<< HEAD
-=======
-
->>>>>>> 1dff5d72
-[How does it work?](active-directory-works.md)<br>
-[Get started](active-directory-get-started.md)<br>
-[Next steps](active-directory-next-steps.md)<br>
-[Learn more](active-directory-learn-map.md)
-
-Azure Active Directory (Azure AD) provides an easy way for your business to extend your on-premises investments to take advantage of cloud services, with the flexibility and security that Active Directory has always provided. It is a cloud platform that solves cloud-era problems by extending the identity infrastructure you already have, and you don't need to move anything. You can continue to benefit from your existing investments and on-premises capabilities while leveraging Azure AD to gain identity and access management in the cloud.
-
-With Azure AD, you can centrally control access to applications and resources, easily add existing resources (cloud services or on-premises applications), and integrate applications you are developing.
-- Your users can get self-service capabilities and single sign-on access to all their applications, so they won’t need to know where to find each app or have to remember a separate password.
-- Your business can collaborate in the cloud with business partners, suppliers, and business customers that you can invite into SharePoint sites (or participate in their SharePoint sites).
-
-With Azure AD, you can manage everything from one place and have that control reflected both in the cloud and on-premises. There’s no duplication of administration; Azure AD plugs right into what you already have. [Learn more](active-directory-aadconnect.md).
-
-
-
-
-> [AZURE.NOTE] To use Azure Active Directory, you need an Azure account. If you don't have an account, you can [sign up for a free Azure account](http://azure.microsoft.com/pricing/free-trial/).
-
-
-## What can Azure Active Directory do for me?
-
-Because it is a comprehensive service, Azure AD provides different benefits to people in different roles within an organization.
-
-- If you are a business decision maker, use Azure AD to achieve the promise of cloud applications and a mobile workforce with confidence that your governance requirements are being met.
-- If you are a service provider, use Azure AD to easily address your identity and access needs, connecting your services to your customers’ existing identity solutions while also reaching Microsoft Azure and Office 365 customers. Azure AD can also address all of your back-office access needs, so whether in-house or outsourced, you can be confident the right people have the right access.
-- If you are an IT professional, use Azure AD to increase your control and visibility of operations at "cloud speed." With Azure AD, you will know what people are using and empower them through self-service offerings.
-<br>
-<br>
-
-![][1]
-<<<<<<< HEAD
-=======
-
-##Top eight things you should know about Azure AD
-
-### Set rules for access to cloud resources
->>>>>>> 1dff5d72
-
-In addition, you can set rules and policies that control who has access to cloud applications and resources, and under what conditions. For example, you can require Multi-Factor Authentication (MFA), and manage access based on the device or location. [Learn more about Azure MFA](multi-factor-authentication.md).
-
-### Single sign-on to any app
-
-Azure Active Directory provides secure single sign-on to cloud and on-premises applications including Microsoft Office 365 and thousands of SaaS applications such as Salesforce, Workday, DocuSign, ServiceNow, and Box. [Learn more about SaaS apps](http://azure.microsoft.com/marketplace/active-directory/).
-
-### Works with any device
-
-Users can launch applications from a personalized web-based access panel, mobile app, Office 365, or custom company portals using their existing work credentials—and have the same experience whether they’re working on iOS, Mac OS X, Android, or Windows devices.
-
-### Set rules for external access
-
-External users can reach into the on-premises network behind the firewall, securely, by using the built-in application proxy. All of the rules and policies you set, including multi-factor authentication, can be enforced for access to cloud applications or to legacy on-premises applications using Application Proxy - without the need to rewrite them or expose them directly on the internet.  [Learn more about Azure AD Application Proxy](https://msdn.microsoft.com/library/azure/dn768219.aspx).
-
-### Monitor your users' access
-
-Finally, Azure AD provides information about what is going on in your organization at your fingertips. With advanced reporting and analytics, you get unique information about your users’ access. For example, using application discovery, you can find out which applications are actively used in your organization. [Learn more about Azure AD cloud app discovery](https://appdiscovery.azure.com/).
-
-### Advanced reporting, auditing, and analytics
-Azure AD provides a number of daily usage and access reports for administrators ([Azure AD reports](active-directory-view-access-usage-reports.md)), and custom reporting and data deep dives are available using the reporting API ([Azure AD reporting API](active-directory-reporting-api-getting-started.md)). Even more reports are available in the paid editions of Azure AD, including auditing of privileged actions ([Azure AD auditing](active-directory-view-access-usage-reports.md)).
-
-### A simple and secure experience for everyone
-
-Examples:
-- Users get a simple experience, putting their profiles, applications, and their ability to manage their access to resources in one place, without any need for specialized training. Multi-factor authentication, SaaS applications, hybrid tools, and self-service capabilities are all ready to go.
-
-- Administrators have access to the Azure AD management portal and Windows PowerShell for comprehensive management.
-
-- Developers have a consistent set of RESTful APIs and easy access to publishing and consuming application interfaces.
-
-### Pick your flavor
-
-Azure AD comes in three flavors:
-
-- The Free edition, which is just a cloud directory service.
-- The Basic edition, which is a cloud directory service that also provides SaaS app access.
-- The Premium edition, which is a comprehensive, rule-driven, self-service managed directory service solution.
-
-To check out features described here, activate your [free Azure trial](http://azure.microsoft.com/trial/get-started-active-directory/).
-
-[Learn more about Azure AD editions](active-directory-editions.md)
-
-
-## Additional Resources
-
-* [Sign up for Azure as an organization](sign-up-organization.md)
-* [Azure Identity](fundamentals-identity.md)
-
-<!--Image references-->
-[1]: ./media/active-directory-whatis/Azure_Active_Directory.png
+<properties
+	pageTitle="What is Azure Active Directory?"
+	description="Use Azure Active Directory to extend your existing on-premises identities into the cloud or develop Azure AD integrated applications."
+	services="active-directory"
+	documentationCenter=""
+	authors="curtand"
+	manager="terrylan"
+	editor=""/>
+
+<tags
+	ms.service="active-directory"
+	ms.workload="identity"
+	ms.tgt_pltfrm="na"
+	ms.devlang="na"
+	ms.topic="article"
+	ms.date="05/05/2015"
+	ms.author="curtand"/>
+
+
+# What is Azure Active Directory?
+
+
+[How does it work?](active-directory-works.md)<br>
+[Get started](active-directory-get-started.md)<br>
+[Next steps](active-directory-next-steps.md)<br>
+[Learn more](active-directory-learn-map.md)
+
+Azure Active Directory (Azure AD) provides an easy way for your business to extend your on-premises investments to take advantage of cloud services, with the flexibility and security that Active Directory has always provided. It is a cloud platform that solves cloud-era problems by extending the identity infrastructure you already have, and you don't need to move anything. You can continue to benefit from your existing investments and on-premises capabilities while leveraging Azure AD to gain identity and access management in the cloud.
+
+With Azure AD, you can centrally control access to applications and resources, easily add existing resources (cloud services or on-premises applications), and integrate applications you are developing.
+- Your users can get self-service capabilities and single sign-on access to all their applications, so they won’t need to know where to find each app or have to remember a separate password.
+- Your business can collaborate in the cloud with business partners, suppliers, and business customers that you can invite into SharePoint sites (or participate in their SharePoint sites).
+
+With Azure AD, you can manage everything from one place and have that control reflected both in the cloud and on-premises. There’s no duplication of administration; Azure AD plugs right into what you already have. [Learn more](active-directory-aadconnect.md).
+
+
+
+
+> [AZURE.NOTE] To use Azure Active Directory, you need an Azure account. If you don't have an account, you can [sign up for a free Azure account](http://azure.microsoft.com/pricing/free-trial/).
+
+
+## What can Azure Active Directory do for me?
+
+Because it is a comprehensive service, Azure AD provides different benefits to people in different roles within an organization.
+
+- If you are a business decision maker, use Azure AD to achieve the promise of cloud applications and a mobile workforce with confidence that your governance requirements are being met.
+- If you are a service provider, use Azure AD to easily address your identity and access needs, connecting your services to your customers’ existing identity solutions while also reaching Microsoft Azure and Office 365 customers. Azure AD can also address all of your back-office access needs, so whether in-house or outsourced, you can be confident the right people have the right access.
+- If you are an IT professional, use Azure AD to increase your control and visibility of operations at "cloud speed." With Azure AD, you will know what people are using and empower them through self-service offerings.
+<br>
+<br>
+
+![][1]
+
+##Top eight things you should know about Azure AD
+
+### Set rules for access to cloud resources
+
+In addition, you can set rules and policies that control who has access to cloud applications and resources, and under what conditions. For example, you can require Multi-Factor Authentication (MFA), and manage access based on the device or location. [Learn more about Azure MFA](multi-factor-authentication.md).
+
+### Single sign-on to any app
+
+Azure Active Directory provides secure single sign-on to cloud and on-premises applications including Microsoft Office 365 and thousands of SaaS applications such as Salesforce, Workday, DocuSign, ServiceNow, and Box. [Learn more about SaaS apps](http://azure.microsoft.com/marketplace/active-directory/).
+
+### Works with any device
+
+Users can launch applications from a personalized web-based access panel, mobile app, Office 365, or custom company portals using their existing work credentials—and have the same experience whether they’re working on iOS, Mac OS X, Android, or Windows devices.
+
+### Set rules for external access
+
+External users can reach into the on-premises network behind the firewall, securely, by using the built-in application proxy. All of the rules and policies you set, including multi-factor authentication, can be enforced for access to cloud applications or to legacy on-premises applications using Application Proxy - without the need to rewrite them or expose them directly on the internet.  [Learn more about Azure AD Application Proxy](https://msdn.microsoft.com/library/azure/dn768219.aspx).
+
+### Monitor your users' access
+
+Finally, Azure AD provides information about what is going on in your organization at your fingertips. With advanced reporting and analytics, you get unique information about your users’ access. For example, using application discovery, you can find out which applications are actively used in your organization. [Learn more about Azure AD cloud app discovery](https://appdiscovery.azure.com/).
+
+### Advanced reporting, auditing, and analytics
+Azure AD provides a number of daily usage and access reports for administrators ([Azure AD reports](active-directory-view-access-usage-reports.md)), and custom reporting and data deep dives are available using the reporting API ([Azure AD reporting API](active-directory-reporting-api-getting-started.md)). Even more reports are available in the paid editions of Azure AD, including auditing of privileged actions ([Azure AD auditing](active-directory-view-access-usage-reports.md)).
+
+### A simple and secure experience for everyone
+
+Examples:
+- Users get a simple experience, putting their profiles, applications, and their ability to manage their access to resources in one place, without any need for specialized training. Multi-factor authentication, SaaS applications, hybrid tools, and self-service capabilities are all ready to go.
+
+- Administrators have access to the Azure AD management portal and Windows PowerShell for comprehensive management.
+
+- Developers have a consistent set of RESTful APIs and easy access to publishing and consuming application interfaces.
+
+### Pick your flavor
+
+Azure AD comes in three flavors:
+
+- The Free edition, which is just a cloud directory service.
+- The Basic edition, which is a cloud directory service that also provides SaaS app access.
+- The Premium edition, which is a comprehensive, rule-driven, self-service managed directory service solution.
+
+To check out features described here, activate your [free Azure trial](http://azure.microsoft.com/trial/get-started-active-directory/).
+
+[Learn more about Azure AD editions](active-directory-editions.md)
+
+
+## Additional Resources
+
+* [Sign up for Azure as an organization](sign-up-organization.md)
+* [Azure Identity](fundamentals-identity.md)
+
+<!--Image references-->
+[1]: ./media/active-directory-whatis/Azure_Active_Directory.png