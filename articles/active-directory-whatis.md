--- conflicted
+++ resolved
@@ -1,57 +1,52 @@
-<properties
-	pageTitle="What is Azure Active Directory?"
-	description="Use Azure Active Directory to extend your existing on-premises identities into the cloud or to develop Azure AD integrated applications."
-	services="active-directory"
-	documentationCenter=""
-	authors="curtand"
-	manager="terrylan"
-	editor=""/>
-
-<tags
-	ms.service="active-directory"
-	ms.workload="identity"
-	ms.tgt_pltfrm="na"
-	ms.devlang="na"
-<<<<<<< HEAD
+<properties
+	pageTitle="What is Azure Active Directory?"
+	description="Use Azure Active Directory to extend your existing on-premises identities into the cloud or to develop Azure AD integrated applications."
+	services="active-directory"
+	documentationCenter=""
+	authors="curtand"
+	manager="terrylan"
+	editor=""/>
+
+<tags
+	ms.service="active-directory"
+	ms.workload="identity"
+	ms.tgt_pltfrm="na"
+	ms.devlang="na"
 	ms.topic="get-started-article"
-	ms.date="05/11/2015"
-=======
-	ms.topic="article"
-	ms.date="05/27/2015"
->>>>>>> ddaba761
+	ms.date="05/27/2015"
 	ms.author="curtand"/>
-
-
-# What is Azure Active Directory?
-
-
-###Other articles on this topic
-[How does it work?](active-directory-works.md)<br>
-[Get started](active-directory-get-started.md)<br>
-[Next steps](active-directory-next-steps.md)<br>
-[Learn more](active-directory-learn-map.md)
-
-Azure Active Directory (Azure AD) provides an easy way for your business to manage identity and access, both in the cloud and on-premises. Your users can use one work or school account for single sign-on to any cloud and on-premises web application, using their favorite device, including iOS, Mac OS X, Android, and Windows devices. Your organization can protect sensitive data and applications both on-premises and in the cloud with integrated multi-factor authentication ensuring secure local and remote access. Or extend your on-premises directories so that information workers can use a single organizational account to securely and consistently access their corporate resources. Azure AD also offers comprehensive reports, analytics, and self-service capabilities to reduce costs and enhance security. And with Azure AD’s enterprise scale and SLA, your business will continue running at all times.
-
-![][1]
-
-
-> [AZURE.NOTE] To use Azure Active Directory, you need an Azure account. If you don't have an account, you can [sign up for a free Azure account](http://azure.microsoft.com/pricing/free-trial/).
-
-
-## What can Azure Active Directory do for me?
-[![Single sign-on][2]](http://azure.microsoft.com/marketplace/active-directory/) [![Reporting + analytics][3]](active-directory-view-access-usage-reports.md) [![Self-service][4]](http://aka.ms/ssproverview) [![On-premises applications][5]](active-directory-application-proxy-configure.md) [![Service level agreement][6]](https://msdn.microsoft.com/library/azure/dn532272.aspx) [![Identity management][7]](fundamentals-identity.md) [![Access management][8]](active-directory-application-proxy-configure.md)
-
-## Additional Resources
-
-* [Sign up for Azure as an organization](sign-up-organization.md)
-
-<!--Image references-->
-[1]: ./media/active-directory-whatis/Azure_Active_Directory.png
-[2]: ./media/active-directory-whatis/AzureADSingleSignon.png
-[3]: ./media/active-directory-whatis/AzureADReportingAnalytics.png
-[4]: ./media/active-directory-whatis/AzureADSelfService.png
-[5]: ./media/active-directory-whatis/AzureADOnPremApps.png
-[6]: ./media/active-directory-whatis/AzureADSLA.png
-[7]: ./media/active-directory-whatis/AzureADIdentityManagement.png
-[8]: ./media/active-directory-whatis/AzureADAccessManagement.png
+
+
+# What is Azure Active Directory?
+
+
+###Other articles on this topic
+[How does it work?](active-directory-works.md)<br>
+[Get started](active-directory-get-started.md)<br>
+[Next steps](active-directory-next-steps.md)<br>
+[Learn more](active-directory-learn-map.md)
+
+Azure Active Directory (Azure AD) provides an easy way for your business to manage identity and access, both in the cloud and on-premises. Your users can use one work or school account for single sign-on to any cloud and on-premises web application, using their favorite device, including iOS, Mac OS X, Android, and Windows devices. Your organization can protect sensitive data and applications both on-premises and in the cloud with integrated multi-factor authentication ensuring secure local and remote access. Or extend your on-premises directories so that information workers can use a single organizational account to securely and consistently access their corporate resources. Azure AD also offers comprehensive reports, analytics, and self-service capabilities to reduce costs and enhance security. And with Azure AD’s enterprise scale and SLA, your business will continue running at all times.
+
+![][1]
+
+
+> [AZURE.NOTE] To use Azure Active Directory, you need an Azure account. If you don't have an account, you can [sign up for a free Azure account](http://azure.microsoft.com/pricing/free-trial/).
+
+
+## What can Azure Active Directory do for me?
+[![Single sign-on][2]](http://azure.microsoft.com/marketplace/active-directory/) [![Reporting + analytics][3]](active-directory-view-access-usage-reports.md) [![Self-service][4]](http://aka.ms/ssproverview) [![On-premises applications][5]](active-directory-application-proxy-configure.md) [![Service level agreement][6]](https://msdn.microsoft.com/library/azure/dn532272.aspx) [![Identity management][7]](fundamentals-identity.md) [![Access management][8]](active-directory-application-proxy-configure.md)
+
+## Additional Resources
+
+* [Sign up for Azure as an organization](sign-up-organization.md)
+
+<!--Image references-->
+[1]: ./media/active-directory-whatis/Azure_Active_Directory.png
+[2]: ./media/active-directory-whatis/AzureADSingleSignon.png
+[3]: ./media/active-directory-whatis/AzureADReportingAnalytics.png
+[4]: ./media/active-directory-whatis/AzureADSelfService.png
+[5]: ./media/active-directory-whatis/AzureADOnPremApps.png
+[6]: ./media/active-directory-whatis/AzureADSLA.png
+[7]: ./media/active-directory-whatis/AzureADIdentityManagement.png
+[8]: ./media/active-directory-whatis/AzureADAccessManagement.png