- name: Azure Kubernetes Service (AKS)
  href: ./index.yml
- name: Overview
  items:
  - name: About AKS
    href: intro-kubernetes.md
- name: Quickstarts
  expanded: true
  items:
  - name: Create an AKS Cluster
    expanded: true
    items:
    - name: Use the Azure CLI
      href: kubernetes-walkthrough.md
    - name: Use the Azure portal
      href: kubernetes-walkthrough-portal.md
    - name: Use a Resource Manager template
      href: kubernetes-walkthrough-rm-template.md
  - name: Develop applications
    expanded: true
    items:
    - name: Use Java (VS Code & CLI)
      href: ../dev-spaces/quickstart-java.md
      maintainContext: true
    - name: Use .NET Core (VS Code & CLI)
      href: ../dev-spaces/quickstart-netcore.md
      maintainContext: true
    - name: Use .NET Core (Visual Studio 2017)
      href: ../dev-spaces/quickstart-netcore-visualstudio.md
      maintainContext: true
    - name: Use Node.js (VS Code & CLI)
      href: ../dev-spaces/quickstart-nodejs.md
      maintainContext: true
- name: Tutorials
  items:
  - name: 1 - Prepare application for AKS
    href: tutorial-kubernetes-prepare-app.md
  - name: 2 - Create container registry
    href: tutorial-kubernetes-prepare-acr.md
  - name: 3 - Create Kubernetes cluster
    href: tutorial-kubernetes-deploy-cluster.md
  - name: 4 - Run application
    href: tutorial-kubernetes-deploy-application.md
  - name: 5 - Scale application
    href: tutorial-kubernetes-scale.md
  - name: 6 - Update application
    href: tutorial-kubernetes-app-update.md
  - name: 7 - Upgrade cluster
    href: tutorial-kubernetes-upgrade-cluster.md
- name: Concepts
  items:
  - name: Clusters and workloads
    href: concepts-clusters-workloads.md
  - name: Access and identity
    href: concepts-identity.md
  - name: Security
    href: concepts-security.md
    items:
  - name: Networking
    href: concepts-network.md
  - name: Storage
    href: concepts-storage.md
  - name: Scale
    href: concepts-scale.md
  - name: Best practices
    href: best-practices.md
    items:
    - name: For cluster operators
      items:
      - name: Multi-tenancy and cluster isolation
        href: operator-best-practices-cluster-isolation.md
      - name: Basic scheduler features
        href: operator-best-practices-scheduler.md
      - name: Advanced scheduler features
        href: operator-best-practices-advanced-scheduler.md
      - name: Authentication and authorization
        href: operator-best-practices-identity.md
      - name: Cluster security
        href: operator-best-practices-cluster-security.md
      - name: Container image management
        href: operator-best-practices-container-image-management.md
      - name: Networking
        href: operator-best-practices-network.md
      - name: Storage
        href: operator-best-practices-storage.md
      - name: Business continuity (BC) and disaster recovery (DR)
        href: operator-best-practices-multi-region.md
    - name: For application developers
      items:
      - name: Resource management
        href: developer-best-practices-resource-management.md
      - name: Pod security
        href: developer-best-practices-pod-security.md
  - name: Quotas and regional limits
    href: quotas-skus-regions.md
  - name: Migrate from ACS to AKS
    href: acs-aks-migration.md
  - name: Supported Kubernetes version
    href: supported-kubernetes-versions.md
- name: How-to guides
  items:
  - name: Cluster operations
    items:
    - name: Create an AKS cluster
      href: /cli/azure/aks#az-aks-create
      maintainContext: true
    - name: Scale an AKS cluster
      href: scale-cluster.md
    - name: Upgrade an AKS cluster
      href: upgrade-cluster.md
    - name: Process node OS updates
      href: node-updates-kured.md
    - name: Delete an AKS cluster
      href: /cli/azure/aks#az-aks-delete
      maintainContext: true
    - name: Azure AD-enabled AKS
      href: aad-integration.md
    - name: Create virtual nodes
      items:
      - name: Azure CLI
        href: virtual-nodes-cli.md
      - name: Azure portal
        href: virtual-nodes-portal.md
    - name: Use Virtual Kubelet
      href: virtual-kubelet.md
    - name: Use Cluster Autoscaler (preview)
      href: cluster-autoscaler.md
    - name: Deploy AKS with Terraform
      href: ../terraform/terraform-create-k8s-cluster-with-tf-and-aks.md
      maintainContext: true
  - name: Configure data volumes
    items:
    - name: Azure Disk - Dynamic
      href: azure-disks-dynamic-pv.md
    - name: Azure Disk - Static
      href: azure-disk-volume.md
    - name: Azure Files - Dynamic
      href: azure-files-dynamic-pv.md
    - name: Azure Files - Static
      href: azure-files-volume.md
  - name: Configure networking
    items:
    - name: Create or use existing virtual network
      items:
      - name: Use kubenet
        href: configure-kubenet.md
      - name: Use Azure-CNI
        href: configure-azure-cni.md
    - name: Create an internal load balancer
      href: internal-lb.md
    - name: Use a static IP addresses
      href: static-ip.md
    - name: Ingress
      items:
        - name: Create a basic controller
          href: ingress-basic.md
        - name: Use HTTP application routing
          href: http-application-routing.md
        - name: Use internal network
          href: ingress-internal-ip.md
        - name: Use TLS with your own certificates
          href: ingress-own-tls.md
        - name: Use TLS with Let's Encrypt
          href: ingress-tls.md
          items:
          - name: Use a static public IP
            href: ingress-static-ip.md
    - name: Egress traffic
      href: egress.md
    - name: Customize CoreDNS
      href: coredns-custom.md
  - name: Security and authentication
    items:
    - name: Create service principal
      href: kubernetes-service-principal.md
    - name: Limit access to cluster configuration file
      href: control-kubeconfig-access.md
    - name: Secure pod traffic with network policies
      href: use-network-policies.md
    - name: Use pod security policies (preview)
      href: use-pod-security-policies.md
    - name: Update cluster service principal credentials
      href: update-credentials.md
    - name: Restrict and control cluster egress traffic
      href: limit-egress-traffic.md
    - name: Enable Azure Active Directory integration
      items:
        - name: Use the Azure CLI
          href: azure-ad-integration-cli.md
        - name: Use the Azure portal
          href: azure-ad-integration.md
    - name: Use Kubernetes RBAC with Azure AD integration
      href: azure-ad-rbac.md
    - name: Authenticate with ACR
      href: ../container-registry/container-registry-auth-aks.md
      maintainContext: true
  - name: Monitoring and logging
    items:
    - name: Azure Monitor for containers
      href: ../azure-monitor/insights/container-insights-overview.md
      maintainContext: true
    - name: View the master component logs
      href: view-master-logs.md
    - name: View the kubelet logs
      href: kubelet-logs.md
    - name: View real-time container logs (preview)
      href: ../azure-monitor/insights/container-insights-live-logs.md
      maintainContext: true
  - name: Use Windows Server containers (preview)
    items:
    - name: Create an AKS cluster
      href: windows-container-cli.md
    - name: Connect remotely
      href: rdp.md
    - name: Known limitations
      href: windows-node-limitations.md
    - name: Use the Kubernetes dashboard
      href: kubernetes-dashboard.md
    - name: Create Dockerfiles for Windows Server containers
      href: https://docs.microsoft.com/virtualization/windowscontainers/manage-docker/manage-windows-dockerfile?context=/azure/aks/context/aks-context
    - name: Optimize Dockerfiles for Windows Server containers
      href: https://docs.microsoft.com/virtualization/windowscontainers/manage-docker/optimize-windows-dockerfile?context=/azure/aks/context/aks-context
  - name: Develop and run applications
    items:
    - name: Develop with Dev Spaces
      href: ../dev-spaces/azure-dev-spaces.md
      maintainContext: true
      items:
      - name: Java (VS Code & CLI)
        items:
        - name: 1 - Get started
          href: ../dev-spaces/get-started-java.md
          maintainContext: true
        - name: 2 - Multi-service development
          href: ../dev-spaces/multi-service-java.md
          maintainContext: true
        - name: 3 - Team development
          href: ../dev-spaces/team-development-java.md
          maintainContext: true
      - name: .NET Core (VS Code & CLI)
        items:
        - name: 1 - Get started
          href: ../dev-spaces/get-started-netcore.md
          maintainContext: true
        - name: 2 - Multi-service development
          href: ../dev-spaces/multi-service-netcore.md
          maintainContext: true
        - name: 3 - Team development
          href: ../dev-spaces/team-development-netcore.md
          maintainContext: true
      - name: .NET Core (Visual Studio 2017)
        items:
        - name: 1 - Get started
          href: ../dev-spaces/get-started-netcore-visualstudio.md
          maintainContext: true
        - name: 2 - Multi-service development
          href: ../dev-spaces/multi-service-netcore-visualstudio.md
          maintainContext: true
        - name: 3 - Team development
          href: ../dev-spaces/team-development-netcore-visualstudio.md
          maintainContext: true
      - name: Node.js (VS Code & CLI)
        items:
        - name: 1 - Get started
          href: ../dev-spaces/get-started-nodejs.md
          maintainContext: true
        - name: 2 - Multi-service development
          href: ../dev-spaces/multi-service-nodejs.md
          maintainContext: true
        - name: 3 - Team development
          href: ../dev-spaces/team-development-nodejs.md
          maintainContext: true
    - name: Run applications with Helm
      href: kubernetes-helm.md
    - name: Develop applications with Draft
      href: kubernetes-draft.md
    - name: Use Open Service Broker for Azure
      href: integrate-azure.md
    - name: Use Cosmos DB API for MongoDB with OSBA
      href: use-cosmosdb-osba-mongo-app.md
    - name: Use OpenFaaS
      href: openfaas.md
    - name: Run Spark jobs
      href: spark-job.md
    - name: Use GPUs
      href: gpu-cluster.md
    - name: Use Istio
      items:
      - name: Install and configure
        href: istio-install.md
      - name: Intelligent routing and canary releases
        href: istio-scenario-routing.md
    - name: Use Azure Database for PostgreSQL
      href: ../postgresql/concepts-aks.md
      maintainContext: true
  - name: DevOps
    items:
    - name: Use Ansible to create AKS clusters
      href: /azure/ansible/ansible-create-configure-aks
      maintainContext: true
    - name: Jenkins continuous deployment
      href: jenkins-continuous-deployment.md
    - name: Azure DevOps Project
      href: ../devops-project/azure-devops-project-aks.md
      maintainContext: true
  - name: Troubleshoot
    items:
    - name: Common issues
      href: troubleshooting.md
    - name: Checking for best practices
      href: kube-advisor-tool.md
    - name: SSH node access
      href: ssh.md
<<<<<<< HEAD
=======
    - name: Windows Server limitations
      href: windows-node-limitations.md
    - name: RDP node access
      href: rdp.md
>>>>>>> d94ef24f
- name: Reference
  items:
  - name: Azure CLI
    href: /cli/azure/aks
  - name: REST
    href: /rest/api/aks
  - name: PowerShell
    href: /powershell/module/az.aks#aks
  - name: .NET
    href: /dotnet/api/overview/azure/containerservice
  - name: Python
    href: /python/api/overview/azure/containerservice
  - name: Java
    href: /java/api/overview/azure/containerservice
  - name: Node.js
    href: /javascript/api/overview/azure/container-service
  - name: Resource Manager template
    href: /azure/templates/microsoft.containerservice/managedclusters
- name: Resources
  items:
  - name: Build your skill with Microsoft Learn
    href: /learn/browse/?products=azure-container-instances&azure-container-registry
  - name: Region availability
    href: https://azure.microsoft.com/regions/services/
  - name: Pricing
    href: https://azure.microsoft.com/pricing/details/container-service/
  - name: Support policies
    href: support-policies.md
  - name: Roadmap
    href: https://azure.microsoft.com/roadmap/
  - name: Provide product feedback
    href: https://feedback.azure.com/forums/914020-azure-kubernetes-service-aks
  - name: Stack Overflow
    href: https://stackoverflow.com/questions/tagged/azure-container-service
  - name: Videos
    href: https://azure.microsoft.com/resources/videos/index/?services=container-service&sort=newest
  - name: FAQ
    href: faq.md<|MERGE_RESOLUTION|>--- conflicted
+++ resolved
@@ -311,13 +311,6 @@
       href: kube-advisor-tool.md
     - name: SSH node access
       href: ssh.md
-<<<<<<< HEAD
-=======
-    - name: Windows Server limitations
-      href: windows-node-limitations.md
-    - name: RDP node access
-      href: rdp.md
->>>>>>> d94ef24f
 - name: Reference
   items:
   - name: Azure CLI
