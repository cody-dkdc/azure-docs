--- conflicted
+++ resolved
@@ -68,13 +68,10 @@
         href: operator-best-practices-advanced-scheduler.md
       - name: Authentication and authorization
         href: operator-best-practices-identity.md
-<<<<<<< HEAD
       - name: Storage
         href: operator-best-practices-storage.md
-=======
       - name: Business continuity (BC) and disaster recovery (DR)
         href: operator-best-practices-multi-region.md
->>>>>>> a6b8647f
     - name: For application developers
       items:
       - name: Resource management
