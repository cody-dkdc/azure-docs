- name: Azure Kubernetes Service (AKS)
  href: ./index.yml
- name: Overview
  items:
  - name: About AKS
    href: intro-kubernetes.md
- name: Quickstarts
  expanded: true
  items:
  - name: Create an AKS cluster - CLI
    href: kubernetes-walkthrough.md
  - name: Create an AKS cluster - Portal
    href: kubernetes-walkthrough-portal.md
  - name: Develop applications
    expanded: true
    items:
    - name: Use Java (VS Code & CLI)
      href: ../dev-spaces/quickstart-java.md
      maintainContext: true
    - name: Use .NET Core (VS Code & CLI)
      href: ../dev-spaces/quickstart-netcore.md
      maintainContext: true
    - name: Use .NET Core (Visual Studio 2017)
      href: ../dev-spaces/quickstart-netcore-visualstudio.md
      maintainContext: true
    - name: Use Node.js (VS Code & CLI)
      href: ../dev-spaces/quickstart-nodejs.md
      maintainContext: true
- name: Tutorials
  items:
  - name: 1 - Prepare application for AKS
    href: tutorial-kubernetes-prepare-app.md
  - name: 2 - Create container registry
    href: tutorial-kubernetes-prepare-acr.md
  - name: 3 - Create Kubernetes cluster
    href: tutorial-kubernetes-deploy-cluster.md
  - name: 4 - Run application
    href: tutorial-kubernetes-deploy-application.md
  - name: 5 - Scale application
    href: tutorial-kubernetes-scale.md
  - name: 6 - Update application
    href: tutorial-kubernetes-app-update.md
  - name: 7 - Upgrade cluster
    href: tutorial-kubernetes-upgrade-cluster.md
- name: Concepts
  items:
  - name: Clusters and workloads
    href: concepts-clusters-workloads.md
  - name: Access and identity
    href: concepts-identity.md
  - name: Security
    href: concepts-security.md
    items:
  - name: Networking
    href: concepts-network.md
  - name: Storage
    href: concepts-storage.md
  - name: Scale
    href: concepts-scale.md
  - name: Best practices
    href: best-practices.md
    items:
    - name: For cluster operators
      items:
      - name: Multi-tenancy and cluster isolation
        href: operator-best-practices-cluster-isolation.md
      - name: Basic scheduler features
        href: operator-best-practices-scheduler.md
      - name: Advanced scheduler features
        href: operator-best-practices-advanced-scheduler.md
      - name: Authentication and authorization
        href: operator-best-practices-identity.md
      - name: Cluster security
        href: operator-best-practices-cluster-security.md
      - name: Container image management
        href: operator-best-practices-container-image-management.md
      - name: Networking
        href: operator-best-practices-network.md
      - name: Storage
        href: operator-best-practices-storage.md
      - name: Business continuity (BC) and disaster recovery (DR)
        href: operator-best-practices-multi-region.md
    - name: For application developers
      items:
      - name: Resource management
        href: developer-best-practices-resource-management.md
      - name: Pod security
        href: developer-best-practices-pod-security.md
  - name: Quotas and regional limits
    href: container-service-quotas.md
  - name: Migrate from ACS to AKS
    href: acs-aks-migration.md
  - name: Supported Kubernetes version
    href: supported-kubernetes-versions.md
- name: How-to guides
  items:
  - name: Cluster operations
    items:
    - name: Create an AKS cluster
      href: /cli/azure/aks#az-aks-create
      maintainContext: true
    - name: Scale an AKS cluster
      href: scale-cluster.md
    - name: Upgrade an AKS cluster
      href: upgrade-cluster.md
    - name: Process node OS updates
      href: node-updates-kured.md
    - name: Delete an AKS cluster
      href: /cli/azure/aks#az-aks-delete
      maintainContext: true
    - name: Azure AD-enabled AKS
      href: aad-integration.md
    - name: Create virtual nodes
      items:
      - name: Azure CLI
        href: virtual-nodes-cli.md
      - name: Azure portal
        href: virtual-nodes-portal.md
    - name: Use Virtual Kubelet
      href: virtual-kubelet.md
    - name: Use Cluster Autoscaler (preview)
      href: cluster-autoscaler.md
    - name: Deploy AKS with Terraform
      href: ../terraform/terraform-create-k8s-cluster-with-tf-and-aks.md
      maintainContext: true
  - name: Configure data volumes
    items:
    - name: Azure Disk - Dynamic
      href: azure-disks-dynamic-pv.md
    - name: Azure Disk - Static
      href: azure-disk-volume.md
    - name: Azure Files - Dynamic
      href: azure-files-dynamic-pv.md
    - name: Azure Files - Static
      href: azure-files-volume.md
  - name: Configure networking
    items:
    - name: Create or use existing virtual network
      items:
      - name: Use kubenet
        href: configure-kubenet.md
      - name: Use Azure-CNI
        href: configure-azure-cni.md
    - name: Create an internal load balancer
      href: internal-lb.md
    - name: Use a static IP addresses
      href: static-ip.md
    - name: Ingress
      items:
        - name: Create a basic controller
          href: ingress-basic.md
        - name: Use HTTP application routing
          href: http-application-routing.md
        - name: Use internal network
          href: ingress-internal-ip.md
        - name: Use TLS with your own certificates
          href: ingress-own-tls.md
        - name: Use TLS with Let's Encrypt
          href: ingress-tls.md
          items:
          - name: Use a static public IP
            href: ingress-static-ip.md
    - name: Egress traffic
      href: egress.md
    - name: Customize CoreDNS
      href: coredns-custom.md
  - name: Security and authentication
    items:
    - name: Create service principal
      href: kubernetes-service-principal.md
    - name: Limit access to cluster configuration file
      href: control-kubeconfig-access.md
    - name: Secure pod traffic with network policies
      href: use-network-policies.md
    - name: Use pod security policies (preview)
      href: use-pod-security-policies.md
    - name: Update cluster service principal credentials
      href: update-credentials.md
<<<<<<< HEAD
    - name: Restrict and control node egress traffic
      href: limit-egress-traffic.md
=======
    - name: Enable Azure Active Directory integration
      items:
        - name: Use the Azure CLI
          href: azure-ad-integration-cli.md
        - name: Use the Azure portal
          href: azure-ad-integration.md
    - name: Use Kubernetes RBAC with Azure AD integration
      href: azure-ad-rbac.md
>>>>>>> 009b6c6b
    - name: Authenticate with ACR
      href: ../container-registry/container-registry-auth-aks.md
      maintainContext: true
  - name: Monitoring and logging
    items:
    - name: Azure Monitor for containers
      href: ../azure-monitor/insights/container-insights-overview.md
      maintainContext: true
    - name: View the master component logs
      href: view-master-logs.md
    - name: View the kubelet logs
      href: kubelet-logs.md
    - name: View real-time container logs (preview)
      href: ../azure-monitor/insights/container-insights-live-logs.md
      maintainContext: true
  - name: Develop and run applications
    items:
    - name: Develop with Dev Spaces
      href: ../dev-spaces/azure-dev-spaces.md
      maintainContext: true
      items:
      - name: Java (VS Code & CLI)
        items:
        - name: 1 - Get started
          href: ../dev-spaces/get-started-java.md
          maintainContext: true
        - name: 2 - Multi-service development
          href: ../dev-spaces/multi-service-java.md
          maintainContext: true
        - name: 3 - Team development
          href: ../dev-spaces/team-development-java.md
          maintainContext: true
      - name: .NET Core (VS Code & CLI)
        items:
        - name: 1 - Get started
          href: ../dev-spaces/get-started-netcore.md
          maintainContext: true
        - name: 2 - Multi-service development
          href: ../dev-spaces/multi-service-netcore.md
          maintainContext: true
        - name: 3 - Team development
          href: ../dev-spaces/team-development-netcore.md
          maintainContext: true
      - name: .NET Core (Visual Studio 2017)
        items:
        - name: 1 - Get started
          href: ../dev-spaces/get-started-netcore-visualstudio.md
          maintainContext: true
        - name: 2 - Multi-service development
          href: ../dev-spaces/multi-service-netcore-visualstudio.md
          maintainContext: true
        - name: 3 - Team development
          href: ../dev-spaces/team-development-netcore-visualstudio.md
          maintainContext: true
      - name: Node.js (VS Code & CLI)
        items:
        - name: 1 - Get started
          href: ../dev-spaces/get-started-nodejs.md
          maintainContext: true
        - name: 2 - Multi-service development
          href: ../dev-spaces/multi-service-nodejs.md
          maintainContext: true
        - name: 3 - Team development
          href: ../dev-spaces/team-development-nodejs.md
          maintainContext: true
    - name: Run applications with Helm
      href: kubernetes-helm.md
    - name: Develop applications with Draft
      href: kubernetes-draft.md
    - name: Use Open Service Broker for Azure
      href: integrate-azure.md
    - name: Use Cosmos DB API for MongoDB with OSBA
      href: use-cosmosdb-osba-mongo-app.md
    - name: Use OpenFaaS
      href: openfaas.md
    - name: Run Spark jobs
      href: spark-job.md
    - name: Use GPUs
      href: gpu-cluster.md
    - name: Use Istio
      items:
      - name: Install and configure
        href: istio-install.md
      - name: Intelligent routing and canary releases
        href: istio-scenario-routing.md
    - name: Use Azure Database for PostgreSQL
      href: ../postgresql/concepts-aks.md
      maintainContext: true
  - name: DevOps
    items:
    - name: Use Ansible to create AKS clusters
      href: /azure/ansible/ansible-create-configure-aks
      maintainContext: true
    - name: Jenkins continuous deployment
      href: jenkins-continuous-deployment.md
    - name: Azure DevOps Project
      href: ../devops-project/azure-devops-project-aks.md
      maintainContext: true
  - name: Kubernetes basics
    items:
    - name: Use Kubernetes dashboard
      href: kubernetes-dashboard.md
  - name: Troubleshoot
    items:
    - name: Common issues
      href: troubleshooting.md
    - name: Checking for best practices
      href: kube-advisor-tool.md
    - name: SSH node access
      href: ssh.md
- name: Reference
  items:
  - name: Azure CLI
    href: /cli/azure/aks
  - name: REST
    href: /rest/api/aks
  - name: PowerShell
    href: /powershell/module/az.aks#aks
  - name: .NET
    href: /dotnet/api/overview/azure/containerservice
  - name: Python
    href: /python/api/overview/azure/containerservice
  - name: Java
    href: /java/api/overview/azure/containerservice
  - name: Node.js
    href: /javascript/api/overview/azure/container-service
  - name: Resource Manager template
    href: /azure/templates/microsoft.containerservice/managedclusters
- name: Resources
  items:
  - name: Build your skill with Microsoft Learn
    href: /learn/browse/?products=azure-container-instances&azure-container-registry
  - name: Region availability
    href: https://azure.microsoft.com/regions/services/
  - name: Pricing
    href: https://azure.microsoft.com/pricing/details/container-service/
  - name: Support policies
    href: support-policies.md
  - name: Roadmap
    href: https://azure.microsoft.com/roadmap/
  - name: Provide product feedback
    href: https://feedback.azure.com/forums/914020-azure-kubernetes-service-aks
  - name: Stack Overflow
    href: https://stackoverflow.com/questions/tagged/azure-container-service
  - name: Videos
    href: https://azure.microsoft.com/resources/videos/index/?services=container-service&sort=newest
  - name: FAQ
    href: faq.md<|MERGE_RESOLUTION|>--- conflicted
+++ resolved
@@ -176,10 +176,8 @@
       href: use-pod-security-policies.md
     - name: Update cluster service principal credentials
       href: update-credentials.md
-<<<<<<< HEAD
-    - name: Restrict and control node egress traffic
+    - name: Restrict and control cluster egress traffic
       href: limit-egress-traffic.md
-=======
     - name: Enable Azure Active Directory integration
       items:
         - name: Use the Azure CLI
@@ -188,7 +186,6 @@
           href: azure-ad-integration.md
     - name: Use Kubernetes RBAC with Azure AD integration
       href: azure-ad-rbac.md
->>>>>>> 009b6c6b
     - name: Authenticate with ACR
       href: ../container-registry/container-registry-auth-aks.md
       maintainContext: true
