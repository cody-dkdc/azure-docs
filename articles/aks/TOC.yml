- name: Azure Kubernetes Service (AKS)
  href: ./index.yml
- name: Overview
  items:
  - name: About AKS
    href: intro-kubernetes.md
- name: Quickstarts
  expanded: true
  items:
  - name: Create an AKS Cluster
    expanded: true
    items:
    - name: Use the Azure CLI
      href: kubernetes-walkthrough.md
    - name: Use the Azure portal
      href: kubernetes-walkthrough-portal.md
    - name: Use a Resource Manager template
      href: kubernetes-walkthrough-rm-template.md
  - name: Develop applications
    expanded: true
    items:
    - name: Use Java (VS Code & CLI)
      href: ../dev-spaces/quickstart-java.md
      maintainContext: true
    - name: Use .NET Core (VS Code & CLI)
      href: ../dev-spaces/quickstart-netcore.md
      maintainContext: true
    - name: Use .NET Core (Visual Studio 2017)
      href: ../dev-spaces/quickstart-netcore-visualstudio.md
      maintainContext: true
    - name: Use Node.js (VS Code & CLI)
      href: ../dev-spaces/quickstart-nodejs.md
      maintainContext: true
- name: Tutorials
  items:
  - name: 1 - Prepare application for AKS
    href: tutorial-kubernetes-prepare-app.md
  - name: 2 - Create container registry
    href: tutorial-kubernetes-prepare-acr.md
  - name: 3 - Create Kubernetes cluster
    href: tutorial-kubernetes-deploy-cluster.md
  - name: 4 - Run application
    href: tutorial-kubernetes-deploy-application.md
  - name: 5 - Scale application
    href: tutorial-kubernetes-scale.md
  - name: 6 - Update application
    href: tutorial-kubernetes-app-update.md
  - name: 7 - Upgrade cluster
    href: tutorial-kubernetes-upgrade-cluster.md
- name: Concepts
  items:
  - name: Clusters and workloads
    href: concepts-clusters-workloads.md
  - name: Access and identity
    href: concepts-identity.md
  - name: Security
    href: concepts-security.md
    items:
  - name: Networking
    href: concepts-network.md
  - name: Storage
    href: concepts-storage.md
  - name: Scale
    href: concepts-scale.md
  - name: Best practices
    items:
    - name: Overview
      href: best-practices.md
    - name: For cluster operators
      items:
      - name: Multi-tenancy and cluster isolation
        href: operator-best-practices-cluster-isolation.md
      - name: Basic scheduler features
        href: operator-best-practices-scheduler.md
      - name: Advanced scheduler features
        href: operator-best-practices-advanced-scheduler.md
      - name: Authentication and authorization
        href: operator-best-practices-identity.md
      - name: Cluster security
        href: operator-best-practices-cluster-security.md
      - name: Container image management
        href: operator-best-practices-container-image-management.md
      - name: Networking
        href: operator-best-practices-network.md
      - name: Storage
        href: operator-best-practices-storage.md
      - name: Business continuity (BC) and disaster recovery (DR)
        href: operator-best-practices-multi-region.md
    - name: For application developers
      items:
      - name: Resource management
        href: developer-best-practices-resource-management.md
      - name: Pod security
        href: developer-best-practices-pod-security.md
  - name: Quotas and regional limits
    href: quotas-skus-regions.md
  - name: Migrate from ACS to AKS
    href: acs-aks-migration.md
  - name: Supported Kubernetes version
    href: supported-kubernetes-versions.md
- name: How-to guides
  items:
  - name: Cluster operations
    items:
    - name: Create an AKS cluster
      href: /cli/azure/aks#az-aks-create
      maintainContext: true
    - name: Scale an AKS cluster
      href: scale-cluster.md
    - name: Upgrade an AKS cluster
      href: upgrade-cluster.md
    - name: Process node OS updates
      href: node-updates-kured.md
    - name: Delete an AKS cluster
      href: /cli/azure/aks#az-aks-delete
      maintainContext: true
<<<<<<< HEAD
    - name: Create virtual nodes (preview)
=======
    - name: Create virtual nodes
>>>>>>> 6a383dfd
      items:
      - name: Use the Azure CLI
        href: virtual-nodes-cli.md
      - name: Use the Azure portal
        href: virtual-nodes-portal.md
    - name: Use Virtual Kubelet
      href: virtual-kubelet.md
    - name: Use Cluster Autoscaler (preview)
      href: cluster-autoscaler.md
<<<<<<< HEAD
=======
    - name: Use multiple node pools (preview)
      href: use-multiple-node-pools.md
>>>>>>> 6a383dfd
    - name: Deploy AKS with Terraform
      href: ../terraform/terraform-create-k8s-cluster-with-tf-and-aks.md
      maintainContext: true
    - name: Use the Kubernetes dashboard
      href: kubernetes-dashboard.md
  - name: Configure data volumes
    items:
    - name: Azure Disk - Dynamic
      href: azure-disks-dynamic-pv.md
    - name: Azure Disk - Static
      href: azure-disk-volume.md
    - name: Azure Files - Dynamic
      href: azure-files-dynamic-pv.md
    - name: Azure Files - Static
      href: azure-files-volume.md
    - name: NFS Server - Static
      href: azure-nfs-volume.md
  - name: Configure networking
    items:
    - name: Create or use existing virtual network
      items:
      - name: Use kubenet
        href: configure-kubenet.md
      - name: Use Azure-CNI
        href: configure-azure-cni.md
    - name: Create an internal load balancer
      href: internal-lb.md
    - name: Use a static IP address
      href: static-ip.md
    - name: Ingress
      items:
        - name: Create a basic controller
          href: ingress-basic.md
        - name: Use HTTP application routing
          href: http-application-routing.md
        - name: Use internal network
          href: ingress-internal-ip.md
        - name: Use TLS with your own certificates
          href: ingress-own-tls.md
        - name: Use TLS with Let's Encrypt
          items:
          - name: Use a dynamic public IP address
            href: ingress-tls.md
          - name: Use a static public IP address
            href: ingress-static-ip.md
    - name: Egress traffic
      href: egress.md
    - name: Customize CoreDNS
      href: coredns-custom.md
  - name: Security and authentication
    items:
    - name: Create service principal
      href: kubernetes-service-principal.md
    - name: Limit access to cluster configuration file
      href: control-kubeconfig-access.md
<<<<<<< HEAD
    - name: Secure pod traffic with network policies (preview)
      href: use-network-policies.md
    - name: Use pod security policies (preview)
      href: use-pod-security-policies.md
    - name: Update cluster service principal credentials
      href: update-credentials.md
=======
    - name: Secure pod traffic with network policies
      href: use-network-policies.md
    - name: Use pod security policies (preview)
      href: use-pod-security-policies.md
    - name: Define API server authorized IP ranges (preview)
      href: api-server-authorized-ip-ranges.md
    - name: Update cluster service principal credentials
      href: update-credentials.md
    - name: Restrict and control cluster egress traffic (preview)
      href: limit-egress-traffic.md
>>>>>>> 6a383dfd
    - name: Enable Azure Active Directory integration
      items:
        - name: Use the Azure CLI
          href: azure-ad-integration-cli.md
        - name: Use the Azure portal
          href: azure-ad-integration.md
    - name: Use Kubernetes RBAC with Azure AD integration
      href: azure-ad-rbac.md
    - name: Authenticate with ACR
      href: ../container-registry/container-registry-auth-aks.md
      maintainContext: true
  - name: Monitoring and logging
    items:
    - name: Azure Monitor for containers
      href: ../azure-monitor/insights/container-insights-overview.md
      maintainContext: true
    - name: View the master component logs
      href: view-master-logs.md
    - name: View the kubelet logs
      href: kubelet-logs.md
    - name: View real-time container logs (preview)
      href: ../azure-monitor/insights/container-insights-live-logs.md
      maintainContext: true
  - name: Use Windows Server containers (preview)
    items:
    - name: Create an AKS cluster
      href: windows-container-cli.md
    - name: Connect remotely
      href: rdp.md
    - name: Known limitations
      href: windows-node-limitations.md
    - name: Use the Kubernetes dashboard
      href: kubernetes-dashboard.md
    - name: Create Dockerfiles for Windows Server containers
      href: https://docs.microsoft.com/virtualization/windowscontainers/manage-docker/manage-windows-dockerfile?context=/azure/aks/context/aks-context
    - name: Optimize Dockerfiles for Windows Server containers
      href: https://docs.microsoft.com/virtualization/windowscontainers/manage-docker/optimize-windows-dockerfile?context=/azure/aks/context/aks-context
  - name: Develop and run applications
    items:
    - name: Develop with Dev Spaces
      href: ../dev-spaces/azure-dev-spaces.md
      maintainContext: true
      items:
      - name: Java (VS Code & CLI)
        items:
        - name: 1 - Get started
          href: ../dev-spaces/get-started-java.md
          maintainContext: true
        - name: 2 - Multi-service development
          href: ../dev-spaces/multi-service-java.md
          maintainContext: true
        - name: 3 - Team development
          href: ../dev-spaces/team-development-java.md
          maintainContext: true
      - name: .NET Core (VS Code & CLI)
        items:
        - name: 1 - Get started
          href: ../dev-spaces/get-started-netcore.md
          maintainContext: true
        - name: 2 - Multi-service development
          href: ../dev-spaces/multi-service-netcore.md
          maintainContext: true
        - name: 3 - Team development
          href: ../dev-spaces/team-development-netcore.md
          maintainContext: true
      - name: .NET Core (Visual Studio 2017)
        items:
        - name: 1 - Get started
          href: ../dev-spaces/get-started-netcore-visualstudio.md
          maintainContext: true
        - name: 2 - Multi-service development
          href: ../dev-spaces/multi-service-netcore-visualstudio.md
          maintainContext: true
        - name: 3 - Team development
          href: ../dev-spaces/team-development-netcore-visualstudio.md
          maintainContext: true
      - name: Node.js (VS Code & CLI)
        items:
        - name: 1 - Get started
          href: ../dev-spaces/get-started-nodejs.md
          maintainContext: true
        - name: 2 - Multi-service development
          href: ../dev-spaces/multi-service-nodejs.md
          maintainContext: true
        - name: 3 - Team development
          href: ../dev-spaces/team-development-nodejs.md
          maintainContext: true
    - name: Run applications with Helm
      href: kubernetes-helm.md
    - name: Develop applications with Draft
      href: kubernetes-draft.md
    - name: Use Open Service Broker for Azure
      href: integrate-azure.md
    - name: Use Cosmos DB API for MongoDB with OSBA
      href: use-cosmosdb-osba-mongo-app.md
    - name: Use OpenFaaS
      href: openfaas.md
    - name: Run Spark jobs
      href: spark-job.md
    - name: Use GPUs
      href: gpu-cluster.md
    - name: Use Istio
      items:
      - name: Install and configure
        href: istio-install.md
      - name: Intelligent routing and canary releases
        href: istio-scenario-routing.md
    - name: Use Azure Database for PostgreSQL
      href: ../postgresql/concepts-aks.md
      maintainContext: true
  - name: DevOps
    items:
    - name: Use Ansible to create AKS clusters
      href: /azure/ansible/ansible-create-configure-aks
      maintainContext: true
    - name: Jenkins continuous deployment
      href: jenkins-continuous-deployment.md
    - name: Azure DevOps Project
      href: ../devops-project/azure-devops-project-aks.md
      maintainContext: true
  - name: Troubleshoot
    items:
    - name: Common issues
      href: troubleshooting.md
    - name: Checking for best practices
      href: kube-advisor-tool.md
    - name: SSH node access
      href: ssh.md
- name: Reference
  items:
  - name: Azure CLI
    href: /cli/azure/aks
  - name: REST
    href: /rest/api/aks
  - name: PowerShell
    href: /powershell/module/az.aks#aks
  - name: .NET
    href: /dotnet/api/overview/azure/containerservice
  - name: Python
    href: /python/api/overview/azure/containerservice
  - name: Java
    href: /java/api/overview/azure/containerservice
  - name: Node.js
    href: /javascript/api/overview/azure/container-service
  - name: Resource Manager template
    href: /azure/templates/microsoft.containerservice/managedclusters
- name: Resources
  items:
  - name: Build your skill with Microsoft Learn
    href: /learn/browse/?products=azure-container-instances&azure-container-registry
  - name: Region availability
    href: https://azure.microsoft.com/regions/services/
  - name: Pricing
    href: https://azure.microsoft.com/pricing/details/container-service/
  - name: Support policies
    href: support-policies.md
  - name: Roadmap
    href: https://azure.microsoft.com/roadmap/
  - name: Provide product feedback
    href: https://feedback.azure.com/forums/914020-azure-kubernetes-service-aks
  - name: Stack Overflow
    href: https://stackoverflow.com/questions/tagged/azure-container-service
  - name: Videos
    href: https://azure.microsoft.com/resources/videos/index/?services=container-service&sort=newest
  - name: FAQ
    href: faq.md<|MERGE_RESOLUTION|>--- conflicted
+++ resolved
@@ -114,11 +114,7 @@
     - name: Delete an AKS cluster
       href: /cli/azure/aks#az-aks-delete
       maintainContext: true
-<<<<<<< HEAD
-    - name: Create virtual nodes (preview)
-=======
     - name: Create virtual nodes
->>>>>>> 6a383dfd
       items:
       - name: Use the Azure CLI
         href: virtual-nodes-cli.md
@@ -128,11 +124,8 @@
       href: virtual-kubelet.md
     - name: Use Cluster Autoscaler (preview)
       href: cluster-autoscaler.md
-<<<<<<< HEAD
-=======
     - name: Use multiple node pools (preview)
       href: use-multiple-node-pools.md
->>>>>>> 6a383dfd
     - name: Deploy AKS with Terraform
       href: ../terraform/terraform-create-k8s-cluster-with-tf-and-aks.md
       maintainContext: true
@@ -188,14 +181,6 @@
       href: kubernetes-service-principal.md
     - name: Limit access to cluster configuration file
       href: control-kubeconfig-access.md
-<<<<<<< HEAD
-    - name: Secure pod traffic with network policies (preview)
-      href: use-network-policies.md
-    - name: Use pod security policies (preview)
-      href: use-pod-security-policies.md
-    - name: Update cluster service principal credentials
-      href: update-credentials.md
-=======
     - name: Secure pod traffic with network policies
       href: use-network-policies.md
     - name: Use pod security policies (preview)
@@ -206,7 +191,6 @@
       href: update-credentials.md
     - name: Restrict and control cluster egress traffic (preview)
       href: limit-egress-traffic.md
->>>>>>> 6a383dfd
     - name: Enable Azure Active Directory integration
       items:
         - name: Use the Azure CLI
