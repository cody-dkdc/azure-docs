- name: Azure Kubernetes Service (AKS)
  href: ./index.yml
- name: Overview
  items:
  - name: About AKS
    href: intro-kubernetes.md
- name: Quickstarts
  expanded: true
  items:
  - name: Create an AKS cluster - CLI
    href: kubernetes-walkthrough.md
  - name: Create an AKS cluster - Portal
    href: kubernetes-walkthrough-portal.md
  - name: Develop applications
    expanded: true
    items:
    - name: Use Java (VS Code & CLI)
      href: ../dev-spaces/quickstart-java.md
      maintainContext: true
    - name: Use .NET Core (VS Code & CLI)
      href: ../dev-spaces/quickstart-netcore.md
      maintainContext: true
    - name: Use .NET Core (Visual Studio 2017)
      href: ../dev-spaces/quickstart-netcore-visualstudio.md
      maintainContext: true
    - name: Use Node.js (VS Code & CLI)
      href: ../dev-spaces/quickstart-nodejs.md
      maintainContext: true
- name: Tutorials
  items:
  - name: 1 - Prepare application for AKS
    href: tutorial-kubernetes-prepare-app.md
  - name: 2 - Create container registry
    href: tutorial-kubernetes-prepare-acr.md
  - name: 3 - Create Kubernetes cluster
    href: tutorial-kubernetes-deploy-cluster.md
  - name: 4 - Run application
    href: tutorial-kubernetes-deploy-application.md
  - name: 5 - Scale application
    href: tutorial-kubernetes-scale.md
  - name: 6 - Update application
    href: tutorial-kubernetes-app-update.md
  - name: 7 - Upgrade cluster
    href: tutorial-kubernetes-upgrade-cluster.md
- name: Concepts
  items:
  - name: Clusters and workloads
    href: concepts-clusters-workloads.md
  - name: Access and identity
    href: concepts-identity.md
  - name: Security
    href: concepts-security.md
    items:
  - name: Networking
    href: concepts-network.md
  - name: Storage
    href: concepts-storage.md
  - name: Scale
    href: concepts-scale.md
  - name: Best practices
    items:
    - name: For cluster operators
      items:
      - name: Multi-tenancy and cluster isolation
        href: operator-best-practices-cluster-isolation.md
      - name: Basic scheduler features
        href: operator-best-practices-scheduler.md
      - name: Advanced scheduler features
        href: operator-best-practices-advanced-scheduler.md
      - name: Authentication and authorization
        href: operator-best-practices-identity.md
<<<<<<< HEAD
      - name: Cluster security
        href: operator-best-practices-cluster-security.md
      - name: Container image management
        href: operator-best-practices-container-image-management.md
=======
      - name: Storage
        href: operator-best-practices-storage.md
>>>>>>> 2d44992a
      - name: Business continuity (BC) and disaster recovery (DR)
        href: operator-best-practices-multi-region.md
    - name: For application developers
      items:
      - name: Resource management
        href: developer-best-practices-resource-management.md
      - name: Pod security
        href: developer-best-practices-pod-security.md
  - name: Quotas and regional limits
    href: container-service-quotas.md
  - name: Migrate from ACS to AKS
    href: acs-aks-migration.md
  - name: Supported Kubernetes version
    href: supported-kubernetes-versions.md
- name: How-to guides
  items:
  - name: Cluster operations
    items:
    - name: Create an AKS cluster
      href: /cli/azure/aks#az-aks-create
      maintainContext: true
    - name: Scale an AKS cluster
      href: scale-cluster.md
    - name: Upgrade an AKS cluster
      href: upgrade-cluster.md
    - name: Process node OS updates
      href: node-updates-kured.md
    - name: Delete an AKS cluster
      href: /cli/azure/aks#az-aks-delete
      maintainContext: true
    - name: Azure AD-enabled AKS
      href: aad-integration.md
    - name: Create virtual nodes (preview)
      items:
      - name: Azure CLI
        href: virtual-nodes-cli.md
      - name: Azure portal
        href: virtual-nodes-portal.md
    - name: Use Virtual Kubelet
      href: virtual-kubelet.md
    - name: Use Cluster Autoscaler
      href: autoscaler.md
    - name: Deploy AKS with Terraform
      href: ../terraform/terraform-create-k8s-cluster-with-tf-and-aks.md
      maintainContext: true
  - name: Configure data volumes
    items:
    - name: Azure Disk - Dynamic
      href: azure-disks-dynamic-pv.md
    - name: Azure Disk - Static
      href: azure-disk-volume.md
    - name: Azure Files - Dynamic
      href: azure-files-dynamic-pv.md
    - name: Azure Files - Static
      href: azure-files-volume.md
  - name: Configure networking
    items:
    - name: Create or use existing virtual network
      href: configure-advanced-networking.md
    - name: Create an internal load balancer
      href: internal-lb.md
    - name: Use a static IP addresses
      href: static-ip.md
    - name: Ingress
      items:
        - name: Create a basic controller
          href: ingress-basic.md
        - name: Use HTTP application routing
          href: http-application-routing.md
        - name: Use internal network
          href: ingress-internal-ip.md
        - name: Use TLS with your own certificates
          href: ingress-own-tls.md
        - name: Use TLS with Let's Encrypt
          href: ingress-tls.md
          items:
          - name: Use a static public IP
            href: ingress-static-ip.md
    - name: Egress traffic
      href: egress.md
  - name: Security and authentication
    items:
    - name: Create service principal
      href: kubernetes-service-principal.md
    - name: Authenticate with ACR
      href: ../container-registry/container-registry-auth-aks.md?toc=%2fazure%2faks%2ftoc.json
  - name: Monitoring and logging
    items:
    - name: Azure Monitor for containers
      href: ../monitoring/monitoring-container-health.md
      maintainContext: true
    - name: View the master component logs
      href: view-master-logs.md
    - name: View the kubelet logs
      href: kubelet-logs.md
  - name: Develop and run applications
    items:
    - name: Develop with Dev Spaces
      href: ../dev-spaces/azure-dev-spaces.md
      maintainContext: true
      items:
      - name: Java (VS Code & CLI)
        items:
        - name: 1 - Get started
          href: ../dev-spaces/get-started-java.md
          maintainContext: true
        - name: 2 - Team development
          href: ../dev-spaces/team-development-java.md
          maintainContext: true
      - name: .NET Core (VS Code & CLI)
        items:
        - name: 1 - Get started
          href: ../dev-spaces/get-started-netcore.md
          maintainContext: true
        - name: 2 - Team development
          href: ../dev-spaces/team-development-netcore.md
          maintainContext: true
      - name: .NET Core (Visual Studio 2017)
        items:
        - name: 1 - Get started
          href: ../dev-spaces/get-started-netcore-visualstudio.md
          maintainContext: true
        - name: 2 - Team development
          href: ../dev-spaces/team-development-netcore-visualstudio.md
          maintainContext: true
      - name: Node.js (VS Code & CLI)
        items:
        - name: 1 - Get started
          href: ../dev-spaces/get-started-nodejs.md
          maintainContext: true
        - name: 2 - Team development
          href: ../dev-spaces/team-development-nodejs.md
          maintainContext: true
    - name: Run applications with Helm
      href: kubernetes-helm.md
    - name: Develop applications with Draft
      href: kubernetes-draft.md
    - name: Use Open Service Broker for Azure
      href: integrate-azure.md
    - name: Use OpenFaaS
      href: openfaas.md
    - name: Run Spark jobs
      href: spark-job.md
    - name: Use GPUs
      href: gpu-cluster.md
    - name: Use Istio
      items:
      - name: Install and configure
        href: istio-install.md
      - name: Intelligent routing and canary releases
        href: istio-scenario-routing.md
    - name: Use Azure Database for PostgreSQL
      href: ../postgresql/concepts-aks.md
      maintainContext: true
  - name: DevOps
    items:
    - name: Use Ansible to create AKS clusters
      href: /azure/ansible/ansible-create-configure-aks
      maintainContext: true
    - name: Jenkins continuous deployment
      href: jenkins-continuous-deployment.md
    - name: Azure DevOps Project
      href: ../devops-project/azure-devops-project-aks.md
      maintainContext: true
  - name: Kubernetes basics
    items:
    - name: Use Kubernetes dashboard
      href: kubernetes-dashboard.md
  - name: Troubleshoot
    items:
    - name: Common issues
      href: troubleshooting.md
    - name: Checking for best practices
      href: kube-advisor-tool.md
    - name: SSH node access
      href: ssh.md
- name: Reference
  items:
  - name: Azure CLI
    href: /cli/azure/aks
  - name: REST
    href: /rest/api/aks
  - name: PowerShell
    href: /powershell/module/azurerm.aks#aks
  - name: .NET
    href: /dotnet/api/overview/azure/containerservice
  - name: Python
    href: /python/api/overview/azure/containerservice
  - name: Java
    href: /java/api/overview/azure/containerservice
  - name: Node.js
    href: /javascript/api/overview/azure/container-service
  - name: Resource Manager template
    href: /azure/templates/microsoft.containerservice/managedclusters
- name: Resources
  items:
  - name: Build your skill with Microsoft Learn
    href: /learn/browse/?products=azure-container-instances&azure-container-registry
  - name: Region availability
    href: https://azure.microsoft.com/regions/services/
  - name: Pricing
    href: https://azure.microsoft.com/pricing/details/container-service/
  - name: Roadmap
    href: https://azure.microsoft.com/roadmap/
  - name: Provide product feedback
    href: https://feedback.azure.com/forums/914020-azure-kubernetes-service-aks
  - name: Stack Overflow
    href: https://stackoverflow.com/questions/tagged/azure-container-service
  - name: Videos
    href: https://azure.microsoft.com/resources/videos/index/?services=container-service&sort=newest
  - name: FAQ
    href: faq.md<|MERGE_RESOLUTION|>--- conflicted
+++ resolved
@@ -69,15 +69,12 @@
         href: operator-best-practices-advanced-scheduler.md
       - name: Authentication and authorization
         href: operator-best-practices-identity.md
-<<<<<<< HEAD
       - name: Cluster security
         href: operator-best-practices-cluster-security.md
       - name: Container image management
         href: operator-best-practices-container-image-management.md
-=======
       - name: Storage
         href: operator-best-practices-storage.md
->>>>>>> 2d44992a
       - name: Business continuity (BC) and disaster recovery (DR)
         href: operator-best-practices-multi-region.md
     - name: For application developers
