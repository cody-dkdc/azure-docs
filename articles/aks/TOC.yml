--- conflicted
+++ resolved
@@ -63,13 +63,10 @@
       href: internal-lb.md
     - name: Ingress and TLS
       href: ingress.md
-<<<<<<< HEAD
     - name: Whitelist Egress Traffic
       href: egress.md
-=======
     - name: HTTP application routing
       href: http-application-routing.md
->>>>>>> d9ae967d
   - name: Security and authentication
     items:
     - name: Create service principal
