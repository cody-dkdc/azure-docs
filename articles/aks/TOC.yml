--- conflicted
+++ resolved
@@ -174,12 +174,4 @@
   - name: Videos
     href: https://azure.microsoft.com/resources/videos/index/?services=container-service&sort=newest
   - name: FAQ
-<<<<<<< HEAD
-    href: faq.md
-  - name: Troubleshooting
-    href: troubleshooting.md
-  - name: Supported Kubernetes Versions
-    href: supportedkubernetesversions.md
-=======
-    href: faq.md
->>>>>>> 03a0d08b
+    href: faq.md