--- conflicted
+++ resolved
@@ -29,17 +29,14 @@
     href: tutorial-kubernetes-upgrade-cluster.md
 - name: Concepts
   items:
-<<<<<<< HEAD
+  - name: Clusters and workloads
+    href: concepts-clusters-workloads.md
   - name: Access and identity
     href: concepts-identity.md
-=======
-  - name: Clusters and workloads
-    href: concepts-clusters-workloads.md
   - name: Storage
     href: concepts-storage.md
   - name: Scale
     href: concepts-scale.md
->>>>>>> c0e114f2
   - name: Quotas and regional limits
     href: container-service-quotas.md
   - name: Migrate from ACS to AKS
