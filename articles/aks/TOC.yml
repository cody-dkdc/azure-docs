- name: Azure Kubernetes Service (AKS)
  href: ./index.yml
- name: Overview
  items:
  - name: About AKS
    href: intro-kubernetes.md
- name: Quickstarts
  expanded: true
  items:
  - name: Create an AKS cluster - CLI
    href: kubernetes-walkthrough.md
  - name: Create an AKS cluster - Portal
    href: kubernetes-walkthrough-portal.md
  - name: Develop applications
    expanded: true
    items:
    - name: Use Java (VS Code & CLI)
      href: ../dev-spaces/quickstart-java.md
      maintainContext: true
    - name: Use .NET Core (VS Code & CLI)
      href: ../dev-spaces/quickstart-netcore.md
      maintainContext: true
    - name: Use .NET Core (Visual Studio 2017)
      href: ../dev-spaces/quickstart-netcore-visualstudio.md
      maintainContext: true
    - name: Use Node.js (VS Code & CLI)
      href: ../dev-spaces/quickstart-nodejs.md
      maintainContext: true
- name: Tutorials
  items:
  - name: 1 - Prepare application for AKS
    href: tutorial-kubernetes-prepare-app.md
  - name: 2 - Create container registry
    href: tutorial-kubernetes-prepare-acr.md
  - name: 3 - Create Kubernetes cluster
    href: tutorial-kubernetes-deploy-cluster.md
  - name: 4 - Run application
    href: tutorial-kubernetes-deploy-application.md
  - name: 5 - Scale application
    href: tutorial-kubernetes-scale.md
  - name: 6 - Update application
    href: tutorial-kubernetes-app-update.md
  - name: 7 - Upgrade cluster
    href: tutorial-kubernetes-upgrade-cluster.md
- name: Concepts
  items:
  - name: Clusters and workloads
    href: concepts-clusters-workloads.md
  - name: Access and identity
    href: concepts-identity.md
  - name: Security
    href: concepts-security.md
  - name: Networking
    href: concepts-network.md
  - name: Storage
    href: concepts-storage.md
  - name: Scale
    href: concepts-scale.md
  - name: Best practices
    items:
    - name: For cluster operators
      items:
      - name: Multi-tenancy and cluster isolation
        href: operator-best-practices-cluster-isolation.md
      - name: Basic scheduler features
        href: operator-best-practices-scheduler.md
      - name: Advanced scheduler features
        href: operator-best-practices-advanced-scheduler.md
      - name: Authentication and authorization
        href: operator-best-practices-identity.md
      - name: Business continuity (BC) and disaster recovery (DR)
        href: operator-best-practices-multi-region.md
    - name: For application developers
      items:
      - name: Resource management
        href: developer-best-practices-resource-management.md
  - name: Quotas and regional limits
    href: container-service-quotas.md
  - name: Migrate from ACS to AKS
    href: acs-aks-migration.md
  - name: Supported Kubernetes version
    href: supported-kubernetes-versions.md
- name: How-to guides
  items:
  - name: Cluster operations
    items:
    - name: Create an AKS cluster
      href: /cli/azure/aks#az-aks-create
      maintainContext: true
    - name: Scale an AKS cluster
      href: scale-cluster.md
    - name: Upgrade an AKS cluster
      href: upgrade-cluster.md
    - name: Process node OS updates
      href: node-updates-kured.md
    - name: Delete an AKS cluster
      href: /cli/azure/aks#az-aks-delete
      maintainContext: true
    - name: Azure AD-enabled AKS
      href: aad-integration.md
    - name: Use Virtual Kubelet
      href: virtual-kubelet.md
    - name: Use Cluster Autoscaler
      href: autoscaler.md
    - name: Deploy AKS with Terraform
      href: ../terraform/terraform-create-k8s-cluster-with-tf-and-aks.md
      maintainContext: true
  - name: Configure data volumes
    items:
    - name: Azure Disk - Dynamic
      href: azure-disks-dynamic-pv.md
    - name: Azure Disk - Static
      href: azure-disk-volume.md
    - name: Azure Files - Dynamic
      href: azure-files-dynamic-pv.md
    - name: Azure Files - Static
      href: azure-files-volume.md
  - name: Configure networking
    items:
    - name: Create or use existing virtual network
      href: configure-advanced-networking.md
    - name: Create an internal load balancer
      href: internal-lb.md
    - name: Use a static IP addresses
      href: static-ip.md
    - name: Ingress
      items:
        - name: Create a basic controller
          href: ingress-basic.md
        - name: Use HTTP application routing
          href: http-application-routing.md
        - name: Use internal network
          href: ingress-internal-ip.md
        - name: Use TLS with your own certificates
          href: ingress-own-tls.md
        - name: Use TLS with Let's Encrypt
          href: ingress-tls.md
          items:
          - name: Use a static public IP
            href: ingress-static-ip.md
    - name: Egress traffic
      href: egress.md
  - name: Security and authentication
    items:
    - name: Create service principal
      href: kubernetes-service-principal.md
    - name: Authenticate with ACR
      href: ../container-registry/container-registry-auth-aks.md?toc=%2fazure%2faks%2ftoc.json
  - name: Monitoring and logging
    items:
    - name: Azure container health solution
      href: ../monitoring/monitoring-container-health.md
      maintainContext: true
    - name: View the master component logs
      href: view-master-logs.md
    - name: View the kubelet logs
      href: kubelet-logs.md
  - name: Develop and run applications
    items:
    - name: Develop with Dev Spaces
      href: ../dev-spaces/azure-dev-spaces.md
      maintainContext: true
      items:
      - name: Java (VS Code & CLI)
        items:
        - name: 1 - Get started
          href: ../dev-spaces/get-started-java.md
          maintainContext: true
        - name: 2 - Team development
          href: ../dev-spaces/team-development-java.md
          maintainContext: true
      - name: .NET Core (VS Code & CLI)
        items:
        - name: 1 - Get started
          href: ../dev-spaces/get-started-netcore.md
          maintainContext: true
        - name: 2 - Team development
          href: ../dev-spaces/team-development-netcore.md
          maintainContext: true
      - name: .NET Core (Visual Studio 2017)
        items:
        - name: 1 - Get started
          href: ../dev-spaces/get-started-netcore-visualstudio.md
          maintainContext: true
        - name: 2 - Team development
          href: ../dev-spaces/team-development-netcore-visualstudio.md
          maintainContext: true
      - name: Node.js (VS Code & CLI)
        items:
        - name: 1 - Get started
          href: ../dev-spaces/get-started-nodejs.md
          maintainContext: true
        - name: 2 - Team development
          href: ../dev-spaces/team-development-nodejs.md
          maintainContext: true
    - name: Run applications with Helm
      href: kubernetes-helm.md
    - name: Develop applications with Draft
      href: kubernetes-draft.md
    - name: Use Open Service Broker for Azure
      href: integrate-azure.md
    - name: Use OpenFaaS
      href: openfaas.md
    - name: Run Spark jobs
      href: spark-job.md
    - name: Use GPUs
      href: gpu-cluster.md
<<<<<<< HEAD
    - name: Using Istio
      items:
      - name: Install
        href: istio-install.md
      - name: Intelligent routing and canary releases
        href: istio-scenario-routing.md
=======
    - name: Use Azure Database for PostgreSQL
      href: ../postgresql/concepts-aks.md
      maintainContext: true
>>>>>>> ee1cb396
  - name: DevOps
    items:
    - name: Use Ansible to create AKS clusters
      href: /azure/ansible/ansible-create-configure-aks
      maintainContext: true
    - name: Jenkins continuous deployment
      href: jenkins-continuous-deployment.md
    - name: Azure DevOps Project
      href: ../devops-project/azure-devops-project-aks.md
      maintainContext: true
  - name: Kubernetes basics
    items:
    - name: Use Kubernetes dashboard
      href: kubernetes-dashboard.md
  - name: Troubleshoot
    items:
    - name: Common issues
      href: troubleshooting.md
    - name: Checking for best practices
      href: kube-advisor-tool.md
    - name: SSH node access
      href: ssh.md
- name: Reference
  items:
  - name: Azure CLI
    href: /cli/azure/aks
  - name: REST
    href: /rest/api/aks
  - name: PowerShell
    href: /powershell/module/azurerm.aks#aks
  - name: .NET
    href: /dotnet/api/overview/azure/containerservice
  - name: Python
    href: /python/api/overview/azure/containerservice
  - name: Java
    href: /java/api/overview/azure/containerservice
  - name: Node.js
    href: /javascript/api/overview/azure/container-service
  - name: Resource Manager template
    href: /azure/templates/microsoft.containerservice/managedclusters
- name: Resources
  items:
  - name: Build your skill with Microsoft Learn
    href: /learn/browse/?products=azure-container-instances&azure-container-registry
  - name: Region availability
    href: https://azure.microsoft.com/regions/services/
  - name: Pricing
    href: https://azure.microsoft.com/pricing/details/container-service/
  - name: Roadmap
    href: https://azure.microsoft.com/roadmap/
  - name: Provide product feedback
    href: https://feedback.azure.com/forums/914020-azure-kubernetes-service-aks
  - name: Stack Overflow
    href: https://stackoverflow.com/questions/tagged/azure-container-service
  - name: Videos
    href: https://azure.microsoft.com/resources/videos/index/?services=container-service&sort=newest
  - name: FAQ
    href: faq.md<|MERGE_RESOLUTION|>--- conflicted
+++ resolved
@@ -205,18 +205,15 @@
       href: spark-job.md
     - name: Use GPUs
       href: gpu-cluster.md
-<<<<<<< HEAD
-    - name: Using Istio
+    - name: Use Istio
       items:
       - name: Install
         href: istio-install.md
       - name: Intelligent routing and canary releases
         href: istio-scenario-routing.md
-=======
     - name: Use Azure Database for PostgreSQL
       href: ../postgresql/concepts-aks.md
       maintainContext: true
->>>>>>> ee1cb396
   - name: DevOps
     items:
     - name: Use Ansible to create AKS clusters
