--- conflicted
+++ resolved
@@ -31,13 +31,10 @@
   items:
   - name: Clusters and workloads
     href: concepts-clusters-workloads.md
-<<<<<<< HEAD
   - name: Access and identity
     href: concepts-identity.md
-=======
   - name: Networking
     href: concepts-network.md
->>>>>>> e98d76a9
   - name: Storage
     href: concepts-storage.md
   - name: Scale
