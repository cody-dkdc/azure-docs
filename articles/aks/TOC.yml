--- conflicted
+++ resolved
@@ -108,13 +108,9 @@
     - name: Delete an AKS cluster
       href: /cli/azure/aks#az-aks-delete
       maintainContext: true
-<<<<<<< HEAD
     - name: Azure AD-enabled AKS
       href: aad-integration.md
     - name: Create virtual nodes
-=======
-    - name: Create virtual nodes (preview)
->>>>>>> 208f87a0
       items:
       - name: Azure CLI
         href: virtual-nodes-cli.md
