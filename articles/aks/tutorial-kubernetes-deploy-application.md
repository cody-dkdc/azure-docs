--- conflicted
+++ resolved
@@ -61,11 +61,7 @@
 
 ## Deploy application
 
-<<<<<<< HEAD
-Use the [kubectl create](https://kubernetes.io/docs/reference/generated/kubectl/kubectl-commands#create) command to run the application. This command parses the manifest file and create the defined Kubernetes objects.
-=======
-Use the [kubectl create][kubectl-create] command to run the application. This command parses the manifest file and create the defined Kubernetes objects.
->>>>>>> 8e303b07
+Use the [kubectl create][kubectl-create] command to run the application. This command parses the manifest file and creates the defined Kubernetes objects.
 
 ```azurecli
 kubectl create -f azure-vote-all-in-one-redis.yml
@@ -84,11 +80,7 @@
 
 A [Kubernetes service][kubernetes-service] is created which exposes the application to the internet. This process can take a few minutes. 
 
-<<<<<<< HEAD
-To monitor progress, use the [kubectl get service](https://kubernetes.io/docs/reference/generated/kubectl/kubectl-commands#get) command with the `--watch` argument.
-=======
 To monitor progress, use the [kubectl get service][kubectl-get] command with the `--watch` argument.
->>>>>>> 8e303b07
 
 ```azurecli
 kubectl get service azure-vote-front --watch
