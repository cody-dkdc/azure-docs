---
title: Install Istio in Azure Kubernetes Service (AKS)
description: Learn how to install and use Istio to create a service mesh in an Azure Kubernetes Service (AKS) cluster
services: container-service
author: paulbouwer

ms.service: container-service
ms.topic: article
ms.date: 04/19/2019
ms.author: pabouwer
---

# Install and use Istio in Azure Kubernetes Service (AKS)

[Istio][istio-github] is an open-source service mesh that provides a key set of functionality across the microservices in a Kubernetes cluster. These features include traffic management, service identity and security, policy enforcement, and observability. For more information about Istio, see the official [What is Istio?][istio-docs-concepts] documentation.

This article shows you how to install Istio. The Istio `istioctl` client binary is installed onto your client machine and the Istio components are installed into a Kubernetes cluster on AKS.

> [!NOTE]
> These instructions reference Istio version `1.1.3`.
>
> The Istio `1.1.x` releases have been tested by the Istio team against Kubernetes versions `1.11`, `1.12`, `1.13`. You can find additional Istio versions at [GitHub - Istio Releases][istio-github-releases] and information about each of the releases at [Istio - Release Notes][istio-release-notes].

In this article, you learn how to:

> [!div class="checklist"]
> * Download Istio
> * Install the Istio istioctl client binary
> * Install the Istio CRDs on AKS
> * Install the Istio components on AKS
> * Validate the Istio installation
> * Accessing the add-ons
> * Uninstall Istio from AKS

## Before you begin

The steps detailed in this article assume that you've created an AKS cluster (Kubernetes `1.11` and above, with RBAC enabled) and have established a `kubectl` connection with the cluster. If you need help with any of these items, then see the [AKS quickstart][aks-quickstart].

You'll need [Helm][helm] to follow these instructions and install Istio. It's recommended that you have version `2.12.2` or later correctly installed and configured in your cluster. If you need help with installing Helm, then see the [AKS Helm installation guidance][helm-install]. All Istio pods must also be scheduled to run on Linux nodes.

This article separates the Istio installation guidance into several discrete steps. The end result is the same in structure as the official Istio installation [guidance][istio-install-helm].

## Download Istio

<<<<<<< HEAD
First, download and extract the latest Istio release. The steps are a little different for a bash shell on MacOS, Linux, or Windows Subsystem for Linux, and for a PowerShell shell. Choose one of the following install steps for your preferred environment:
=======
First, download and extract the latest Istio release. The steps are a little different for a bash shell on MacOS, Linux, or Windows Subsystem for Linux, and for a PowerShell shell. Choose one of the following install steps that matches your preferred environment:
>>>>>>> 6a383dfd

* [Bash on MacOS, Linux, or Windows Subsystem for Linux](#bash)
* [PowerShell](#powershell)

### Bash

On MacOS, use `curl` to download the latest Istio release and then extract with `tar` as follows:

```bash
# Specify the Istio version that will be leveraged throughout these instructions
ISTIO_VERSION=1.1.3

# MacOS
curl -sL "https://github.com/istio/istio/releases/download/$ISTIO_VERSION/istio-$ISTIO_VERSION-osx.tar.gz" | tar xz
```

On Linux or Windows Subsystem for Linux, use `curl` to download the latest Istio release and then extract with `tar` as follows:

```bash
# Specify the Istio version that will be leveraged throughout these instructions
ISTIO_VERSION=1.1.3

curl -sL "https://github.com/istio/istio/releases/download/$ISTIO_VERSION/istio-$ISTIO_VERSION-linux.tar.gz" | tar xz
```

Now move onto the section to [Install the Istio istioctl client binary](#install-the-istio-istioctl-client-binary).

### PowerShell

In PowerShell, use `Invoke-WebRequest` to download the latest Istio release and then extract with `Expand-Archive` as follows:

```powershell
# Specify the Istio version that will be leveraged throughout these instructions
$ISTIO_VERSION="1.1.3"

# Windows
$ProgressPreference = 'SilentlyContinue'; Invoke-WebRequest -URI "https://github.com/istio/istio/releases/download/$ISTIO_VERSION/istio-$ISTIO_VERSION-win.zip" -OutFile "istio-$ISTIO_VERSION.zip"
Expand-Archive -Path "istio-$ISTIO_VERSION.zip" -DestinationPath .
```

Now move onto the section to [Install the Istio istioctl client binary](#install-the-istio-istioctl-client-binary).

## Install the Istio istioctl client binary

> [!IMPORTANT]
> Ensure that you run the steps in this section, from the top-level folder of the Istio release that you downloaded and extracted.
<<<<<<< HEAD
=======

The `istioctl` client binary runs on your client machine and allows you to interact with the Istio service mesh. The install steps are a little different between client operating systems. Choose one of the following install steps that matches your preferred environment:

* [MacOS](#macos)
* [Linux or Windows Subsystem for Linux](#linux-or-windows-subsystem-for-linux)
* [Windows](#windows)
>>>>>>> 6a383dfd

### MacOS

To install the Istio `istioctl` client binary in a bash-based shell on MacOS, use the following commands. These commands copy the `istioctl` client binary to the standard user program location in your `PATH`.

```bash
cd istio-$ISTIO_VERSION
sudo cp ./bin/istioctl /usr/local/bin/istioctl
sudo chmod +x /usr/local/bin/istioctl
```

If you'd like command-line completion for the Istio `istioctl` client binary, then set it up as follows:

```bash
# Generate the bash completion file and source it in your current shell
mkdir -p ~/completions && istioctl collateral --bash -o ~/completions
source ~/completions/istioctl.bash

# Source the bash completion file in your .bashrc so that the command-line completions
# are permanently available in your shell
echo "source ~/completions/istioctl.bash" >> ~/.bashrc
```

Now move on to the next section to [Install the Istio CRDs on AKS](#install-the-istio-crds-on-aks).

### Linux or Windows Subsystem for Linux

Use the following commands to install the Istio `istioctl` client binary in a bash-based shell on Linux or [Windows Subsystem for Linux][install-wsl]. These commands copy the `istioctl` client binary to the standard user program location in your `PATH`.

```bash
cd istio-$ISTIO_VERSION
sudo cp ./bin/istioctl /usr/local/bin/istioctl
sudo chmod +x /usr/local/bin/istioctl
```

If you'd like command-line completion for the Istio `istioctl` client binary, then set it up as follows:

```bash
# Generate the bash completion file and source it in your current shell
mkdir -p ~/completions && istioctl collateral --bash -o ~/completions
source ~/completions/istioctl.bash

# Source the bash completion file in your .bashrc so that the command-line completions
# are permanently available in your shell
echo "source ~/completions/istioctl.bash" >> ~/.bashrc
```

Now move on to the next section to [Install the Istio CRDs on AKS](#install-the-istio-crds-on-aks).

### Windows

To install the Istio `istioctl` client binary in a **Powershell**-based shell on Windows, use the following commands. These commands copy the `istioctl` client binary to an Istio folder and make it permanently available via your `PATH`. You don't need elevated (Admin) privileges to run these commands.

```powershell
cd istio-$ISTIO_VERSION
New-Item -ItemType Directory -Force -Path "C:\Istio"
Copy-Item -Path .\bin\istioctl.exe -Destination "C:\Istio\"
$PATH = [environment]::GetEnvironmentVariable("PATH", "User")
<<<<<<< HEAD
[environment]::SetEnvironmentVariable("PATH", $PATH + "; C:\Program Files\Istio\", "User")
=======
[environment]::SetEnvironmentVariable("PATH", $PATH + "; C:\Istio\", "User")
>>>>>>> 6a383dfd
```

Now move on to the next section to [Install the Istio CRDs on AKS](#install-the-istio-crds-on-aks).

## Install the Istio CRDs on AKS

> [!IMPORTANT]
> Ensure that you run the steps in this section, from the top-level folder of the Istio release that you downloaded and extracted.

<<<<<<< HEAD
> [!IMPORTANT]
> Ensure that you run the steps in this section, from the top-level folder of the Istio release that you downloaded and extracted.

> [!NOTE]
> Version `1.0.6` and newer of the Istio Helm chart has breaking changes. If you select to install this version, you will now need to manually create a secret for Kiali. You will also need to manually create a secret for Grafana if you have set `grafana.security.enabled=true`. See the Istio Helm Chart [README.md](https://github.com/istio/istio/tree/master/install/kubernetes/helm/istio#installing-the-chart) for further details on how to create these secrets.

To install the Istio components into your AKS cluster, use Helm. Install the Istio resources into the `istio-system` namespace, and enable additional options for security and monitoring as follows:
=======
Istio uses [Custom Resource Definitions (CRDs)][kubernetes-crd] to manage its runtime configuration. We need to install the Istio CRDs first, since the Istio components have a dependency on them. Use Helm and the `istio-init` chart to install the Istio CRDs into the `istio-system` namespace in your AKS cluster:
>>>>>>> 6a383dfd

```azurecli
helm install install/kubernetes/helm/istio-init --name istio-init --namespace istio-system
```

[Jobs][kubernetes-jobs] are deployed as part of the `istio-init` Helm Chart to install the CRDs. These jobs should take between 1 to 2 minutes to complete, depending on your cluster environment. You can verify that the jobs have successfully completed as follows:

```azurecli
kubectl get jobs -n istio-system
```

The following example output shows the successfully completed jobs.

```console
NAME                COMPLETIONS   DURATION   AGE
istio-init-crd-10   1/1           16s        18s
istio-init-crd-11   1/1           15s        18s
```

Now that we've confirmed the successful completion of the jobs, let's verify that we have the correct number of Istio CRDs installed. You can verify that all 53 Istio CRDs have been installed by running the appropriate command for your environment. The command should return the number `53`.

Bash

```bash
kubectl get crds | grep 'istio.io' | wc -l
```

Powershell

```powershell
(kubectl get crds | Select-String -Pattern 'istio.io').Count
```

If you've got to this point, then that means you have successfully installed the Istio CRDs. Now move on to the next section to [Install the Istio components on AKS](#install-the-istio-components-on-aks).

## Install the Istio components on AKS

> [!IMPORTANT]
> Ensure that you run the steps in this section, from the top-level folder of the Istio release that you downloaded and extracted.

We'll be installing [Grafana][grafana] and [Kiali][kiali] as part of our Istio installation. Grafana provides analytics and monitoring dashboards, and Kiali provides a service mesh observability dashboard. In our setup, each of these components requires credentials that must be provided as a [Secret][kubernetes-secrets].

Before we can install the Istio components, we must create the secrets for both Grafana and Kiali. Create these secrets by running the appropriate commands for your environment.

### Add Grafana Secret

Replace the `REPLACE_WITH_YOUR_SECURE_PASSWORD` token with your password and run the following commands:

#### MacOS, Linux

```bash
GRAFANA_USERNAME=$(echo -n "grafana" | base64)
GRAFANA_PASSPHRASE=$(echo -n "REPLACE_WITH_YOUR_SECURE_PASSWORD" | base64)

cat <<EOF | kubectl apply -f -
apiVersion: v1
kind: Secret
metadata:
  name: grafana
  namespace: istio-system
  labels:
    app: grafana
type: Opaque
data:
  username: $GRAFANA_USERNAME
  passphrase: $GRAFANA_PASSPHRASE
EOF
```

#### Windows

```powershell
$GRAFANA_USERNAME=[Convert]::ToBase64String([System.Text.Encoding]::UTF8.GetBytes("grafana"))
$GRAFANA_PASSPHRASE=[Convert]::ToBase64String([System.Text.Encoding]::UTF8.GetBytes("REPLACE_WITH_YOUR_SECURE_PASSWORD"))

"apiVersion: v1
kind: Secret
metadata:
  name: grafana
  namespace: istio-system
  labels:
    app: grafana
type: Opaque
data:
  username: $GRAFANA_USERNAME
  passphrase: $GRAFANA_PASSPHRASE" | kubectl apply -f -
```

### Add Kiali Secret

Replace the `REPLACE_WITH_YOUR_SECURE_PASSWORD` token with your password and run the following commands:

#### MacOS, Linux

```bash
KIALI_USERNAME=$(echo -n "kiali" | base64)
KIALI_PASSPHRASE=$(echo -n "REPLACE_WITH_YOUR_SECURE_PASSWORD" | base64)

cat <<EOF | kubectl apply -f -
apiVersion: v1
kind: Secret
metadata:
  name: kiali
  namespace: istio-system
  labels:
    app: kiali
type: Opaque
data:
  username: $KIALI_USERNAME
  passphrase: $KIALI_PASSPHRASE
EOF
```

#### Windows

```powershell
$KIALI_USERNAME=[Convert]::ToBase64String([System.Text.Encoding]::UTF8.GetBytes("kiali"))
$KIALI_PASSPHRASE=[Convert]::ToBase64String([System.Text.Encoding]::UTF8.GetBytes("REPLACE_WITH_YOUR_SECURE_PASSWORD"))

"apiVersion: v1
kind: Secret
metadata:
  name: kiali
  namespace: istio-system
  labels:
    app: kiali
type: Opaque
data:
  username: $KIALI_USERNAME
  passphrase: $KIALI_PASSPHRASE" | kubectl apply -f -
```

### Install Istio components

Now that we've successfully created the Grafana and Kiali secrets in our AKS cluster, it's time to install the Istio components. Use Helm and the `istio` chart to install the Istio components into the `istio-system` namespace in your AKS cluster. Use the appropriate commands for your environment.

> [!NOTE]
> We are using the following options as part of our installation:
> - `global.controlPlaneSecurityEnabled=true` - mutual TLS enabled for the control plane
> - `mixer.adapters.useAdapterCRDs=false` - remove watches on mixer adapter CRDs as they to be deprecated and this will improve performance
> - `grafana.enabled=true` - enable Grafana deployment for analytics and monitoring dashboards
> - `grafana.security.enabled=true` - enable authentication for Grafana
> - `tracing.enabled=true` - enable the Jaeger deployment for tracing
> - `kiali.enabled=true` - enable the Kiali deployment for a service mesh observability dashboard

Bash

```bash
helm install install/kubernetes/helm/istio --name istio --namespace istio-system \
  --set global.controlPlaneSecurityEnabled=true \
  --set mixer.adapters.useAdapterCRDs=false \
  --set grafana.enabled=true --set grafana.security.enabled=true \
  --set tracing.enabled=true \
  --set kiali.enabled=true
```

Powershell

```powershell
helm install install/kubernetes/helm/istio --name istio --namespace istio-system `
  --set global.controlPlaneSecurityEnabled=true `
  --set mixer.adapters.useAdapterCRDs=false `
  --set grafana.enabled=true --set grafana.security.enabled=true `
  --set tracing.enabled=true `
  --set kiali.enabled=true
```

The `istio` Helm chart deploys a large number of objects. You can see the list from the output of your `helm install` command above. The deployment of the Istio components can take 4 to 5 minutes to complete, depending on your cluster environment.

> [!NOTE]
> All Istio pods must be scheduled to run on Linux nodes. If you have Windows Server node pools in addition to Linux node pools on your cluster, verify that all Istio pods have been scheduled to run on Linux nodes.

At this point, you've deployed Istio to your AKS cluster. To ensure that we have a successful deployment of Istio, let's move on to the next section to [Validate the Istio installation](#validate-the-istio-installation).

## Validate the Istio installation

First confirm that the expected services have been created. Use the [kubectl get svc][kubectl-get] command to view the running services. Query the `istio-system` namespace, where the Istio and add-on components were installed by the `istio` Helm chart:

```console
kubectl get svc --namespace istio-system --output wide
```

The following example output shows the services that should now be running:

- `istio-*` services
- `jaeger-*`, `tracing`, and `zipkin` add-on tracing services
- `prometheus` add-on metrics service
- `grafana` add-on analytics and monitoring dashboard service
- `kiali` add-on service mesh dashboard service

If the `istio-ingressgateway` shows an external ip of `<pending>`, wait a few minutes until an IP address has been assigned by Azure networking.

```console
NAME                     TYPE           CLUSTER-IP     EXTERNAL-IP     PORT(S)                                                                                                                                      AGE       SELECTOR
grafana                  ClusterIP      10.0.81.182    <none>          3000/TCP                                                                                                                                     119s      app=grafana
istio-citadel            ClusterIP      10.0.96.33     <none>          8060/TCP,15014/TCP                                                                                                                           119s      istio=citadel
istio-galley             ClusterIP      10.0.237.158   <none>          443/TCP,15014/TCP,9901/TCP                                                                                                                   119s      istio=galley
istio-ingressgateway     LoadBalancer   10.0.154.12    20.188.211.19   15020:30603/TCP,80:31380/TCP,443:31390/TCP,31400:31400/TCP,15029:31198/TCP,15030:30610/TCP,15031:30937/TCP,15032:31344/TCP,15443:31499/TCP   119s      app=istio-ingressgateway,istio=ingressgateway,release=istio
istio-pilot              ClusterIP      10.0.178.56    <none>          15010/TCP,15011/TCP,8080/TCP,15014/TCP                                                                                                       119s      istio=pilot
istio-policy             ClusterIP      10.0.116.118   <none>          9091/TCP,15004/TCP,15014/TCP                                                                                                                 119s      istio-mixer-type=policy,istio=mixer
istio-sidecar-injector   ClusterIP      10.0.31.160    <none>          443/TCP                                                                                                                                      119s      istio=sidecar-injector
istio-telemetry          ClusterIP      10.0.187.246   <none>          9091/TCP,15004/TCP,15014/TCP,42422/TCP                                                                                                       119s      istio-mixer-type=telemetry,istio=mixer
jaeger-agent             ClusterIP      None           <none>          5775/UDP,6831/UDP,6832/UDP                                                                                                                   119s      app=jaeger
jaeger-collector         ClusterIP      10.0.116.63    <none>          14267/TCP,14268/TCP                                                                                                                          119s      app=jaeger
jaeger-query             ClusterIP      10.0.22.108    <none>          16686/TCP                                                                                                                                    119s      app=jaeger
kiali                    ClusterIP      10.0.142.50    <none>          20001/TCP                                                                                                                                    119s      app=kiali
prometheus               ClusterIP      10.0.138.134   <none>          9090/TCP                                                                                                                                     119s      app=prometheus
tracing                  ClusterIP      10.0.165.210   <none>          80/TCP                                                                                                                                       118s      app=jaeger
zipkin                   ClusterIP      10.0.126.211   <none>          9411/TCP                                                                                                                                     118s      app=jaeger
```

Next, confirm that the required pods have been created. Use the [kubectl get pods][kubectl-get] command, and again query the `istio-system` namespace:

```console
kubectl get pods --namespace istio-system
```

The following example output shows the pods that are running:

- the `istio-*` pods
- the `prometheus-*` add-on metrics pod
- the `grafana-*` add-on analytics and monitoring dashboard pod
- the `kiali` add-on service mesh dashboard pod

```console
NAME                                     READY     STATUS      RESTARTS   AGE
grafana-88779954d-nzpm7                  1/1       Running     0          6m26s
istio-citadel-7f699dc8c8-n7q8g           1/1       Running     0          6m26s
istio-galley-649bc8cd97-wfjzm            1/1       Running     0          6m26s
istio-ingressgateway-65dfbd566-42wkn     1/1       Running     0          6m26s
istio-init-crd-10-tmtw5                  0/1       Completed   0          20m38s
istio-init-crd-11-ql25l                  0/1       Completed   0          20m38s
istio-pilot-958dd8cc4-4ckf9              2/2       Running     0          6m26s
istio-policy-86b4b7cf9-zf7v7             2/2       Running     4          6m26s
istio-sidecar-injector-d48786c5c-pmrj9   1/1       Running     0          6m26s
istio-telemetry-7f6996fdcc-84w94         2/2       Running     3          6m26s
istio-tracing-79db5954f-h7hmz            1/1       Running     0          6m26s
kiali-5c4cdbb869-s28dv                   1/1       Running     0          6m26s
prometheus-67599bf55b-pgxd8              1/1       Running     0          6m26s
```

There should be two `istio-init-crd-*` pods with a `Completed` status. These pods were responsible for running the jobs that created the CRDs in an earlier step. All of the other pods should show a status of `Running`. If your pods don't have these statuses, wait a minute or two until they do. If any pods report an issue, use the [kubectl describe pod][kubectl-describe] command to review their output and status.

## Accessing the add-ons

A number of add-ons were installed Istio in our setup above that provide additional functionality. The user interfaces for the add-ons are not exposed publicly via an external ip address. To access the add-on user interfaces, use the [kubectl port-forward][kubectl-port-forward] command. This command creates a secure connection between your client machine and the relevant pod in your AKS cluster.

We added an additional layer of security for Grafana and Kiali by specifying credentials for them earlier in this article.

### Grafana

The analytics and monitoring dashboards for Istio are provided by [Grafana][grafana]. Forward the local port `3000` on your client machine to port `3000` on the pod that is running Grafana in your AKS cluster:

```console
kubectl -n istio-system port-forward $(kubectl -n istio-system get pod -l app=grafana -o jsonpath='{.items[0].metadata.name}') 3000:3000
```

The following example output shows the port-forward being configured for Grafana:

```console
Forwarding from 127.0.0.1:3000 -> 3000
Forwarding from [::1]:3000 -> 3000
```

You can now reach Grafana at the following URL on your client machine - [http://localhost:3000](http://localhost:3000). Remember to use the credentials you created via the Grafana secret earlier when prompted.

### Prometheus

Metrics for Istio are provided by [Prometheus][prometheus]. Forward the local port `9090` on your client machine to port `9090` on the pod that is running Prometheus in your AKS cluster:

```console
kubectl -n istio-system port-forward $(kubectl -n istio-system get pod -l app=prometheus -o jsonpath='{.items[0].metadata.name}') 9090:9090
```

The following example output shows the port-forward being configured for Prometheus:

```console
Forwarding from 127.0.0.1:9090 -> 9090
Forwarding from [::1]:9090 -> 9090
```

You can now reach the Prometheus expression browser at the following URL on your client machine - [http://localhost:9090](http://localhost:9090).

### Jaeger

Tracing within Istio is provided by [Jaeger][jaeger]. Forward the local port `16686` on your client machine to port `16686` on the pod that is running Jaeger in your AKS cluster:

```console
kubectl port-forward -n istio-system $(kubectl get pod -n istio-system -l app=jaeger -o jsonpath='{.items[0].metadata.name}') 16686:16686
```

The following example output shows the port-forward being configured for Jaeger:

```console
Forwarding from 127.0.0.1:16686 -> 16686
Forwarding from [::1]:16686 -> 16686
```

You can now reach the Jaeger tracing user interface at the following URL on your client machine - [http://localhost:16686](http://localhost:16686).

### Kiali

A service mesh observability dashboard is provided by [Kiali][kiali]. Forward the local port `20001` on your client machine to port `20001` on the pod that is running Kiali in your AKS cluster:

```console
kubectl port-forward -n istio-system $(kubectl get pod -n istio-system -l app=kiali -o jsonpath='{.items[0].metadata.name}') 20001:20001
```

The following example output shows the port-forward being configured for Kiali:

```console
Forwarding from 127.0.0.1:20001 -> 20001
Forwarding from [::1]:20001 -> 20001
```

You can now reach the Kiali service mesh observability dashboard at the following URL on your client machine - [http://localhost:20001/kiali/console/](http://localhost:20001/kiali/console/). Remember to use the credentials you created via the Kiali secret earlier when prompted.

## Uninstall Istio from AKS

> [!WARNING]
> Deleting Istio from a running system may result in traffic related issues between your services. Ensure that you have made provisions for your system to still operate correctly without Istio before proceeding.

### Remove Istio components and namespace

To remove Istio from your AKS cluster, use the following commands. The `helm delete` commands will remove the `istio` and `istio-init` charts, and the `kubectl delete ns` command will remove the `istio-system` namespace.

```azurecli
helm delete --purge istio
helm delete --purge istio-init
kubectl delete ns istio-system
```

### Remove Istio CRDs

The above commands delete all the Istio components and namespace, but we are still left with the Istio CRDs. To delete the CRDs, you can use one the following approaches.

Approach #1 - This command assumes that you are running this step from the top-level folder of the downloaded and extracted release of Istio that you used to install Istio with.

```azure-cli
kubectl delete -f install/kubernetes/helm/istio-init/files
```

Approach #2 - Use one of these commands if you no longer have access to the downloaded and extracted release of Istio that you used to install Istio with. This command will take a little longer - expect it to take a few minutes to complete.

Bash
```bash
kubectl get crds -o name | grep 'istio.io' | xargs -n1 kubectl delete
```

Powershell
```powershell
kubectl get crds -o name | Select-String -Pattern 'istio.io' |% { kubectl delete $_ }
```

## Next steps

The following documentation describes how you can use Istio to provide intelligent routing to roll out a canary release:

> [!div class="nextstepaction"]
> [AKS Istio intelligent routing scenario][istio-scenario-routing]

To explore more installation and configuration options for Istio, see the following official Istio articles:

- [Istio - Helm installation guide][istio-install-helm]
- [Istio - Helm installation options][istio-install-helm-options]

You can also follow additional scenarios using the [Istio Bookinfo Application example][istio-bookinfo-example].

To learn how to monitor your AKS application using Application Insights and Istio, see the following Azure Monitor documentation:
- [Zero instrumentation application monitoring for Kubernetes hosted applications][app-insights]

<!-- LINKS - external -->
[istio]: https://istio.io
[helm]: https://helm.sh

[istio-docs-concepts]: https://istio.io/docs/concepts/what-is-istio/
[istio-github]: https://github.com/istio/istio
[istio-github-releases]: https://github.com/istio/istio/releases
[istio-release-notes]: https://istio.io/about/notes/
[istio-install-download]: https://istio.io/docs/setup/kubernetes/download-release/
[istio-install-helm]: https://istio.io/docs/setup/kubernetes/install/helm/
[istio-install-helm-options]: https://istio.io/docs/reference/config/installation-options/
[istio-bookinfo-example]: https://istio.io/docs/examples/bookinfo/
[install-wsl]: https://docs.microsoft.com/windows/wsl/install-win10

[kubernetes-crd]: https://kubernetes.io/docs/concepts/extend-kubernetes/api-extension/custom-resources/#customresourcedefinitions
[kubernetes-jobs]: https://kubernetes.io/docs/concepts/workloads/controllers/jobs-run-to-completion/
[kubernetes-secrets]: https://kubernetes.io/docs/concepts/configuration/secret/
[kubectl-get]: https://kubernetes.io/docs/reference/generated/kubectl/kubectl-commands#get
[kubectl-describe]: https://kubernetes.io/docs/reference/generated/kubectl/kubectl-commands#describe
[kubectl-port-forward]: https://kubernetes.io/docs/reference/generated/kubectl/kubectl-commands#port-forward

[grafana]: https://grafana.com/
[prometheus]: https://prometheus.io/
[jaeger]: https://www.jaegertracing.io/
[kiali]: https://www.kiali.io/

[app-insights]: https://docs.microsoft.com/azure/azure-monitor/app/kubernetes

<!-- LINKS - internal -->
[aks-quickstart]: ./kubernetes-walkthrough.md
[istio-scenario-routing]: ./istio-scenario-routing.md
[helm-install]: ./kubernetes-helm.md<|MERGE_RESOLUTION|>--- conflicted
+++ resolved
@@ -42,11 +42,7 @@
 
 ## Download Istio
 
-<<<<<<< HEAD
-First, download and extract the latest Istio release. The steps are a little different for a bash shell on MacOS, Linux, or Windows Subsystem for Linux, and for a PowerShell shell. Choose one of the following install steps for your preferred environment:
-=======
 First, download and extract the latest Istio release. The steps are a little different for a bash shell on MacOS, Linux, or Windows Subsystem for Linux, and for a PowerShell shell. Choose one of the following install steps that matches your preferred environment:
->>>>>>> 6a383dfd
 
 * [Bash on MacOS, Linux, or Windows Subsystem for Linux](#bash)
 * [PowerShell](#powershell)
@@ -93,15 +89,12 @@
 
 > [!IMPORTANT]
 > Ensure that you run the steps in this section, from the top-level folder of the Istio release that you downloaded and extracted.
-<<<<<<< HEAD
-=======
 
 The `istioctl` client binary runs on your client machine and allows you to interact with the Istio service mesh. The install steps are a little different between client operating systems. Choose one of the following install steps that matches your preferred environment:
 
 * [MacOS](#macos)
 * [Linux or Windows Subsystem for Linux](#linux-or-windows-subsystem-for-linux)
 * [Windows](#windows)
->>>>>>> 6a383dfd
 
 ### MacOS
 
@@ -160,11 +153,7 @@
 New-Item -ItemType Directory -Force -Path "C:\Istio"
 Copy-Item -Path .\bin\istioctl.exe -Destination "C:\Istio\"
 $PATH = [environment]::GetEnvironmentVariable("PATH", "User")
-<<<<<<< HEAD
-[environment]::SetEnvironmentVariable("PATH", $PATH + "; C:\Program Files\Istio\", "User")
-=======
 [environment]::SetEnvironmentVariable("PATH", $PATH + "; C:\Istio\", "User")
->>>>>>> 6a383dfd
 ```
 
 Now move on to the next section to [Install the Istio CRDs on AKS](#install-the-istio-crds-on-aks).
@@ -174,17 +163,7 @@
 > [!IMPORTANT]
 > Ensure that you run the steps in this section, from the top-level folder of the Istio release that you downloaded and extracted.
 
-<<<<<<< HEAD
-> [!IMPORTANT]
-> Ensure that you run the steps in this section, from the top-level folder of the Istio release that you downloaded and extracted.
-
-> [!NOTE]
-> Version `1.0.6` and newer of the Istio Helm chart has breaking changes. If you select to install this version, you will now need to manually create a secret for Kiali. You will also need to manually create a secret for Grafana if you have set `grafana.security.enabled=true`. See the Istio Helm Chart [README.md](https://github.com/istio/istio/tree/master/install/kubernetes/helm/istio#installing-the-chart) for further details on how to create these secrets.
-
-To install the Istio components into your AKS cluster, use Helm. Install the Istio resources into the `istio-system` namespace, and enable additional options for security and monitoring as follows:
-=======
 Istio uses [Custom Resource Definitions (CRDs)][kubernetes-crd] to manage its runtime configuration. We need to install the Istio CRDs first, since the Istio components have a dependency on them. Use Helm and the `istio-init` chart to install the Istio CRDs into the `istio-system` namespace in your AKS cluster:
->>>>>>> 6a383dfd
 
 ```azurecli
 helm install install/kubernetes/helm/istio-init --name istio-init --namespace istio-system
