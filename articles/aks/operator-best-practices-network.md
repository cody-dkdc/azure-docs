--- conflicted
+++ resolved
@@ -120,13 +120,9 @@
 
 **Best practice guidance** - Use network policies to allow or deny traffic to pods. By default, all traffic is allowed between pods within a cluster. For improved security, define rules that limit pod communication.
 
-<<<<<<< HEAD
 Network policy is a Kubernetes feature that lets you control the traffic flow between pods. You can choose to allow or deny traffic based on settings such as assigned labels, namespace, or traffic port. The use of network policies gives a cloud-native way to control the flow of traffic. As pods are dynamically created in an AKS cluster, the required network policies can be automatically applied. Don't use Azure network security groups to control pod-to-pod traffic, use network policies.
-=======
-Network policy is currently in preview in AKS on Linux-based nodes only. Network policy is a Kubernetes feature that lets you control the traffic flow between pods. You can choose to allow or deny traffic based on settings such as assigned labels, namespace, or traffic port. The use of network policies gives a cloud-native way to control the flow of traffic. As pods are dynamically created in an AKS cluster, the required network policies can be automatically applied. Don't use Azure network security groups to control pod-to-pod traffic, use network policies.
->>>>>>> aade481b
 
-To use network policy, the feature must be enabled when you create an AKS cluster. You can't enable network policy on an existing AKS cluster. Plan ahead to make sure that you enable network policy on clusters and can use them as needed.
+To use network policy, the feature must be enabled when you create an AKS cluster. You can't enable network policy on an existing AKS cluster. Plan ahead to make sure that you enable network policy on clusters and can use them as needed. Network policy should only be used for Linux-based nodes and pods in AKS.
 
 A network policy is created as a Kubernetes resource using a YAML manifest. The policies are applied to defined pods, then ingress or egress rules define how the traffic can flow. The following example applies a network policy to pods with the *app: backend* label applied to them. The ingress rule then only allows traffic from pods with the *app: frontend* label:
 
