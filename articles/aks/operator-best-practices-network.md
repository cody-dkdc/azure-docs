--- conflicted
+++ resolved
@@ -43,11 +43,7 @@
 
 For more information about AKS service principal delegation, see [Delegate access to other Azure resources][sp-delegation].
 
-<<<<<<< HEAD
-As each node and pod receive its own IP address, plan out the address ranges for the AKS subnets. The subnet must be large enough to provide IP addresses for every node, pods, and network resources that you deploy. Each AKS cluster must be placed in its own subnet. To allow connectivity to on-premises or peered networks in Azure, don't use IP address ranges that overlap with existing network resources. There are default limits to the number of pods that each node runs with both kubenet and Azure CNI networking. To handle scale up events or cluster upgrades, you also need additional IP addresses available for use in the assigned subnet.
-=======
 As each node and pod receive its own IP address, plan out the address ranges for the AKS subnets. The subnet must be large enough to provide IP addresses for every node, pods, and network resources that you deploy. Each AKS cluster must be placed in its own subnet. To allow connectivity to on-premises or peered networks in Azure, don't use IP address ranges that overlap with existing network resources. There are default limits to the number of pods that each node runs with both kubenet and Azure CNI networking. To handle scale up events or cluster upgrades, you also need additional IP addresses available for use in the assigned subnet. This additional address space is especially important if you use Windows Server containers (currently in preview in AKS), as those node pools require an upgrade to apply the latest security patches. For more information on Windows Server nodes, see [Upgrade a node pool in AKS][nodepool-upgrade].
->>>>>>> 6a383dfd
 
 To calculate the IP address required, see [Configure Azure CNI networking in AKS][advanced-networking].
 
@@ -126,15 +122,9 @@
 
 **Best practice guidance** - Use network policies to allow or deny traffic to pods. By default, all traffic is allowed between pods within a cluster. For improved security, define rules that limit pod communication.
 
-<<<<<<< HEAD
-Network policy (currently in preview in AKS) is a Kubernetes feature that lets you control the traffic flow between pods. You can choose to allow or deny traffic based on settings such as assigned labels, namespace, or traffic port. The use of network policies gives a cloud-native way to control the flow of traffic. As pods are dynamically created in an AKS cluster, the required network policies can be automatically applied. Don't use Azure network security groups to control pod-to-pod traffic, use network policies.
-
-To use network policy, the feature must be enabled when you create an AKS cluster. You can't enable network policy on an existing AKS cluster. Plan ahead to make sure that you enable network policy on clusters and can use them as needed.
-=======
 Network policy is a Kubernetes feature that lets you control the traffic flow between pods. You can choose to allow or deny traffic based on settings such as assigned labels, namespace, or traffic port. The use of network policies gives a cloud-native way to control the flow of traffic. As pods are dynamically created in an AKS cluster, the required network policies can be automatically applied. Don't use Azure network security groups to control pod-to-pod traffic, use network policies.
 
 To use network policy, the feature must be enabled when you create an AKS cluster. You can't enable network policy on an existing AKS cluster. Plan ahead to make sure that you enable network policy on clusters and can use them as needed. Network policy should only be used for Linux-based nodes and pods in AKS.
->>>>>>> 6a383dfd
 
 A network policy is created as a Kubernetes resource using a YAML manifest. The policies are applied to defined pods, then ingress or egress rules define how the traffic can flow. The following example applies a network policy to pods with the *app: backend* label applied to them. The ingress rule then only allows traffic from pods with the *app: frontend* label:
 
@@ -193,10 +183,6 @@
 [app-gateway]: ../application-gateway/overview.md
 [use-network-policies]: use-network-policies.md
 [advanced-networking]: configure-azure-cni.md
-<<<<<<< HEAD
-[aks-configure-kubenet-networking]: configure-kubenet.md
-=======
 [aks-configure-kubenet-networking]: configure-kubenet.md
 [concepts-node-selectors]: concepts-clusters-workloads.md#node-selectors
-[nodepool-upgrade]: use-multiple-node-pools.md#upgrade-a-node-pool
->>>>>>> 6a383dfd
+[nodepool-upgrade]: use-multiple-node-pools.md#upgrade-a-node-pool