--- conflicted
+++ resolved
@@ -129,25 +129,7 @@
 
 ## Migration steps
 
-<<<<<<< HEAD
-### 1. Create an AKS cluster
-
-You can follow the docs to [create an AKS cluster](https://docs.microsoft.com/azure/aks/create-cluster) via the Azure portal, Azure CLI, or Resource Manager template.
-
-> You can find sample Azure Resource Manager templates for AKS at the [Azure/AKS](https://github.com/Azure/AKS/tree/master/examples/vnet) repository on GitHub
-
-### 2. Modify applications
-
-Make any necessary modifications to your YAML definitions. Ex: replacing `apps/v1beta1` with `apps/v1` for `Deployments`
-
-### 3. (Optional) Migrate volumes
-
-Migrate volumes from your ACS cluster to your AKS cluster. More details can be found in the [Migrating Persistent Volumes](#migrating-persistent-volumes) section.
-
-### 4. Deploy applications
-=======
 1. [Create an AKS cluster](https://docs.microsoft.com/azure/aks/create-cluster) through the Azure portal, Azure CLI, or Azure Resource Manager template.
->>>>>>> 6a383dfd
 
    > [!NOTE]
    > Find sample Azure Resource Manager templates for AKS at the [Azure/AKS](https://github.com/Azure/AKS/tree/master/examples/vnet) repository on GitHub.
