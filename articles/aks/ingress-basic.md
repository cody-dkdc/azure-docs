--- conflicted
+++ resolved
@@ -43,14 +43,10 @@
 kubectl create namespace ingress-basic
 
 # Use Helm to deploy an NGINX ingress controller
-<<<<<<< HEAD
-helm install stable/nginx-ingress --namespace ingress-basic --set controller.replicaCount=2
-=======
 helm install stable/nginx-ingress \
     --namespace ingress-basic \
     --set controller.replicaCount=2 \
     --set nodeSelector."beta.kubernetes.io/os"=linux
->>>>>>> 6a383dfd
 ```
 
 When the Kubernetes load balancer service is created for the NGINX ingress controller, a dynamic public IP address is assigned, as shown in the following example output:
