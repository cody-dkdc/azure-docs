---
title: Service principals for Azure Kubernetes Services (AKS)
description: Create and manage an Azure Active Directory service principal for a cluster in Azure Kubernetes Service (AKS)
services: container-service
author: iainfoulds

ms.service: container-service
ms.topic: conceptual
<<<<<<< HEAD
ms.date: 03/04/2019
=======
ms.date: 04/25/2019
>>>>>>> 6a383dfd
ms.author: iainfou

#Customer intent: As a cluster operator, I want to understand how to create a service principal and delegate permissions for AKS to access required resources. In large enterprise environments, the user that deploys the cluster (or CI/CD system), may not have permissions to create this service principal automatically when the cluster is created.
---

# Service principals with Azure Kubernetes Service (AKS)

To interact with Azure APIs, an AKS cluster requires an [Azure Active Directory (AD) service principal][aad-service-principal]. The service principal is needed to dynamically create and manage other Azure resources such as an Azure load balancer or container registry (ACR).

This article shows how to create and use a service principal for your AKS clusters.

## Before you begin

To create an Azure AD service principal, you must have permissions to register an application with your Azure AD tenant, and to assign the application to a role in your subscription. If you don't have the necessary permissions, you might need to ask your Azure AD or subscription administrator to assign the necessary permissions, or pre-create a service principal for you to use with the AKS cluster.

<<<<<<< HEAD
=======
If you are using a service principal from a different Azure AD tenant, there are additional considerations around the permissions available when you deploy the cluster. You may not have the appropriate permissions to read and write directory information. For more information, see [What are the default user permissions in Azure Active Directory?][azure-ad-permissions]

>>>>>>> 6a383dfd
You also need the Azure CLI version 2.0.59 or later installed and configured. Run `az --version` to find the version. If you need to install or upgrade, see [Install Azure CLI][install-azure-cli].

## Automatically create and use a service principal

When you create an AKS cluster in the Azure portal or using the [az aks create][az-aks-create] command, Azure can automatically generate a service principal.

In the following Azure CLI example, a service principal is not specified. In this scenario, the Azure CLI creates a service principal for the AKS cluster. To successfully complete the operation, your Azure account must have the proper rights to create a service principal.

```azurecli
az aks create --name myAKSCluster --resource-group myResourceGroup
```

## Manually create a service principal

To manually create a service principal with the Azure CLI, use the [az ad sp create-for-rbac][az-ad-sp-create] command. In the following example, the `--skip-assignment` parameter prevents any additional default assignments being assigned:

```azurecli-interactive
az ad sp create-for-rbac --skip-assignment
```

The output is similar to the following example. Make a note of your own `appId` and `password`. These values are used when you create an AKS cluster in the next section.

```json
{
  "appId": "559513bd-0c19-4c1a-87cd-851a26afd5fc",
  "displayName": "azure-cli-2019-03-04-21-35-28",
  "name": "http://azure-cli-2019-03-04-21-35-28",
  "password": "e763725a-5eee-40e8-a466-dc88d980f415",
  "tenant": "72f988bf-86f1-41af-91ab-2d7cd011db48"
}
```

## Specify a service principal for an AKS cluster

To use an existing service principal when you create an AKS cluster using the [az aks create][az-aks-create] command, use the `--service-principal` and `--client-secret` parameters to specify the `appId` and `password` from the output of the [az ad sp create-for-rbac][az-ad-sp-create] command:

```azurecli-interactive
az aks create \
    --resource-group myResourceGroup \
    --name myAKSCluster \
    --service-principal <appId> \
    --client-secret <password>
```

If you deploy an AKS cluster using the Azure portal, on the *Authentication* page of the **Create Kubernetes cluster** dialog, choose to **Configure service principal**. Select **Use existing**, and specify the following values:

- **Service principal client ID** is your *appId*
- **Service principal client secret** is the *password* value

![Image of browsing to Azure Vote](media/kubernetes-service-principal/portal-configure-service-principal.png)

## Delegate access to other Azure resources

The service principal for the AKS cluster can be used to access other resources. For example, if you want to deploy your AKS cluster into an existing Azure virtual network subnet or connect to Azure Container Registry (ACR), you need to delegate access to those resources to the service principal.

To delegate permissions, create a role assignment using the [az role assignment create][az-role-assignment-create] command. Assign the `appId` to a particular scope, such as a resource group or virtual network resource. A role then defines what permissions the service principal has on the resource, as shown in the following example:

```azurecli
az role assignment create --assignee <appId> --scope <resourceScope> --role Contributor
```

The `--scope` for a resource needs to be a full resource ID, such as */subscriptions/\<guid\>/resourceGroups/myResourceGroup* or */subscriptions/\<guid\>/resourceGroups/myResourceGroupVnet/providers/Microsoft.Network/virtualNetworks/myVnet*

The following sections detail common delegations that you may need to make.

### Azure Container Registry

If you use Azure Container Registry (ACR) as your container image store, you need to grant permissions for your AKS cluster to read and pull images. The service principal of the AKS cluster must be delegated the *Reader* role on the registry. For detailed steps, see [Grant AKS access to ACR][aks-to-acr].

### Networking

You may use advanced networking where the virtual network and subnet or public IP addresses are in another resource group. Assign one of the following set of role permissions:

- Create a [custom role][rbac-custom-role] and define the following role permissions:
  - *Microsoft.Network/virtualNetworks/subnets/join/action*
  - *Microsoft.Network/virtualNetworks/subnets/read*
  - *Microsoft.Network/publicIPAddresses/read*
  - *Microsoft.Network/publicIPAddresses/write*
  - *Microsoft.Network/publicIPAddresses/join/action*
- Or, assign the [Network Contributor][rbac-network-contributor] built-in role on the subnet within the virtual network

### Storage

You may need to access existing Disk resources in another resource group. Assign one of the following set of role permissions:

- Create a [custom role][rbac-custom-role] and define the following role permissions:
  - *Microsoft.Compute/disks/read*
  - *Microsoft.Compute/disks/write*
- Or, assign the [Storage Account Contributor][rbac-storage-contributor] built-in role on the resource group

### Azure Container Instances

If you use Virtual Kubelet to integrate with AKS and choose to run Azure Container Instances (ACI) in resource group separate to the AKS cluster, the AKS service principal must be granted *Contributor* permissions on the ACI resource group.

## Additional considerations

When using AKS and Azure AD service principals, keep the following considerations in mind.

- The service principal for Kubernetes is a part of the cluster configuration. However, don't use the identity to deploy the cluster.
- By default, the service principal credentials are valid for one year. You can [update or rotate the service principal credentials][update-credentials] at any time.
- Every service principal is associated with an Azure AD application. The service principal for a Kubernetes cluster can be associated with any valid Azure AD application name (for example: *https://www.contoso.org/example*). The URL for the application doesn't have to be a real endpoint.
- When you specify the service principal **Client ID**, use the value of the `appId`.
- On the agent node VMs in the Kubernetes cluster, the service principal credentials are stored in the file `/etc/kubernetes/azure.json`
- When you use the [az aks create][az-aks-create] command to generate the service principal automatically, the service principal credentials are written to the file `~/.azure/aksServicePrincipal.json` on the machine used to run the command.
- When you delete an AKS cluster that was created by [az aks create][az-aks-create], the service principal that was created automatically is not deleted.
    - To delete the service principal, query for your cluster *servicePrincipalProfile.clientId* and then delete with [az ad app delete][az-ad-app-delete]. Replace the following resource group and cluster names with your own values:

        ```azurecli
        az ad sp delete --id $(az aks show -g myResourceGroup -n myAKSCluster --query servicePrincipalProfile.clientId -o tsv)
        ```

## Next steps

For more information about Azure Active Directory service principals, see [Application and service principal objects][service-principal].

For information on how to update the credentials, see [Update or rotate the credentials for a service principal in AKS][update-credentials].

<!-- LINKS - internal -->
[aad-service-principal]:../active-directory/develop/app-objects-and-service-principals.md
[acr-intro]: ../container-registry/container-registry-intro.md
[az-ad-sp-create]: /cli/azure/ad/sp#az-ad-sp-create-for-rbac
[azure-load-balancer-overview]: ../load-balancer/load-balancer-overview.md
[install-azure-cli]: /cli/azure/install-azure-cli
[service-principal]:../active-directory/develop/app-objects-and-service-principals.md
[user-defined-routes]: ../load-balancer/load-balancer-overview.md
[az-ad-app-list]: /cli/azure/ad/app#az-ad-app-list
[az-ad-app-delete]: /cli/azure/ad/app#az-ad-app-delete
[az-aks-create]: /cli/azure/aks#az-aks-create
[rbac-network-contributor]: ../role-based-access-control/built-in-roles.md#network-contributor
[rbac-custom-role]: ../role-based-access-control/custom-roles.md
[rbac-storage-contributor]: ../role-based-access-control/built-in-roles.md#storage-account-contributor
[az-role-assignment-create]: /cli/azure/role/assignment#az-role-assignment-create
[aks-to-acr]: ../container-registry/container-registry-auth-aks.md?toc=%2fazure%2faks%2ftoc.json#grant-aks-access-to-acr
<<<<<<< HEAD
[update-credentials]: update-credentials.md
=======
[update-credentials]: update-credentials.md
[azure-ad-permissions]: ../active-directory/fundamentals/users-default-permissions.md
>>>>>>> 6a383dfd
<|MERGE_RESOLUTION|>--- conflicted
+++ resolved
@@ -6,11 +6,7 @@
 
 ms.service: container-service
 ms.topic: conceptual
-<<<<<<< HEAD
-ms.date: 03/04/2019
-=======
 ms.date: 04/25/2019
->>>>>>> 6a383dfd
 ms.author: iainfou
 
 #Customer intent: As a cluster operator, I want to understand how to create a service principal and delegate permissions for AKS to access required resources. In large enterprise environments, the user that deploys the cluster (or CI/CD system), may not have permissions to create this service principal automatically when the cluster is created.
@@ -26,11 +22,8 @@
 
 To create an Azure AD service principal, you must have permissions to register an application with your Azure AD tenant, and to assign the application to a role in your subscription. If you don't have the necessary permissions, you might need to ask your Azure AD or subscription administrator to assign the necessary permissions, or pre-create a service principal for you to use with the AKS cluster.
 
-<<<<<<< HEAD
-=======
 If you are using a service principal from a different Azure AD tenant, there are additional considerations around the permissions available when you deploy the cluster. You may not have the appropriate permissions to read and write directory information. For more information, see [What are the default user permissions in Azure Active Directory?][azure-ad-permissions]
 
->>>>>>> 6a383dfd
 You also need the Azure CLI version 2.0.59 or later installed and configured. Run `az --version` to find the version. If you need to install or upgrade, see [Install Azure CLI][install-azure-cli].
 
 ## Automatically create and use a service principal
@@ -164,9 +157,5 @@
 [rbac-storage-contributor]: ../role-based-access-control/built-in-roles.md#storage-account-contributor
 [az-role-assignment-create]: /cli/azure/role/assignment#az-role-assignment-create
 [aks-to-acr]: ../container-registry/container-registry-auth-aks.md?toc=%2fazure%2faks%2ftoc.json#grant-aks-access-to-acr
-<<<<<<< HEAD
 [update-credentials]: update-credentials.md
-=======
-[update-credentials]: update-credentials.md
-[azure-ad-permissions]: ../active-directory/fundamentals/users-default-permissions.md
->>>>>>> 6a383dfd
+[azure-ad-permissions]: ../active-directory/fundamentals/users-default-permissions.md