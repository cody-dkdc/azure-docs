--- conflicted
+++ resolved
@@ -6,11 +6,7 @@
 
 ms.service: container-service
 ms.topic: conceptual
-<<<<<<< HEAD
-ms.date: 02/28/2019
-=======
 ms.date: 05/17/2019
->>>>>>> 6a383dfd
 ms.author: iainfou
 ---
 
@@ -70,15 +66,9 @@
 
 The Azure VM size for your nodes defines how many CPUs, how much memory, and the size and type of storage available (such as high-performance SSD or regular HDD). If you anticipate a need for applications that require large amounts of CPU and memory or high-performance storage, plan the node size accordingly. You can also scale up the number of nodes in your AKS cluster to meet demand.
 
-<<<<<<< HEAD
-In AKS, the VM image for the nodes in your cluster is currently based on Ubuntu Linux. When you create an AKS cluster or scale up the number of nodes, the Azure platform creates the requested number of VMs and configures them. There's no manual configuration for you to perform.
-
-If you need to use a different host OS, container runtime, or include custom packages, you can deploy your own Kubernetes cluster using [aks-engine][aks-engine]. The upstream `aks-engine` releases features and provides configuration options before they are officially supported in AKS clusters. For example, if you wish to use Windows containers or a container runtime other than Moby, you can use `aks-engine` to configure and deploy a Kubernetes cluster that meets your current needs.
-=======
 In AKS, the VM image for the nodes in your cluster is currently based on Ubuntu Linux or Windows Server 2019. When you create an AKS cluster or scale up the number of nodes, the Azure platform creates the requested number of VMs and configures them. There's no manual configuration for you to perform.
 
 If you need to use a different host OS, container runtime, or include custom packages, you can deploy your own Kubernetes cluster using [aks-engine][aks-engine]. The upstream `aks-engine` releases features and provides configuration options before they are officially supported in AKS clusters. For example, if you wish to use a container runtime other than Moby, you can use `aks-engine` to configure and deploy a Kubernetes cluster that meets your current needs.
->>>>>>> 6a383dfd
 
 ### Resource reservations
 
@@ -273,10 +263,6 @@
 [acr-helm]: ../container-registry/container-registry-helm-repos.md
 [aks-helm]: kubernetes-helm.md
 [operator-best-practices-cluster-security]: operator-best-practices-cluster-security.md
-<<<<<<< HEAD
-[operator-best-practices-scheduler]: operator-best-practices-scheduler.md
-=======
 [operator-best-practices-scheduler]: operator-best-practices-scheduler.md
 [use-multiple-node-pools]: use-multiple-node-pools.md
-[operator-best-practices-advanced-scheduler]: operator-best-practices-advanced-scheduler.md
->>>>>>> 6a383dfd
+[operator-best-practices-advanced-scheduler]: operator-best-practices-advanced-scheduler.md