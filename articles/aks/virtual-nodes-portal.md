---
title: Create virtual nodes using the portal in Azure Kubernetes Services (AKS)
description: Learn how to use the Azure portal to create an Azure Kubernetes Services (AKS) cluster that uses virtual nodes to run pods.
services: container-service
author: iainfoulds
ms.topic: conceptual
ms.service: container-service
ms.date: 05/06/2019
ms.author: iainfou
---

# Preview - Create and configure an Azure Kubernetes Services (AKS) cluster to use virtual nodes in the Azure portal

To quickly deploy workloads in an Azure Kubernetes Service (AKS) cluster, you can use virtual nodes. With virtual nodes, you have fast provisioning of pods, and only pay per second for their execution time. In a scaling scenario, you don't need to wait for the Kubernetes cluster autoscaler to deploy VM compute nodes to run the additional pods. Virtual nodes are only supported with Linux pods and nodes.

This article shows you how to create and configure the virtual network resources and an AKS cluster with virtual nodes enabled.

## Before you begin

Virtual nodes enable network communication between pods that run in ACI and the AKS cluster. To provide this communication, a virtual network subnet is created and delegated permissions are assigned. Virtual nodes only work with AKS clusters created using *advanced* networking. By default, AKS clusters are created with *basic* networking. This article shows you how to create a virtual network and subnets, then deploy an AKS cluster that uses advanced networking.

If you have not previously used ACI, register the service provider with your subscription. You can check the status of the ACI provider registration using the [az provider list][az-provider-list] command, as shown in the following example:

```azurecli-interactive
az provider list --query "[?contains(namespace,'Microsoft.ContainerInstance')]" -o table
```

The *Microsoft.ContainerInstance* provider should report as *Registered*, as shown in the following example output:

```
Namespace                    RegistrationState
---------------------------  -------------------
Microsoft.ContainerInstance  Registered
```

<<<<<<< HEAD
> [!IMPORTANT]
> AKS preview features are self-service and opt-in. Previews are provided to gather feedback and bugs from our community. However, they are not supported by Azure technical support. If you create a cluster, or add these features to existing clusters, that cluster is unsupported until the feature is no longer in preview and graduates to general availability (GA).
>
> If you encounter issues with preview features, [open an issue on the AKS GitHub repo][aks-github] with the name of the preview feature in the bug title.
=======
If the provider shows as *NotRegistered*, register the provider using the [az provider register][az-provider-register] as shown in the following example:

```azurecli-interactive
az provider register --namespace Microsoft.ContainerInstance
```
>>>>>>> 6a383dfd

## Regional availability

The following regions are supported for virtual node deployments:

* Australia East (australiaeast)
<<<<<<< HEAD
* East US (eastus)
* West Central US (westcentralus)
* West Europe (westeurope)
* West US (westus)
=======
* Central US (centralus)
* East US (eastus)
* East US 2 (eastus2)
* Japan East (japaneast)
* North Europe (northeurope)
* Southeast Asia (southeastasia)
* West Central US (westcentralus)
* West Europe (westeurope)
* West US (westus)
* West US 2 (westus2)
>>>>>>> 6a383dfd

## Known limitations
Virtual Nodes functionality is heavily dependent on ACI's feature set. The following scenarios are not yet supported with Virtual Nodes

* Using service principal to pull ACR images. [Workaround](https://github.com/virtual-kubelet/virtual-kubelet/blob/master/providers/azure/README.md#Private-registry) is to use [Kubernetes secrets](https://kubernetes.io/docs/tasks/configure-pod-container/pull-image-private-registry/#create-a-secret-by-providing-credentials-on-the-command-line)
* [Virtual Network Limitations](../container-instances/container-instances-vnet.md) including VNet peering, Kubernetes network policies, and outbound traffic to the internet with network security groups.
* Init containers
* [Host aliases](https://kubernetes.io/docs/concepts/services-networking/add-entries-to-pod-etc-hosts-with-host-aliases/)
* [Arguments](../container-instances/container-instances-exec.md#restrictions) for exec in ACI
* [Daemonsets](concepts-clusters-workloads.md#statefulsets-and-daemonsets) will not deploy pods to the virtual node

## Sign in to Azure

Sign in to the Azure portal at https://portal.azure.com.

## Create an AKS cluster

In the top left-hand corner of the Azure portal, select **Create a resource** > **Kubernetes Service**.

On the **Basics** page, configure the following options:

- *PROJECT DETAILS*: Select an Azure subscription, then select or create an Azure resource group, such as *myResourceGroup*. Enter a **Kubernetes cluster name**, such as *myAKSCluster*.
- *CLUSTER DETAILS*: Select a region, Kubernetes version, and DNS name prefix for the AKS cluster.
- *PRIMARY NODE POOL*: Select a VM size for the AKS nodes. The VM size **cannot** be changed once an AKS cluster has been deployed.
     - Select the number of nodes to deploy into the cluster. For this article, set **Node count** to *1*. Node count **can** be adjusted after the cluster has been deployed.

Click **Next: Scale**.

On the **Scale** page, select *Enabled* under **Virtual nodes**.

![Create AKS cluster and enable the virtual nodes](media/virtual-nodes-portal/enable-virtual-nodes.png)

By default, an Azure Active Directory service principal is created. This service principal is used for cluster communication and integration with other Azure services.

The cluster is also configured for advanced networking. The virtual nodes are configured to use their own Azure virtual network subnet. This subnet has delegated permissions to connect Azure resources between the AKS cluster. If you don't already have delegated subnet, the Azure portal creates and configures the Azure virtual network and subnet for use with the virtual nodes.

Select **Review + create**. After the validation is complete, select **Create**.

It takes a few minutes to create the AKS cluster and to be ready for use.

## Connect to the cluster

The Azure Cloud Shell is a free interactive shell that you can use to run the steps in this article. It has common Azure tools preinstalled and configured to use with your account. To manage a Kubernetes cluster, use [kubectl][kubectl], the Kubernetes command-line client. The `kubectl` client is pre-installed in the Azure Cloud Shell.

To open the Cloud Shell, select **Try it** from the upper right corner of a code block. You can also launch Cloud Shell in a separate browser tab by going to [https://shell.azure.com/bash](https://shell.azure.com/bash). Select **Copy** to copy the blocks of code, paste it into the Cloud Shell, and press enter to run it.

Use the [az aks get-credentials][az-aks-get-credentials] command to configure `kubectl` to connect to your Kubernetes cluster. The following example gets credentials for the cluster name *myAKSCluster* in the resource group named *myResourceGroup*:

```azurecli-interactive
az aks get-credentials --resource-group myResourceGroup --name myAKSCluster
```

To verify the connection to your cluster, use the [kubectl get][kubectl-get] command to return a list of the cluster nodes.

```azurecli-interactive
kubectl get nodes
```

The following example output shows the single VM node created and then the virtual node for Linux, *virtual-node-aci-linux*:

```
$ kubectl get nodes

NAME                           STATUS    ROLES     AGE       VERSION
virtual-node-aci-linux         Ready     agent     28m       v1.11.2
aks-agentpool-14693408-0       Ready     agent     32m       v1.11.2
```

## Deploy a sample app

In the Azure Cloud Shell, create a file named `virtual-node.yaml` and copy in the following YAML. To schedule the container on the node, a [nodeSelector][node-selector] and [toleration][toleration] are defined. These settings allow the pod to be scheduled on the virtual node and confirm that the feature is successfully enabled.

```yaml
apiVersion: apps/v1
kind: Deployment
metadata:
  name: aci-helloworld
spec:
  replicas: 1
  selector:
    matchLabels:
      app: aci-helloworld
  template:
    metadata:
      labels:
        app: aci-helloworld
    spec:
      containers:
      - name: aci-helloworld
        image: microsoft/aci-helloworld
        ports:
        - containerPort: 80
      nodeSelector:
        kubernetes.io/role: agent
        beta.kubernetes.io/os: linux
        type: virtual-kubelet
      tolerations:
      - key: virtual-kubelet.io/provider
        operator: Exists
      - key: azure.com/aci
        effect: NoSchedule
```

Run the application with the [kubectl apply][kubectl-apply] command.

```azurecli-interactive
kubectl apply -f virtual-node.yaml
```

Use the [kubectl get pods][kubectl-get] command with the `-o wide` argument to output a list of pods and the scheduled node. Notice that the `virtual-node-helloworld` pod has been scheduled on the `virtual-node-linux` node.

```
$ kubectl get pods -o wide

NAME                                     READY     STATUS    RESTARTS   AGE       IP           NODE
virtual-node-helloworld-9b55975f-bnmfl   1/1       Running   0          4m        10.241.0.4   virtual-node-aci-linux
```

The pod is assigned an internal IP address from the Azure virtual network subnet delegated for use with virtual nodes.

> [!NOTE]
<<<<<<< HEAD
> If you use images stored in Azure Container Registry, [configure and use a Kubernetes secret][acr-aks-secrets]. A current limitation of the virtual nodes preview is that you can't use integrated Azure AD service principal authentication. If you don't use a secret, pods scheduled on virtual nodes fail to start and report the error `HTTP response status code 400 error code "InaccessibleImage"`.
=======
> If you use images stored in Azure Container Registry, [configure and use a Kubernetes secret][acr-aks-secrets]. A current limitation of virtual nodes is that you can't use integrated Azure AD service principal authentication. If you don't use a secret, pods scheduled on virtual nodes fail to start and report the error `HTTP response status code 400 error code "InaccessibleImage"`.
>>>>>>> 6a383dfd

## Test the virtual node pod

To test the pod running on the virtual node, browse to the demo application with a web client. As the pod is assigned an internal IP address, you can quickly test this connectivity from another pod on the AKS cluster. Create a test pod and attach a terminal session to it:

```azurecli-interactive
kubectl run -it --rm virtual-node-test --image=debian
```

Install `curl` in the pod using `apt-get`:

```azurecli-interactive
apt-get update && apt-get install -y curl
```

Now access the address of your pod using `curl`, such as *http://10.241.0.4*. Provide your own internal IP address shown in the previous `kubectl get pods` command:

```azurecli-interactive
curl -L http://10.241.0.4
```

The demo application is displayed, as shown in the following condensed example output:

```
$ curl -L 10.241.0.4

<html>
<head>
  <title>Welcome to Azure Container Instances!</title>
</head>
[...]
```

Close the terminal session to your test pod with `exit`. When your session is ended, the pod is the deleted.

## Next steps

In this article, a pod was scheduled on the virtual node and assigned a private, internal IP address. You could instead create a service deployment and route traffic to your pod through a load balancer or ingress controller. For more information, see [Create a basic ingress controller in AKS][aks-basic-ingress].

Virtual nodes are one component of a scaling solution in AKS. For more information on scaling solutions, see the following articles:

- [Use the Kubernetes horizontal pod autoscaler][aks-hpa]
- [Use the Kubernetes cluster autoscaler][aks-cluster-autoscaler]
- [Check out the Autoscale sample for Virtual Nodes][virtual-node-autoscale]
- [Read more about the Virtual Kubelet open source library][virtual-kubelet-repo]

<!-- LINKS - external -->
[kubectl]: https://kubernetes.io/docs/user-guide/kubectl/
[kubectl-get]: https://kubernetes.io/docs/reference/generated/kubectl/kubectl-commands#get
[kubectl-apply]: https://kubernetes.io/docs/reference/generated/kubectl/kubectl-commands#apply
[node-selector]:https://kubernetes.io/docs/concepts/configuration/assign-pod-node/
[toleration]: https://kubernetes.io/docs/concepts/configuration/taint-and-toleration/
[azure-cni]: https://github.com/Azure/azure-container-networking/blob/master/docs/cni.md
[aks-github]: https://github.com/azure/aks/issues]
[virtual-node-autoscale]: https://github.com/Azure-Samples/virtual-node-autoscale
[virtual-kubelet-repo]: https://github.com/virtual-kubelet/virtual-kubelet

<!-- LINKS - internal -->
[aks-network]: ./networking-overview.md
[az-aks-get-credentials]: /cli/azure/aks?view=azure-cli-latest#az-aks-get-credentials
[aks-hpa]: tutorial-kubernetes-scale.md
[aks-cluster-autoscaler]: cluster-autoscaler.md
[aks-basic-ingress]: ingress-basic.md
<<<<<<< HEAD
[acr-aks-secrets]: ../container-registry/container-registry-auth-aks.md#access-with-kubernetes-secret
=======
[acr-aks-secrets]: ../container-registry/container-registry-auth-aks.md#access-with-kubernetes-secret
[az-provider-list]: /cli/azure/provider#az-provider-list
>>>>>>> 6a383dfd
<|MERGE_RESOLUTION|>--- conflicted
+++ resolved
@@ -9,7 +9,7 @@
 ms.author: iainfou
 ---
 
-# Preview - Create and configure an Azure Kubernetes Services (AKS) cluster to use virtual nodes in the Azure portal
+# Create and configure an Azure Kubernetes Services (AKS) cluster to use virtual nodes in the Azure portal
 
 To quickly deploy workloads in an Azure Kubernetes Service (AKS) cluster, you can use virtual nodes. With virtual nodes, you have fast provisioning of pods, and only pay per second for their execution time. In a scaling scenario, you don't need to wait for the Kubernetes cluster autoscaler to deploy VM compute nodes to run the additional pods. Virtual nodes are only supported with Linux pods and nodes.
 
@@ -33,30 +33,17 @@
 Microsoft.ContainerInstance  Registered
 ```
 
-<<<<<<< HEAD
-> [!IMPORTANT]
-> AKS preview features are self-service and opt-in. Previews are provided to gather feedback and bugs from our community. However, they are not supported by Azure technical support. If you create a cluster, or add these features to existing clusters, that cluster is unsupported until the feature is no longer in preview and graduates to general availability (GA).
->
-> If you encounter issues with preview features, [open an issue on the AKS GitHub repo][aks-github] with the name of the preview feature in the bug title.
-=======
 If the provider shows as *NotRegistered*, register the provider using the [az provider register][az-provider-register] as shown in the following example:
 
 ```azurecli-interactive
 az provider register --namespace Microsoft.ContainerInstance
 ```
->>>>>>> 6a383dfd
 
 ## Regional availability
 
 The following regions are supported for virtual node deployments:
 
 * Australia East (australiaeast)
-<<<<<<< HEAD
-* East US (eastus)
-* West Central US (westcentralus)
-* West Europe (westeurope)
-* West US (westus)
-=======
 * Central US (centralus)
 * East US (eastus)
 * East US 2 (eastus2)
@@ -67,7 +54,6 @@
 * West Europe (westeurope)
 * West US (westus)
 * West US 2 (westus2)
->>>>>>> 6a383dfd
 
 ## Known limitations
 Virtual Nodes functionality is heavily dependent on ACI's feature set. The following scenarios are not yet supported with Virtual Nodes
@@ -189,11 +175,7 @@
 The pod is assigned an internal IP address from the Azure virtual network subnet delegated for use with virtual nodes.
 
 > [!NOTE]
-<<<<<<< HEAD
-> If you use images stored in Azure Container Registry, [configure and use a Kubernetes secret][acr-aks-secrets]. A current limitation of the virtual nodes preview is that you can't use integrated Azure AD service principal authentication. If you don't use a secret, pods scheduled on virtual nodes fail to start and report the error `HTTP response status code 400 error code "InaccessibleImage"`.
-=======
 > If you use images stored in Azure Container Registry, [configure and use a Kubernetes secret][acr-aks-secrets]. A current limitation of virtual nodes is that you can't use integrated Azure AD service principal authentication. If you don't use a secret, pods scheduled on virtual nodes fail to start and report the error `HTTP response status code 400 error code "InaccessibleImage"`.
->>>>>>> 6a383dfd
 
 ## Test the virtual node pod
 
@@ -257,9 +239,5 @@
 [aks-hpa]: tutorial-kubernetes-scale.md
 [aks-cluster-autoscaler]: cluster-autoscaler.md
 [aks-basic-ingress]: ingress-basic.md
-<<<<<<< HEAD
 [acr-aks-secrets]: ../container-registry/container-registry-auth-aks.md#access-with-kubernetes-secret
-=======
-[acr-aks-secrets]: ../container-registry/container-registry-auth-aks.md#access-with-kubernetes-secret
-[az-provider-list]: /cli/azure/provider#az-provider-list
->>>>>>> 6a383dfd
+[az-provider-list]: /cli/azure/provider#az-provider-list