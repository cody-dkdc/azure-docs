--- conflicted
+++ resolved
@@ -39,11 +39,7 @@
 - By upgrading your AKS cluster. Cluster upgrades automatically [cordon and drain nodes](https://kubernetes.io/docs/tasks/administer-cluster/safely-drain-node/), then bring them back up with the latest Ubuntu image. Update the OS image on your nodes without changing Kubernetes versions by specifying the current cluster version in `az aks upgrade`.
 - Using [Kured](https://github.com/weaveworks/kured), an open-source reboot daemon for Kubernetes. Kured runs as a [DaemonSet](https://kubernetes.io/docs/concepts/workloads/controllers/daemonset/) and monitors each node for the presence of a file indicating that a reboot is required. It then orchestrates those reboots across the cluster, following the same cordon and drain process described earlier.
 
-<<<<<<< HEAD
 ## Do you recommend customers use ACS or AKS?
-=======
-## Do you recommend customers use ACS or AKS? 
->>>>>>> 9dcdca1f
 
 While AKS remains in preview, we recommend creating production clusters using ACS-Kubernetes or [acs-engine](https://github.com/azure/acs-engine). Use AKS for proof-of-concept deployments, and dev/test environments.
 
