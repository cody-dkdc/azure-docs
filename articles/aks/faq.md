---
title: Frequently asked questions for Azure Kubernetes Service (AKS)
description: Find answers to some of the common questions about Azure Kubernetes Service (AKS).
services: container-service
author: iainfoulds
manager: jeconnoc

ms.service: container-service
ms.topic: article
ms.date: 05/06/2019
ms.author: iainfou
---

# Frequently asked questions about Azure Kubernetes Service (AKS)

This article addresses frequent questions about Azure Kubernetes Service (AKS).

## Which Azure regions currently provide AKS?

For a complete list of available regions, see [AKS regions and availability][aks-regions].

## Does AKS support node autoscaling?

Yes, autoscaling is available through the [Kubernetes autoscaler][auto-scaler] as of Kubernetes 1.10. For information on how to manually configure and use the cluster autoscaler, see [Cluster autoscale on AKS][aks-cluster-autoscale].

You can also use the built-in cluster autoscaler (currently in preview in AKS) to manage the scaling of nodes. For more information, see [Automatically scale a cluster to meet application demands in AKS][aks-cluster-autoscaler].

## Does AKS support Kubernetes RBAC?

Yes, Kubernetes role-based access control (RBAC) is enabled by default when clusters are created with the Azure CLI. You can enable RBAC for clusters that were created by using the Azure portal or templates.

## Can I deploy AKS into my existing virtual network?

Yes, you can deploy an AKS cluster into an existing virtual network by using the [advanced networking feature][aks-advanced-networking].

## Can I make the Kubernetes API server accessible only within my virtual network?

Not at this time. The Kubernetes API server is exposed as a public fully qualified domain name (FQDN). You can control access to your cluster by using [Kubernetes RBAC and Azure Active Directory (Azure AD)][aks-rbac-aad].

## Are security updates applied to AKS agent nodes?

Azure automatically applies security patches to the Linux nodes in your cluster on a nightly schedule. However, you are responsible for ensuring that those Linux nodes are rebooted as required. You have several options for rebooting nodes:

- Manually, through the Azure portal or the Azure CLI.
- By upgrading your AKS cluster. The cluster upgrades [cordon and drain nodes][cordon-drain] automatically and then bring a new node online with the latest Ubuntu image and a new patch version or a minor Kubernetes version. For more information, see [Upgrade an AKS cluster][aks-upgrade].
- By using [Kured](https://github.com/weaveworks/kured), an open-source reboot daemon for Kubernetes. Kured runs as a [DaemonSet](https://kubernetes.io/docs/concepts/workloads/controllers/daemonset/) and monitors each node for the presence of a file that indicates that a reboot is required. Across the cluster, OS reboots are managed by the same [cordon and drain process][cordon-drain] as a cluster upgrade.

For more information about using kured, see [Apply security and kernel updates to nodes in AKS][node-updates-kured].

### Windows Server nodes

For Windows Server nodes (currently in preview in AKS), Windows Update does not automatically run and apply the latest updates. On a regular schedule around the Windows Update release cycle and your own validation process, you should perform an upgrade on the Windows Server node pool(s) in your AKS cluster. This upgrade process creates nodes that run the latest Windows Server image and patches, then removes the older nodes. For more information on this process, see [Upgrade a node pool in AKS][nodepool-upgrade].

## Why are two resource groups created with AKS?

Each AKS deployment spans two resource groups:

1. You create the first resource group. This group contains only the Kubernetes service resource. The AKS resource provider automatically creates the second resource group during deployment. An example of the second resource group is *MC_myResourceGroup_myAKSCluster_eastus*. For information on how to specify the name of this second resource group, see the next section.
1. The second resource group, such as *MC_myResourceGroup_myAKSCluster_eastus*, contains all of the infrastructure resources associated with the cluster. These resources include the Kubernetes node VMs, virtual networking, and storage. The purpose of this resource group is to simplify resource cleanup.

If you create resources to use with your AKS cluster, such as storage accounts or reserved public IP addresses, place them in the automatically generated resource group.

## Can I provide my own name for the AKS infrastructure resource group?

Yes. By default, the AKS resource provider automatically creates a secondary resource group (such as *MC_myResourceGroup_myAKSCluster_eastus*) during deployment. To comply with corporate policy, you can provide your own name for this managed cluster (*MC_*) resource group.

To specify your own resource group name, install the [aks-preview][aks-preview-cli] Azure CLI extension version *0.3.2* or later. When you create an AKS cluster by using the [az aks create][az-aks-create] command, use the *--node-resource-group* parameter and specify a name for the resource group. If you [use an Azure Resource Manager template][aks-rm-template] to deploy an AKS cluster, you can define the resource group name by using the *nodeResourceGroup* property.

* The secondary resource group is automatically created by the Azure resource provider in your own subscription.
* You can specify a custom resource group name only when you're creating the cluster.

As you work with the *MC_* resource group, keep in mind that you cannot:

* Specify an existing resource group for the *MC_* group.
* Specify a different subscription for the *MC_* resource group.
* Change the *MC_* resource group name after the cluster has been created.
* Specify names for the managed resources within the *MC_* resource group.
* Modify or delete tags of managed resources within the *MC_* resource group. (See additional information in the next section.)

<<<<<<< HEAD
Modifying and deleting the Azure-created tags and other properties of resources in the *MC_** resource group can lead to unexpected results such as scaling and upgrading errors. It is supported to create and modify additional custom tags, such as to assign a business unit or cost center. Modifying the resources under the *MC_** in the AKS cluster breaks the service level objective (SLO). For more information, see [Does AKS offer a service level agreement?](#does-aks-offer-a-service-level-agreement)
=======
## Can I modify tags and other properties of the AKS resources in the MC_ resource group?

If you modify or delete Azure-created tags and other resource properties in the *MC_* resource group, you could get unexpected results such as scaling and upgrading errors. AKS allows you to create and modify custom tags. You might want to create or modify custom tags, for example, to assign a business unit or cost center. By modifying the resources under the *MC_* in the AKS cluster, you break the service-level objective (SLO). For more information, see [Does AKS offer a service-level agreement?](#does-aks-offer-a-service-level-agreement)
>>>>>>> 6a383dfd

## What Kubernetes admission controllers does AKS support? Can admission controllers be added or removed?

AKS supports the following [admission controllers][admission-controllers]:

- *NamespaceLifecycle*
- *LimitRanger*
- *ServiceAccount*
- *DefaultStorageClass*
- *DefaultTolerationSeconds*
- *MutatingAdmissionWebhook*
- *ValidatingAdmissionWebhook*
- *ResourceQuota*
- *DenyEscalatingExec*
- *AlwaysPullImages*

Currently, you can't modify the list of admission controllers in AKS.

## Is Azure Key Vault integrated with AKS?

AKS isn't currently natively integrated with Azure Key Vault. However, the [Azure Key Vault FlexVolume for Kubernetes project][keyvault-flexvolume] enables direct integration from Kubernetes pods to Key Vault secrets.

## Can I run Windows Server containers on AKS?

Yes, Windows Server containers are available in preview. To run Windows Server containers in AKS, you create a node pool that runs Windows Server as the guest OS. Windows Server containers can use only Windows Server 2019. To get started, see [Create an AKS cluster with a Windows Server node pool][aks-windows-cli].

Window Server support for node pool includes some limitations that are part of the upstream Windows Server in Kubernetes project. For more information on these limitations, see [Windows Server containers in AKS limitations][aks-windows-limitations].

## Does AKS offer a service-level agreement?

In a service-level agreement (SLA), the provider agrees to reimburse the customer for the cost of the service if the published service level isn't met. Because AKS is free, no cost is available to reimburse, so AKS has no formal SLA. However, AKS seeks to maintain availability of at least 99.5 percent for the Kubernetes API server.

## Why can't I set maxPods below 30?

In AKS, you can set the `maxPods` value when you create the cluster by using the Azure
CLI and Azure Resource Manager templates. However, both Kubenet and Azure CNI require a *minimum value* (validated at creation time):

| Networking | Minimum | Maximum |
| -- | :--: | :--: |
| Azure CNI | 30 | 250 |
| Kubenet | 30 | 110 |

Because AKS is a managed service, we deploy and manage add-ons and pods as part of the cluster. In the past, users could define a `maxPods` value lower than the value that the managed pods required to run (for example, 30). AKS now calculates the minimum number of
pods by using this formula: ((maxPods or (maxPods * vm_count)) > managed add-on pods minimum.

Users can't override the minimum `maxPods` validation.

<!-- LINKS - internal -->

[aks-regions]: ./quotas-skus-regions.md#region-availability
[aks-upgrade]: ./upgrade-cluster.md
[aks-cluster-autoscale]: ./autoscaler.md
[virtual-kubelet]: virtual-kubelet.md
[aks-advanced-networking]: ./configure-azure-cni.md
[aks-rbac-aad]: ./azure-ad-integration.md
[node-updates-kured]: node-updates-kured.md
[aks-preview-cli]: /cli/azure/ext/aks-preview/aks
[az-aks-create]: /cli/azure/aks#az-aks-create
[aks-rm-template]: /rest/api/aks/managedclusters/createorupdate#managedcluster
[aks-cluster-autoscaler]: cluster-autoscaler.md
[nodepool-upgrade]: use-multiple-node-pools.md#upgrade-a-node-pool
[aks-windows-cli]: windows-container-cli.md
[aks-windows-limitations]: windows-node-limitations.md

<!-- LINKS - external -->

[auto-scaler]: https://github.com/kubernetes/autoscaler
[cordon-drain]: https://kubernetes.io/docs/tasks/administer-cluster/safely-drain-node/
[hexadite]: https://github.com/Hexadite/acs-keyvault-agent
[admission-controllers]: https://kubernetes.io/docs/reference/access-authn-authz/admission-controllers/
[keyvault-flexvolume]: https://github.com/Azure/kubernetes-keyvault-flexvol<|MERGE_RESOLUTION|>--- conflicted
+++ resolved
@@ -77,13 +77,9 @@
 * Specify names for the managed resources within the *MC_* resource group.
 * Modify or delete tags of managed resources within the *MC_* resource group. (See additional information in the next section.)
 
-<<<<<<< HEAD
-Modifying and deleting the Azure-created tags and other properties of resources in the *MC_** resource group can lead to unexpected results such as scaling and upgrading errors. It is supported to create and modify additional custom tags, such as to assign a business unit or cost center. Modifying the resources under the *MC_** in the AKS cluster breaks the service level objective (SLO). For more information, see [Does AKS offer a service level agreement?](#does-aks-offer-a-service-level-agreement)
-=======
 ## Can I modify tags and other properties of the AKS resources in the MC_ resource group?
 
 If you modify or delete Azure-created tags and other resource properties in the *MC_* resource group, you could get unexpected results such as scaling and upgrading errors. AKS allows you to create and modify custom tags. You might want to create or modify custom tags, for example, to assign a business unit or cost center. By modifying the resources under the *MC_* in the AKS cluster, you break the service-level objective (SLO). For more information, see [Does AKS offer a service-level agreement?](#does-aks-offer-a-service-level-agreement)
->>>>>>> 6a383dfd
 
 ## What Kubernetes admission controllers does AKS support? Can admission controllers be added or removed?
 
