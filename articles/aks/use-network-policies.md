--- conflicted
+++ resolved
@@ -10,24 +10,16 @@
 ms.author: iainfou
 ---
 
-<<<<<<< HEAD
 # Preview - Secure traffic between pods using network policies in Azure Kubernetes Service (AKS)
-=======
-# Secure traffic between pods by using network policies in Azure Kubernetes Service
->>>>>>> 427ce772
 
 When you run modern, microservices-based applications in Kubernetes, you often want to control which components can communicate with each other. The principle of least privilege should be applied to how traffic can flow between pods in an Azure Kubernetes Service (AKS) cluster. Let's say you likely want to block traffic directly to back-end applications. The *Network Policy* feature in Kubernetes lets you define rules for ingress and egress traffic between pods in a cluster.
 
 Calico, an open source networking and network security solution founded by Tigera, offers a network policy engine which can implement Kubernetes network policy rules. This article shows you how to install the Calico network policy engine and create Kubernetes network policies to control the flow of traffic between pods in AKS.
 
 > [!IMPORTANT]
-<<<<<<< HEAD
 > AKS preview features are self-service and opt-in. Previews are provided to gather feedback and bugs from our community. However, they are not supported by Azure technical support. If you create a cluster, or add these features to existing clusters, that cluster is unsupported until the feature is no longer in preview and graduates to general availability (GA).
 >
 > If you encounter issues with preview features, [open an issue on the AKS GitHub repo][aks-github] with the name of the preview feature in the bug title.
-=======
-> This feature is currently in preview. Previews are made available to you on the condition that you agree to the [supplemental terms of use][terms-of-use]. Some aspects of this feature might change prior to general availability (GA).
->>>>>>> 427ce772
 
 ## Before you begin
 
