--- conflicted
+++ resolved
@@ -57,9 +57,5 @@
 If you need additional troubleshooting information from the Kubernetes master, see [view Kubernetes master node logs in AKS][aks-master-logs].
 
 <!-- LINKS - internal -->
-<<<<<<< HEAD
 [aks-ssh]: ssh.md
-=======
-[aks-ssh]: aks-ssh.md
-[aks-master-logs]: view-master-logs.md
->>>>>>> c7dea751
+[aks-master-logs]: view-master-logs.md