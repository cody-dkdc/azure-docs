---
title: Update and reboot Linux nodes with kured in Azure Kubernetes Service (AKS)
description: Learn how to update Linux nodes and automatically reboot them with kured in Azure Kubernetes Service (AKS)
services: container-service
author: iainfoulds

ms.service: container-service
ms.topic: article
ms.date: 02/28/2019
ms.author: iainfou

<<<<<<< HEAD
#Customer intent: As a cluster administrator, I want to know how to automatically apply updates and reboot nodes in AKS for security and/or compliance 
=======
#Customer intent: As a cluster administrator, I want to know how to automatically apply Linux updates and reboot nodes in AKS for security and/or compliance 
>>>>>>> 6a383dfd
---

# Apply security and kernel updates to Linux nodes in Azure Kubernetes Service (AKS)

To protect your clusters, security updates are automatically applied to Linux nodes in AKS. These updates include OS security fixes or kernel updates. Some of these updates require a node reboot to complete the process. AKS doesn't automatically reboot these Linux nodes to complete the update process.

The process to keep Windows Server nodes (currently in preview in AKS) up to date is a little different. Windows Server nodes don't receive daily updates. Instead, you perform an AKS upgrade that deploys new nodes with the latest base Window Server image and patches. For AKS clusters that use Windows Server nodes, see [Upgrade a node pool in AKS][nodepool-upgrade].

This article shows you how to use the open-source [kured (KUbernetes REboot Daemon)][kured] to watch for Linux nodes that require a reboot, then automatically handle the rescheduling of running pods and node reboot process.

> [!NOTE]
> `Kured` is an open-source project by Weaveworks. Support for this project in AKS is provided on a best-effort basis. Additional support can be found in the #weave-community slack channel.

## Before you begin

This article assumes that you have an existing AKS cluster. If you need an AKS cluster, see the AKS quickstart [using the Azure CLI][aks-quickstart-cli] or [using the Azure portal][aks-quickstart-portal].

You also need the Azure CLI version 2.0.59 or later installed and configured. Run `az --version` to find the version. If you need to install or upgrade, see [Install Azure CLI][install-azure-cli].

## Understand the AKS node update experience

In an AKS cluster, your Kubernetes nodes run as Azure virtual machines (VMs). These Linux-based VMs use an Ubuntu image, with the OS configured to automatically check for updates every night. If security or kernel updates are available, they are automatically downloaded and installed.

![AKS node update and reboot process with kured](media/node-updates-kured/node-reboot-process.png)

Some security updates, such as kernel updates, require a node reboot to finalize the process. A Linux node that requires a reboot creates a file named */var/run/reboot-required*. This reboot process doesn't happen automatically.

You can use your own workflows and processes to handle node reboots, or use `kured` to orchestrate the process. With `kured`, a [DaemonSet][DaemonSet] is deployed that runs a pod on each Linux node in the cluster. These pods in the DaemonSet watch for existence of the */var/run/reboot-required* file, and then initiates a process to reboot the nodes.

### Node upgrades

There is an additional process in AKS that lets you *upgrade* a cluster. An upgrade is typically to move to a newer version of Kubernetes, not just apply node security updates. An AKS upgrade performs the following actions:

* A new node is deployed with the latest security updates and Kubernetes version applied.
* An old node is cordoned and drained.
* Pods are scheduled on the new node.
* The old node is deleted.

You can't remain on the same Kubernetes version during an upgrade event. You must specify a newer version of Kubernetes. To upgrade to the latest version of Kubernetes, you can [upgrade your AKS cluster][aks-upgrade].

## Deploy kured in an AKS cluster

To deploy the `kured` DaemonSet, apply the following sample YAML manifest from their GitHub project page. This manifest creates a role and cluster role, bindings, and a service account, then deploys the DaemonSet using `kured` version 1.1.0 that supports AKS clusters 1.9 or later.

```console
kubectl apply -f https://github.com/weaveworks/kured/releases/download/1.2.0/kured-1.2.0-dockerhub.yaml

You can also configure additional parameters for `kured`, such as integration with Prometheus or Slack. For more information about additional configuration parameters, see the [kured installation docs][kured-install].

## Update cluster nodes

By default, Linux nodes in AKS check for updates every evening. If you don't want to wait, you can manually perform an update to check that `kured` runs correctly. First, follow the steps to [SSH to one of your AKS nodes][aks-ssh]. Once you have an SSH connection to the Linux node, check for updates and apply them as follows:

```console
sudo apt-get update && sudo apt-get upgrade -y
```

If updates were applied that require a node reboot, a file is written to */var/run/reboot-required*. `Kured` checks for nodes that require a reboot every 60 minutes by default.

## Monitor and review reboot process

When one of the replicas in the DaemonSet has detected that a node reboot is required, a lock is placed on the node through the Kubernetes API. This lock prevents additional pods being scheduled on the node. The lock also indicates that only one node should be rebooted at a time. With the node cordoned off, running pods are drained from the node, and the node is rebooted.

You can monitor the status of the nodes using the [kubectl get nodes][kubectl-get-nodes] command. The following example output shows a node with a status of *SchedulingDisabled* as the node prepares for the reboot process:

```
NAME                       STATUS                     ROLES     AGE       VERSION
aks-nodepool1-28993262-0   Ready,SchedulingDisabled   agent     1h        v1.11.7
```

Once the update process is complete, you can view the status of the nodes using the [kubectl get nodes][kubectl-get-nodes] command with the `--output wide` parameter. This additional output lets you see a difference in *KERNEL-VERSION* of the underlying nodes, as shown in the following example output. The *aks-nodepool1-28993262-0* was updated in a previous step and shows kernel version *4.15.0-1039-azure*. The node *aks-nodepool1-28993262-1* that hasn't been updated shows kernel version *4.15.0-1037-azure*.

```
NAME                       STATUS    ROLES     AGE       VERSION   INTERNAL-IP   EXTERNAL-IP   OS-IMAGE             KERNEL-VERSION      CONTAINER-RUNTIME
aks-nodepool1-28993262-0   Ready     agent     1h        v1.11.7   10.240.0.4    <none>        Ubuntu 16.04.6 LTS   4.15.0-1039-azure   docker://3.0.4
aks-nodepool1-28993262-1   Ready     agent     1h        v1.11.7   10.240.0.5    <none>        Ubuntu 16.04.6 LTS   4.15.0-1037-azure   docker://3.0.4
```

## Next steps

This article detailed how to use `kured` to reboot Linux nodes automatically as part of the security update process. To upgrade to the latest version of Kubernetes, you can [upgrade your AKS cluster][aks-upgrade].

For AKS clusters that use Windows Server nodes, see [Upgrade a node pool in AKS][nodepool-upgrade].

<!-- LINKS - external -->
[kured]: https://github.com/weaveworks/kured
[kured-install]: https://github.com/weaveworks/kured#installation
[kubectl-get-nodes]: https://kubernetes.io/docs/reference/generated/kubectl/kubectl-commands#get

<!-- LINKS - internal -->
[aks-quickstart-cli]: kubernetes-walkthrough.md
[aks-quickstart-portal]: kubernetes-walkthrough-portal.md
[install-azure-cli]: /cli/azure/install-azure-cli
[DaemonSet]: concepts-clusters-workloads.md#statefulsets-and-daemonsets
[aks-ssh]: ssh.md
[aks-upgrade]: upgrade-cluster.md
[nodepool-upgrade]: use-multiple-node-pools.md#upgrade-a-node-pool<|MERGE_RESOLUTION|>--- conflicted
+++ resolved
@@ -9,11 +9,7 @@
 ms.date: 02/28/2019
 ms.author: iainfou
 
-<<<<<<< HEAD
-#Customer intent: As a cluster administrator, I want to know how to automatically apply updates and reboot nodes in AKS for security and/or compliance 
-=======
 #Customer intent: As a cluster administrator, I want to know how to automatically apply Linux updates and reboot nodes in AKS for security and/or compliance 
->>>>>>> 6a383dfd
 ---
 
 # Apply security and kernel updates to Linux nodes in Azure Kubernetes Service (AKS)
