--- conflicted
+++ resolved
@@ -16,15 +16,9 @@
 
 To protect your clusters, security updates are automatically applied to Linux nodes in AKS. These updates include OS security fixes or kernel updates. Some of these updates require a node reboot to complete the process. AKS doesn't automatically reboot these Linux nodes to complete the update process.
 
-<<<<<<< HEAD
 The process to keep Windows Server nodes (currently in preview in AKS) up to date is a little different. Windows Server nodes don't receive daily updates. Instead, you perform an AKS upgrade that deploys new nodes with the latest base Window Server image and patches. For AKS clusters that use Windows Server nodes, see [Upgrade a node pool in AKS][nodepool-upgrade].
 
 This article shows you how to use the open-source [kured (KUbernetes REboot Daemon)][kured] to watch for Linux nodes that require a reboot, then automatically handle the rescheduling of running pods and node reboot process.
-=======
-The process of applying security and kernel updates to nodes in AKS is only applicable to Linux node pools. Windows node pools need to be upgraded to get the latest base image.
-
-This article shows you how to use the open-source [kured (KUbernetes REboot Daemon)][kured] to watch for nodes that require a reboot, then automatically handle the rescheduling of running pods and node reboot process.
->>>>>>> d68d9329
 
 > [!NOTE]
 > `Kured` is an open-source project by Weaveworks. Support for this project in AKS is provided on a best-effort basis. Additional support can be found in the #weave-community slack channel.
@@ -113,4 +107,4 @@
 [DaemonSet]: concepts-clusters-workloads.md#statefulsets-and-daemonsets
 [aks-ssh]: ssh.md
 [aks-upgrade]: upgrade-cluster.md
-[nodepool-upgrade]: use-multiple-node-pools.md#upgrade-a-node-pool+[nodepool-upgrade]: node-updates-kured.md