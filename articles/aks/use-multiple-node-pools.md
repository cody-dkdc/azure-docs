--- conflicted
+++ resolved
@@ -328,9 +328,9 @@
 
 ## Manage node pools using a Resource Manager template
 
-If you use an Azure Resource Manager template to create your AKS cluster, you can typically update the settings in your template and redeploy to update the cluster resource. With nodepools, the initial nodepool profile can't be updated once the AKS cluster has been created. Instead, create a separate Resource Manager template that updates only the agent pools for an existig AKS cluster.
-
-Create a template, such as `aks-agentpools.json` and paste the following example manifest. This template creates a *Linux* agent pool with three nodes that runs Kubernetes *1.12.8* and uses the *Standard_DS2_v2* node size. You are prompted for the existing AKS cluster name and location, the agent pool name to create or update, and the virtual network subnet ID in use by the existing cluster:
+When you use an Azure Resource Manager template to create and managed resources, you can typically update the settings in your template and redeploy to update the resource. With nodepools in AKS, the initial nodepool profile can't be updated once the AKS cluster has been created. This behavior means that you can't update an existing Resource Manager template, make a change to the node pools, and redeploy. Instead, you must create a separate Resource Manager template that updates only the agent pools for an existig AKS cluster.
+
+Create a template, such as `aks-agentpools.json` and paste the following example manifest. This example template updates the *Linux* agent pool named *myagentpool* to run three Kubernetes *1.12.8* nodes and uses the *Standard_DS2_v2* node size. Edit these values as need to update, add, or delete node pools. You are prompted for the existing AKS cluster name and location:
 
 ```json
 {
@@ -351,6 +351,7 @@
     },
     "agentPoolName": {
       "type": "string",
+      "defaultValue": "myagentpool",
       "metadata": {
         "description": "The name of the agent pool to create or update."
       }
@@ -389,7 +390,7 @@
             "vmSize": "[variables('agentPoolProfiles').agentVmSize]",
             "osType": "[variables('agentPoolProfiles').osType]",
             "storageProfile": "ManagedDisks",
-	    "type": "VirtualMachineScaleSets",
+      "type": "VirtualMachineScaleSets",
             "vnetSubnetID": "[variables('agentPoolProfiles').vnetSubnetId]",
             "orchestratorVersion": "1.12.8"
       }
@@ -456,9 +457,6 @@
 [supported-versions]: supported-kubernetes-versions.md
 [operator-best-practices-advanced-scheduler]: operator-best-practices-advanced-scheduler.md
 [aks-windows]: windows-container-cli.md
-<<<<<<< HEAD
 [az-group-deployment-create]: /cli/azure/group/deployment#az-group-deployment-create
-=======
 [aks-support-policies]: support-policies.md
-[aks-faq]: faq.md
->>>>>>> fab21bdc
+[aks-faq]: faq.md