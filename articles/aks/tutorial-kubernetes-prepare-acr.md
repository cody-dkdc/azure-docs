<<<<<<< HEAD
﻿---
title: Kubernetes on Azure tutorial - Create a container registry
description: In this Azure Kubernetes Service (AKS) tutorial, you create an Azure Container Registry instance and upload a sample application container image.
=======
---
title: Kubernetes on Azure tutorial - Prepare ACR
description: AKS tutorial - Prepare ACR
>>>>>>> a7071120
services: container-service
author: iainfoulds
manager: jeconnoc

ms.service: container-service
ms.topic: tutorial
ms.date: 08/14/2018
ms.author: iainfou
ms.custom: mvc

#Customer intent: As a developer, I want to learn how to create and use a container registry so that I can deploy my own applications to Azure Kubernetes Service.
---

# Tutorial: Deploy and use Azure Container Registry

Azure Container Registry (ACR) is an Azure-based private registry for Docker container images. A private container registry lets you securely build and deploy your applications and custom code. In this tutorial, part two of seven, you deploy an ACR instance and push a container image to it. You learn how to:

> [!div class="checklist"]
> * Create an Azure Container Registry (ACR) instance
> * Tag a container image for ACR
> * Upload the image to ACR
> * View images in your registry

In subsequent tutorials, this ACR instance is integrated with a Kubernetes cluster in AKS, and an application is deployed from the image.

## Before you begin

In the [previous tutorial][aks-tutorial-prepare-app], a container image was created for a simple Azure Voting application. If you have not created the Azure Voting app image, return to [Tutorial 1 – Create container images][aks-tutorial-prepare-app].

This tutorial requires that you are running the Azure CLI version 2.0.44 or later. Run `az --version` to find the version. If you need to install or upgrade, see [Install Azure CLI][azure-cli-install].

## Create an Azure Container Registry

To create an Azure Container Registry, you first need a resource group. An Azure resource group is a logical container into which Azure resources are deployed and managed.

Create a resource group with the [az group create][az-group-create] command. In the following example, a resource group named *myResourceGroup* is created in the *eastus* region:

```azurecli
az group create --name myResourceGroup --location eastus
```

Create an Azure Container Registry instance with the [az acr create][az-acr-create] command and provide your own registry name. The registry name must be unique within Azure, and contain 5-50 alphanumeric characters. In the rest of this tutorial, `<acrName>` is used as a placeholder for the container registry name. The *Basic* SKU is a cost-optimized entry point for development purposes that provides a balance of storage and throughput.

```azurecli
az acr create --resource-group myResourceGroup --name <acrName> --sku Basic
```

## Log in to the container registry

To use the ACR instance, you must first log in. Use the [az acr login][az-acr-login] command and provide the unique name given to the container registry in the previous step.

```azurecli
az acr login --name <acrName>
```

The command returns a *Login Succeeded* message once completed.

## Tag a container image

To see a list of your current local images, use the [docker images][docker-images] command:

```
$ docker images

REPOSITORY                   TAG                 IMAGE ID            CREATED             SIZE
azure-vote-front             latest              4675398c9172        13 minutes ago      694MB
redis                        latest              a1b99da73d05        7 days ago          106MB
tiangolo/uwsgi-nginx-flask   flask               788ca94b2313        9 months ago        694MB
```

To use the *azure-vote-front* container image with ACR, the image needs to be tagged with the login server address of your registry. This tag is used for routing when pushing container images to an image registry.

To get the login server address, use the [az acr list][az-acr-list] command and query for the *loginServer* as follows:

```azurecli
az acr list --resource-group myResourceGroup --query "[].{acrLoginServer:loginServer}" --output table
```

Now, tag your local *azure-vote-front* image with the *acrloginServer* address of the container registry. To indicate the image version, add *:v1* to the end of the image name:

```console
docker tag azure-vote-front <acrLoginServer>/azure-vote-front:v1
```

To verify the tags are applied, run [docker images][docker-images] again. An image is tagged with the ACR instance address and a version number.

```
$ docker images

REPOSITORY                                           TAG           IMAGE ID            CREATED             SIZE
azure-vote-front                                     latest        eaf2b9c57e5e        8 minutes ago       716 MB
mycontainerregistry.azurecr.io/azure-vote-front      v1            eaf2b9c57e5e        8 minutes ago       716 MB
redis                                                latest        a1b99da73d05        7 days ago          106MB
tiangolo/uwsgi-nginx-flask                           flask         788ca94b2313        8 months ago        694 MB
```

## Push images to registry

You can now push the *azure-vote-front* image to your ACR instance. Use [docker push][docker-push] and provide your own *acrLoginServer* address for the image name as follows:

```console
docker push <acrLoginServer>/azure-vote-front:v1
```

It may take a few minutes to complete the image push to ACR.

## List images in registry

<<<<<<< HEAD
To return a list of images that have been pushed to your ACR instance, use the [az acr repository list][az-acr-repository-list] command. Provide your own `<acrName>` as follows:
=======
To return a list of images that have been pushed to your Azure Container registry, use the [az acr repository list][az-acr-repository-list] command. Update the command with the ACR instance name.
>>>>>>> a7071120

```azurecli
az acr repository list --name <acrName> --output table
```

The following example output lists the *azure-vote-front* image as available in the registry:

```
Result
----------------
azure-vote-front
```

To see the tags for a specific image, use the [az acr repository show-tags][az-acr-repository-show-tags] command as follows:

```azurecli
az acr repository show-tags --name <acrName> --repository azure-vote-front --output table
```

The following example output shows the *v1* image tagged in a previous step:

```
Result
--------
v1
```

You now have a container image that is stored in a private Azure Container Registry instance. This image is deployed from ACR to a Kubernetes cluster in the next tutorial.

## Next steps

In this tutorial, you created an Azure Container Registry and pushed an image for use in an AKS cluster. You learned how to:

> [!div class="checklist"]
> * Create an Azure Container Registry (ACR) instance
> * Tag a container image for ACR
> * Upload the image to ACR
> * View images in your registry

Advance to the next tutorial to learn how to deploy a Kubernetes cluster in Azure.

> [!div class="nextstepaction"]
> [Deploy Kubernetes cluster][aks-tutorial-deploy-cluster]

<!-- LINKS - external -->
[docker-images]: https://docs.docker.com/engine/reference/commandline/images/
[docker-push]: https://docs.docker.com/engine/reference/commandline/push/

<!-- LINKS - internal -->
[az-acr-create]: /cli/azure/acr#create
[az-acr-list]: /cli/azure/acr#list
[az-acr-login]: https://docs.microsoft.com/cli/azure/acr#az-acr-login
[az-acr-list]: https://docs.microsoft.com/cli/azure/acr#az-acr-list
[az-acr-repository-list]: /cli/azure/acr/repository#list
[az-acr-repository-show-tags]: /cli/azure/acr/repository#show-tags
[az-group-create]: /cli/azure/group#az-group-create
[azure-cli-install]: /cli/azure/install-azure-cli
[aks-tutorial-deploy-cluster]: ./tutorial-kubernetes-deploy-cluster.md
[aks-tutorial-prepare-app]: ./tutorial-kubernetes-prepare-app.md<|MERGE_RESOLUTION|>--- conflicted
+++ resolved
@@ -1,12 +1,6 @@
-<<<<<<< HEAD
 ﻿---
 title: Kubernetes on Azure tutorial - Create a container registry
 description: In this Azure Kubernetes Service (AKS) tutorial, you create an Azure Container Registry instance and upload a sample application container image.
-=======
----
-title: Kubernetes on Azure tutorial - Prepare ACR
-description: AKS tutorial - Prepare ACR
->>>>>>> a7071120
 services: container-service
 author: iainfoulds
 manager: jeconnoc
@@ -115,11 +109,7 @@
 
 ## List images in registry
 
-<<<<<<< HEAD
 To return a list of images that have been pushed to your ACR instance, use the [az acr repository list][az-acr-repository-list] command. Provide your own `<acrName>` as follows:
-=======
-To return a list of images that have been pushed to your Azure Container registry, use the [az acr repository list][az-acr-repository-list] command. Update the command with the ACR instance name.
->>>>>>> a7071120
 
 ```azurecli
 az acr repository list --name <acrName> --output table
