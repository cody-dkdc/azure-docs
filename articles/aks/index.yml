--- conflicted
+++ resolved
@@ -36,21 +36,12 @@
     style: ordered
     items:
     - html: <a href="/azure/aks/tutorial-kubernetes-prepare-app">Create container images from an application</a>
-<<<<<<< HEAD
-    - html: <a href="/azure/container-service/aks/tutorial-kubernetes-prepare-acr">Upload container images to the Azure Container Registry</a>
-    - html: <a href="/azure/container-service/aks/tutorial-kubernetes-deploy-cluster">Deploy an AKS cluster</a>
-    - html: <a href="/azure/container-service/aks/tutorial-kubernetes-deploy-application">Run your container images in Kubernetes</a>
-    - html: <a href="/azure/container-service/aks/tutorial-kubernetes-scale">Scale an application and Kubernetes infrastructure</a>
-    - html: <a href="/azure/container-service/aks/tutorial-kubernetes-app-update">Update an application running in Kubernetes</a>
-    - html: <a href="/azure/container-service/aks/tutorial-kubernetes-monitor">Monitor Kubernetes with Log Analytics</a>
-=======
     - html: <a href="/azure/aks/tutorial-kubernetes-prepare-acr">Upload container images to the Azure Container Registry</a>
     - html: <a href="/azure/aks/tutorial-kubernetes-deploy-cluster">Deploy an AKS cluster</a>
     - html: <a href="/azure/aks/tutorial-kubernetes-deploy-application">Run your container images in Kubernetes</a>
     - html: <a href="/azure/aks/tutorial-kubernetes-scale">Scale an application and Kubernetes infrastructure</a>
     - html: <a href="/azure/aks/tutorial-kubernetes-app-update">Update an application running in Kubernetes</a>
     - html: <a href="/azure/aks/tutorial-kubernetes-monitor">Monitor Kubernetes with OMS</a>
->>>>>>> d9082b50
 - title: Reference
   items:
   - type: list
