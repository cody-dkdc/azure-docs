--- conflicted
+++ resolved
@@ -104,12 +104,8 @@
 1. A developer deploys a pod with a managed identity that requests an access token through the NMI server.
 1. The token is returned to the pod and used to access an Azure SQL Server instance.
 
-<<<<<<< HEAD
-Managed pod identities is an AKS open source project, and is not supported by Azure technical support. It is provided to gather feedback and bugs from our community. The project is not recommended for production use.
-=======
 > [!NOTE]
 > Managed pod identities is an open source project, and is not supported by Azure technical support.
->>>>>>> 6a383dfd
 
 To use pod identities, see [Azure Active Directory identities for Kubernetes applications][aad-pod-identity].
 
