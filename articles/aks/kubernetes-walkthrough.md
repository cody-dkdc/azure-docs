---
title: Quickstart - Azure Kubernetes cluster for Linux
description: Quickly learn to create a Kubernetes cluster for Linux containers in AKS with the Azure CLI.
services: container-service
author: neilpeterson
manager: timlt

ms.service: container-service
ms.topic: quickstart
<<<<<<< HEAD
ms.date: 02/26/2018
=======
ms.date: 02/24/2018
>>>>>>> 1d5ca67c
ms.author: nepeters
ms.custom: H1Hack27Feb2017, mvc, devcenter
---

# Deploy an Azure Container Service (AKS) cluster

In this quickstart, an AKS cluster is deployed using the Azure CLI. A multi-container application consisting of web front end and a Redis instance is then run on the cluster. Once completed, the application is accessible over the internet.

![Image of browsing to Azure Vote](media/container-service-kubernetes-walkthrough/azure-vote.png)

This quickstart assumes a basic understanding of Kubernetes concepts, for detailed information on Kubernetes see the [Kubernetes documentation][kubernetes-documentation].

[!INCLUDE [cloud-shell-try-it.md](../../includes/cloud-shell-try-it.md)]

If you choose to install and use the CLI locally, this quickstart requires that you are running the Azure CLI version 2.0.27 or later. Run `az --version` to find the version. If you need to install or upgrade, see [Install Azure CLI][azure-cli-install].

## Enabling AKS preview for your Azure subscription
While AKS is in preview, creating new clusters requires a feature flag on your subscription. You may request this feature for any number of subscriptions that you would like to use. Use the `az provider register` command to register the AKS provider:

```azurecli-interactive
az provider register -n Microsoft.ContainerService
```

After registering, you are now ready to create a Kubernetes cluster with AKS.

## Create a resource group

Create a resource group with the [az group create][az-group-create] command. An Azure resource group is a logical group in which Azure resources are deployed and managed.
When creating a resource group you are asked to specify a location, this is where your resources will live in Azure. While AKS is in preview, only some location options are available. These are `eastus, westeurope, centralus, canadacentral, canadaeast`.

The following example creates a resource group named *myResourceGroup* in the *eastus* location.

```azurecli-interactive
az group create --name myResourceGroup --location eastus
```

Output:

```json
{
  "id": "/subscriptions/00000000-0000-0000-0000-000000000000/resourceGroups/myResourceGroup",
  "location": "eastus",
  "managedBy": null,
  "name": "myResourceGroup",
  "properties": {
    "provisioningState": "Succeeded"
  },
  "tags": null
}
```

## Create AKS cluster

The following example creates a cluster named *myAKSCluster* with one node.

```azurecli-interactive
az aks create --resource-group myResourceGroup --name myAKSCluster --node-count 1 --generate-ssh-keys
```

After several minutes, the command completes and returns JSON-formatted information about the cluster.

## Connect to the cluster

To manage a Kubernetes cluster, use [kubectl][kubectl], the Kubernetes command-line client.

If you're using Azure Cloud Shell, kubectl is already installed. If you want to install it locally, run the following command.


```azurecli
az aks install-cli
```

To configure kubectl to connect to your Kubernetes cluster, run the following command. This step downloads credentials and configures the Kubernetes CLI to use them.

```azurecli-interactive
az aks get-credentials --resource-group myResourceGroup --name myAKSCluster
```

To verify the connection to your cluster, use the [kubectl get][kubectl-get] command to return a list of the cluster nodes. Note that this can take a few minutes to appear.

```azurecli-interactive
kubectl get nodes
```

Output:

```
NAME                          STATUS    ROLES     AGE       VERSION
k8s-myAKSCluster-36346190-0   Ready     agent     2m        v1.7.7
```

## Run the application

A Kubernetes manifest file defines a desired state for the cluster, including what container images should be running. For this example, a manifest is used to create all objects needed to run the Azure Vote application. The provided image is a sample application but you can read about [creating an image](https://docs.microsoft.com/en-us/azure/aks/tutorial-kubernetes-prepare-app) and [deploying to the Azure Container Registry](https://docs.microsoft.com/en-us/azure/aks/tutorial-kubernetes-prepare-acr) to use your own.

Create a file named `azure-vote.yaml` and copy into it the following YAML code. If you are working in Azure Cloud Shell, this file can be created using vi or Nano as if working on a virtual or physical system. If you are working locally you can use Visual Studio Code to create this file by running `code azure-vote.yaml`.

```yaml
apiVersion: apps/v1beta1
kind: Deployment
metadata:
  name: azure-vote-back
spec:
  replicas: 1
  template:
    metadata:
      labels:
        app: azure-vote-back
    spec:
      containers:
      - name: azure-vote-back
        image: redis
        ports:
        - containerPort: 6379
          name: redis
---
apiVersion: v1
kind: Service
metadata:
  name: azure-vote-back
spec:
  ports:
  - port: 6379
  selector:
    app: azure-vote-back
---
apiVersion: apps/v1beta1
kind: Deployment
metadata:
  name: azure-vote-front
spec:
  replicas: 1
  template:
    metadata:
      labels:
        app: azure-vote-front
    spec:
      containers:
      - name: azure-vote-front
        image: microsoft/azure-vote-front:v1
        ports:
        - containerPort: 80
        env:
        - name: REDIS
          value: "azure-vote-back"
---
apiVersion: v1
kind: Service
metadata:
  name: azure-vote-front
spec:
  type: LoadBalancer
  ports:
  - port: 80
  selector:
    app: azure-vote-front
```

Use the [kubectl create][kubectl-create] command to run the application.

```azurecli-interactive
kubectl create -f azure-vote.yaml
```

Output:

```
deployment "azure-vote-back" created
service "azure-vote-back" created
deployment "azure-vote-front" created
service "azure-vote-front" created
```

## Test the application

As the application is run, a [Kubernetes service][kubernetes-service] is created that exposes the application front end to the internet. This process can take a few minutes to complete.

To monitor progress, use the [kubectl get service][kubectl-get] command with the `--watch` argument.

```azurecli-interactive
kubectl get service azure-vote-front --watch
```

Initially the *EXTERNAL-IP* for the *azure-vote-front* service appears as *pending*.

```
NAME               TYPE           CLUSTER-IP   EXTERNAL-IP   PORT(S)        AGE
azure-vote-front   LoadBalancer   10.0.37.27   <pending>     80:30572/TCP   6s
```

Once the *EXTERNAL-IP* address has changed from *pending* to an *IP address*, use `CTRL-C` to stop the kubectl watch process.

```
azure-vote-front   LoadBalancer   10.0.37.27   52.179.23.131   80:30572/TCP   2m
```

You can now browse to the external IP address to see the Azure Vote App.

![Image of browsing to Azure Vote](media/container-service-kubernetes-walkthrough/azure-vote.png)

## Delete cluster

When the cluster is no longer needed, you can use the [az group delete][az-group-delete] command to remove the resource group, container service, and all related resources.

```azurecli-interactive
az group delete --name myResourceGroup --yes --no-wait
```

## Get the code

In this quickstart, pre-created container images have been used to create a Kubernetes deployment. The related application code, Dockerfile, and Kubernetes manifest file are available on GitHub.

[https://github.com/Azure-Samples/azure-voting-app-redis][azure-vote-app]

## Next steps

In this quick start, you deployed a Kubernetes cluster and deployed a multi-container application to it.

To learn more about AKS, and walk through a complete code to deployment example, continue to the Kubernetes cluster tutorial.

> [!div class="nextstepaction"]
> [ASK tutorial][aks-tutorial]:

<!-- LINKS - external -->
[azure-vote-app]: https://github.com/Azure-Samples/azure-voting-app-redis.git
[kubectl]: https://kubernetes.io/docs/user-guide/kubectl/
[kubectl-create]: https://kubernetes.io/docs/reference/generated/kubectl/kubectl-commands#create
[kubectl-get]: https://kubernetes.io/docs/reference/generated/kubectl/kubectl-commands#get
[kubernetes-documentation]: https://kubernetes.io/docs/home/
[kubernetes-service]: https://kubernetes.io/docs/concepts/services-networking/service/

<!-- LINKS - internal -->
[az-aks-browse]: /cli/azure/aks?view=azure-cli-latest#az_aks_browse
[az-aks-get-credentials]: /cli/azure/aks?view=azure-cli-latest#az_aks_get_credentials
[az-group-create]: /cli/azure/group#az_group_create
[az-group-delete]: /cli/azure/group#az_group_delete
[azure-cli-install]: /cli/azure/install-azure-cli
[aks-tutorial]: ./tutorial-kubernetes-prepare-app.md
<|MERGE_RESOLUTION|>--- conflicted
+++ resolved
@@ -7,11 +7,7 @@
 
 ms.service: container-service
 ms.topic: quickstart
-<<<<<<< HEAD
 ms.date: 02/26/2018
-=======
-ms.date: 02/24/2018
->>>>>>> 1d5ca67c
 ms.author: nepeters
 ms.custom: H1Hack27Feb2017, mvc, devcenter
 ---
