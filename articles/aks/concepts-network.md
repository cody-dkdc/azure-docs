--- conflicted
+++ resolved
@@ -104,11 +104,7 @@
 
 By default, all pods in an AKS cluster can send and receive traffic without limitations. For improved security, you may want to define rules that control the flow of traffic. Backend applications are often only exposed to required frontend services, or database components are only accessible to the application tiers that connect to them.
 
-<<<<<<< HEAD
-Network policy is a Kubernetes feature currently in preview in AKS that lets you control the traffic flow between pods. You can choose to allow or deny traffic based on settings such as assigned labels, namespace, or traffic port. Network security groups are more for the AKS nodes, not pods. The use of network policies is a more suitable, cloud-native way to control the flow of traffic. As pods are dynamically created in an AKS cluster, the required network policies can be automatically applied.
-=======
 Network policy is a Kubernetes feature available in AKS that lets you control the traffic flow between pods. You can choose to allow or deny traffic based on settings such as assigned labels, namespace, or traffic port. Network security groups are more for the AKS nodes, not pods. The use of network policies is a more suitable, cloud-native way to control the flow of traffic. As pods are dynamically created in an AKS cluster, the required network policies can be automatically applied.
->>>>>>> 6a383dfd
 
 For more information, see [Secure traffic between pods using network policies in Azure Kubernetes Service (AKS)][use-network-policies].
 
