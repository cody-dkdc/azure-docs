--- conflicted
+++ resolved
@@ -61,9 +61,8 @@
 
 ## I'm trying to upgrade or scale and am getting a "message: Changing property 'imageReference' is not allowed" error.  How do I fix this issue?
 
-<<<<<<< HEAD
 You may be getting this error because you have modified the tags in the agent nodes inside the AKS cluster. Modifying and deleting tags and other properties of resources in the MC_* resource group can lead to unexpected results. Modifying the resources under the MC_* group in the AKS cluster breaks the SLO.
-=======
+
 ### How do I renew the service principal secret on my AKS cluster?
 
 By default, AKS clusters are created with a service principal that has a one year expiration time. As you near the one year expiration date, you can reset the credentials to extend the service principal for an additional period of time.
@@ -87,5 +86,4 @@
     --name $sp_id \
     --password $key_secret \
     --years 1
-```
->>>>>>> 2fea169a
+```