---
title: Concepts - Security in Azure Kubernetes Services (AKS)
description: Learn about security in Azure Kubernetes Service (AKS), including master and node communication, network policies, and Kubernetes secrets.
services: container-service
author: iainfoulds

ms.service: container-service
ms.topic: conceptual
ms.date: 03/01/2019
ms.author: iainfou
---

# Security concepts for applications and clusters in Azure Kubernetes Service (AKS)

To protect your customer data as you run application workloads in Azure Kubernetes Service (AKS), the security of your cluster is a key consideration. Kubernetes includes security components such as *network policies* and *Secrets*. Azure then adds in components such as network security groups and orchestrated cluster upgrades. These security components are combined to keep your AKS cluster running the latest OS security updates and Kubernetes releases, and with secure pod traffic and access to sensitive credentials.

This article introduces the core concepts that secure your applications in AKS:

- [Master components security](#master-security)
- [Node security](#node-security)
- [Cluster upgrades](#cluster-upgrades)
- [Network security](#network-security)
- [Kubernetes Secrets](#kubernetes-secrets)

## Master security

In AKS, the Kubernetes master components are part of the managed service provided by Microsoft. Each AKS cluster has their own single-tenanted, dedicated Kubernetes master to provide the API Server, Scheduler, etc. This master is managed and maintained by Microsoft.

By default, the Kubernetes API server uses a public IP address and with fully qualified domain name (FQDN). You can control access to the API server using Kubernetes role-based access controls and Azure Active Directory. For more information, see [Azure AD integration with AKS][aks-aad].

## Node security

<<<<<<< HEAD
AKS nodes are Azure virtual machines that you manage and maintain. The nodes run an optimized Ubuntu Linux distribution using the Moby container runtime. When an AKS cluster is created or scaled up, the nodes are automatically deployed with the latest OS security updates and configurations.

The Azure platform automatically applies OS security patches to the nodes on a nightly basis. If an OS security update requires a host reboot, that reboot is not automatically performed. You can manually reboot the nodes, or a common approach is to use [Kured][kured], an open-source reboot daemon for Kubernetes. Kured runs as a [DaemonSet][aks-daemonsets] and monitors each node for the presence of a file indicating that a reboot is required. Reboots are managed across the cluster using the same [cordon and drain process](#cordon-and-drain) as a cluster upgrade.

=======
AKS nodes are Azure virtual machines that you manage and maintain. Linux nodes run an optimized Ubuntu distribution using the Moby container runtime. Windows Server nodes (currently in preview in AKS) run an optimized Windows Server 2019 release and also use the Moby container runtime. When an AKS cluster is created or scaled up, the nodes are automatically deployed with the latest OS security updates and configurations.

The Azure platform automatically applies OS security patches to Linux nodes on a nightly basis. If a Linux OS security update requires a host reboot, that reboot is not automatically performed. You can manually reboot the Linux nodes, or a common approach is to use [Kured][kured], an open-source reboot daemon for Kubernetes. Kured runs as a [DaemonSet][aks-daemonsets] and monitors each node for the presence of a file indicating that a reboot is required. Reboots are managed across the cluster using the same [cordon and drain process](#cordon-and-drain) as a cluster upgrade.

For Windows Server nodes (currently in preview in AKS), Windows Update does not automatically run and apply the latest updates. On a regular schedule around the Windows Update release cycle and your own validation process, you should perform an upgrade on the Windows Server node pool(s) in your AKS cluster. This upgrade process creates nodes that run the latest Windows Server image and patches, then removes the older nodes. For more information on this process, see [Upgrade a node pool in AKS][nodepool-upgrade].

>>>>>>> 6a383dfd
Nodes are deployed into a private virtual network subnet, with no public IP addresses assigned. For troubleshooting and management purposes, SSH is enabled by default. This SSH access is only available using the internal IP address.

To provide storage, the nodes use Azure Managed Disks. For most VM node sizes, these are Premium disks backed by high-performance SSDs. The data stored on managed disks is automatically encrypted at rest within the Azure platform. To improve redundancy, these disks are also securely replicated within the Azure datacenter.

Kubernetes environments, in AKS or elsewhere, currently aren't completely safe for hostile multi-tenant usage. Additional security features such as *Pod Security Policies* or more fine-grained role-based access controls (RBAC) for nodes make exploits more difficult. However, for true security when running hostile multi-tenant workloads, a hypervisor is the only level of security that you should trust. The security domain for Kubernetes becomes the entire cluster, not an individual node. For these types of hostile multi-tenant workloads, you should use physically isolated clusters. For more information on ways to isolate workloads, see [Best practices for cluster isolation in AKS][cluster-isolation],

## Cluster upgrades

For security and compliance, or to use the latest features, Azure provides tools to orchestrate the upgrade of an AKS cluster and components. This upgrade orchestration includes both the Kubernetes master and agent components. You can view a [list of available Kubernetes versions](supported-kubernetes-versions.md) for your AKS cluster. To start the upgrade process, you specify one of these available versions. Azure then safely cordons and drains each AKS node and performs the upgrade.

### Cordon and drain

During the upgrade process, AKS nodes are individually cordoned from the cluster so new pods aren't scheduled on them. The nodes are then drained and upgraded as follows:

- A new node is deployed into the node pool. This node runs the latest OS image and patches.
- One of the existing nodes is identified for upgrade. Pods on this node are gracefully terminated and scheduled on the other nodes in the node pool.
- This existing node is deleted from the AKS cluster.
- The next node in the cluster is cordoned and drained using the same process until all nodes are successfully replaced as part of the upgrade process.

For more information, see [Upgrade an AKS cluster][aks-upgrade-cluster].

## Network security

For connectivity and security with on-premises networks, you can deploy your AKS cluster into existing Azure virtual network subnets. These virtual networks may have an Azure Site-to-Site VPN or Express Route connection back to your on-premises network. Kubernetes ingress controllers can be defined with private, internal IP addresses so services are only accessible over this internal network connection.

### Azure network security groups

To filter the flow of traffic in virtual networks, Azure uses network security group rules. These rules define the source and destination IP ranges, ports, and protocols that are allowed or denied access to resources. Default rules are created to allow TLS traffic to the Kubernetes API server. As you create services with load balancers, port mappings, or ingress routes, AKS automatically modifies the network security group for traffic to flow appropriately.

## Kubernetes Secrets

A Kubernetes *Secret* is used to inject sensitive data into pods, such as access credentials or keys. You first create a Secret using the Kubernetes API. When you define your pod or deployment, a specific Secret can be requested. Secrets are only provided to nodes that have a scheduled pod that requires it, and the Secret is stored in *tmpfs*, not written to disk. When the last pod on a node that requires a Secret is deleted, the Secret is deleted from the node's tmpfs. Secrets are stored within a given namespace and can only be accessed by pods within the same namespace.

The use of Secrets reduces the sensitive information that is defined in the pod or service YAML manifest. Instead, you request the Secret stored in Kubernetes API Server as part of your YAML manifest. This approach only provides the specific pod access to the Secret.

## Next steps

To get started with securing your AKS clusters, see [Upgrade an AKS cluster][aks-upgrade-cluster].

For associated best practices, see [Best practices for cluster security and upgrades in AKS][operator-best-practices-cluster-security].

For additional information on core Kubernetes and AKS concepts, see the following articles:

- [Kubernetes / AKS clusters and workloads][aks-concepts-clusters-workloads]
- [Kubernetes / AKS identity][aks-concepts-identity]
- [Kubernetes / AKS virtual networks][aks-concepts-network]
- [Kubernetes / AKS storage][aks-concepts-storage]
- [Kubernetes / AKS scale][aks-concepts-scale]

<!-- LINKS - External -->
[kured]: https://github.com/weaveworks/kured
[kubernetes-network-policies]: https://kubernetes.io/docs/concepts/services-networking/network-policies/

<!-- LINKS - Internal -->
[aks-daemonsets]: concepts-clusters-workloads.md#daemonsets
[aks-upgrade-cluster]: upgrade-cluster.md
[aks-aad]: azure-ad-integration.md
[aks-concepts-clusters-workloads]: concepts-clusters-workloads.md
[aks-concepts-identity]: concepts-identity.md
[aks-concepts-scale]: concepts-scale.md
[aks-concepts-storage]: concepts-storage.md
[aks-concepts-network]: concepts-network.md
[cluster-isolation]: operator-best-practices-cluster-isolation.md
<<<<<<< HEAD
[operator-best-practices-cluster-security]: operator-best-practices-cluster-security.md
=======
[operator-best-practices-cluster-security]: operator-best-practices-cluster-security.md
[nodepool-upgrade]: use-multiple-node-pools.md#upgrade-a-node-pool
>>>>>>> 6a383dfd
<|MERGE_RESOLUTION|>--- conflicted
+++ resolved
@@ -30,19 +30,12 @@
 
 ## Node security
 
-<<<<<<< HEAD
-AKS nodes are Azure virtual machines that you manage and maintain. The nodes run an optimized Ubuntu Linux distribution using the Moby container runtime. When an AKS cluster is created or scaled up, the nodes are automatically deployed with the latest OS security updates and configurations.
-
-The Azure platform automatically applies OS security patches to the nodes on a nightly basis. If an OS security update requires a host reboot, that reboot is not automatically performed. You can manually reboot the nodes, or a common approach is to use [Kured][kured], an open-source reboot daemon for Kubernetes. Kured runs as a [DaemonSet][aks-daemonsets] and monitors each node for the presence of a file indicating that a reboot is required. Reboots are managed across the cluster using the same [cordon and drain process](#cordon-and-drain) as a cluster upgrade.
-
-=======
 AKS nodes are Azure virtual machines that you manage and maintain. Linux nodes run an optimized Ubuntu distribution using the Moby container runtime. Windows Server nodes (currently in preview in AKS) run an optimized Windows Server 2019 release and also use the Moby container runtime. When an AKS cluster is created or scaled up, the nodes are automatically deployed with the latest OS security updates and configurations.
 
 The Azure platform automatically applies OS security patches to Linux nodes on a nightly basis. If a Linux OS security update requires a host reboot, that reboot is not automatically performed. You can manually reboot the Linux nodes, or a common approach is to use [Kured][kured], an open-source reboot daemon for Kubernetes. Kured runs as a [DaemonSet][aks-daemonsets] and monitors each node for the presence of a file indicating that a reboot is required. Reboots are managed across the cluster using the same [cordon and drain process](#cordon-and-drain) as a cluster upgrade.
 
 For Windows Server nodes (currently in preview in AKS), Windows Update does not automatically run and apply the latest updates. On a regular schedule around the Windows Update release cycle and your own validation process, you should perform an upgrade on the Windows Server node pool(s) in your AKS cluster. This upgrade process creates nodes that run the latest Windows Server image and patches, then removes the older nodes. For more information on this process, see [Upgrade a node pool in AKS][nodepool-upgrade].
 
->>>>>>> 6a383dfd
 Nodes are deployed into a private virtual network subnet, with no public IP addresses assigned. For troubleshooting and management purposes, SSH is enabled by default. This SSH access is only available using the internal IP address.
 
 To provide storage, the nodes use Azure Managed Disks. For most VM node sizes, these are Premium disks backed by high-performance SSDs. The data stored on managed disks is automatically encrypted at rest within the Azure platform. To improve redundancy, these disks are also securely replicated within the Azure datacenter.
@@ -106,9 +99,5 @@
 [aks-concepts-storage]: concepts-storage.md
 [aks-concepts-network]: concepts-network.md
 [cluster-isolation]: operator-best-practices-cluster-isolation.md
-<<<<<<< HEAD
 [operator-best-practices-cluster-security]: operator-best-practices-cluster-security.md
-=======
-[operator-best-practices-cluster-security]: operator-best-practices-cluster-security.md
-[nodepool-upgrade]: use-multiple-node-pools.md#upgrade-a-node-pool
->>>>>>> 6a383dfd
+[nodepool-upgrade]: use-multiple-node-pools.md#upgrade-a-node-pool