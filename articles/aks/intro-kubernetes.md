---
title: Introduction to Azure Kubernetes Service
description: Learn the features and benefits of Azure Kubernetes Service to deploy and manage container-based applications in Azure.
services: container-service
author: iainfoulds

ms.service: container-service
ms.topic: overview
<<<<<<< HEAD
ms.date: 03/05/2019
=======
ms.date: 05/06/2019
>>>>>>> 6a383dfd
ms.author: iainfou
ms.custom: mvc
---

# Azure Kubernetes Service (AKS)

Azure Kubernetes Service (AKS) makes it simple to deploy a managed Kubernetes cluster in Azure. AKS reduces the complexity and operational overhead of managing Kubernetes by offloading much of that responsibility to Azure. As a hosted Kubernetes service, Azure handles critical tasks like health monitoring and maintenance for you. The Kubernetes masters are managed by Azure. You only manage and maintain the agent nodes. As a managed Kubernetes service, AKS is free - you only pay for the agent nodes within your clusters, not for the masters.

You can create an AKS cluster in the Azure portal, with the Azure CLI, or template driven deployment options such as Resource Manager templates and Terraform. When you deploy an AKS cluster, the Kubernetes master and all nodes are deployed and configured for you. Additional features such as advanced networking, Azure Active Directory integration, and monitoring can also be configured during the deployment process. Windows Server containers support is currently in preview in AKS.

For more information on Kubernetes basics, see [Kubernetes core concepts for AKS][concepts-clusters-workloads].

For more information on Kubernetes basics, see [Kubernetes core concepts for AKS][concepts-clusters-workloads].

To get started, complete the AKS quickstart [in the Azure portal][aks-portal] or [with the Azure CLI][aks-cli].

## Access, security, and monitoring

For improved security and management, AKS lets you integrate with Azure Active Directory and use Kubernetes role-based access controls. You can also monitor the health of your cluster and resources.

### Identity and security management

To limit access to cluster resources, AKS supports [Kubernetes role-based access control (RBAC)][kubernetes-rbac]. RBAC lets you control access to Kubernetes resources and namespaces, and permissions to those resources. You can also configure an AKS cluster to integrate with Azure Active Directory (AD). With Azure AD integration, Kubernetes access can be configured based on existing identity and group membership. Your existing Azure AD users and groups can be provided access to AKS resources and with an integrated sign-on experience.

For more information on identity, see [Access and identity options for AKS][concepts-identity].

To secure your AKS clusters, see [Integrate Azure Active Directory with AKS][aks-aad].

### Integrated logging and monitoring

To understand how your AKS cluster and deployed applications are performing, Azure Monitor for container health collects memory and processor metrics from containers, nodes, and controllers. Container logs are available, and you can also [review the Kubernetes master logs][aks-master-logs]. This monitoring data is stored in an Azure Log Analytics workspace, and is available through the Azure portal, Azure CLI, or a REST endpoint.

For more information, see [Monitor Azure Kubernetes Service container health][container-health].

## Clusters and nodes

AKS nodes run on Azure virtual machines. You can connect storage to nodes and pods, upgrade cluster components, and use GPUs. AKS supports Kubernetes clusters that run multiple node pools to support mixed operating systems and Windows Server containers (currently in preview). Linux nodes run a customized Ubuntu OS image, and Windows Server nodes run a customized Windows Server 2019 OS image.

### Cluster node and pod scaling

As demand for resources change, the number of cluster nodes or pods that run your services can automatically scale up or down. You can use both the horizontal pod autoscaler or the cluster autoscaler. This approach to scaling lets the AKS cluster automatically adjust to demands and only run the resources needed.

For more information, see [Scale an Azure Kubernetes Service (AKS) cluster][aks-scale].

### Cluster node upgrades

Azure Kubernetes Service offers multiple Kubernetes versions. As new versions become available in AKS, your cluster can be upgraded using the Azure portal or Azure CLI. During the upgrade process, nodes are carefully cordoned and drained to minimize disruption to running applications.

To learn more about lifecycle versions, see [Supported Kubernetes versions in AKS][aks-supported versions]. For steps on how to upgrade, see [Upgrade an Azure Kubernetes Service (AKS) cluster][aks-upgrade].

### GPU enabled nodes

AKS supports the creation of GPU enabled node pools. Azure currently provides single or multiple GPU enabled VMs. GPU enabled VMs are designed for compute-intensive, graphics-intensive, and visualization workloads.

For more information, see [Using GPUs on AKS][aks-gpu].

### Storage volume support

To support application workloads, you can mount storage volumes for persistent data. Both static and dynamic volumes can be used. Depending on how many connected pods are to share the storage, you can use storage backed by either Azure Disks for single pod access, or Azure Files for multiple concurrent pod access.

For more information, see [Storage options for applications in AKS][concepts-storage].

Get started with dynamic persistent volumes using [Azure Disks][azure-disk] or [Azure Files][azure-files].

## Virtual networks and ingress

An AKS cluster can be deployed into an existing virtual network. In this configuration, every pod in the cluster is assigned an IP address in the virtual network, and can directly communicate with other pods in the cluster, and other nodes in the virtual network. Pods can connect also to other services in a peered virtual network, and to on-premises networks over ExpressRoute or site-to-site (S2S) VPN connections.

For more information, see the [Network concepts for applications in AKS][aks-networking].

To get started with ingress traffic, see [HTTP application routing][aks-http-routing].

### Ingress with HTTP application routing

The HTTP application routing add-on makes it easy to access applications deployed to your AKS cluster. When enabled, the HTTP application routing solution configures an ingress controller in your AKS cluster. As applications are deployed, publicly accessible DNS names are auto configured. The HTTP application routing configures a DNS zone and integrates it with the AKS cluster. You can then deploy Kubernetes ingress resources as normal.

To get started with ingress traffic, see [HTTP application routing][aks-http-routing].

## Development tooling integration

Kubernetes has a rich ecosystem of development and management tools such as Helm, Draft, and the Kubernetes extension for Visual Studio Code. These tools work seamlessly with AKS.

Additionally, Azure Dev Spaces provides a rapid, iterative Kubernetes development experience for teams. With minimal configuration, you can run and debug containers directly in AKS. To get started, see [Azure Dev Spaces][azure-dev-spaces].

The Azure DevOps project provides a simple solution for bringing existing code and Git repository into Azure. The DevOps project automatically creates Azure resources such as AKS, a release pipeline in Azure DevOps Services that includes a build pipeline for CI, sets up a release pipeline for CD, and then creates an Azure Application Insights resource for monitoring.

For more information, see [Azure DevOps project][azure-devops].

## Docker image support and private container registry

AKS supports the Docker image format. For private storage of your Docker images, you can integrate AKS with Azure Container Registry (ACR).

To create private image store, see [Azure Container Registry][acr-docs].

## Kubernetes certification

Azure Kubernetes Service (AKS) has been CNCF certified as Kubernetes conformant.

## Regulatory compliance

Azure Kubernetes Service (AKS) is compliant with SOC, ISO, PCI DSS, and HIPAA. For more information, see [Overview of Microsoft Azure compliance][compliance-doc].

## Next steps

Learn more about deploying and managing AKS with the Azure CLI quickstart.

> [!div class="nextstepaction"]
> [AKS quickstart][aks-cli]

<!-- LINKS - external -->
[aks-engine]: https://github.com/Azure/aks-engine
[kubectl-overview]: https://kubernetes.io/docs/user-guide/kubectl-overview/
[compliance-doc]: https://gallery.technet.microsoft.com/Overview-of-Azure-c1be3942

<!-- LINKS - internal -->
[acr-docs]: ../container-registry/container-registry-intro.md
[aks-aad]: ./azure-ad-integration.md
[aks-cli]: ./kubernetes-walkthrough.md
[aks-gpu]: ./gpu-cluster.md
[aks-http-routing]: ./http-application-routing.md
[aks-networking]: ./concepts-network.md
[aks-portal]: ./kubernetes-walkthrough-portal.md
[aks-scale]: ./tutorial-kubernetes-scale.md
[aks-upgrade]: ./upgrade-cluster.md
[azure-dev-spaces]: https://docs.microsoft.com/azure/dev-spaces/azure-dev-spaces
[azure-devops]: https://docs.microsoft.com/azure/devops-project/overview
[azure-disk]: ./azure-disks-dynamic-pv.md
[azure-files]: ./azure-files-dynamic-pv.md
[container-health]: ../monitoring/monitoring-container-health.md
[aks-master-logs]: view-master-logs.md
[aks-supported versions]: supported-kubernetes-versions.md
[concepts-clusters-workloads]: concepts-clusters-workloads.md
[kubernetes-rbac]: concepts-identity.md#role-based-access-controls-rbac
[concepts-identity]: concepts-identity.md
[concepts-storage]: concepts-storage.md<|MERGE_RESOLUTION|>--- conflicted
+++ resolved
@@ -6,11 +6,7 @@
 
 ms.service: container-service
 ms.topic: overview
-<<<<<<< HEAD
-ms.date: 03/05/2019
-=======
 ms.date: 05/06/2019
->>>>>>> 6a383dfd
 ms.author: iainfou
 ms.custom: mvc
 ---
@@ -20,8 +16,6 @@
 Azure Kubernetes Service (AKS) makes it simple to deploy a managed Kubernetes cluster in Azure. AKS reduces the complexity and operational overhead of managing Kubernetes by offloading much of that responsibility to Azure. As a hosted Kubernetes service, Azure handles critical tasks like health monitoring and maintenance for you. The Kubernetes masters are managed by Azure. You only manage and maintain the agent nodes. As a managed Kubernetes service, AKS is free - you only pay for the agent nodes within your clusters, not for the masters.
 
 You can create an AKS cluster in the Azure portal, with the Azure CLI, or template driven deployment options such as Resource Manager templates and Terraform. When you deploy an AKS cluster, the Kubernetes master and all nodes are deployed and configured for you. Additional features such as advanced networking, Azure Active Directory integration, and monitoring can also be configured during the deployment process. Windows Server containers support is currently in preview in AKS.
-
-For more information on Kubernetes basics, see [Kubernetes core concepts for AKS][concepts-clusters-workloads].
 
 For more information on Kubernetes basics, see [Kubernetes core concepts for AKS][concepts-clusters-workloads].
 
