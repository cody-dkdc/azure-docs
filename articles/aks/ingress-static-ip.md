---
title: Create an HTTP ingress controller with a static IP address in Azure Kubernetes Service (AKS)
description: Learn how to install and configure an NGINX ingress controller with a static public IP address in an Azure Kubernetes Service (AKS) cluster.
services: container-service
author: iainfoulds

ms.service: container-service
ms.topic: article
ms.date: 03/27/2019
ms.author: iainfou

#Customer intent: As a cluster operator or developer, I want to use an ingress controller with a static IP address to handle the flow of incoming traffic and secure my apps using automatically generated TLS certificates.
---

# Create an ingress controller with a static public IP address in Azure Kubernetes Service (AKS)

An ingress controller is a piece of software that provides reverse proxy, configurable traffic routing, and TLS termination for Kubernetes services. Kubernetes ingress resources are used to configure the ingress rules and routes for individual Kubernetes services. Using an ingress controller and ingress rules, a single IP address can be used to route traffic to multiple services in a Kubernetes cluster.

This article shows you how to deploy the [NGINX ingress controller][nginx-ingress] in an Azure Kubernetes Service (AKS) cluster. The ingress controller is configured with a static public IP address. The [cert-manager][cert-manager] project is used to automatically generate and configure [Let's Encrypt][lets-encrypt] certificates. Finally, two applications are run in the AKS cluster, each of which is accessible over a single IP address.

You can also:

- [Create a basic ingress controller with external network connectivity][aks-ingress-basic]
- [Enable the HTTP application routing add-on][aks-http-app-routing]
- [Create an ingress controller that uses your own TLS certificates][aks-ingress-own-tls]
- [Create an ingress controller that uses Let's Encrypt to automatically generate TLS certificates with a dynamic public IP address][aks-ingress-tls]

## Before you begin

This article assumes that you have an existing AKS cluster. If you need an AKS cluster, see the AKS quickstart [using the Azure CLI][aks-quickstart-cli] or [using the Azure portal][aks-quickstart-portal].

This article uses Helm to install the NGINX ingress controller, cert-manager, and a sample web app. You need to have Helm initialized within your AKS cluster and using a service account for Tiller. Make sure that you are using the latest release of Helm. For upgrade instructions, see the [Helm install docs][helm-install]. For more information on configuring and using Helm, see [Install applications with Helm in Azure Kubernetes Service (AKS)][use-helm].

This article also requires that you are running the Azure CLI version 2.0.61 or later. Run `az --version` to find the version. If you need to install or upgrade, see [Install Azure CLI][azure-cli-install].

## Create an ingress controller

By default, an NGINX ingress controller is created with a new public IP address assignment. This public IP address is only static for the life-span of the ingress controller, and is lost if the controller is deleted and re-created. A common configuration requirement is to provide the NGINX ingress controller an existing static public IP address. The static public IP address remains if the ingress controller is deleted. This approach allows you to use existing DNS records and network configurations in a consistent manner throughout the lifecycle of your applications.

If you need to create a static public IP address, first get the resource group name of the AKS cluster with the [az aks show][az-aks-show] command:

```azurecli-interactive
az aks show --resource-group myResourceGroup --name myAKSCluster --query nodeResourceGroup -o tsv
```

Next, create a public IP address with the *static* allocation method using the [az network public-ip create][az-network-public-ip-create] command. The following example creates a public IP address named *myAKSPublicIP* in the AKS cluster resource group obtained in the previous step:

```azurecli-interactive
az network public-ip create --resource-group MC_myResourceGroup_myAKSCluster_eastus --name myAKSPublicIP --allocation-method static
```

The IP address is displayed, as shown in the following condensed output:

```json
{
  "publicIp": {
    [...]
    "ipAddress": "40.121.63.72",
    [...]
  }
}
```

Now deploy the *nginx-ingress* chart with Helm. Add the `--set controller.service.loadBalancerIP` parameter, and specify your own public IP address created in the previous step. For added redundancy, two replicas of the NGINX ingress controllers are deployed with the `--set controller.replicaCount` parameter. To fully benefit from running replicas of the ingress controller, make sure there's more than one node in your AKS cluster.

The ingress controller also needs to be scheduled on a Linux node. Windows Server nodes (currently in preview in AKS) shouldn't run the ingress controller. A node selector is specified using the `--set nodeSelector` parameter to tell the Kubernetes scheduler to run the NGINX ingress controller on a Linux-based node.

> [!TIP]
> The following example creates a Kubernetes namespace for the ingress resources named *ingress-basic*. Specify a namespace for your own environment as needed. If your AKS cluster is not RBAC enabled, add `--set rbac.create=false` to the Helm commands.

```console
# Create a namespace for your ingress resources
kubectl create namespace ingress-basic

# Use Helm to deploy an NGINX ingress controller
helm install stable/nginx-ingress \
    --namespace ingress-basic \
<<<<<<< HEAD
    --set controller.service.loadBalancerIP="40.121.63.72"  \
    --set controller.replicaCount=2
=======
    --set controller.replicaCount=2 \
    --set nodeSelector."beta.kubernetes.io/os"=linux \
    --set controller.service.loadBalancerIP="40.121.63.72"
>>>>>>> 6a383dfd
```

When the Kubernetes load balancer service is created for the NGINX ingress controller, your static IP address is assigned, as shown in the following example output:

```
$ kubectl get service -l app=nginx-ingress --namespace ingress-basic

NAME                                        TYPE           CLUSTER-IP    EXTERNAL-IP    PORT(S)                      AGE
dinky-panda-nginx-ingress-controller        LoadBalancer   10.0.232.56   40.121.63.72   80:31978/TCP,443:32037/TCP   3m
dinky-panda-nginx-ingress-default-backend   ClusterIP      10.0.95.248   <none>         80/TCP                       3m
```

No ingress rules have been created yet, so the NGINX ingress controller's default 404 page is displayed if you browse to the public IP address. Ingress rules are configured in the following steps.

## Configure a DNS name

For the HTTPS certificates to work correctly, configure an FQDN for the ingress controller IP address. Update the following script with the IP address of your ingress controller and a unique name that you would like to use for the FQDN:

```azurecli-interactive
#!/bin/bash

# Public IP address of your ingress controller
IP="40.121.63.72"

# Name to associate with public IP address
DNSNAME="demo-aks-ingress"

# Get the resource-id of the public ip
PUBLICIPID=$(az network public-ip list --query "[?ipAddress!=null]|[?contains(ipAddress, '$IP')].[id]" --output tsv)

# Update public ip address with DNS name
az network public-ip update --ids $PUBLICIPID --dns-name $DNSNAME
```

The ingress controller is now accessible through the FQDN.

## Install cert-manager

The NGINX ingress controller supports TLS termination. There are several ways to retrieve and configure certificates for HTTPS. This article demonstrates using [cert-manager][cert-manager], which provides automatic [Lets Encrypt][lets-encrypt] certificate generation and management functionality.

> [!NOTE]
> This article uses the `staging` environment for Let's Encrypt. In production deployments, use `letsencrypt-prod` and `https://acme-v02.api.letsencrypt.org/directory` in the resource definitions and when installing the Helm chart.

To install the cert-manager controller in an RBAC-enabled cluster, use the following `helm install` command:

```console
# Install the CustomResourceDefinition resources separately
kubectl apply -f https://raw.githubusercontent.com/jetstack/cert-manager/release-0.7/deploy/manifests/00-crds.yaml

# Create the namespace for cert-manager
kubectl create namespace cert-manager

# Label the cert-manager namespace to disable resource validation
kubectl label namespace cert-manager certmanager.k8s.io/disable-validation=true

# Add the Jetstack Helm repository
helm repo add jetstack https://charts.jetstack.io

# Update your local Helm chart repository cache
helm repo update

# Install the cert-manager Helm chart
helm install \
  --name cert-manager \
  --namespace cert-manager \
  --version v0.7.0 \
  jetstack/cert-manager
```

For more information on cert-manager configuration, see the [cert-manager project][cert-manager].

## Create a CA cluster issuer

Before certificates can be issued, cert-manager requires an [Issuer][cert-manager-issuer] or [ClusterIssuer][cert-manager-cluster-issuer] resource. These Kubernetes resources are identical in functionality, however `Issuer` works in a single namespace, and `ClusterIssuer` works across all namespaces. For more information, see the [cert-manager issuer][cert-manager-issuer] documentation.

Create a cluster issuer, such as `cluster-issuer.yaml`, using the following example manifest. Update the email address with a valid address from your organization:

```yaml
apiVersion: certmanager.k8s.io/v1alpha1
kind: ClusterIssuer
metadata:
  name: letsencrypt-staging
  namespace: ingress-basic
spec:
  acme:
    server: https://acme-staging-v02.api.letsencrypt.org/directory
    email: user@contoso.com
    privateKeySecretRef:
      name: letsencrypt-staging
    http01: {}
```

To create the issuer, use the `kubectl apply -f cluster-issuer.yaml` command.

```
$ kubectl apply -f cluster-issuer.yaml

clusterissuer.certmanager.k8s.io/letsencrypt-staging created
```

## Run demo applications

An ingress controller and a certificate management solution have been configured. Now let's run two demo applications in your AKS cluster. In this example, Helm is used to deploy two instances of a simple 'Hello world' application.

Before you can install the sample Helm charts, add the Azure samples repository to your Helm environment as follows:

```console
helm repo add azure-samples https://azure-samples.github.io/helm-charts/
```

Create the first demo application from a Helm chart with the following command:

```console
helm install azure-samples/aks-helloworld --namespace ingress-basic
```

Now install a second instance of the demo application. For the second instance, you specify a new title so that the two applications are visually distinct. You also specify a unique service name:

```console
helm install azure-samples/aks-helloworld \
    --namespace ingress-basic \
    --set title="AKS Ingress Demo" \
    --set serviceName="ingress-demo"
```

## Create an ingress route

Both applications are now running on your Kubernetes cluster, however they're configured with a service of type `ClusterIP`. As such, the applications aren't accessible from the internet. To make them publicly available, create a Kubernetes ingress resource. The ingress resource configures the rules that route traffic to one of the two applications.

In the following example, traffic to the address `https://demo-aks-ingress.eastus.cloudapp.azure.com/` is routed to the service named `aks-helloworld`. Traffic to the address `https://demo-aks-ingress.eastus.cloudapp.azure.com/hello-world-two` is routed to the `ingress-demo` service. Update the *hosts* and *host* to the DNS name you created in a previous step.

Create a file named `hello-world-ingress.yaml` and copy in the following example YAML.

```yaml
apiVersion: extensions/v1beta1
kind: Ingress
metadata:
  name: hello-world-ingress
  namespace: ingress-basic
  annotations:
    kubernetes.io/ingress.class: nginx
    certmanager.k8s.io/cluster-issuer: letsencrypt-staging
    nginx.ingress.kubernetes.io/rewrite-target: /
spec:
  tls:
  - hosts:
    - demo-aks-ingress.eastus.cloudapp.azure.com
    secretName: tls-secret
  rules:
  - host: demo-aks-ingress.eastus.cloudapp.azure.com
    http:
      paths:
      - path: /
        backend:
          serviceName: aks-helloworld
          servicePort: 80
      - path: /hello-world-two
        backend:
          serviceName: ingress-demo
          servicePort: 80
```

Create the ingress resource using the `kubectl apply -f hello-world-ingress.yaml` command.

```
$ kubectl apply -f hello-world-ingress.yaml

ingress.extensions/hello-world-ingress created
```

## Create a certificate object

Next, a certificate resource must be created. The certificate resource defines the desired X.509 certificate. For more information, see [cert-manager certificates][cert-manager-certificates].

Cert-manager has likely automatically created a certificate object for you using ingress-shim, which is automatically deployed with cert-manager since v0.2.2. For more information, see the [ingress-shim documentation][ingress-shim].

To verify that the certificate was created successfully, use the `kubectl describe certificate tls-secret --namespace ingress-basic` command.

If the certificate was issued, you will see output similar to the following:
```
Type    Reason          Age   From          Message
----    ------          ----  ----          -------
  Normal  CreateOrder     11m   cert-manager  Created new ACME order, attempting validation...
  Normal  DomainVerified  10m   cert-manager  Domain "demo-aks-ingress.eastus.cloudapp.azure.com" verified with "http-01" validation
  Normal  IssueCert       10m   cert-manager  Issuing certificate...
  Normal  CertObtained    10m   cert-manager  Obtained certificate from ACME server
  Normal  CertIssued      10m   cert-manager  Certificate issued successfully
```

If you need to create an additional certificate resource, you can do so with the following example manifest. Update the *dnsNames* and *domains* to the DNS name you created in a previous step. If you use an internal-only ingress controller, specify the internal DNS name for your service.

```yaml
apiVersion: certmanager.k8s.io/v1alpha1
kind: Certificate
metadata:
  name: tls-secret
  namespace: ingress-basic
spec:
  secretName: tls-secret
  dnsNames:
  - demo-aks-ingress.eastus.cloudapp.azure.com
  acme:
    config:
    - http01:
        ingressClass: nginx
      domains:
      - demo-aks-ingress.eastus.cloudapp.azure.com
  issuerRef:
    name: letsencrypt-staging
    kind: ClusterIssuer
```

To create the certificate resource, use the `kubectl apply -f certificates.yaml` command.

```
$ kubectl apply -f certificates.yaml

certificate.certmanager.k8s.io/tls-secret created
```

## Test the ingress configuration

Open a web browser to the FQDN of your Kubernetes ingress controller, such as *https://demo-aks-ingress.eastus.cloudapp.azure.com*.

As these examples use `letsencrypt-staging`, the issued SSL certificate is not trusted by the browser. Accept the warning prompt to continue to your application. The certificate information shows this *Fake LE Intermediate X1* certificate is issued by Let's Encrypt. This fake certificate indicates `cert-manager` processed the request correctly and received a certificate from the provider:

![Let's Encrypt staging certificate](media/ingress/staging-certificate.png)

When you change Let's Encrypt to use `prod` rather than `staging`, a trusted certificate issued by Let's Encrypt is used, as shown in the following example:

![Let's Encrypt certificate](media/ingress/certificate.png)

The demo application is shown in the web browser:

![Application example one](media/ingress/app-one.png)

Now add the */hello-world-two* path to the FQDN, such as *https://demo-aks-ingress.eastus.cloudapp.azure.com/hello-world-two*. The second demo application with the custom title is shown:

![Application example two](media/ingress/app-two.png)

## Clean up resources

This article used Helm to install the ingress components, certificates, and sample apps. When you deploy a Helm chart, a number of Kubernetes resources are created. These resources includes pods, deployments, and services. To clean up these resources, you can either delete the entire sample namespace, or the individual resources.

### Delete the sample namespace and all resources

To delete the entire sample namespace, use the `kubectl delete` command and specify your namespace name. All the resources in the namespace are deleted.

```console
kubectl delete namespace ingress-basic
```

Then, remove the Helm repo for the AKS hello world app:

```console
helm repo remove azure-samples
```

### Delete resources individually

Alternatively, a more granular approach is to delete the individual resources created. First, remove the certificate resources:

```console
kubectl delete -f certificates.yaml
kubectl delete -f cluster-issuer.yaml
```

Now list the Helm releases with the `helm list` command. Look for charts named *nginx-ingress*, *cert-manager*, and *aks-helloworld*, as shown in the following example output:

```
$ helm list

NAME                	REVISION	UPDATED                 	STATUS  	CHART               	APP VERSION	NAMESPACE
waxen-hamster       	1       	Wed Mar  6 23:16:00 2019	DEPLOYED	nginx-ingress-1.3.1	  0.22.0     	kube-system
alliterating-peacock	1       	Wed Mar  6 23:17:37 2019	DEPLOYED	cert-manager-v0.6.6 	v0.6.2     	kube-system
mollified-armadillo 	1       	Wed Mar  6 23:26:04 2019	DEPLOYED	aks-helloworld-0.1.0	           	default
wondering-clam      	1       	Wed Mar  6 23:26:07 2019	DEPLOYED	aks-helloworld-0.1.0	           	default
```

Delete the releases with the `helm delete` command. The following example deletes the NGINX ingress deployment, certificate manager, and the two sample AKS hello world apps.

```
$ helm delete waxen-hamster alliterating-peacock mollified-armadillo wondering-clam

release "billowing-kitten" deleted
release "loitering-waterbuffalo" deleted
release "flabby-deer" deleted
release "linting-echidna" deleted
```

Next, remove the Helm repo for the AKS hello world app:

```console
helm repo remove azure-samples
```

Remove the ingress route that directed traffic to the sample apps:

```console
kubectl delete -f hello-world-ingress.yaml
```

Delete the itself namespace. Use the `kubectl delete` command and specify your namespace name:

```console
kubectl delete namespace ingress-basic
```

Finally, remove the static public IP address created for the ingress controller. Provide your *MC_* cluster resource group name obtained in the first step of this article, such as *MC_myResourceGroup_myAKSCluster_eastus*:

```azurecli-interactive
az network public-ip delete --resource-group MC_myResourceGroup_myAKSCluster_eastus --name myAKSPublicIP
```

## Next steps

This article included some external components to AKS. To learn more about these components, see the following project pages:

- [Helm CLI][helm-cli]
- [NGINX ingress controller][nginx-ingress]
- [cert-manager][cert-manager]

You can also:

- [Create a basic ingress controller with external network connectivity][aks-ingress-basic]
- [Enable the HTTP application routing add-on][aks-http-app-routing]
- [Create an ingress controller that uses an internal, private network and IP address][aks-ingress-internal]
- [Create an ingress controller that uses your own TLS certificates][aks-ingress-own-tls]
- [Create an ingress controller with a dynamic public IP and configure Let's Encrypt to automatically generate TLS certificates][aks-ingress-tls]

<!-- LINKS - external -->
[helm-cli]: https://docs.microsoft.com/azure/aks/kubernetes-helm
[cert-manager]: https://github.com/jetstack/cert-manager
[cert-manager-certificates]: https://cert-manager.readthedocs.io/en/latest/reference/certificates.html
[cert-manager-cluster-issuer]: https://cert-manager.readthedocs.io/en/latest/reference/clusterissuers.html
[cert-manager-issuer]: https://cert-manager.readthedocs.io/en/latest/reference/issuers.html
[lets-encrypt]: https://letsencrypt.org/
[nginx-ingress]: https://github.com/kubernetes/ingress-nginx
[helm-install]: https://docs.helm.sh/using_helm/#installing-helm
[ingress-shim]: https://docs.cert-manager.io/en/latest/tasks/issuing-certificates/ingress-shim.html

<!-- LINKS - internal -->
[use-helm]: kubernetes-helm.md
[azure-cli-install]: /cli/azure/install-azure-cli
[az-aks-show]: /cli/azure/aks#az-aks-show
[az-network-public-ip-create]: /cli/azure/network/public-ip#az-network-public-ip-create
[aks-ingress-internal]: ingress-internal-ip.md
[aks-ingress-basic]: ingress-basic.md
[aks-ingress-tls]: ingress-tls.md
[aks-http-app-routing]: http-application-routing.md
[aks-ingress-own-tls]: ingress-own-tls.md
[aks-quickstart-cli]: kubernetes-walkthrough.md
[aks-quickstart-portal]: kubernetes-walkthrough-portal.md
[install-azure-cli]: /cli/azure/install-azure-cli<|MERGE_RESOLUTION|>--- conflicted
+++ resolved
@@ -75,14 +75,9 @@
 # Use Helm to deploy an NGINX ingress controller
 helm install stable/nginx-ingress \
     --namespace ingress-basic \
-<<<<<<< HEAD
-    --set controller.service.loadBalancerIP="40.121.63.72"  \
-    --set controller.replicaCount=2
-=======
     --set controller.replicaCount=2 \
     --set nodeSelector."beta.kubernetes.io/os"=linux \
     --set controller.service.loadBalancerIP="40.121.63.72"
->>>>>>> 6a383dfd
 ```
 
 When the Kubernetes load balancer service is created for the NGINX ingress controller, your static IP address is assigned, as shown in the following example output:
