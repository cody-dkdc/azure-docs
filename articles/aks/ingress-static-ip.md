--- conflicted
+++ resolved
@@ -6,11 +6,7 @@
 
 ms.service: container-service
 ms.topic: article
-<<<<<<< HEAD
 ms.date: 03/27/2019
-=======
-ms.date: 03/06/2019
->>>>>>> 12921200
 ms.author: iainfou
 
 #Customer intent: As a cluster operator or developer, I want to use an ingress controller with a static IP address to handle the flow of incoming traffic and secure my apps using automatically generated TLS certificates.
@@ -35,11 +31,7 @@
 
 This article uses Helm to install the NGINX ingress controller, cert-manager, and a sample web app. You need to have Helm initialized within your AKS cluster and using a service account for Tiller. Make sure that you are using the latest release of Helm. For upgrade instructions, see the [Helm install docs][helm-install]. For more information on configuring and using Helm, see [Install applications with Helm in Azure Kubernetes Service (AKS)][use-helm].
 
-<<<<<<< HEAD
 This article also requires that you are running the Azure CLI version 2.0.61 or later. Run `az --version` to find the version. If you need to install or upgrade, see [Install Azure CLI][azure-cli-install].
-=======
-This article also requires that you are running the Azure CLI version 2.0.59 or later. Run `az --version` to find the version. If you need to install or upgrade, see [Install Azure CLI][azure-cli-install].
->>>>>>> 12921200
 
 ## Create an ingress controller
 
@@ -129,7 +121,6 @@
 To install the cert-manager controller in an RBAC-enabled cluster, use the following `helm install` command:
 
 ```console
-<<<<<<< HEAD
 # Install the CustomResourceDefinition resources separately
 kubectl apply -f https://raw.githubusercontent.com/jetstack/cert-manager/release-0.7/deploy/manifests/00-crds.yaml
 
@@ -151,38 +142,6 @@
   --namespace cert-manager \
   --version v0.7.0 \
   jetstack/cert-manager
-=======
-kubectl label namespace kube-system certmanager.k8s.io/disable-validation=true
-
-kubectl apply \
-    -f https://raw.githubusercontent.com/jetstack/cert-manager/release-0.6/deploy/manifests/00-crds.yaml
-    
-helm install stable/cert-manager \
-    --namespace kube-system \
-    --set ingressShim.defaultIssuerName=letsencrypt-staging \
-    --set ingressShim.defaultIssuerKind=ClusterIssuer \
-    --version v0.6.6
-```
-
-> [!TIP]
-> If you receive an error such as, `Error: failed to download "stable/cert-manager"`, make sure that you have successfully ran `helm repo update` to get a list of the latest available Helm charts.
-
-If your cluster is not RBAC enabled, instead use the following command:
-
-```console
-kubectl label namespace kube-system certmanager.k8s.io/disable-validation=true
-
-kubectl apply \
-    -f https://raw.githubusercontent.com/jetstack/cert-manager/release-0.6/deploy/manifests/00-crds.yaml
-    
-helm install stable/cert-manager \
-    --namespace kube-system \
-    --set ingressShim.defaultIssuerName=letsencrypt-staging \
-    --set ingressShim.defaultIssuerKind=ClusterIssuer \
-    --set rbac.create=false \
-    --set serviceAccount.create=false \
-    --version v0.6.6
->>>>>>> 12921200
 ```
 
 For more information on cert-manager configuration, see the [cert-manager project][cert-manager].
@@ -216,58 +175,6 @@
 clusterissuer.certmanager.k8s.io/letsencrypt-staging created
 ```
 
-<<<<<<< HEAD
-=======
-## Create a certificate object
-
-Next, a certificate resource must be created. The certificate resource defines the desired X.509 certificate. For more information, see [cert-manager certificates][cert-manager-certificates].
-
-Cert-manager has likely automatically created a certificate object for you using ingress-shim, which is automatically deployed with cert-manager since v0.2.2. For more information, see the [ingress-shim documentation][ingress-shim].
-
-To verify that the certificate was created successfully, use the `kubectl describe certificate tls-secret` command.
-
-If the certificate was issued, you will see output similar to the following:
-```
-Type    Reason          Age   From          Message
-----    ------          ----  ----          -------
-  Normal  CreateOrder     11m   cert-manager  Created new ACME order, attempting validation...
-  Normal  DomainVerified  10m   cert-manager  Domain "demo-aks-ingress.eastus.cloudapp.azure.com" verified with "http-01" validation
-  Normal  IssueCert       10m   cert-manager  Issuing certificate...
-  Normal  CertObtained    10m   cert-manager  Obtained certificate from ACME server
-  Normal  CertIssued      10m   cert-manager  Certificate issued successfully
-```
-
-If you need to create an additional certificate resource, you can do so with the following example manifest. Create a file named *certificates.yaml* and update the *dnsNames* and *domains* to the DNS name you created in a previous step. If you use an internal-only ingress controller, specify the internal DNS name for your service.
-
-```yaml
-apiVersion: certmanager.k8s.io/v1alpha1
-kind: Certificate
-metadata:
-  name: tls-secret
-spec:
-  secretName: tls-secret
-  dnsNames:
-  - demo-aks-ingress.eastus.cloudapp.azure.com
-  acme:
-    config:
-    - http01:
-        ingressClass: nginx
-      domains:
-      - demo-aks-ingress.eastus.cloudapp.azure.com
-  issuerRef:
-    name: letsencrypt-staging
-    kind: ClusterIssuer
-```
-
-To create the certificate resource, use the `kubectl apply -f certificates.yaml` command.
-
-```
-$ kubectl apply -f certificates.yaml
-
-certificate.certmanager.k8s.io/tls-secret created
-```
-
->>>>>>> 12921200
 ## Run demo applications
 
 An ingress controller and a certificate management solution have been configured. Now let's run two demo applications in your AKS cluster. In this example, Helm is used to deploy two instances of a simple 'Hello world' application.
