<properties 
   pageTitle="Graphical Authoring in Azure Automation"
   description="Graphical authoring allows you to create runbooks for Azure Automation without working with code.   This article provides an introduction to graphical authoring and all the details needed to start creating a graphical runbook."
   services="automation"   
   documentationCenter=""
   authors="bwren"
   manager="stevenka"
   editor="tysonn" />
<tags 
   ms.service="automation"
   ms.devlang="na"
   ms.topic="article"
   ms.tgt_pltfrm="na"
   ms.workload="infrastructure-services"
   ms.date="05/04/2015"
   ms.author="bwren" />

# Graphical authoring in Azure Automation

## Introduction

Graphical Authoring allows you to create runbooks for Azure Automation without the complexities of the underlying Windows PowerShell Workflow code.  You add activities from a library of cmdlets and other activities to a canvas and link them together to form a workflow.

This article provides an introduction to graphical authoring and the concepts you need to get started in creating a graphical runbook.

## Graphical runbooks

All runbooks in Azure Automation are Windows PowerShell Workflows.  Graphical runbooks generate PowerShell code that is run by the Automation workers, but you are not able to view it or directly modify it.  Graphical runbooks cannot be converted to textual runbooks, nor can an existing textual runbook be imported into the graphical editor.


## Overview of graphical editor

You can open the graphical editor in the Azure preview portal by creating or editing a graphical runbook.

![Graphical workspace](media/automation-graphical-authoring-intro/graphical-editor.png)


The following sections describe the controls in the graphical editor.


### Canvas
The Canvas is where you design your runbook.  You add activities from the nodes in the Library control to the runbook and connect them with links to define the logic of the runbook.

### Library control

The Library control is where you select [activities](#activities) to add to your runbook.  You add them to the canvas where you connect them to other activities.  It includes four sections described in the following table.

| Section | Description |
|:---|:---|
| Cmdlets | Includes all the cmdlets that can be used in your runbook.  Cmdlets are organized by module.  All of the modules that you have installed in your automation account will be available.  |
| Runbooks |  Includes the runbooks in your automation account organized by tag.  Since a runbook can have more than one tag, it may be listed under multiple tags  These runbooks can be added to the canvas to be used as a child runbook. The runbook currently being edited is displayed but cannot be added to the canvas since a runbook cannot call itself.
| Assets | Includes the [automation assets](http://msdn.microsoft.com/library/dn939988.aspx) in your automation account that can be used in your runbook.  When you add an asset to a runbook, it will add a workflow activity that gets the selected asset.  In the case of variable assets, you can select whether to add an activity to get the variable or set the variable.
| Runbook Control | Includes runbook control activities that can be used in your current runbook. A *junction* takes multiple inputs and waits until all have completed before continuing the workflow. A *workflow script* runs one or more lines of PowerShell Workflow code.  You can use this activity for custom code or for functionality that you cannot achieve with other activities.|

### Configuration control

The Configuration control is where you provide details for an object selected on the canvas The properties available in this control will depend on the type of object selected.  When you select an option in the Configuration control, it will open additional blades in order to provide additional information.

### Test control

The Test control is not displayed when the graphical editor is first started. It is opened when you interactively [test a graphical runbook](#graphical-runbook-procedures).  

## Graphical runbook procedures 

### Testing a graphical runbook

You can test the Draft version of a runbook in the Azure preview portal while leaving the published version of the runbook unchanged, or you can test a new runbook before it has been published. This allows you to verify that the runbook is working correctly before replacing the published version. When you test a runbook, the Draft runbook is executed and any actions that it performs are completed. No job history is created, but output is displayed in the Test Output Pane. 

Open the Test control for a runbook by opening the runbook for edit and then click on the **Test pane** button.

![Test pane button](media/automation-graphical-authoring-intro/runbook-edit-test-pane.png)

The Test control will prompt for any input parameters, and you can start the runbook by clicking on the **Start** button.

![Test control buttons](media/automation-graphical-authoring-intro/runbook-test-start.png)

### Publishing a graphical runbook

Each runbook in Azure Automation has a Draft and a Published version. Only the Published version is available to be run, and only the Draft version can be edited. The Published version is unaffected by any changes to the Draft version. When the Draft version is ready to be available, then you publish it which overwrites the Published version with the Draft version.

You can publish a graphical runbook by opening the runbook for editing and then clicking on the **Publish** button.

![Publish button](media/automation-graphical-authoring-intro/runbook-edit-publish.png)

When a runbook has not yet been published, it has a status of **New**.  When it is published, it has a status of **Published**.  If you edit the runbook after it has been published, and the Draft and Published versions are different, the runbook has a status of **In edit**.

![Runbook statuses](media/automation-graphical-authoring-intro/runbook-statuses.png) 

You also have the option to revert to the Published version of a runbook.  This throws away any changes made since the runbook was last published and replaces the Draft version of the runbook with the Published version.

![Revert to published button](media/automation-graphical-authoring-intro/runbook-edit-revert-published.png)


## Activities

Activities are the building blocks of a runbook.  An activity can be a PowerShell cmdlet, a child runbook, or a workflow activity.  You add an activity to the runbook by right clicking it in the Library control and selecting **Add to canvas**.  You can then click and drag the activity to place it anywhere on the canvas that you like.  The location of the of the activity on the canvas does not effect the operation of the runbook in any way.  You can layout your runbook however you find it most suitable to visualize its operation. 

![Add to canvas](media/automation-graphical-authoring-intro/add-to-canvas.png)

Select the activity on the canvas to configure its properties and parameters in the Configuration blade.  You can change the **Label** of the activity to something that is descriptive to you.  The original cmdlet is still being run, you are simply changing its display name that will be used in the graphical editor.  The label must be unique within the runbook. 

### Parameter sets

A parameter set defines the mandatory and optional parameters that will accept values for a particular cmdlet.  All cmdlets have at least one parameter set, and some have multiple.  If a cmdlet has multiple parameter sets, then you must select which one you will use before you can configure parameters.  The parameters that you can configure will depend on the parameter set that you choose.  You can change the parameter set used by an activity by selecting **Parameter Set** and selecting another set.  In this case, any parameter values that you configured are lost.

In the following example, the Get-AzureVM cmdlet has two parameter sets.  You cannot configure parameter values until you select one of the parameter sets.  The ListAllVMs parameter set is for returning all virtual machines and has a single optional parameter.  The GetVMByServiceand VMName is for specifying the virtual machine you want to return and has one mandatory and two optional parameters.

![Parameter set](media/automation-graphical-authoring-intro/parameter-set.png)

#### Parameter values

When you specify a value for a parameter, you select a data source to determine how the value will be specified.  The data sources that are available for a particular parameter will depend on the valid values for that parameter.  For example, Null will not be an available option for a parameter that does not allow null values.

| Data Source | Description |
|:---|:---|
|Constant Value|Type in a value for the parameter.  This is only available for the following data types: Int32,Int64,String,Boolean,DateTime,Switch. |
|Activity Output|Output from an activity that precedes the current activity in the workflow.  All valid activities will be listed.  Select just the activity to use its output for the parameter value.  If the activity outputs an object with multiple properties, then you can type in the name of the property after selecting the activity.|
|Runbook Input Parameter (*Coming soon)|Select a runbook input parameter as input to the activity parameter.|  
|Automation Variable Asset (*Coming soon)|Select an Automation Variable as input.|  
|Automation Credential Asset (*Coming soon)|Select an Automation Credential as input.|  
|Automation Certificate Asset (*Coming soon)|Select an Automation Certificate as input.|  
|Automation Connection Asset (*Coming soon)|Select an Automation Connection as input.| 
|PowerShell Expression|Specify simple PowerShell expression.  The expression will be evaluated before the activity and the result used for the parameter value.  You can use variables to refer to the output of an activity or a runbook input parameter.|
|Empty String|An empty string value.|
|Null|A Null value.|
<<<<<<< HEAD
|PowerShell Expression|Specify simple PowerShell expression.  The expression will be evaluated before the activity and the result used for the parameter value.  You can use variables to refer to the output of an activity or a runbook input parameter.|
|Runbook Input Parameter (*Coming soon)|Use one of runbook input parameters directly as value for the activity input parameter.|
|Automation Variable Asset (*Coming soon)|A value of existing Automation Variable.|
|Automation Credential Asset (*Coming soon)|A value of existing Automation Credential.|
|Automation Certificate Asset (*Coming soon)|An instance of existing Automation Certificate.|
|Automation Connection Asset (*Coming soon)|An instance of existing Automation Connection.|
=======
>>>>>>> 030a7ee9
|Unselect|Clears any value that was previously configured.|


#### Optional additional parameters

All cmdlets will have the option to provide additional parameters.  These are PowerShell common parameters or other custom parameters.  You are presented with a text box where you can provide parameters using PowerShell syntax.  For example, to use the **Verbose** common parameter, you would specify **"-Verbose:$True"**.

### Workflow Script control

A Workflow Script control is a special activity that accepts PowerShell Workflow code in order to provide functionality that may otherwise not be available.  This is not a complete workflow but must contain valid lines of PowerShell Workflow code.  It cannot accept parameters, but it can use variables for activity output and runbook input parameters.  Any output of the activity is added to the databus unless it has no outgoing link in which case it is added to the output of the runbook.

For example the following code performs date calculations using a runbook input variable called $NumberOfDays.  It then sends a calculated date time as output to be used by subsequent activities in the runbook.

    $DateTimeNow = InlineScript{(Get-Date).ToUniversalTime()}
    $DateTimeStart = InlineScript{($using:DateTimeNow).AddDays(-$using:NumberOfDays)}
	$DateTimeStart


## Links and workflow

A **link** in a graphical runbook connects two activities.  It is displayed on the canvas as an arrow pointing from the source activity to the destination activity.  The activities run in the direction of the arrow with the destination activity starting after the source activity completes.  

### Create a link

Create a link between two activities by selecting the source activity and clicking the circle at the bottom of the shape.  Drag the arrow to the destination activity and release.

![Create a link](media/automation-graphical-authoring-intro/create-link.png)

Select the link to configure its properties in the Configuration blade.  This will include the link type which is described in the following table.

| Link Type | Description |
|:---|:---|
| Pipeline | The destination activity is run once for each object output from the source activity.  The destination activity does not run if the source activity results in no output.  Output from the source activity is available as an object.  |
| Sequence | The destination activity runs only once.  It receives an array of objects from the source activity.  Output from the source activity is available as an array of objects. |

### Starting activity

A graphical runbook will start with any activities that do not have an incoming link.  This will often be only one activity which would act as the starting activity for the runbook.  If multiple activities do not have an incoming link, then the runbook will start by running them in parallel.  It will then follow the links to run other activities as each completes.

### Conditions

When you specify a condition on a link, the destination activity is only run if the condition resolves to true.  You will typically use an $ActivityOutput variable in a condition to retrieve the output from the source activity.  

For a pipeline link, you specify a condition for a single object, and the condition is evaluated for each object output by the source activity.  The destination activity is then run for each object that satisfies the condition.  For example, with a source activity of Get-AzureVM, the following syntax could be used for a conditional pipeline link to retrieve only virtual machines that are currently running.  

	$ActivityOutput['Get-AzureVM'].PowerState -eq 'Started'

For a sequence link, the condition is only evaluated once since a single array is returned containing all objects output from the source activity.  Because of this, a sequence link cannot be used for filtering like a pipeline link but will simply determine whether or not the next activity is run.  The following code shows the same example of evaluating output from Get-AzureVM to determine virtual machines that are running.  In this case, the code walks through each object in the array and resolves to true if at least one virtual machine is running.  The destination activity would be responsible for parsing this data.

	$test = $false
	$VMs = $ActivityOutput['Get-AzureVm']
	Foreach ($VM in VMs)
	{
		If ($VM.PowerState –eq 'Started')
			{
				$test = $true
			}
	}
	$test

When you use a conditional link, the data available from the source activity to other activities in that branch will be filtered by the condition.  If an activity is the source to multiple links, then the data available to activities in each branch will depend on the condition in the link connecting to that branch.

For example, the source activity in the runbook below gets all virtual machines.  It has two conditional links and a link without a condition.  The first conditional link uses the expression *$ActivityOutput['Get-AzureVM'].PowerState -eq 'Started'* to filter only virtual machines that are currently running.  The second uses the expression *$ActivityOutput['Get-AzureVM'].PowerState -eq 'Stopped'* to filter only virtual machines that are currently stopped.  

![Conditional link example](media/automation-graphical-authoring-intro/conditional-links.png)

Any activity that follows the first link and uses the activity output from Get-AzureVM will only get the virtual machines that were started at the time that Get-AzureVM was run.  Any activity that follows the second link will only get the the virtual machines that were stopped at the time that Get-AzureVM was run.  Any activity following the third link will get all virtual machines regardless of their running state.

### Junctions

A junction is a special activity that will wait until all incoming branches have completed.  This allows you to run multiple activities in parallel and ensure that all have completed before moving on.

While a junction can have an unlimited number of incoming links, not more than one of those links can be a pipeline.  The number of incoming sequence links is not constrained.  You will be allowed to create the junction with multiple incoming pipeline links and save the runbook, but it will fail when it is run.

The example below is part of a runbook that starts a set of virtual machines while simultaneously downloading patches to be applied to those machines.  A junction is used to ensure that both processes are completed before the runbook continues.

![Junction](media/automation-graphical-authoring-intro/junction.png)

### Cycles

A cycle is when a destination activity links back to its source activity or to another activity that eventually links back to its source.  Cycles are currently not allowed in graphical authoring.  If your runbook has a cycle, it will save properly but will receive an error when it runs.

![Cycle](media/automation-graphical-authoring-intro/cycle.png)

### Loops

A loop is when you repeat an activity a specified number of times or keep repeating it until a particular condition is met.  Loops are currently not supported in graphical runbooks.   

### Sharing data between activities

Any data that is output by an activity with an outgoing link is written to the *databus* for the runbook.  Any activity in the runbook can use data on the databus to populate parameter values or include in script code.  An activity can access the output of any previous activity in the workflow.     

How the data is written to the databus depends on the type of link on the activity.  For a **pipeline**, the data is output as multiples objects.  For a **sequence** link, the data is output as an array.  If there is only one value, it will be output as a single element array.

You can access data on the databus using one of two methods.  First is using an **Activity Output** data source to populate a parameter of another activity.  If the output is an object, you can specify a single property.

![Activity output](media/automation-graphical-authoring-intro/activity-output-datasource.png)

You can also retrieve the output of an activity in a **PowerShell Expression** data source or from a **Workflow Script** activity with an ActivityOutput variable.  If the output is an object, you can specify a single property.  ActivityOutput variables use the following syntax.

	$ActivityOutput['Activity Label']
	$ActivityOutput['Activity Label'].PropertyName 

### Checkpoints

The same guidance for setting [checkpoints](automation-runbook-concepts/#checkpoints) in your runbook applies to graphical runbooks.  You can add an activity for the Checkpoint-Workflow cmdlet where you need to set a checkpoint.  You should then follow this activity with an Add-AzureAccount in case the runbook starts from this checkpoint on a different worker. 

## Authenticating to Azure resources

Most runbooks in Azure Automation will require authentication to Azure resources.  The typical method used for this authentication is the Add-AzureAccount cmdlet with a [credential asset](http://msdn.microsoft.com/library/dn940015.aspx) that represents an Active Directory user with access to the Azure account.  This is discussed in [Configuring Azure Automation](automation-configuring.md).

You can add this functionality to a graphical runbook by adding a credential asset to the canvas followed by an Add-AzureAccount activity.  Add-AzureAccount uses the credential activity for its input.  This is illustrated in the following example.

![Authentication activities](media/automation-graphical-authoring-intro/authentication-activities.png)

You have to authenticate at the start of the runbook and after each checkpoint.  This means adding an addition Add-AzureAccount activity after any Checkpoint-Workflow activity. You do not need an addition credential activity since you can use the same 

![Activity output](media/automation-graphical-authoring-intro/authentication-activity-output.png)

## Runbook input and output

### Runbook input

A runbook may require input either from a user when they start the runbook through the Azure preview portal or from another runbook if the current one is used as a child.
For example, if you have a runbook that creates a virtual machine, you may need to provide information such as the name of the virtual machine and other properties each time you start the runbook.  

You accept input for a runbook by defining one or more input parameters.  You provide values for these parameters each time the runbook is started.  When you start a runbook with the Azure preview portal, it will prompt you to provide values for the each of the runbook's input parameters.

You can access input parameters for a runbook by clicking the **Input and output** button on the runbook toolbar.  

![Runbook Input Output](media/automation-graphical-authoring-intro/runbook-edit-input-output.png) 

This opens the **Input and Output** control where you can edit an existing input parameter or create a new one by clicking **Add input**. 

![Add input](media/automation-graphical-authoring-intro/runbook-edit-add-input.png)

Each input parameter is defined by the properties in the following table.

|Property|Description|
|:---|:---|
| Name | The unique name of the parameter.  This can only contain alpha numeric characters and cannot contain a space. |
| Description | An optional description for the input parameter.  |
| Type | Data type expected for the parameter value.  The Azure preview portal will provide an appropriate control for the data type for each parameter when prompting for input. |
| Mandatory | Specifies whether a value must be provided for the parameter.  The runbook cannot be started if you do not provide a value for each mandatory parameter that does not have a default value defined. |
| Default Value | Specifies what value is used for the parameter if one is not provided.  This can either be Null or a specific value. |


### Runbook output

Data created by any activity that does not have an outgoing link will be added to the [output of the runbook](http://msdn.microsoft.com/library/azure/dn879148.aspx).  The output is saved with the runbook job and is available to a parent runbook when the runbook is used as a child.  


## Related articles

- [Azure Automation runbook concepts](automation-runbook-concepts.md)
- [Automation assets](http://msdn.microsoft.com/library/azure/dn939988.aspx)<|MERGE_RESOLUTION|>--- conflicted
+++ resolved
@@ -115,23 +115,14 @@
 |:---|:---|
 |Constant Value|Type in a value for the parameter.  This is only available for the following data types: Int32,Int64,String,Boolean,DateTime,Switch. |
 |Activity Output|Output from an activity that precedes the current activity in the workflow.  All valid activities will be listed.  Select just the activity to use its output for the parameter value.  If the activity outputs an object with multiple properties, then you can type in the name of the property after selecting the activity.|
-|Runbook Input Parameter (*Coming soon)|Select a runbook input parameter as input to the activity parameter.|  
-|Automation Variable Asset (*Coming soon)|Select an Automation Variable as input.|  
-|Automation Credential Asset (*Coming soon)|Select an Automation Credential as input.|  
-|Automation Certificate Asset (*Coming soon)|Select an Automation Certificate as input.|  
-|Automation Connection Asset (*Coming soon)|Select an Automation Connection as input.| 
+|Runbook Input Parameter *(Coming soon)*|Select a runbook input parameter as input to the activity parameter.|  
+|Automation Variable Asset *(Coming soon)*|Select an Automation Variable as input.|  
+|Automation Credential Asset *(Coming soon)*|Select an Automation Credential as input.|  
+|Automation Certificate Asset *(Coming soon)*|Select an Automation Certificate as input.|  
+|Automation Connection Asset *(Coming soon)*|Select an Automation Connection as input.| 
 |PowerShell Expression|Specify simple PowerShell expression.  The expression will be evaluated before the activity and the result used for the parameter value.  You can use variables to refer to the output of an activity or a runbook input parameter.|
 |Empty String|An empty string value.|
 |Null|A Null value.|
-<<<<<<< HEAD
-|PowerShell Expression|Specify simple PowerShell expression.  The expression will be evaluated before the activity and the result used for the parameter value.  You can use variables to refer to the output of an activity or a runbook input parameter.|
-|Runbook Input Parameter (*Coming soon)|Use one of runbook input parameters directly as value for the activity input parameter.|
-|Automation Variable Asset (*Coming soon)|A value of existing Automation Variable.|
-|Automation Credential Asset (*Coming soon)|A value of existing Automation Credential.|
-|Automation Certificate Asset (*Coming soon)|An instance of existing Automation Certificate.|
-|Automation Connection Asset (*Coming soon)|An instance of existing Automation Connection.|
-=======
->>>>>>> 030a7ee9
 |Unselect|Clears any value that was previously configured.|
 
 
