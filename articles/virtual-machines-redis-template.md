--- conflicted
+++ resolved
@@ -14,11 +14,7 @@
 	ms.devlang="na"
 	ms.topic="article"
 	ms.date="04/29/2015"
-<<<<<<< HEAD
-	ms.author="timwieman"/>
-=======
 	ms.author="twieman"/>
->>>>>>> adec38da
 
 # Redis cluster with a Resource Manager template
 
@@ -91,13 +87,9 @@
 $filePath = $folderName + "\shared-resources.json"
 $webclient.DownloadFile($url,$filePath)
 ```
+
 ### Step 1-b: Download the template files using the Azure CLI
 
-<<<<<<< HEAD
-### Step 1-b: Download the template files using the Azure CLI
-
-=======
->>>>>>> adec38da
 Clone the entire template repository using a git client of your choice, for example:
 
 ```
@@ -215,18 +207,11 @@
 ```
 
 Each parameter has details such as data type and allowed values. This allows for validation of parameters passed during template execution in an interactive mode (e.g. PowerShell or Azure CLI), as well as a self-discovery UI that could be dynamically-built by parsing the list of required parameters and their descriptions.
-<<<<<<< HEAD
 
 ### Step 3-a: Deploy a Redis cluster with a template using PowerShell
 
 Prepare a parameters file for your deployment by creating a JSON file containing runtime values for all parameters. This file will then be passed as a single entity to the deployment command. If you do not include a parameters file, PowerShell will use any default values specified in the template, and then prompt you to fill in the remaining values.
 
-=======
-
-### Step 3-a: Deploy a Redis cluster with a template using PowerShell
-
-Prepare a parameters file for your deployment by creating a JSON file containing runtime values for all parameters. This file will then be passed as a single entity to the deployment command. If you do not include a parameters file, PowerShell will use any default values specified in the template, and then prompt you to fill in the remaining values.
->>>>>>> adec38da
 Here is an example you can find in the **azuredeploy-parameters.json** file.  Note that you will need to provide valid values for the parameters `storageAccountName`, `adminUsername`, and `adminPassword`, plus any customizations to the other parameters:
 
 ```json
