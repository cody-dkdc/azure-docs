--- conflicted
+++ resolved
@@ -13,11 +13,7 @@
 	ms.tgt_pltfrm="na" 
 	ms.devlang="na" 
 	ms.topic="article" 
-<<<<<<< HEAD
-	ms.date="09/11/2015" 
-=======
 	ms.date="11/04/2015" 
->>>>>>> 08be3281
 	ms.author="elizapo"/>
 
 # How to create a hybrid collection for Azure RemoteApp
@@ -33,11 +29,7 @@
 
 1.	Decide what [image](remoteapp-imageoptions.md) to use for your collection. You can create a custom image or use one of the Microsoft images included with your subscription.
 2. Set up your virtual network. Check out the [VNET planning](remoteapp-planvpn.md) and [sizing](remoteapp-vnetsizing.md) information.
-<<<<<<< HEAD
-2.	Create a RemoteApp collection.
-=======
 2.	Create a collection.
->>>>>>> 08be3281
 2.	Join your collection to your local domain.
 3.	Add a template image to your collection.
 4.	Configure directory synchronization. Azure RemoteApp requires that you integrate with Azure Active Directory by either 1) configuring Azure Active Directory Sync with the Password Sync option, or 2) configuring Azure Active Directory Sync without the Password Sync option but using a domain that is federated to AD FS. Check out the [configuration info for Active Directory with RemoteApp](remoteapp-ad.md).
@@ -62,11 +54,7 @@
 ## Step 1: Set up your virtual network
 You can deploy a hybrid collection that uses an existing Azure virtual network, or you can create a new virtual network. A virtual network lets your users access data on your local network through RemoteApp remote resources. Using an Azure virtual network gives your collection direct network access to other Azure services and virtual machines deployed to that virtual network.
 
-<<<<<<< HEAD
-Make sure you review the [VNET planning](remoteapp-planvpn.md) and [VNET size](remoteapp-vnetsizing.md) information before you create your VNET.
-=======
 Make sure you review the [VNET planning](remoteapp-planvnet.md) and [VNET size](remoteapp-vnetsizing.md) information before you create your VNET.
->>>>>>> 08be3281
 
 ### Create an Azure VNET and join it to your Active Directory deployment
 
@@ -134,11 +122,7 @@
 
 Before your users can access apps, you need to publish them to the end-user feed – a list of available apps that your users access through the Remote Desktop client.
  
-<<<<<<< HEAD
-You can publish multiple apps to your RemoteApp collection. From the RemoteApp publishing page, click **Publish** to add an app. You can either publish from the **Start** menu of the template image or by specifying the path on the template image for the app. If you choose to add from the **Start** menu, choose the program to add. If you choose to provide the path to the app, provide a name for the app and the path to where it is installed on the template image.
-=======
 You can publish multiple apps to your collection. From the publishing page, click **Publish** to add an app. You can either publish from the **Start** menu of the template image or by specifying the path on the template image for the app. If you choose to add from the **Start** menu, choose the program to add. If you choose to provide the path to the app, provide a name for the app and the path to where it is installed on the template image.
->>>>>>> 08be3281
 
 ## Step 7: Configure user access ##
 
