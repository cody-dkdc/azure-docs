<<<<<<< HEAD

=======
>>>>>>> f1ea3417
---
title: List of Ports and URLs to whitelist for Azure RemoteApp Deployed in customer virtual network | Microsoft Docs
description: Learn which ports and URLs you'll need to configure for communication through Azure RemoteApp.
services: remoteapp
documentationcenter: ''
author: mghosh1616
manager: mbaldwin

ms.assetid: 5a001ff7-14c9-47fa-9b39-78fd5a5f0250
ms.service: remoteapp
ms.workload: compute
ms.tgt_pltfrm: na
ms.devlang: na
ms.topic: article
ms.date: 08/16/2016
ms.author: mbaldwin

---
# List of Ports and URLs to permit access for Azure RemoteApp Deployed in customer Virtual Network
> [!IMPORTANT]
> Azure RemoteApp is being discontinued. Read the [announcement](https://go.microsoft.com/fwlink/?linkid=821148) for details.
> 
> 

The following applies to Azure RemoteApp a cloud or hybrid collection if you are deploying it in a virtual network (VNET). For more information on virtual networks, please read [Virtual Network Overview](../virtual-network/virtual-networks-overview.md). If you have created a network security group (NSG) restricting traffic to your virtual network resources which you have chosen for Azure RemoteApp, please make sure the following are accessible and allowed through the security policies on the virtual network. For more information on network security groups, please read [What is a Network Security Group? (NSG)](../virtual-network/virtual-networks-nsg.md).

## Azure RemoteApp subnet needs access to these endpoints and URLs:
* *.servicebus.windows.net
* *.servicebus.net
* https://*.remoteapp.windwsazure.com  
* https://www.remoteapp.windowsazure.com 
* https://*remoteapp.windowsazure.com  
* https://*.core.windows.net  
* Outbound: TCP: 443, TCP: 10101-10175 
* Optional – UDP: 10201-10275  

## Azure RemoteApp clients need access to these endpoints and URLs:
By clients I mean the desktops, devices etc. that people use to connect to the apps deployed in the Azure RemoteApp collection.

* https://telemetry.remoteapp.windowsazure.com  
* https://*.remoteapp.windowsazure.com (the optional UDP ports are for this address) 
* https://login.windows.net  
* https://login.microsoftonline.com  
* https://www.remoteapp.windowsazure.com 
* https://*.core.windows.net  
* Outbound: TCP: 443  
* Optional - UDP: 3391 
<|MERGE_RESOLUTION|>--- conflicted
+++ resolved
@@ -1,7 +1,3 @@
-<<<<<<< HEAD
-
-=======
->>>>>>> f1ea3417
 ---
 title: List of Ports and URLs to whitelist for Azure RemoteApp Deployed in customer virtual network | Microsoft Docs
 description: Learn which ports and URLs you'll need to configure for communication through Azure RemoteApp.
