<<<<<<< HEAD

=======
>>>>>>> f1ea3417
---
title: Using Office with Azure RemoteApp | Microsoft Docs
description: Learn how Office and Azure RemoteApp work together
services: remoteapp
documentationcenter: ''
author: msmbaldwin
manager: mbaldwin

ms.assetid: f1773baf-8aa1-423c-a2f9-e4679e0463d3
ms.service: remoteapp
ms.workload: compute
ms.tgt_pltfrm: na
ms.devlang: na
ms.topic: article
ms.date: 11/23/2016
ms.author: mbaldwin

---
# Using Office with Azure RemoteApp
> [!IMPORTANT]
> Azure RemoteApp is being discontinued. Read the [announcement](https://go.microsoft.com/fwlink/?linkid=821148) for details.
> 
> 

You have two choices for hosting Office applications in Azure RemoteApp: Office 365 ProPlus or Office 2013 Professional Plus Trial.

**Hey, did you know we have a new, better article that will soon replace this? Check out [How to use your Office 365 subscription with Azure RemoteApp](remoteapp-officesubscription.md). It covers all the info you need for using Office 365 + Azure RemoteApp.**

## Office 365 ProPlus
You can create a RemoteApp collection using the Office 365 ProPlus template image. This option allows you to extend your Office 365 service to RemoteApp. You must have an existing subscription plan and your users must be licensed for the Office 365 ProPlus service, either standalone or through the Office 365 service plans.

RemoteApp supports Office 365 Shared Computer Activation. When you enable Shared Computer Activation, and use the [Office Deployment tool](http://www.microsoft.com/download/details.aspx?id=36778) for installation, Office 365 ProPlus installs without being activated. When a user signs into a collection that contains Office 365, Office checks to see if the user has been provisioned for Office 365 ProPlus. If so, Office temporarily activates Office 365 ProPlus - this activation persists until that users signs out of the service.

To use Office 365 Shared Computer Activation, you need to create a [custom template](remoteapp-create-custom-image.md) and install Office 365 ProPlus there, following [these directions](https://technet.microsoft.com/library/dn782858.aspx).

You can manage your users’ Office 365 licenses at the [Office 365 Admin Portal](https://portal.office365.com/). Read more information about [Office 365 service plans](http://technet.microsoft.com/library/office-365-plan-options.aspx).  

## Office 2013 Professional Plus Trial
During a 30-day trial of RemoteApp, you can use the Office 2013 Professional Plus (trial) template image to create a RemoteApp collection. You can assign users to this trial collection using their Azure Active Directory work accounts or Microsoft accounts. No additional subscription is required.

This is a great option to kick the tires and get a good feeling for Office in RemoteApp. However, this option is intended for evaluation and testing only. RemoteApp collections created using the Office 2013 Professional Plus (trial) template image cannot be transitioned to production mode and will be disabled at the end of the trial period.

## Switching from trial to production
When you start your 30-day free trial, a note in the RemoteApp section of the portal will tell you how long you have left in the trial before you need to transition to a paid account. You can activate your account and switch to production mode using the link in this note.

When you activate your account, this will affect all the RemoteApp collections in your account.

* Collections that are running with the Windows Server 2012 R2 or the Office 365 ProPlus template images will transition to production seamlessly. All user data and settings, including ongoing sessions, remain intact.
* If you have uploaded custom template images, collections using those images will also transition seamlessly.
* The Office 2013 Professional Plus (Trial) template image is intended for evaluation only. Collections running with this template image cannot be transitioned to production. They will be put in "disabled" state.

If you do not transition to production mode by the expiration of your trial, your RemoteApp collections will be disabled. Don't worry - Your settings and users’ data are saved for another 90 days, so you can still activate your service and switch to production mode without any data loss.
<|MERGE_RESOLUTION|>--- conflicted
+++ resolved
@@ -1,7 +1,3 @@
-<<<<<<< HEAD
-
-=======
->>>>>>> f1ea3417
 ---
 title: Using Office with Azure RemoteApp | Microsoft Docs
 description: Learn how Office and Azure RemoteApp work together
