<<<<<<< HEAD

=======
>>>>>>> f1ea3417
---
title: Options for migrating out of Azure RemoteApp | Microsoft Docs
description: Learn about the options for migrating out of Azure RemoteApp.
services: remoteapp
documentationcenter: ''
author: ericorman
manager: mbaldwin

ms.assetid: c4e0e5bc-5c13-4487-b1b6-ebf2a5edc1f0
ms.service: remoteapp
ms.workload: compute
ms.tgt_pltfrm: na
ms.devlang: na
ms.topic: article
ms.date: 10/06/2016
ms.author: mbaldwin

---
# Options for migrating out of Azure RemoteApp
> [!IMPORTANT]
> Azure RemoteApp is being discontinued. Read the [announcement](https://go.microsoft.com/fwlink/?linkid=821148) for details.
> 
> 

If you have stopped using Azure RemoteApp because of the [retirement announcement](https://go.microsoft.com/fwlink/?linkid=821148) or because you've finished your evaluation, you need to migrate off of Azure RemoteApp to another app service. There are two different approaches for migrating: a self-managed (often called Infrastructure as a Service [IaaS]) deployment or a fully managed (often called Platform as a Service or Software as a Service [PaaS/SaaS]) offering. 

Self-service IaaS is a do-it-yourself deployment that is managed, operated, and owned by you, directly deployed on virtual machines (VMs) or physical systems. At the other end, a fully managed PaaS/SaaS offering is more like Azure RemoteApp - a partner provides a service layer on top of a remoting solution that handles operational and servicing, while you, as the customer, do some image and app management.

Read on for more information, including examples of the different hosting options.    

## Self-managed (IaaS) solutions
### **RDS on IaaS**
You can deploy a native session-based Remote Desktop Services (in Windows Server) deployment using either RemoteApp or desktops on-premises or in a hosted environment (like on Azure VMs). RDS on IaaS deployments are best for customers already familiar with and that have existing technical expertise with RDS deployments. 

> [!NOTE]
> You need Volume Licensing with Software Assurance (SA) for RDS client access licenses to use this deployment option.
> 
> 

Deploying RDS on Azure VMs is easier than ever when you use deployment and patching templates (read an [overview](https://blogs.technet.microsoft.com/enterprisemobility/2015/07/13/azure-resource-manager-template-for-rds-deployment/) and then [go get them](https://aka.ms/rdautomation)). You can get the same elastic scaling capabilities with Azure classic deployment model resources (not Azure Resource Model resources) within Azure RemoteApp by using the [auto scaling script](https://gallery.technet.microsoft.com/scriptcenter/Automatic-Scaling-of-9b4f5e76), although there are more customizations and configurations. When you deploy RDS on Azure VMs, support is provided through [Azure Support](https://azure.microsoft.com/support/plans/), the same support professionals that supported you with Azure RemoteApp. You can get cost estimates based on your existing usage by contacting [Azure Support](https://azure.microsoft.com/support/plans/), or you can perform calculations yourself using a soon to be released Cost Calculator.  Also, with N-series VMs (currently in private preview) you can add vGPU - hear more about adding vGPU and about how to [harness RDS improvements in Windows Server 2016](https://myignite.microsoft.com/videos/2794) in our Ignite session.   

We have step by step deployment guides for [Windows Server 2012 R2](http://aka.ms/rdsonazure) and [Windows Server 2016](http://aka.ms/rdsonazure2016) to assist with your deployment. Check out the [Remote Desktop blog](https://blogs.technet.microsoft.com/enterprisemobility/?product=windows-server-remote-desktop-services) for the latest news.

### **Citrix on IaaS**
A native Citrix deployment of session-based XenApp or XenDesktop can be deployed on-premises or within a hosted environment (such as on Azure VMs). 

Check out the step-by-step deployment guide, [Citrix XA 7.6 on Azure](http://www.citrixandmicrosoft.com/Documents/Citrix-Azure Deployment Guide-v.1.0.docx), for more information. Read more about [Citrix on Azure](http://www.citrixandmicrosoft.com/Solutions/AzureCloud.aspx), including a price calculator. You can also find a [Citrix contact](http://citrix.com/English/contact/index.asp) to discuss your options with.

## Fully managed (PaaS/SaaS) offerings
### **Citrix Cloud**
[Citrix existing cloud solution](https://www.citrix.com/products/citrix-cloud/), identical architecturally to Citrix XenApp Express. Citrix is offering a [50% discount promotion](https://www.citrix.com/blogs/2016/10/03/special-promotion-for-microsoft-azure-remoteapp-customers/) for existing Azure RemoteApp customers. 

### **Citrix XenApp Express (in tech preview)**
[Register for their tech preview](http://now.citrix.com/remoteapp), and watch their [Ignite session](https://myignite.microsoft.com/videos/2792) (starting at minute 20:30). XenApp Express is architecturally identical to Citrix Cloud except it includes simplified management UI and other features and capabilities that are similar to Azure RemoteApp. 

Learn more about [Citrix XenApp Express](http://now.citrix.com/remoteapp).   

### **Citrix Service Provider Program**
The Citrix Service Provider Program makes it easy for service providers to deliver the simplicity of virtual cloud computing to SMBs, offering them the services they want in an easy, pay-as-you-go model. Citrix Service Providers grow their Microsoft SPLA businesses and expand their RDS platform investments with any device, anywhere access, the broadest application support, a rich experience, added security and increased scalability. In turn, Citrix Service Providers attract more subscribers, increase customer satisfaction and reduce their operational costs. [Learn more](http://www.citrix.com/products/service-providers.html) or [find a partner](https://www.citrix.com/buy/partnerlocator.html).

### **Microsoft Hosted Service Provider**
Hosting partners typically offer a fully managed hosted Windows desktop and application service, which may include managing the Azure resources, operating systems, applications, and helpdesk using the partner’s licensing agreements with Microsoft and other software providers along with being a Service Provider License Agreement to allow reselling of Subscriber Access License (SAL). The following information provides details and contact information for some of the hosters that specialize in assisting customers with their Azure RemoteApp migration. Check out [the current list of Hosted Service Providers](http://aka.ms/rdsonazurecertified) that have completed the RDS on IaaS learning path and assessment.  

#### **ASPEX**
[ASPEX](http://www.aspex.be/en) specializes in ISVs transitioning to the Cloud and ISV‘ looking to optimize their current cloud setups. ASPEX offers a wide range of managed services, devops, and consulting services.  

Primary location: Antwerp, Belgium

Operation region: Western Europe

Partner status: [Silver](https://partnercenter.microsoft.com/pcv/solution-providers/aspex_9397f5dd-ebdd-405b-b926-19a5bda61f7a/cfe00bac-ea36-4591-a60b-ec001c4c3dff)

Microsoft Cloud Service Provider: Yes

Offer session-based RemoteApp and Desktop solutions: Yes, both

Azure RemoteApp migration solutions: Yes, [learn more](https://www.aspex.be/en/azure-remote-apps)

**Contact:**

* Phone: +3232202198
* Mail: [info@aspex.be](mailto:info@aspex.be)
* Web: [http://cloud.aspex.be/contact-ara-0](http://cloud.aspex.be/contact-ara-0)

#### **Conexlink (Platform name: MyCloudIT)**
[MyCloudIT](http://www.mycloudit.com) is an automation platform for IT companies to simplify, optimize, and scale the migration and delivery of remote desktops, remote applications, and infrastructure in the Microsoft Azure Cloud. 

The MyCloudIT platform reduces deployment time by 95%, Azure cost by 30%, and moves their client’s entire IT infrastructure into the cloud in a matter of a few key strokes. Partners can now manage customers from one global dashboard, service end users around the world like never before, and grow revenues without adding additional overhead or extensive Azure training.  

Primary location: Dallas, TX, USA

Operation region: Worldwide

Partner status: [Gold](https://partnercenter.microsoft.com/pcv/solution-providers/conexlink_4298787366/843036_1?k=Conexlink)

Microsoft Cloud Service Provider: Yes

Offer session-based RemoteApp and Desktop solutions: Yes, both

Azure RemoteApp migration solutions: Yes, [learn more](https://mycloudit.com/remote-app-microsoft/)

**Contact:**

* Brian Garoutte, VP of Business Development
  
   Phone: 972-218-0741
  
   Email: [brian.garoutte@conexlink.com](mailto:brian.garoutte@conexlink.com)

#### **Acuutech**
[Acuutech](http://www.acuutech.com) specializes in providing hosted desktop solutions, delivering full desktop and ISV applications experiences built on Microsoft technology to a global client base from Azure and their own datacenters.

Primary location: London, UK; Singapore; Houston, TX

Operation region: Worldwide

Partner status: Gold

Microsoft Cloud Service Provider: Yes

Offer session-based RemoteApp and Desktop solutions: Yes, both

Azure RemoteApp migration solutions: Yes, [learn more](http://www.acuutech.com/ara-migration/)

**Contact:**

* United Kingdom:
  
  5/6 York House, Langston Road,
  
  Loughton, Essex IG10 3TQ
  
  Phone: +44 (0) 20 8502 2155
* Singapore:
  
  100 Cecil Street, #09-02, 
  
  The Globe, Singapore 069532
  
  Phone: +65 6709 4933
* North America: 
  
  3601 S. Sandman St.
  
  Suite 200, Houston, TX 77098
  
  Phone: +1 713 691 0800

#### **SaaSplaza**
[SaaSplaza](http://www.saasplaza.com/) offers complete Microsoft Dynamics portfolio (NAV, AX, GP, SL, CRM) private and public cloud (Azure).

Primary location: Netherlands

Operation Region: Worldwide

Partner status: [Gold](https://partnercenter.microsoft.com/pcv/solution-providers/saasplaza_4295495801/791011_2?k=saasplaza)

Microsoft Cloud Service Provider: Yes

Offer session-based RemoteApp and Desktop solutions: Yes, both

**Contact:**

- EMEA:

   Prins Mauritslaan 29-35

   71 LP Badhoevedorp

   The Netherlands

   Phone: +31 20 547 8060 

- Americas:

   171 Saxony Road, Suite 105

   Encinitas, CA 92024

   San Diego

   United States

   Phone: +1 858 385 8900 

- APAC:

   105 Cecil Street
   
   \#11-08, The Octagon

   Singapore 069534

   Singapore
   
   Phone - Singapore: +65 6222 6591

   Phone - Australia: +61 2 8310 5568 
   
   Phone - New Zealand: +64 4 488 0321

## Need more help?
Still need help choosing or have further questions? Use one of the following methods to get help. 

1. Email us at [arainfo@microsoft.com](mailto:arainfo@microsoft.com).
2. Contact [Azure support](https://portal.azure.com/?#blade/Microsoft_Azure_Support/HelpAndSupportBlade). Start by opening an [Azure support case](https://portal.azure.com/?#blade/Microsoft_Azure_Support/HelpAndSupportBlade).
3. Call us. [Find a local sales number](https://azure.microsoft.com/overview/sales-number/).
<|MERGE_RESOLUTION|>--- conflicted
+++ resolved
@@ -1,7 +1,3 @@
-<<<<<<< HEAD
-
-=======
->>>>>>> f1ea3417
 ---
 title: Options for migrating out of Azure RemoteApp | Microsoft Docs
 description: Learn about the options for migrating out of Azure RemoteApp.
