---
title: Azure Monitor metrics - supported metrics per resource type  | Microsoft Docs
description: List of metrics available for each resource type with Azure Monitor.
author: johnkemnetz
manager: rboucher
editor: ''
services: monitoring-and-diagnostics
documentationcenter: monitoring-and-diagnostics

ms.assetid: 63d4ac65-1688-40d1-85c8-7cd408285b0f
ms.service: monitoring-and-diagnostics
ms.workload: na
ms.tgt_pltfrm: na
ms.devlang: na
ms.topic: article
<<<<<<< HEAD
ms.date: 12/12/2016
=======
ms.date: 11/30/2016
>>>>>>> c4684cec
ms.author: johnkem

---
# Supported metrics with Azure Monitor
Azure Monitor provides several ways to interact with metrics, including charting them in the portal, accessing them through the REST API, or querying them using PowerShell or CLI. Below is a complete list of all metrics currently available with Azure Monitor's metric pipeline.

> [!NOTE]
> Other metrics may be available in the portal or using legacy APIs. This list only includes public preview metrics available using the public preview of the consolidated Azure Monitor metric pipeline.
> 
> 

## Microsoft.AnalysisServices/servers

|Metric|Metric Display Name|Unit|Aggregation Type|Description|
|---|---|---|---|---|
|qpu_metric|QPU|Count|Average|QPU. Range 0-100 for S1, 0-200 for S2 and 0-400 for S4|
|memory_metric|Memory|Bytes|Average|Memory. Range 0-25 GB for S1, 0-50 GB for S2 and 0-100 GB for S4|

## Microsoft.ApiManagement/service

|Metric|Metric Display Name|Unit|Aggregation Type|Description|
|---|---|---|---|---|
|TotalRequests|Total Gateway Requests|Count|Sum|Number of Gateway requests|
|TotalSuccessfulRequests|Successful Gateway Requests|Count|Sum|Number of processed gateway requests|
|TotalFailedRequests|Failed Gateway Requests|Count|Sum|Number of failures in gateway requests|

## Microsoft.Batch/batchAccounts

|Metric|Metric Display Name|Unit|Aggregation Type|Description|
|---|---|---|---|---|
|CoreCount|Core Count|Count|Total|Total number of cores in the batch account|
|TotalNodeCount|Node Count|Count|Total|Total number of nodes in the batch account|
|CreatingNodeCount|Creating Node Count|Count|Total|Number of nodes being created|
|StartingNodeCount|Starting Node Count|Count|Total|Number of nodes starting|
|WaitingForStartTaskNodeCount|Waiting For Start Task Node Count|Count|Total|Number of nodes waiting for the Start Task to complete|
|StartTaskFailedNodeCount|Start Task Failed Node Count|Count|Total|Number of nodes where the Start Task has failed|
|IdleNodeCount|Idle Node Count|Count|Total|Number of idle nodes|
|OfflineNodeCount|Offline Node Count|Count|Total|Number of offline nodes|
|RebootingNodeCount|Rebooting Node Count|Count|Total|Number of rebooting nodes|
|ReimagingNodeCount|Reimaging Node Count|Count|Total|Number of reimaging nodes|
|RunningNodeCount|Running Node Count|Count|Total|Number of running nodes|
|LeavingPoolNodeCount|Leaving Pool Node Count|Count|Total|Number of nodes leaving the Pool|
|UnusableNodeCount|Unusable Node Count|Count|Total|Number of unusable nodes|
|TaskStartEvent|Task Start Events|Count|Total|Total number of tasks that have started|
|TaskCompleteEvent|Task Complete Events|Count|Total|Total number of tasks that have completed|
|TaskFailEvent|Task Fail Events|Count|Total|Total number of tasks that have completed in a failed state|
|PoolCreateEvent|Pool Create Events|Count|Total|Total number of pools that have been created|
|PoolResizeStartEvent|Pool Resize Start Events|Count|Total|Total number of pool resizes that have started|
|PoolResizeCompleteEvent|Pool Resize Complete Events|Count|Total|Total number of pool resizes that have completed|
|PoolDeleteStartEvent|Pool Delete Start Events|Count|Total|Total number of pool deletes that have started|
|PoolDeleteCompleteEvent|Pool Delete Complete Events|Count|Total|Total number of pool deletes that have completed|

## Microsoft.Cache/redis

|Metric|Metric Display Name|Unit|Aggregation Type|Description|
|---|---|---|---|---|
|connectedclients|Connected Clients|Count|Maximum||
|totalcommandsprocessed|Total Operations|Count|Total||
|cachehits|Cache Hits|Count|Total||
|cachemisses|Cache Misses|Count|Total||
|getcommands|Gets|Count|Total||
|setcommands|Sets|Count|Total||
|evictedkeys|Evicted Keys|Count|Total||
|totalkeys|Total Keys|Count|Maximum||
|expiredkeys|Expired Keys|Count|Total||
|usedmemory|Used Memory|Bytes|Maximum||
|usedmemoryRss|Used Memory RSS|Bytes|Maximum||
|serverLoad|Server Load|Percent|Maximum||
|cacheWrite|Cache Write|BytesPerSecond|Maximum||
|cacheRead|Cache Read|BytesPerSecond|Maximum||
|percentProcessorTime|CPU|Percent|Maximum||
|connectedclients0|Connected Clients (Shard 0)|Count|Maximum||
|totalcommandsprocessed0|Total Operations (Shard 0)|Count|Total||
|cachehits0|Cache Hits (Shard 0)|Count|Total||
|cachemisses0|Cache Misses (Shard 0)|Count|Total||
|getcommands0|Gets (Shard 0)|Count|Total||
|setcommands0|Sets (Shard 0)|Count|Total||
|evictedkeys0|Evicted Keys (Shard 0)|Count|Total||
|totalkeys0|Total Keys (Shard 0)|Count|Maximum||
|expiredkeys0|Expired Keys (Shard 0)|Count|Total||
|usedmemory0|Used Memory (Shard 0)|Bytes|Maximum||
|usedmemoryRss0|Used Memory RSS (Shard 0)|Bytes|Maximum||
|serverLoad0|Server Load (Shard 0)|Percent|Maximum||
|cacheWrite0|Cache Write (Shard 0)|BytesPerSecond|Maximum||
|cacheRead0|Cache Read (Shard 0)|BytesPerSecond|Maximum||
|percentProcessorTime0|CPU (Shard 0)|Percent|Maximum||
|connectedclients1|Connected Clients (Shard 1)|Count|Maximum||
|totalcommandsprocessed1|Total Operations (Shard 1)|Count|Total||
|cachehits1|Cache Hits (Shard 1)|Count|Total||
|cachemisses1|Cache Misses (Shard 1)|Count|Total||
|getcommands1|Gets (Shard 1)|Count|Total||
|setcommands1|Sets (Shard 1)|Count|Total||
|evictedkeys1|Evicted Keys (Shard 1)|Count|Total||
|totalkeys1|Total Keys (Shard 1)|Count|Maximum||
|expiredkeys1|Expired Keys (Shard 1)|Count|Total||
|usedmemory1|Used Memory (Shard 1)|Bytes|Maximum||
|usedmemoryRss1|Used Memory RSS (Shard 1)|Bytes|Maximum||
|serverLoad1|Server Load (Shard 1)|Percent|Maximum||
|cacheWrite1|Cache Write (Shard 1)|BytesPerSecond|Maximum||
|cacheRead1|Cache Read (Shard 1)|BytesPerSecond|Maximum||
|percentProcessorTime1|CPU (Shard 1)|Percent|Maximum||
|connectedclients2|Connected Clients (Shard 2)|Count|Maximum||
|totalcommandsprocessed2|Total Operations (Shard 2)|Count|Total||
|cachehits2|Cache Hits (Shard 2)|Count|Total||
|cachemisses2|Cache Misses (Shard 2)|Count|Total||
|getcommands2|Gets (Shard 2)|Count|Total||
|setcommands2|Sets (Shard 2)|Count|Total||
|evictedkeys2|Evicted Keys (Shard 2)|Count|Total||
|totalkeys2|Total Keys (Shard 2)|Count|Maximum||
|expiredkeys2|Expired Keys (Shard 2)|Count|Total||
|usedmemory2|Used Memory (Shard 2)|Bytes|Maximum||
|usedmemoryRss2|Used Memory RSS (Shard 2)|Bytes|Maximum||
|serverLoad2|Server Load (Shard 2)|Percent|Maximum||
|cacheWrite2|Cache Write (Shard 2)|BytesPerSecond|Maximum||
|cacheRead2|Cache Read (Shard 2)|BytesPerSecond|Maximum||
|percentProcessorTime2|CPU (Shard 2)|Percent|Maximum||
|connectedclients3|Connected Clients (Shard 3)|Count|Maximum||
|totalcommandsprocessed3|Total Operations (Shard 3)|Count|Total||
|cachehits3|Cache Hits (Shard 3)|Count|Total||
|cachemisses3|Cache Misses (Shard 3)|Count|Total||
|getcommands3|Gets (Shard 3)|Count|Total||
|setcommands3|Sets (Shard 3)|Count|Total||
|evictedkeys3|Evicted Keys (Shard 3)|Count|Total||
|totalkeys3|Total Keys (Shard 3)|Count|Maximum||
|expiredkeys3|Expired Keys (Shard 3)|Count|Total||
|usedmemory3|Used Memory (Shard 3)|Bytes|Maximum||
|usedmemoryRss3|Used Memory RSS (Shard 3)|Bytes|Maximum||
|serverLoad3|Server Load (Shard 3)|Percent|Maximum||
|cacheWrite3|Cache Write (Shard 3)|BytesPerSecond|Maximum||
|cacheRead3|Cache Read (Shard 3)|BytesPerSecond|Maximum||
|percentProcessorTime3|CPU (Shard 3)|Percent|Maximum||
|connectedclients4|Connected Clients (Shard 4)|Count|Maximum||
|totalcommandsprocessed4|Total Operations (Shard 4)|Count|Total||
|cachehits4|Cache Hits (Shard 4)|Count|Total||
|cachemisses4|Cache Misses (Shard 4)|Count|Total||
|getcommands4|Gets (Shard 4)|Count|Total||
|setcommands4|Sets (Shard 4)|Count|Total||
|evictedkeys4|Evicted Keys (Shard 4)|Count|Total||
|totalkeys4|Total Keys (Shard 4)|Count|Maximum||
|expiredkeys4|Expired Keys (Shard 4)|Count|Total||
|usedmemory4|Used Memory (Shard 4)|Bytes|Maximum||
|usedmemoryRss4|Used Memory RSS (Shard 4)|Bytes|Maximum||
|serverLoad4|Server Load (Shard 4)|Percent|Maximum||
|cacheWrite4|Cache Write (Shard 4)|BytesPerSecond|Maximum||
|cacheRead4|Cache Read (Shard 4)|BytesPerSecond|Maximum||
|percentProcessorTime4|CPU (Shard 4)|Percent|Maximum||
|connectedclients5|Connected Clients (Shard 5)|Count|Maximum||
|totalcommandsprocessed5|Total Operations (Shard 5)|Count|Total||
|cachehits5|Cache Hits (Shard 5)|Count|Total||
|cachemisses5|Cache Misses (Shard 5)|Count|Total||
|getcommands5|Gets (Shard 5)|Count|Total||
|setcommands5|Sets (Shard 5)|Count|Total||
|evictedkeys5|Evicted Keys (Shard 5)|Count|Total||
|totalkeys5|Total Keys (Shard 5)|Count|Maximum||
|expiredkeys5|Expired Keys (Shard 5)|Count|Total||
|usedmemory5|Used Memory (Shard 5)|Bytes|Maximum||
|usedmemoryRss5|Used Memory RSS (Shard 5)|Bytes|Maximum||
|serverLoad5|Server Load (Shard 5)|Percent|Maximum||
|cacheWrite5|Cache Write (Shard 5)|BytesPerSecond|Maximum||
|cacheRead5|Cache Read (Shard 5)|BytesPerSecond|Maximum||
|percentProcessorTime5|CPU (Shard 5)|Percent|Maximum||
|connectedclients6|Connected Clients (Shard 6)|Count|Maximum||
|totalcommandsprocessed6|Total Operations (Shard 6)|Count|Total||
|cachehits6|Cache Hits (Shard 6)|Count|Total||
|cachemisses6|Cache Misses (Shard 6)|Count|Total||
|getcommands6|Gets (Shard 6)|Count|Total||
|setcommands6|Sets (Shard 6)|Count|Total||
|evictedkeys6|Evicted Keys (Shard 6)|Count|Total||
|totalkeys6|Total Keys (Shard 6)|Count|Maximum||
|expiredkeys6|Expired Keys (Shard 6)|Count|Total||
|usedmemory6|Used Memory (Shard 6)|Bytes|Maximum||
|usedmemoryRss6|Used Memory RSS (Shard 6)|Bytes|Maximum||
|serverLoad6|Server Load (Shard 6)|Percent|Maximum||
|cacheWrite6|Cache Write (Shard 6)|BytesPerSecond|Maximum||
|cacheRead6|Cache Read (Shard 6)|BytesPerSecond|Maximum||
|percentProcessorTime6|CPU (Shard 6)|Percent|Maximum||
|connectedclients7|Connected Clients (Shard 7)|Count|Maximum||
|totalcommandsprocessed7|Total Operations (Shard 7)|Count|Total||
|cachehits7|Cache Hits (Shard 7)|Count|Total||
|cachemisses7|Cache Misses (Shard 7)|Count|Total||
|getcommands7|Gets (Shard 7)|Count|Total||
|setcommands7|Sets (Shard 7)|Count|Total||
|evictedkeys7|Evicted Keys (Shard 7)|Count|Total||
|totalkeys7|Total Keys (Shard 7)|Count|Maximum||
|expiredkeys7|Expired Keys (Shard 7)|Count|Total||
|usedmemory7|Used Memory (Shard 7)|Bytes|Maximum||
|usedmemoryRss7|Used Memory RSS (Shard 7)|Bytes|Maximum||
|serverLoad7|Server Load (Shard 7)|Percent|Maximum||
|cacheWrite7|Cache Write (Shard 7)|BytesPerSecond|Maximum||
|cacheRead7|Cache Read (Shard 7)|BytesPerSecond|Maximum||
|percentProcessorTime7|CPU (Shard 7)|Percent|Maximum||
|connectedclients8|Connected Clients (Shard 8)|Count|Maximum||
|totalcommandsprocessed8|Total Operations (Shard 8)|Count|Total||
|cachehits8|Cache Hits (Shard 8)|Count|Total||
|cachemisses8|Cache Misses (Shard 8)|Count|Total||
|getcommands8|Gets (Shard 8)|Count|Total||
|setcommands8|Sets (Shard 8)|Count|Total||
|evictedkeys8|Evicted Keys (Shard 8)|Count|Total||
|totalkeys8|Total Keys (Shard 8)|Count|Maximum||
|expiredkeys8|Expired Keys (Shard 8)|Count|Total||
|usedmemory8|Used Memory (Shard 8)|Bytes|Maximum||
|usedmemoryRss8|Used Memory RSS (Shard 8)|Bytes|Maximum||
|serverLoad8|Server Load (Shard 8)|Percent|Maximum||
|cacheWrite8|Cache Write (Shard 8)|BytesPerSecond|Maximum||
|cacheRead8|Cache Read (Shard 8)|BytesPerSecond|Maximum||
|percentProcessorTime8|CPU (Shard 8)|Percent|Maximum||
|connectedclients9|Connected Clients (Shard 9)|Count|Maximum||
|totalcommandsprocessed9|Total Operations (Shard 9)|Count|Total||
|cachehits9|Cache Hits (Shard 9)|Count|Total||
|cachemisses9|Cache Misses (Shard 9)|Count|Total||
|getcommands9|Gets (Shard 9)|Count|Total||
|setcommands9|Sets (Shard 9)|Count|Total||
|evictedkeys9|Evicted Keys (Shard 9)|Count|Total||
|totalkeys9|Total Keys (Shard 9)|Count|Maximum||
|expiredkeys9|Expired Keys (Shard 9)|Count|Total||
|usedmemory9|Used Memory (Shard 9)|Bytes|Maximum||
|usedmemoryRss9|Used Memory RSS (Shard 9)|Bytes|Maximum||
|serverLoad9|Server Load (Shard 9)|Percent|Maximum||
|cacheWrite9|Cache Write (Shard 9)|BytesPerSecond|Maximum||
|cacheRead9|Cache Read (Shard 9)|BytesPerSecond|Maximum||
|percentProcessorTime9|CPU (Shard 9)|Percent|Maximum||

## Microsoft.CognitiveServices/accounts

|Metric|Metric Display Name|Unit|Aggregation Type|Description|
|---|---|---|---|---|
|TotalCalls|Total Calls|Count|Total|Total number of calls.|
|SuccessfulCalls|Successful Calls|Count|Total|Number of successful calls.|
|TotalErrors|Total Errors|Count|Total|Total number of calls with error response (HTTP response code 4xx or 5xx).|
|BlockedCalls|Blocked Calls|Count|Total|Number of calls that exceeded rate or quota limit.|
|ServerErrors|Server Errors|Count|Total|Number of calls with service internal error (HTTP response code 5xx).|
|ClientErrors|Client Errors|Count|Total|Number of calls with client side error (HTTP response code 4xx).|
|DataIn|Data In|Bytes|Total|Size of incoming data in bytes.|
|DataOut|Data Out|Bytes|Total|Size of outgoing data in bytes.|
|Latency|Latency|MilliSeconds|Average|Latency in milliseconds.|

## Microsoft.Compute/virtualMachines

|Metric|Metric Display Name|Unit|Aggregation Type|Description|
|---|---|---|---|---|
|Percentage CPU|Percentage CPU|Percent|Average|The percentage of allocated compute units that are currently in use by the Virtual Machine(s)|
|Network In|Network In|Bytes|Total|The number of bytes received on all network interfaces by the Virtual Machine(s) (Incoming Traffic)|
|Network Out|Network Out|Bytes|Total|The number of bytes out on all network interfaces by the Virtual Machine(s) (Outgoing Traffic)|
|Disk Read Bytes|Disk Read Bytes|Bytes|Total|Total bytes read from disk during monitoring period|
|Disk Write Bytes|Disk Write Bytes|Bytes|Total|Total bytes written to disk during monitoring period|
|Disk Read Operations/Sec|Disk Read Operations/Sec|CountPerSecond|Average|Disk Read IOPS|
|Disk Write Operations/Sec|Disk Write Operations/Sec|CountPerSecond|Average|Disk Write IOPS|

## Microsoft.Compute/virtualMachineScaleSets

|Metric|Metric Display Name|Unit|Aggregation Type|Description|
|---|---|---|---|---|
|Percentage CPU|Percentage CPU|Percent|Average|The percentage of allocated compute units that are currently in use by the Virtual Machine(s)|
|Network In|Network In|Bytes|Total|The number of bytes received on all network interfaces by the Virtual Machine(s) (Incoming Traffic)|
|Network Out|Network Out|Bytes|Total|The number of bytes out on all network interfaces by the Virtual Machine(s) (Outgoing Traffic)|
|Disk Read Bytes|Disk Read Bytes|Bytes|Total|Total bytes read from disk during monitoring period|
|Disk Write Bytes|Disk Write Bytes|Bytes|Total|Total bytes written to disk during monitoring period|
|Disk Read Operations/Sec|Disk Read Operations/Sec|CountPerSecond|Average|Disk Read IOPS|
|Disk Write Operations/Sec|Disk Write Operations/Sec|CountPerSecond|Average|Disk Write IOPS|

## Microsoft.Compute/virtualMachineScaleSets/virtualMachines

|Metric|Metric Display Name|Unit|Aggregation Type|Description|
|---|---|---|---|---|
|Percentage CPU|Percentage CPU|Percent|Average|The percentage of allocated compute units that are currently in use by the Virtual Machine(s)|
|Network In|Network In|Bytes|Total|The number of bytes received on all network interfaces by the Virtual Machine(s) (Incoming Traffic)|
|Network Out|Network Out|Bytes|Total|The number of bytes out on all network interfaces by the Virtual Machine(s) (Outgoing Traffic)|
|Disk Read Bytes|Disk Read Bytes|Bytes|Total|Total bytes read from disk during monitoring period|
|Disk Write Bytes|Disk Write Bytes|Bytes|Total|Total bytes written to disk during monitoring period|
|Disk Read Operations/Sec|Disk Read Operations/Sec|CountPerSecond|Average|Disk Read IOPS|
|Disk Write Operations/Sec|Disk Write Operations/Sec|CountPerSecond|Average|Disk Write IOPS|

## Microsoft.Devices/IotHubs
<<<<<<< HEAD
| Metric | Metric Display Name | Unit | Aggregation Type | Description |
| --- | --- | --- | --- | --- |
| d2c.telemetry.ingress.allProtocol |Telemetry Message Send Attempts |Count |Total |Number of Device to Cloud telemetry messages attempted to be sent to your IoT hub |
| d2c.telemetry.ingress.success |Telemetry Messages Sent |Count |Total |Number of Device to Cloud telemetry messages sent successfully to your IoT hub |
| d2c.telemetry.egress.success | Telemetry messages delivered | Count | Total | The count of all successful writes to an endpoint |
| d2c.telemetry.egress.invalid | Invalid telemetry message delivery attempts | Count | Total | The count of messages not delivered due to incompatibility with the endpoint |
| d2c.telemetry.egress.dropped | Dropped telemetry messages | Count | Total | The count of messages dropped because an endpoint was unhealthy |
| d2c.telemetry.egress.fallback | Telemetry messages matching fallback condition | Count | Total | The count of messages matching the fallback route |
| d2c.telemetry.egress.orphaned | Orphaned telemetry messages | Count | Total | The count of messages not matching any routes including the fallback route |
| d2c.endpoints.latency.eventHubs | Message latency for Event Hub endpoints | Milliseconds | Average | The average, min, and max latency between message ingress to the IoT hub and message ingress into an Event Hub endpoint, in milliseconds |
| d2c.endpoints.latency.serviceBusQueues | Message latency for Service Bus Queue endpoints | Milliseconds | Average | The average, min, and max latency between message ingress to the IoT hub and message ingress into a Service Bus Queue endpoint, in milliseconds |
| d2c.endpoints.latency.serviceBusTopics | Message latency for Service Bus Topic endpoints | Milliseconds | Average | The average, min, and max latency between message ingress to the IoT hub and message ingress into a Service Bus Topic endpoint, in milliseconds |
| c2d.commands.egress.complete.success |Commands Completed |Count |Total |Number of Cloud to Device commands completed successfully by the device |
| c2d.commands.egress.abandon.success |Commands Abandoned |Count |Total |Number of Cloud to Device commands abandoned by the device |
| c2d.commands.egress.reject.success |Commands Rejected |Count |Total |Number of Cloud to Device commands rejected by the device |
| devices.totalDevices |Total Devices |Count |Total |Number of devices registered to your IoT hub |
| devices.connectedDevices.allProtocol |Connected Devices |Count |Total |Number of devices connected to your IoT hub |
=======

|Metric|Metric Display Name|Unit|Aggregation Type|Description|
|---|---|---|---|---|
|d2c.telemetry.ingress.allProtocol|Telemetry Message Send Attempts|Count|Total|Number of Device to Cloud telemetry messages attempted to be sent to your IoT hub|
|d2c.telemetry.ingress.success|Telemetry Messages Sent|Count|Total|Number of Device to Cloud telemetry messages sent successfully to your IoT hub|
|c2d.commands.egress.complete.success|Commands Completed|Count|Total|Number of Cloud to Device commands completed successfully by the device|
|c2d.commands.egress.abandon.success|Commands Abandoned|Count|Total|Number of Cloud to Device commands abandoned by the device|
|c2d.commands.egress.reject.success|Commands Rejected|Count|Total|Number of Cloud to Device commands rejected by the device|
|devices.totalDevices|Total Devices|Count|Total|Number of devices registered to your IoT hub|
|devices.connectedDevices.allProtocol|Connected Devices|Count|Total|Number of devices connected to your IoT hub|
>>>>>>> c4684cec

## Microsoft.EventHub/namespaces

|Metric|Metric Display Name|Unit|Aggregation Type|Description|
|---|---|---|---|---|
|INREQS|Incoming Requests|Count|Total|Event Hub incoming message throughput for a namespace|
|SUCCREQ|Successful Requests|Count|Total|Total successful requests for a namespace|
|FAILREQ|Failed Requests|Count|Total|Total failed requests for a namespace|
|SVRBSY|Server Busy Errors|Count|Total|Total server busy errors for a namespace|
|INTERR|Internal Server Errors|Count|Total|Total internal server errors for a namespace|
|MISCERR|Other Errors|Count|Total|Total failed requests for a namespace|
|INMSGS|Incoming Messages|Count|Total|Total incoming messages for a namespace|
|OUTMSGS|Outgoing Messages|Count|Total|Total outgoing messages for a namespace|
|EHINMBS|Incoming bytes per second|BytesPerSecond|Total|Event Hub incoming message throughput for a namespace|
|EHOUTMBS|Outgoing bytes per second|BytesPerSecond|Total|Total outgoing messages for a namespace|
|EHABL|Archive backlog messages|Count|Total|Event Hub archive messages in backlog for a namespace|
|EHAMSGS|Archive messages|Count|Total|Event Hub archived messages in a namespace|
|EHAMBS|Archive message throughput|BytesPerSecond|Total|Event Hub archived message throughput in a namespace|

## Microsoft.Logic/workflows

|Metric|Metric Display Name|Unit|Aggregation Type|Description|
|---|---|---|---|---|
|RunsStarted|Runs Started|Count|Total|Number of workflow runs started.|
|RunsCompleted|Runs Completed|Count|Total|Number of workflow runs completed.|
|RunsSucceeded|Runs Succeeded|Count|Total|Number of workflow runs succeeded.|
|RunsFailed|Runs Failed|Count|Total|Number of workflow runs failed.|
|RunsCancelled|Runs Cancelled|Count|Total|Number of workflow runs cancelled.|
|RunLatency|Run Latency|Seconds|Average|Latency of completed workflow runs.|
|RunSuccessLatency|Run Success Latency|Seconds|Average|Latency of succeeded workflow runs.|
|RunThrottledEvents|Run Throttled Events|Count|Total|Number of workflow action or trigger throttled events.|
|RunFailurePercentage|Run Failure Percentage|Percent|Total|Percentage of workflow runs failed.|
|ActionsStarted|Actions Started |Count|Total|Number of workflow actions started.|
|ActionsCompleted|Actions Completed |Count|Total|Number of workflow actions completed.|
|ActionsSucceeded|Actions Succeeded |Count|Total|Number of workflow actions succeeded.|
|ActionsFailed|Actions Failed|Count|Total|Number of workflow actions failed.|
|ActionsSkipped|Actions Skipped |Count|Total|Number of workflow actions skipped.|
|ActionLatency|Action Latency |Seconds|Average|Latency of completed workflow actions.|
|ActionSuccessLatency|Action Success Latency |Seconds|Average|Latency of succeeded workflow actions.|
|ActionThrottledEvents|Action Throttled Events|Count|Total|Number of workflow action throttled events..|
|TriggersStarted|Triggers Started |Count|Total|Number of workflow triggers started.|
|TriggersCompleted|Triggers Completed |Count|Total|Number of workflow triggers completed.|
|TriggersSucceeded|Triggers Succeeded |Count|Total|Number of workflow triggers succeeded.|
|TriggersFailed|Triggers Failed |Count|Total|Number of workflow triggers failed.|
|TriggersSkipped|Triggers Skipped|Count|Total|Number of workflow triggers skipped.|
|TriggersFired|Triggers Fired |Count|Total|Number of workflow triggers fired.|
|TriggerLatency|Trigger Latency |Seconds|Average|Latency of completed workflow triggers.|
|TriggerFireLatency|Trigger Fire Latency |Seconds|Average|Latency of fired workflow triggers.|
|TriggerSuccessLatency|Trigger Success Latency |Seconds|Average|Latency of succeeded workflow triggers.|
|TriggerThrottledEvents|Trigger Throttled Events|Count|Total|Number of workflow trigger throttled events.|
|BillableActionExecutions|Billable Action Executions|Count|Total|Number of workflow action executions getting billed.|
|BillableTriggerExecutions|Billable Trigger Executions|Count|Total|Number of workflow trigger executions getting billed.|
|TotalBillableExecutions|Total Billable Executions|Count|Total|Number of workflow executions getting billed.|

## Microsoft.Network/applicationGateways

|Metric|Metric Display Name|Unit|Aggregation Type|Description|
|---|---|---|---|---|
|Throughput|Throughput|BytesPerSecond|Average||

## Microsoft.Search/searchServices

|Metric|Metric Display Name|Unit|Aggregation Type|Description|
|---|---|---|---|---|
|SearchLatency|Search Latency|Seconds|Average|Average search latency for the search service|
|SearchQueriesPerSecond|Search queries per second|CountPerSecond|Average|Search queries per second for the search service|
|ThrottledSearchQueriesPercentage|Throttled search queries percentage|Percent|Average|Percentage of search queries that were throttled for the search service|

## Microsoft.ServiceBus/namespaces

|Metric|Metric Display Name|Unit|Aggregation Type|Description|
|---|---|---|---|---|
|CPUXNS|CPU usage per namespace|Percent|Maximum|Service bus premium namespace CPU usage metric|
|WSXNS|Memory size usage per namespace|Percent|Maximum|Service bus premium namespace memory usage metric|

## Microsoft.Sql/servers/databases

|Metric|Metric Display Name|Unit|Aggregation Type|Description|
|---|---|---|---|---|
|cpu_percent|CPU percentage|Percent|Average|CPU percentage|
|physical_data_read_percent|Data IO percentage|Percent|Average|Data IO percentage|
|log_write_percent|Log IO percentage|Percent|Average|Log IO percentage|
|dtu_consumption_percent|DTU percentage|Percent|Average|DTU percentage|
|storage|Total database size|Bytes|Maximum|Total database size|
|connection_successful|Successful Connections|Count|Total|Successful Connections|
|connection_failed|Failed Connections|Count|Total|Failed Connections|
|blocked_by_firewall|Blocked by Firewall|Count|Total|Blocked by Firewall|
|deadlock|Deadlocks|Count|Total|Deadlocks|
|storage_percent|Database size percentage|Percent|Maximum|Database size percentage|
|xtp_storage_percent|In-Memory OLTP storage percent(Preview)|Percent|Average|In-Memory OLTP storage percent(Preview)|
|workers_percent|Workers percentage|Percent|Average|Workers percent|
|sessions_percent|Sessions percent|Percent|Average|Sessions percent|
|dtu_limit|DTU limit|Count|Average|DTU limit|
|dtu_used|DTU used|Count|Average|DTU used|
|service_level_objective|Service level objective of the database|Count|Total|Service level objective of the database|
|dwu_limit|dwu limit|Count|Maximum|dwu limit|
|dwu_consumption_percent|DWU percentage|Percent|Average|DWU percentage|
|dwu_used|DWU used|Count|Average|DWU used|

## Microsoft.Sql/servers/elasticPools

|Metric|Metric Display Name|Unit|Aggregation Type|Description|
|---|---|---|---|---|
|cpu_percent|CPU percentage|Percent|Average|CPU percentage|
|physical_data_read_percent|Data IO percentage|Percent|Average|Data IO percentage|
|log_write_percent|Log IO percentage|Percent|Average|Log IO percentage|
|dtu_consumption_percent|DTU percentage|Percent|Average|DTU percentage|
|storage_percent|Storage percentage|Percent|Average|Storage percentage|
|workers_percent|Workers percent|Percent|Average|Workers percent|
|sessions_percent|Sessions percent|Percent|Average|Sessions percent|
|eDTU_limit|eDTU limit|Count|Average|eDTU limit|
|storage_limit|Storage limit|Bytes|Average|Storage limit|
|eDTU_used|eDTU used|Count|Average|eDTU used|
|storage_used|Storage used|Bytes|Average|Storage used|

## Microsoft.StreamAnalytics/streamingjobs

|Metric|Metric Display Name|Unit|Aggregation Type|Description|
|---|---|---|---|---|
|ResourceUtilization|SU % Utilization|Percent|Maximum|SU % Utilization|
|InputEvents|Input Events|Count|Total|Input Events|
|InputEventBytes|Input Event Bytes|Bytes|Total|Input Event Bytes|
|LateInputEvents|Late Input Events|Count|Total|Late Input Events|
|OutputEvents|Output Events|Count|Total|Output Events|
|ConversionErrors|Data Conversion Errors|Count|Total|Data Conversion Errors|
|Errors|Runtime Errors|Count|Total|Runtime Errors|
|DroppedOrAdjustedEvents|Out of order Events|Count|Total|Out of order Events|
|AMLCalloutRequests|Function Requests|Count|Total|Function Requests|
|AMLCalloutFailedRequests|Failed Function Requests|Count|Total|Failed Function Requests|
|AMLCalloutInputEvents|Function Events|Count|Total|Function Events|

## Microsoft.Web/serverfarms

|Metric|Metric Display Name|Unit|Aggregation Type|Description|
|---|---|---|---|---|
|CpuPercentage|CPU Percentage|Percent|Average|CPU Percentage|
|MemoryPercentage|Memory Percentage|Percent|Average|Memory Percentage|
|DiskQueueLength|Disk Queue Length|Count|Total|Disk Queue Length|
|HttpQueueLength|Http Queue Length|Count|Total|Http Queue Length|
|BytesReceived|Data In|Bytes|Total|Data In|
|BytesSent|Data Out|Bytes|Total|Data Out|

## Microsoft.Web/sites (including Azure Functions)

|Metric|Metric Display Name|Unit|Aggregation Type|Description|
|---|---|---|---|---|
|CpuTime|CPU Time|Seconds|Total|CPU Time|
|Requests|Requests|Count|Total|Requests|
|BytesReceived|Data In|Bytes|Total|Data In|
|BytesSent|Data Out|Bytes|Total|Data Out|
|Http101|Http 101|Count|Total|Http 101|
|Http2xx|Http 2xx|Count|Total|Http 2xx|
|Http3xx|Http 3xx|Count|Total|Http 3xx|
|Http401|Http 401|Count|Total|Http 401|
|Http403|Http 403|Count|Total|Http 403|
|Http404|Http 404|Count|Total|Http 404|
|Http406|Http 406|Count|Total|Http 406|
|Http4xx|Http 4xx|Count|Total|Http 4xx|
|Http5xx|Http Server Errors|Count|Total|Http Server Errors|
|MemoryWorkingSet|Memory working set|Bytes|Total|Memory working set|
|AverageMemoryWorkingSet|Average memory working set|Bytes|Total|Average memory working set|
|AverageResponseTime|Average Response Time|Seconds|Average|Average Response Time|
|FunctionExecutionUnits|Function Execution Units|Count|Average|Function Execution Units|
|FunctionExecutionCount|Function Execution Count|Count|Average|Function Execution Count|

## Microsoft.Web/sites/slots

|Metric|Metric Display Name|Unit|Aggregation Type|Description|
|---|---|---|---|---|
|CpuTime|CPU Time|Seconds|Total|CPU Time|
|Requests|Requests|Count|Total|Requests|
|BytesReceived|Data In|Bytes|Total|Data In|
|BytesSent|Data Out|Bytes|Total|Data Out|
|Http101|Http 101|Count|Total|Http 101|
|Http2xx|Http 2xx|Count|Total|Http 2xx|
|Http3xx|Http 3xx|Count|Total|Http 3xx|
|Http401|Http 401|Count|Total|Http 401|
|Http403|Http 403|Count|Total|Http 403|
|Http404|Http 404|Count|Total|Http 404|
|Http406|Http 406|Count|Total|Http 406|
|Http4xx|Http 4xx|Count|Total|Http 4xx|
|Http5xx|Http Server Errors|Count|Total|Http Server Errors|
|MemoryWorkingSet|Memory working set|Bytes|Total|Memory working set|
|AverageMemoryWorkingSet|Average memory working set|Bytes|Total|Average memory working set|
|AverageResponseTime|Average Response Time|Seconds|Average|Average Response Time|
|FunctionExecutionUnits|Function Execution Units|Count|Average|Function Execution Units|
|FunctionExecutionCount|Function Execution Count|Count|Average|Function Execution Count|

## Next steps
* [Read about metrics in Azure Monitor](monitoring-overview.md#monitoring-sources)
* [Create alerts on metrics](insights-receive-alert-notifications.md)
* [Export metrics to storage, Event Hub, or Log Analytics](monitoring-overview-of-diagnostic-logs.md)
<|MERGE_RESOLUTION|>--- conflicted
+++ resolved
@@ -13,11 +13,7 @@
 ms.tgt_pltfrm: na
 ms.devlang: na
 ms.topic: article
-<<<<<<< HEAD
 ms.date: 12/12/2016
-=======
-ms.date: 11/30/2016
->>>>>>> c4684cec
 ms.author: johnkem
 
 ---
@@ -291,11 +287,10 @@
 |Disk Write Operations/Sec|Disk Write Operations/Sec|CountPerSecond|Average|Disk Write IOPS|
 
 ## Microsoft.Devices/IotHubs
-<<<<<<< HEAD
 | Metric | Metric Display Name | Unit | Aggregation Type | Description |
 | --- | --- | --- | --- | --- |
-| d2c.telemetry.ingress.allProtocol |Telemetry Message Send Attempts |Count |Total |Number of Device to Cloud telemetry messages attempted to be sent to your IoT hub |
-| d2c.telemetry.ingress.success |Telemetry Messages Sent |Count |Total |Number of Device to Cloud telemetry messages sent successfully to your IoT hub |
+| d2c.telemetry.ingress.allProtocol |Telemetry Message Send Attempts |Count |Total |Number of device-to-cloud telemetry messages attempted to be sent to your IoT hub |
+| d2c.telemetry.ingress.success |Telemetry Messages Sent |Count |Total |Number of device-to-cloud telemetry messages sent successfully to your IoT hub |
 | d2c.telemetry.egress.success | Telemetry messages delivered | Count | Total | The count of all successful writes to an endpoint |
 | d2c.telemetry.egress.invalid | Invalid telemetry message delivery attempts | Count | Total | The count of messages not delivered due to incompatibility with the endpoint |
 | d2c.telemetry.egress.dropped | Dropped telemetry messages | Count | Total | The count of messages dropped because an endpoint was unhealthy |
@@ -309,18 +304,6 @@
 | c2d.commands.egress.reject.success |Commands Rejected |Count |Total |Number of Cloud to Device commands rejected by the device |
 | devices.totalDevices |Total Devices |Count |Total |Number of devices registered to your IoT hub |
 | devices.connectedDevices.allProtocol |Connected Devices |Count |Total |Number of devices connected to your IoT hub |
-=======
-
-|Metric|Metric Display Name|Unit|Aggregation Type|Description|
-|---|---|---|---|---|
-|d2c.telemetry.ingress.allProtocol|Telemetry Message Send Attempts|Count|Total|Number of Device to Cloud telemetry messages attempted to be sent to your IoT hub|
-|d2c.telemetry.ingress.success|Telemetry Messages Sent|Count|Total|Number of Device to Cloud telemetry messages sent successfully to your IoT hub|
-|c2d.commands.egress.complete.success|Commands Completed|Count|Total|Number of Cloud to Device commands completed successfully by the device|
-|c2d.commands.egress.abandon.success|Commands Abandoned|Count|Total|Number of Cloud to Device commands abandoned by the device|
-|c2d.commands.egress.reject.success|Commands Rejected|Count|Total|Number of Cloud to Device commands rejected by the device|
-|devices.totalDevices|Total Devices|Count|Total|Number of devices registered to your IoT hub|
-|devices.connectedDevices.allProtocol|Connected Devices|Count|Total|Number of devices connected to your IoT hub|
->>>>>>> c4684cec
 
 ## Microsoft.EventHub/namespaces
 
