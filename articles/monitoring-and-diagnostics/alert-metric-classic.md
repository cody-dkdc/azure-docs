---
title: "Create, view and manage classic metric alerts using Azure Monitor"
description: Learn how to use Azure portal, CLI or Powershell to create, view and manage classic metric alert rules.
author: snehithm
ms.service: azure-monitor
ms.topic: conceptual
ms.date: 09/18/2018
ms.author: snmuvva
ms.component: alerts
---
# Create, view, and manage Metric Alerts using Azure Monitor

Classic metric alerts in Azure Monitor provide a way to get notified when one of your metrics cross a threshold. Classic metric alerts is an older functionality that allows for alerting only on non-dimensional metrics. There is an existing newer functionality called Metric alerts which has improved functionality over classic metric alerts. You can learn more about the new metric alerts functionality in [metric alerts overview](alert-metric-overview.md). In this article, we will describe how to create, view and manage classic metric alert rules through Azure portal, Azure CLI and Powershell.

## Create a classic metric alert rule using Azure portal

1. In the [portal](https://portal.azure.com/), locate the resource that you want to monitor, and then select it.

2. In the **MONITORING** section, select **Alerts (Classic)**. The text and icon might vary slightly for different resources. If you don't find **Alerts (Classic)** here, you might find it in **Alerts** or **Alert Rules**.

    ![Monitoring](./media/alerts-metric-classic/AlertRulesButton.png)

3. Select the **Add metric alert (classic)** command, and then fill in the fields.

    ![Add Alert](./media/alerts-metric-classic/AddAlertOnlyParamsPage.png)

4. **Name** your alert rule. Then choose a **Description**, which also appears in notification emails.

5. Select the **Metric** that you want to monitor. Then choose a **Condition** and **Threshold** value for the metric. Also choose the **Period** of time that the metric rule must be satisfied before the alert triggers. For example, if you use the period "Over the last 5 minutes" and your alert looks for a CPU above 80%, the alert triggers when the CPU has been consistently above 80% for 5 minutes. After the first trigger occurs, it triggers again when the CPU stays below 80% for 5 minutes. The CPU metric measurement happens every minute.

6. Select **Email owners...** if you want administrators and co-administrators to receive email notifications when the alert fires.

7. If you want to send notifications to additional email addresses when the alert fires, add them in the **Additional Administrator email(s)** field. Separate multiple emails with semicolons, in the following format: *email@contoso.com; email2@contoso.com*

8. Put in a valid URI in the **Webhook** field if you want it to be called when the alert fires.

9. If you use Azure Automation, you can select a runbook to be run when the alert fires.

10. Select **OK** to create the alert.

Within a few minutes, the alert is active and triggers as previously described.

## Manage your classic metric alert rules using Azure portal

After you create an alert, you can select it and do one of the following tasks:

* View a graph that shows the metric threshold and the actual values from the previous day.
* Edit or delete it.
* **Disable** or **Enable** it if you want to temporarily stop or resume receiving notifications for that alert.

## Creating and managing classic metric alert rule using Azure CLI

The previous sections described how to create, view and manage metric alert rules using Azure portal. This section will describe how to do the same using cross-platform [Azure CLI](https://docs.microsoft.com/en-us/cli/azure/get-started-with-azure-cli?view=azure-cli-latest). Quickest way to start using Azure CLI is through [Azure Cloud Shell](https://docs.microsoft.com/en-us/azure/cloud-shell/overview?view=azure-cli-latest).

### Get all classic metric alert rules in a resource group

```azurecli
az monitor alert list --resource-group <group name>
```

### See details of a particular classic metric alert rule

```azurecli
az monitor alert show --resource-group <group name> --name <alert name>
```

### Create a classic metric alert rule

```azurecli
az monitor alert create --name <alert name> --resource-group <group name> \
    --action email <email1 email2 ...> \
    --action webhook <URI> \
    --target <target object ID> \
    --condition "<METRIC> {>,>=,<,<=} <THRESHOLD> {avg,min,max,total,last} ##h##m##s"
```

### Delete a classic metric alert rule

```azurecli
az monitor alert delete --name <alert name> --resource-group <group name>
```

### Create, view and manage classic metric alerts using PowerShell

This sections shows how to use PowerShell commands create, view and manage classic metric alerts.The examples in the article illustrate how you can use Azure Monitor cmdlets for classic metric alerts.

1. If you haven't already, set up PowerShell to run on your computer. For more information, see [How to Install and Configure PowerShell](/powershell/azure/overview). You can also review the entire list of Azure Monitor PowerShell cmdlets at [Azure Monitor (Insights) Cmdlets](https://docs.microsoft.com/powershell/module/azurerm.insights).

2. First, log in to your Azure subscription.

    ```PowerShell
    Connect-AzureRmAccount
    ```

3. You'll see a sign in screen. Once you sign in your Account, TenantID, and default Subscription ID are displayed. All the Azure cmdlets work in the context of your default subscription. To view the list of subscriptions you have access to, use the following command:

    ```PowerShell
    Get-AzureRmSubscription
    ```

4. To change your working context to a different subscription, use the following command:

    ```PowerShell
    Set-AzureRmContext -SubscriptionId <subscriptionid>
    ```

5. You can retrieve all classic metric alert rules on a resource group:

    ```PowerShell
    Get-AzureRmAlertRule -ResourceGroup montest
    ```

6. You can view details of a classic metric alert rule

    ```PowerShell
    Get-AzureRmAlertRule -Name simpletestCPU -ResourceGroup montest -DetailedOutput
    ```

7. You can retrieve all alert rules set for a target resource. For example, all alert rules set on a VM.

    ```PowerShell
    Get-AzureRmAlertRule -ResourceGroup montest -TargetResourceId /subscriptions/s1/resourceGroups/montest/providers/Microsoft.Compute/virtualMachines/testconfig

8. You can use the `Add-AlertRule` cmdlet to create, update, or disable an alert rule. You can create email and webhook properties using  `New-AzureRmAlertRuleEmail` and `New-AzureRmAlertRuleWebhook`, respectively. In the Alert rule cmdlet, assign these properties as actions to the **Actions** property of the Alert Rule. The following table describes the parameters and values used to create an alert using a metric.

    | parameter | value |
    | --- | --- |
    | Name |simpletestdiskwrite |
    | Location of this alert rule |East US |
    | ResourceGroup |montest |
    | TargetResourceId |/subscriptions/s1/resourceGroups/montest/providers/Microsoft.Compute/virtualMachines/testconfig |
    | MetricName of the alert that is created |\PhysicalDisk(_Total)\Disk Writes/sec. See the `Get-MetricDefinitions` cmdlet about how to retrieve the exact metric names |
    | operator |GreaterThan |
    | Threshold value (count/sec in for this metric) |1 |
    | WindowSize (hh:mm:ss format) |00:05:00 |
    | aggregator (statistic of the metric, which uses Average count, in this case) |Average |
    | custom emails (string array) |'foo@example.com','bar@example.com' |
    | send email to owners, contributors and readers |-SendToServiceOwners |

9. Create an Email action

    ```PowerShell
    $actionEmail = New-AzureRmAlertRuleEmail -CustomEmail myname@company.com
    ```

10. Create a Webhook action

    ```PowerShell
    $actionWebhook = New-AzureRmAlertRuleWebhook -ServiceUri https://example.com?token=mytoken
    ```

## Next steps

<<<<<<< HEAD
- [Create a classic metric alert with a Resource Manager template](monitoring-enable-alerts-using-template.md).
=======
- [Create a classic metric alert with a Resource Manager template](monitoring-enable-alerts-using-template.md)
>>>>>>> ed8ff6b8
- [Have a classic metric alert notify a non-Azure system using a webhook](insights-webhooks-alerts.md)<|MERGE_RESOLUTION|>--- conflicted
+++ resolved
@@ -151,9 +151,5 @@
 
 ## Next steps
 
-<<<<<<< HEAD
 - [Create a classic metric alert with a Resource Manager template](monitoring-enable-alerts-using-template.md).
-=======
-- [Create a classic metric alert with a Resource Manager template](monitoring-enable-alerts-using-template.md)
->>>>>>> ed8ff6b8
-- [Have a classic metric alert notify a non-Azure system using a webhook](insights-webhooks-alerts.md)+- [Have a classic metric alert notify a non-Azure system using a webhook](insights-webhooks-alerts.md).
