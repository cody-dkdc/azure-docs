--- conflicted
+++ resolved
@@ -1,9 +1,5 @@
 ---
-<<<<<<< HEAD
-title: How to extend alerts from Log Analytics to Azure | Microsoft Docs
-=======
 title: How to extend alerts from Log Analytcs to Azure
->>>>>>> a5093ac9
 description: This article describes the tools and API by which you can extend alerts from Log Analytics to Azure Alerts.
 author: msvijayn
 services: azure-monitor
