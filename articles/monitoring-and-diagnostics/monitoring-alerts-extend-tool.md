--- conflicted
+++ resolved
@@ -1,28 +1,11 @@
 ---
-<<<<<<< HEAD
-title: How to extend (copy) alerts from OMS portal into Azure
-description: Tools and API by which extending alerts from OMS into Azure Alerts, can be done by customers voluntarily.
+title: How to extend alerts from Log Analytcs to Azure
+description: This article describes the tools and API by which you can extend alerts from Log Analytics to Azure Alerts.
 author: msvijayn
 services: azure-monitor
 ms.service: azure-monitor
 ms.topic: conceptual
-ms.date: 05/14/2018
-=======
-title: How to extend alerts from Log Analytcs to Azure | Microsoft Docs
-description: This article describes the tools and API by which you can extend alerts from Log Analytics to Azure Alerts.
-author: msvijayn
-manager: kmadnani1
-editor: ''
-services: monitoring-and-diagnostics
-documentationcenter: monitoring-and-diagnostics
-
-ms.service: monitoring-and-diagnostics
-ms.workload: na
-ms.tgt_pltfrm: na
-ms.devlang: na
-ms.topic: article
 ms.date: 06/04/2018
->>>>>>> 965f21e8
 ms.author: vinagara
 ms.component: alerts
 ---
