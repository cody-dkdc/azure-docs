---
title: Monitoring in Microsoft Azure | Microsoft Docs
description:  Choices when you want to monitor anything in Microsoft Azure. Azure Monitor, Application Insights Log Analytics
author: rboucher
manager: carmonm
editor: ''
services: monitoring-and-diagnostics
documentationcenter: monitoring-and-diagnostics

ms.assetid: 1b962c74-8d36-4778-b816-a893f738f92d
ms.service: monitoring-and-diagnostics
ms.workload: na
ms.tgt_pltfrm: na
ms.devlang: na
ms.topic: article
<<<<<<< HEAD
ms.date: 03/31/2017
=======
ms.date: 05/12/2017
>>>>>>> a42dbad0
ms.author: robb

---

# Overview of Monitoring in Microsoft Azure
This article provides an overview of tools available for monitoring Microsoft Azure. It applies to 
- monitoring applications running in Microsoft Azure 
- tools/services that run outside of Azure that can monitor objects in Azure. 

It discusses the various products and services available and how they work together. It can assist you to determine which tools are most appropriate for you in what cases.  

## Why use Monitoring and Diagnostics?

Performance issues in your cloud app can impact your business. With multiple interconnected components and frequent releases, degradations can happen at any time. And if you’re developing an app, your users usually discover issues that you didn’t find in testing. You should know about these issues immediately, and have tools for diagnosing and fixing the problems. Microsoft Azure has a range of tools for identifying these problems.

## How do I monitor my Azure cloud apps?

<<<<<<< HEAD
<br/>
=======
There is a range of tools for monitoring Azure applications and services. Some of their features overlap. This is partly for historical reasons and partly due to the blurring between development and operation of an application. 

Here are the principal tools:
>>>>>>> a42dbad0

-	**Azure Monitor** is basic tool for monitoring services running on Azure. It gives you infrastructure-level data about the throughput of a service and the surrounding environment. If you are managing your apps all in Azure, deciding whether to scale up or down resources, then Azure Monitor gives you what you use to start.

<<<<<<< HEAD
=======
-	**Application Insights** can be used for development and as a production monitoring solution. It works by installing a package into your app, and so gives you a more internal view of what’s going on. Its data includes response times of dependencies, exception traces, debugging snapshots, execution profiles. It provides powerful smart tools for analyzing all this telemetry both to help you debug an app and to help you understand what users are doing with it. You can tell whether a spike in response times is due to something in an app, or some external resourcing issue. If you use Visual Studio and the app is at fault, you can be taken right to the problem line(s) of code so you can fix it.  
>>>>>>> a42dbad0

-	**Log Analytics** is for those who need to tune performance and plan maintenance on applications running in production. It is based in Azure. It collects and aggregates data from many sources, though with a delay of 10 to 15 minutes. It provides a holistic IT management solution for Azure, on-premises, and third-party cloud-based infrastructure (such as Amazon Web Services). It provides richer tools to analyze data across more sources, allows complex queries across all logs, and can proactively alert on specified conditions.  You can even collect custom data into its central repository so can query and visualize it. 

-	**System Center Operations Manager (SCOM)** is for managing and monitoring large cloud installations. You might be already familiar with it as a management tool for on-premises Windows Sever and Hyper-V based-clouds, but it can also integrate with and manage Azure apps. Among other things, it can install Application Insights on existing live apps.  If an app goes down, it tells you in seconds. Note that Log Analytics does not replace SCOM. It works well in conjunction with it.  


## Accessing monitoring in the Azure portal
All Azure monitoring services are now available in a single UI pane. For more information on how to access this area, see [Get started with Azure Monitor](monitoring-get-started.md). 

You can also access monitoring functions for specific resources by highlighting those resources and drilling down into their monitoring options. 

## Examples of when to use which tool 

The following sections show some basic scenarios and which tools should be used together. 

### Scenario 1 – Fix errors in an Azure Application under development   

**The best option is to use Application Insights, Azure Monitor, and Visual Studio together**

Azure now provides the full power of the Visual Studio debugger in the cloud. Configure Azure Monitor to send telemetry to Application Insights. Enable Visual Studio to include the Application Insights SDK in your application. Once in Application Insights, you can use the Application Map to discover visually which parts of your running application are unhealthy or not. For those parts that are not healthy, errors and exceptions are already available for exploration. You can use the various analytics in Application Insights to go deeper. If you are not sure about the error, you can use the Visual Studio debugger to trace into code and pin point a problem further. 

For more information, see [Monitoring Web Apps](../application-insights/app-insights-azure-web-apps.md) and refer to the table of contents on the left for instructions on various types of apps and languages.  

### Scenario 2 – Debug an Azure .NET web application for errors that only show in production 

> [!NOTE]
> These features are in preview. 

**The best option is to use Application Insights and if possible Visual Studio for the full debugging experience.**

Use the Application Insights Snapshot Debugger to debug your app. When a certain error threshold occurs with production components, the system automatically captures telemetry in windows of time called “snapshots." The amount captured is safe for a production cloud because it’s small enough not to affect performance but significant enough to allow tracing.  The system can capture multiple snapshots. You can look at a point in time in the Azure portal or use Visual Studio for the full experience. With Visual Studio, developers can walk through that snapshot as if they were debugging in real-time. Local variables, parameters, memory, and frames are all available. Developers must be granted access to this production data via an RBAC role.  

For more information, see [Snapshot debugging](../application-insights/app-insights-snapshot-debugger.md). 

### Scenario 3 – Debug an Azure application that uses containers or microservices 

**Same as scenario 1. Use Application Insights, Azure Monitor, and Visual Studio together**
Application Insights also supports gathering telemetry from processes running inside containers and from microservices (Kubernetes, Docker, Azure Service Fabric). For more information, [see this video on debugging containers and microservices](https://go.microsoft.com/fwlink/?linkid=848184). 


### Scenario 4 – Fix performance issues in your Azure application

The [Application Insights profiler](../application-insights/app-insights-profiler.md) is designed to help troubleshoot these types of issues. You can identify and troubleshoot performance issues for applications running in App Services (Web Apps, Logic Apps, Mobile Apps, API Apps) and other compute resources such as Virtual Machines, Virtual machine scale sets (VMSS), Cloud Services, and Service Fabric. 

> [!NOTE]
> Ability to profile Virtual Machines, Virtual machine scale sets (VMSS), Cloud Services and Services Fabric is in preview.   

In addition, you are proactively notified by email about certain types of errors, such as slow page load times, by the Smart Detection tool.  You don’t need to do any configuration on this tool. For more information, see [Smart Detection - Performance Anomalies](../application-insights/app-insights-proactive-performance-diagnostics.md) and [Smart Detection - Performance Anomalies](https://azure.microsoft.com/blog/Enhancments-ApplicationInsights-SmartDetection/preview).



## Next steps
Learn more about

* [Azure Monitor in a video from Ignite 2016](https://myignite.microsoft.com/videos/4977)
* [Getting Started with Azure Monitor](monitoring-get-started.md)
* [Azure Diagnostics](../azure-diagnostics.md) if you are attempting to diagnose problems in your Cloud Service, Virtual Machine, Virtual machine scale set, or Service Fabric application.
* [Application Insights](https://azure.microsoft.com/documentation/services/application-insights/) if you are trying to diagnostic problems in your App Service Web app.
* [Log Analytics](https://azure.microsoft.com/documentation/services/log-analytics/) and the [Operations Management Suite](https://www.microsoft.com/oms/)
production monitoring solution<|MERGE_RESOLUTION|>--- conflicted
+++ resolved
@@ -13,11 +13,7 @@
 ms.tgt_pltfrm: na
 ms.devlang: na
 ms.topic: article
-<<<<<<< HEAD
-ms.date: 03/31/2017
-=======
 ms.date: 05/12/2017
->>>>>>> a42dbad0
 ms.author: robb
 
 ---
@@ -35,20 +31,13 @@
 
 ## How do I monitor my Azure cloud apps?
 
-<<<<<<< HEAD
-<br/>
-=======
 There is a range of tools for monitoring Azure applications and services. Some of their features overlap. This is partly for historical reasons and partly due to the blurring between development and operation of an application. 
 
 Here are the principal tools:
->>>>>>> a42dbad0
 
 -	**Azure Monitor** is basic tool for monitoring services running on Azure. It gives you infrastructure-level data about the throughput of a service and the surrounding environment. If you are managing your apps all in Azure, deciding whether to scale up or down resources, then Azure Monitor gives you what you use to start.
 
-<<<<<<< HEAD
-=======
 -	**Application Insights** can be used for development and as a production monitoring solution. It works by installing a package into your app, and so gives you a more internal view of what’s going on. Its data includes response times of dependencies, exception traces, debugging snapshots, execution profiles. It provides powerful smart tools for analyzing all this telemetry both to help you debug an app and to help you understand what users are doing with it. You can tell whether a spike in response times is due to something in an app, or some external resourcing issue. If you use Visual Studio and the app is at fault, you can be taken right to the problem line(s) of code so you can fix it.  
->>>>>>> a42dbad0
 
 -	**Log Analytics** is for those who need to tune performance and plan maintenance on applications running in production. It is based in Azure. It collects and aggregates data from many sources, though with a delay of 10 to 15 minutes. It provides a holistic IT management solution for Azure, on-premises, and third-party cloud-based infrastructure (such as Amazon Web Services). It provides richer tools to analyze data across more sources, allows complex queries across all logs, and can proactively alert on specified conditions.  You can even collect custom data into its central repository so can query and visualize it. 
 
