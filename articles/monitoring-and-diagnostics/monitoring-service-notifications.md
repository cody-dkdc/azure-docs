<<<<<<< HEAD
---
title:                    | Microsoft Docs
description:
author: anirudhcavale
manager: carmonm
editor: ''
services: monitoring-and-diagnostics
documentationcenter: monitoring-and-diagnostics

ms.assetid:
ms.service: monitoring-and-diagnostics
ms.workload: na
ms.tgt_pltfrm: na
ms.devlang: na
ms.topic: article
ms.date: 03/31/2017
ms.author: ancav

---
# Service Health Notifications
## Overview ##
=======
# Service Health Notifications
## Overview
>>>>>>> 21a39db8
This article shows you how to view service health notifications using the Azure portal.

>[!NOTE]
>This feature is currently in public preview. Not all functionality may be available at this time.
>
>

Service health notifications enable you to view service health messages published by the Azure team that may be affecting resources under your subscription. These notifications are a sub-class of activity log events and can also be found on the activity log blade. Service health notifications can be informational or actionable depending on the class.

There are five classes of service health notifications:  

- **Action Required:** From time to time we may notice something unusual happen on your account. We may need to work with you to remedy this. We will send you a notification either detailing the actions you will need to take or with details on how to contact Azure engineering or support.  
- **Assisted Recovery:** An event has occurred and engineers have confirmed that you are still experiencing impact. Engineering will need to work with you directly to bring your services to restoration.  
- **Incident:** A service impacting event is currently affecting one or more of the resources in your subscription.  
- **Maintenance:** This is a notification informing you of a planned maintenance activity that may impact one or more of the resources under your subscription.  
- **Information:** From time to time we may send you notifications that a communicate to you about potential optimizations that may help improve your resource utilization.  
- **Security:** Urgent security related information regarding your solution(s) running on Azure.

Each service health notification will carry details on the scope and impact to your resources. Details will include:

Property Name | Description
-------- | -----------
channels | Is one of the following values: “Admin”, “Operation”
correlationId | Is usually a GUID in the string format. Events with that belong to the same uber action usually share the same correlationId.
eventDataId | Is the unique identifier of an event
eventName | Is the title of the event
level | Level of the event. One of the following values: “Critical”, “Error”, “Warning”, “Informational” and “Verbose”
resourceProviderName | Name of the resource provider for the impacted resource
resourceType| The type of resource of the impacted resource
subStatus | Usually the HTTP status code of the corresponding REST call, but can also include other strings describing a substatus, such as these common values: OK (HTTP Status Code: 200), Created (HTTP Status Code: 201), Accepted (HTTP Status Code: 202), No Content (HTTP Status Code: 204), Bad Request (HTTP Status Code: 400), Not Found (HTTP Status Code: 404), Conflict (HTTP Status Code: 409), Internal Server Error (HTTP Status Code: 500), Service Unavailable (HTTP Status Code: 503), Gateway Timeout (HTTP Status Code: 504).
eventTimestamp | Timestamp when the event was generated by the Azure service processing the request corresponding the event.
submissionTimestamp | 	Timestamp when the event became available for querying.
subscriptionId | The Azure subscription in which this event was logged
status | String describing the status of the operation. Some common values are: Started, In Progress, Succeeded, Failed, Active, Resolved.
operationName | Name of the operation.
category | "ServiceHealth"
resourceId | Resource id of the impacted resource.
Properties.title | The localized title for this communication. English is the default language.
Properties.communication | The localized details of the communication with HTML markup. English is the default.
Properties.incidentType | Possible values: AssistedRecovery, ActionRequired, Information, Incident, Maintenance, Security
Properties.trackingId | Identifies the incident this event is associated with. Use this to correlate the events related to an incident.
Properties.impactedServices | An escaped JSON blob which describes the services and regions that are impacted by the incident. A list of Services, each of which has a ServiceName and a list of ImpactedRegions, each of which has a RegionName.
Properties.defaultLanguageTitle | The communication in English
Properties.defaultLanguageContent | The communication in English as either html markup or plain text
Properties.stage | Possible values for AssistedRecovery, ActionRequired, Information, Incident, Security: are Active, Resolved. For Maintenance they are: Active, Planned, InProgress, Canceled, Rescheduled, Resolved, Complete
Properties.communicationId | The communication this event is associated.


## Viewing your service health notifications in the Azure portal
1.	In the [portal](https://portal.azure.com), navigate to the **Monitor** service

    ![Monitor](./media/monitoring-service-notifications/home-monitor.png)
2.	Click the **Monitor** option to open up the Monitor blade. This blade brings together all your monitoring settings and data into one consolidated view. It first opens to the **Activity log** section.

3.	Now click on **Service Notifications** section

    ![Monitor](./media/monitoring-service-notifications/service-health-summary.png)
4.	Click on any of the line items to view more details

5. Click on the **+Add Activity Log Alert** operation to receive notifications to ensure you are notified for future service notifications of this type. To learn more on configuring alerts on service notifications [click here](monitoring-activity-log-alerts-on-service-notifications.md)

## Next Steps:
Receive [alert notifications whenever a service health notification](monitoring-activity-log-alerts-on-service-notifications.md) is posted  
Learn more about [activity log alerts](monitoring-activity-log-alerts.md)<|MERGE_RESOLUTION|>--- conflicted
+++ resolved
@@ -1,4 +1,3 @@
-<<<<<<< HEAD
 ---
 title:                    | Microsoft Docs
 description:
@@ -19,11 +18,8 @@
 
 ---
 # Service Health Notifications
-## Overview ##
-=======
-# Service Health Notifications
 ## Overview
->>>>>>> 21a39db8
+
 This article shows you how to view service health notifications using the Azure portal.
 
 >[!NOTE]
