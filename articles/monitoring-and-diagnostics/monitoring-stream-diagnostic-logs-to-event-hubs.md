---
title: Stream Azure Diagnostic Logs to an event hub | Microsoft Docs
description: Learn how to stream Azure diagnostic logs to an event hub.
author: johnkemnetz
manager: orenr
editor: ''
services: monitoring-and-diagnostics
documentationcenter: monitoring-and-diagnostics

ms.assetid: 42bc4845-c564-4568-b72d-0614591ebd80
ms.service: monitoring-and-diagnostics
ms.workload: na
ms.tgt_pltfrm: na
ms.devlang: na
ms.topic: article
<<<<<<< HEAD
ms.date: 3/06/2018
=======
ms.date: 03/06/2018
>>>>>>> 94807955
ms.author: johnkem

---
# Stream Azure Diagnostic Logs to an event hub
**[Azure diagnostic logs](monitoring-overview-of-diagnostic-logs.md)** can be streamed in near real time to any application using the built-in “Export to Event Hubs” option in the Portal, or by enabling the Event Hub Authorization Rule ID in a diagnostic setting via the Azure PowerShell Cmdlets or Azure CLI.

## What you can do with diagnostics logs and Event Hubs
Here are just a few ways you might use the streaming capability for Diagnostic Logs:

* **Stream logs to 3rd party logging and telemetry systems** – You can stream all of your diagnostic logs to a single event hub to pipe log data to a third-party SIEM or log analytics tool.
* **View service health by streaming “hot path” data to PowerBI** – Using Event Hubs, Stream Analytics, and PowerBI, you can easily transform your diagnostics data in to near real-time insights on your Azure services. [This documentation article gives a great overview of how to set up Event Hubs, process data with Stream Analytics, and use PowerBI as an output](../stream-analytics/stream-analytics-power-bi-dashboard.md). Here are a few tips for getting set up with diagnostic logs:
  
  * An event hub for a category of diagnostic logs is created automatically when you check the option in the portal or enable it through PowerShell, so you want to select the event hub in the namespace with the name that starts with **insights-**.
  * The following SQL code is a sample Stream Analytics query that you can use to parse all the log data in to a PowerBI table:

    ```sql
    SELECT
    records.ArrayValue.[Properties you want to track]
    INTO
    [OutputSourceName – the PowerBI source]
    FROM
    [InputSourceName] AS e
    CROSS APPLY GetArrayElements(e.records) AS records
    ```

* **Build a custom telemetry and logging platform** – If you already have a custom-built telemetry platform or are just thinking about building one, the highly scalable publish-subscribe nature of Event Hubs allows you to flexibly ingest diagnostic logs. [See Dan Rosanova’s guide to using Event Hubs in a global scale telemetry platform here](https://azure.microsoft.com/documentation/videos/build-2015-designing-and-sizing-a-global-scale-telemetry-platform-on-azure-event-Hubs/).

## Enable streaming of diagnostic logs
You can enable streaming of diagnostic logs programmatically, via the portal, or using the [Azure Monitor REST APIs](https://docs.microsoft.com/rest/api/monitor/servicediagnosticsettings). Either way, you create a diagnostic setting in which you specify an Event Hubs namespace and the log categories and metrics you want to send in to the namespace. An event hub is created in the namespace for each log category you enable. A diagnostic **log category** is a type of log that a resource may collect.

> [!WARNING]
> Enabling and streaming diagnostic logs from Compute resources (for example, VMs or Service Fabric) [requires a different set of steps](../event-hubs/event-hubs-streaming-azure-diags-data.md).
> 
> 

The Event Hubs namespace does not have to be in the same subscription as the resource emitting logs as long as the user who configures the setting has appropriate RBAC access to both subscriptions.

## Stream diagnostic logs using the portal
1. In the portal, navigate to Azure Monitor and click on **Diagnostic Settings**

    ![Monitoring section of Azure Monitor](media/monitoring-stream-diagnostic-logs-to-event-hubs/diagnostic-settings-blade.png)

2. Optionally filter the list by resource group or resource type, then click on the resource for which you would like to set a diagnostic setting.

3. If no settings exist on the resource you have selected, you are prompted to create a setting. Click "Turn on diagnostics."

   ![Add diagnostic setting - no existing settings](media/monitoring-stream-diagnostic-logs-to-event-hubs/diagnostic-settings-none.png)

   If there are existing settings on the resource, you will see a list of settings already configured on this resource. Click "Add diagnostic setting."

   ![Add diagnostic setting - existing settings](media/monitoring-stream-diagnostic-logs-to-event-hubs/diagnostic-settings-multiple.png)

3. Give your setting a name and check the box for **Stream to an event hub**, then select an Event Hubs namespace.
   
   ![Add diagnostic setting - existing settings](media/monitoring-stream-diagnostic-logs-to-event-hubs/diagnostic-settings-configure.png)
    
   The namespace selected will be where the event hub is created (if this is your first time streaming diagnostic logs) or streamed to (if there are already resources that are streaming that log category to this namespace), and the policy defines the permissions that the streaming mechanism has. Today, streaming to an event hub requires Manage, Send, and Listen permissions. You can create or modify Event Hubs namespace shared access policies in the portal under the Configure tab for your namespace. To update one of these diagnostic settings, the client must have the ListKey permission on the Event Hubs authorization rule. You can also optionally specify an event hub name. If you specify an event hub name, logs are routed to that event hub rather than to a newly created event hub per log category.

4. Click **Save**.

After a few moments, the new setting appears in your list of settings for this resource, and diagnostic logs are streamed to that event hub as soon as new event data is generated.

### Via PowerShell Cmdlets
To enable streaming via the [Azure PowerShell Cmdlets](insights-powershell-samples.md), you can use the `Set-AzureRmDiagnosticSetting` cmdlet with these parameters:

```powershell
Set-AzureRmDiagnosticSetting -ResourceId [your resource ID] -EventHubAuthorizationRuleId [your Event Hub namespace auth rule ID] -Enabled $true
```

The Event Hub Authorization Rule ID is a string with this format: `{Event Hub namespace resource ID}/authorizationrules/{key name}`, for example, `/subscriptions/{subscription ID}/resourceGroups/{resource group}/providers/Microsoft.EventHub/namespaces/{Event Hub namespace}/authorizationrules/RootManageSharedAccessKey`. You cannot currently select a particular event hub name with PowerShell.

### Via Azure CLI
To enable streaming via the [Azure CLI](insights-cli-samples.md), you can use the `insights diagnostic set` command like this:

```azurecli
azure insights diagnostic set --resourceId <resourceID> --serviceBusRuleId <serviceBusRuleID> --enabled true
```

Use the same format for Event Hub Authorization Rule ID as explained for the PowerShell Cmdlet. You cannot currently select a particular event hub name with the Azure CLI.

## How do I consume the log data from Event Hubs?
Here is sample output data from Event Hubs:

```json
{
    "records": [
        {
            "time": "2016-07-15T18:00:22.6235064Z",
            "workflowId": "/SUBSCRIPTIONS/DF602C9C-7AA0-407D-A6FB-EB20C8BD1192/RESOURCEGROUPS/JOHNKEMTEST/PROVIDERS/MICROSOFT.LOGIC/WORKFLOWS/JOHNKEMTESTLA",
            "resourceId": "/SUBSCRIPTIONS/DF602C9C-7AA0-407D-A6FB-EB20C8BD1192/RESOURCEGROUPS/JOHNKEMTEST/PROVIDERS/MICROSOFT.LOGIC/WORKFLOWS/JOHNKEMTESTLA/RUNS/08587330013509921957/ACTIONS/SEND_EMAIL",
            "category": "WorkflowRuntime",
            "level": "Error",
            "operationName": "Microsoft.Logic/workflows/workflowActionCompleted",
            "properties": {
                "$schema": "2016-04-01-preview",
                "startTime": "2016-07-15T17:58:55.048482Z",
                "endTime": "2016-07-15T18:00:22.4109204Z",
                "status": "Failed",
                "code": "BadGateway",
                "resource": {
                    "subscriptionId": "df602c9c-7aa0-407d-a6fb-eb20c8bd1192",
                    "resourceGroupName": "JohnKemTest",
                    "workflowId": "243aac67fe904cf195d4a28297803785",
                    "workflowName": "JohnKemTestLA",
                    "runId": "08587330013509921957",
                    "location": "westus",
                    "actionName": "Send_email"
                },
                "correlation": {
                    "actionTrackingId": "29a9862f-969b-4c70-90c4-dfbdc814e413",
                    "clientTrackingId": "08587330013509921958"
                }
            }
        },
        {
            "time": "2016-07-15T18:01:15.7532989Z",
            "workflowId": "/SUBSCRIPTIONS/DF602C9C-7AA0-407D-A6FB-EB20C8BD1192/RESOURCEGROUPS/JOHNKEMTEST/PROVIDERS/MICROSOFT.LOGIC/WORKFLOWS/JOHNKEMTESTLA",
            "resourceId": "/SUBSCRIPTIONS/DF602C9C-7AA0-407D-A6FB-EB20C8BD1192/RESOURCEGROUPS/JOHNKEMTEST/PROVIDERS/MICROSOFT.LOGIC/WORKFLOWS/JOHNKEMTESTLA/RUNS/08587330012106702630/ACTIONS/SEND_EMAIL",
            "category": "WorkflowRuntime",
            "level": "Information",
            "operationName": "Microsoft.Logic/workflows/workflowActionStarted",
            "properties": {
                "$schema": "2016-04-01-preview",
                "startTime": "2016-07-15T18:01:15.5828115Z",
                "status": "Running",
                "resource": {
                    "subscriptionId": "df602c9c-7aa0-407d-a6fb-eb20c8bd1192",
                    "resourceGroupName": "JohnKemTest",
                    "workflowId": "243aac67fe904cf195d4a28297803785",
                    "workflowName": "JohnKemTestLA",
                    "runId": "08587330012106702630",
                    "location": "westus",
                    "actionName": "Send_email"
                },
                "correlation": {
                    "actionTrackingId": "042fb72c-7bd4-439e-89eb-3cf4409d429e",
                    "clientTrackingId": "08587330012106702632"
                }
            }
        }
    ]
}
```

| Element Name | Description |
| --- | --- |
| records |An array of all log events in this payload. |
| time |Time at which the event occurred. |
| category |Log category for this event. |
| resourceId |Resource ID of the resource that generated this event. |
| operationName |Name of the operation. |
| level |Optional. Indicates the log event level. |
| properties |Properties of the event. |

You can view a list of all resource providers that support streaming to Event Hubs [here](monitoring-overview-of-diagnostic-logs.md).

## Stream data from Compute resources
You can also stream diagnostic logs from Compute resources using the Windows Azure Diagnostics agent. [See this article](../event-hubs/event-hubs-streaming-azure-diags-data.md) for how to set that up.

## Next steps
* [Read more about Azure Diagnostic Logs](monitoring-overview-of-diagnostic-logs.md)
* [Get started with Event Hubs](../event-hubs/event-hubs-csharp-ephcs-getstarted.md)
<|MERGE_RESOLUTION|>--- conflicted
+++ resolved
@@ -13,11 +13,7 @@
 ms.tgt_pltfrm: na
 ms.devlang: na
 ms.topic: article
-<<<<<<< HEAD
-ms.date: 3/06/2018
-=======
 ms.date: 03/06/2018
->>>>>>> 94807955
 ms.author: johnkem
 
 ---
