--- conflicted
+++ resolved
@@ -137,13 +137,9 @@
 
 You can combine these parameters to enable multiple output options.
 
-<<<<<<< HEAD
-### Enable collection of resource diagnostic logs via Azure CLI
-=======
 You cannot currently configure tenant diagnostic settings using Azure PowerShell.
 
-### Enable collection of resource diagnostic logs via Azure CLI 2.0
->>>>>>> 0d84a12c
+### Enable collection of resource diagnostic logs via the Azure CLI
 
 To enable collection of resource diagnostic logs via the Azure CLI, you use the [az monitor diagnostic-settings create](/cli/azure/monitor/diagnostic-settings#az-monitor-diagnostic-settings-create) command.
 
