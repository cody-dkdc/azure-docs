---
title: Overview of Azure Diagnostic Logs
description: Learn what Azure diagnostic logs are and how you can use them to understand events occurring within an Azure resource.
author: johnkemnetz
<<<<<<< HEAD
services: azure-monitor
ms.service: azure-monitor
ms.topic: conceptual
ms.date: 04/04/2018
ms.author: magoedte
ms.component: logs
=======
manager: orenr
editor: ''
services: monitoring-and-diagnostics
documentationcenter: monitoring-and-diagnostics
ms.assetid: fe8887df-b0e6-46f8-b2c0-11994d28e44f
ms.service: monitoring-and-diagnostics
ms.workload: na
ms.tgt_pltfrm: na
ms.devlang: na
ms.topic: article
ms.date: 05/30/2018
ms.author: johnkem; magoedte

>>>>>>> 965f21e8
---
# Collect and consume log data from your Azure resources

## What are Azure resource diagnostic logs

**Azure resource-level diagnostic logs** are logs emitted by a resource that provide rich, frequent data about the operation of that resource. The content of these logs varies by resource type. For example, Network Security Group rule counters and Key Vault audits are two categories of resource logs.

Resource-level diagnostic logs differ from the [Activity Log](monitoring-overview-activity-logs.md). The Activity Log provides insight into the operations that were performed on resources in your subscription using Resource Manager, for example, creating a virtual machine or deleting a logic app. The Activity Log is a subscription-level log. Resource-level diagnostic logs provide insight into operations that were performed within that resource itself, for example, getting a secret from a Key Vault.

Resource-level diagnostic logs also differ from guest OS-level diagnostic logs. Guest OS diagnostic logs are those collected by an agent running inside of a virtual machine or other supported resource type. Resource-level diagnostic logs require no agent and capture resource-specific data from the Azure platform itself, while guest OS-level diagnostic logs capture data from the operating system and applications running on a virtual machine.

Not all resources support the new type of resource diagnostic logs described here. This article contains a section listing which resource types support the new resource-level diagnostic logs.

![Resource diagnostics logs vs other types of logs ](./media/monitoring-overview-of-diagnostic-logs/Diagnostics_Logs_vs_other_logs_v5.png)

## What you can do with resource-level diagnostic logs
Here are some of the things you can do with resource diagnostic logs:

![Logical placement of Resource Diagnostic Logs](./media/monitoring-overview-of-diagnostic-logs/Diagnostics_Logs_Actions.png)

* Save them to a [**Storage Account**](monitoring-archive-diagnostic-logs.md) for auditing or manual inspection. You can specify the retention time (in days) using **resource diagnostic settings**.
* [Stream them to **Event Hubs**](monitoring-stream-diagnostic-logs-to-event-hubs.md) for ingestion by a third-party service or custom analytics solution such as PowerBI.
* Analyze them with [Log Analytics](../log-analytics/log-analytics-azure-storage.md)

You can use a storage account or Event Hubs namespace that is not in the same subscription as the one emitting logs. The user who configures the setting must have the appropriate RBAC access to both subscriptions.

## Resource diagnostic settings

Resource diagnostic logs for non-Compute resources are configured using resource diagnostic settings. **Resource diagnostic settings** for a resource control:

* Where resource diagnostic logs and metrics are sent (Storage Account, Event Hubs, and/or Log Analytics).
* Which log categories are sent and whether metric data is also sent.
* How long each log category should be retained in a storage account
    - A retention of zero days means logs are kept forever. Otherwise, the value can be any number of days between 1 and 2147483647.
    - If retention policies are set but storing logs in a Storage Account is disabled (for example, if only Event Hubs or Log Analytics options are selected), the retention policies have no effect.
    - Retention policies are applied per-day, so at the end of a day (UTC), logs from the day that is now beyond the retention policy are deleted. For example, if you had a retention policy of one day, at the beginning of the day today the logs from the day before yesterday would be deleted. The delete process begins at midnight UTC, but note that it can take up to 24 hours for the logs to be deleted from your storage account.

These settings are easily configured via the diagnostic settings for a resource in the Azure portal, via Azure PowerShell and CLI commands, or via the [Azure Monitor REST API](https://msdn.microsoft.com/library/azure/dn931943.aspx).

> [!NOTE]
> Sending multi-dimensional metrics via diagnostic settings is not currently supported. Metrics with dimensions are exported as flattened single dimensional metrics, aggregated across dimension values.
>
> *For example*: The 'Incoming Messages' metric on an Event Hub can be explored and charted on a per queue level. However, when exported via diagnostic settings the metric will be represented as all incoming messages across all queues in the Event Hub.
>
>

> [!WARNING]
> Diagnostic logs and metrics from the guest OS layer of Compute resources (for example, VMs or Service Fabric) use [a separate mechanism for configuration and selection of outputs](../azure-diagnostics.md).

## How to enable collection of resource diagnostic logs

Collection of resource diagnostic logs can be enabled [as part of creating a resource in a Resource Manager template](./monitoring-enable-diagnostic-logs-using-template.md) or after a resource is created from that resource's page in the portal. You can also enable collection at any point using Azure PowerShell or CLI commands, or using the Azure Monitor REST API.

> [!TIP]
> These instructions may not apply directly to every resource. See the schema links at the bottom of this page to understand special steps that may apply to certain resource types.

### Enable collection of resource diagnostic logs in the portal

You can enable collection of resource diagnostic logs in the Azure portal after a resource has been created either by going to a specific resource or by navigating to Azure Monitor. To enable this via Azure Monitor:

1. In the [Azure portal](http://portal.azure.com), navigate to Azure Monitor and click on **Diagnostic Settings**

    ![Monitoring section of Azure Monitor](media/monitoring-overview-of-diagnostic-logs/diagnostic-settings-blade.png)

2. Optionally filter the list by resource group or resource type, then click on the resource for which you would like to set a diagnostic setting.

3. If no settings exist on the resource you have selected, you are prompted to create a setting. Click "Turn on diagnostics."

   ![Add diagnostic setting - no existing settings](media/monitoring-overview-of-diagnostic-logs/diagnostic-settings-none.png)

   If there are existing settings on the resource, you will see a list of settings already configured on this resource. Click "Add diagnostic setting."

   ![Add diagnostic setting - existing settings](media/monitoring-overview-of-diagnostic-logs/diagnostic-settings-multiple.png)

3. Give your setting a name, check the boxes for each destination to which you would like to send data, and configure which resource is used for each destination. Optionally, set a number of days to retain these logs by using the **Retention (days)** sliders (only applicable to the storage account destination). A retention of zero days stores the logs indefinitely.

   ![Add diagnostic setting - existing settings](media/monitoring-overview-of-diagnostic-logs/diagnostic-settings-configure.png)

4. Click **Save**.

After a few moments, the new setting appears in your list of settings for this resource, and diagnostic logs are sent to the specified destinations as soon as new event data is generated.

### Enable collection of resource diagnostic logs via PowerShell

To enable collection of resource diagnostic logs via Azure PowerShell, use the following commands:

To enable storage of diagnostic logs in a storage account, use this command:

```powershell
Set-AzureRmDiagnosticSetting -ResourceId [your resource id] -StorageAccountId [your storage account id] -Enabled $true
```

The storage account ID is the resource ID for the storage account to which you want to send the logs.

To enable streaming of diagnostic logs to an event hub, use this command:

```powershell
Set-AzureRmDiagnosticSetting -ResourceId [your resource id] -ServiceBusRuleId [your Service Bus rule id] -Enabled $true
```

The service bus rule ID is a string with this format: `{Service Bus resource ID}/authorizationrules/{key name}`.

To enable sending of diagnostic logs to a Log Analytics workspace, use this command:

```powershell
Set-AzureRmDiagnosticSetting -ResourceId [your resource id] -WorkspaceId [resource id of the log analytics workspace] -Enabled $true
```

You can obtain the resource ID of your Log Analytics workspace using the following command:

```powershell
(Get-AzureRmOperationalInsightsWorkspace).ResourceId
```

You can combine these parameters to enable multiple output options.

### Enable collection of resource diagnostic logs via Azure CLI 2.0

To enable collection of resource diagnostic logs via the Azure CLI 2.0, you use the [az monitor diagnostic-settings create](/cli/azure/monitor/diagnostic-settings#az-monitor-diagnostic-settings-create) command.

To enable storage of diagnostic logs in a Storage Account:

```azurecli
az monitor diagnostic-settings create --name <diagnostic name> \
    --storage-account <name or ID of storage account> \
    --resource <target resource object ID> \
    --resource-group <storage account resource group> \
    --logs '[
    {
        "category": <category name>,
        "enabled": true,
        "retentionPolicy": {
            "days": <# days to retain>,
            "enabled": true
        }
    }]'
```

The `--resource-group` argument is only required if `--storage-account` is not an object ID.

To enable streaming of diagnostic logs to an event hub:

```azurecli
az monitor diagnostic-settings create --name <diagnostic name> \
    --event-hub <event hub name> \
    --event-hub-rule <event hub rule ID> \
    --resource <target resource object ID> \
    --logs '[
    {
        "category": <category name>,
        "enabled": true
    }
    ]'
```

The rule ID is a string with this format: `{Service Bus resource ID}/authorizationrules/{key name}`.

To enable sending of diagnostic logs to a Log Analytics workspace:

```azurecli
az monitor diagnostic-settings create --name <diagnostic name> \
    --workspace <log analytics name or object ID> \
    --resource <target resource object ID> \
    --resource-group <log analytics workspace resource group> \
    --logs '[
    {
        "category": <category name>,
        "enabled": true
    }
    ]'
```

The `--resource-group` argument is only required if `--workspace` is not an object ID

With any command, you can add additional categories to the diagnostic log by adding dictionaries to the JSON array passed as the `--logs` parameter. You can combine the `--storage-account`, `--event-hub`, and `--workspace` parameters to enable multiple output options.

### Enable collection of resource diagnostic logs via REST API

To change diagnostic settings using the Azure Monitor REST API, see [this document](https://msdn.microsoft.com/library/azure/dn931931.aspx).

## Manage resource diagnostic settings in the portal

Ensure that all of your resources are set up with diagnostic settings. Navigate to **Monitor** in the portal and open **Diagnostic settings**.

![Diagnostic Logs blade in the portal](./media/monitoring-overview-of-diagnostic-logs/diagnostic-settings-nav.png)

You may have to click "All services" to find the Monitor section.

Here you can view and filter all resources that support diagnostic settings to see if they have diagnostics enabled. You can also drill down to see if multiple settings are set on a resource and check which storage account, Event Hubs namespace, and/or Log Analytics workspace that data are flowing to.

![Diagnostic Logs results in portal](./media/monitoring-overview-of-diagnostic-logs/diagnostic-settings-blade.png)

Adding a diagnostic setting brings up the Diagnostic Settings view, where you can enable, disable, or modify your diagnostic settings for the selected resource.

## Supported services, categories, and schemas for resource diagnostic logs

[See this article](monitoring-diagnostic-logs-schema.md) for a complete list of supported services and the log categories and schemas used by those services.

## Next steps

* [Stream resource diagnostic logs to **Event Hubs**](monitoring-stream-diagnostic-logs-to-event-hubs.md)
* [Change resource diagnostic settings using the Azure Monitor REST API](https://msdn.microsoft.com/library/azure/dn931931.aspx)
* [Analyze logs from Azure storage with Log Analytics](../log-analytics/log-analytics-azure-storage.md)<|MERGE_RESOLUTION|>--- conflicted
+++ resolved
@@ -2,28 +2,12 @@
 title: Overview of Azure Diagnostic Logs
 description: Learn what Azure diagnostic logs are and how you can use them to understand events occurring within an Azure resource.
 author: johnkemnetz
-<<<<<<< HEAD
 services: azure-monitor
 ms.service: azure-monitor
 ms.topic: conceptual
-ms.date: 04/04/2018
+ms.date: 05/30/2018
 ms.author: magoedte
 ms.component: logs
-=======
-manager: orenr
-editor: ''
-services: monitoring-and-diagnostics
-documentationcenter: monitoring-and-diagnostics
-ms.assetid: fe8887df-b0e6-46f8-b2c0-11994d28e44f
-ms.service: monitoring-and-diagnostics
-ms.workload: na
-ms.tgt_pltfrm: na
-ms.devlang: na
-ms.topic: article
-ms.date: 05/30/2018
-ms.author: johnkem; magoedte
-
->>>>>>> 965f21e8
 ---
 # Collect and consume log data from your Azure resources
 
