--- conflicted
+++ resolved
@@ -11,7 +11,7 @@
 ---
 # Send guest OS metrics to the Azure Monitor metric store by using an Azure Resource Manager template for a Windows virtual machine scale set
 
-By using the Azure Monitor [Windows Azure Diagnostics extension](azure-diagnostics.md), you can collect metrics and logs from the guest operating system (guest OS) that runs as part of a virtual machine, cloud service, or Azure Service Fabric cluster. The extension can send telemetry to many different locations listed in the previously linked article.  
+By using the Azure Monitor [Windows Azure Diagnostics (WAD) extension](azure-diagnostics.md), you can collect metrics and logs from the guest operating system (guest OS) that runs as part of a virtual machine, cloud service, or Azure Service Fabric cluster. The extension can send telemetry to many different locations listed in the previously linked article.  
 
 This article describes the process to send guest OS performance metrics for a Windows virtual machine scale set to the Azure Monitor data store. Starting with Windows Azure Diagnostics version 1.11, you can write metrics directly to the Azure Monitor metrics store, where standard platform metrics are already collected. By storing them in this location, you can access the same actions that are available for platform metrics. Actions include near real-time alerting, charting, routing, access from the REST API, and more. In the past, the Windows Azure Diagnostics extension wrote to Azure Storage but not the Azure Monitor data store.  
 
@@ -19,7 +19,7 @@
 
 ## Prerequisites
 
-- Your subscription must be registered with [Microsoft.Insights](https://docs.microsoft.com/powershell/azure/overview?view=azurermps-6.8.1). 
+- Your subscription must be registered with [Microsoft.Insights](https://docs.microsoft.com/en-us/azure/azure-resource-manager/resource-manager-supported-services#portal). 
 
 - You need to have [Azure PowerShell](https://docs.microsoft.com/powershell/azure/overview?view=azurermps-6.8.1) installed, or you can use [Azure Cloud Shell](https://docs.microsoft.com/azure/cloud-shell/overview.md). 
 
@@ -49,7 +49,7 @@
 ###  Modify azuredeploy.json
 1. Open the **azuredeploy.json** file. 
 
-1. Add a variable to hold the storage account information in the Resource Manager template. You must also provide a storage account as part of the installation of the diagnostics extension. Any logs or performance counters specified in the diagnostics config file are written to the specified storage account. They're also sent to the Azure Monitor metric store: 
+1. Add a variable to hold the storage account information in the Resource Manager template. Any logs or performance counters specified in the diagnostics config file are written to both the Azure Monitor metric store and the storage account you specify here: 
 
     ```json
     "variables": { 
@@ -75,42 +75,15 @@
 1. In the virtual machine scale set resource, find the **virtualMachineProfile** section. Add a new profile called **extensionsProfile** to manage extensions.  
 
 
-<<<<<<< HEAD
-1. In the **extensionProfile**, add a new extension to the template as shown in the **VMSS-WAD-extension** section. This section is the Managed Service Identity (MSI) extension that ensures the metrics being emitted are accepted by Azure Monitor. The **name** field can contain any name. 
-=======
-In the **extensionProfile**, add a new extension to the template as shown by the **VMSS-WAD-extension section**.  This section is the managed identities for Azure resources extension that ensures the metrics being emitted are accepted by Azure Monitor. The **name** field can contain any name. 
->>>>>>> 72a24419
+In the **extensionProfile**, add a new extension to the template as shown in the **VMSS-WAD-extension** section.  This section is the managed identities for Azure resources extension that ensures the metrics being emitted are accepted by Azure Monitor. The **name** field can contain any name. 
 
     The following code from the MSI extension also adds the diagnostics extension and configuration as an extension resource to the virtual machine scale set resource. Feel free to add or remove performance counters as needed: 
 
-<<<<<<< HEAD
-    ```json
-              "extensionProfile": { 
-                "extensions": [ 
-                    // BEGINNING of added code  
-               // Managed service identity   
-                    { 
-                     "name": "VMSS-WAD-extension", 
-                     "properties": { 
-                           "publisher": "Microsoft.ManagedIdentity", 
-                           "type": "ManagedIdentityExtensionForWindows", 
-                           "typeHandlerVersion": "1.0", 
-                           "autoUpgradeMinorVersion": true, 
-                           "settings": { 
-                                 "port": 50342 
-                               }, 
-                           "protectedSettings": {} 
-                         } 
-
-                }, 
-                // add diagnostic extension. (Remove this comment after pasting.)
-=======
 ```json
           "extensionProfile": { 
             "extensions": [ 
             // BEGINNING of added code  
             // Managed identites for Azure resources   
->>>>>>> 72a24419
                 { 
                   "name": "[concat('VMDiagnosticsVmExt','_vmNodeType0Name')]", 
                   "properties": { 
@@ -237,10 +210,10 @@
 > You must be running the Azure Diagnostics extension version 1.5 or higher **and** have the **autoUpgradeMinorVersion:** property set to **true** in your Resource Manager template. Azure then loads the proper extension when it starts the VM. If you don't have these settings in your template, change them and redeploy the template. 
 
 
-To deploy the Resource Manager template, we'll leverage Azure PowerShell:  
+To deploy the Resource Manager template, use Azure PowerShell:  
 
 1. Launch PowerShell. 
-1. Sign in to Azure by using `Login-AzureRmAccount`.
+1. Sign in to Azure using `Login-AzureRmAccount`.
 1. Get your list of subscriptions by using `Get-AzureRmSubscription`.
 1. Set the subscription you'll create, or update the virtual machine: 
 
