--- conflicted
+++ resolved
@@ -78,11 +78,7 @@
 
 1. In the **extensionProfile**, add a new extension to the template as shown in the **VMSS-WAD-extension** section. This section is the Managed Service Identity (MSI) extension that ensures the metrics being emitted are accepted by Azure Monitor. The **name** field can contain any name. 
 
-<<<<<<< HEAD
-    The following code below the MSI extension also adds the diagnostics extension and configuration as an extension resource to the virtual machine scale set resource. Feel free to add or remove performance counters as needed. 
-=======
-The code below from the MSI extension also adds the diagnostics extension and configuration as an extension resource to the virtual machine scale set resource . Feel free to add/remove performance counters as needed. 
->>>>>>> d6d09636
+    The following code from the MSI extension also adds the diagnostics extension and configuration as an extension resource to the virtual machine scale set resource. Feel free to add or remove performance counters as needed: 
 
     ```json
               "extensionProfile": { 
@@ -258,7 +254,7 @@
    New-AzureRmResourceGroupDeployment -Name "VMSSWADTest" -ResourceGroupName "VMSSWADtestGrp" -TemplateFile "<File path of your azuredeploy.JSON file>" -TemplateParameterFile "<File path of your azuredeploy.parameters.JSON file>"  
    ```
 
-1. After your deployment succeeds, you should be able to find the virtual machine scale set in the Azure portal. It should be emitting metrics to Azure Monitor. 
+1. After your deployment succeeds, you should be able to find the virtual machine scale set in the Azure portal. It should emit metrics to Azure Monitor. 
 
    > [!NOTE]  
    > You might run into errors around the selected **vmSkuSize**. In that case, go back to your **azuredeploy.json** file and update the default value of the **vmSkuSize** parameter. We recommend that you try **Standard_DS1_v2**. 
