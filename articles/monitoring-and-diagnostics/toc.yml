--- conflicted
+++ resolved
@@ -33,11 +33,7 @@
       href: monitoring-overview-metrics.md
     - name: Alerts
       href: monitoring-overview-alerts.md
-<<<<<<< HEAD
-    - name: Alerts (Preview)  
-=======
     - name: Alerts (Preview)
->>>>>>> 72611538
       href: monitoring-overview-unified-alerts.md
     - name: Log alerts
       href: monitor-alerts-unified-log.md
@@ -83,11 +79,7 @@
     - name: Configure alerts in Azure portal
       href: insights-alerts-portal.md
     - name: Configure metric or log alerts in Alerts (Preview) in Azure portal
-<<<<<<< HEAD
-      href: monitor-alerts-unified-usage.md  
-=======
       href: monitor-alerts-unified-usage.md
->>>>>>> 72611538
     - name: Configure alerts with CLI
       href: insights-alerts-command-line-interface.md
     - name: Configure alerts with Azure PowerShell
