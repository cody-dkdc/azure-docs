---
title: Stream the Azure Activity Log to Event Hubs | Microsoft Docs
description: Learn how to stream the Azure Activity Log to Event Hubs.
author: johnkemnetz
manager: orenr
editor: ''
services: monitoring-and-diagnostics
documentationcenter: monitoring-and-diagnostics

ms.assetid: ec4c2d2c-8907-484f-a910-712403a06829
ms.service: monitoring-and-diagnostics
ms.workload: na
ms.tgt_pltfrm: na
ms.devlang: na
ms.topic: article
ms.date: 03/02/2018
ms.author: johnkem

---
# Stream the Azure Activity Log to Event Hubs
<<<<<<< HEAD
You can stream the [Azure Activity Log](monitoring-overview-activity-logs.md) in near real time to any application by either:

* Using the built-in **Export** option in the portal
* Enabling the Azure Service Bus rule ID in a log profile via the Azure PowerShell cmdlets or Azure CLI
=======
The [**Azure Activity Log**](monitoring-overview-activity-logs.md) can be streamed in near real time to any application using the built-in “Export” option in the portal, or by enabling the Service Bus Rule ID in a Log Profile via the Azure PowerShell Cmdlets or Azure CLI.
>>>>>>> 3dbffc2d

## What you can do with the Activity Log and Event Hubs
Here are two ways you might use the streaming capability for the Activity Log:

* **Stream to third-party logging and telemetry systems**: Over time, Azure Event Hubs streaming will become the mechanism to pipe your Activity Log into third-party SIEMs and log analytics solutions.
* **Build a custom telemetry and logging platform**: If you already have a custom-built telemetry platform or are thinking about building one, the highly scalable publish-subscribe nature of Event Hubs enables you to flexibly ingest the activity log. For more information, see [Dan Rosanova’s video about using Event Hubs in a global-scale telemetry platform](https://azure.microsoft.com/documentation/videos/build-2015-designing-and-sizing-a-global-scale-telemetry-platform-on-azure-event-Hubs/).

## Enable streaming of the Activity Log
<<<<<<< HEAD
You can enable streaming of the Activity Log either programmatically or via the portal. Either way, you pick a Service Bus namespace and a shared access policy for that namespace. An event hub is created in that namespace when the first new Activity Log event occurs. 

If you don't have a Service Bus namespace, you first need to create one. If you previously streamed Activity Log events to this Service Bus namespace, the event hub that was previously created will be reused. 

The shared access policy defines the permissions that the streaming mechanism has. Today, streaming to Event Hubs requires **Manage**, **Send**, and **Listen** permissions. You can create or modify shared access policies for the Service Bus namespace in the Azure portal under the **Configure** tab for your Service Bus namespace. 

To update the Activity Log log profile to include streaming, the user who's making the change must have the ListKey permission on that Service Bus authorization rule. The Service Bus or Event Hubs namespace does not have to be in the same subscription as the subscription that's emitting logs, as long as the user who configures the setting has appropriate RBAC access to both subscriptions.

### Via the Azure portal
1. Browse to the **Activity Log** pane by using the **All services** search on the left side of the portal.
   
   ![Selecting Activity Log from the list of services in the portal](./media/monitoring-stream-activity-logs-event-hubs/activity.png)
2. Select the **Export** button at the top of **Activity Log** pane.
   
   ![Export button in the portal](./media/monitoring-stream-activity-logs-event-hubs/export.png)
3. In the pane that appears, select the regions for which you want to stream events. Also select the Service Bus namespace in which you want to create an event hub for streaming these events. Select **All regions**.
   
   ![Export Activity Log pane](./media/monitoring-stream-activity-logs-event-hubs/export-audit.png)
4. Select **Save** to save these settings. The settings are immediately applied to your subscription.
5. If you have several subscriptions, repeat this action and send all the data to the same event hub.
=======
You can enable streaming of the Activity Log either programmatically or via the portal. Either way, you pick an Event Hubs namespace and a shared access policy for that namespace, and an event hub with the name 'insights-logs-operationallogs' is created in that namespace when the first new Activity Log event occurs. If you do not have an Event Hubs namespace, you first need to create one. If you have previously streamed Activity Log events to this Event Hubs namespace, the event hub that was previously created will be reused. The shared access policy defines the permissions that the streaming mechanism has. Today, streaming to an event hub requires **Manage**, **Send**, and **Listen** permissions. You can create or modify Event Hubs namespace shared access policies in the Azure portal under the “Configure” tab for your namespace. To update the Activity Log log profile to include streaming, the user making the change must have the ListKey permission on that event hub authorization rule.

The Event Hubs namespace does not have to be in the same subscription as the subscription emitting logs as long as the user who configures the setting has appropriate RBAC access to both subscriptions.

### Via Azure portal
1. Navigate to the **Activity Log** section using the All services search on the left side of the portal.
   
    ![Navigate to Activity Log in portal](./media/monitoring-stream-activity-logs-event-hubs/activity.png)
2. Click the **Export** button at the top of the activity log. Note that the filter settings you had applied while viewing the Activity Log in the previous view have no impact on your export settings -- those are only for filtering what you see while browsing your Activity Log in the portal.
   
    ![Export button in portal](./media/monitoring-stream-activity-logs-event-hubs/export.png)
3. In the section that appears, select **All regions**. Do not select particular regions.
   
    ![Export Activity Log](./media/monitoring-stream-activity-logs-event-hubs/export-audit.png)
    
    > [!WARNING]
    > Only select 'All regions.' Otherwise you will miss key events that you would have otherwise expected to receive. This is due to the fact that the Activity Log is a global (non-regional) log, so most events do not have a region associated with them.
    >
    >
    
4. Click **Save** to save these settings. The settings are immediately applied to your subscription.
5. If you have several subscriptions, you should repeat this action and send all the data to the same event hub.
>>>>>>> 3dbffc2d

### Via PowerShell cmdlets
If a log profile already exists, you first need to remove that profile.

1. Use `Get-AzureRmLogProfile` to identify if a log profile exists.
2. If so, use `Remove-AzureRmLogProfile` to remove it.
3. Use `Set-AzureRmLogProfile` to create a profile:

   ```powershell

   Add-AzureRmLogProfile -Name my_log_profile -serviceBusRuleId /subscriptions/s1/resourceGroups/Default-ServiceBus-EastUS/providers/Microsoft.ServiceBus/namespaces/mytestSB/authorizationrules/RootManageSharedAccessKey -Locations global,westus,eastus -RetentionInDays 90 -Categories Write,Delete,Action

   ```

The Service Bus rule ID is a string with this format: `{service bus resource ID}/authorizationrules/{key name}`. 

### Via Azure CLI
If a log profile already exists, you first need to remove that profile.

1. Use `azure insights logprofile list` to identify if a log profile exists.
2. If so, use `azure insights logprofile delete` to remove it.
3. Use `azure insights logprofile add` to create a profile:

   ```azurecli-interactive
   azure insights logprofile add --name my_log_profile --storageId /subscriptions/s1/resourceGroups/insights-integration/providers/Microsoft.Storage/storageAccounts/my_storage --serviceBusRuleId /subscriptions/s1/resourceGroups/Default-ServiceBus-EastUS/providers/Microsoft.ServiceBus/namespaces/mytestSB/authorizationrules/RootManageSharedAccessKey --locations global,westus,eastus,northeurope --retentionInDays 90 –categories Write,Delete,Action
   ```

The Service Bus rule ID is a string with this format: `{service bus resource ID}/authorizationrules/{key name}`.

## Consume the log data from Event Hubs
The schema for the Activity Log is available in [Monitor subscription activity with the Azure Activity Log](monitoring-overview-activity-logs.md). Each event is in an array of JSON blobs called *records*.

## Next steps
* [Archive the Activity Log to a storage account](monitoring-archive-activity-log.md)
* [Read the overview of the Azure Activity Log](monitoring-overview-activity-logs.md)
* [Set up an alert based on an Activity Log event](insights-auditlog-to-webhook-email.md)
<|MERGE_RESOLUTION|>--- conflicted
+++ resolved
@@ -18,14 +18,10 @@
 
 ---
 # Stream the Azure Activity Log to Event Hubs
-<<<<<<< HEAD
 You can stream the [Azure Activity Log](monitoring-overview-activity-logs.md) in near real time to any application by either:
 
 * Using the built-in **Export** option in the portal
 * Enabling the Azure Service Bus rule ID in a log profile via the Azure PowerShell cmdlets or Azure CLI
-=======
-The [**Azure Activity Log**](monitoring-overview-activity-logs.md) can be streamed in near real time to any application using the built-in “Export” option in the portal, or by enabling the Service Bus Rule ID in a Log Profile via the Azure PowerShell Cmdlets or Azure CLI.
->>>>>>> 3dbffc2d
 
 ## What you can do with the Activity Log and Event Hubs
 Here are two ways you might use the streaming capability for the Activity Log:
@@ -34,51 +30,33 @@
 * **Build a custom telemetry and logging platform**: If you already have a custom-built telemetry platform or are thinking about building one, the highly scalable publish-subscribe nature of Event Hubs enables you to flexibly ingest the activity log. For more information, see [Dan Rosanova’s video about using Event Hubs in a global-scale telemetry platform](https://azure.microsoft.com/documentation/videos/build-2015-designing-and-sizing-a-global-scale-telemetry-platform-on-azure-event-Hubs/).
 
 ## Enable streaming of the Activity Log
-<<<<<<< HEAD
-You can enable streaming of the Activity Log either programmatically or via the portal. Either way, you pick a Service Bus namespace and a shared access policy for that namespace. An event hub is created in that namespace when the first new Activity Log event occurs. 
+You can enable streaming of the Activity Log either programmatically or via the portal. Either way, you pick an Event Hubs namespace and a shared access policy for that namespace. An event hub with the name insights-logs-operationallogs is created in that namespace when the first new Activity Log event occurs. 
 
-If you don't have a Service Bus namespace, you first need to create one. If you previously streamed Activity Log events to this Service Bus namespace, the event hub that was previously created will be reused. 
+If you don't have an Event Hubs namespace, you first need to create one. If you previously streamed Activity Log events to this Event Hubs namespace, the event hub that was previously created will be reused. 
 
-The shared access policy defines the permissions that the streaming mechanism has. Today, streaming to Event Hubs requires **Manage**, **Send**, and **Listen** permissions. You can create or modify shared access policies for the Service Bus namespace in the Azure portal under the **Configure** tab for your Service Bus namespace. 
+The shared access policy defines the permissions that the streaming mechanism has. Today, streaming to Event Hubs requires **Manage**, **Send**, and **Listen** permissions. You can create or modify shared access policies for the Event Hubs namespace in the Azure portal under the **Configure** tab for your Event Hubs namespace. 
 
-To update the Activity Log log profile to include streaming, the user who's making the change must have the ListKey permission on that Service Bus authorization rule. The Service Bus or Event Hubs namespace does not have to be in the same subscription as the subscription that's emitting logs, as long as the user who configures the setting has appropriate RBAC access to both subscriptions.
+To update the Activity Log log profile to include streaming, the user who's making the change must have the ListKey permission on that Event Hubs authorization rule. The Event Hubs namespace does not have to be in the same subscription as the subscription that's emitting logs, as long as the user who configures the setting has appropriate RBAC access to both subscriptions.
 
 ### Via the Azure portal
-1. Browse to the **Activity Log** pane by using the **All services** search on the left side of the portal.
+1. Browse to the **Activity Log** section by using the **All services** search on the left side of the portal.
    
    ![Selecting Activity Log from the list of services in the portal](./media/monitoring-stream-activity-logs-event-hubs/activity.png)
-2. Select the **Export** button at the top of **Activity Log** pane.
+2. Select the **Export** button at the top of the log.
    
    ![Export button in the portal](./media/monitoring-stream-activity-logs-event-hubs/export.png)
-3. In the pane that appears, select the regions for which you want to stream events. Also select the Service Bus namespace in which you want to create an event hub for streaming these events. Select **All regions**.
+
+   Note that the filter settings you had applied while viewing the Activity Log in the previous view have no impact on your export settings. Those are only for filtering what you see while browsing througn your Activity Log in the portal.
+3. In the section that appears, select **All regions**. Do not select particular regions.
    
-   ![Export Activity Log pane](./media/monitoring-stream-activity-logs-event-hubs/export-audit.png)
+   ![Export section](./media/monitoring-stream-activity-logs-event-hubs/export-audit.png)
+
+   > [!WARNING]  
+   > If you select anything other than **All regions**, you'll miss key events that you expect to receive. The Activity Log is a global (non-regional) log, so most events do not have a region associated with them. 
+   > 
+
 4. Select **Save** to save these settings. The settings are immediately applied to your subscription.
 5. If you have several subscriptions, repeat this action and send all the data to the same event hub.
-=======
-You can enable streaming of the Activity Log either programmatically or via the portal. Either way, you pick an Event Hubs namespace and a shared access policy for that namespace, and an event hub with the name 'insights-logs-operationallogs' is created in that namespace when the first new Activity Log event occurs. If you do not have an Event Hubs namespace, you first need to create one. If you have previously streamed Activity Log events to this Event Hubs namespace, the event hub that was previously created will be reused. The shared access policy defines the permissions that the streaming mechanism has. Today, streaming to an event hub requires **Manage**, **Send**, and **Listen** permissions. You can create or modify Event Hubs namespace shared access policies in the Azure portal under the “Configure” tab for your namespace. To update the Activity Log log profile to include streaming, the user making the change must have the ListKey permission on that event hub authorization rule.
-
-The Event Hubs namespace does not have to be in the same subscription as the subscription emitting logs as long as the user who configures the setting has appropriate RBAC access to both subscriptions.
-
-### Via Azure portal
-1. Navigate to the **Activity Log** section using the All services search on the left side of the portal.
-   
-    ![Navigate to Activity Log in portal](./media/monitoring-stream-activity-logs-event-hubs/activity.png)
-2. Click the **Export** button at the top of the activity log. Note that the filter settings you had applied while viewing the Activity Log in the previous view have no impact on your export settings -- those are only for filtering what you see while browsing your Activity Log in the portal.
-   
-    ![Export button in portal](./media/monitoring-stream-activity-logs-event-hubs/export.png)
-3. In the section that appears, select **All regions**. Do not select particular regions.
-   
-    ![Export Activity Log](./media/monitoring-stream-activity-logs-event-hubs/export-audit.png)
-    
-    > [!WARNING]
-    > Only select 'All regions.' Otherwise you will miss key events that you would have otherwise expected to receive. This is due to the fact that the Activity Log is a global (non-regional) log, so most events do not have a region associated with them.
-    >
-    >
-    
-4. Click **Save** to save these settings. The settings are immediately applied to your subscription.
-5. If you have several subscriptions, you should repeat this action and send all the data to the same event hub.
->>>>>>> 3dbffc2d
 
 ### Via PowerShell cmdlets
 If a log profile already exists, you first need to remove that profile.
