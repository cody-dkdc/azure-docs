---
title: Archive Azure Diagnostic Logs | Microsoft Docs
description: Learn how to archive your Azure Diagnostic Logs for long-term retention in a storage account.
author: johnkemnetz
manager: orenr
editor: ''
services: monitoring-and-diagnostics
documentationcenter: monitoring-and-diagnostics

ms.assetid: 3a55c73f-2ef3-45f3-8956-bcf9c0cb7e05
ms.service: monitoring-and-diagnostics
ms.workload: na
ms.tgt_pltfrm: na
ms.devlang: na
ms.topic: article
ms.date: 08/21/2017
ms.author: johnkem

---
# Archive Azure Diagnostic Logs
In this article, we show how you can use the Azure portal, PowerShell Cmdlets, CLI, or REST API to archive your [Azure diagnostic logs](monitoring-overview-of-diagnostic-logs.md) in a storage account. This option is useful if you would like to retain your diagnostic logs with an optional retention policy for audit, static analysis, or backup. The storage account does not have to be in the same subscription as the resource emitting logs as long as the user who configures the setting has appropriate RBAC access to both subscriptions.

## Prerequisites
<<<<<<< HEAD
Before you begin, you need to [create a storage account](../storage/storage-create-storage-account.md#create-a-storage-account) to which you can archive your diagnostic logs. We highly recommend that you do not use an existing storage account that has other, non-monitoring data stored in it so that you can better control access to monitoring data. However, if you are also archiving your Activity Log and diagnostic metrics to a storage account, it may make sense to use that storage account for your diagnostic logs as well to keep all monitoring data in a central location. The storage account you use must be a general purpose storage account, not a blob storage account.
=======
Before you begin, you need to [create a storage account](../storage/common/storage-create-storage-account.md#create-a-storage-account) to which you can archive your Diagnostic Logs. We highly recommend that you do not use an existing storage account that has other, non-monitoring data stored in it so that you can better control access to monitoring data. However, if you are also archiving your Activity Log and diagnostic metrics to a storage account, it may make sense to use that storage account for your Diagnostic Logs as well to keep all monitoring data in a central location. The storage account you use must be a general purpose storage account, not a blob storage account.
>>>>>>> e95afb91

## Diagnostic settings
To archive your diagnostic logs using any of the methods below, you set a **diagnostic setting** for a particular resource. A diagnostic setting for a resource defines the categories of logs and metric data sent to a destination (storage account, Event Hubs namespace, or Log Analytics). It also defines the retention policy (number of days to retain) for events of each log category and metric data stored in a storage account. If a retention policy is set to zero, events for that log category are stored indefinitely (that is to say, forever). A retention policy can otherwise be any number of days between 1 and 2147483647. [You can read more about diagnostic settings here](monitoring-overview-of-diagnostic-logs.md#resource-diagnostic-settings). Retention policies are applied per-day, so at the end of a day (UTC), logs from the day that is now beyond the retention policy will be deleted. For example, if you had a retention policy of one day, at the beginning of the day today the logs from the day before yesterday would be deleted

## Archive diagnostic logs using the portal
1. In the portal, navigate to Azure Monitor and click on **Diagnostic Settings**

    ![Monitoring section of Azure Monitor](media/monitoring-archive-diagnostic-logs/diagnostic-settings-blade.png)

2. Optionally filter the list by resource group or resource type, then click on the resource for which you would like to set a diagnostic setting.

3. If no settings exist on the resource you have selected, you are prompted to create a setting. Click "Turn on diagnostics."

   ![Add diagnostic setting - no existing settings](media/monitoring-archive-diagnostic-logs/diagnostic-settings-none.png)

   If there are existing settings on the resource, you will see a list of settings already configured on this resource. Click "Add diagnostic setting."

   ![Add diagnostic setting - existing settings](media/monitoring-archive-diagnostic-logs/diagnostic-settings-multiple.png)

3. Give your setting a name and check the box for **Export to Storage Account**, then select a storage account. Optionally, set a number of days to retain these logs by using the **Retention (days)** sliders. A retention of zero days stores the logs indefinitely.
   
   ![Add diagnostic setting - existing settings](media/monitoring-archive-diagnostic-logs/diagnostic-settings-configure.png)
    
4. Click **Save**.

After a few moments, the new setting appears in your list of settings for this resource, and diagnostic logs are archived to that storage account as soon as new event data is generated.

## Archive diagnostic logs via Azure PowerShell
```
Set-AzureRmDiagnosticSetting -ResourceId /subscriptions/s1id1234-5679-0123-4567-890123456789/resourceGroups/testresourcegroup/providers/Microsoft.Network/networkSecurityGroups/testnsg -StorageAccountId /subscriptions/s1id1234-5679-0123-4567-890123456789/resourceGroups/myrg1/providers/Microsoft.Storage/storageAccounts/my_storage -Categories networksecuritygroupevent,networksecuritygrouprulecounter -Enabled $true -RetentionEnabled $true -RetentionInDays 90
```

| Property | Required | Description |
| --- | --- | --- |
| ResourceId |Yes |Resource ID of the resource on which you want to set a diagnostic setting. |
| StorageAccountId |No |Resource ID of the Storage Account to which Diagnostic Logs should be saved. |
| Categories |No |Comma-separated list of log categories to enable. |
| Enabled |Yes |Boolean indicating whether diagnostics are enabled or disabled on this resource. |
| RetentionEnabled |No |Boolean indicating if a retention policy are enabled on this resource. |
| RetentionInDays |No |Number of days for which events should be retained between 1 and 2147483647. A value of zero stores the logs indefinitely. |

## Archive diagnostic logs via the Cross-Platform CLI
```
azure insights diagnostic set --resourceId /subscriptions/s1id1234-5679-0123-4567-890123456789/resourceGroups/testresourcegroup/providers/Microsoft.Network/networkSecurityGroups/testnsg --storageId /subscriptions/s1id1234-5679-0123-4567-890123456789/resourceGroups/myrg1/providers/Microsoft.Storage/storageAccounts/my_storage –categories networksecuritygroupevent,networksecuritygrouprulecounter --enabled true
```

| Property | Required | Description |
| --- | --- | --- |
| resourceId |Yes |Resource ID of the resource on which you want to set a diagnostic setting. |
| storageId |No |Resource ID of the Storage Account to which diagnostic logs should be saved. |
| categories |No |Comma-separated list of log categories to enable. |
| enabled |Yes |Boolean indicating whether diagnostics are enabled or disabled on this resource. |

## Archive diagnostic logs via the REST API
[See this document](https://docs.microsoft.com/rest/api/monitor/servicediagnosticsettings) for information on how you can set up a diagnostic setting using the Azure Monitor REST API.

## Schema of diagnostic logs in the storage account
Once you have set up archival, a storage container is created in the storage account as soon as an event occurs in one of the log categories you have enabled. The blobs within the container follow the same format across Diagnostic Logs and the Activity Log. The structure of these blobs is:

> insights-logs-{log category name}/resourceId=/SUBSCRIPTIONS/{subscription ID}/RESOURCEGROUPS/{resource group name}/PROVIDERS/{resource provider name}/{resource type}/{resource name}/y={four-digit numeric year}/m={two-digit numeric month}/d={two-digit numeric day}/h={two-digit 24-hour clock hour}/m=00/PT1H.json
> 
> 

Or, more simply,

> insights-logs-{log category name}/resourceId=/{resource Id}/y={four-digit numeric year}/m={two-digit numeric month}/d={two-digit numeric day}/h={two-digit 24-hour clock hour}/m=00/PT1H.json
> 
> 

For example, a blob name might be:

> insights-logs-networksecuritygrouprulecounter/resourceId=/SUBSCRIPTIONS/s1id1234-5679-0123-4567-890123456789/RESOURCEGROUPS/TESTRESOURCEGROUP/PROVIDERS/MICROSOFT.NETWORK/NETWORKSECURITYGROUP/TESTNSG/y=2016/m=08/d=22/h=18/m=00/PT1H.json
> 
> 

Each PT1H.json blob contains a JSON blob of events that occurred within the hour specified in the blob URL (for example, h=12). During the present hour, events are appended to the PT1H.json file as they occur. The minute value (m=00) is always 00, since diagnostic log events are broken into individual blobs per hour.

Within the PT1H.json file, each event is stored in the “records” array, following this format:

```
{
    "records": [
        {
            "time": "2016-07-01T00:00:37.2040000Z",
            "systemId": "46cdbb41-cb9c-4f3d-a5b4-1d458d827ff1",
            "category": "NetworkSecurityGroupRuleCounter",
            "resourceId": "/SUBSCRIPTIONS/s1id1234-5679-0123-4567-890123456789/RESOURCEGROUPS/TESTRESOURCEGROUP/PROVIDERS/MICROSOFT.NETWORK/NETWORKSECURITYGROUPS/TESTNSG",
            "operationName": "NetworkSecurityGroupCounters",
            "properties": {
                "vnetResourceGuid": "{12345678-9012-3456-7890-123456789012}",
                "subnetPrefix": "10.3.0.0/24",
                "macAddress": "000123456789",
                "ruleName": "/subscriptions/ s1id1234-5679-0123-4567-890123456789/resourceGroups/testresourcegroup/providers/Microsoft.Network/networkSecurityGroups/testnsg/securityRules/default-allow-rdp",
                "direction": "In",
                "type": "allow",
                "matchedConnections": 1988
            }
        }
    ]
}
```

| Element name | Description |
| --- | --- |
| time |Timestamp when the event was generated by the Azure service processing the request corresponding the event. |
| resourceId |Resource ID of the impacted resource. |
| operationName |Name of the operation. |
| category |Log category of the event. |
| properties |Set of `<Key, Value>` pairs (i.e. Dictionary) describing the details of the event. |

> [!NOTE]
> The properties and usage of those properties can vary depending on the resource.
> 
> 

<<<<<<< HEAD
## Next steps
* [Download blobs for analysis](../storage/storage-dotnet-how-to-use-blobs.md#download-blobs)
* [Stream diagnostic logs to an Event Hubs namespace](monitoring-stream-diagnostic-logs-to-event-hubs.md)
* [Read more about diagnostic logs](monitoring-overview-of-diagnostic-logs.md)
=======
## Next Steps
* [Download blobs for analysis](../storage/blobs/storage-dotnet-how-to-use-blobs.md#download-blobs)
* [Stream Diagnostic Logs to Event Hubs](monitoring-stream-diagnostic-logs-to-event-hubs.md)
* [Read more about Diagnostic Logs](monitoring-overview-of-diagnostic-logs.md)
>>>>>>> e95afb91
<|MERGE_RESOLUTION|>--- conflicted
+++ resolved
@@ -21,11 +21,7 @@
 In this article, we show how you can use the Azure portal, PowerShell Cmdlets, CLI, or REST API to archive your [Azure diagnostic logs](monitoring-overview-of-diagnostic-logs.md) in a storage account. This option is useful if you would like to retain your diagnostic logs with an optional retention policy for audit, static analysis, or backup. The storage account does not have to be in the same subscription as the resource emitting logs as long as the user who configures the setting has appropriate RBAC access to both subscriptions.
 
 ## Prerequisites
-<<<<<<< HEAD
 Before you begin, you need to [create a storage account](../storage/storage-create-storage-account.md#create-a-storage-account) to which you can archive your diagnostic logs. We highly recommend that you do not use an existing storage account that has other, non-monitoring data stored in it so that you can better control access to monitoring data. However, if you are also archiving your Activity Log and diagnostic metrics to a storage account, it may make sense to use that storage account for your diagnostic logs as well to keep all monitoring data in a central location. The storage account you use must be a general purpose storage account, not a blob storage account.
-=======
-Before you begin, you need to [create a storage account](../storage/common/storage-create-storage-account.md#create-a-storage-account) to which you can archive your Diagnostic Logs. We highly recommend that you do not use an existing storage account that has other, non-monitoring data stored in it so that you can better control access to monitoring data. However, if you are also archiving your Activity Log and diagnostic metrics to a storage account, it may make sense to use that storage account for your Diagnostic Logs as well to keep all monitoring data in a central location. The storage account you use must be a general purpose storage account, not a blob storage account.
->>>>>>> e95afb91
 
 ## Diagnostic settings
 To archive your diagnostic logs using any of the methods below, you set a **diagnostic setting** for a particular resource. A diagnostic setting for a resource defines the categories of logs and metric data sent to a destination (storage account, Event Hubs namespace, or Log Analytics). It also defines the retention policy (number of days to retain) for events of each log category and metric data stored in a storage account. If a retention policy is set to zero, events for that log category are stored indefinitely (that is to say, forever). A retention policy can otherwise be any number of days between 1 and 2147483647. [You can read more about diagnostic settings here](monitoring-overview-of-diagnostic-logs.md#resource-diagnostic-settings). Retention policies are applied per-day, so at the end of a day (UTC), logs from the day that is now beyond the retention policy will be deleted. For example, if you had a retention policy of one day, at the beginning of the day today the logs from the day before yesterday would be deleted
@@ -141,14 +137,7 @@
 > 
 > 
 
-<<<<<<< HEAD
 ## Next steps
 * [Download blobs for analysis](../storage/storage-dotnet-how-to-use-blobs.md#download-blobs)
 * [Stream diagnostic logs to an Event Hubs namespace](monitoring-stream-diagnostic-logs-to-event-hubs.md)
-* [Read more about diagnostic logs](monitoring-overview-of-diagnostic-logs.md)
-=======
-## Next Steps
-* [Download blobs for analysis](../storage/blobs/storage-dotnet-how-to-use-blobs.md#download-blobs)
-* [Stream Diagnostic Logs to Event Hubs](monitoring-stream-diagnostic-logs-to-event-hubs.md)
-* [Read more about Diagnostic Logs](monitoring-overview-of-diagnostic-logs.md)
->>>>>>> e95afb91
+* [Read more about diagnostic logs](monitoring-overview-of-diagnostic-logs.md)