---
title: Custom metrics in Azure Monitor
description: Learn about custom metrics in Azure Monitor and how they are modeled.
author: ancav
services: azure-monitor
ms.service: azure-monitor
ms.topic: conceptual
ms.date: 09/24/2018
ms.author: ancav
ms.component: metrics
---
# Custom metrics in Azure Monitor

As you deploy resources and applications in Azure, you'll want to start collecting telemetry to gain insights into their performance and health. Azure makes some metrics available to you out of the box. These metrics are called standard or platform. However, they're limited in nature. You might want to collect some custom performance indicators or business-specific metrics to provide deeper insights.
These **custom** metrics can be collected via your application telemetry, an agent that runs on your Azure resources, or even an outside-in monitoring system and submitted directly to Azure Monitor. After they're published to Azure Monitor, you can browse, query, and alert on custom metrics for your Azure resources and applications side by side with the standard metrics emitted by Azure.

## Send custom metrics
Custom metrics can be sent to Azure Monitor via several methods:
- Instrument your application by using the Azure Application Insights SDK and send custom telemetry to Azure Monitor. 
- Install the Azure Diagnostics extension on your [Azure VM](metrics-store-custom-guestos-resource-manager-vm.md), [virtual machine scale set](metrics-store-custom-guestos-resource-manager-vmss.md), [classic VM](metrics-store-custom-guestos-classic-vm.md), or [Azure Cloud Services (classic)](metrics-store-custom-guestos-classic-cloud-service.md) and send performance counters to Azure Monitor. 
- Install the [InfluxData Telegraf agent](metrics-store-custom-linux-telegraf.md) on your Azure Linux VM and send metrics by using the Azure Monitor output plug-in.
- Send custom metrics [directly to the Azure Monitor REST API](metrics-store-custom-rest-api.md), `https://<azureregion>.monitoring.azure.com/<AzureResourceID>/metrics`.

When you send custom metrics to Azure Monitor, each data point, or value, reported must include the following information.

### Authentication
<<<<<<< HEAD
To submit custom metrics to Azure Monitor, the entity that submits the metric needs a valid Azure Active Directory (Azure AD) token in the **Bearer** header of the request. There are a few supported ways to acquire a valid bearer token:
1. [Managed Service Identity (MSI)](https://docs.microsoft.com/azure/active-directory/managed-identities-azure-resources/overview) gives an identity to an Azure Resource itself, such as a VM. MSI is designed to give resources permissions to carry out certain operations. An example is allowing a resource to emit metrics about itself. A resource, or its MSI, can be granted Monitoring Metrics Publisher permissions on another resource. Then the MSI can emit metrics for other resources as well.
2. [Azure AD service principal](https://docs.microsoft.com/azure/active-directory/develop/app-objects-and-service-principals). In this scenario, an Azure AD application, or service, can be assigned permissions to emit metrics about an Azure resource. To authenticate the request, Azure Monitor validates the application token by using Azure AD public keys. The existing Monitoring Metrics Publisher role already has this permission, which is available in the Azure portal. Depending on what resources it will emit custom metrics for, you can give the service principal the Monitoring Metrics Publisher role at the scope required. Examples are subscription, resource group, or specific resource.
=======
To submit custom metrics to Azure Monitor the entity submitting the metric needs to have a valid Azure Active Directory token in the "Bearer" header of the request. There are a few supported ways to acquire a valid bearer token:
1. [Managed identities for Azure resources](https://docs.microsoft.com/azure/active-directory/managed-identities-azure-resources/overview) - Gives an identity to an Azure Resource itself (such as a VM). MSI was designed to give resources permissions to carry out certain operations – for example,  allowing a resource to emit metrics about itself. A resource (or its MSI) can be granted "Monitoring Metrics Publisher" permissions on another resource, thereby enabling the MSI to emit metrics for other resources as well.
2. [AAD Service Principal](https://docs.microsoft.com/azure/active-directory/develop/app-objects-and-service-principals) - The scenario here is an AAD application (service) can be assigned permissions to emit metrics about an Azure resource.
To authenticate the request, Azure Monitor validates the Application token using AAD public keys. The existing "Monitoring Metrics Publisher" role already has this permission, which is available in the Azure portal. The service principal, depending on what resources it will be emitting custom metrics for, can be given "Monitoring Metrics Publisher" role at the scope required (subscription, resource group, or specific resource).
>>>>>>> 72a24419

> [!NOTE]  
> When you request an Azure AD token to emit custom metrics, ensure that the audience or resource the token is requested for is https://monitoring.azure.com/. Be sure to include the trailing '/'.

### Subject
This property captures which Azure resource ID the custom metric is reported for. This information will be encoded in the URL of the API call being made. Each API can only submit metric values for a single Azure resource.

> [!NOTE]  
> You can't emit custom metrics against the resource ID of a resource group or subscription.
>
>

### Region
This property captures what Azure region the resource you're emitting metrics for is deployed in. Metrics must be emitted to the same Azure Monitor regional endpoint as the region the resource is deployed in. For example, custom metrics for a VM deployed in West US must be sent to the WestUS regional Azure Monitor endpoint. The region information is also encoded in the URL of the API call.

> [!NOTE]  
> During the public preview, custom metrics are only available in a subset of Azure regions. A list of supported regions is documented in a later section of this article.
>
>

### Timestamp
Each data point sent to Azure Monitor must be marked with a timestamp. This timestamp captures the DateTime at which the metric value is measured or collected. Azure Monitor accepts metric data with timestamps as far as 20 minutes in the past and 5 minutes in the future.

### Namespace
Namespaces are a way to categorize or group similar metrics together. By using namespaces, you can achieve isolation between groups of metrics that might collect different insights or performance indicators. For example, you might have a namespace called **ContosoMemoryMetrics** that tracks memory-use metrics which profile your app. Another namespace called **ContosoAppTransaction** might track all metrics about user transactions in your application.

### Name
**Name** is the name of the metric that's being reported. Usually, the name is descriptive enough to help identify what's measured. An example is a metric that measures the number of memory bytes used on a given VM. It might have a metric name like **Memory Bytes In Use**.

### Dimension keys
A dimension is a key or value pair that helps describe additional characteristics about the metric being collected. By using the additional characteristics, you can collect more information about the metric, which allows for deeper insights. For example, the **Memory Bytes In Use** metric might have a dimension key called **Process** that captures how many bytes of memory each process on a VM consumes. By using this key, you can filter the metric to see how much memory specific processes use or to identify the top five processes by memory usage.
Each custom metric can have up to 10 dimensions.

### Dimension values
When reporting a metric data point, for each dimension key on the metric being reported, there's a corresponding dimension value. For example, you might want to report the memory used by the ContosoApp on your VM:

* The metric name would be **Memory Bytes in Use**.
* The dimension key would be **Process**.
* The dimension value would be **ContosoApp.exe**.

When publishing a metric value, you can only specify a single dimension value per dimension key. If you collect the same memory utilization for multiple processes on the VM, you can report multiple metric values for that timestamp. Each metric value would specify a different dimension value for the **Process** dimension key.

### Metric values
Azure Monitor stores all metrics at one-minute granularity intervals. We understand that during a given minute, a metric might need to be sampled several times. An example is CPU utilization. Or it might need to be measured for many discrete events. An example is sign-in transaction latencies. To limit the number of raw values you have to emit and pay for in Azure Monitor, you can locally pre-aggregate and emit the values:

* **Min**: The minimum observed value from all the samples and measurements during the minute.
* **Max**: The maximum observed value from all the samples and measurements during the minute.
* **Sum**: The summation of all the observed values from all the samples and measurements during the minute.
* **Count**: The number of samples and measurements taken during the minute.

For example, if there were four sign-in transactions to your app during a given a minute, the resulting measured latencies for each might be as follows:

|Transaction 1|Transaction 2|Transaction 3|Transaction 4|
|---|---|---|---|
|7 ms|4 ms|13 ms|16 ms|
|

Then the resulting metric publication to Azure Monitor would be as follows:
* Min: 4
* Max: 16
* Sum: 40
* Count: 4

If your application is unable to pre-aggregate locally and needs to emit each discrete sample or event immediately upon collection, you can emit the raw measure values. For example, each time a sign-in transaction occurs on your app, you publish a metric to Azure Monitor with only a single measurement. So for a sign-in transaction that took 12 ms, the metric publication would be as follows:
* Min: 12
* Max: 12
* Sum: 12
* Count: 1

With this process, you can emit multiple values for the same metric plus dimension combination during a given minute. Azure Monitor then takes all the raw values emitted for a given minute and aggregates them together.

### Sample custom metric publication
In the following example, you create a custom metric called **Memory Bytes in Use** under the metric namespace **Memory Profile** for a virtual machine. The metric has a single dimension called **Process**. For the given timestamp, we emit metric values for two different processes:

```json
{
    "time": "2018-08-20T11:25:20-7:00",
    "data": {

      "baseData": {

        "metric": "Memory Bytes in Use",
        "namespace": "Memory Profile",
        "dimNames": [
          "Process"        ],
        "series": [
          {
            "dimValues": [
              "ContosoApp.exe"
            ],
            "min": 10,
            "max": 89,
            "sum": 190,
            "count": 4
          },
          {
            "dimValues": [
              "SalesApp.exe"
            ],
            "min": 10,
            "max": 23,
            "sum": 86,
            "count": 4
          }
        ]
      }
    }
  }
```
> [!NOTE]  
> Application Insights, the Azure Diagnostics extension, and the InfluxData Telegraf agent are already configured to emit metric values against the correct regional endpoint and carry all of the preceding properties in each emission.
>
>

## Custom metric definitions
There's no need to predefine a custom metric in Azure Monitor before it's emitted. Each metric data point published contains namespace, name, and dimension information. So the first time a custom metric is emitted to Azure Monitor, a metric definition is automatically created. This metric definition is then discoverable on any resource the metric is emitted against via the metric definitions.

> [!NOTE]  
> Azure Monitor doesn’t yet support defining **Units** for a custom metric.

## Using custom metrics
After custom metrics are submitted to Azure Monitor, you can browse them via the Azure portal and query them via the Azure Monitor REST APIs. You can also create alerts on them to notify you when certain conditions are met.
### Browse your custom metrics via the Azure portal
1.	Go to the [Azure portal](https://portal.azure.com).
2.	Select the **Monitor** pane.
3.	Select **Metrics**.
4.	Select a resource you've emitted custom metrics against.
5.	Select the metrics namespace for your custom metric.
6.	Select the custom metric.

## Supported regions
During the public preview, the ability to publish custom metrics is available only in a subset of Azure regions. This restriction means that metrics can be published only for resources in one of the supported regions. The following table lists the set of supported Azure regions for custom metrics. It also lists the corresponding endpoints that metrics for resources in those regions should be published to:

|Azure region|Regional endpoint prefix|
|---|---|
|East US|https://eastus.monitoring.azure.com/|
|South Central US|https://southcentralus.monitoring.azure.com/|
|West Central US|https://westcentralus.monitoring.azure.com/|
|West US 2|https://westus2.monitoring.azure.com/|
|Southeast Asia|https://southeastasia.monitoring.azure.com/|
|North Europe|https://northeurope.monitoring.azure.com/|
|West Europe|https://westeurope.monitoring.azure.com/|

## Quotas and limits
Azure Monitor imposes the following usage limits on custom metrics:

|Category|Limit|
|---|---|
|Active time series/subscriptions/region|50,000|
|Dimension keys per metric|10|
|String length for metric namespaces, metric names, dimension keys, and dimension values|256 characters|
An active time series is defined as any unique combination of metric, dimension key, or dimension value that has had metric values published in the past 12 hours.

## Next steps
Use custom metrics from different services: 
 - [Virtual Machines](metrics-store-custom-guestos-resource-manager-vm.md)
 - [Virtual machine scale set](metrics-store-custom-guestos-resource-manager-vmss.md)
 - [Azure Virtual Machines (classic)](metrics-store-custom-guestos-classic-vm.md)
 - [Linux Virtual Machine using the Telegraf agent](metrics-store-custom-linux-telegraf.md)
 - [REST API](metrics-store-custom-rest-api.md)
 - [Azure Cloud Services (classic)](metrics-store-custom-guestos-classic-cloud-service.md)
 <|MERGE_RESOLUTION|>--- conflicted
+++ resolved
@@ -17,23 +17,17 @@
 ## Send custom metrics
 Custom metrics can be sent to Azure Monitor via several methods:
 - Instrument your application by using the Azure Application Insights SDK and send custom telemetry to Azure Monitor. 
-- Install the Azure Diagnostics extension on your [Azure VM](metrics-store-custom-guestos-resource-manager-vm.md), [virtual machine scale set](metrics-store-custom-guestos-resource-manager-vmss.md), [classic VM](metrics-store-custom-guestos-classic-vm.md), or [Azure Cloud Services (classic)](metrics-store-custom-guestos-classic-cloud-service.md) and send performance counters to Azure Monitor. 
+- Install the Windows Azure Diagnostics (WAD) extension on your [Azure VM](metrics-store-custom-guestos-resource-manager-vm.md), [virtual machine scale set](metrics-store-custom-guestos-resource-manager-vmss.md), [classic VM](metrics-store-custom-guestos-classic-vm.md), or [Azure Cloud Services (classic)](metrics-store-custom-guestos-classic-cloud-service.md) and send performance counters to Azure Monitor. 
 - Install the [InfluxData Telegraf agent](metrics-store-custom-linux-telegraf.md) on your Azure Linux VM and send metrics by using the Azure Monitor output plug-in.
 - Send custom metrics [directly to the Azure Monitor REST API](metrics-store-custom-rest-api.md), `https://<azureregion>.monitoring.azure.com/<AzureResourceID>/metrics`.
 
 When you send custom metrics to Azure Monitor, each data point, or value, reported must include the following information.
 
 ### Authentication
-<<<<<<< HEAD
 To submit custom metrics to Azure Monitor, the entity that submits the metric needs a valid Azure Active Directory (Azure AD) token in the **Bearer** header of the request. There are a few supported ways to acquire a valid bearer token:
-1. [Managed Service Identity (MSI)](https://docs.microsoft.com/azure/active-directory/managed-identities-azure-resources/overview) gives an identity to an Azure Resource itself, such as a VM. MSI is designed to give resources permissions to carry out certain operations. An example is allowing a resource to emit metrics about itself. A resource, or its MSI, can be granted Monitoring Metrics Publisher permissions on another resource. Then the MSI can emit metrics for other resources as well.
-2. [Azure AD service principal](https://docs.microsoft.com/azure/active-directory/develop/app-objects-and-service-principals). In this scenario, an Azure AD application, or service, can be assigned permissions to emit metrics about an Azure resource. To authenticate the request, Azure Monitor validates the application token by using Azure AD public keys. The existing Monitoring Metrics Publisher role already has this permission, which is available in the Azure portal. Depending on what resources it will emit custom metrics for, you can give the service principal the Monitoring Metrics Publisher role at the scope required. Examples are subscription, resource group, or specific resource.
-=======
-To submit custom metrics to Azure Monitor the entity submitting the metric needs to have a valid Azure Active Directory token in the "Bearer" header of the request. There are a few supported ways to acquire a valid bearer token:
-1. [Managed identities for Azure resources](https://docs.microsoft.com/azure/active-directory/managed-identities-azure-resources/overview) - Gives an identity to an Azure Resource itself (such as a VM). MSI was designed to give resources permissions to carry out certain operations – for example,  allowing a resource to emit metrics about itself. A resource (or its MSI) can be granted "Monitoring Metrics Publisher" permissions on another resource, thereby enabling the MSI to emit metrics for other resources as well.
-2. [AAD Service Principal](https://docs.microsoft.com/azure/active-directory/develop/app-objects-and-service-principals) - The scenario here is an AAD application (service) can be assigned permissions to emit metrics about an Azure resource.
-To authenticate the request, Azure Monitor validates the Application token using AAD public keys. The existing "Monitoring Metrics Publisher" role already has this permission, which is available in the Azure portal. The service principal, depending on what resources it will be emitting custom metrics for, can be given "Monitoring Metrics Publisher" role at the scope required (subscription, resource group, or specific resource).
->>>>>>> 72a24419
+1. [Managed identities for Azure resources](https://docs.microsoft.com/azure/active-directory/managed-identities-azure-resources/overview). Gives an identity to an Azure resource itself, such as a VM. Managed Service Identity (MSI) is designed to give resources permissions to carry out certain operations. An example is allowing a resource to emit metrics about itself. A resource, or its MSI, can be granted **Monitoring Metrics Publisher** permissions on another resource. With this permission, the MSI can emit metrics for other resources as well.
+2. [Azure AD Service Principal](https://docs.microsoft.com/azure/active-directory/develop/app-objects-and-service-principals). In this scenario, an Azure AD application, or service, can be assigned permissions to emit metrics about an Azure resource.
+To authenticate the request, Azure Monitor validates the application token by using Azure AD public keys. The existing **Monitoring Metrics Publisher** role already has this permission. It's available in the Azure portal. The service principal, depending on what resources it emits custom metrics for, can be given the **Monitoring Metrics Publisher** role at the scope required. Examples are a subscription, resource group, or specific resource.
 
 > [!NOTE]  
 > When you request an Azure AD token to emit custom metrics, ensure that the audience or resource the token is requested for is https://monitoring.azure.com/. Be sure to include the trailing '/'.
@@ -84,7 +78,7 @@
 * **Sum**: The summation of all the observed values from all the samples and measurements during the minute.
 * **Count**: The number of samples and measurements taken during the minute.
 
-For example, if there were four sign-in transactions to your app during a given a minute, the resulting measured latencies for each might be as follows:
+For example, if there were 4 sign-in transactions to your app during a given a minute, the resulting measured latencies for each might be as follows:
 
 |Transaction 1|Transaction 2|Transaction 3|Transaction 4|
 |---|---|---|---|
@@ -144,7 +138,7 @@
   }
 ```
 > [!NOTE]  
-> Application Insights, the Azure Diagnostics extension, and the InfluxData Telegraf agent are already configured to emit metric values against the correct regional endpoint and carry all of the preceding properties in each emission.
+> Application Insights, the diagnostics extension, and the InfluxData Telegraf agent are already configured to emit metric values against the correct regional endpoint and carry all of the preceding properties in each emission.
 >
 >
 
