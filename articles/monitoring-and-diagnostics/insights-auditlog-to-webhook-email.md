--- conflicted
+++ resolved
@@ -13,19 +13,6 @@
 ms.tgt_pltfrm: na
 ms.devlang: na
 ms.topic: article
-<<<<<<< HEAD
-ms.date: 12/08/2016
-ms.author: ashwink
-
----
-# Configure a webhook on an Azure Activity Log alert
-Webhooks allow you to route an Azure alert notification to other systems for post-processing or custom actions. You can use a webhook on an alert to route it to services that send SMS, log bugs, notify a team via chat/messaging services, or do any number of other actions. This article describes how to set a webhook on an Azure Activity Log alert and what the payload for the HTTP POST to a webhook looks like. For information on the setup and schema for an Azure metric alert, [see this page instead](insights-webhooks-alerts.md). You can also set up an Activity Log alert to send email when activated.
-
-> [!NOTE]
-> This feature is currently in preview and will be removed at some point in the future.
-> 
-> 
-=======
 ms.date: 01/23/2017
 ms.author: ashwink
 
@@ -37,7 +24,6 @@
 > This feature is currently in preview and will be removed at some point in the future.
 >
 >
->>>>>>> e8cfaf0d
 
 You can set up an Activity Log alert using the [Azure PowerShell Cmdlets](insights-powershell-samples.md#create-alert-rules), [Cross-Platform CLI](insights-cli-samples.md#work-with-alerts), or [Azure Monitor REST API](https://msdn.microsoft.com/library/azure/dn933805.aspx). Currently, you cannot set one up using the Azure portal.
 
