<properties 
<<<<<<< HEAD
=======
	pageTitle="Configure Azure Backup Services to quickly and easily back-up Windows Server" 
	description="Use this tutorial to learn how to use the Backup service in Microsoft's Azure cloud offering to back up Windows Server to the cloud." 
	services="backup" 
	documentationCenter="" 
	authors="markgalioto" 
	manager="jwhit" 
	editor="tysonn"/>

<tags 
	ms.service="backup" 
	ms.workload="storage-backup-recovery" 
	ms.tgt_pltfrm="na" 
	ms.devlang="na" 
	ms.topic="article" 
	ms.date="03/04/2015" 
	ms.author="markgal"/>



<h1><a id="configure-a-backup-vault-tutorial"></a>Configure Azure Backup to quickly and easily back up Windows Server</h1>

> [AZURE.NOTE] To complete this tutorial, you need an Azure account. This tutorial will lead you through enabling the Azure Backup feature. Previously you needed to create or acquire a X.509 v3 certificate in order to register your backup server. Certificates are still supported, but now to ease Azure vault registration with a server, you can generate a vault credential right from the Quick Start page. 
<ul><li>If you don't have an account, you can create a free trial account in just a couple of minutes. For details, see <a href="/pricing/free-trial/">Azure Free Trial</a>.</li></ul>
  

<p>To back up files and data from your Windows Server to Azure, you must create a backup vault in the geographic region where you want to store the data. This tutorial will walk you through: the creation of the vault you will use to store backups, downloading a vault credential, the installation of a backup agent, and an overview of the backup management tasks available through the management portal.</p>



<h2><a id="create"></a>Create a backup vault</h2>

1. Sign in to the [Management Portal](https://manage.windowsazure.com).

2. Click **New**, then click **Data Services**, then click **Recovery Services**, then click **Backup Vault**, and then click **Quick Create**.

3. In **Name**, enter a friendly name to identify the backup vault.

4. In **Region**, select the geographic region for the backup vault.  
![New backup vault](http://i.imgur.com/8ptgjuo.png)

5. Click **Create Vault**.

	It can take a while for the backup vault to be created. To check the status, you can monitor the notifications at the bottom of the portal. After the backup vault has been created, a message will tell you the vault has been successfully created and it will be listed in the resources for Recovery Services as **Active**. 
![backup vault creation](http://i.imgur.com/grtLcKM.png)

3. If you have multiple subscriptions associated with your organizational account, choose the correct account to associate with the backup vault.

<h2><a id="upload"></a>Download a vault credential</h2>

Vault credentials replace certificates as the way to register your Azure service with your server. You can still use certificates, however, vault credentials are easier to use because you use the Azure portal to generate and download vault credentials.  

1. Sign in to the [Management Portal](https://manage.windowsazure.com).

2. Click **Recovery Services**, then select the backup vault that you want to register with a server.  The Quick Start page for that backup vault appears.
	

3. On the Quick Start page, click **Download vault credentials** to prompt the portal to generate and download the vault credentials you will use to register your server with the backup vault.

4. The portal will generate a vault credential using a combination of the vault name and the current date. Click **Save** to download the vault credentials to the local account's downloads folder, or select **Save As** from the **Save** menu to specify a location for the vault credentials. You cannot edit the vault credentials so there is no reason to click Open. Once the credentials have been downloaded, you'll be prompted to Open the folder. Click **x** to close this menu.

<h2><a id="download"></a>Download and install a backup agent</h2>
1. In the [Management Portal](https://manage.windowsazure.com).

2. Click **Recovery Services**, then select a backup vault to view its Quick Start page.

3. On the Quick Start page, select the type of agent you want to download. You can choose **Download Azure Backup Agent**, **Windows Server and System Center Data Protection Manager**, or **Windows Server Essentials**.  For more information see:

	* [Install Azure Backup Agent for Windows Server 2012 and System Center 2012 SP1 - Data Protection Manager](http://technet.microsoft.com/library/hh831761.aspx#BKMK_installagent)
	* [Install Azure Backup Agent for Windows Server 2012 Essentials](http://technet.microsoft.com/library/jj884318.aspx)

Once the agent is installed you can use the appropriate local management interface (such as the Microsoft Management Console snap-in, System Center Data Protection Manager Console, or Windows Server Essentials Dashboard) to configure the backup policy for the server.
	
  

<h2><a id="manage"></a>Manage backup vaults and servers</h2>
1. Sign in to the [Management Portal](https://manage.windowsazure.com).

2. Click **Recovery Services**, then click the name of backup vault to view the Quick Start page. 

3. Click **Dashboard** to see the usage overview for the server. At the bottom of the Dashboard you can perform the following tasks:
	* **Manage certificate**. If a certificate was used to register the server, then use this to update the certificate. If you are using vault credentials, do not use **Manage certificate**.
	* **Delete**. Deletes the current backup vault. If a backup vault is no longer being used, you can delete it to free up storage space. **Delete** is only enabled after all registered servers have been deleted from the vault.
	* **Vault credentials**. Use this Quick Glance menu item to configure your vault credentials. 

3. Click **Protected Items** to view the items that have been backed up from the servers. This list is for information purposes only.  
![Protected Items][protected-itmes]

4. Click **Servers** to view the names of the servers that are register to this vault. From here you can perform the following tasks:
	* **Allow Re-registration**. When this option is selected for a server you can use the Registration Wizard in the agent to register the server with the backup vault a second time. You might need to re-register due to an error in the certificate or if a server had to be rebuilt. Re-registration is allowed only once per server name.
	* **Delete**. Deletes a server from the backup vault. All of the stored data associated with the server is deleted immediately.

		![Deleted Server][deleted-server]

<h2><a id="next"></a>Next steps</h2>

- To learn more about Azure Backup, see [Azure Backup Overview](http://go.microsoft.com/fwlink/p/?LinkId=222425). 

- Visit the [Azure Backup Forum](http://go.microsoft.com/fwlink/p/?LinkId=290933).

[new-backup-vault]: ./media/backup-configure-vault/RS_howtobackup1.png
[backup-vault-create]: ./media/backup-configure-vault/RS_howtobackup2.png
[manage-cert]: ./media/backup-configure-vault/RS_howtoupload1.png
[install-agent]: ./media/backup-configure-vault/RS_howtodownload1.png
[deleted-server]: ./media/backup-configure-vault/RS_deletedserver.png
[protected-itmes]: ./media/backup-configure-vault/RS_protecteditems.png
=======
<properties 
>>>>>>> cd8bd679
	pageTitle="Configure Azure Recovery Services to quickly and easily back-up Windows Server" 
	description="Use this tutorial to learn how to use the Backup service in Microsoft's Azure cloud offering to back up Windows Server to the cloud." 
	services="site-recovery" 
	documentationCenter="" 
	authors="markgalioto" 
	manager="jwhit" 
	editor="tysonn"/>

<tags 
	ms.service="backup" 
	ms.workload="storage-backup-recovery" 
	ms.tgt_pltfrm="na" 
	ms.devlang="na" 
	ms.topic="article" 
	ms.date="03/04/2015" 
	ms.author="markgal"/>



<h1><a id="configure-a-backup-vault-tutorial"></a>Configure Azure Backup to quickly and easily back up Windows Server</h1>

> [AZURE.NOTE] To complete this tutorial, you need an Azure account. This tutorial will lead you through enabling the Azure Backup feature. Previously you needed to create or acquire a X.509 v3 certificate in order to register your backup server. Certificates are still supported, but now to ease Azure vault registration with a server, you can generate a vault credential right from the Quick Start page. 
<ul><li>If you don't have an account, you can create a free trial account in just a couple of minutes. For details, see <a href="/pricing/free-trial/">Azure Free Trial</a>.</li></ul>
  

<p>To back up files and data from your Windows Server to Azure, you must create a backup vault in the geographic region where you want to store the data. This tutorial will walk you through: the creation of the vault you will use to store backups, downloading a vault credential, the installation of a backup agent, and an overview of the backup management tasks available through the management portal.</p>



<h2><a id="create"></a>Create a backup vault</h2>

1. Sign in to the [Management Portal](https://manage.windowsazure.com).

2. Click **New**, then click **Data Services**, then click **Recovery Services**, then click **Backup Vault**, and then click **Quick Create**.

3. In **Name**, enter a friendly name to identify the backup vault.

4. In **Region**, select the geographic region for the backup vault.  
![New backup vault](http://i.imgur.com/8ptgjuo.png)

5. Click **Create Vault**.

	It can take a while for the backup vault to be created. To check the status, you can monitor the notifications at the bottom of the portal. After the backup vault has been created, a message will tell you the vault has been successfully created and it will be listed in the resources for Recovery Services as **Active**. 
![backup vault creation](http://i.imgur.com/grtLcKM.png)

3. If you have multiple subscriptions associated with your organizational account, choose the correct account to associate with the backup vault.

<h2><a id="upload"></a>Download a vault credential</h2>

Vault credentials replace certificates as the way to register your Azure service with your server. You can still use certificates, however, vault credentials are easier to use because you use the Azure portal to generate and download vault credentials.  

1. Sign in to the [Management Portal](https://manage.windowsazure.com).

2. Click **Recovery Services**, then select the backup vault that you want to register with a server.  The Quick Start page for that backup vault appears.
	

3. On the Quick Start page, click **Download vault credentials** to prompt the portal to generate and download the vault credentials you will use to register your server with the backup vault.

4. The portal will generate a vault credential using a combination of the vault name and the current date. Click **Save** to download the vault credentials to the local account's downloads folder, or select **Save As** from the **Save** menu to specify a location for the vault credentials. You cannot edit the vault credentials so there is no reason to click Open. Once the credentials have been downloaded, you'll be prompted to Open the folder. Click **x** to close this menu.

<h2><a id="download"></a>Download and install a backup agent</h2>
1. In the [Management Portal](https://manage.windowsazure.com).

2. Click **Recovery Services**, then select a backup vault to view its Quick Start page.

3. On the Quick Start page, select the type of agent you want to download. You can choose **Download Azure Backup Agent**, **Windows Server and System Center Data Protection Manager**, or **Windows Server Essentials**.  For more information see:

	* [Install Azure Backup Agent for Windows Server 2012 and System Center 2012 SP1 - Data Protection Manager](http://technet.microsoft.com/library/hh831761.aspx#BKMK_installagent)
	* [Install Azure Backup Agent for Windows Server 2012 Essentials](http://technet.microsoft.com/library/jj884318.aspx)

Once the agent is installed you can use the appropriate local management interface (such as the Microsoft Management Console snap-in, System Center Data Protection Manager Console, or Windows Server Essentials Dashboard) to configure the backup policy for the server.
	
  

<h2><a id="manage"></a>Manage backup vaults and servers</h2>
1. Sign in to the [Management Portal](https://manage.windowsazure.com).

2. Click **Recovery Services**, then click the name of backup vault to view the Quick Start page. 

3. Click **Dashboard** to see the usage overview for the server. At the bottom of the Dashboard you can perform the following tasks:
	* **Manage certificate**. If a certificate was used to register the server, then use this to update the certificate. If you are using vault credentials, do not use **Manage certificate**.
	* **Delete**. Deletes the current backup vault. If a backup vault is no longer being used, you can delete it to free up storage space. **Delete** is only enabled after all registered servers have been deleted from the vault.
	* **Vault credentials**. Use this Quick Glance menu item to configure your vault credentials. 

3. Click **Protected Items** to view the items that have been backed up from the servers. This list is for information purposes only.  
![Protected Items][protected-itmes]

4. Click **Servers** to view the names of the servers that are register to this vault. From here you can perform the following tasks:
	* **Allow Re-registration**. When this option is selected for a server you can use the Registration Wizard in the agent to register the server with the backup vault a second time. You might need to re-register due to an error in the certificate or if a server had to be rebuilt. Re-registration is allowed only once per server name.
	* **Delete**. Deletes a server from the backup vault. All of the stored data associated with the server is deleted immediately.

		![Deleted Server][deleted-server]

<h2><a id="next"></a>Next steps</h2>

- To learn more about Azure Backup, see [Azure Backup Overview](http://go.microsoft.com/fwlink/p/?LinkId=222425). 

- Visit the [Azure Backup Forum](http://go.microsoft.com/fwlink/p/?LinkId=290933).

[new-backup-vault]: ./media/backup-configure-vault/RS_howtobackup1.png
[backup-vault-create]: ./media/backup-configure-vault/RS_howtobackup2.png
[manage-cert]: ./media/backup-configure-vault/RS_howtoupload1.png
[install-agent]: ./media/backup-configure-vault/RS_howtodownload1.png
[deleted-server]: ./media/backup-configure-vault/RS_deletedserver.png
[protected-itmes]: ./media/backup-configure-vault/RS_protecteditems.png<|MERGE_RESOLUTION|>--- conflicted
+++ resolved
@@ -1,6 +1,4 @@
 <properties 
-<<<<<<< HEAD
-=======
 	pageTitle="Configure Azure Backup Services to quickly and easily back-up Windows Server" 
 	description="Use this tutorial to learn how to use the Backup service in Microsoft's Azure cloud offering to back up Windows Server to the cloud." 
 	services="backup" 
@@ -105,112 +103,4 @@
 [manage-cert]: ./media/backup-configure-vault/RS_howtoupload1.png
 [install-agent]: ./media/backup-configure-vault/RS_howtodownload1.png
 [deleted-server]: ./media/backup-configure-vault/RS_deletedserver.png
-[protected-itmes]: ./media/backup-configure-vault/RS_protecteditems.png
-=======
-<properties 
->>>>>>> cd8bd679
-	pageTitle="Configure Azure Recovery Services to quickly and easily back-up Windows Server" 
-	description="Use this tutorial to learn how to use the Backup service in Microsoft's Azure cloud offering to back up Windows Server to the cloud." 
-	services="site-recovery" 
-	documentationCenter="" 
-	authors="markgalioto" 
-	manager="jwhit" 
-	editor="tysonn"/>
-
-<tags 
-	ms.service="backup" 
-	ms.workload="storage-backup-recovery" 
-	ms.tgt_pltfrm="na" 
-	ms.devlang="na" 
-	ms.topic="article" 
-	ms.date="03/04/2015" 
-	ms.author="markgal"/>
-
-
-
-<h1><a id="configure-a-backup-vault-tutorial"></a>Configure Azure Backup to quickly and easily back up Windows Server</h1>
-
-> [AZURE.NOTE] To complete this tutorial, you need an Azure account. This tutorial will lead you through enabling the Azure Backup feature. Previously you needed to create or acquire a X.509 v3 certificate in order to register your backup server. Certificates are still supported, but now to ease Azure vault registration with a server, you can generate a vault credential right from the Quick Start page. 
-<ul><li>If you don't have an account, you can create a free trial account in just a couple of minutes. For details, see <a href="/pricing/free-trial/">Azure Free Trial</a>.</li></ul>
-  
-
-<p>To back up files and data from your Windows Server to Azure, you must create a backup vault in the geographic region where you want to store the data. This tutorial will walk you through: the creation of the vault you will use to store backups, downloading a vault credential, the installation of a backup agent, and an overview of the backup management tasks available through the management portal.</p>
-
-
-
-<h2><a id="create"></a>Create a backup vault</h2>
-
-1. Sign in to the [Management Portal](https://manage.windowsazure.com).
-
-2. Click **New**, then click **Data Services**, then click **Recovery Services**, then click **Backup Vault**, and then click **Quick Create**.
-
-3. In **Name**, enter a friendly name to identify the backup vault.
-
-4. In **Region**, select the geographic region for the backup vault.  
-![New backup vault](http://i.imgur.com/8ptgjuo.png)
-
-5. Click **Create Vault**.
-
-	It can take a while for the backup vault to be created. To check the status, you can monitor the notifications at the bottom of the portal. After the backup vault has been created, a message will tell you the vault has been successfully created and it will be listed in the resources for Recovery Services as **Active**. 
-![backup vault creation](http://i.imgur.com/grtLcKM.png)
-
-3. If you have multiple subscriptions associated with your organizational account, choose the correct account to associate with the backup vault.
-
-<h2><a id="upload"></a>Download a vault credential</h2>
-
-Vault credentials replace certificates as the way to register your Azure service with your server. You can still use certificates, however, vault credentials are easier to use because you use the Azure portal to generate and download vault credentials.  
-
-1. Sign in to the [Management Portal](https://manage.windowsazure.com).
-
-2. Click **Recovery Services**, then select the backup vault that you want to register with a server.  The Quick Start page for that backup vault appears.
-	
-
-3. On the Quick Start page, click **Download vault credentials** to prompt the portal to generate and download the vault credentials you will use to register your server with the backup vault.
-
-4. The portal will generate a vault credential using a combination of the vault name and the current date. Click **Save** to download the vault credentials to the local account's downloads folder, or select **Save As** from the **Save** menu to specify a location for the vault credentials. You cannot edit the vault credentials so there is no reason to click Open. Once the credentials have been downloaded, you'll be prompted to Open the folder. Click **x** to close this menu.
-
-<h2><a id="download"></a>Download and install a backup agent</h2>
-1. In the [Management Portal](https://manage.windowsazure.com).
-
-2. Click **Recovery Services**, then select a backup vault to view its Quick Start page.
-
-3. On the Quick Start page, select the type of agent you want to download. You can choose **Download Azure Backup Agent**, **Windows Server and System Center Data Protection Manager**, or **Windows Server Essentials**.  For more information see:
-
-	* [Install Azure Backup Agent for Windows Server 2012 and System Center 2012 SP1 - Data Protection Manager](http://technet.microsoft.com/library/hh831761.aspx#BKMK_installagent)
-	* [Install Azure Backup Agent for Windows Server 2012 Essentials](http://technet.microsoft.com/library/jj884318.aspx)
-
-Once the agent is installed you can use the appropriate local management interface (such as the Microsoft Management Console snap-in, System Center Data Protection Manager Console, or Windows Server Essentials Dashboard) to configure the backup policy for the server.
-	
-  
-
-<h2><a id="manage"></a>Manage backup vaults and servers</h2>
-1. Sign in to the [Management Portal](https://manage.windowsazure.com).
-
-2. Click **Recovery Services**, then click the name of backup vault to view the Quick Start page. 
-
-3. Click **Dashboard** to see the usage overview for the server. At the bottom of the Dashboard you can perform the following tasks:
-	* **Manage certificate**. If a certificate was used to register the server, then use this to update the certificate. If you are using vault credentials, do not use **Manage certificate**.
-	* **Delete**. Deletes the current backup vault. If a backup vault is no longer being used, you can delete it to free up storage space. **Delete** is only enabled after all registered servers have been deleted from the vault.
-	* **Vault credentials**. Use this Quick Glance menu item to configure your vault credentials. 
-
-3. Click **Protected Items** to view the items that have been backed up from the servers. This list is for information purposes only.  
-![Protected Items][protected-itmes]
-
-4. Click **Servers** to view the names of the servers that are register to this vault. From here you can perform the following tasks:
-	* **Allow Re-registration**. When this option is selected for a server you can use the Registration Wizard in the agent to register the server with the backup vault a second time. You might need to re-register due to an error in the certificate or if a server had to be rebuilt. Re-registration is allowed only once per server name.
-	* **Delete**. Deletes a server from the backup vault. All of the stored data associated with the server is deleted immediately.
-
-		![Deleted Server][deleted-server]
-
-<h2><a id="next"></a>Next steps</h2>
-
-- To learn more about Azure Backup, see [Azure Backup Overview](http://go.microsoft.com/fwlink/p/?LinkId=222425). 
-
-- Visit the [Azure Backup Forum](http://go.microsoft.com/fwlink/p/?LinkId=290933).
-
-[new-backup-vault]: ./media/backup-configure-vault/RS_howtobackup1.png
-[backup-vault-create]: ./media/backup-configure-vault/RS_howtobackup2.png
-[manage-cert]: ./media/backup-configure-vault/RS_howtoupload1.png
-[install-agent]: ./media/backup-configure-vault/RS_howtodownload1.png
-[deleted-server]: ./media/backup-configure-vault/RS_deletedserver.png
 [protected-itmes]: ./media/backup-configure-vault/RS_protecteditems.png