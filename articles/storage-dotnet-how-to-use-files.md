--- conflicted
+++ resolved
@@ -1,382 +1,299 @@
-<properties 
-			pageTitle="How to use Azure File storage with PowerShell and .NET | Microsoft Azure"
-            description="Learn how to use Microsoft Azure File storage to create file shares and manage file content. Samples are written in PowerShell and C#."
-            services="storage"
-            documentationCenter=".net"
-            authors="tamram"
-            manager="adinah"
-            editor="" />
-
-<tags ms.service="storage"
-      ms.workload="storage"
-      ms.tgt_pltfrm="na"
-      ms.devlang="dotnet"
-      ms.topic="article"
-      ms.date="05/13/2015"
-      ms.author="tamram" />
-
-# How to use Azure File storage with PowerShell and .NET
-
-## Overview
-
-<<<<<<< HEAD
-In this getting started guide, we demonstrate the basics of using Microsoft Azure File storage. 
-=======
-In this getting started guide, we demonstrate the basics of using Microsoft Azure File storage.
-
->>>>>>> 8e917651
-- We will use PowerShell to show how to create a new Azure File share, add a directory, upload a local file to the share, and list the files in the directory.
-- We will also show how to mount the file share from an Azure virtual machine, just as you would any SMB share.
-
-For users who may want to access files in a share from an on-premises application as well as from an Azure virtual machine or cloud service, we show how to use the Azure .NET Storage Client Library to work with the file share from a desktop application.
-
-> [AZURE.NOTE] Running the .NET code examples in this guide requires the Azure .NET Storage Client Library 4.x or later. The Storage Client Library is available via [NuGet](https://www.nuget.org/packages/WindowsAzure.Storage/).
-
-## What is Azure File storage?
-
-File storage offers shared storage for applications using the standard SMB 2.1 protocol. Microsoft Azure virtual machines and cloud services can share file data across application components via mounted shares, and on-premises applications can access file data in a share via the File storage API.
-
-Applications running in Azure virtual machines or cloud services can mount a File storage share to access file data, just as a desktop application would mount a typical SMB share. Any number of Azure virtual machines or roles can mount and access the File storage share simultaneously.
-
-Since a File storage share is a standard SMB 2.1 file share, applications running in Azure can access data in the share via file I/O APIs. Developers can therefore leverage their existing code and skills to migrate existing applications. IT Pros can use PowerShell cmdlets to create, mount, and manage File storage shares as part of the administration of Azure applications. This guide will show examples of both.
-
-Common uses of File storage include:
-
-- Migrating on-premises applications that rely on file shares to run on Azure virtual machines or cloud services, without expensive rewrites
-- Storing shared application settings, for example in configuration files
-- Storing diagnostic data such as logs, metrics, and crash dumps in a shared location
-- Storing tools and utilities needed for developing or administering Azure virtual machines or cloud services
-
-## File storage concepts
-
-File storage contains the following components:
-
-![files-concepts][files-concepts]
-
-
--   **Storage Account:** All access to Azure Storage is done
-    through a storage account. See [Azure Storage Scalability and Performance Targets](storage-scalability-targets.md) for details about storage account capacity.
-
--   **Share:** A File storage share is an SMB 2.1 file share in Azure.
-    All directories and files must be created in a parent share. An account can contain an
-    unlimited number of shares, and a share can store an unlimited
-    number of files, up to the capacity limits of the storage account.
-
--   **Directory:** An optional hierarchy of directories.
-
--	**File:** A file in the share. A file may be up to 1 TB in size.
-
--   **URL format:** Files are addressable using the following URL
-<<<<<<< HEAD
-    format:   
-    https://`<storage
-    account>`.file.core.windows.net/`<share>`/`<directory/directories>`/`<file>`  
-    
-    The following example URL could be used to address one of the files in the
-    diagram above:  
-    `http://samples.file.core.windows.net/logs/CustomLogs/Log1.txt`
-
-=======
-    format: `https://<storage-account-name>.file.core.windows.net/<share>/<directory>/<file>`
->>>>>>> 8e917651
-
-The following example URL could be used to address one of the files in the
-diagram above:
-            
-`http://samples.file.core.windows.net/logs/CustomLogs/Log1.txt`
-
-For details about how to name shares, directories, and files, see [Naming and Referencing Shares, Directories, Files, and Metadata](http://msdn.microsoft.com/library/azure/dn167011.aspx).
-
-## Create an Azure Storage account
-
-Azure File storage is currently in preview. To request access to the preview, navigate to the [Microsoft Azure Preview page](/services/preview/), and request access to **Azure Files**. Once your request is approved, you'll be notified that you can access the File storage preview. You can then create a storage account for accessing File storage.
-
-> [AZURE.NOTE] File storage is currently available only for new storage accounts. After your subscription is granted access to File storage, create a new storage account for use with this guide.
-> 
-> Azure File storage does not currently support shared access signatures.
-
-[AZURE.INCLUDE [storage-create-account-include](../includes/storage-create-account-include.md)]
-
-## Use PowerShell to create a file share
-
-Next, we'll use Azure PowerShell to create a file share. Once the file share has been created, you can mount it from any file system that supports SMB 2.1.
-
-### Install the PowerShell cmdlets for Azure Storage
-
-To prepare to use PowerShell, download and install the Azure PowerShell cmdlets. See [How to install and configure Azure PowerShell](install-configure-powershell.md) for the install point and installation instructions.
-
-> [AZURE.NOTE] The PowerShell cmdlets for the File service are available only in the latest Azure PowerShell module, version 0.8.5 and later. It's recommended that you download and install or upgrade to the latest Azure PowerShell module.
-
-Open an Azure PowerShell window by clicking **Start** and typing **Azure PowerShell**. The Azure PowerShell window loads the Azure Powershell module for you.
-
-### Create a context for your storage account and key
-
-Now, create the storage account context. The context encapsulates the storage account name and account key. For instructions on copying your account key from the Azure portal, see [View, copy, and regenerate storage access keys](storage-create-storage-account.md#view-copy-and-regenerate-storage-access-keys).
-
-Replace `storage-account-name` and `storage-account-key` with your storage account name and key in the following example:
-
-	# create a context for account and key
-	$ctx=New-AzureStorageContext storage-account-name storage-account-key
-
-### Create a new file share
-
-Next, create the new share, named `logs` in this example:
-
-<<<<<<< HEAD
-    # create a new share
-    $s = New-AzureStorageShare logs -Context $ctx
-=======
-	# create a new share
-	$s = New-AzureStorageShare logs -Context $ctx
->>>>>>> 8e917651
-
-You now have a file share in File storage. Next we'll add a directory and a file.
-
-> [AZURE.IMPORTANT] The name of your file share must be all lowercase. For complete details on naming file shares and files, see [Naming and Referencing Shares, Directories, Files, and Metadata](https://msdn.microsoft.com/library/azure/dn167011.aspx).
-
-### Create a directory in the file share
-
-Next, create a directory in the share. In the following example, the directory is named `CustomLogs`:
-
-    # create a directory in the share
-    New-AzureStorageDirectory -Share $s -Path CustomLogs
-
-### Upload a local file to the directory
-
-<<<<<<< HEAD
-Now upload a local file to the directory. The following example uploads a file from `C:\temp\Log1.txt`. Edit the file path so that it points to a valid file on your local machine: 
-    
-=======
-Now upload a local file to the directory. The following example uploads a file from `C:\temp\Log1.txt`. Edit the file path so that it points to a valid file on your local machine:
-
->>>>>>> 8e917651
-    # upload a local file to the new directory
-    Set-AzureStorageFileContent -Share $s -Source C:\temp\Log1.txt -Path CustomLogs
-
-### List the files in the directory
-
-To see the file in the directory, you can list the directory's files. This command will also list subdirectories, but in this example, there is no subdirectory, so only the file will be listed.
-
-<<<<<<< HEAD
-    # list files in the new directory
-    Get-AzureStorageFile -Share $s -Path CustomLogs
-=======
-	# list files in the new directory
-	Get-AzureStorageFile -Share $s -Path CustomLogs
->>>>>>> 8e917651
-
-## Mount the share from an Azure virtual machine running Windows
-
-To demonstrate how to mount an Azure file share, we'll now create an Azure virtual machine running Windows, and remote into it to mount the share.
-
-1. First, create a new Azure virtual machine by following the instructions in [Create a Virtual Machine Running Windows Server](virtual-machines-windows-tutorial.md).
-2. Next, remote into the virtual machine by following the instructions in [How to Log on to a Virtual Machine Running Windows Server](virtual-machines-log-on-windows-server.md).
-3. Open a PowerShell window on the virtual machine.
-
-### Persist your storage account credentials for the virtual machine
-
-Before mounting to the file share, first persist your storage account credentials on the virtual machine. This step allows Windows to automatically reconnect to the file share when the virtual machine reboots. To persist your account credentials, execute the `cmdkey` command from the PowerShell window on the virtual machine. Replace `<storage-account-name>` with the name of your storage account, and `<storage-account-key>` with your storage account key:
-
-	cmdkey /add:<storage-account-name>.file.core.windows.net /user:<storage-account-name> /pass:<storage-account-key>
-
-Windows will now reconnect to your file share when the virtual machine reboots. You can verify that the share has been reconnected by executing the `net use` command from a PowerShell window.
-
-### Mount the file share using the persisted credentials
-
-Once you have a remote connection to the virtual machine, you can execute the `net use` command to mount the file share, using the following syntax. Replace `<storage-account-name>` with the name of your storage account, and `<share-name>` with the name of your File storage share.
-	
-    net use <drive-letter>: \\<storage-account-name>.file.core.windows.net\<share-name>
-
-	example : 
-	net use z: \\samples.file.core.windows.net\logs
-
-<<<<<<< HEAD
-	net use <drive-letter>: \\<storage-account>.file.core.windows.net\<share-name>
-	
-	example :
-	net use z: \\samples.file.core.windows.net\logs
-
-> [AZURE.NOTE] Since you persisted your storage account credentials in the previous step, you do not need to provide them with the `net use` command. If you have not already persisted your credentials, then include them as a parameter passed to the `net use` command.
-	   
-	net use <drive-letter>: \\<storage-account>.file.core.windows.net\<share-name> /u:<storage-account> <account-key>
-	example :
-	net use z: \\samples.file.core.windows.net\logs /u:samples StorageAccountKeyEndingIn==
-
-
-You can now work with the File Storage share from the virtual machine as you would with any other drive. You can issue standard file commands from the command prompt, or view the mounted share and its contents from File Explorer. You can also run code within the virtual machine that accesses the file share using standard Windows file I/O APIs, such as those provided by the [System.IO namespaces](http://msdn.microsoft.com/library/gg145019(v=vs.110).aspx) in the .NET Framework. 
-=======
-> [AZURE.NOTE] Since you persisted your storage account credentials in the previous step, you do not need to provide them with the `net use` command. If you have not already persisted your credentials, then include them as a parameter passed to the `net use` command.
-
-    net use <drive-letter>: \\<storage-account-name>.file.core.windows.net\<share-name> /u:<storage-account-name> <storage-account-key>
-
-	example :
-	net use z: \\samples.file.core.windows.net\logs /u:samples <storage-account-key>
-
-You can now work with the File Storage share from the virtual machine as you
-would with any other drive. You can issue standard file commands from the command prompt, or view the mounted share and its contents from File Explorer. You can also run code within the virtual machine that accesses the file share using standard Windows file I/O APIs, such as those provided by the [System.IO namespaces](http://msdn.microsoft.com/library/gg145019(v=vs.110).aspx) in the .NET Framework.
->>>>>>> 8e917651
-
-You can also mount the file share from a role running in an Azure cloud service by remoting into the role.
-
-## Create an on-premises application to work with File storage
-
-You can mount the file share from a virtual machine or a cloud service running in Azure, as demonstrated above. However, you cannot mount the file share from an on-premises application. To access share data from an on-premises application, you must use the File storage API. This example demonstrates how to work with a file share via the [Azure .NET Storage Client Library](http://go.microsoft.com/fwlink/?LinkID=390731&clcid=0x409).
-
-To show how to use the API from an on-premises application, we'll create a simple console application running on the desktop.
-
-### Create the console application and obtain the assembly
-
-To create a new console application in Visual Studio and install the Azure Storage NuGet package:
-
-1. In Visual Studio, choose **File** -> **New Project**, and choose **Windows** -> **Console Application** from the list of Visual C# templates.
-2. Provide a name for the console application, and click **OK**.
-3. Once your project has been created, right-click the project in Solution Explorer and choose **Manage NuGet Packages**. Search online for "WindowsAzure.Storage" and click **Install** to install the Azure Storage package and dependencies.
-
-### Save your storage account credentials to the app.config file
-
-Next, save your credentials in your project's app.config file. Edit the app.config file so that it appears similar to the following example, replacing `myaccount` with your storage account name, and `mykey` with your storage account key:
-
-	<?xml version="1.0" encoding="utf-8" ?>
-	<configuration>
-<<<<<<< HEAD
-		<startup> 
-			<supportedRuntime version="v4.0" sku=".NETFramework,Version=v4.5" />
-		</startup>
-		<appSettings>
-			<add key="StorageConnectionString" value="DefaultEndpointsProtocol=https;AccountName=myaccount;AccountKey=StorageAccountKeyEndingIn==" />
-		</appSettings>
-=======
-	    <startup> 
-	        <supportedRuntime version="v4.0" sku=".NETFramework,Version=v4.5" />
-	    </startup>
-	    <appSettings>
-	        <add key="StorageConnectionString" value="DefaultEndpointsProtocol=https;AccountName=myaccount;AccountKey=StorageAccountKeyEndingIn==" />
-	    </appSettings>
->>>>>>> 8e917651
-	</configuration>
-
-> [AZURE.NOTE] The latest version of the Azure storage emulator does not support File storage. Your connection string must target an Azure storage account in the cloud with access to the Files preview.
-
-
-### Add namespace declarations
-
-Open the program.cs file from Solution Explorer, and add the following namespace declarations to the top of the file:
-
-	using Microsoft.WindowsAzure;
-	using Microsoft.WindowsAzure.Storage;
-	using Microsoft.WindowsAzure.Storage.File;
-
-### Retrieve your connection string programmatically
-
-You can retrieve your saved credentials from the app.config file using either the `Microsoft.WindowsAzure.CloudConfigurationManager` class, or the `System.Configuration.ConfigurationManager `class. The example here shows how to retrieve your credentials using the `CloudConfigurationManager` class and encapsulate them with the `CloudStorageAccount` class. Add the following code to the `Main()` method in program.cs:
-
-    CloudStorageAccount storageAccount = CloudStorageAccount.Parse(
-    	CloudConfigurationManager.GetSetting("StorageConnectionString"));
-
-### Access the File storage share programmatically
-
-Next, add the following code to the `Main()` method, after the code shown above to retrieve the connection string. This code gets a reference to the file we created earlier and outputs its contents to the console window.
-
-	//Create a CloudFileClient object for credentialed access to File storage.
-	CloudFileClient fileClient = storageAccount.CreateCloudFileClient();
-	
-	//Get a reference to the file share we created previously.
-<<<<<<< HEAD
-    CloudFileShare share = fileClient.GetShareReference("logs");
-
-	//Ensure that the share exists.
-    if (share.Exists())
-    {
-		//Get a reference to the root directory for the share.
-        CloudFileDirectory rootDir = share.GetRootDirectoryReference();
-
-		//Get a reference to the sampledir directory we created previously.
-        CloudFileDirectory sampleDir = rootDir.GetDirectoryReference("CustomLogs");
-
-		//Ensure that the directory exists.
-        if (sampleDir.Exists())
-        {
-			//Get a reference to the file we created previously.
-            CloudFile file = sampleDir.GetFileReference("Log1.txt");
-
-			//Ensure that the file exists.
-            if (file.Exists())
-            {
-				//Write the contents of the file to the console window.
-                Console.WriteLine(file.DownloadTextAsync().Result);
-            }
-        }
-    }
-=======
-	CloudFileShare share = fileClient.GetShareReference("logs");
-	
-	//Ensure that the share exists.
-	if (share.Exists())
-	{
-	    //Get a reference to the root directory for the share.
-	    CloudFileDirectory rootDir = share.GetRootDirectoryReference();
-	
-	    //Get a reference to the directory we created previously.
-	    CloudFileDirectory sampleDir = rootDir.GetDirectoryReference("CustomLogs");
-	
-	    //Ensure that the directory exists.
-	    if (sampleDir.Exists())
-	    {
-	        //Get a reference to the file we created previously.
-	        CloudFile file = sampleDir.GetFileReference("Log1.txt");
-	
-	        //Ensure that the file exists.
-	        if (file.Exists())
-	        {
-	            //Write the contents of the file to the console window.
-	            Console.WriteLine(file.DownloadTextAsync().Result);
-	        }
-	    }
-	}
->>>>>>> 8e917651
-
-Run the console application to see the output.
-
-## Mount the share from an Azure virtual machine running Linux
-
-When you create an Azure virtual machine, you can specify an Ubuntu image from the disk images gallery to ensure support for SMB 2.1. However, any Linux distribution that supports SMB 2.1 can mount an Azure File share.
-
-For a demonstration of how to mount an Azure File share on Linux, see [Shared storage on Linux via Azure Files Preview - Part 1](http://channel9.msdn.com/Blogs/Open/Shared-storage-on-Linux-via-Azure-Files-Preview-Part-1) on Channel 9.
-
-## Next steps
-
-Now that you've learned the basics of File storage, follow these links
-for more detailed information.
-
-<ul>
-    <li>
-        View the File service reference documentation for complete details about available APIs:
-        <ul>
-            <li>
-                <a href="http://go.microsoft.com/fwlink/?LinkID=390731&clcid=0x409">Storage Client Library for .NET reference</a>
-            </li>
-            <li><a href="http://msdn.microsoft.com/library/azure/dn167006.aspx">File Service REST API reference</a></li>
-        </ul>
-    </li>
-    <li>
-        View the Azure Storage Team's blog posts relating to the File service:
-        <ul>
-            <li>
-                <a href="http://blogs.msdn.com/b/windowsazurestorage/archive/2014/05/12/introducing-microsoft-azure-file-service.aspx">Introducing Microsoft Azure File Service</a>
-            </li>
-            <li><a href="http://blogs.msdn.com/b/windowsazurestorage/archive/2014/05/27/persisting-connections-to-microsoft-azure-files.aspx">Persisting connections to Microsoft Azure Files</a></li>
-        </ul>
-    </li>
-    <li>
-        View more feature guides to learn about additional options for storing data in Azure.
-        <ul>
-            <li>Use <a href="/documentation/articles/storage-dotnet-how-to-use-blobs/">Blob Storage</a> to store unstructured data.</li>
-            <li>Use <a href="/documentation/articles/storage-dotnet-how-to-use-tables/">Table Storage</a> to store structured data.</li>
-            <li>Use <a href="/documentation/articles/storage-dotnet-how-to-use-queues/">Queue Storage</a> to store messages reliably.</li>
-            <li>Use <a href="/documentation/articles/sql-database-dotnet-how-to-use/">SQL Database</a> to store relational data.</li>
-        </ul>
-    </li>
-</ul>
-
-[files-concepts]: ./media/storage-dotnet-how-to-use-files/files-concepts.png
-
+<properties 
+			pageTitle="How to use Azure File storage with PowerShell and .NET | Microsoft Azure"
+            description="Learn how to use Microsoft Azure File storage to create file shares and manage file content. Samples are written in PowerShell and C#."
+            services="storage"
+            documentationCenter=".net"
+            authors="tamram"
+            manager="adinah"
+            editor="" />
+
+<tags ms.service="storage"
+      ms.workload="storage"
+      ms.tgt_pltfrm="na"
+      ms.devlang="dotnet"
+      ms.topic="article"
+      ms.date="05/13/2015"
+      ms.author="tamram" />
+
+# How to use Azure File storage with PowerShell and .NET
+
+## Overview
+
+In this getting started guide, we demonstrate the basics of using Microsoft Azure File storage.
+
+- We will use PowerShell to show how to create a new Azure File share, add a directory, upload a local file to the share, and list the files in the directory.
+- We will also show how to mount the file share from an Azure virtual machine, just as you would any SMB share.
+
+For users who may want to access files in a share from an on-premises application as well as from an Azure virtual machine or cloud service, we show how to use the Azure .NET Storage Client Library to work with the file share from a desktop application.
+
+> [AZURE.NOTE] Running the .NET code examples in this guide requires the Azure .NET Storage Client Library 4.x or later. The Storage Client Library is available via [NuGet](https://www.nuget.org/packages/WindowsAzure.Storage/).
+
+## What is Azure File storage?
+
+File storage offers shared storage for applications using the standard SMB 2.1 protocol. Microsoft Azure virtual machines and cloud services can share file data across application components via mounted shares, and on-premises applications can access file data in a share via the File storage API.
+
+Applications running in Azure virtual machines or cloud services can mount a File storage share to access file data, just as a desktop application would mount a typical SMB share. Any number of Azure virtual machines or roles can mount and access the File storage share simultaneously.
+
+Since a File storage share is a standard SMB 2.1 file share, applications running in Azure can access data in the share via file I/O APIs. Developers can therefore leverage their existing code and skills to migrate existing applications. IT Pros can use PowerShell cmdlets to create, mount, and manage File storage shares as part of the administration of Azure applications. This guide will show examples of both.
+
+Common uses of File storage include:
+
+- Migrating on-premises applications that rely on file shares to run on Azure virtual machines or cloud services, without expensive rewrites
+- Storing shared application settings, for example in configuration files
+- Storing diagnostic data such as logs, metrics, and crash dumps in a shared location
+- Storing tools and utilities needed for developing or administering Azure virtual machines or cloud services
+
+## File storage concepts
+
+File storage contains the following components:
+
+![files-concepts][files-concepts]
+
+
+-   **Storage Account:** All access to Azure Storage is done
+    through a storage account. See [Azure Storage Scalability and Performance Targets](storage-scalability-targets.md) for details about storage account capacity.
+
+-   **Share:** A File storage share is an SMB 2.1 file share in Azure.
+    All directories and files must be created in a parent share. An account can contain an
+    unlimited number of shares, and a share can store an unlimited
+    number of files, up to the capacity limits of the storage account.
+
+-   **Directory:** An optional hierarchy of directories.
+
+-	**File:** A file in the share. A file may be up to 1 TB in size.
+
+-   **URL format:** Files are addressable using the following URL
+    format: `https://<storage-account-name>.file.core.windows.net/<share>/<directory>/<file>`
+
+The following example URL could be used to address one of the files in the
+diagram above:
+            
+`http://samples.file.core.windows.net/logs/CustomLogs/Log1.txt`
+
+For details about how to name shares, directories, and files, see [Naming and Referencing Shares, Directories, Files, and Metadata](http://msdn.microsoft.com/library/azure/dn167011.aspx).
+
+## Create an Azure Storage account
+
+Azure File storage is currently in preview. To request access to the preview, navigate to the [Microsoft Azure Preview page](/services/preview/), and request access to **Azure Files**. Once your request is approved, you'll be notified that you can access the File storage preview. You can then create a storage account for accessing File storage.
+
+> [AZURE.NOTE] File storage is currently available only for new storage accounts. After your subscription is granted access to File storage, create a new storage account for use with this guide.
+> 
+> Azure File storage does not currently support shared access signatures.
+
+[AZURE.INCLUDE [storage-create-account-include](../includes/storage-create-account-include.md)]
+
+## Use PowerShell to create a file share
+
+Next, we'll use Azure PowerShell to create a file share. Once the file share has been created, you can mount it from any file system that supports SMB 2.1.
+
+### Install the PowerShell cmdlets for Azure Storage
+
+To prepare to use PowerShell, download and install the Azure PowerShell cmdlets. See [How to install and configure Azure PowerShell](install-configure-powershell.md) for the install point and installation instructions.
+
+> [AZURE.NOTE] The PowerShell cmdlets for the File service are available only in the latest Azure PowerShell module, version 0.8.5 and later. It's recommended that you download and install or upgrade to the latest Azure PowerShell module.
+
+Open an Azure PowerShell window by clicking **Start** and typing **Azure PowerShell**. The Azure PowerShell window loads the Azure Powershell module for you.
+
+### Create a context for your storage account and key
+
+Now, create the storage account context. The context encapsulates the storage account name and account key. For instructions on copying your account key from the Azure portal, see [View, copy, and regenerate storage access keys](storage-create-storage-account.md#view-copy-and-regenerate-storage-access-keys).
+
+Replace `storage-account-name` and `storage-account-key` with your storage account name and key in the following example:
+
+	# create a context for account and key
+	$ctx=New-AzureStorageContext storage-account-name storage-account-key
+
+### Create a new file share
+
+Next, create the new share, named `logs` in this example:
+
+	# create a new share
+	$s = New-AzureStorageShare logs -Context $ctx
+
+You now have a file share in File storage. Next we'll add a directory and a file.
+
+> [AZURE.IMPORTANT] The name of your file share must be all lowercase. For complete details on naming file shares and files, see [Naming and Referencing Shares, Directories, Files, and Metadata](https://msdn.microsoft.com/library/azure/dn167011.aspx).
+
+### Create a directory in the file share
+
+Next, create a directory in the share. In the following example, the directory is named `CustomLogs`:
+
+    # create a directory in the share
+    New-AzureStorageDirectory -Share $s -Path CustomLogs
+
+### Upload a local file to the directory
+
+Now upload a local file to the directory. The following example uploads a file from `C:\temp\Log1.txt`. Edit the file path so that it points to a valid file on your local machine:
+
+    # upload a local file to the new directory
+    Set-AzureStorageFileContent -Share $s -Source C:\temp\Log1.txt -Path CustomLogs
+
+### List the files in the directory
+
+To see the file in the directory, you can list the directory's files. This command will also list subdirectories, but in this example, there is no subdirectory, so only the file will be listed.
+
+	# list files in the new directory
+	Get-AzureStorageFile -Share $s -Path CustomLogs
+
+## Mount the share from an Azure virtual machine running Windows
+
+To demonstrate how to mount an Azure file share, we'll now create an Azure virtual machine running Windows, and remote into it to mount the share.
+
+1. First, create a new Azure virtual machine by following the instructions in [Create a Virtual Machine Running Windows Server](virtual-machines-windows-tutorial.md).
+2. Next, remote into the virtual machine by following the instructions in [How to Log on to a Virtual Machine Running Windows Server](virtual-machines-log-on-windows-server.md).
+3. Open a PowerShell window on the virtual machine.
+
+### Persist your storage account credentials for the virtual machine
+
+Before mounting to the file share, first persist your storage account credentials on the virtual machine. This step allows Windows to automatically reconnect to the file share when the virtual machine reboots. To persist your account credentials, execute the `cmdkey` command from the PowerShell window on the virtual machine. Replace `<storage-account-name>` with the name of your storage account, and `<storage-account-key>` with your storage account key:
+
+	cmdkey /add:<storage-account-name>.file.core.windows.net /user:<storage-account-name> /pass:<storage-account-key>
+
+Windows will now reconnect to your file share when the virtual machine reboots. You can verify that the share has been reconnected by executing the `net use` command from a PowerShell window.
+
+### Mount the file share using the persisted credentials
+
+Once you have a remote connection to the virtual machine, you can execute the `net use` command to mount the file share, using the following syntax. Replace `<storage-account-name>` with the name of your storage account, and `<share-name>` with the name of your File storage share.
+	
+    net use <drive-letter>: \\<storage-account-name>.file.core.windows.net\<share-name>
+
+	example : 
+	net use z: \\samples.file.core.windows.net\logs
+
+> [AZURE.NOTE] Since you persisted your storage account credentials in the previous step, you do not need to provide them with the `net use` command. If you have not already persisted your credentials, then include them as a parameter passed to the `net use` command.
+
+    net use <drive-letter>: \\<storage-account-name>.file.core.windows.net\<share-name> /u:<storage-account-name> <storage-account-key>
+
+	example :
+	net use z: \\samples.file.core.windows.net\logs /u:samples <storage-account-key>
+
+You can now work with the File Storage share from the virtual machine as you
+would with any other drive. You can issue standard file commands from the command prompt, or view the mounted share and its contents from File Explorer. You can also run code within the virtual machine that accesses the file share using standard Windows file I/O APIs, such as those provided by the [System.IO namespaces](http://msdn.microsoft.com/library/gg145019(v=vs.110).aspx) in the .NET Framework.
+
+You can also mount the file share from a role running in an Azure cloud service by remoting into the role.
+
+## Create an on-premises application to work with File storage
+
+You can mount the file share from a virtual machine or a cloud service running in Azure, as demonstrated above. However, you cannot mount the file share from an on-premises application. To access share data from an on-premises application, you must use the File storage API. This example demonstrates how to work with a file share via the [Azure .NET Storage Client Library](http://go.microsoft.com/fwlink/?LinkID=390731&clcid=0x409).
+
+To show how to use the API from an on-premises application, we'll create a simple console application running on the desktop.
+
+### Create the console application and obtain the assembly
+
+To create a new console application in Visual Studio and install the Azure Storage NuGet package:
+
+1. In Visual Studio, choose **File** -> **New Project**, and choose **Windows** -> **Console Application** from the list of Visual C# templates.
+2. Provide a name for the console application, and click **OK**.
+3. Once your project has been created, right-click the project in Solution Explorer and choose **Manage NuGet Packages**. Search online for "WindowsAzure.Storage" and click **Install** to install the Azure Storage package and dependencies.
+
+### Save your storage account credentials to the app.config file
+
+Next, save your credentials in your project's app.config file. Edit the app.config file so that it appears similar to the following example, replacing `myaccount` with your storage account name, and `mykey` with your storage account key:
+
+	<?xml version="1.0" encoding="utf-8" ?>
+	<configuration>
+	    <startup> 
+	        <supportedRuntime version="v4.0" sku=".NETFramework,Version=v4.5" />
+	    </startup>
+	    <appSettings>
+	        <add key="StorageConnectionString" value="DefaultEndpointsProtocol=https;AccountName=myaccount;AccountKey=StorageAccountKeyEndingIn==" />
+	    </appSettings>
+	</configuration>
+
+> [AZURE.NOTE] The latest version of the Azure storage emulator does not support File storage. Your connection string must target an Azure storage account in the cloud with access to the Files preview.
+
+
+### Add namespace declarations
+
+Open the program.cs file from Solution Explorer, and add the following namespace declarations to the top of the file:
+
+	using Microsoft.WindowsAzure;
+	using Microsoft.WindowsAzure.Storage;
+	using Microsoft.WindowsAzure.Storage.File;
+
+### Retrieve your connection string programmatically
+
+You can retrieve your saved credentials from the app.config file using either the `Microsoft.WindowsAzure.CloudConfigurationManager` class, or the `System.Configuration.ConfigurationManager `class. The example here shows how to retrieve your credentials using the `CloudConfigurationManager` class and encapsulate them with the `CloudStorageAccount` class. Add the following code to the `Main()` method in program.cs:
+
+    CloudStorageAccount storageAccount = CloudStorageAccount.Parse(
+    	CloudConfigurationManager.GetSetting("StorageConnectionString"));
+
+### Access the File storage share programmatically
+
+Next, add the following code to the `Main()` method, after the code shown above to retrieve the connection string. This code gets a reference to the file we created earlier and outputs its contents to the console window.
+
+	//Create a CloudFileClient object for credentialed access to File storage.
+	CloudFileClient fileClient = storageAccount.CreateCloudFileClient();
+	
+	//Get a reference to the file share we created previously.
+	CloudFileShare share = fileClient.GetShareReference("logs");
+	
+	//Ensure that the share exists.
+	if (share.Exists())
+	{
+	    //Get a reference to the root directory for the share.
+	    CloudFileDirectory rootDir = share.GetRootDirectoryReference();
+	
+	    //Get a reference to the directory we created previously.
+	    CloudFileDirectory sampleDir = rootDir.GetDirectoryReference("CustomLogs");
+	
+	    //Ensure that the directory exists.
+	    if (sampleDir.Exists())
+	    {
+	        //Get a reference to the file we created previously.
+	        CloudFile file = sampleDir.GetFileReference("Log1.txt");
+	
+	        //Ensure that the file exists.
+	        if (file.Exists())
+	        {
+	            //Write the contents of the file to the console window.
+	            Console.WriteLine(file.DownloadTextAsync().Result);
+	        }
+	    }
+	}
+
+Run the console application to see the output.
+
+## Mount the share from an Azure virtual machine running Linux
+
+When you create an Azure virtual machine, you can specify an Ubuntu image from the disk images gallery to ensure support for SMB 2.1. However, any Linux distribution that supports SMB 2.1 can mount an Azure File share.
+
+For a demonstration of how to mount an Azure File share on Linux, see [Shared storage on Linux via Azure Files Preview - Part 1](http://channel9.msdn.com/Blogs/Open/Shared-storage-on-Linux-via-Azure-Files-Preview-Part-1) on Channel 9.
+
+## Next steps
+
+Now that you've learned the basics of File storage, follow these links
+for more detailed information.
+
+<ul>
+    <li>
+        View the File service reference documentation for complete details about available APIs:
+        <ul>
+            <li>
+                <a href="http://go.microsoft.com/fwlink/?LinkID=390731&clcid=0x409">Storage Client Library for .NET reference</a>
+            </li>
+            <li><a href="http://msdn.microsoft.com/library/azure/dn167006.aspx">File Service REST API reference</a></li>
+        </ul>
+    </li>
+    <li>
+        View the Azure Storage Team's blog posts relating to the File service:
+        <ul>
+            <li>
+                <a href="http://blogs.msdn.com/b/windowsazurestorage/archive/2014/05/12/introducing-microsoft-azure-file-service.aspx">Introducing Microsoft Azure File Service</a>
+            </li>
+            <li><a href="http://blogs.msdn.com/b/windowsazurestorage/archive/2014/05/27/persisting-connections-to-microsoft-azure-files.aspx">Persisting connections to Microsoft Azure Files</a></li>
+        </ul>
+    </li>
+    <li>
+        View more feature guides to learn about additional options for storing data in Azure.
+        <ul>
+            <li>Use <a href="/documentation/articles/storage-dotnet-how-to-use-blobs/">Blob Storage</a> to store unstructured data.</li>
+            <li>Use <a href="/documentation/articles/storage-dotnet-how-to-use-tables/">Table Storage</a> to store structured data.</li>
+            <li>Use <a href="/documentation/articles/storage-dotnet-how-to-use-queues/">Queue Storage</a> to store messages reliably.</li>
+            <li>Use <a href="/documentation/articles/sql-database-dotnet-how-to-use/">SQL Database</a> to store relational data.</li>
+        </ul>
+    </li>
+</ul>
+
+[files-concepts]: ./media/storage-dotnet-how-to-use-files/files-concepts.png
+