--- conflicted
+++ resolved
@@ -1,103 +1,4 @@
 ---
-<<<<<<< HEAD
-title: Troubleshoot Azure sign up issues | Microsoft Docs
-description: Describes how to troubleshoot some common Azure sign up issues.
-services: ''
-documentationcenter: ''
-author: JiangChen79
-manager: felixwu
-editor: ''
-tags: billing,top-support-issue
-
-ms.assetid: a0907da1-cb2d-41d1-a97f-43841fabe355
-ms.service: billing
-ms.workload: na
-ms.tgt_pltfrm: ibiza
-ms.devlang: na
-ms.topic: article
-ms.date: 10/25/2016
-ms.author: cjiang
-
----
-# I can't sign up for Azure
-If you can't sign up for Azure, there are several things you can check to troubleshoot the issue.
-
-## Progress bar hangs in "Identity verification by card" section
-
-During Azure sign-up, there's a section called "Identity verification by card". If the progress bar hangs:
-
-![Screenshot of the Identity verification by card section hanging during sign-up](./media/billing-troubleshoot-azure-sign-up-issues/identity-verification-hangs.PNG)
-
-This issue occurs when third-party cookies are blocked for your browser.
-
-### Suggestion
-
-1. Allow third-party cookies in your browser settings.
-  * In Edge, go to Settings -> View advanced settings -> Cookies, select "Don't block cookies".
-  * In Chrome, go to Settings -> Show advanced settings -> Privacy -> Content settings, uncheck "Block third-party cookies and site data".
-2. Refresh the Azure sign-up page, and check if the problem is resolved. 
-3. If the refresh didn't solve the issue, quit and restart your browser then try again.
-
-## No text messages or calls during sign up account verification
-* Verify that your phone number can receive SMS.
-* Double check the phone number you entered, including the country code selection in the dropdown menu.
-* Be sure your phone can receive text messages (SMS) if you use "Send text message," or phone calls if you choose the "Call me" alternative.
-* If you use a mobile phone, be sure that you have a good phone connection.
-* Wait up to four minutes to let the messaging system deliver your text code if you choose "Send text message."
-* When you receive the text message, insert the code in the text box, and click the verification button to proceed.
-
-### Suggestions
-* If you do not receive text messages (SMS) in your phone, use the "call me" alternate verification method.
-* Use another phone number if the phone verification step fails using both SMS and "Call me" methods.
-* A VOIP phone number cannot be used for the phone verification process.
-
-> [!NOTE]
-> You can change your preferred phone number later by [updating your profile information](billing-how-to-change-azure-account-profile.md).
-> 
-> 
-
-## Credit card declined or not accepted
-Make sure that the payment method you are using at sign-up is supported for Azure activations or payments.
-
-* Virtual and prepaid credit/debit cards are not accepted.
-* Accepted credit/debit card providers vary based on account country.
-
-### Suggestion
-For common causes of sign-up issues using a credit or debit card, see [Your debit card or credit card is declined at Azure sign up](billing-credit-card-fails-during-azure-sign-up.md).
-
-## Can’t activate Azure benefit plan like MSDN, BizSpark, BizSparkPlus, or MPN
-Verify through your benefit program channel if you are eligible for the chosen plan:
-
-* MSDN
-  * Verify your eligibility status in your [MSDN account page](https://msdn.microsoft.com/subscriptions/manage/default.aspx).
-  * If you cannot verify your status, contact the [MSDN Subscriptions Customer Service Centers](https://msdn.microsoft.com/subscriptions/contactus.aspx)
-* MPN
-  * Sign in to the [MPN portal](https://mspartner.microsoft.com/en/us/Pages/Locale.aspx) and verify your eligibility status. If you have the appropriate [Cloud Platform Competencies](https://mspartner.microsoft.com/en/us/pages/membership/cloud-platform-competency.aspx), you may be eligible for additional benefits.
-  * If you cannot verify your status, contact [MPN support](https://mspartner.microsoft.com/en/us/Pages/Support/Premium/contact-support.aspx).
-* Bizpark
-  * Sign in to the [BizSpark portal](https://www.microsoft.com/bizspark/default.aspx#start-two) and verify your eligibility status for BizSpark and BizSpark Plus.
-  * If you cannot verify your status, contact Bizspark Support sending an email to [Contact BizSpark Team](mailto:bizspark@microsoft.com?subject=BizSpark%20Support&body=Thank%20you%20for%20contacting%20BizSpark.%20Please%20provide%20as%20much%20of%20the%20following%20information%20as%20possible,%20as%20it%20will%20help%20expedite%20our%20response%20to%20you.%0aContact%20name:%0aStartup%20name:%0aMicrosoft%20Account/Live%20ID:%0aSpecific%20description%20of%20issue%20experienced%20or%20question:%0a%0aThank%20you,%0a%0aThe%20BizSpark%20Team)
-
-### Suggestion
-If you tried to activate a new benefit subscription and you got an error during sign up, verify that your subscription setup has been completed at the [Azure subscription page](http://account.windowsazure.com/Subscriptions). It may take a few minutes for your subscription to show as active. When your subscription is activated, you receive an email. If your subscription status remains pending for more than four minutes, [contact Azure Support](http://go.microsoft.com/fwlink/?linkid=544831&clcid=0x409) for help.
-
-## Can’t activate new Azure In Open subscription
-You must have a valid OSA key with at least an Azure In Open token associated to it to activate a new Azure In Open subscription.
-
-### Suggestion
-If you do not have an OSA key, contact one of Microsoft Partners listed in [Microsoft Pinpoint](http://pinpoint.microsoft.com/).
-
-## Can’t activate Azure Free Trial
-Have you used an Azure subscription in the past? The Azure Terms of Use agreement limits free trial activation only for a user that's new to Azure. If you have had any other type of Azure subscription, you can't activate a free trial.
-
-### Suggestion
-* If you activated an Azure subscription in the past and the free trial activation fails, consider the Pay-As-You-Go subscription. 
-* Check to see if you're eligible for a benefit offer. Learn more at the [Microsoft Azure offer details page](https://azure.microsoft.com/support/legal/offer-details/). Benefit plans require specific prerequisites.
-
-## Need help? Contact support.
-If you still need help, [contact support](https://portal.azure.com/?#blade/Microsoft_Azure_Support/HelpAndSupportBlade) to get your issue resolved quickly. 
-=======
 redirect_url: /azure/billing/billing-troubleshoot-azure-sign-up-issues
 redirect_document_id: TRUE
----
->>>>>>> e8cfaf0d
+---