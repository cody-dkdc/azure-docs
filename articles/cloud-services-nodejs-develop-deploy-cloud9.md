--- conflicted
+++ resolved
@@ -1,425 +1,3 @@
-<<<<<<< HEAD
-<properties linkid="dev-nodejs-cloud9" urlDisplayName="Deploying with Cloud9" pageTitle="Node.js deploying with Cloud9 - Windows Azure tutorial" metaKeywords="Cloud9 IDE Azure, Azure node.js, Azure node apps" description="Learn how to use Cloud9 IDE to develop, build, and deploy a Node.js application to Windows Azure." metaCanonical="" services="cloud-services" documentationCenter="Node.js" title="Deploying a Windows Azure App from Cloud9" authors=""  solutions="" writer="larryfr" manager="" editor=""  />
-
-
-
-
-
-
-# Deploying a Windows Azure App from Cloud9
-
-This tutorial describes how to use Cloud9 IDE to develop, build, and
-deploy a Node.js application to Windows Azure.
-
-In this tutorial you will learn how to:
-
--   Create a Cloud9 IDE project
--   Deploy the project to Windows Azure
--   Update an existing Windows Azure deployment
--   Move projects between staging and production deployments
-
-[Cloud9 IDE][] provides a cross-platform, browser-based development
-environment. One of the features Cloud9 supports for Node.js projects is
-that you can directly deploy to Windows Azure from within the IDE.
-Cloud9 also integrates with the GitHub and BitBucket repository
-services, so it???s easy to share your project with others.
-
-Using Cloud9, you can develop and deploy an application to Windows Azure
-from many modern browsers and operating systems, without having to
-install additional development tools or SDKs locally. The steps below
-are demonstrated using Google Chrome on a Mac.
-
-## Signup
-
-To use Cloud9, you first need to visit their web site and [register for a
-subscription][Cloud9 IDE]. You can sign in with either an existing
-GitHub or BitBucket account, or create a Cloud9 account. A free
-subscription offering is available, as well as a paid offering which
-provides more features. For more information, see [Cloud 9 IDE][Cloud9
-IDE].
-
-## Create a Node.js Project
-
-1.  Sign in to Cloud9, click the **+** symbol beside **My Projects**,
-    and then select **Create a new project**.
-
-    ![create new Cloud9 project][create new Cloud9 project]
-
-2.  In the **Create a new project** dialog, enter a project name,
-    access, and project type. Click **Create** to create the project.
-
-    ![create new project dialog -- Cloud9][create new project dialog -- Cloud9]
-
-    <div class="dev-callout">
-	<strong>Note</strong>
-	<p>Some options require a paid Cloud9 plan.</p>
-	</div>
-    <div class="dev-callout">
-	<strong>Note</strong>
-	<p>The project name of your Cloud9 project is not used when
-    deploying to Windows Azure.</p>
-	</div>
-
-3.  After the project has been created, click **Start Editing**. If this
-    is the first time you have used the Cloud9 IDE, you will be offered
-    the option to take a tour of the service. If you wish to skip the
-    tour and view it at a later date, select **Just the editor,
-    please**.
-
-    ![start editing the Cloud9 project][start editing the Cloud9 project]
-
-4.  To create a new Node application, select **File** and then **New
-    File**.
-
-    ![create new file in the Cloud9 project][create new file in the Cloud9 project]
-
-5.  A new tab titled **Untitled1** will be displayed. Enter the
-    following code on the **Untitled1** tab to create the Node
-    application:
-
-        var http = require('http');
-        var port = process.env.PORT;
-        http.createServer(function(req,res) {
-            res.writeHead(200, { 'Content-Type': 'text/plain' });
-            res.end('hello azure\n');
-        }).listen(port);
-
-    <div class="dev-callout">
-	<strong>Note</strong>
-	<p>Using process.env.PORT ensures that the application picks
-    up the correct port whether ran in the Cloud9 debugger or when
-    deployed to Windows Azure.</p>
-	</div>
-
-6.  To save the code, select **File** and then **Save as**. In the
-    **Save As** dialog, enter **server.js** as the file name, and then
-    click **Save**.
-
-    <div class="dev-callout">
-	<strong>Note</strong>
-	<p>You may notice a warning symbol indicating that the req
-    variable is unused. You may safely ignore this warning.</p>
-	</div>
-
-    ![save the server.js file][save the server.js file]
-
-## Run the Application
-
-<div class="dev-callout">
-<strong>Note</strong>
-<p>While the steps provided in this section are sufficient for a
-Hello World application, for applications that use external modules you
-may need to select a specific version of Node.js for the debug
-environment. To do this, select <strong>Configure...</strong> from the debug
-dropdown, and then select the specific version of Node.js. For example,
-you may receive authentication errors when using the 'azure' module if
-you do not have Node.js 0.6.x selected.</p>
-</div>
-
-1.  Click **Debug** to run the application in the Cloud9 debugger.
-
-    ![run in the debugger][run in the debugger]
-
-2.  An output window will be displayed. Click on the URL listed to
-    access your application through a browser window.
-
-    ![output window][output window]
-
-    The resulting application will look as follows:
-
-    ![application running in browser][application running in browser]
-
-3.  To stop debugging the application, click **stop**.
-
-## Create a Windows Azure Account
-
-To deploy your application to Windows Azure, you need an account. If you
-do not already have a Windows Azure account, you can sign up for a free
-trial by following these steps:
-
-[WACOM.INCLUDE [create-azure-account](../includes/create-azure-account.md)]
-
-## Create a Deployment
-
-1.  To create a new deployment, select **Deploy**, and then click **+**
-    to create a deploy server.
-
-    ![create a new deployment][create a new deployment]
-
-2.  In the **Add a deploy target** dialog, enter a deployment name and
-    then select **Windows Azure** in the **Choose type** list. The
-    deployment name you specify will be used to identify the deployment
-    within Cloud9; it will not correspond to a deployment name within
-    Windows Azure.
-
-3.  If this is the first time you have created a Cloud9 deployment that
-    uses Windows Azure, you must configure your Windows Azure publish
-    settings. Perform the following steps to download and install these
-    settings into the Cloud9:
-
-    1.  Click **Download Windows Azure Settings**.
-
-        ![download publish settings][download publish settings]
-
-        This will open the Windows Azure Management Portal and prompt
-        you to download the Windows Azure publishing settings. You will
-        be required to log in to your Windows Azure account before you
-        can begin.
-
-    2.  Save the publishing settings file to your local drive.
-
-    3.  In the **Add a deploy target** dialog, select **Choose File**,
-        and then select the file downloaded in the previous step.
-
-    4.  After selecting the file, click **Upload**.
-
-4.  Click **+ Create new** to create a new hosted service. A *hosted
-    service* is the container in which your application is hosted when
-    it is deployed to Windows Azure. For more information, see [Overview of Creating a Hosted Service for Windows Azure][].
-
-    ![create a new deployment][1]
-
-5.  You will be prompted for the name of the new hosted service and
-    configuration options such as the number of instances, host OS, and
-    data center. The deployment name specified will be used as the
-    hosted service name in Windows Azure. This name must be unique
-    within the Windows Azure system.
-
-    ![create a new hosted service][create a new hosted service]
-
-    <div class="dev-callout">
-	<strong>Note</strong>
-	<p>In the <strong>Add a deploy target</strong> dialog, any existing
-    Windows Azure hosted services will be listed under the <strong>Choose
-    existing deployment</strong> section; selecting an existing hosted service
-    will result in this project being deployed to that service.</p>
-	</div>
-
-    <div class="dev-callout">
-	<strong>Note</strong>
-	<p>Selecting <strong>Enable RDP</strong> and providing a username and
-    password will enable remote desktop for your deployment.</p>
-	</div>
-
-
-## Deploy to the Windows Azure Production Environment
-
-1.  Select the deployment you created in the previous steps. A dialog
-    will appear that provides information about this deployment, as well
-    as the production URL that will be used after deployment to Windows
-    Azure.
-
-    ![select a deployment][select a deployment]
-
-2.  Select **Deploy to Production environment**.
-
-3.  Click **Deploy** to begin deployment.
-
-4.  If this is the first time you have deployed this project to Windows
-    Azure, you will receive an error of **???No web.config found???**.
-    Select **Yes** to create the file. This will add a
-    ???Web.cloud.config??? file to your project.
-
-    ![no web.config file found message.][no web.config file found message.]
-
-5.  If this is the first time you have deployed this project to Windows
-    Azure, you will receive an error of **???No ???csdef??? file present???**.
-    Select **Yes** to create the .csdef file. This will add a
-    ???ServiceDefinition.csdef??? file to your project.
-    ServiceDefinition.csdef is a Windows Azure-specific files necessary
-    for publishing your application. For more information, see [Overview of Creating a Hosted Service for Windows Azure][].
-
-6.  You will be prompted to select the instance size for this
-    application. Select **Small**, and then click **Create**. For more
-    details about Windows Azure VM sizes, see [How to Configure Virtual Machine Sizes][].
-
-    ![specify csdef file values][specify csdef file values]
-
-7.  The deployment entry will display the status of the deployment
-    process. Once complete, the deployment will display as **Active**.
-
-    ![deployment status][deployment status]
-
-    <div class="dev-callout">
-	<strong>Note</strong>
-	<p>Projects deployed through the Cloud 9 IDE are assigned a
-    GUID as the deployment name in Windows Azure.</p>
-	</div>
-
-8.  The deployment dialog includes a link to the production URL. When
-    the deployment is complete, click the URL to browse to your
-    application running in Windows Azure.
-
-    ![Windows Azure production URL link][Windows Azure production URL link]
-
-## Update the Application
-
-When you make changes to your application, you can use Cloud9 to deploy
-the updated application to the same Windows Azure hosted service.
-
-1.  In the server.js file, update your code so that "hello azure v2" is
-    printed to the screen. You can replace the existing code with the
-    following updated code:
-
-        var http = require('http');
-        var port = process.env.PORT;
-        http.createServer(function(req,res) {
-            res.writeHead(200, { 'Content-Type': 'text/plain' });
-            res.end('hello azure v2\n');
-        }).listen(port);
-
-2.  To save the code, select **File** and then **Save**.
-
-## Deploy the update to the Windows Azure Staging Environment
-
-1.  Select **Deploy to Staging**.
-
-2.  Click **Deploy** to begin deployment.
-
-    Each Windows Azure hosted service supports two environments, staging
-    and production. The staging environment is exactly like the
-    production environment, except that you can only access the staged
-    application with an obfuscated, GUID-based URL that is generated by
-    Windows Azure. You can use the staging environment to test your
-    application, and after verifying changes you can move the staging
-    version into production by performing a virtual IP (VIP) swap, as
-    described later in this tutorial.
-
-3.  When your application is deployed to staging, the guid-based staging
-    URL will be displayed in the Console output, as shown in the
-    screenshot below. Click the URL to open your staged application in a
-    browser.
-
-    ![console output showing staging URL][console output showing staging URL]
-
-## Move the Update to Production using VIP Swap
-
-When a service is deployed to either the production or staging
-environments, a virtual IP address (VIP), is assigned to the service in
-that environment. When you want to move a service from the staging
-environment to the production environment, you can do so without
-redeploying by doing a VIP Swap, which swaps the staging and production
-deployments. A VIP swap puts your tested, staged application into
-production with no downtime in the production environment. For more
-details, see [Overview of Managing Deployments in Windows Azure.][]
-
-1.  In the deploy dialog, click on the **Open portal** link to open the
-    Windows Azure Management Portal.
-
-    ![Link from deploy dialog to Windows Azure Management Portal][Link from deploy dialog to Windows Azure Management Portal]
-
-2.  Sign in to the portal with your credentials.
-
-3.  On the left of the web page, select **Hosted Services, Storage
-    Accounts & CDN**, and then click **Hosted Services**.
-
-    ![Windows Azure Management Portal][Windows Azure Management Portal]
-
-    The results pane shows the hosted service with the name you
-    specified in Cloud9, and two deployments, one with the
-    **Environment** value **Staging**, the second **Production**.
-
-4.  To perform the VIP Swap, select the hosted service, and then click
-    **Swap VIP** in the ribbon.
-
-    ![VIP SWAP][VIP SWAP]
-
-5.  Click **OK** in the Swap VIPs dialog that appears.
-
-6.  Browse to your production application. You will see that the version
-    of the application previously deployed to stage is now in
-    production.
-
-    ![Production application running on Windows Azure][Production application running on Windows Azure]
-
-## Using Remote Desktop
-
-If you enabled RDP and specified a username and password when creating
-your deployment, you can use Remote Desktop to connect to your Hosted
-Service by selecting a specific instance, and then selecting Connect on
-the ribbon.
-
-![Connect to an instance][Connect to an instance]
-
-When you click Connect, you will be prompted to open or download a .RDP
-file. This file contains the information required to connect to your
-remote desktop session. Running this file on a Windows system will
-prompt you for the username and password you entered when creating your
-deployment, and will then connect you to the desktop of the selected
-instance.
-
-<div class="dev-callout">
-<strong>Note</strong>
-<p>The .RDP file to connect to the hosted instance of your
-application will only work with the Remote Desktop application on
-WIndows.</p>
-</div>
-
-## Stop and Delete the Application
-
-Windows Azure bills role instances per hour of server time consumed, and
-server time is consumed while your application is deployed, even if the
-instances are not running and are in the stopped state. In addition,
-server time is consumed by both production and stage deployments.
-
-Cloud9 focuses on providing an IDE and does not provide a direct method
-of stopping or deleting an application once it has been deployed to
-Windows Azure. In order to delete an application hosted in Windows
-Azure, perform the following steps:
-
-1.  In the deploy dialog, click on the **Open portal** link to open the
-    Windows Azure Management Portal.
-
-    ![Link from deploy dialog to Windows Azure Management Portal][Link from deploy dialog to Windows Azure Management Portal]
-
-2.  Sign in to the portal with your credentials.
-
-3.  On the left of the web page, select **Hosted Services, Storage
-    Accounts & CDN**, and then click **Hosted Services**.
-
-4.  Select the staging deployment (indicated by the **Environment**
-    value). Click **Delete** in the ribbon to delete the application.
-
-    ![delete the deployment][delete the deployment]
-
-5.  Select the production deployment, and click **Delete** to delete
-    that application as well.
-
-## Additional Resources
-
--   [Cloud9 documentation][]
-
-  [Cloud9 IDE]: http://cloud9ide.com/
-  [create new Cloud9 project]: ./media/cloud-services-nodejs-develop-deploy-cloud9/cloud9_create_project.png
-  [create new project dialog -- Cloud9]: ../Media/cloud9_new_project.png
-  [start editing the Cloud9 project]: ./media/cloud-services-nodejs-develop-deploy-cloud9/cloud9_startediting.png
-  [create new file in the Cloud9 project]: ./media/cloud-services-nodejs-develop-deploy-cloud9/cloud9_filenew.png
-  [save the server.js file]: ./media/cloud-services-nodejs-develop-deploy-cloud9/cloud9_saveas.png
-  [run in the debugger]: ./media/cloud-services-nodejs-develop-deploy-cloud9/cloud9_debug.png
-  [output window]: ./media/cloud-services-nodejs-develop-deploy-cloud9/cloud9_output.png
-  [application running in browser]: ./media/cloud-services-nodejs-develop-deploy-cloud9/cloud9_debug_browser.png
-  
-  [create a new deployment]: ./media/cloud-services-nodejs-develop-deploy-cloud9/cloud9_createdeployment.png
-  [download publish settings]: ./media/cloud-services-nodejs-develop-deploy-cloud9/cloud9_choosetypeandcert.png
-  [Overview of Creating a Hosted Service for Windows Azure]: http://msdn.microsoft.com/en-us/library/windowsazure/jj155995.aspx
-  [1]: ./media/cloud-services-nodejs-develop-deploy-cloud9/cloud9_add_a_deploy_target.png
-  [create a new hosted service]: ./media/cloud-services-nodejs-develop-deploy-cloud9/cloud9_new_hosted_service_settings.png
-  [select a deployment]: ./media/cloud-services-nodejs-develop-deploy-cloud9/cloud9_select_deployment.png
-  [no web.config file found message.]: ./media/cloud-services-nodejs-develop-deploy-cloud9/cloud9_no_web_config.png
-  [How to Configure Virtual Machine Sizes]: http://msdn.microsoft.com/en-us/library/windowsazure/ee814754.aspx
-  [specify csdef file values]: ./media/cloud-services-nodejs-develop-deploy-cloud9/cloud9_createcsdef.png
-  [deployment status]: ./media/cloud-services-nodejs-develop-deploy-cloud9/cloud9_deployment_status.png
-  [Windows Azure production URL link]: ./media/cloud-services-nodejs-develop-deploy-cloud9/cloud9_production_url.png
-  [console output showing staging URL]: ./media/cloud-services-nodejs-develop-deploy-cloud9/cloud9_staging_console_output.png
-  [Overview of Managing Deployments in Windows Azure.]: http://msdn.microsoft.com/en-us/library/windowsazure/gg433027.aspx
-  [Link from deploy dialog to Windows Azure Management Portal]: ./media/cloud-services-nodejs-develop-deploy-cloud9/cloud9_portal_link.png
-  [Windows Azure Management Portal]: ./media/cloud-services-nodejs-develop-deploy-cloud9/cloud9_hosted_service_and_ribbon.png
-  [VIP SWAP]: ./media/cloud-services-nodejs-develop-deploy-cloud9/cloud9_portal_vipswap.png
-  [Production application running on Windows Azure]: ./media/cloud-services-nodejs-develop-deploy-cloud9/cloud9_production_on_azure.png
-  [Connect to an instance]: ./media/cloud-services-nodejs-develop-deploy-cloud9/connect.png
-  [delete the deployment]: ./media/cloud-services-nodejs-develop-deploy-cloud9/cloud9_deletedeployment.png
-  [Cloud9 documentation]: http://go.microsoft.com/fwlink/?LinkId=241421&clcid=0x409
-=======
 <properties linkid="dev-nodejs-cloud9" urlDisplayName="Deploying with Cloud9" pageTitle="Node.js deploying with Cloud9 - Windows Azure tutorial" metaKeywords="Cloud9 IDE Azure, Azure node.js, Azure node apps" description="Learn how to use Cloud9 IDE to develop, build, and deploy a Node.js application to Windows Azure." metaCanonical="" services="cloud-services" documentationCenter="Node.js" title="Deploying a Windows Azure App from Cloud9" authors=""  solutions="" writer="larryfr" manager="" editor=""  />
 
 
@@ -839,5 +417,4 @@
   [Production application running on Windows Azure]: ./media/cloud-services-nodejs-develop-deploy-cloud9/cloud9_production_on_azure.png
   [Connect to an instance]: ./media/cloud-services-nodejs-develop-deploy-cloud9/connect.png
   [delete the deployment]: ./media/cloud-services-nodejs-develop-deploy-cloud9/cloud9_deletedeployment.png
-  [Cloud9 documentation]: http://go.microsoft.com/fwlink/?LinkId=241421&clcid=0x409
->>>>>>> a8fded4a
+  [Cloud9 documentation]: http://go.microsoft.com/fwlink/?LinkId=241421&clcid=0x409