<properties
   pageTitle="Monitoring and diagnostics guidance | Microsoft Azure"
   description="Best practices for monitoring distributed applications in the cloud."
   services=""
   documentationCenter="na"
   authors="dragon119"
   manager="masimms"
   editor=""
   tags=""/>

<tags
   ms.service="best-practice"
   ms.devlang="na"
   ms.topic="article"
   ms.tgt_pltfrm="na"
   ms.workload="na"
   ms.date="12/17/2015"
   ms.author="masashin"/>

# Monitoring and diagnostics guidance

![Patterns & practices logo](media/best-practices-monitoring/pnp-logo.png)

## Overview
Distributed applications and services running in the cloud are, by their nature, complex pieces of software that comprise many moving parts. In a production environment, it's important to be able to track the way in which users utilize your system, trace resource utilization, and generally monitor the health and performance of your system. You can use this information as a diagnostic aid to detect and correct issues, and also to help spot potential problems and prevent them from occurring.

## Monitoring and diagnostics scenarios
You can use monitoring to gain an insight into how well a system is functioning. Monitoring is a crucial part of maintaining quality-of-service targets. Common scenarios for collecting monitoring data include:

- Ensuring that the system remains healthy.
- Tracking the availability of the system and its component elements.
- Maintaining performance to ensure that the throughput of the system does not degrade unexpectedly as the volume of work increases.
- Guaranteeing that the system meets any service-level agreements (SLAs) established with customers.
- Protecting the privacy and security of the system, users, and their data.
- Tracking the operations that are performed for auditing or regulatory purposes.
- Monitoring the day-to-day usage of the system and spotting trends that might lead to problems if they're not addressed.
- Tracking issues that occur, from initial report through to analysis of possible causes, rectification, consequent software updates, and deployment.
- Tracing operations and debugging software releases.

> [AZURE.NOTE] This list is not intended to be comprehensive. This document focuses on these scenarios as the most common situations for performing monitoring. There might be others that are less common or are specific to your environment.

The following sections describe these scenarios in more detail. The information for each scenario is discussed in the following format:

1. A brief overview of the scenario
2. The typical requirements of this scenario
3. The raw instrumentation data that's required to support the scenario, and possible sources of this information
4. How this raw data can be analyzed and combined to generate meaningful diagnostic information

## Health monitoring
A system is healthy if it is running and capable of processing requests. The purpose of health monitoring is to generate a snapshot of the current health of the system so that you can verify that all components of the system are functioning as expected.

### Requirements for health monitoring
An operator should be alerted quickly (within a matter of seconds) if any part of the system is deemed to be unhealthy. The operator should be able to ascertain which parts of the system are functioning normally, and which parts are experiencing problems. System health can be highlighted through a traffic-light system:

- Red for unhealthy (the system has stopped)
- Yellow for partially healthy (the system is running with reduced functionality)
- Green for completely healthy

A comprehensive health-monitoring system enables an operator to drill down through the system to view the health status of subsystems and components. For example, if the overall system is depicted as partially healthy, the operator should be able to zoom in and determine which functionality is currently unavailable.

### Data sources, instrumentation, and data-collection requirements
The raw data that's required to support health monitoring can be generated as a result of:

- Tracing execution of user requests. This information can be used to determine which requests have succeeded, which have failed, and how long each request takes.
- Synthetic user monitoring. This process simulates the steps performed by a user and follows a predefined series of steps. The results of each step should be captured.
- Logging exceptions, faults, and warnings. This information can be captured as a result of trace statements embedded into the application code, as well as retrieving information from the event logs of any services that the system references.
- Monitoring the health of any third-party services that the system uses. This monitoring might require retrieving and parsing health data that these services supply. This information might take a variety of formats.
- Endpoint monitoring. This mechanism is described in more detail in the "Availability monitoring" section.
- Collecting ambient performance information, such as background CPU utilization or I/O (including network) activity.

### Analyzing health data
The primary focus of health monitoring is to quickly indicate whether the system is running. Hot analysis of the immediate data can trigger an alert if a critical component is detected as unhealthy. (It fails to respond to a consecutive series of pings, for example.) The operator can then take the appropriate corrective action.

A more advanced system might include a predictive element that performs a cold analysis over recent and current workloads. A cold analysis can spot trends and determine whether the system is likely to remain healthy or whether the system will need additional resources. This predictive element should be based on critical performance metrics, such as:

- The rate of requests directed at each service or subsystem.
- The response times of these requests.
- The volume of data flowing into and out of each service.

If the value of any metric exceeds a defined threshold, the system can raise an alert to enable an operator or autoscaling (if available) to take the preventative actions necessary to maintain system health. These actions might involve adding resources, restarting one or more services that are failing, or applying throttling to lower-priority requests.

## Availability monitoring
A truly healthy system requires that the components and subsystems that compose the system are available. Availability monitoring is closely related to health monitoring. But whereas health monitoring provides an immediate view of the current health of the system, availability monitoring is concerned with tracking the availability of the system and its components to generate statistics about the uptime of the system.

In many systems, some components (such as a database) are configured with built-in redundancy to permit rapid failover in the event of a serious fault or loss of connectivity. Ideally, users should not be aware that such a failure has occurred. But from an availability monitoring perspective, it's necessary to gather as much information as possible about such failures to determine the cause and take corrective actions to prevent them from recurring.

The data that's required to track availability might depend on a number of lower-level factors. Many of these factors might be specific to the application, system, and environment. An effective monitoring system captures the availability data that corresponds to these low-level factors and then aggregates them to give an overall picture of the system. For example, in an e-commerce system, the business functionality that enables a customer to place orders might depend on the repository where order details are stored and the payment system that handles the monetary transactions for paying for these orders. The availability of the order-placement part of the system is therefore a function of the availability of the repository and the payment subsystem.

### Requirements for availability monitoring
An operator should also be able to view the historical availability of each system and subsystem, and use this information to spot any trends that might cause one or more subsystems to periodically fail. (Do services start to fail at a particular time of day that corresponds to peak processing hours?)

A monitoring solution should provide an immediate and historical view of the availability or unavailability of each subsystem. It should also be capable of quickly alerting an operator when one or more services fail or when users can't connect to services. This is a matter of not only monitoring each service, but also examining the actions that each user performs if these actions fail when they attempt to communicate with a service. To some extent, a degree of connectivity failure is normal and might be due to transient errors. But it might be useful to allow the system to raise an alert for the number of connectivity failures to a specified subsystem that occur during a specific period.

### Data sources, instrumentation, and data-collection requirements
As with health monitoring, the raw data that's required to support availability monitoring can be generated as a result of synthetic user monitoring and logging any exceptions, faults, and warnings that might occur. In addition, availability data can be obtained from performing endpoint monitoring. The application can expose one or more health endpoints, each testing access to a functional area within the system. The monitoring system can ping each endpoint by following a defined schedule and collect the results (success or fail).

All timeouts, network connectivity failures, and connection retry attempts must be recorded. All data should be time-stamped.

<a name="analyzing-availability-data"></a>
### Analyzing availability data
The instrumentation data must be aggregated and correlated to support the following types of analysis:

- The immediate availability of the system and subsystems.
- The availability failure rates of the system and subsystems. Ideally, an operator should be able to correlate failures with specific activities: what was happening when the system failed?
- A historical view of failure rates of the system or any subsystems across any specified period, and the load on the system (number of user requests, for example) when a failure occurred.
- The reasons for unavailability of the system or any subsystems. For example, the reasons might be service not running, connectivity lost, connected but timing out, and connected but returning errors.

You can calculate the percentage availability of a service over a period of time by using the following formula:

```
%Availability =  ((Total Time – Total Downtime) / Total Time ) * 100
```

This is useful for SLA purposes. ([SLA monitoring](#SLA-monitoring) is described in more detail later in this guidance.) The definition of _downtime_ depends on the service. For example, Visual Studio Team Services Build Service defines downtime as the period (total accumulated minutes) during which Build Service is unavailable. A minute is considered unavailable if all continuous HTTP requests to Build Service to perform customer-initiated operations throughout the minute either result in an error code or do not return a response.

## Performance monitoring
As the system is placed under more and more stress (by increasing the volume of users), the size of the datasets that these users access grows and the possiblity of failure of one or more components becomes more likely. Frequently, component failure is preceded by a decrease in performance. If you're able detect such a decrease, you can take proactive steps to remedy the situation.

System performance depends on a number of factors. Each factor is typically measured through key performance indicators (KPIs), such as the number of database transactions per second or the volume of network requests that are successfully serviced in a specified time frame. Some of these KPIs might be available as specific performance measures, whereas others might be derived from a combination of metrics.

> [AZURE.NOTE] Determining poor or good performance requires that you understand the level of performance at which the system should be capable of running. This requires observing the system while it's functioning under a typical load and capturing the data for each KPI over a period of time. This might involve running the system under a simulated load in a test environment and gathering the appropriate data before deploying the system to a production environment.

> You should also ensure that monitoring for performance purposes does not become a burden on the system. You might be able to dynamically adjust the level of detail for the data that the performance monitoring process gathers.

### Requirements for performance monitoring
To examine system performance, an operator typically needs to see information that includes:

- The response rates for user requests.
- The number of concurrent user requests.
- The volume of network traffic.
- The rates at which business transactions are being completed.
- The average processing time for requests.

It can also be helpful to provide tools that enable an operator to help spot correlations, such as:

- The number of concurrent users versus request latency times (how long it takes to start processing a request after the user has sent it).
- The number of concurrent users versus the average response time (how long it takes to complete a request after it has started processing).
- The volume of requests versus the number of processing errors.

Along with this high-level functional information, an operator should be able to obtain a detailed view of the performance for each component in the system. This data is typically provided through low-level performance counters that track information such as:

- Memory utilization.
- Number of threads.
- CPU processing time.
- Request queue length.
- Disk or network I/O rates and errors.
- Number of bytes written or read.
- Middleware indicators, such as queue length.

All visualizations should allow an operator to specify a time period. The displayed data might be a snapshot of the current situation and/or a historical view of the performance.

An operator should be able to raise an alert based on any performance measure for any specified value during any specified time interval.

### Data sources, instrumentation, and data-collection requirements
You can gather high-level performance data (throughput, number of concurrent users, number of business transactions, error rates, and so on) by monitoring the progress of users' requests as they arrive and pass through the system. This involves incorporating tracing statements at key points in the application code, together with timing information. All faults, exceptions, and warnings should be captured with sufficient data for correlating them with the requests that caused them. The Internet Information Services (IIS) log is another useful source.

If possible, you should also capture performance data for any external systems that the application uses. These external systems might provide their own performance counters or other features for requesting performance data. If this is not possible, record information such as the start time and end time of each request made to an external system, together with the status (success, fail, or warning) of the operation. For example, you can use a stopwatch approach to time requests: start a timer when the request starts and then stop the timer when the request finishes.

Low-level performance data for individual components in a system might be available through features and services such as Windows performance counters and Azure Diagnostics.

### Analyzing performance data
Much of the analysis work consists of aggregating performance data by user request type and/or the subsystem or service to which each request is sent. An example of a user request is adding an item to a shopping cart or performing the checkout process in an e-commerce system.

Another common requirement is summarizing performance data in selected percentiles. For example, an operator might determine the response times for 99 percent of requests, 95 percent of requests, and 70 percent of requests. There might be SLA targets or other goals set for each percentile. The ongoing results should be reported in near real time to help detect immediate issues. The results should also be aggregated over the longer time for statistical purposes.

In the case of latency issues affecting performance, an operator should be able to quickly identify the cause of the bottleneck by examining the latency of each step that each request performs. The performance data must therefore provide a means of correlating performance measures for each step to tie them to a specific request.

Depending on the visualization requirements, it might be useful to generate and store a data cube that contains views of the raw data. This data cube can allow complex ad hoc querying and analysis of the performance information.

## Security monitoring
All commercial systems that include sensitive data must implement a security structure. The complexity of the security mechanism is usually a function of the sensitivity of the data. In a system that requires users to be authenticated, you should record:

- All sign-in attempts, whether they fail or succeed.
- All operations performed by--and the details of all resources accessed by--an authenticated user.
- When a user ends a session and signs out.

Monitoring might be able to help detect attacks on the system. For example, a large number of failed sign-in attempts might indicate a brute-force attack. An unexpected surge in requests might be the result of a distributed denial-of-service (DDoS) attack. You must be prepared to monitor all requests to all resources regardless of the source of these requests. A system that has a sign-in vulnerability might accidentally expose resources to the outside world without requiring a user to actually sign in.

### Requirements for security monitoring
The most critical aspects of security monitoring should enable an operator to quickly:

- Detect attempted intrusions by an unauthenticated entity.
- Identify attempts by entities to perform operations on data for which they have not been granted access.
- Determine whether the system, or some part of the system, is under attack from outside or inside. (For example, a malicious authenticated user might be attempting to bring the system down.)

To support these requirements, an operator should be notified:

- If one account makes repeated failed sign-in attempts within a specified period.
- If one authenticated account repeatedly tries to access a prohibited resource during a specified period.
- If a large number of unauthenticated or unauthorized requests occur during a specified period.

The information that's provided to an operator should include the host address of the source for each request. If security violations regularly arise from a particular range of addresses, these hosts might be blocked.

A key part in maintaining the security of a system is being able to quickly detect actions that deviate from the usual pattern. Information such as the number of failed and/or successful sign-in requests can be displayed visually to help detect whether there is a spike in activity at an unusual time. (An example of this activity is users signing in at 3:00 AM and performing a large number of operations when their working day starts at 9:00 AM). This information can also be used to help configure time-based autoscaling. For example, if an operator observes that a large number of users regularly sign in at a particular time of day, the operator can arrange to start additional authentication services to handle the volume of work, and then shut down these additional services when the peak has passed.

### Data sources, instrumentation, and data-collection requirements
Security is an all-encompassing aspect of most distributed systems. The pertinent data is likely to be generated at multiple points throughout a system. You should consider adopting a Security Information and Event Management (SIEM) approach to gather the security-related information that results from events raised by the application, network equipment, servers, firewalls, antivirus software, and other intrusion-prevention elements.

Security monitoring can incorporate data from tools that are not part of your application. These tools can include utilities that identify port-scanning activities by external agencies, or network filters that detect attempts to gain unauthenticated access to your application and data.

In all cases, the gathered data must enable an administrator to determine the nature of any attack and take the appropriate countermeasures.

### Analyzing security data
A feature of security monitoring is the variety of sources from which the data arises. The different formats and level of detail often require complex analysis of the captured data to tie it together into a coherent thread of information. Apart from the simplest of cases (such as detecting a large number of failed sign-ins, or repeated attempts to gain unauthorized access to critical resources), it might not be possible to perform any complex automated processing of security data. Instead, it might be preferable to write this data, time-stamped but otherwise in its original form, to a secure repository to allow for expert manual analysis.

<a name="SLA-monitoring"></a>

## SLA monitoring
Many commercial systems that support paying customers make guarantees about the performance of the system in the form of SLAs. Essentially, SLAs state that the system can handle a defined volume of work within an agreed time frame and without losing critical information. SLA monitoring is concerned with ensuring that the system can meet measurable SLAs.

> [AZURE.NOTE] SLA monitoring is closely related to performance monitoring. But whereas performance monitoring is concerned with ensuring that the system functions _optimally_, SLA monitoring is governed by a contractual obligation that defines what _optimally_ actually means.

SLAs are often defined in terms of:

- Overall system availability. For example, an organization might guarantee that the system will be available for 99.9 percent of the time. This equates to no more than 9 hours of downtime per year, or approximately 10 minutes a week.
- Operational throughput. This aspect is often expressed as one or more high-water marks, such as guaranteeing that the system can support up to 100,000 concurrent user requests or handle 10,000 concurrent business transactions.
- Operational response time. The system might also make guarantees for the rate at which requests are processed. An example is that 99 percent of all business transactions will finish within 2 seconds, and no single transaction will take longer than 10 seconds.

> [AZURE.NOTE] Some contracts for commercial systems might also include SLAs for customer support. An example is that all help-desk requests will elicit a response within 5 minutes, and that 99 percent of all problems will be fully addressed within 1 working day. Effective [issue tracking](#issue-tracking) (described later in this section) is key to meeting SLAs such as these.

### Requirements for SLA monitoring
At the highest level, an operator should be able to determine at a glance whether the system is meeting the agreed SLAs or not. And if not, the operator should be able to drill down and examine the underlying factors to determine the reasons for substandard performance.

Typical high-level indicators that can be depicted visually include:

- The percentage of service uptime.
- The application throughput (measured in terms of successful transactions and/or operations per second).
- The number of successful/failing application requests.
- The number of application and system faults, exceptions, and warnings.

All of these indicators should be capable of being filtered by a specified period of time.

A cloud application will likely comprise a number of subsystems and components. An operator should be able to select a high-level indicator and see how it's composed from the health of the underlying elements. For example, if the uptime of the overall system falls below an acceptable value, an operator should be able to zoom in and determine which elements are contributing to this failure.

> [AZURE.NOTE] System uptime needs to be defined carefully. In a system that uses redundancy to ensure maximum availability, individual instances of elements might fail, but the system can remain functional. System uptime as presented by health monitoring should indicate the aggregate uptime of each element and not necessarily whether the system has actually halted. Additionally, failures might be isolated. So even if a specific system is unavailable, the remainder of the system might remain available, although with decreased functionality. (In an e-commerce system, a failure in the system might prevent a customer from placing orders, but the customer might still be able to browse the product catalog.)

For alerting purposes, the system should be able to raise an event if any of the high-level indicators exceed a specified threshold. The lower-level details of the various factors that compose the high-level indicator should be available as contextual data to the alerting system.

### Data sources, instrumentation, and data-collection requirements
The raw data that's required to support SLA monitoring is similar to the raw data that's required for performance monitoring, together with some aspects of health and availability monitoring. (See those sections for more details.) You can capture this data by:

- Performing endpoint monitoring.
- Logging exceptions, faults, and warnings.
- Tracing the execution of user requests.
- Monitoring the availability of any third-party services that the system uses.
- Using performance metrics and counters.

All data must be timed and time-stamped.

### Analyzing SLA data
The instrumentation data must be aggregated to generate a picture of the overall performance of the system. Aggregated data must also support drill-down to enable examination of the performance of the underlying subsystems. For example, you should be able to:

- Calculate the total number of user requests during a specified period and determine the success and failure rate of these requests.
- Combine the response times of user requests to generate an overall view of system response times.
- Analyze the progress of user requests to break down the overall response time of a request into the response times of the individual work items in that request.  
- Determine the overall availability of the system as a percentage of uptime for any specific period.
- Analyze the percentage time availability of the individual components and services in the system. This might involve parsing logs that third-party services have generated.

Many commercial systems are required to report real performance figures against agreed SLAs for a specified period, typically a month. This information can be used to calculate credits or other forms of repayments for customers if the SLAs are not met during that period. You can calculate availability for a service by using the technique described in the section [Analyzing availability data](#analyzing-availability-data).

For internal purposes, an organization might also track the number and nature of incidents that caused services to fail. Learning how to resolve these issues quickly, or eliminate them completely, will help to reduce downtime and meet SLAs.

## Auditing
Depending on the nature of the application, there might be statutory or other legal regulations that specify requirements for auditing users' operations and recording all data access. Auditing can provide evidence that links customers to specific requests. Non-repudiation is an important factor in many e-business systems to help maintain trust be between a customer and the organization that's responsible for the application or service.

### Requirements for auditing
An analyst must be able to trace the sequence of business operations that users are performing so that you can reconstruct users' actions. This might be necessary simply as a matter of record, or as part of a forensic investigation.

Audit information is highly sensitive. It will likely include data that identifies the users of the system, together with the tasks that they're performing. For this reason, audit information will most likely take the form of reports that are available only to trusted analysts rather than as an interactive system that supports drill-down of graphical operations. An analyst should be able to generate a range of reports. For example, reports might list all users' activities occurring during a specified time frame, detail the chronology of activity for a single user, or list the sequence of operations performed against one or more resources.

### Data sources, instrumentation, and data-collection requirements
The primary sources of information for auditing can include:

- The security system that manages user authentication.
- Trace logs that record user activity.
- Security logs that track all identifiable and unidentifiable network requests.

The format of the audit data and the way in which it's stored might be driven by regulatory requirements. For example, it might not be possible to clean the data in any way. (It must be recorded in its original format.) Access to the repository where it's held must be protected to prevent tampering.

### Analyzing audit data
An analyst must be able to access the raw data in its entirety, in its original form. Aside from the requirement to generate common audit reports, the tools for analyzing this data are likely to be specialized and kept external to the system.

## Usage monitoring
Usage monitoring tracks how the features and components of an application are used. An operator can use the gathered data to:

- Determine which features are heavily used and determine any potential hotspots in the system. High-traffic elements might benefit from functional partitioning or even replication to spread the load more evenly. An operator can also use this information to ascertain which features are infrequently used and are possible candidates for retirement or replacement in a future version of the system.
- Obtain information about the operational events of the system under normal use. For example, in an e-commerce site, you can record the statistical information about the number of transactions and the volume of customers that are responsible for them. This information can be used for capacity planning as the number of customers grows.
- Detect (possibly indirectly) user satisfaction with the performance or functionality of the system. For example, if a large number of customers in an e-commerce system regularly abandon their shopping carts, this might be due to a problem with the checkout functionality.
- Generate billing information. A commercial application or multitenant service might charge customers for the resources that they use.
- Enforce quotas. If a user in a multitenant system exceeds their paid quota of processing time or resource usage during a specified period, their access can be limited or processing can be throttled.

### Requirements for usage monitoring
To examine system usage, an operator typically needs to see information that includes:

- The number of requests that are processed by each subsystem and directed to each resource.
- The work that each user is performing.
- The volume of data storage that each user occupies.
- The resources that each user is accessing.

An operator should also be able to generate graphs. For example, a graph might display the most resource-hungry users, or the most frequently accessed resources or system features.

### Data sources, instrumentation, and data-collection requirements
Usage tracking can be performed at a relatively high level. It can note the start and end times of each request and the nature of the request (read, write, and so on, depending on the resource in question). You can obtain this information by:

- Tracing user activity.
- Capturing performance counters that measure the utilization for each resource.
- Monitoring the resource consumption by each user.

For metering purposes, you also need to be able to identify which users are responsible for performing which operations, and the resources that these operations utilize. The gathered information should be detailed enough to enable accurate billing.

<a name="issue-tracking"></a>
## Issue tracking
Customers and other users might report issues if unexpected events or behavior occurs in the system. Issue tracking is concerned with managing these issues, associating them with efforts to resolve any underlying problems in the system, and informing customers of possible resolutions.

### Requirements for issue tracking
Operators often perform issue tracking by using a separate system that enables them to record and report the details of problems that users report. These details can include the tasks that the user was trying to perform, symptoms of the problem, the sequence of events, and any error or warning messages that were issued.

### Data sources, instrumentation, and data-collection requirements
The initial data source for issue-tracking data is the user who reported the issue in the first place. The user might be able to provide additional data such as:

- A crash dump (if the application includes a component that runs on the user's desktop).
- A screen snapshot.
- The date and time when the error occurred, together with any other environmental information such as the user's location.

This information can be used to help the debugging effort and help construct a backlog for future releases of the software.

### Analyzing issue-tracking data
Different users might report the same problem. The issue-tracking system should associate common reports.

The progress of the debugging effort should be recorded against each issue report. When the problem is resolved, the customer can be informed of the solution.

If a user reports an issue that has a known solution in the issue-tracking system, the operator should be able to inform the user of the solution immediately.

## Tracing operations and debugging software releases
When a user reports an issue, the user is often only aware of the immediate impact that it has on their operations. The user can only report the results of their own experience back to an operator who is responsible for maintaining the system. These experiences are usually just a visible symptom of one or more fundamental problems. In many cases, an analyst will need to dig through the chronology of the underlying operations to establish the root cause of the problem. This process is called _root cause analysis_.

> [AZURE.NOTE] Root cause analysis might uncover inefficiencies in the design of an application. In these situations, it might be possible to rework the affected elements and deploy them as part of a subsequent release. This process requires careful control, and the updated components should be monitored closely.

### Requirements for tracing and debugging
For tracing unexpected events and other problems, it's vital that the monitoring data provides enough information to enable an analyst to trace back to the origins of these issues and reconstruct the sequence of events that occurred. This information must be sufficient to enable an analyst to diagnose the root cause of any problems. A developer can then make the necessary modifications to prevent them from recurring.

### Data sources, instrumentation, and data-collection requirements
Troubleshooting can involve tracing all the methods (and their parameters) invoked as part of an operation to build up a tree that depicts the logical flow through the system when a customer makes a specific request. Exceptions and warnings that the system generates as a result of this flow need to be captured and logged.

To support debugging, the system can provide hooks that enable an operator to capture state information at crucial points in the system. Or, the system can deliver detailed step-by-step information as selected operations progress. Capturing data at this level of detail can impose an additional load on the system and should be a temporary process. An operator uses this process mainly when a highly unusual series of events occurs and is difficult to replicate, or when a new release of one or more elements into a system requires careful monitoring to ensure that the elements function as expected.

## The monitoring and diagnostics pipeline
Monitoring a large-scale distributed system poses a significant challenge. Each of the scenarios described in the previous section should not necessarily be considered in isolation. There is likely to be a significant overlap in the monitoring and diagnostic data that's required for each situation, although this data might need to be processed and presented in different ways. For these reasons, you should take a holistic view of monitoring and diagnostics.

You can envisage the entire monitoring and diagnostics process as a pipeline that comprises the stages shown in Figure 1.

![Stages in the monitoring and diagnostics pipeline](media/best-practices-monitoring/Pipeline.png)

_Figure 1.
The stages in the monitoring and diagnostics pipeline_

Figure 1 highlights how the data for monitoring and diagnostics can come from a variety of data sources. The instrumentation and collection stages are concerned with identifying the sources from where the data needs to be captured, determining which data to capture, how to capture it, and how to format this data so that it can be easily examined. The analysis/diagnosis stage takes the raw data and uses it to generate meaningful information that an operator can use to determine the state of the system. The operator can use this information to make decisions about possible actions to take, and then feed the results back into the instrumentation and collection stages. The visualization/alerting stage phase presents a consumable view of the system state. It can display information in near real time by using a series of dashboards. And it can generate reports, graphs, and charts to provide a historical view of the data that can help identify long-term trends. If information indicates that a KPI is likely to exceed acceptable bounds, this stage can also trigger an alert to an operator. In some cases, an alert can also be used to trigger an automated process that attempts to take corrective actions, such as autoscaling.

Note that these steps constitute a continuous-flow process where the stages are happening in parallel. Ideally, all the phases should be dynamically configurable. At some points, especially when a system has been newly deployed or is experiencing problems, it might be necessary to gather extended data on a more frequent basis. At other times, it should be possible to revert to capturing a base level of essential information to verify that the system is functioning properly.

Additionally, the entire monitoring process should be considered a live, ongoing solution that's subject to fine-tuning and improvements as a result of feedback. For example, you might start with measuring many factors to determine system health. Analysis over time might lead to a refinement as you discard measures that aren't relevant, enabling you to more precisely focus on the data that you need while minimizing background noise.

## Sources of monitoring and diagnostic data
The information that the monitoring process uses can come from several sources, as illustrated in Figure 1. At the application level, information comes from trace logs incorporated into the code of the system. Developers should follow a standard approach for tracking the flow of control through their code. For example, an entry to a method can emit a trace message that specifies the name of the method, the current time, the value of each parameter, and any other pertinent information. Recording the entry and exit times can also prove useful.

You should log all exceptions and warnings, and ensure that you retain a full trace of any nested exceptions and warnings. Ideally, you should also capture information that identifies the user who is running the code, together with activity correlation information (to track requests as they pass through the system). And you should log attempts to access all resources such as message queues, databases, files, and other dependent services. This information can be used for metering and auditing purposes.

Many applications make use of libraries and frameworks to perform common tasks such as accessing a data store or communicating over a network. These frameworks might be configurable to provide their own trace messages and raw diagnostic information, such as transaction rates and data transmission successes and failures.

> [AZURE.NOTE] Many modern frameworks automatically publish performance and trace events. Capturing this information is simply a matter of providing a means to retrieve and store it where it can be processed and analyzed.

The operating system where the application is running can be a source of low-level system-wide information, such as performance counters that indicate I/O rates, memory utilization, and CPU usage. Operating system errors (such as the failure to open a file correctly) might also be reported.

You should also consider the underlying infrastructure and components on which your system runs. Virtual machines, virtual networks, and storage services can all be sources of important infrastructure-level performance counters and other diagnostic data.

If your application uses other external services, such as a web server or database management system, these services might publish their own trace information, logs, and performance counters. Examples include SQL Server Dynamic Management Views for tracking operations performed against a SQL Server database, and IIS trace logs for recording requests made to a web server.

As the components of a system are modified and new versions are deployed, it's important to be able to attribute issues, events, and metrics to each version. This information should be tied back to the release pipeline so that problems with a specific version of a component can be tracked quickly and rectified.

Security issues might occur at any point in the system. For example, a user might attempt to sign in with an invalid user ID or password. An authenticated user might try to obtain unauthorized access to a resource. Or a user might provide an invalid or outdated key to access encrypted information. Security-related information for successful and failing requests should always be logged.

The section [Instrumenting an application](#instrumenting-an-application) contains more guidance on the information that you should capture. But you can use a variety of strategies to gather this information:

- **Application/system monitoring**. This strategy uses internal sources within the application, application frameworks, operating system, and infrastructure. The application code can generate its own monitoring data at notable points during the lifecycle of a client request. The application can include tracing statements that might be selectively enabled or disabled as circumstances dictate. It might also be possible to inject diagnostics dynamically by using a diagnostics framework. These frameworks typically provide plug-ins that can attach to various instrumentation points in your code and capture trace data at these points.

    Additionally, your code and/or the underlying infrastructure might raise events at critical points. Monitoring agents that are configured to listen for these events can record the event information.

- **Real user monitoring**. This approach records the interactions between a user and the application and observes the flow of each request and response. This information can have a two-fold purpose: it can be used for metering usage by each user, and it can be used to determine whether users are receiving a suitable quality of service (for example, fast response times, low latency, and minimal errors). You can use the captured data to identify areas of concern where failures occur most often. You can also use the data to identify elements where the system slows down, possibly due to hotspots in the application or some other form of bottleneck. If you implement this approach carefully, it might be possible to reconstruct users' flows through the application for debugging and testing purposes.

	> [AZURE.IMPORTANT] You should consider the data that's captured by monitoring real users to be highly sensitive because it might include confidential material. If you save captured data, store it securely. If you want to use the data for performance monitoring or debugging purposes, strip out all personally identifiable information first.

- **Synthetic user monitoring**. In this approach, you write your own test client that simulates a user and performs a configurable but typical series of operations. You can track the performance of the test client to help determine the state of the system. You can also use multiple instances of the test client as part of a load-testing operation to establish how the system responds under stress, and what sort of monitoring output is generated under these conditions.

	> [AZURE.NOTE] You can implement real and synthetic user monitoring by including code that traces and times the execution of method calls and other critical parts of an application.

- **Profiling**. This approach is primarily targeted at monitoring and improving application performance. Rather than operating at the functional level of real and synthetic user monitoring, it captures lower-level information as the application runs. You can implement profiling by using periodic sampling of the execution state of an application (determining which piece of code that the application is running at a given point in time). You can also use instrumentation that inserts probes into the code at important junctures (such as the start and end of a method call) and records which methods were invoked, at what time, and how long each call took. You can then analyze this data to determine which parts of the application might cause performance problems.

- **Endpoint monitoring**. This technique uses one or more diagnostic endpoints that the application exposes specifically to enable monitoring. An endpoint provides a pathway into the application code and can return information about the health of the system. Different endpoints can focus on various aspects of the functionality. You can write your own diagnostics client that sends periodic requests to these endpoints and assimilate the responses. This approach is described more in [Health Endpoint Monitoring Pattern](https://msdn.microsoft.com/library/dn589789.aspx) on the Microsoft website.

For maximum coverage, you should use a combination of these techniques.

<a name="instrumenting-an-application"></a>
## Instrumenting an application
Instrumentation is a critical part of the monitoring process. You can make meaningful decisions about the performance and health of a system only if you first capture the data that enables you to make these decisions. The information that you gather by using instrumentation should be sufficient to enable you to assess performance, diagnose problems, and make decisions without requiring you to sign in to a remote production server to perform tracing (and debugging) manually. Instrumentation data typically comprises metrics and information that's written to trace logs.

The contents of a trace log can be the result of textual data that's written by the application or binary data that's created as the result of a trace event (if the application is using Event Tracing for Windows--ETW). They can also be generated from system logs that record events arising from parts of the infrastructure, such as a web server. Textual log messages are often designed to be human-readable, but they should also be written in a format that enables an automated system to parse them easily.

You should also categorize logs. Don't write all trace data to a single log, but use separate logs to record the trace output from different operational aspects of the system. You can then quickly filter log messages by reading from the appropriate log rather than having to process a single lengthy file. Never write information that has different security requirements (such as audit information and debugging data) to the same log.

> [AZURE.NOTE] A log might be implemented as a file on the file system, or it might be held in some other format, such as a blob in blob storage. Log information might also be held in more structured storage, such as rows in a table.

Metrics will generally be a measure or count of some aspect or resource in the system at a specific time, with one or more associated tags or dimensions (sometimes called a _sample_). A single instance of a metric is usually not useful in isolation. Instead, metrics have to be captured over time. The key issue to consider is which metrics you should record and how frequently. Generating data for metrics too often can impose a significant additional load on the system, whereas capturing metrics infrequently might cause you to miss the circumstances that lead to a significant event. The considerations will vary from metric to metric. For example, CPU utilization on a server might vary significantly from second to second, but high utilization becomes an issue only if it's long-lived over a number of minutes.

<a name="information-for-correlating-data"></a>
### Information for correlating data
You can easily monitor individual system-level performance counters, capture metrics for resources, and obtain application trace information from various log files. But some forms of monitoring require the analysis and diagnostics stage in the monitoring pipeline to correlate the data that's retrieved from several sources. This data might take several forms in the raw data, and the analysis process must be provided with sufficient instrumentation data to be able to map these different forms. For example, at the application framework level, a task might be identified by a thread ID. Within an application, the same work might be associated with the user ID for the user who is performing that task.

Also, there's unlikely to be a 1:1 mapping between threads and user requests, because asynchronous operations might reuse the same threads to perform operations on behalf of more than one user. To complicate matters further, a single request might be handled by more than one thread as execution flows through the system. If possible, associate each request with a unique activity ID that's propagated through the system as part of the request context. (The technique for generating and including activity IDs in trace information depends on the technology that's used to capture the trace data.)

All monitoring data should be time-stamped in the same way. For consistency, record all dates and times by using Coordinated Universal Time. This will help you more easily trace sequences of events.

> [AZURE.NOTE] Computers operating in different time zones and networks might not be synchronized. Don't depend on using time stamps alone for correlating instrumentation data that spans multiple machines.

### Information to include in the instrumentation data
Consider the following points when you're deciding which instrumentation data you need to collect:

- Make sure that information captured by trace events is machine and human readable. Adopt well-defined schemas for this information to facilitate automated processing of log data across systems, and to provide consistency to operations and engineering staff reading the logs. Include environmental information, such as the deployment environment, the machine on which the process is running, the details of the process, and the call stack.  
- Enable profiling only when necessary because it can impose a significant overhead on the system. Profiling by using instrumentation records an event (such as a method call) every time it occurs, whereas sampling records only selected events. The selection can be time-based (once every *n* seconds), or frequency-based (once every *n* requests). If events occur very frequently, profiling by instrumentation might cause too much of a burden and itself affect overall performance. In this case, the sampling approach might be preferable. However, if the frequency of events is low, sampling might miss them. In this case, instrumentation might be the better approach.
- Provide sufficient context to enable a developer or administrator to determine the source of each request. This might include some form of activity ID that identifies a specific instance of a request. It might also include information that can be used to correlate this activity with the computational work performed and the resources used. Note that this work might cross process and machine boundaries. For metering, the context should also include (either directly or indirectly via other correlated information) a reference to the customer who caused the request to be made. This context provides valuable information about the application state at the time that the monitoring data was captured.
- Record all requests, and the locations or regions from which these requests are made. This information can assist in determining whether there are any location-specific hotspots. This information can also be useful in determining whether to repartition an application or the data that it uses.
- Record and capture the details of exceptions carefully. Often, critical debug information is lost as a result of poor exception handling. Capture the full details of exceptions that the application throws, including any inner exceptions and other context information. Include the call stack if possible.
- Be consistent in the data that the different elements of your application capture, because this can assist in analyzing events and correlating them with user requests. Consider using a comprehensive and configurable logging package to gather information, rather than depending on developers to adopt the same approach as they implement different parts of the system. Gather data from key performance counters, such as the volume of I/O being performed, network utilization, number of requests, memory use, and CPU utilization. Some infrastructure services might provide their own specific performance counters, such as the number of connections to a database, the rate at which transactions are being performed, and the number of transactions that succeed or fail. Applications might also define their own specific performance counters.
- Log all calls made to external services, such as database systems, web services, or other system-level services that are part of the infrastructure. Record information about the time taken to perform each call, and the success or failure of the call. If possible, capture information about all retry attempts and failures for any transient errors that occur.

### Ensuring compatibility with telemetry systems
In many cases, the information that instrumentation produces is generated as a series of events and passed to a separate telemetry system for processing and analysis. A telemetry system is typically independent of any specific application or technology, but it expects information to follow a specific format that's usually defined by a schema. The schema effectively specifies a contract that defines the data fields and types that the telemetry system can ingest. The schema should be generalized to allow for data arriving from a range of platforms and devices.

A common schema should include fields that are common to all instrumentation events, such as the event name, the event time, the IP address of the sender, and the details that are required for correlating with other events (such as a user ID, a device ID, and an application ID). Remember that any number of devices might raise events, so the schema should not depend on the device type. Additionally, various devices might raise events for the same application; the application might support roaming or some other form of cross-device distribution.

The schema might also include domain fields that are relevant to a particular scenario that's common across different applications. This might be information about exceptions, application start and end events, and success and/or failure of web service API calls. All applications that use the same set of domain fields should emit the same set of events, enabling a set of common reports and analytics to be built.

Finally, a schema might contain custom fields for capturing the details of application-specific events.

### Best practices for instrumenting applications
The following list summarizes best practices for instrumenting a distributed application running in the cloud.

- Make logs easy to read and easy to parse. Use structured logging where possible. Be concise and descriptive in log messages.
- In all logs, identify the source and provide context and timing information as each log record is written.
- Use the same time zone and format for all time stamps. This will help to correlate events for operations that span hardware and services running in different geographic regions.
- Categorize logs and write messages to the appropriate log file.
- Do not disclose sensitive information about the system or personal information about users. Scrub this information before it's logged, but ensure that the relevant details are retained. For example, remove the ID and password from any database connection strings, but write the remaining information to the log so that an analyst can determine that the system is accessing the correct database. Log all critical exceptions, but enable the administrator to turn logging on and off for lower levels of exceptions and warnings. Also, capture and log all retry logic information. This data can be useful in monitoring the transient health of the system.
- Trace out of process calls, such as requests to external web services or databases.
- Don't mix log messages with different security requirements in the same log file. For example, don't write debug and audit information to the same log.
- With the exception of auditing events, make sure that all logging calls are fire-and-forget operations that do not block the progress of business operations. Auditing events are exceptional because they are critical to the business and can be classified as a fundamental part of business operations.
- Make sure that logging is extensible and does not have any direct dependencies on a concrete target. For example, rather than writing information by using _System.Diagnostics.Trace_, define an abstract interface (such as _ILogger_) that exposes logging methods and that can be implemented through any appropriate means.
- Make sure that all logging is fail-safe and never triggers any cascading errors. Logging must not throw any exceptions.
- Treat instrumentation as an ongoing iterative process and review logs regularly, not just when there is a problem.

## Collecting and storing data
The collection stage of the monitoring process is concerned with retrieving the information that instrumentation generates, formatting this data to make it easier for the analysis/diagnosis stage to consume, and saving the transformed data in reliable storage. The instrumentation data that you gather from different parts of a distributed system can be held in a variety of locations and with varying formats. For example, your application code might generate trace log files and generate application event log data, whereas performance counters that monitor key aspects of the infrastructure that your application uses can be captured through other technologies. Any third-party components and services that your application uses might provide instrumentation information in different formats, by using separate trace files, blob storage, or even a custom data store.

Data collection is often performed through a collection service that can run autonomously from the application that generates the instrumentation data. Figure 2 illustrates an example of this architecture, highlighting the instrumentation data-collection subsystem.

![Example of collecting instrumentation data](media/best-practices-monitoring/TelemetryService.png)

_Figure 2.
Collecting instrumentation data_

Note that this is a simplified view. The collection service is not necessarily a single process and might comprise many constituent parts running on different machines, as described in the following sections. Additionally, if the analysis of some telemetry data must be performed quickly (hot analysis, as described in the section [Supporting hot, warm, and cold analysis](#supporting-hot-warm-and-cold-analysis) later in this document), local components that operate outside the collection service might perform the analysis tasks immediately. Figure 2 depicts this situation for selected events. After analytical processing, the results can be sent directly to the visualization and alerting subsystem. Data that's subjected to warm or cold analysis is held in storage while it awaits processing.

For Azure applications and services, Azure Diagnostics provides one possible solution for capturing data. Azure Diagnostics gathers data from the following sources for each compute node, aggregates it, and then uploads it to Azure Storage:

- IIS logs
- IIS Failed Request logs
- Windows event logs
- Performance counters
- Crash dumps
- Azure Diagnostics infrastructure logs  
- Custom error logs
- .NET EventSource
- Manifest-based ETW

For more information, see the article [Azure: Telemetry Basics and Troubleshooting](http://social.technet.microsoft.com/wiki/contents/articles/18146.windows-azure-telemetry-basics-and-troubleshooting.aspx).

### Strategies for collecting instrumentation data
Considering the elastic nature of the cloud, and to avoid the necessity of manually retrieving telemetry data from every node in the system, you should arrange for the data to be transferred to a central location and consolidated. In a system that spans multiple datacenters, it might be useful to first collect, consolidate, and store data on a region-by-region basis, and then aggregate the regional data into a single central system.

To optimize the use of bandwidth, you can elect to transfer less urgent data in chunks, as batches. However, the data must not be delayed indefinitely, especially if it contains time-sensitive information.

#### _Pulling and pushing instrumentation data_
The instrumentation data-collection subsystem can actively retrieve instrumentation data from the various logs and other sources for each instance of the application (the _pull model_). Or, it can act as a passive receiver that waits for the data to be sent from the components that constitute each instance of the application (the _push model_).

<<<<<<< HEAD
One approach to implementing the pull model is to use monitoring agents running locally with each instance of the application. A monitoring agent is a separate process that periodically retrieves (pulls) telemetry data collected at the local node and writes this information directly to centralized storage that is shared by all instances of the application. This is the mechanism implemented by WAD. Each instance of an Azure web or worker role can be configured to capture diagnostic and other trace information which is stored locally. The monitoring agent that runs alongside each copies the specified data to Azure storage. The page [Enabling Diagnostics in Azure Cloud Services and Virtual Machines](./cloud-services/cloud-services-dotnet-diagnostics.md) on the Microsoft website provide more details on this process. Some elements, such as IIS logs, crash dumps, and custom error logs are written to blob storage, while data from the Windows Event log, ETW events, and performance counters is recorded in table storage. Figure 3 illustrates this mechanism:
=======
One approach to implementing the pull model is to use monitoring agents that run locally with each instance of the application. A monitoring agent is a separate process that periodically retrieves (pulls) telemetry data collected at the local node and writes this information directly to centralized storage that all instances of the application share. This is the mechanism that Azure Diagnostics implements. Each instance of an Azure web or worker role can be configured to capture diagnostic and other trace information that's stored locally. The monitoring agent that runs alongside each instance copies the specified data to Azure Storage. The article [Enabling Diagnostics in Azure Cloud Services and Virtual Machines](./cloud-services/cloud-services-dotnet-diagnostics.md) provides more details on this process. Some elements, such as IIS logs, crash dumps, and custom error logs, are written to blob storage. Data from the Windows event log, ETW events, and performance counters is recorded in table storage. Figure 3 illustrates this mechanism.
>>>>>>> ba8e6c67

![Illustration of using a monitoring agent to pull information and write to shared storage](media/best-practices-monitoring/PullModel.png)

_Figure 3.
Using a monitoring agent to pull information and write to shared storage_

> [AZURE.NOTE] Using a monitoring agent is ideally suited to capturing instrumentation data that's naturally pulled from a data source. An example is information from SQL Server Dynamic Management Views or the length of an Azure Service Bus queue.


It's feasible to use the approach just described to store telemetry data for a small-scale application running on a limited number of nodes in a single location. However, a complex, highly scalable, global cloud application might generate huge volumes of data from hundreds of web and worker roles, database shards, and other services. This flood of data can easily overwhelm the I/O bandwidth available with a single, central location. Therefore, your telemetry solution must be scalable to prevent it from acting as a bottleneck as the system expands. Ideally, your solution should incorporate a degree of redundancy to reduce the risks of losing important monitoring information (such as auditing or billing data) if part of the system fails.

To address these issues, you can implement queuing, as shown in Figure 4. In this architecture, the local monitoring agent (if it can be configured appropriately) or custom data-collection service (if not) posts data to a queue. A separate process running asynchronously (the storage writing service in Figure 4) takes the data in this queue and writes it to shared storage. A message queue is suitable for this scenario because it provides "at least once" semantics that help ensure that queued data will not be lost after it's posted. You can implement the storage writing service by using a separate worker role.

![Illustration of using a queue to buffer instrumentation data](media/best-practices-monitoring/BufferedQueue.png)

_Figure 4.
Using a queue to buffer instrumentation data_

The local data-collection service can add data to a queue immediately after it's received. The queue acts as a buffer, and the storage writing service can retrieve and write the data at its own pace. By default, a queue operates on a first-in, first-out basis. But you can prioritize messages to accelerate them through the queue if they contain data that must be handled more quickly. For more information, see the [Priority Queue](https://msdn.microsoft.com/library/dn589794.aspx) pattern. Alternatively, you can use different channels (such as Service Bus topics) to direct data to different destinations depending on the form of analytical processing that's required.

For scalability, you can run multiple instances of the storage writing service. If there is a high volume of events, you can use an event hub to dispatch the data to different compute resources for processing and storage.

<a name="consolidating-instrumentation-data"></a>
#### _Consolidating instrumentation data_
The instrumentation data that the data-collection service retrieves from a single instance of an application gives a localized view of the health and performance of that instance. To assess the overall health of the system, it's necessary to consolidate some aspects of the data in the local views. You can perform this after the data has been stored, but in some cases, you can also achieve it as the data is collected. Rather than being written directly to shared storage, the instrumentation data can pass through a separate data consolidation service that combines data and acts as a filter and cleanup process. For example, instrumentation data that includes the same correlation information such as an activity ID can be amalgamated. (It's possible that a user starts performing a business operation on one node and then gets transferred to another node in the event of node failure, or depending on how load balancing is configured.) This process can also detect and remove any duplicated data (always a possibility if the telemetry service uses message queues to push instrumentation data out to storage). Figure 5 illustrates an example of this structure.

![Example of using a service to consolidate instrumentation data](media/best-practices-monitoring/Consolidation.png)

_Figure 5.
Using a separate service to consolidate and clean up instrumentation data_

### Storing instrumentation data
The previous discussions have depicted a rather simplistic view of the way in which instrumentation data is stored. In reality, it can make sense to store the different types of information by using technologies that are most appropriate to the way in which each type is likely to be used.

For example, Azure blob and table storage have some similarities in the way in which they're accessed. But they have limitations in the operations that you can perform by using them, and the granularity of the data that they hold is quite different. If you need to perform more analytical operations or require full-text search capabilities on the data, it might be more appropriate to use data storage that provides capabilities that are optimized for specific types of queries and data access. For example:

- Performance counter data can be stored in a SQL database to enable ad hoc analysis.
- Trace logs might be better stored in Azure DocumentDB.
- Security information can be written to HDFS.
- Information that requires full-text search can be stored through Elasticsearch (which can also speed searches by using rich indexing).

You can implement an additional service that periodically retrieves the data from shared storage, partitions and filters the data according to its purpose, and then writes it to an appropriate set of data stores as shown in Figure 6. An alternative approach is to include this functionality in the consolidation and cleanup process and write the data directly to these stores as it's retrieved rather than saving it in an intermediate shared storage area. Each approach has its advantages and disadvantages. Implementing a separate partitioning service lessens the load on the consolidation and cleanup service, and it enables at least some of the partitioned data to be regenerated if necessary (depending on how much data is retained in shared storage). However, it consumes additional resources. Also, there might be a delay between the receipt of instrumentation data from each application instance and the conversion of this data into actionable information.

![Partitioning and storage of data](media/best-practices-monitoring/DataStorage.png)

_Figure 6.
Partitioning data according to analytical and storage requirements_

The same instrumentation data might be required for more than one purpose. For example, performance counters can be used to provide a historical view of system performance over time. This information might be combined with other usage data to generate customer billing information. In these situations, the same data might be sent to more than one destination, such as a document database that can act as a long-term store for holding billing information, and a multidimensional store for handling complex performance analytics.

You should also consider how urgently the data is required. Data that provides information for alerting must be accessed quickly, so it should be held in fast data storage and indexed or structured to optimize the queries that the alerting system performs. In some cases, it might be necessary for the telemetry service that gathers the data on each node to format and save data locally so that a local instance of the alerting system can quickly notify you of any issues. The same data can be dispatched to the storage writing service shown in the previous diagrams and stored centrally if it's also required for other purposes.

Information that's used for more considered analysis, for reporting, and for spotting historical trends is less urgent and can be stored in a manner that supports data mining and ad hoc queries. For more information, see the section [Supporting hot, warm, and cold analysis](#supporting-hot-warm-and-cold-analysis) later in this document.

#### _Log rotation and data retention_
Instrumentation can generate considerable volumes of data. This data can be held in several places, starting with the raw log files, trace files, and other information captured at each node to the consolidated, cleaned, and partitioned view of this data held in shared storage. In some cases, after the data has been processed and transferred, the original raw source data can be removed from each node. In other cases, it might be necessary or simply useful to save the raw information. For example, data that's generated for debugging purposes might be best left available in its raw form but can then be discarded quickly after any bugs have been rectified.

Performance data often has a longer life so that it can be used for spotting performance trends and for capacity planning. The consolidated view of this data is usually kept online for a finite period to enable fast access. After that, it can be archived or discarded. Data gathered for metering and billing customers might need to be saved indefinitely. Additionally, regulatory requirements might dictate that information collected for auditing and security purposes also needs to be archived and saved. This data is also sensitive and might need to be encrypted or otherwise protected to prevent tampering. You should never record users' passwords or other information that might be used to commit identity fraud. Such details should be scrubbed from the data before it's stored.

#### _Down-sampling_
It's useful to store historical data so you can spot long-term trends. Rather than saving old data in its entirety, it might be possible to down-sample the data to reduce its resolution and save storage costs. As an example, rather than saving minute-by-minute performance indicators, you can consolidate data that's more than a month old to form an hour-by-hour view.

### Best practices for collecting and storing logging information
The following list summarizes best practices for capturing and storing logging information:

- The monitoring agent or data-collection service should run as an out-of-process service and should be simple to deploy.
- All output from the monitoring agent or data-collection service should be an agnostic format that's independent of the machine, operating system, or network protocol. For example, emit information in a self-describing format such as JSON, MessagePack, or Protobuf rather than ETL/ETW. Using a standard format enables the system to construct processing pipelines; components that read, transform, and send data in the agreed format can be easily integrated.
- The monitoring and data-collection process must be fail-safe and must not trigger any cascading error conditions.
- In the event of a transient failure in sending information to a data sink, the monitoring agent or data-collection service should be prepared to reorder telemetry data so that the newest information is sent first. (The monitoring agent/data-collection service might elect to drop the older data, or save it locally and transmit it later to catch up, at its own discretion.)

## Analyzing data and diagnosing issues
An important part of the monitoring and diagnostics process is analyzing the gathered data to obtain a picture of the overall well-being of the system. You should have defined your own KPIs and performance metrics, and it's important to understand how you can structure the data that has been gathered to meet your analysis requirements. It's also important to understand how the data that's captured in different metrics and log files is correlated, because this information can be key to tracking a sequence of events and help diagnose problems that arise.

As described in the section [Consolidating instrumentation data](#consolidating-instrumentation-data), the data for each part of the system is typically captured locally, but it generally needs to be combined with data generated at other sites that participate in the system. This information requires careful correlation to ensure that data is combined accurately. For example, the usage data for an operation might span a node that hosts a website to which a user connects, a node that runs a separate service accessed as part of this operation, and data storage held on another node. This information needs to be tied together to provide an overall view of the resource and processing usage for the operation. Some pre-processing and filtering of data might occur on the node on which the data is captured, whereas aggregation and formatting are more likely to occur on a central node.

<a name="supporting-hot-warm-and-cold-analysis"></a>
### Supporting hot, warm, and cold analysis
Analyzing and reformatting data for visualization, reporting, and alerting purposes can be a complex process that consumes its own set of resources. Some forms of monitoring are time-critical and require immediate analysis of data to be effective. This is known as _hot analysis_. Examples include the analyses that are required for alerting and some aspects of security monitoring (such as detecting an attack on the system). Data that's required for these purposes must be quickly available and structured for efficient processing. In some cases, it might be necessary to move the analysis processing to the individual nodes where the data is held.

Other forms of analysis are less time-critical and might require some computation and aggregation after the raw data has been received. This is called _warm analysis_. Performance analysis often falls into this category. In this case, an isolated, single performance event is unlikely to be statistically significant. (It might be caused by a sudden spike or glitch.) The data from a series of events should provide a more reliable picture of system performance.

Warm analysis can also be used to help diagnose health issues. A health event is typically processed through hot analysis and can raise an alert immediately. An operator should be able to drill into the reasons for the health event by examining the data from the warm path. This data should contain information about the events leading up to the issue that caused the health event.

Some types of monitoring generate more long-term data. This analysis can be performed at a later date, possibly according to a predefined schedule. In some cases, the analysis might need to perform complex filtering of large volumes of data captured over a period of time. This is called _cold analysis_. The key requirement is that the data is stored safely after it has been captured. For example, usage monitoring and auditing require an accurate picture of the state of the system at regular points in time, but this state information does not have to be available for processing immediately after it has been gathered.

An operator can also use cold analysis to provide the data for predictive health analysis. The operator can gather historical information over a specified period and use it in conjunction with the current health data (retrieved from the hot path) to spot trends that might soon cause health issues. In these cases, it might be necessary to raise an alert so that corrective action can be taken.

### Correlating data
The data that instrumentation captures can provide a snapshot of the system state, but the purpose of analysis is to make this data actionable. For example:

- What has caused an intense I/O loading at the system level at a specific time?
- Is it the result of a large number of database operations?
- Is this reflected in the database response times, the number of transactions per second, and application response times at the same juncture?

If so, one remedial action that might reduce the load might be to shard the data over more servers. In addition, exceptions can arise as a result of a fault in any level of the system. An exception in one level often triggers another fault in the level above.

For these reasons, you need to be able to correlate the different types of monitoring data at each level to produce an overall view of the state of the system and the applications that are running on it. You can then use this information to make decisions about whether the system is functioning acceptably or not, and determine what can be done to improve the quality of the system.

As described in the section [Information for correlating data](#information-for-correlating-data), you must ensure that the raw instrumentation data includes sufficient context and activity ID information to support the required aggregations for correlating events. Additionally, this data might be held in different formats, and it might be necessary to parse this information to convert it into a standardized format for analysis.

### Troubleshooting and diagnosing issues
Diagnosis requires the ability to determine the cause of faults or unexpected behavior, including performing root cause analysis. The information that's required typically includes:

- Detailed information from event logs and traces, either for the entire system or for a specified subsystem during a specified time window.
- Complete stack traces resulting from exceptions and faults of any specified level that occur within the system or a specified subsystem during a specified period.
- Crash dumps for any failed processes either anywhere in the system or for a specified subsystem during a specified time window.
- Activity logs recording the operations that are performed either by all users or for selected users during a specified period.

Analyzing data for troubleshooting purposes often requires a deep technical understanding of the system architecture and the various components that compose the solution. As a result, a large degree of manual intervention is often required to interpret the data, establish the cause of problems, and recommend an appropriate strategy to correct them. It might be appropriate simply to store a copy of this information in its original format and make it available for cold analysis by an expert.

## Visualizing data and raising alerts
An important aspect of any monitoring system is the ability to present the data in such a way that an operator can quickly spot any trends or problems. Also important is the ability to quickly inform an operator if a significant event has occurred that might require attention.

Data presentation can take several forms, including visualization by using dashboards, alerting, and reporting.

### Visualization by using dashboards
The most common way to visualize data is to use dashboards that can display information as a series of charts, graphs, or some other illustration. These items can be parameterized, and an analyst should be able to select the important parameters (such as the time period) for any specific situation.

Dashboards can be organized hierarchically. Top-level dashboards can give an overall view of each aspect of the system but enable an operator to drill down to the details. For example, a dashboard that depicts the overall disk I/O for the system should allow an analyst to view the I/O rates for each individual disk to ascertain whether one or more specific devices account for a disproportionate volume of traffic. Ideally, the dashboard should also display related information, such as the source of each request (the user or activity) that's generating this I/O. This information can then be used to determine whether (and how) to spread the load more evenly across devices, and whether the system would perform better if more devices were added.

A dashboard might also use color-coding or some other visual cues to indicate values that appear anomalous or that are outside an expected range. Using the previous example:

- A disk with an I/O rate that's approaching its maximum capacity over an extended period (a hot disk) can be highlighted in red.
- A disk with an I/O rate that periodically runs at its maximum limit over short periods (a warm disk) can be highlighted in yellow.
- A disk that's exhibiting normal usage can be displayed in green.

Note that for a dashboard system to work effectively, it must have the raw data to work with. If you are building your own dashboard system, or using a dashboard developed by another organization, you must understand which instrumentation data you need to collect, at what levels of granularity, and how it should be formatted for the dashboard to consume.

A good dashboard does not only display information, it also enables an analyst to pose ad hoc questions about that information. Some systems provide management tools that an operator can use to perform these tasks and explore the underlying data. Alternatively, depending on the repository that's used to hold this information, it might be possible to query this data directly, or import it into tools such as Microsoft Excel for further analysis and reporting.

> [AZURE.NOTE] You should restrict access to dashboards to authorized personnel, because this information might be commercially sensitive. You should also protect the underlying data for dashboards to prevent users from changing it.

### Raising alerts
Alerting is the process of analyzing the monitoring and instrumentation data and generating a notification if a significant event is detected.

Alerting helps ensure that the system remains healthy, responsive, and secure. It's an important part of any system that makes performance, availability, and privacy guarantees to the users, and the data might need to be acted on immediately. An operator might need to be notified of the event that triggered the alert. Alerting can also be used to invoke system functions such as autoscaling.

Alerting usually depends on the following instrumentation data:

- Security events. If the event logs indicate that repeated authentication and/or authorization failures are occurring, the system might be under attack and an operator should be informed.
- Performance metrics. The system must quickly respond if a particular performance metric exceeds a specified threshold.
- Availability information. If a fault is detected, it might be necessary to quickly restart one or more subsystems, or fail over to a backup resource. Repeated faults in a subsystem might indicate more serious concerns.

Operators might receive alert information by using many delivery channels such as email, a pager device, or an SMS text message. An alert might also include an indication of how critical a situation is. Many alerting systems support subscriber groups, and all operators who are members of the same group can receive the same set of alerts.

An alerting system should be customizable, and the appropriate values from the underlying instrumentation data can be provided as parameters. This approach enables an operator to filter data and focus on those thresholds or combinations of values that are of interest. Note that in some cases, the raw instrumentation data can be provided to the alerting system. In other situations, it might be more appropriate to supply aggregated data. (For example, an alert can be triggered if the CPU utilization for a node has exceeded 90 percent over the last 10 minutes). The details provided to the alerting system should also include any appropriate summary and context information. This data can help reduce the possibility that false-positive events will trip an alert.

### Reporting
Reporting is used to generate an overall view of the system. It might incorporate historical data in addition to current information. Reporting requirements themselves fall into two broad categories: operational reporting and security reporting.

Operational reporting typically includes the following aspects:

- Aggregating statistics that you can use to understand resource utilization of the overall system or specified subsystems during a specified time window
- Identifying trends in resource usage for the overall system or specified subsystems during a specified period
- Monitoring the exceptions that have occurred throughout the system or in specified subsystems during a specified period
- Determining the efficiency of the application in terms of the deployed resources, and understanding whether the volume of resources (and their associated cost) can be reduced without affecting performance unnecessarily

Security reporting is concerned with tracking customers' use of the system. It can include:

- Auditing user operations. This requires recording the individual requests that each user performs, together with dates and times. The data should be structured to enable an administrator to quickly reconstruct the sequence of operations that a user performs over a specified period.
- Tracking resource use by user. This requires recording how each request for a user accesses the various resources that compose the system, and for how long. An administrator must be able to use this data to generate a utilization report by user over a specified period, possibly for billing purposes.

In many cases, batch processes can generate reports according to a defined schedule. (Latency is not normally an issue.) But they should also be available for generation on an ad hoc basis if needed. As an example, if you are storing data in a relational database such as Azure SQL Database, you can use a tool such as SQL Server Reporting Services to extract and format data and present it as a set of reports.

## Related patterns and guidance
- [Autoscaling guidance](best-practices-auto-scaling.md) describes how to decrease management overhead by reducing the need for an operator to continually monitor the performance of a system and make decisions about adding or removing resources.
- [Health Endpoint Monitoring Pattern](https://msdn.microsoft.com/library/dn589789.aspx) describes how to implement functional checks within an application that external tools can access through exposed endpoints at regular intervals.
- [Priority Queue Pattern](https://msdn.microsoft.com/library/dn589794.aspx) shows how to prioritize queued messages so that urgent requests are received and can be processed before less urgent messages.

## More information
<<<<<<< HEAD
- The article [Monitor, Diagnose, and Troubleshoot Microsoft Azure Storage](./storage/storage-monitoring-diagnosing-troubleshooting.md) on the Microsoft website.
- The article [Azure: Telemetry Basics and Troubleshooting](http://social.technet.microsoft.com/wiki/contents/articles/18146.windows-azure-telemetry-basics-and-troubleshooting.aspx) on the Microsoft website.
- The page [Enabling Diagnostics in Azure Cloud Services and Virtual Machines](./cloud-services/cloud-services-dotnet-diagnostics.md) on the Microsoft website.
- The [Azure Redis Cache](https://azure.microsoft.com/services/cache/), [Azure DocumentDB](https://azure.microsoft.com/services/documentdb/), and [HDInsight](https://azure.microsoft.com/services/hdinsight/) pages on the Microsoft website.
- The page [How to use Service Bus Queues](./service-bus/service-bus-dotnet-how-to-use-queues.md) on the Microsoft website.
- The article [SQL Server Business Intelligence in Azure Virtual Machines](./virtual-machines/virtual-machines-windows-classic-ps-sql-bi.md) on the Microsoft website.
- The pages [Receive alert notifications](./azure-portal/insights-receive-alert-notifications.md) and [Track service health](./azure-portal/insights-service-health.md) on the Microsoft website.
- The [Application Insights](./application-insights/app-insights-get-started.md) page on the Microsoft website.
=======
- [Monitor, diagnose, and troubleshoot Microsoft Azure Storage](./storage/storage-monitoring-diagnosing-troubleshooting.md)
- [Azure: Telemetry Basics and Troubleshooting](http://social.technet.microsoft.com/wiki/contents/articles/18146.windows-azure-telemetry-basics-and-troubleshooting.aspx)
- [Enabling Diagnostics in Azure Cloud Services and Virtual Machines](./cloud-services/cloud-services-dotnet-diagnostics.md)
- [Azure Redis Cache](https://azure.microsoft.com/services/cache/), [Azure DocumentDB](https://azure.microsoft.com/services/documentdb/), and [HDInsight](https://azure.microsoft.com/services/hdinsight/)
- [How to use Service Bus queues](./service-bus/service-bus-dotnet-how-to-use-queues.md)
- [SQL Server business intelligence in Azure Virtual Machines](./virtual-machines/virtual-machines-windows-classic-ps-sql-bi.md)
- [Receive alert notifications](./azure-portal/insights-receive-alert-notifications.md) and [Track service health](./azure-portal/insights-service-health.md)
- [Application Insights](./application-insights/app-insights-get-started.md)
>>>>>>> ba8e6c67
<|MERGE_RESOLUTION|>--- conflicted
+++ resolved
@@ -490,11 +490,7 @@
 #### _Pulling and pushing instrumentation data_
 The instrumentation data-collection subsystem can actively retrieve instrumentation data from the various logs and other sources for each instance of the application (the _pull model_). Or, it can act as a passive receiver that waits for the data to be sent from the components that constitute each instance of the application (the _push model_).
 
-<<<<<<< HEAD
-One approach to implementing the pull model is to use monitoring agents running locally with each instance of the application. A monitoring agent is a separate process that periodically retrieves (pulls) telemetry data collected at the local node and writes this information directly to centralized storage that is shared by all instances of the application. This is the mechanism implemented by WAD. Each instance of an Azure web or worker role can be configured to capture diagnostic and other trace information which is stored locally. The monitoring agent that runs alongside each copies the specified data to Azure storage. The page [Enabling Diagnostics in Azure Cloud Services and Virtual Machines](./cloud-services/cloud-services-dotnet-diagnostics.md) on the Microsoft website provide more details on this process. Some elements, such as IIS logs, crash dumps, and custom error logs are written to blob storage, while data from the Windows Event log, ETW events, and performance counters is recorded in table storage. Figure 3 illustrates this mechanism:
-=======
 One approach to implementing the pull model is to use monitoring agents that run locally with each instance of the application. A monitoring agent is a separate process that periodically retrieves (pulls) telemetry data collected at the local node and writes this information directly to centralized storage that all instances of the application share. This is the mechanism that Azure Diagnostics implements. Each instance of an Azure web or worker role can be configured to capture diagnostic and other trace information that's stored locally. The monitoring agent that runs alongside each instance copies the specified data to Azure Storage. The article [Enabling Diagnostics in Azure Cloud Services and Virtual Machines](./cloud-services/cloud-services-dotnet-diagnostics.md) provides more details on this process. Some elements, such as IIS logs, crash dumps, and custom error logs, are written to blob storage. Data from the Windows event log, ETW events, and performance counters is recorded in table storage. Figure 3 illustrates this mechanism.
->>>>>>> ba8e6c67
 
 ![Illustration of using a monitoring agent to pull information and write to shared storage](media/best-practices-monitoring/PullModel.png)
 
@@ -665,16 +661,6 @@
 - [Priority Queue Pattern](https://msdn.microsoft.com/library/dn589794.aspx) shows how to prioritize queued messages so that urgent requests are received and can be processed before less urgent messages.
 
 ## More information
-<<<<<<< HEAD
-- The article [Monitor, Diagnose, and Troubleshoot Microsoft Azure Storage](./storage/storage-monitoring-diagnosing-troubleshooting.md) on the Microsoft website.
-- The article [Azure: Telemetry Basics and Troubleshooting](http://social.technet.microsoft.com/wiki/contents/articles/18146.windows-azure-telemetry-basics-and-troubleshooting.aspx) on the Microsoft website.
-- The page [Enabling Diagnostics in Azure Cloud Services and Virtual Machines](./cloud-services/cloud-services-dotnet-diagnostics.md) on the Microsoft website.
-- The [Azure Redis Cache](https://azure.microsoft.com/services/cache/), [Azure DocumentDB](https://azure.microsoft.com/services/documentdb/), and [HDInsight](https://azure.microsoft.com/services/hdinsight/) pages on the Microsoft website.
-- The page [How to use Service Bus Queues](./service-bus/service-bus-dotnet-how-to-use-queues.md) on the Microsoft website.
-- The article [SQL Server Business Intelligence in Azure Virtual Machines](./virtual-machines/virtual-machines-windows-classic-ps-sql-bi.md) on the Microsoft website.
-- The pages [Receive alert notifications](./azure-portal/insights-receive-alert-notifications.md) and [Track service health](./azure-portal/insights-service-health.md) on the Microsoft website.
-- The [Application Insights](./application-insights/app-insights-get-started.md) page on the Microsoft website.
-=======
 - [Monitor, diagnose, and troubleshoot Microsoft Azure Storage](./storage/storage-monitoring-diagnosing-troubleshooting.md)
 - [Azure: Telemetry Basics and Troubleshooting](http://social.technet.microsoft.com/wiki/contents/articles/18146.windows-azure-telemetry-basics-and-troubleshooting.aspx)
 - [Enabling Diagnostics in Azure Cloud Services and Virtual Machines](./cloud-services/cloud-services-dotnet-diagnostics.md)
@@ -682,5 +668,4 @@
 - [How to use Service Bus queues](./service-bus/service-bus-dotnet-how-to-use-queues.md)
 - [SQL Server business intelligence in Azure Virtual Machines](./virtual-machines/virtual-machines-windows-classic-ps-sql-bi.md)
 - [Receive alert notifications](./azure-portal/insights-receive-alert-notifications.md) and [Track service health](./azure-portal/insights-service-health.md)
-- [Application Insights](./application-insights/app-insights-get-started.md)
->>>>>>> ba8e6c67
+- [Application Insights](./application-insights/app-insights-get-started.md)