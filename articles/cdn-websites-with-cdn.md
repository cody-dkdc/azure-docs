<properties 
	pageTitle="Use Azure CDN in Azure App Service Web Apps" 
	description="A tutorial that teaches you how to deploy a web app to Azure App Service that serves content from an integrated Azure CDN endpoint" 
	services="app-service\web" 
	documentationCenter=".net" 
	authors="cephalin" 
	manager="wpickett" 
	editor="jimbe"/>

<tags 
	ms.service="app-service-web" 
	ms.workload="tbd" 
	ms.tgt_pltfrm="na" 
	ms.devlang="dotnet" 
	ms.topic="article" 
	ms.date="03/24/2015" 
	ms.author="cephalin"/>

<a name="intro"></a>
# Use Azure CDN in Azure App Service Web Apps

[App Service](http://go.microsoft.com/fwlink/?LinkId=529714) can be integrated with [Azure CDN](/services/cdn/), adding to the global scaling capabilities inherent in [App Service Web Apps](http://go.microsoft.com/fwlink/?LinkId=529714) by serving your web app content globally from server nodes near your customers (an updated list of all current node locations can be found [here](http://msdn.microsoft.com/library/azure/gg680302.aspx). This integration dramatically increases the performance of your Azure App Service Web Apps and significantly improves your web app's user experience worldwide. 

Integrating Web Apps with Azure CDN gives you the following advantages:

- Integrate content deployment (images, scripts, and stylesheets) as part of your web app's [continuous deployment](web-sites-publish-source-control.md) process
- Easily upgrade the NuGet packages in your web app in Azure App Service, such as jQuery or Bootstrap versions 
- Manage your Web application and your CDN-served content from the same Visual Studio interface
- Integrate ASP.NET bundling and minification with Azure CDN

## What you will build ##

You will deploy a web app to Azure App Service using the default ASP.NET MVC template in Visual Studio, add code to serve content from an integrated Azure CDN, such as an image, controller action results, and the default JavaScript and CSS files, and also write code to configure the fallback mechanism for bundles served in the event that the CDN is offline.

## What you will need ##

This tutorial has the following prerequisites:

-	An active [Microsoft Azure account](/account/)
-	Visual Studio 2013 with the [Azure SDK for .NET](http://go.microsoft.com/fwlink/p/?linkid=323510&clcid=0x409)

> [AZURE.NOTE] You need an Azure account to complete this tutorial:
> + You can [open an Azure account for free](/pricing/free-trial/?WT.mc_id=A261C142F) - You get credits you can use to try out paid Azure services, and even after they're used up you can keep the account and use free Azure services, such as Web Apps.
> + You can [activate MSDN subscriber benefits](/pricing/member-offers/msdn-benefits-details/?WT.mc_id=A261C142F) - Your MSDN subscription gives you credits every month that you can use for paid Azure services.

>[AZURE.NOTE] If you want to get started with Azure App Service before signing up for an Azure account, go to [Try App Service](http://go.microsoft.com/fwlink/?LinkId=523751), where you can immediately create a short-lived starter web app in App Service. No credit cards required; no commitments.

<a name="deploy"></a>
## Deploy a web app to Azure with an integrated CDN endpoint ##

In this section, you will deploy the default ASP.NET MVC application template in Visual Studio 2013 to App Service, and then integrate it with a new CDN endpoint. Follow the instructions below:

1. In Visual Studio 2013, create a new ASP.NET web application from the menu bar by going to **File > New > Project > Web > ASP.NET Web Application**. Give it a name and click **OK**.

	![](media/cdn-websites-with-cdn/1-new-project.png)

3. Select **MVC** and click **Manage Subscriptions**.

	![](media/cdn-websites-with-cdn/2-webapp-template.png)

4. Click **Sign In**.

	![](media/cdn-websites-with-cdn/3-manage-subscription.png)

6. In the sign-in page, sign in with the Microsoft account you used to activate your Azure account.
7. Once you're signed in, click **Close**. Then, click **OK** to continue.

	![](media/cdn-websites-with-cdn/4-signed-in.png)

8. Assuming that you haven't created a web app in Azure, Visual Studio can help you create it. In the **Configure Microsoft Azure Website** dialog, make sure your site name is unique. Then, click **OK**.

	<!--todo: need 2.5.1 screenshot-->
	![](media/cdn-websites-with-cdn/5-create-website.png)

9. Once your ASP.NET application is created, publish it to Azure in the Web Publish Activity pane by clicking **Publish `<app name>` to this site now**. Click **Publish** to complete the process.

	<!--todo: need 2.5.1 screenshot-->
	![](media/cdn-websites-with-cdn/6-publish-website.png)

	You will see your published web app in the browser when publishing is complete. 

1. To create a CDN endpoint, log into the [Azure Portal](http://go.microsoft.com/fwlink/?LinkId=529715). 
2. Click **New** > **App Services** > **CDN** > **Quick Create**. Select **http://*&lt;sitename>*.azurewebsites.net/** and click **Create**.

	![](media/cdn-websites-with-cdn/7-create-cdn.png)

	> [AZURE.NOTE] Once your CDN endpoint is created, the Azure portal will show you its URL and the origin domain that it's integrated with. However, it can take a while for the new CDN endpoint's configuration to be fully propagated to all the CDN node locations. 

3. Back in the Azure portal, in the **CDN** tab, click the name of the CDN endpoint you just created.

	![](media/cdn-websites-with-cdn/8-select-cdn.png)

3. Click **Enable Query String** to enable query strings in the CDN cache. Once you enable this, the same link accessed with different query strings will be cached as separate entries.

	![](media/cdn-websites-with-cdn/9-enable-query-string.png)

	>[AZURE.NOTE] While enabling the query string is not necessary for this tutorial section, you want to do this as early as possible for convenience since any change here is going to take time to propagate to all the CDN nodes, and you don't want any non-query-string-enabled content to clog up the CDN cache (updating CDN content will be discussed later).

2. Now, click the CDN endpoint address. If the endpoint is ready, you should see your web app displayed. If you get an **HTTP 404** error, the CDN endpoint is not ready. You may need to wait up to an hour for the CDN configuration to be propagated to all the edge nodes. 

	![](media/cdn-websites-with-cdn/11-access-success.png)

1. Next, try to access the **~/Content/bootstrap.css** file in your ASP.NET project. In the browser window, navigate to **http://*&lt;cdnName>*.vo.msecnd.net/Content/bootstrap.css**. In my setup, this URL is:

		http://az673227.vo.msecnd.net/Content/bootstrap.css

	Which corresponds to the following origin URL at the CDN endpoint:

		http://cdnwebapp.azurewebsites.net/Content/bootstrap.css

	When you navigate to **http://*&lt;cdnName>*.vo.msecnd.net/Content/bootstrap.css**, you will be prompted to download the bootstrap.css that came from your web app in Azure. 

	![](media/cdn-websites-with-cdn/12-file-access.png)

You can similarly access any publicly accessible URL at **http://*&lt;serviceName>*.cloudapp.net/**, straight from your CDN endpoint. For example:

-	A .js file from the /Script path
-	Any content file from the /Content path
-	Any controller/action 
-	If the query string is enabled at your CDN endpoint, any URL with query strings
-	The entire Azure web app, if all content is public

Note that it may not be always a good idea (or generally a good idea) to serve an entire Azure web app through Azure CDN. Some of the caveats are:

-	This approach requires your entire site to be public, because Azure CDN cannot serve any private content.
-	If the CDN endpoint goes offline for any reason, whether scheduled maintenance or user error, your entire web app goes offline unless the customers can be redirected to the origin URL **http://*&lt;sitename>*.azurewebsites.net/**. 
-	Even with the custom Cache-Control settings (see [Configure caching options for static files in your Azure web app](#caching)), a CDN endpoint does not improve the performance of highly-dynamic content. If you tried to load the home page from your CDN endpoint as shown above, notice that it took at least 5 seconds to load the default home page the first time, which is a fairly simple page. Imagine what would happen to the client experience if this page contains dynamic content that must update every minute. Serving dynamic content from a CDN endpoint requires short cache expiration, which translates to frequent cache misses at the CDN endpoint. This hurts the performance of your Azure web app and defeats the purpose of a CDN.

The alternative is to determine which content to serve from Azure CDN on a case-by-case basis in your Azure web app. To that end, you have already seen how to access individual content files from the CDN endpoint. I will show you how to serve a specific controller action through the CDN endpoint in [Serve content from controller actions through Azure CDN](#controller).

<a name="caching"></a>
## Configure caching options for static files in your Azure web app ##

With Azure CDN integration in your Azure web app, you can specify how you want static content to be cached in the CDN endpoint. To do this, open *Web.config* from your ASP.NET project (e.g. **cdnwebapp**) and add a `<staticContent>` element to `<system.webServer>`. The XML below configures the cache to expire in 3 days.  
<pre class="prettyprint">
&lt;system.webServer&gt;
  <mark>&lt;staticContent&gt;
    &lt;clientCache cacheControlMode=&quot;UseMaxAge&quot; cacheControlMaxAge=&quot;3.00:00:00&quot;/&gt;
  &lt;/staticContent&gt;</mark>
  ...
&lt;/system.webServer&gt;
</pre>

Once you do this, all static files in your Azure web app will observe the same rule in your CDN cache. For more granular control of cache settings, add a *Web.config* file into a folder and add your settings there. For example, add a *Web.config* file to the *\Content* folder and replace the content with the following XML:

	<?xml version="1.0"?>
	<configuration>
	  <system.webServer>
	    <staticContent>
	      <clientCache cacheControlMode="UseMaxAge" cacheControlMaxAge="15.00:00:00"/>
	    </staticContent>
	  </system.webServer>
	</configuration>

This setting causes all static files from the *\Content* folder to be cached for 15 days.

For more information on how to configure the `<clientCache>` element, see [Client Cache &lt;clientCache>](http://www.iis.net/configreference/system.webserver/staticcontent/clientcache).

In [Serve content from controller actions through Azure CDN](#controller), I will also show you how you can configure cache settings for controller action results in the CDN cache.

<a name="controller"></a>
## Serve content from controller actions through Azure CDN ##

When you integrate Web Apps with Azure CDN, it is relatively easy to serve content from controller actions through the Azure CDN. Again, if you decide to serve the entire Azure web app through your CDN, you don't need to do this at all since all the controller actions are reachable through the CDN already. But for the reasons I already pointed out in [Deploy an Azure web app with an integrated CDN endpoint](#deploy), you may decide against this and choose instead to select the controller action you want to serve from Azure CDN. [Maarten Balliauw](https://twitter.com/maartenballiauw) shows you how to do it with a fun MemeGenerator controller in [Reducing latency on the web with the Azure CDN](http://channel9.msdn.com/events/TechDays/Techdays-2014-the-Netherlands/Reducing-latency-on-the-web-with-the-Windows-Azure-CDN). I will simply reproduce it here.

Suppose in your web app you want to generate memes based on a young Chuck Norris image (photo by [Alan Light](http://www.flickr.com/photos/alan-light/218493788/)) like this:

![](media/cdn-cloud-service-with-cdn/cdn-5-memegenerator.PNG)

You have a simple `Index` action that allows the customers to specify the superlatives in the image, then generates the meme once they post to the action. Since it's Chuck Norris, you would expect this page to become wildly popular globally. This is a good example of serving semi-dynamic content with Azure CDN. 

Follow the steps above to setup this controller action:

1. In the *\Controllers* folder, create a new .cs file called *MemeGeneratorController.cs* and replace the content with the following code. Be sure to replace the highlighted portion with your your file path and CDN name.
	<pre class="prettyprint">
	using System;
	using System.Collections.Generic;
	using System.Diagnostics;
	using System.Drawing;
	using System.IO;
	using System.Net;
	using System.Web.Hosting;
	using System.Web.Mvc;
	using System.Web.UI;
	
	namespace cdnwebapp.Controllers
	{
	    public class MemeGeneratorController : Controller
	    {
	        static readonly Dictionary&lt;string, Tuple&lt;string ,string&gt;&gt; Memes = new Dictionary&lt;string, Tuple&lt;string, string&gt;&gt;();

	        public ActionResult Index()
	        {
	            return View();
	        }
	
	        [HttpPost, ActionName(&quot;Index&quot;)]
        	public ActionResult Index_Post(string top, string bottom)
	        {
	            var identifier = Guid.NewGuid().ToString();
	            if (!Memes.ContainsKey(identifier))
	            {
	                Memes.Add(identifier, new Tuple&lt;string, string&gt;(top, bottom));
	            }
	
	            return Content(&quot;&lt;a href=\&quot;&quot; + Url.Action(&quot;Show&quot;, new {id = identifier}) + &quot;\&quot;&gt;here&#39;s your meme&lt;/a&gt;&quot;);
	        }


	        [OutputCache(VaryByParam = &quot;*&quot;, Duration = 1, Location = OutputCacheLocation.Downstream)]
	        public ActionResult Show(string id)
	        {
	            Tuple&lt;string, string&gt; data = null;
	            if (!Memes.TryGetValue(id, out data))
	            {
	                return new HttpStatusCodeResult(HttpStatusCode.NotFound);
	            }
	
	            if (Debugger.IsAttached) // Preserve the debug experience
	            {
	                return Redirect(string.Format(&quot;/MemeGenerator/Generate?top={0}&bottom={1}&quot;, data.Item1, data.Item2));
	            }
	            else // Get content from Azure CDN
	            {
	                return Redirect(string.Format(&quot;http://<mark>&lt;yourCDNName&gt;</mark>.vo.msecnd.net/MemeGenerator/Generate?top={0}&amp;bottom={1}&quot;, data.Item1, data.Item2));
	            }
	        }

	        [OutputCache(VaryByParam = "*", Duration = 3600, Location = OutputCacheLocation.Downstream)]
	        public ActionResult Generate(string top, string bottom)
	        {
	            string imageFilePath = HostingEnvironment.MapPath(&quot;<mark>~/Content/chuck.bmp</mark>&quot;);
	            Bitmap bitmap = (Bitmap)Image.FromFile(imageFilePath);
	
	            using (Graphics graphics = Graphics.FromImage(bitmap))
	            {
	                SizeF size = new SizeF();
	                using (Font arialFont = FindBestFitFont(bitmap, graphics, top.ToUpperInvariant(), new Font("Arial Narrow", 100), out size))
	                {
	                    graphics.DrawString(top.ToUpperInvariant(), arialFont, Brushes.White, new PointF(((bitmap.Width - size.Width) / 2), 10f));
	                }
	                using (Font arialFont = FindBestFitFont(bitmap, graphics, bottom.ToUpperInvariant(), new Font("Arial Narrow", 100), out size))
	                {
	                    graphics.DrawString(bottom.ToUpperInvariant(), arialFont, Brushes.White, new PointF(((bitmap.Width - size.Width) / 2), bitmap.Height - 10f - arialFont.Height));
	                }
	            }
	
	            MemoryStream ms = new MemoryStream();
	            bitmap.Save(ms, System.Drawing.Imaging.ImageFormat.Png);
	            return File(ms.ToArray(), &quot;image/png&quot;);
	        }
	
	        private Font FindBestFitFont(Image i, Graphics g, String text, Font font, out SizeF size)
	        {
	            // Compute actual size, shrink if needed
	            while (true)
	            {
	                size = g.MeasureString(text, font);
	
	                // It fits, back out
	                if (size.Height &lt; i.Height &amp;&amp;
	                     size.Width &lt; i.Width) { return font; }
	
	                // Try a smaller font (90% of old size)
	                Font oldFont = font;
	                font = new Font(font.Name, (float)(font.Size * .9), font.Style);
	                oldFont.Dispose();
	            }
	        }
	    }
	}
	</pre>

2. Right-click in the default `Index()` action and select **Add View**.

	![](media/cdn-cloud-service-with-cdn/cdn-6-addview.PNG)

3.  Accept the settings below and click **Add**.

	![](media/cdn-cloud-service-with-cdn/cdn-7-configureview.PNG)

4. Open the new *Views\MemeGenerator\Index.cshtml* and replace the content with the following simple HTML for submitting the superlatives:

		<h2>Meme Generator</h2>
		
		<form action="" method="post">
		    <input type="text" name="top" placeholder="Enter top text here" />
		    <br />
		    <input type="text" name="bottom" placeholder="Enter bottom text here" />
		    <br />
		    <input class="btn" type="submit" value="Generate meme" />
		</form>

5. Publish to the Azure web app again and navigate to **http://*&lt;serviceName>*.cloudapp.net/MemeGenerator/Index** in your browser. 

When you submit the form values to `/MemeGenerator/Index`, the `Index_Post` action method returns a link to the `Show` action method with the respective input identifier. When you click the link, you reach the following code:  
<pre class="prettyprint">
[OutputCache(VaryByParam = &quot;*&quot;, Duration = 1, Location = OutputCacheLocation.Downstream)]
public ActionResult Show(string id)
{
    Tuple&lt;string, string&gt; data = null;
    if (!Memes.TryGetValue(id, out data))
    {
        return new HttpStatusCodeResult(HttpStatusCode.NotFound);
    }

    if (Debugger.IsAttached) // Preserve the debug experience
    {
        return Redirect(string.Format(&quot;/MemeGenerator/Generate?top={0}&bottom={1}&quot;, data.Item1, data.Item2));
    }
    else // Get content from Azure CDN
    {
        return Redirect(string.Format(&quot;http://<mark>&lt;yourCDNName&gt;</mark>.vo.msecnd.net/MemeGenerator/Generate?top={0}&amp;bottom={1}&quot;, data.Item1, data.Item2));
    }
}
</pre>

If your local debugger is attached, then you will get the regular debug experience with a local redirect. If it's running in the Azure web app, then it will redirect to:

	http://<yourCDNName>.vo.msecnd.net/MemeGenerator/Generate?top=<formInput>&bottom=<formInput>

Which corresponds to the following origin URL at your CDN endpoint:

	http://<yourSiteName>.azurewebsites.net/cdn/MemeGenerator/Generate?top=<formInput>&bottom=<formInput>

After URL rewrite rule previously applied, the actual file that gets cached to your CDN endpoint is:

	http://<yourSiteName>.azurewebsites.net/MemeGenerator/Generate?top=<formInput>&bottom=<formInput>

You can then use the `OutputCacheAttribute` attribute on the `Generate` method to specify how the action result should be cached, which Azure CDN will honor. The code below specify a cache expiration of 1 hour (3,600 seconds).

    [OutputCache(VaryByParam = "*", Duration = 3600, Location = OutputCacheLocation.Downstream)]

Likewise, you can serve up content from any controller action in your Azure web app through your Azure CDN, with the desired caching option.

In the next section, I will show you how to serve the bundled and minified scripts and CSS through Azure CDN. 

<a name="bundling"></a>
## Integrate ASP.NET bundling and minification with Azure CDN ##

Scripts and CSS stylesheets change infrequently and are prime candidates for the Azure CDN cache. Serving the entire web app through your Azure CDN is the easiest way to integrate bundling and minification with Azure CDN. However, as you may elect against this approach for the reasons described in [Integrate an Azure CDN endpoint with your Azure web app and serve static content in your Web pages from Azure CDN](#deploy), I will show you how to do it while preserving the desired develper experience of ASP.NET bundling and minification, such as:

-	Great debug mode experience
-	Streamlined deployment
-	Immediate updates to clients for script/CSS version upgrades
-	Fallback mechanism when your CDN endpoint fails
-	Minimize code modification

In the ASP.NET project that you created in [Integrate an Azure CDN endpoint with your Azure web app and serve static content in your Web pages from Azure CDN](#deploy), open *App_Start\BundleConfig.cs* and take a look at the `bundles.Add()` method calls.

    public static void RegisterBundles(BundleCollection bundles)
    {
        bundles.Add(new ScriptBundle("~/bundles/jquery").Include(
                    "~/Scripts/jquery-{version}.js"));
		...
    }

The first `bundles.Add()` statement adds a script bundle at the virtual directory `~/bundles/jquery`. Then, open *Views\Shared\_Layout.cshtml* to see how the script bundle tag is rendered. You should be able to find the following line of Razor code:

    @Scripts.Render("~/bundles/jquery")

When this Razor code is run in the Azure web app, it will render a `<script>` tag for the script bundle similar to the following: 

    <script src="/bundles/jquery?v=FVs3ACwOLIVInrAl5sdzR2jrCDmVOWFbZMY6g6Q0ulE1"></script>

However, when it is run in Visual Studio by typing `F5`, it will render each script file in the bundle individually (in the case above, only one script file is in the bundle):

    <script src="/Scripts/jquery-1.10.2.js"></script>

This enables you to debug the JavaScript code in your development environment while reducing concurrent client connections (bundling) and improving file download performance (minification) in production. It's a great feature to preserve with Azure CDN integration. Furthermore, since the rendered bundle already contains an automatically generated version string, you want to replicate that functionality so the whenever you update your jQuery version through NuGet, it can be updated at the client side as soon as possible.

Follow the steps below to integration ASP.NET bundling and minification with your CDN endpoint.

1. Back in *App_Start\BundleConfig.cs*, modify the `bundles.Add()` methods to use a different [Bundle constructor](http://msdn.microsoft.com/library/jj646464.aspx), one that specifies a CDN address. To do this, replace the `RegisterBundles` method definition with the following code:  
	<pre class="prettyprint">
	public static void RegisterBundles(BundleCollection bundles)
	{
	    <mark>bundles.UseCdn = true;
	    var version = System.Reflection.Assembly.GetAssembly(typeof(Controllers.HomeController))
	        .GetName().Version.ToString();
	    var cdnUrl = &quot;http://&lt;yourCDNName&gt;.vo.msecnd.net/{0}?v=&quot; + version;</mark>
	
	    bundles.Add(new ScriptBundle(&quot;~/bundles/jquery&quot;<mark>, string.Format(cdnUrl, &quot;bundles/jquery&quot;)</mark>).Include(
	                &quot;~/Scripts/jquery-{version}.js&quot;));
	
	    bundles.Add(new ScriptBundle(&quot;~/bundles/jqueryval&quot;<mark>, string.Format(cdnUrl, &quot;bundles/jqueryval&quot;)</mark>).Include(
	                &quot;~/Scripts/jquery.validate*&quot;));
	
	    // Use the development version of Modernizr to develop with and learn from. Then, when you&#39;re
	    // ready for production, use the build tool at http://modernizr.com to pick only the tests you need.
	    bundles.Add(new ScriptBundle(&quot;~/bundles/modernizr&quot;<mark>, string.Format(cdnUrl, &quot;bundles/modernizer&quot;)</mark>).Include(
	                &quot;~/Scripts/modernizr-*&quot;));
	
	    bundles.Add(new ScriptBundle(&quot;~/bundles/bootstrap&quot;<mark>, string.Format(cdnUrl, &quot;bundles/bootstrap&quot;)</mark>).Include(
	                &quot;~/Scripts/bootstrap.js&quot;,
	                &quot;~/Scripts/respond.js&quot;));
	
	    bundles.Add(new StyleBundle(&quot;~/Content/css&quot;<mark>, string.Format(cdnUrl, &quot;Content/css&quot;)</mark>).Include(
	                &quot;~/Content/bootstrap.css&quot;,
	                &quot;~/Content/site.css&quot;));
	}
	</pre>

	Be sure to replace `<yourCDNName>` with the name of your Azure CDN.

	In plain words, you are setting `bundles.UseCdn = true` and added a carefully crafted CDN URL to each bundle. For example, the first constructor in the code:

		new ScriptBundle("~/bundles/jquery", string.Format(cdnUrl, "bundles/jquery"))

	is the same as: 

		new ScriptBundle("~/bundles/jquery", string.Format(cdnUrl, "http://<yourCDNName>.vo.msecnd.net/bundles/jquery?v=<W.X.Y.Z>"))

	This constructor tells ASP.NET bundling and minification to render individual script files when debugged locally, but use the specified CDN address to access the script in question. However, note two important characteristics with this carefully crafted CDN URL:
	
	-	The origin for this CDN URL is `http://<yourSiteName>.azurewebsites.net/bundles/jquery?v=<W.X.Y.Z>`, which is actually the virtual directory of the script bundle in your Web application.
	-	Since you are using CDN constructor, the CDN script tag for the bundle no longer contains the automatically generated version string in the rendered URL. You must manually generate a unique version string every time the script bundle is modified to force a cache miss at your Azure CDN. At the same time, this unique version string must remain constant through the life of the deployment to maximize cache hits at your Azure CDN after the bundle is deployed.
	-	The query string v=<W.X.Y.Z> pulls from *Properties\AssemblyInfo.cs* in your ASP.NET project. You can have a deployment workflow that includes incrementing the assembly version every time you publish to Azure. Or, you can just modify *Properties\AssemblyInfo.cs* in your project to automatically increment the version string every time you build, using the wildcard character '*'. For example:
	
			[assembly: AssemblyVersion("1.0.0.*")]
	
		Any other strategy to streamline generating a unique string for the life of a deployment will work here.

3. Republish the ASP.NET application and access the home page.
 
4. View the HTML code for the page. You should be able to see the CDN URL rendered, with a unique version string every time you republish changes to your Azure web app. For example:  
	<pre class="prettyprint">
	...

    &lt;link href=&quot;http://az673227.vo.msecnd.net/Content/css?v=1.0.0.25449&quot; rel=&quot;stylesheet&quot;/&gt;

    &lt;script src=&quot;http://az673227.vo.msecnd.net/bundles/modernizer?v=1.0.0.25449&quot;&gt;&lt;/script&gt;

	...

    &lt;script src=&quot;http://az673227.vo.msecnd.net/bundles/jquery?v=1.0.0.25449&quot;&gt;&lt;/script&gt;

    &lt;script src=&quot;http://az673227.vo.msecnd.net/bundles/bootstrap?v=1.0.0.25449&quot;&gt;&lt;/script&gt;

	...</pre>

5. In Visual Studio, debug the ASP.NET application in Visual Studio by typing `F5`., 

6. View the HTML code for the page. You will still see each script file individually rendered so that you can have a consistent debug experience in Visual Studio.  
	<pre class="prettyprint">
	...
	
	    &lt;link href=&quot;/Content/bootstrap.css&quot; rel=&quot;stylesheet&quot;/&gt;
	&lt;link href=&quot;/Content/site.css&quot; rel=&quot;stylesheet&quot;/&gt;
	
	    &lt;script src=&quot;/Scripts/modernizr-2.6.2.js&quot;&gt;&lt;/script&gt;
	
	...
	
	    &lt;script src=&quot;/Scripts/jquery-1.10.2.js&quot;&gt;&lt;/script&gt;
	
	    &lt;script src=&quot;/Scripts/bootstrap.js&quot;&gt;&lt;/script&gt;
	&lt;script src=&quot;/Scripts/respond.js&quot;&gt;&lt;/script&gt;
	
	...    
	</pre>

<a name="fallback"></a>
## Fallback mechanism for CDN URLs ##

When your Azure CDN endpoint fails for any reason, you want your Web page to be smart enough to access your origin Web server as the fallback option for loading JavaScript or Bootstrap. It's serious enough to lose images on your web app due to CDN unavailability, but much more severe to lose crucial page functionality provided by your scripts and stylesheets.

The [Bundle](http://msdn.microsoft.com/library/system.web.optimization.bundle.aspx) class contains a property called [CdnFallbackExpression](http://msdn.microsoft.com/library/system.web.optimization.bundle.cdnfallbackexpression.aspx) that enables you to configure the fallback mechanism for CDN failure. To use this property, follow the steps below:

1. In your ASP.NET project, open *App_Start\BundleConfig.cs*, where you added a CDN URL in each [Bundle constructor](http://msdn.microsoft.com/library/jj646464.aspx), and make the following highlighted changes to add fallback mechanism to the default bundles:  
	<pre class="prettyprint">
	public static void RegisterBundles(BundleCollection bundles)
	{
	    var version = System.Reflection.Assembly.GetAssembly(typeof(BundleConfig))
	        .GetName().Version.ToString();
	    var cdnUrl = &quot;http://cdnurl.vo.msecnd.net/.../{0}?&quot; + version;
	    bundles.UseCdn = true;
	
	    bundles.Add(new ScriptBundle(&quot;~/bundles/jquery&quot;, string.Format(cdnUrl, &quot;bundles/jquery&quot;)) 
					<mark>{ CdnFallbackExpression = &quot;window.jquery&quot; }</mark>
	                .Include(&quot;~/Scripts/jquery-{version}.js&quot;));
	
	    bundles.Add(new ScriptBundle(&quot;~/bundles/jqueryval&quot;, string.Format(cdnUrl, &quot;bundles/jqueryval&quot;)) 
					<mark>{ CdnFallbackExpression = &quot;$.validator&quot; }</mark>
	            	.Include(&quot;~/Scripts/jquery.validate*&quot;));
	
	    // Use the development version of Modernizr to develop with and learn from. Then, when you&#39;re
	    // ready for production, use the build tool at http://modernizr.com to pick only the tests you need.
	    bundles.Add(new ScriptBundle(&quot;~/bundles/modernizr&quot;, string.Format(cdnUrl, &quot;bundles/modernizer&quot;)) 
					<mark>{ CdnFallbackExpression = &quot;window.Modernizr&quot; }</mark>
					.Include(&quot;~/Scripts/modernizr-*&quot;));
	
	    bundles.Add(new ScriptBundle(&quot;~/bundles/bootstrap&quot;, string.Format(cdnUrl, &quot;bundles/bootstrap&quot;)) 	
					<mark>{ CdnFallbackExpression = &quot;$.fn.modal&quot; }</mark>
	        		.Include(
		              		&quot;~/Scripts/bootstrap.js&quot;,
		              		&quot;~/Scripts/respond.js&quot;));
	
	    bundles.Add(new StyleBundle(&quot;~/Content/css&quot;, string.Format(cdnUrl, &quot;Content/css&quot;)).Include(
	                &quot;~/Content/bootstrap.css&quot;,
	                &quot;~/Content/site.css&quot;));
	}</pre>

	When `CdnFallbackExpression` is not null, script is injected into the HTML to test whether the bundle is loaded successfully and, if not, access the bundle directly from the origin Web server. This property needs to be set to a JavaScript expression that tests whether the respective CDN bundle is loaded properly. The expression needed to test each bundle differs according to the content. For the default bundles above:
	
	-	`window.jquery` is defined in jquery-{version}.js
	-	`$.validator` is defined in jquery.validate.js
	-	`window.Modernizr` is defined in modernizer-{version}.js
	-	`$.fn.modal` is defined in bootstrap.js
	
	You might have noticed that I did not set CdnFallbackExpression for the `~/Cointent/css` bundle. This is because currently there is a [bug in System.Web.Optimization](https://aspnetoptimization.codeplex.com/workitem/104) that injects a `<script>` tag for the fallback CSS instead of the expected `<link>` tag.
	
	There is, however, a good [Style Bundle Fallback](https://github.com/EmberConsultingGroup/StyleBundleFallback) offered by [Ember Consulting Group](https://github.com/EmberConsultingGroup). 

2. To use the workaround for CSS, create a new .cs file in your ASP.NET project's *App_Start* folder called *StyleBundleExtensions.cs*, and replace its content with the [code from GitHub](https://github.com/EmberConsultingGroup/StyleBundleFallback/blob/master/Website/App_Start/StyleBundleExtensions.cs). 

4. In *App_Start\StyleFundleExtensions.cs*, rename the namespace to your ASP.NET application's namespace (e.g. **cdnwebapp**). 

3. Go back to `App_Start\BundleConfig.cs` and modify the last `bundles.Add` statement with the following highlighted code:  
	<pre class="prettyprint">
	bundles.Add(new StyleBundle("~/Content/css", string.Format(cdnUrl, "Content/css"))
	    <mark>.IncludeFallback("~/Content/css", "sr-only", "width", "1px")</mark>
	    .Include(
	          "~/Content/bootstrap.css",
	          "~/Content/site.css"));
	</pre>

	This new extension method uses the same idea to inject script in the HTML to check the DOM for the a matching class name, rule name, and rule value defined in the CSS bundle, and falls back to the origin Web server if it fails to find the match.

4. Publish to your Azure web app again and access the home page. 
5. View the HTML code for the page. You should find injected scripts similar to the following:    
	<pre class="prettyprint">...
	
		&lt;link href=&quot;http://az673227.vo.msecnd.net/Content/css?v=1.0.0.25474&quot; rel=&quot;stylesheet&quot;/&gt;
	<mark>&lt;script&gt;(function() {
	                var loadFallback,
	                    len = document.styleSheets.length;
	                for (var i = 0; i &lt; len; i++) {
	                    var sheet = document.styleSheets[i];
	                    if (sheet.href.indexOf(&#39;http://az673227.vo.msecnd.net/Content/css?v=1.0.0.25474&#39;) !== -1) {
	                        var meta = document.createElement(&#39;meta&#39;);
	                        meta.className = &#39;sr-only&#39;;
	                        document.head.appendChild(meta);
	                        var value = window.getComputedStyle(meta).getPropertyValue(&#39;width&#39;);
	                        document.head.removeChild(meta);
	                        if (value !== &#39;1px&#39;) {
	                            document.write(&#39;&lt;link href=&quot;/Content/css&quot; rel=&quot;stylesheet&quot; type=&quot;text/css&quot; /&gt;&#39;);
	                        }
	                    }
	                }
	                return true;
	            }())||document.write(&#39;&lt;script src=&quot;/Content/css&quot;&gt;&lt;\/script&gt;&#39;);&lt;/script&gt;</mark>
	
	    &lt;script src=&quot;http://az673227.vo.msecnd.net/bundles/modernizer?v=1.0.0.25474&quot;&gt;&lt;/script&gt;
	<mark>&lt;script&gt;(window.Modernizr)||document.write(&#39;&lt;script src=&quot;/bundles/modernizr&quot;&gt;&lt;\/script&gt;&#39;);&lt;/script&gt;</mark>
	
	...	
	
	    &lt;script src=&quot;http://az673227.vo.msecnd.net/bundles/jquery?v=1.0.0.25474&quot;&gt;&lt;/script&gt;
	<mark>&lt;script&gt;(window.jquery)||document.write(&#39;&lt;script src=&quot;/bundles/jquery&quot;&gt;&lt;\/script&gt;&#39;);&lt;/script&gt;</mark>
	
	    &lt;script src=&quot;http://az673227.vo.msecnd.net/bundles/bootstrap?v=1.0.0.25474&quot;&gt;&lt;/script&gt;
	<mark>&lt;script&gt;($.fn.modal)||document.write(&#39;&lt;script src=&quot;/bundles/bootstrap&quot;&gt;&lt;\/script&gt;&#39;);&lt;/script&gt;</mark>
	
	...
	</pre>

	Note that injected script for the CSS bundle still contains the errant remnant from the `CdnFallbackExpression` property in the line:

        }())||document.write('<script src="/Content/css"><\/script>');</script>

	But since the first part of the || expression will always return true (in the line directly above that), the document.write() function will never run.

6. To test whether the fallback script is working, go back to the your CDN endpoint's dashboard and click **Disable Endpoint**.

	![](media/cdn-websites-with-cdn/13-test-fallback.png)

7. Refresh your browser window for the Azure web app. You should now see that the all scripts and stylesheets are properly loaded.

# More Information #
- [Overview of the Azure Content Delivery Network (CDN)](http://msdn.microsoft.com/library/azure/ff919703.aspx)
- [Serve Content from Azure CDN in Your Web Application](cdn-serve-content-from-cdn-in-your-web-application.md)
- [Integrate a cloud service with Azure CDN](cdn-cloud-service-with-cdn.md)
- [ASP.NET Bundling and Minification](http://www.asp.net/mvc/tutorials/mvc-4/bundling-and-minification)
<<<<<<< HEAD
- [Using CDN for Azure](cdn-how-to-use.md)
=======
- [Using CDN for Azure](cdn-how-to-use.md)

## What's changed
* For a guide to the change from Websites to App Service see: [Azure App Service and Its Impact on Existing Azure Services](http://go.microsoft.com/fwlink/?LinkId=529714)
* For a guide to the change of the old portal to the new portal see: [Reference for navigating the preview portal](http://go.microsoft.com/fwlink/?LinkId=529715)
>>>>>>> d9a23157
<|MERGE_RESOLUTION|>--- conflicted
+++ resolved
@@ -582,12 +582,8 @@
 - [Serve Content from Azure CDN in Your Web Application](cdn-serve-content-from-cdn-in-your-web-application.md)
 - [Integrate a cloud service with Azure CDN](cdn-cloud-service-with-cdn.md)
 - [ASP.NET Bundling and Minification](http://www.asp.net/mvc/tutorials/mvc-4/bundling-and-minification)
-<<<<<<< HEAD
-- [Using CDN for Azure](cdn-how-to-use.md)
-=======
 - [Using CDN for Azure](cdn-how-to-use.md)
 
 ## What's changed
 * For a guide to the change from Websites to App Service see: [Azure App Service and Its Impact on Existing Azure Services](http://go.microsoft.com/fwlink/?LinkId=529714)
-* For a guide to the change of the old portal to the new portal see: [Reference for navigating the preview portal](http://go.microsoft.com/fwlink/?LinkId=529715)
->>>>>>> d9a23157
+* For a guide to the change of the old portal to the new portal see: [Reference for navigating the preview portal](http://go.microsoft.com/fwlink/?LinkId=529715)