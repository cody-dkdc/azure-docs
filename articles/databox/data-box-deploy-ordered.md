--- conflicted
+++ resolved
@@ -7,7 +7,7 @@
 ms.service: databox
 ms.subservice: pod
 ms.topic: tutorial
-ms.date: 02/19/2019
+ms.date: 03/05/2019
 ms.author: alkohli
 #Customer intent: As an IT admin, I need to be able to order Data Box to upload on-premises data from my server onto Azure.
 ---
@@ -75,10 +75,6 @@
     |Name     |  Provide a friendly name to track the order. <br> The name can have between 3 and 24 characters that can be letters, numbers, and hyphens. <br> The name must start and end with a letter or a number.      |
     |Resource group     |	Use an existing or create a new one. <br> A resource group is a logical container for the resources that can be managed or deployed together.         |
     |Destination Azure region     | Select a region for your storage account. <br> For more information, go to [region availability](data-box-overview.md#region-availability).        |
-<<<<<<< HEAD
-    |Storage account(s)     | Based on the specified Azure region, select one or more storage accounts from the filtered list of an existing storage account. Data Box can be linked with up to 10 storage accounts. <br> You can also create a new **General purpose v1**, **General purpose v2**, or **Blob storage account**. <br> Storage accounts with virtual networks are supported. To allow Data Box service to work with secured storage accounts, enable the trusted services within the storage account network firewall settings.|
-    
-=======
     |Storage destination     | Choose from storage account or managed disks or both. <br> Based on the specified Azure region, select one or more storage accounts from the filtered list of an existing storage account. Data Box can be linked with up to 10 storage accounts. <br> You can also create a new **General-purpose v1**, **General-purpose v2**, or **Blob storage account**. <br>Storage accounts with virtual networks are supported. To allow Data Box service to work with secured storage accounts, enable the trusted services within the storage account network firewall settings. For more information, see how to [Add Azure Data Box as a trusted service](../storage/common/storage-network-security.md#exceptions).|
 
     If using storage account as the storage destination, you see the following screenshot:
@@ -95,7 +91,6 @@
 
     The storage account specified for managed disks is used as a staging storage account. The Data Box service uploads the VHDs as page blobs to the staging storage account before converting it into managed disks and moving it to the resource groups. For more information, see [Verify data upload to Azure](data-box-deploy-picked-up.md#verify-data-upload-to-azure).
 
->>>>>>> b3bd8913
 7. In the **Shipping address**, provide your first and last name, name and postal address of the company, and a valid phone number. Click **Validate address**. The service validates the shipping address for service availability. If the service is available for the specified shipping address, you receive a notification to that effect. Click **Next**.
 
 8. In the **Notification details**, specify email addresses. The service sends email notifications regarding any updates to the order status to the specified email addresses.
