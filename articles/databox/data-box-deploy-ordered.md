---
title: Tutorial to order Azure Data Box | Microsoft Docs
description: Learn the deployment prerequisites and how to order an Azure Data Box
services: databox
author: alkohli

ms.service: databox
ms.subservice: pod
ms.topic: tutorial
<<<<<<< HEAD
ms.date: 03/05/2019
=======
ms.date: 04/23/2019
>>>>>>> 6a383dfd
ms.author: alkohli
#Customer intent: As an IT admin, I need to be able to order Data Box to upload on-premises data from my server onto Azure.
---
# Tutorial: Order Azure Data Box

Azure Data Box is a hybrid solution that allows you to import your on-premises data into Azure in a quick, easy, and reliable way. You transfer your data to a Microsoft-supplied 80 TB (usable capacity) storage device and then ship the device back. This data is then uploaded to Azure.

This tutorial describes how you can order an Azure Data Box. In this tutorial, you learn about:

> [!div class="checklist"]
> * Prerequisites to deploy Data Box
> * Order a Data Box
> * Track the order
> * Cancel the order

## Prerequisites

Complete the following configuration prerequisites for Data Box service and device before you deploy the device.

### For service

Before you begin, make sure that:
- You have your Microsoft Azure storage account with access credentials.
- Make sure that the subscription you use for Data Box service is one of the following types:
    - Microsoft Enterprise Agreement (EA). Read more about [EA subscriptions](https://azure.microsoft.com/pricing/enterprise-agreement/).
    - Cloud Solution Provider (CSP). Learn more about [Azure CSP program](https://docs.microsoft.com/azure/cloud-solution-provider/overview/azure-csp-overview).
    - Microsoft Azure Sponsorship. Learn more about [Azure sponsorship program](https://azure.microsoft.com/offers/ms-azr-0036p/).

- Ensure that you have owner or contributor access to the subscription to create a Data Box order.

### For device

Before you begin, make sure that:
- You should have a host computer connected to the datacenter network. Data Box will copy the data from this computer. Your host computer must run a supported operating system as described in [Azure Data Box system requirements](data-box-system-requirements.md).
- Your datacenter needs to have high-speed network. We strongly recommend that you have at least one 10 GbE connection. If a 10 GbE connection is not available, a 1 GbE data link can be used but the copy speeds are impacted.


## Order Data Box

Perform the following steps in the Azure portal to order a device.

1. Use your Microsoft Azure credentials to sign in at this URL: [https://portal.azure.com](https://portal.azure.com).
2. Click **+ Create a resource** and search for *Azure Data Box*. Click **Azure Data Box**.
    
   [![Search Azure Data Box 1](media/data-box-deploy-ordered/search-azure-data-box1.png)](media/data-box-deploy-ordered/search-azure-data-box1.png#lightbox)

3. Click **Create**.

4. Check if Data Box service is available in your region. Enter or select the following information and click **Apply**. 

    |Setting  |Value  |
    |---------|---------|
    |Subscription     | Select an EA, CSP, or Azure sponsorship subscription for Data Box service. <br> The subscription is linked to your billing account.       |
    |Transfer type     | Select **Import to Azure**.        |
    |Source country     |	Select the country/region where your data currently resides.         |
    |Destination Azure region     | 	Select the Azure region where you want to transfer data.        |

<<<<<<< HEAD
5. Select Data **Box**. The maximum usable capacity for a single order is 786 TB. You can create multiple orders for larger data sizes.
=======
5. Select Data **Box**. The maximum usable capacity for a single order is 80 TB. You can create multiple orders for larger data sizes.
>>>>>>> 6a383dfd

      [![Select Data Box option 1](media/data-box-deploy-ordered/select-data-box-option1.png)](media/data-box-deploy-ordered/select-data-box-option1.png#lightbox)

6. In **Order**, specify the **Order details**. Enter or select the following information and click **Next**.
    
    |Setting  |Value  |
    |---------|---------|
    |Name     |  Provide a friendly name to track the order. <br> The name can have between 3 and 24 characters that can be letters, numbers, and hyphens. <br> The name must start and end with a letter or a number.      |
    |Resource group     |	Use an existing or create a new one. <br> A resource group is a logical container for the resources that can be managed or deployed together.         |
    |Destination Azure region     | Select a region for your storage account. <br> For more information, go to [region availability](data-box-overview.md#region-availability).        |
    |Storage destination     | Choose from storage account or managed disks or both. <br> Based on the specified Azure region, select one or more storage accounts from the filtered list of an existing storage account. Data Box can be linked with up to 10 storage accounts. <br> You can also create a new **General-purpose v1**, **General-purpose v2**, or **Blob storage account**. <br>Storage accounts with virtual networks are supported. To allow Data Box service to work with secured storage accounts, enable the trusted services within the storage account network firewall settings. For more information, see how to [Add Azure Data Box as a trusted service](../storage/common/storage-network-security.md#exceptions).|

    If using storage account as the storage destination, you see the following screenshot:

    ![Data Box order for storage account](media/data-box-deploy-ordered/order-storage-account.png)

    If using Data Box to create managed disks from the on-premises VHDs, you will also need to provide the following information:

    |Setting  |Value  |
    |---------|---------|
    |Resource groups     | Create new resource groups if you intend to create managed disks from on-premises VHDs. You can use an existing resource group only if the resource group was created previously when creating a Data Box order for managed disk by Data Box service. <br> Specify multiple resource groups separated by semi-colons. A maximum of 10 resource groups are supported.|

    ![Data Box order for managed disk](media/data-box-deploy-ordered/order-managed-disks.png)

    The storage account specified for managed disks is used as a staging storage account. The Data Box service uploads the VHDs as page blobs to the staging storage account before converting it into managed disks and moving it to the resource groups. For more information, see [Verify data upload to Azure](data-box-deploy-picked-up.md#verify-data-upload-to-azure).

7. In the **Shipping address**, provide your first and last name, name and postal address of the company, and a valid phone number. Click **Validate address**. The service validates the shipping address for service availability. If the service is available for the specified shipping address, you receive a notification to that effect. Click **Next**.

8. In the **Notification details**, specify email addresses. The service sends email notifications regarding any updates to the order status to the specified email addresses.

    We recommend that you use a group email so that you continue to receive notifications if an admin in the group leaves.

9. Review the information **Summary** related to the order, contact, notification, and privacy terms. Check the box corresponding to the agreement to privacy terms.

10. Click **Order**. The order takes a few minutes to be created.


## Track the order

After you have placed the order, you can track the status of the order from Azure portal. Go to your Data Box order and then go to **Overview** to view the status. The portal shows the order in **Ordered** state.

If the device is not available, you receive a notification. If the device is available, Microsoft identifies the device for shipment and prepares the shipment. During device preparation, following actions occur:

- SMB shares are created for each storage account associated with the device.
- For each share, access credentials such as username and password are generated.
- Device password that helps unlock the device is also generated.
- The Data Box is locked to prevent unauthorized access to the device at any point.

When the device preparation is complete, the portal shows the order in **Processed** state.

![Data Box order processed](media/data-box-overview/data-box-order-status-processed.png)

Microsoft then prepares and dispatches your device via a regional carrier. You receive a tracking number once the device is shipped. The portal shows the order in **Dispatched** state.

![Data Box order dispatched](media/data-box-overview/data-box-order-status-dispatched.png)

## Cancel the order

To cancel this order, in the Azure portal, go to **Overview** and click **Cancel** from the command bar.

After placing an order, you can cancel it at any point before the order status is marked processed.
 
To delete a canceled order, go to **Overview** and click **Delete** from the command bar.

## Next steps

In this tutorial, you learned about Azure Data Box topics such as:

> [!div class="checklist"]
> * Prerequisites to deploy Data Box
> * Order Data Box
> * Track the order
> * Cancel the order

Advance to the next tutorial to learn how to set up your Data Box.

> [!div class="nextstepaction"]
> [Set up your Azure Data Box](./data-box-deploy-set-up.md)

<|MERGE_RESOLUTION|>--- conflicted
+++ resolved
@@ -7,11 +7,7 @@
 ms.service: databox
 ms.subservice: pod
 ms.topic: tutorial
-<<<<<<< HEAD
-ms.date: 03/05/2019
-=======
 ms.date: 04/23/2019
->>>>>>> 6a383dfd
 ms.author: alkohli
 #Customer intent: As an IT admin, I need to be able to order Data Box to upload on-premises data from my server onto Azure.
 ---
@@ -69,11 +65,7 @@
     |Source country     |	Select the country/region where your data currently resides.         |
     |Destination Azure region     | 	Select the Azure region where you want to transfer data.        |
 
-<<<<<<< HEAD
-5. Select Data **Box**. The maximum usable capacity for a single order is 786 TB. You can create multiple orders for larger data sizes.
-=======
 5. Select Data **Box**. The maximum usable capacity for a single order is 80 TB. You can create multiple orders for larger data sizes.
->>>>>>> 6a383dfd
 
       [![Select Data Box option 1](media/data-box-deploy-ordered/select-data-box-option1.png)](media/data-box-deploy-ordered/select-data-box-option1.png#lightbox)
 
