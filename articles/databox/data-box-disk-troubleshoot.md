---
title: Azure Data Box Disk troubleshooting | Microsoft Docs 
description: Describes how to troubleshoot issues seen in Azure Data Box Disk.
services: databox
author: alkohli

ms.service: databox
ms.subservice: disk
ms.topic: article
<<<<<<< HEAD
ms.date: 02/06/2019
=======
ms.date: 04/2/2019
>>>>>>> 6a383dfd
ms.author: alkohli
---
# Troubleshoot issues in Azure Data Box Disk

This article applies to Microsoft Azure Data Box Disk and describes the workflows used to troubleshoot any issues you see when you deploy this solution. 

This article includes the following sections:

- Download diagnostic logs
- Query activity logs
- Data Box Disk Unlock tool errors
- Data Box Disk Split Copy tool errors

## Download diagnostic logs

If there are any errors during the data copy process, then the portal displays a path to the folder where the diagnostics logs are located. 

The diagnostics logs can be:
- Error logs
- Verbose logs  

To navigate to the path for copy log, go to the storage account associated with your Data Box order. 

1.	Go to **General > Order details** and make a note of the storage account associated with your order.
 

2.	Go to **All resources** and search for the storage account identified in the previous step. Select and click the storage account.

    ![Copy logs 1](./media/data-box-disk-troubleshoot/data-box-disk-copy-logs1.png)

3.	Go to **Blob service > Browse blobs** and look for the blob corresponding to the storage account. Go to **diagnosticslogcontainer > waies**. 

    ![Copy logs 2](./media/data-box-disk-troubleshoot/data-box-disk-copy-logs2.png)

    You should see both the error logs and the verbose logs for data copy. Select and click each file and then download a local copy.

## Query Activity logs

Use the activity logs to find an error when troubleshooting or to monitor how a user in your organization modified a resource. Through activity logs, you can determine:

- What operations were taken on the resources in your subscription.
- Who initiated the operation.
- When the operation occurred.
- The status of the operation.
- The values of other properties that might help you research the operation.

The activity log contains all write operations (such as PUT, POST, DELETE) performed on your resources but not the read operations (such as GET).

Activity logs are retained for 90 days. You can query for any range of dates, as long as the starting date is not more than 90 days in the past. You can also filter by one of the built-in queries in Insights. For instance, click error and then select and click specific failures to understand the root cause.

## Data Box Disk Unlock tool errors


| Error message/Tool behavior      | Recommendations                                                                                               |
|-------------------------------------------------------------------------------------------------------------------------------------|------------------------------------------------------------------------------------------------------|
| None<br><br>Data Box Disk unlock tool crashes.                                                                            | BitLocker not installed. Ensure that the host computer that is running the Data Box Disk unlock tool has BitLocker installed.                                                                            |
| The current .NET Framework is not supported. The supported versions are 4.5 and later.<br><br>Tool exits with a message.  | .NET 4.5 is not installed. Install .NET 4.5 or later on the host computer that runs the Data Box Disk unlock tool.                                                                            |
| Could not unlock or verify any volumes. Contact Microsoft Support.  <br><br>The tool fails to unlock or verify any locked drive. | The tool could not unlock any of the locked drives with the supplied passkey. Contact Microsoft Support for next steps.                                                |
| Following volumes are unlocked and verified. <br>Volume drive letters: E:<br>Could not unlock any volumes with the following passkeys: werwerqomnf, qwerwerqwdfda <br><br>The tool unlocks some drives and lists the successful and failed drive letters.| Partially succeeded. Could not unlock some of the drives with the supplied passkey. Contact Microsoft Support for next steps. |
| Could not find locked volumes. Verify disk received from Microsoft is connected properly and is in locked state.          | The tool fails to find any locked drives. Either the drives are already unlocked or not detected. Ensure that the drives are connected and are locked.                                                           |
| Fatal error: Invalid parameter<br>Parameter name: invalid_arg<br>USAGE:<br>DataBoxDiskUnlock /PassKeys:<passkey_list_separated_by_semicolon><br><br>Example: DataBoxDiskUnlock /PassKeys:passkey1;passkey2;passkey3<br>Example: DataBoxDiskUnlock /SystemCheck<br>Example: DataBoxDiskUnlock /Help<br><br>/PassKeys:       Get this passkey from Azure DataBox Disk order. The passkey unlocks your disks.<br>/Help:           This option provides help on cmdlet usage and examples.<br>/SystemCheck:    This option checks if your system meets the requirements to run the tool.<br><br>Press any key to exit. | Invalid parameter entered. The only allowed parameters are /SystemCheck, /PassKey, and /Help.                                                                            |

## Data Box Disk Split Copy tool errors

|Error message/Warnings  |Recommendations |
|---------|---------|
|[Info] Retrieving BitLocker password for volume: m <br>[Error] Exception caught while retrieving BitLocker key for volume m:<br> Sequence contains no elements.|This error is thrown if the destination Data Box Disk are offline. <br> Use `diskmgmt.msc` tool to online disks.|
|[Error] Exception thrown: WMI operation failed:<br> Method=UnlockWithNumericalPassword, ReturnValue=2150694965, <br>Win32Message=The format of the recovery password provided is invalid. <br>BitLocker recovery passwords are 48 digits. <br>Verify that the recovery password is in the correct format and then try again.|Use Data Box Disk Unlock tool to first unlock the disks and retry the command. For more information, go to <li> [Unlock Data Box Disk for Windows clients](data-box-disk-deploy-set-up.md#unlock-disks-on-windows-client). </li><li> [Unlock Data Box Disk for Linux clients.](data-box-disk-deploy-set-up.md#unlock-disks-on-linux-client) </li>|
|[Error] Exception thrown: A DriveManifest.xml file exists on the target drive. <br> This indicates the target drive may have been prepared with a different journal file. <br>To add more data to the same drive, use the previous journal file. To delete existing data and reuse target drive for a new import job, delete the DriveManifest.xml on the drive. Rerun this command with a new journal file.| This error is received when you attempt to use the same set of drives for multiple import session. <br> Use one set of drives only for one split and copy session only.|
|[Error] Exception thrown: CopySessionId importdata-sept-test-1 refers to a previous copy session and cannot be reused for a new copy session.|This error is reported when trying to use the same job name for a new job as a previous successfully completed job.<br> Assign a unique name for your new job.|
|[Info] Destination file or directory name exceeds the NTFS length limit. |This message is reported when the destination file was renamed because of long file path.<br> Modify the disposition option in `config.json` file to control this behavior.|
|[Error] Exception thrown: Bad JSON escape sequence. |This message is reported when the config.json has format that is not valid. <br> Validate your `config.json` using [JSONlint](https://jsonlint.com/) before you save the file.|

## Deployment issues for Linux

This section details some of the top issues faced during deployment of Data Box Disk when using a Linux client for data copy.

### Issue: Drive getting mounted as read-only
 
**Cause** 

This could be due to an unclean file system. 

Remounting a drive as read-write does not work with Data Box Disks. This scenario is not supported with drives decrypted by dislocker. You may have successfully remounted the device using the following command:

    `# mount -o remount, rw /mnt/DataBoxDisk/mountVol1`

Though the remounting was successful, the data will not persist.

**Resolution**

Take the following steps on your Linux system:

1. Install the `ntfsprogs` package for the ntfsfix utility.
2. Unmount the mount points provided for the drive by the unlock tool. The number of mount points will vary for drives.

    ```
    unmount /mnt/DataBoxDisk/mountVol1
    ```

3. Run `ntfsfix` on the corresponding path. The highlighted number should be same as Step 2.

    ```
    ntfsfix /mnt/DataBoxDisk/bitlockerVol1/dislocker-file
    ```

4. Run the following command to remove the hibernation metadata that may cause the mount issue.

    ```
    ntfs-3g -o remove_hiberfile /mnt/DataBoxDisk/bitlockerVol1/dislocker-file /mnt/DataBoxDisk/mountVol1
    ```

5. Do a clean unmount.

    ```
    ./DataBoxDiskUnlock_x86_64 /unmount
    ```

6. Do a clean unlock and mount.
7. Test the mount point by writing a file.
8. Unmount and remount to validate the file persistence.
9. Continue with the data copy.
 
### Issue: Error with data not persisting after copy
 
**Cause** 

If you see that your drive does not have data after it was unmounted (though data was copied to it), then it is possible that you remounted a drive as read-write after the drive was mounted as read-only.

**Resolution**
 
If that is the case, see the resolution for [drives getting mounted as read-only](#issue-drive-getting-mounted-as-read-only).

If that was not the case, copy the logs from the folder that has the Data Box Disk Unlock tool and [contact Microsoft Support](data-box-disk-contact-microsoft-support.md).

## Deployment issues for Windows

This section details some of the top issues faced during deployment of Data Box Disk when using a Windows client for data copy

### Issue: Could not unlock drive from BitLocker
 
**Cause** 

You have used the password in the BitLocker dialog and trying to unlock the disk via the BitLocker unlock drives dialog. This would not work. 

**Resolution**

To unlock the Data Box Disks, you need to use the Data Box Disk Unlock tool and provide the password from the Azure portal. For more information, go to [Tutorial: Unpack, connect, and unlock Azure Data Box Disk](data-box-disk-deploy-set-up.md#connect-to-disks-and-get-the-passkey).
 
### Issue: Could not unlock or verify some volumes. Contact Microsoft Support.
 
**Cause** 

You may see the following error in the error log and are not able to unlock or verify some volumes.

`Exception System.IO.FileNotFoundException: Could not load file or assembly 'Microsoft.Management.Infrastructure, Version=1.0.0.0, Culture=neutral, PublicKeyToken=31bf3856ad364e35' or one of its dependencies. The system cannot find the file specified.`
 
This indicates that you are likely missing the appropriate version of Windows PowerShell on your Windows client.

**Resolution**

You can install [Windows PowerShell v 5.0](https://www.microsoft.com/download/details.aspx?id=54616) and retry the operation.
 
If you are still not able to unlock the volumes, copy the logs from the folder that has the Data Box Disk Unlock tool and [contact Microsoft Support](data-box-disk-contact-microsoft-support.md).

## Next steps

- Learn how to [Manage Data Box Disk via Azure portal](data-box-portal-ui-admin.md).<|MERGE_RESOLUTION|>--- conflicted
+++ resolved
@@ -7,11 +7,7 @@
 ms.service: databox
 ms.subservice: disk
 ms.topic: article
-<<<<<<< HEAD
-ms.date: 02/06/2019
-=======
 ms.date: 04/2/2019
->>>>>>> 6a383dfd
 ms.author: alkohli
 ---
 # Troubleshoot issues in Azure Data Box Disk
