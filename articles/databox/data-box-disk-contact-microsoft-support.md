--- conflicted
+++ resolved
@@ -51,11 +51,7 @@
 4. In **New support request**, click **Step 3 Contact information**. In **Contact information**, do the following steps:
 
    1. In the **Contact options**, provide your preferred contact method (phone or email) and the language. The response time is automatically selected based on your subscription plan.
-<<<<<<< HEAD
-   2. In the **Contact information**, provide your name, email, optional contact, country. Select **Save contact changes for future support requests**.
-=======
    2. In the **Contact information**, provide your name, email, optional contact, country/region. Select **Save contact changes for future support requests**.
->>>>>>> 6a383dfd
    3. Click **Create**.
    
        ![Contact information](./media/data-box-disk-contact-microsoft-support/data-box-disk-support3.png)   
