--- conflicted
+++ resolved
@@ -7,11 +7,7 @@
 ms.service: databox
 ms.subservice: disk
 ms.topic: tutorial
-<<<<<<< HEAD
-ms.date: 04/08/2019
-=======
 ms.date: 05/06/2019
->>>>>>> 6a383dfd
 ms.author: alkohli
 Customer intent: As an IT admin, I need to be able to order Data Box Disk to upload on-premises data from my server onto Azure.
 ---
@@ -54,16 +50,12 @@
     - Affix the label on the device.
 
 2. Seal the shipping box and ensure that the return shipping label is visible.
-<<<<<<< HEAD
-3. Schedule a pickup with UPS.
-=======
 3. Schedule a pickup with UPS. To schedule a pickup:
 
     - Call the local UPS (country/region-specific toll free number).
     - In your call, quote the reverse shipment tracking number as shown in your printed label.
     - If the tracking number is not quoted, UPS will require you to pay an additional charge during pickup.
     - Instead of scheduling the pickup, you can also drop off the Data Box Disk at the nearest drop-off location.
->>>>>>> 6a383dfd
 
 
 ### Pick up in Europe
@@ -82,11 +74,7 @@
 
 2. Seal the shipping box and ensure that the return shipping label is visible.
 3. If you are returning the device in Europe with DHL, request for pickup from DHL by visiting their website and specifying the airway bill number.
-<<<<<<< HEAD
-4. Go to the country DHL Express website and choose **Book a Courier Collection > eReturn Shipment**.
-=======
 4. Go to the country/region DHL Express website and choose **Book a Courier Collection > eReturn Shipment**.
->>>>>>> 6a383dfd
 
     ![DHL return shipment](media/data-box-disk-deploy-picked-up/dhl-ship-1.png)
     
