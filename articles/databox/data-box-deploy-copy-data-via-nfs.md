---
<<<<<<< HEAD
title: Copy data to  your Microsoft Azure Data Box via NFS| Microsoft Docs
=======
title: Tutorial to copy data to Azure Data Box via NFS| Microsoft Docs
>>>>>>> 6a383dfd
description: Learn how to copy data to your Azure Data Box via NFS
services: databox
author: alkohli

ms.service: databox
ms.subservice: pod
ms.topic: tutorial
<<<<<<< HEAD
ms.date: 01/28/2019
=======
ms.date: 05/15/2019
>>>>>>> 6a383dfd
ms.author: alkohli
#Customer intent: As an IT admin, I need to be able to copy data to Data Box to upload on-premises data from my server onto Azure.
---
# Tutorial: Copy data to Azure Data Box via NFS

This tutorial describes how to connect to and copy data from your host computer using the local web UI.

In this tutorial, you learn how to:

> [!div class="checklist"]
> * Prerequisites
> * Connect to Data Box
> * Copy data to Data Box

## Prerequisites

Before you begin, make sure that:

1. You have completed the [Tutorial: Set up Azure Data Box](data-box-deploy-set-up.md).
2. You have received your Data Box and the order status in the portal is **Delivered**.
3. You have a host computer that has the data that you want to copy over to Data Box. Your host computer must
    - Run a [Supported operating system](data-box-system-requirements.md).
    - Be connected to a high-speed network. We strongly recommend that you have at least one 10-GbE connection. If a 10-GbE connection isn't available, a 1-GbE data link can be used but the copy speeds will be impacted. 

## Connect to Data Box

Based on the storage account selected, Data Box creates up to:
- Three shares for each associated storage account for GPv1 and GPv2.
- One share for premium storage. 
- One share for blob storage account. 

Under block blob and page blob shares, first-level entities are containers, and second-level entities are blobs. Under shares for Azure Files, first-level entities are shares, second-level entities are files.

The following table shows the UNC path to the shares on your Data Box and Azure Storage path URL where the data is uploaded. The final Azure Storage path URL can be derived from the UNC share path.
 
|                   |                                                            |
|-------------------|--------------------------------------------------------------------------------|
| Azure Block blobs | <li>UNC path to shares: `//<DeviceIPAddress>/<StorageAccountName_BlockBlob>/<ContainerName>/files/a.txt`</li><li>Azure Storage URL: `https://<StorageAccountName>.blob.core.windows.net/<ContainerName>/files/a.txt`</li> |  
| Azure Page blobs  | <li>UNC path to shares: `//<DeviceIPAddres>/<StorageAccountName_PageBlob>/<ContainerName>/files/a.txt`</li><li>Azure Storage URL: `https://<StorageAccountName>.blob.core.windows.net/<ContainerName>/files/a.txt`</li>   |  
| Azure Files       |<li>UNC path to shares: `//<DeviceIPAddres>/<StorageAccountName_AzFile>/<ShareName>/files/a.txt`</li><li>Azure Storage URL: `https://<StorageAccountName>.file.core.windows.net/<ShareName>/files/a.txt`</li>        |

If you are using a Linux host computer, perform the following steps to configure Data Box to allow access to NFS clients.

1. Supply the IP addresses of the allowed clients that can access the share. In the local web UI, go to **Connect and copy** page. Under **NFS settings**, click **NFS client access**. 

    ![Configure NFS client access 1](media/data-box-deploy-copy-data/nfs-client-access.png)

2. Supply the IP address of the NFS client and click **Add**. You can configure access for multiple NFS clients by repeating this step. Click **OK**.

    ![Configure NFS client access 2](media/data-box-deploy-copy-data/nfs-client-access2.png)

2. Ensure that the Linux host computer has a [supported version](data-box-system-requirements.md) of NFS client installed. Use the specific version for your Linux distribution. 

3. Once the NFS client is installed, use the following command to mount the NFS share on your Data Box device:

    `sudo mount <Data Box device IP>:/<NFS share on Data Box device> <Path to the folder on local Linux computer>`

    The following example shows how to connect via NFS to a Data Box share. The Data Box device IP is `10.161.23.130`, the share `Mystoracct_Blob` is mounted on the ubuntuVM, mount point being `/home/databoxubuntuhost/databox`.

    `sudo mount -t nfs 10.161.23.130:/Mystoracct_Blob /home/databoxubuntuhost/databox`
    
    For Mac clients, you will need to add an additional option as follows: 
    
    `sudo mount -t nfs -o sec=sys,resvport 10.161.23.130:/Mystoracct_Blob /home/databoxubuntuhost/databox`

    **Always create a folder for the files that you intend to copy under the share and then copy the files to that folder**. The folder created under block blob and page blob shares represents a container to which data is uploaded as blobs. You cannot copy files directly to *root* folder in the storage account.

## Copy data to Data Box

Once you are connected to the Data Box shares, the next step is to copy data. Before you begin the data copy, review the following considerations:

- Ensure that you copy the data to shares that correspond to the appropriate data format. For instance, copy the block blob data to the share for block blobs. Copy VHDs to page blobs. If the data format does not match the appropriate share type, then at a later step, the data upload to Azure will fail.
-  While copying data, ensure that the data size conforms to the size limits described in the [Azure storage and Data Box limits](data-box-limits.md). 
- If data, which is being uploaded by Data Box, is concurrently uploaded by other applications outside of Data Box, then this could result in upload job failures and data corruption.
- We recommend that you do not use both SMB and NFS concurrently or copy same data to same end destination on Azure. In such cases, the final outcome cannot be determined.
- **Always create a folder for the files that you intend to copy under the share and then copy the files to that folder**. The folder created under block blob and page blob shares represents a container to which data is uploaded as blobs. You cannot copy files directly to *root* folder in the storage account.

If you're using a Linux host computer, use a copy utility similar to Robocopy. Some of the alternatives available in Linux are [rsync](https://rsync.samba.org/), [FreeFileSync](https://www.freefilesync.org/), [Unison](https://www.cis.upenn.edu/~bcpierce/unison/), or [Ultracopier](https://ultracopier.first-world.info/).  

The `cp` command is one of best options to copy a directory. For more information on the usage, go to [cp man pages](http://man7.org/linux/man-pages/man1/cp.1.html).

If using rsync option for a multi-threaded copy, follow these guidelines:

 - Install the **CIFS Utils** or **NFS Utils** package depending on the filesystem your Linux client is using.

    `sudo apt-get install cifs-utils`

    `sudo apt-get install nfs-utils`

 -  Install **Rsync**, and **Parallel** (varies depending on the Linux distributed version).

    `sudo apt-get install rsync`
   
    `sudo apt-get install parallel` 

 - Create a mount point.

    `sudo mkdir /mnt/databox`

 - Mount the volume.

    `sudo mount -t NFS4  //Databox IP Address/share_name /mnt/databox` 

 - Mirror folder directory structure.  

    `rsync -za --include='*/' --exclude='*' /local_path/ /mnt/databox`

 - Copy files. 

    `cd /local_path/; find -L . -type f | parallel -j X rsync -za {} /mnt/databox/{}`

     where j specifies the number of parallelization,  X = number of parallel copies

     We recommend that you start with 16 parallel copies and increase the number of threads depending on the resources available.

> [!IMPORTANT]
> The following Linux file types are not supported: symbolic links, character files, block files, sockets, and pipes. These file types will result in failures during the **Prepare to ship** step.

<<<<<<< HEAD
- To ensure data integrity, checksum is computed inline as the data is copied. Once the copy is complete, verify the used space and the free space on your device.
=======
Open the target folder to view and verify the copied files. If you have any errors during the copy process, download the error files for troubleshooting. For more information, see [View error logs during data copy to Data Box](data-box-logs.md#view-error-log-during-data-copy-to-data-box). For a detailed list of errors during data copy, see [Troubleshoot Data Box issues](data-box-troubleshoot.md).

To ensure data integrity, checksum is computed inline as the data is copied. Once the copy is complete, verify the used space and the free space on your device.
>>>>>>> 6a383dfd
    
   ![Verify free and used space on dashboard](media/data-box-deploy-copy-data/verify-used-space-dashboard.png)


## Next steps

In this tutorial, you learned about Azure Data Box topics such as:

> [!div class="checklist"]
> * Prerequisites
> * Connect to Data Box
> * Copy data to Data Box


Advance to the next tutorial to learn how to ship your Data Box back to Microsoft.

> [!div class="nextstepaction"]
> [Ship your Azure Data Box to Microsoft](./data-box-deploy-picked-up.md)
<|MERGE_RESOLUTION|>--- conflicted
+++ resolved
@@ -1,9 +1,5 @@
 ---
-<<<<<<< HEAD
-title: Copy data to  your Microsoft Azure Data Box via NFS| Microsoft Docs
-=======
 title: Tutorial to copy data to Azure Data Box via NFS| Microsoft Docs
->>>>>>> 6a383dfd
 description: Learn how to copy data to your Azure Data Box via NFS
 services: databox
 author: alkohli
@@ -11,11 +7,7 @@
 ms.service: databox
 ms.subservice: pod
 ms.topic: tutorial
-<<<<<<< HEAD
-ms.date: 01/28/2019
-=======
 ms.date: 05/15/2019
->>>>>>> 6a383dfd
 ms.author: alkohli
 #Customer intent: As an IT admin, I need to be able to copy data to Data Box to upload on-premises data from my server onto Azure.
 ---
@@ -134,13 +126,9 @@
 > [!IMPORTANT]
 > The following Linux file types are not supported: symbolic links, character files, block files, sockets, and pipes. These file types will result in failures during the **Prepare to ship** step.
 
-<<<<<<< HEAD
-- To ensure data integrity, checksum is computed inline as the data is copied. Once the copy is complete, verify the used space and the free space on your device.
-=======
 Open the target folder to view and verify the copied files. If you have any errors during the copy process, download the error files for troubleshooting. For more information, see [View error logs during data copy to Data Box](data-box-logs.md#view-error-log-during-data-copy-to-data-box). For a detailed list of errors during data copy, see [Troubleshoot Data Box issues](data-box-troubleshoot.md).
 
 To ensure data integrity, checksum is computed inline as the data is copied. Once the copy is complete, verify the used space and the free space on your device.
->>>>>>> 6a383dfd
     
    ![Verify free and used space on dashboard](media/data-box-deploy-copy-data/verify-used-space-dashboard.png)
 
