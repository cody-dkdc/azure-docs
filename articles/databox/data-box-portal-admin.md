--- conflicted
+++ resolved
@@ -6,11 +6,7 @@
 
 ms.service: databox
 ms.subservice: pod
-<<<<<<< HEAD
-ms.topic: overview
-=======
 ms.topic: article
->>>>>>> 6a383dfd
 ms.date: 04/15/2019
 ms.author: alkohli
 ---
