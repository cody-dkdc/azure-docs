--- conflicted
+++ resolved
@@ -7,11 +7,7 @@
 ms.service: databox
 ms.subservice: pod
 ms.topic: tutorial
-<<<<<<< HEAD
-ms.date: 01/28/2019
-=======
 ms.date: 05/14/2019
->>>>>>> 6a383dfd
 ms.author: alkohli
 #Customer intent: As an IT admin, I need to be able to copy data to Data Box to upload on-premises data from my server onto Azure.
 ---
@@ -41,13 +37,8 @@
 
 Based on the storage account selected, Data Box creates up to:
 - Three shares for each associated storage account for GPv1 and GPv2.
-<<<<<<< HEAD
-- One share for premium storage. 
-- One share for blob storage account. 
-=======
 - One share for premium storage.
 - One share for blob storage account.
->>>>>>> 6a383dfd
 
 Under block blob and page blob shares, first-level entities are containers, and second-level entities are blobs. Under shares for Azure Files, first-level entities are shares, second-level entities are files.
 
@@ -96,11 +87,7 @@
 
     **Always create a folder for the files that you intend to copy under the share and then copy the files to that folder**. The folder created under block blob and page blob shares represents a container to which data is uploaded as blobs. You cannot copy files directly to *root* folder in the storage account.
     
-<<<<<<< HEAD
-If using a Linux client, use the following command to mount the SMB share. The "vers" parameter below is the version of SMB that your Linux host supports. Plug in the appropriate version in the command below. For versions of SMB that the Data Box supports see [Supported file systems for Linux clients](https://docs.microsoft.com/en-us/azure/databox/data-box-system-requirements#supported-file-systems-for-linux-clients) 
-=======
 If using a Linux client, use the following command to mount the SMB share. The "vers" parameter below is the version of SMB that your Linux host supports. Plug in the appropriate version in the command below. For versions of SMB that the Data Box supports see [Supported file systems for Linux clients](https://docs.microsoft.com/azure/databox/data-box-system-requirements#supported-file-systems-for-linux-clients) 
->>>>>>> 6a383dfd
 
     `sudo mount -t nfs -o vers=2.1 10.126.76.172:/devicemanagertest1_BlockBlob /home/databoxubuntuhost/databox`
     
