--- conflicted
+++ resolved
@@ -72,15 +72,10 @@
           href: ../storage/blobs/data-lake-storage-migrate-on-premises-hdfs-cluster.md?toc=/azure/databox/toc.json&bc=/azure/databox/breadcrumb/toc.json 
       - name: Troubleshoot
         items:
-<<<<<<< HEAD
-        - name: Data Box Blob storage issues
-          href: data-box-troubleshoot-rest.md  
-=======
         - name: Data Box issues
           href: data-box-troubleshoot.md
         - name: Data Box Blob storage issues
           href: data-box-troubleshoot-rest.md    
->>>>>>> 6a383dfd
  
   - name: Data Box Disk 
     items:
