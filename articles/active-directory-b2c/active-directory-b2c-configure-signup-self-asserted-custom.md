--- conflicted
+++ resolved
@@ -3,11 +3,7 @@
 description: Learn how to customize user input and add claims to the sign-up or sign-in journey in Azure Active Directory B2C.
 services: active-directory-b2c
 author: davidmu1
-<<<<<<< HEAD
-manager: daveba
-=======
 manager: celestedg
->>>>>>> 6a383dfd
 
 ms.service: active-directory
 ms.workload: identity
@@ -20,11 +16,7 @@
 
 [!INCLUDE [active-directory-b2c-advanced-audience-warning](../../includes/active-directory-b2c-advanced-audience-warning.md)]
 
-<<<<<<< HEAD
-In this article, you add a new user provided entry (a claim) to your sign-up user journey in Azure Active Directory (Azure AD) B2C.  You configure the entry as a dropdown, and define whether it's required.
-=======
 In this article, you add a new user provided entry (a claim) to your sign-up user journey in Azure Active Directory (Azure AD) B2C.  You configure the entry as a dropdown and define whether it's required.
->>>>>>> 6a383dfd
 
 ## Prerequisites
 
@@ -32,20 +24,12 @@
 
 ## Add claims
 
-<<<<<<< HEAD
-Gathering initial data from your users is achieved using the sign-up or sign-in user journey. Additional claims can be gathered later by using a profile edit user journey. Anytime Azure AD B2C gathers information directly from the user interactively, the Identity Experience Framework uses its selfasserted provider.
-=======
 Gathering initial data from your users is achieved using the sign-up or sign-in user journey. Additional claims can be gathered later by using a profile edit user journey. Anytime Azure AD B2C gathers information directly from the user interactively, the Identity Experience Framework uses its self-asserted provider.
->>>>>>> 6a383dfd
 
 
 ### Define the claim
 
-<<<<<<< HEAD
-Lets ask the user for their city. Add the following element to the **ClaimsSchema** element in the TrustFrameworkBase policy file:
-=======
 Let's ask the user for their city. Add the following element to the **ClaimsSchema** element in the TrustFrameworkBase policy file:
->>>>>>> 6a383dfd
 
 ```xml
 <ClaimType Id="city">
