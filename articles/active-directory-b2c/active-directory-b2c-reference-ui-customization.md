<properties
	pageTitle="Azure Active Directory B2C: User interface (UI) customization | Microsoft Azure"
	description="A topic on the user interface (UI) customization features in Azure Active Directory B2C"
	services="active-directory-b2c"
	documentationCenter=""
	authors="swkrish"
	manager="mbaldwin"
	editor="bryanla"/>

<tags
	ms.service="active-directory-b2c"
	ms.workload="identity"
	ms.tgt_pltfrm="na"
	ms.devlang="na"
	ms.topic="article"
	ms.date="07/25/2016"
	ms.author="swkrish"/>

# Azure Active Directory B2C: Customize the Azure AD B2C user interface (UI)

User experience is paramount in a consumer-facing application. It is the difference between a good application and a great one, and between merely active consumers and truly engaged ones. Azure Active Directory (Azure AD) B2C lets you customize consumer sign-up, sign-in (*see note below*), profile editing, and  password reset pages with pixel-perfect control.

> [AZURE.NOTE]
Currently, local account sign-in pages, its accompaning password reset pages and verification emails can be customized only by using the [company branding feature](../active-directory/active-directory-add-company-branding.md) and not by the mechanisms described in this article.

In this article, you will read about:

- The page user interface (UI) customization feature.
- A tool that will help you test the page UI customization feature using our sample content.
- The core UI elements in each type of page.
- Best practices when exercising this feature.

## The page UI customization feature

With the page UI customization feature, you can customize the look and feel of consumer sign-up, sign-in, password reset and profile-editing pages (by configuring [policies](active-directory-b2c-reference-policies.md)). Your consumers will have seamless experiences when navigating between your application and pages served by Azure AD B2C.

<<<<<<< HEAD
Unlike other services where UI options are limited or are only available via APIs, Azure AD B2C uses a modern (and simpler) approach to page UI customization.
=======
Unlike other services where UI options are limited or are only available via APIs, Azure AD B2C uses a modern (and simpler) approach to page UI customization. Here's how it works: Azure AD B2C runs code in your consumer's browser and uses [Cross-Origin Resource Sharing (CORS)](http://www.w3.org/TR/cors/) to load content from a URL that you specify in a policy. You can specify different URLs for different pages. The code merges UI elements from Azure AD B2C with the content loaded from your URL, and displays the page to your consumer. All you need to do is create well-formed HTML5 content with a `<div id="api"></div>` element (needs to be an empty element) located somewhere in the `<body>`. This element marks where the Azure AD B2C content is inserted. This content can be hosted on any publicly-addressable HTTPS endpoint (with CORS allowed).  It could be hosted on Azure, in AWS S3, on your own servers, or some CDN.
>>>>>>> a5c40cc6

Here's how it works: Azure AD B2C runs code in your consumer's browser and uses a modern approach called [Cross-Origin Resource Sharing (CORS)](http://www.w3.org/TR/cors/) to load content from a URL that you specify in a policy. You can specify different URLs for different pages. The code merges UI elements from Azure AD B2C with the content loaded from your URL, and displays the page to your consumer. All you need to do is:

1. Create well-formed HTML5 content with a `<div id="api"></div>` element (needs to be an empty element) located somewhere in the `<body>`. This element marks where the Azure AD B2C content is inserted.
2. Host your content on an HTTPS endpoint (with CORS allowed).
3. Style the UI elements that Azure AD B2C inserts in.

## Test out the UI customization feature

If you want to try out the UI customization feature by using our sample HTML and CSS content, we've provided you [a simple helper tool](active-directory-b2c-reference-ui-customization-helper-tool.md) that uploads and configures sample content on your Azure Blob storage.

> [AZURE.NOTE]
You can host your UI content anywhere: on web servers, CDNs, file sharing systems, etc. As long as the content is hosted on a publicly-available HTTPS endpoint (with CORS allowed), you are good to go. We are using Azure Blob storage for illustrative purposes only.

### The most basic HTML content for testing

Shown below is the most basic HTML content that you can use to test this capability. Use the same helper tool provided earlier to upload and configure this content on your Azure Blob storage. You can then verify that the basic, non-stylized buttons & form fields on each page are displayed and functional.

```HTML

<!DOCTYPE html>
<html>
	<head>
		<title>!Add your title here!</title>
	</head>
	<body>
		<div id="api"></div>	<!-- IMP: This element is intentionally empty; don't enter anything here -->
	</body>
</html>

```

## The core UI elements in each type of page

<<<<<<< HEAD
In the following sections, you will find examples of HTML5 fragments that Azure AD B2C merges into the `<div id="api"></div>` element located in your content. **Do not insert these fragments in your HTML 5 content.** The Azure AD B2C service inserts them in at run-time. Use these examples to design your own style sheets.
=======
In the following sections, you will find examples of HTML5 fragments that Azure AD B2C merges into the `<div id="api"></div>` element located in your content. Do not insert these fragments in your HTML 5 content. They are only shown here for illustration purposes; the Azure AD B2C service inserts them at run-time. You can use your own style sheets to customize these UI elements. These style sheets will have to override the default style sheets that we add into these pages in the <head> fragments.
>>>>>>> a5c40cc6

### Azure AD B2C content inserted into the "Identity provider selection page"

This page contains a list of identity providers that the user can choose from during sign-up or sign-in. These are either social identity providers such as Facebook and Google+, or local accounts (based on email address or user name).

```HTML

<div id="api" data-name="IdpSelections">
	<div class="intro">
         <p>Sign up</p>
	</div>

	<div>
		<ul>
			<li>
				<button class="accountButton" id="FacebookExchange">Facebook</button>
			</li>
			<li>
				<button class="accountButton" id="GoogleExchange">Google+</button>
			</li>
			<li>
				<button class="accountButton" id="SignUpWithLogonEmailExchange">Email</button>
			</li>
		</ul>
	</div>
</div>

```

### Azure AD B2C content inserted into the "Local account sign-up page"

This page contains a sign-up form that the user has to fill in when signing up for a local account that is based on an email address or a user name. The form can contain different input controls such as text input box, password entry box, radio button, single-select drop-down boxes, and multi-select check boxes.

```HTML

<div id="api" data-name="SelfAsserted">
	<div class="intro">
		<p>Create your account by providing the following details</p>
	</div>

	<div id="attributeVerification">
		<div class="errorText" id="passwordEntryMismatch" style="display: none;">The password entry fields do not match. Please enter the same password in both fields and try again.</div>
		<div class="errorText" id="requiredFieldMissing" style="display: none;">A required field is missing. Please fill out all required fields and try again.</div>
		<div class="errorText" id="fieldIncorrect" style="display: none;">One or more fields are filled out incorrectly. Please check your entries and try again.</div>
		<div class="errorText" id="claimVerificationServerError" style="display: none;"></div>
		<div class="attr" id="attributeList">
			<ul>
				<li>
					<div class="attrEntry validate">
						<div>
							<div class="verificationInfoText" id="email_intro" style="display: inline;">Verification is necessary. Please click Send button.</div>
							<div class="verificationInfoText" id="email_info" style="display:none">Verification code has been sent to your inbox. Please copy it to the input box below.</div>
							<div class="verificationSuccessText" id="email_success" style="display:none">E-mail address verified. You can now continue.</div>
							<div class="verificationErrorText" id="email_fail_retry" style="display:none">Incorrect code, try again.</div>
							<div class="verificationErrorText" id="email_fail_no_retry" style="display:none">Exceeded number of retries you need to send new code.</div>
							<div class="verificationErrorText" id="email_fail_server" style="display:none">Server error, please try again</div>
							<div class="verificationErrorText" id="email_incorrect_format" style="display:none">Incorect format.</div>
						</div>

					<div class="helpText show">This information is required</div>
						<label>Email</label>
						<input id="email" class="textInput" type="text" placeholder="Email" required="" autofocus=""><a href="javascript:void(0)" onclick="selfAssertedClient.showHelp('Email address that can be used to contact you.');" class="tiny">What is this?</a>

					<div class="buttons verify" claim_id="email">
						<div id="email_ver_wait" class="working" style="display: none;"></div>
							<label id="email_ver_input_label" for="email_ver_input" style="display: none;">Verification code</label>
							<input id="email_ver_input" type="text" placeholder="Verification code" style="display:none">
							<button id="email_ver_but_send" class="sendButton" type="button" style="display: inline;">Send verification code</button>
							<button id="email_ver_but_verify" class="verifyButton" type="button" style="display:none">Verify code</button>
							<button id="email_ver_but_resend" class="sendButton" type="button" style="display:none">Send new code</button>
							<button id="email_ver_but_edit" class="editButton" type="button" style="display:none">Change e-mail</button>
							<button id="email_ver_but_default" class="defaultButton" type="button" style="display:none">Default</button>
						</div>
					</div>
				</li>
				<li>
					<div class="attrEntry">
						<div class="helpText">8-16 characters, containing 3 out of 4 of the following: Lowercase characters, uppercase characters, digits (0-9), and one or more of the following symbols: @ # $ % ^ &amp; * - _ + = [ ] { } | \ : ' , ? / ` ~ " ( ) ; .This information is required</div>
						<label>Enter password</label>
						<input id="password" class="textInput" type="password" placeholder="Enter password" pattern="^((?=.*[a-z])(?=.*[A-Z])(?=.*\d)|(?=.*[a-z])(?=.*[A-Z])(?=.*[^A-Za-z0-9])|(?=.*[a-z])(?=.*\d)(?=.*[^A-Za-z0-9])|(?=.*[A-Z])(?=.*\d)(?=.*[^A-Za-z0-9]))([A-Za-z\d@#$%^&amp;*\-_+=[\]{}|\\:',?/`~&quot;();!]|\.(?!@)){8,16}$" title="8-16 characters, containing 3 out of 4 of the following: Lowercase characters, uppercase characters, digits (0-9), and one or more of the following symbols: @ # $ % ^ &amp; * - _ + = [ ] { } | \ : ' , ? / ` ~ &quot; ( ) ; ." required=""><a href="javascript:void(0)" onclick="selfAssertedClient.showHelp('Enter password');" class="tiny">What is this?</a>
					</div>
				</li>
				<li>
					<div class="attrEntry">
						<div class="helpText"> This information is required</div>
						<label>Reenter password</label>
						<input id="reenterPassword" class="textInput" type="password" placeholder="Reenter password" pattern="^((?=.*[a-z])(?=.*[A-Z])(?=.*\d)|(?=.*[a-z])(?=.*[A-Z])(?=.*[^A-Za-z0-9])|(?=.*[a-z])(?=.*\d)(?=.*[^A-Za-z0-9])|(?=.*[A-Z])(?=.*\d)(?=.*[^A-Za-z0-9]))([A-Za-z\d@#$%^&amp;*\-_+=[\]{}|\\:',?/`~&quot;();!]|\.(?!@)){8,16}$" title=" " required=""><a href="javascript:void(0)" onclick="selfAssertedClient.showHelp('Reenter password');" class="tiny">What is this?</a>
					</div>
				</li>
				<li>
					<div class="attrEntry">
						<div class="helpText">This information is required</div>
						<label>Name</label>
						<input id="displayName" class="textInput" type="text" placeholder="Name" required=""><a href="javascript:void(0)" onclick="selfAssertedClient.showHelp('Your display name.');" class="tiny">What is this?</a>
					</div>
				</li>
				<li>
					<div class="attrEntry">
						<div class="helpText"></div>
						<label>Gender</label>
						<input id="extension_Gender_F" name="extension_Gender" type="radio" value="F" autofocus="">
						<label for="extension_Gender_F">Female</label>
						<input id="extension_Gender_M" name="extension_Gender" type="radio" value="M">
						<label for="extension_Gender_M">Male</label>
						<a href="javascript:void(0)" onclick="selfAssertedClient.showHelp('');" class="tiny">What is this?</a>
					</div>
				</li>
				<li>
					<div class="attrEntry">
						<div class="helpText"></div>
						<label>Loyalty number</label>
						<input id="extension_MemNum" class="textInput" type="text" placeholder="Loyalty number"><a href="javascript:void(0)" onclick="selfAssertedClient.showHelp('Membership number');" class="tiny">What is this?</a>
					</div>
				</li>
				<li>
					<div class="attrEntry">
						<div class="helpText"></div>
						<label>State</label>
						<select class="dropdown_single" id="state">
							<option style="display:none" disabled="disabled" value="placeholder" selected="">State</option>
							<option value="WA">Washington</option>
							<option value="NY">New York</option>
							<option value="CA">California</option>
						</select>
						<a href="javascript:void(0)" onclick="selfAssertedClient.showHelp('Your residential state or province.');" class="tiny">What is this?</a>
					</div>
				</li>
				<li>
					<div class="attrEntry">
						<div class="helpText">This information is required</div>
						<label>Zip code</label>
						<input id="postalCode" class="textInput" type="text" placeholder="Zip code" required=""><a href="javascript:void(0)" onclick="selfAssertedClient.showHelp('The postal code of your address.');" class="tiny">What is this?</a>
					</div>
				</li>
			</ul>
		</div>
		<div class="buttons"> <button id="continue" disabled="">Create</button> <button id="cancel">Cancel</button></div>
	</div>
	<div class="verifying-modal">
		<div class="preloader"> <img src="https://login.microsoftonline.com/static/img/win8loader.gif" alt="Please wait"></div>
		<div id="verifying_blurb"></div>
	</div>
</div>

```

### Azure AD B2C content inserted into the ""Social account sign-up page"

This page contains a sign-up form that the consumer has to fill in when signing up using an existing account from a social identity provider such as Facebook or Google+. This page is similar to the local account sign-up page (shown in the previous section) with the exception of the password entry fields.

### Azure AD B2C content inserted into the "Unified sign-up or sign-in page"

This page handles both sign-up & sign-in of consumers, who can use social identity providers such as Facebook or Google+, or local accounts.

```HTML

<div id="api" data-name="Unified">
        <div class="social" role="form">
               <div class="intro">
                       <h2>Sign in with your social account</h2>
               </div>
               <div class="options">
                       <div><button class="accountButton firstButton" id="MicrosoftAccountExchange" tabindex="1">msa</button></div>
                       <div><button class="accountButton" id="FacebookExchange" tabindex="1">fb</button></div>
               </div>
        </div>
        <div class="divider">
               <h2>OR</h2>
        </div>
        <div class="localAccount" role="form">
               <div class="intro">
                       <h2>Sign in with your existing account</h2>
               </div>
               <div class="error pageLevel" aria-hidden="true" style="display: none;">
                       <p role="alert"></p>
               </div>
               <div class="entry">
                       <div class="entry-item">
                               <label for="logonIdentifier">Email Address</label> 
                               <div class="error itemLevel" aria-hidden="true" style="display: none;">
                                      <p role="alert"></p>
                               </div>
                               <input type="email" id="logonIdentifier" name="LogonIdentifier" pattern="^[a-zA-Z0-9.!#$%&amp;’*+/=?^_`{|}~-]+@[a-zA-Z0-9-]+(?:\.[a-zA-Z0-9-]+)*$" placeholder="LogonIdentifier" value="" tabindex="1">
                       </div>
                       <div class="entry-item">
                               <div class="password-label"> <label for="password">Password</label><a id="forgotPassword" tabindex="2">Forgot your password?</a></div>
                               <div class="error itemLevel" aria-hidden="true" style="display: none;">
                                      <p role="alert"></p>
                               </div>
                               <input type="password" id="password" name="Password" placeholder="Password" tabindex="1">
                       </div>
                       <div class="working"></div>
                       <div class="buttons"> <button id="next" tabindex="1">Sign in</button> </div>
               </div>
               <div class="divider">
                       <h2>OR</h2>
               </div>
               <div class="create">
                       <p>Don't have an account?<a id="createAccount" tabindex="1">Sign up now</a> </p>
               </div>
        </div>
</div>

```

### Azure AD B2C content inserted into the "Multi-factor authentication page"

On this page, users can verify their phone numbers (using text or voice) during sign-up or sign-in.

```HTML

<div id="api" data-name="Phonefactor">
	<div id="phonefactor_initial">
		<div class="intro">
			<p>Enter a number below that we can send a code via SMS or phone to authenticate you.</p>
		</div>
		<div class="errorText" id="errorMessage" style="display:none"></div>
		<div class="phoneEntry" id="phoneEntry">
			<div class="phoneNumber">
				<select id="countryCode" style="display:inline-block">
					<option value="+93">Afghanistan (+93)</option>
					<!-- Not all country codes listed -->
					<option value="+44">United Kingdom (+44)</option>
					<option value="+1" selected="">United States (+1)</option>
					<!-- Not all country codes listed -->
				</select>
			</div>
			<div class="phoneNumber">
				<input type="text" id="localNumber" style="display:inline-block" placeholder="Phone number">
			</div>
		</div>
		<div id="codeVerification" style="display:none">
			<div>
				<p>Enter your verification code below, or <button id="retryCode" class="textButton">send a new code</button></p>
				<input type="text" id="verificationCode" placeholder="Verification code">
			</div>
		</div>
		<div class="buttons">
			<button id="verifyCode" class="sendInitialCodeButton">Send Code</button>
			<button id="verifyPhone" style="display:inline-block">Call Me</button>
			<button id="cancel" style="display:inline-block">Cancel</button>
		</div>
	</div>
	<div class="dialing-modal">
		<div class="preloader"> <img src="https://login.microsoftonline.com/static/img/win8loader.gif" alt="Please wait"></div>
		<div id="dialing_blurb"></div><div id="dialing_number"></div>
	</div>
</div>

```

### Azure AD B2C content inserted into the ""Error page"

```HTML

<div id="api" class="error-page-content" data-name="GlobalException">
	<h2>Sorry, but we're having trouble signing you in.</h2>
    <div class="error-page-help">We track these errors automatically, but if the problem persists feel free to contact us. In the meantime, please try again.</div>
	<div class="error-page-messagedetails">Your administrator hasn't provided any contact details.</div>
	<div class="error-page-messagedetails">
		<div class="error-page-correlationid">Correlation ID:1c4f0397-c6e4-4afe-bf74-42f488f2f15f</div>
		<div>Timestamp:2015-09-14 23:22:35Z</div>
		<div class="error-page-detail">AADB2C90065: A B2C client-side error 'Access is denied.' has occurred requesting the remote resource.</div>
	</div>
</div>

```

## Things to remember when building your own content

If you are planning to use the page UI customization feature, review the following best practices:

- Don't copy the Azure AD B2C's default content and attempt to modify it. It is best to build your HTML5 content from scratch and to use default content as reference.
- In all the pages (except the Error pages) served by the Sign-in, Sign-up and Profile-editing policies, style sheets that you provide will have to override the default style sheets that we add into these pages in the <head> fragments. In all the pages served by the Sign-up or Sign-in and Password reset policies, and the Error pages on all policies, you will have to provide all the styling yourself.
- For security reasons, we don't allow you to include any JavaScript in your content. Most of what you need should be available out of the box. If not, use [User Voice](http://feedback.azure.com/forums/169401-azure-active-directory) to request new functionality.
- Supported browser versions:
	- Internet Explorer 11
	- Internet Explorer 10
	- Internet Explorer 9 (limited)
	- Internet Explorer 8 (limited)
	- Google Chrome 43.0
	- Google Chrome 42.0
	- Mozilla Firefox 38.0
	- Mozilla Firefox 37.0<|MERGE_RESOLUTION|>--- conflicted
+++ resolved
@@ -34,11 +34,7 @@
 
 With the page UI customization feature, you can customize the look and feel of consumer sign-up, sign-in, password reset and profile-editing pages (by configuring [policies](active-directory-b2c-reference-policies.md)). Your consumers will have seamless experiences when navigating between your application and pages served by Azure AD B2C.
 
-<<<<<<< HEAD
 Unlike other services where UI options are limited or are only available via APIs, Azure AD B2C uses a modern (and simpler) approach to page UI customization.
-=======
-Unlike other services where UI options are limited or are only available via APIs, Azure AD B2C uses a modern (and simpler) approach to page UI customization. Here's how it works: Azure AD B2C runs code in your consumer's browser and uses [Cross-Origin Resource Sharing (CORS)](http://www.w3.org/TR/cors/) to load content from a URL that you specify in a policy. You can specify different URLs for different pages. The code merges UI elements from Azure AD B2C with the content loaded from your URL, and displays the page to your consumer. All you need to do is create well-formed HTML5 content with a `<div id="api"></div>` element (needs to be an empty element) located somewhere in the `<body>`. This element marks where the Azure AD B2C content is inserted. This content can be hosted on any publicly-addressable HTTPS endpoint (with CORS allowed).  It could be hosted on Azure, in AWS S3, on your own servers, or some CDN.
->>>>>>> a5c40cc6
 
 Here's how it works: Azure AD B2C runs code in your consumer's browser and uses a modern approach called [Cross-Origin Resource Sharing (CORS)](http://www.w3.org/TR/cors/) to load content from a URL that you specify in a policy. You can specify different URLs for different pages. The code merges UI elements from Azure AD B2C with the content loaded from your URL, and displays the page to your consumer. All you need to do is:
 
@@ -51,7 +47,7 @@
 If you want to try out the UI customization feature by using our sample HTML and CSS content, we've provided you [a simple helper tool](active-directory-b2c-reference-ui-customization-helper-tool.md) that uploads and configures sample content on your Azure Blob storage.
 
 > [AZURE.NOTE]
-You can host your UI content anywhere: on web servers, CDNs, file sharing systems, etc. As long as the content is hosted on a publicly-available HTTPS endpoint (with CORS allowed), you are good to go. We are using Azure Blob storage for illustrative purposes only.
+You can host your UI content anywhere: on web servers, CDNs, AWS S3, file sharing systems, etc. As long as the content is hosted on a publicly-available HTTPS endpoint (with CORS allowed), you are good to go. We are using Azure Blob storage for illustrative purposes only.
 
 ### The most basic HTML content for testing
 
@@ -73,11 +69,7 @@
 
 ## The core UI elements in each type of page
 
-<<<<<<< HEAD
 In the following sections, you will find examples of HTML5 fragments that Azure AD B2C merges into the `<div id="api"></div>` element located in your content. **Do not insert these fragments in your HTML 5 content.** The Azure AD B2C service inserts them in at run-time. Use these examples to design your own style sheets.
-=======
-In the following sections, you will find examples of HTML5 fragments that Azure AD B2C merges into the `<div id="api"></div>` element located in your content. Do not insert these fragments in your HTML 5 content. They are only shown here for illustration purposes; the Azure AD B2C service inserts them at run-time. You can use your own style sheets to customize these UI elements. These style sheets will have to override the default style sheets that we add into these pages in the <head> fragments.
->>>>>>> a5c40cc6
 
 ### Azure AD B2C content inserted into the "Identity provider selection page"
 
