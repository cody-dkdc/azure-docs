---
title: Azure Active Directory B2C | Microsoft Docs
description: How to build a web application that has sign-up/sign-in, profile edit, and password reset using Azure Active Directory B2C.
services: active-directory-b2c
documentationcenter: .net
author: parakhj
manager: krassk
editor: barbaraselden

ms.assetid: 30261336-d7a5-4a6d-8c1a-7943ad76ed25
ms.service: active-directory-b2c
ms.workload: identity
ms.tgt_pltfrm: na
ms.devlang: dotnet
ms.topic: article
ms.date: 03/17/2017
ms.author: parakhj

---
# Create an ASP.NET web app with Azure Active Directory B2C sign-up, sign-in, profile edit, and password reset

This tutorial shows you how to add the powerful Azure AD B2C identity features to your web app. When you finish, you’ll have an ASP.NET app that includes user sign-up/sign-in, profile edit, and password reset.

## Prerequisites

- You must connect your B2C Tenant to an Azure account. You can create a free Azure account [here](https://azure.microsoft.com/en-us/).
- You need [Microsoft Visual Studio](https://www.visualstudio.com/) or a similar program to view and modify the sample code.

## Create an Azure AD B2C directory

Before you can use Azure AD B2C, you must create a directory, or tenant. A directory is a container for all your users, apps, groups, and more. If you don't have one already, create a B2C directory before you continue in this guide.

[!INCLUDE [active-directory-b2c-create-tenant](../../includes/active-directory-b2c-create-tenant.md)]

> [!NOTE]
> 
> You need to connect the B2C Tenant to your Azure subscription. After selecting **Create**, select the **Link an existing Azure AD B2C Tenant to my Azure subscription** option, and then in the **Azure AD B2C Tenant** drop down, select the tenant you want to associate.

## Create and register an application

Next, you need to create and register the app in your B2C directory. This provides information that Azure AD B2C needs to securely communicate with your app. 

[!INCLUDE [active-directory-b2c-register-web-api](../../includes/active-directory-b2c-register-web-api.md)]

[!INCLUDE [active-directory-b2c-devquickstarts-v2-apps](../../includes/active-directory-b2c-devquickstarts-v2-apps.md)]

When you are done, you will have both an API and a native application in your application settings.

## Create your policies on your B2C tenant

In Azure AD B2C, every user experience is defined by a [policy](active-directory-b2c-reference-policies.md). This code sample contains three identity experiences: **sign-up & sign-in**, **profile edit**, and **password reset**.  You need to create one policy of each type, as described in the [policy reference article](active-directory-b2c-reference-policies.md). For each policy, be sure to select the Display name attribute or claim, and to copy down the name of your policy for later use.

### Add your identity providers

From your settings, select **Identity Providers** and choose User ID Sign up or Email signup.

### Create a sign-up and sign-in policy

[!INCLUDE [active-directory-b2c-create-sign-in-sign-up-policy](../../includes/active-directory-b2c-create-sign-in-sign-up-policy.md)]

### Create a profile editing policy

[!INCLUDE [active-directory-b2c-create-profile-editing-policy](../../includes/active-directory-b2c-create-profile-editing-policy.md)]

### Create a password reset policy

[!INCLUDE [active-directory-b2c-create-password-reset-policy](../../includes/active-directory-b2c-create-password-reset-policy.md)]

After you create your policies, you're ready to build your app.

## Download the sample code

The code for this tutorial is maintained on [GitHub](https://github.com/Azure-Samples/active-directory-b2c-dotnet-webapp-and-webapi). You can clone the sample by running:

```console
git clone https://github.com/Azure-Samples/active-directory-b2c-dotnet-webapp-and-webapi.git
```

After you download the sample code, open the Visual Studio .sln file to get started. The solution file contains two projects: `TaskWebApp` and `TaskService`. `TaskWebApp` is the MVC web application that the user interacts with. `TaskService` is the app's back-end web API that stores each user's to-do list. This article will only discuss the `TaskWebApp` application. To learn how to build `TaskService` using Azure AD B2C, see [our .NET web api tutorial](active-directory-b2c-devquickstarts-api-dotnet.md).

## Update the sample code to work with your tenant and policies

Our sample is configured to use the policies and client ID of our demo tenant. To connect it to your own tenant, you need to open `web.config` in the `TaskWebApp` project and replace the following values:

* `ida:Tenant` with your tenant name
* `ida:ClientId` with your web app application ID
* `ida:ClientSecret` with your web app secret key
* `ida:SignUpSignInPolicyId` with your "Sign-up or Sign-in" policy name
* `ida:EditProfilePolicyId` with your "Edit Profile" policy name
* `ida:ResetPasswordPolicyId` with your "Reset Password" policy name

## Launch the app
From within Visual Studio, launch the app. Navigate to the To-Do List tab, and note the URl is:
https://login.microsoftonline.com/*YourTenantName*/oauth2/v2.0/authorize?p=*YourSignUpPolicyName*&client_id=*YourclientID*.....

Sign up for the app by using your email address or user name. Sign out, then sign in again and edit the profile or reset the password. Sign out and sign in as a different user. 

## Next Steps -  Add social IDPs

Currently, the app supports only user sign-up and sign-in by using **local accounts**; accounts stored in your B2C directory that use a user name and password. By using Azure AD B2C, you can add support for other **identity providers** (IDPs) without changing any of your code.

To add social IDPs to your app, begin by following the detailed instructions in these articles. For each IDP you want to support, you need to register an application in that system and obtain a client ID.

* [Set up Facebook as an IDP](active-directory-b2c-setup-fb-app.md)
* [Set up Google as an IDP](active-directory-b2c-setup-goog-app.md)
* [Set up Amazon as an IDP](active-directory-b2c-setup-amzn-app.md)
* [Set up LinkedIn as an IDP](active-directory-b2c-setup-li-app.md)

After you add the identity providers to your B2C directory, edit each of your three policies to include the new IDPs, as described in the [policy reference article](active-directory-b2c-reference-policies.md). After you save your policies, run the app again.  You should see the new IDPs added as sign-in and sign-up options in each of your identity experiences.

You can experiment with your policies and observe the effect on your sample app. Add or remove IDPs, manipulate application claims, or change sign-up attributes. Experiment until you can see how policies, authentication requests, and OWIN tie together.

## Sample code walkthrough
The following sections show you how the sample application code is configured. You may use this as a guide in your future app development.

### Add authentication support

You can now configure your app to use Azure AD B2C. Your app communicates with Azure AD B2C by sending OpenID Connect authentication requests. The requests dictate the user experience your app wants to execute by specifying the policy. You can use Microsoft's OWIN library to send these requests, execute policies, manage user sessions, and more.

#### Install OWIN

To begin, add the OWIN middleware NuGet packages to the project by using the Visual Studio Package Manager Console.

```Console
PM> Install-Package Microsoft.Owin.Security.OpenIdConnect
PM> Install-Package Microsoft.Owin.Security.Cookies
PM> Install-Package Microsoft.Owin.Host.SystemWeb
```

#### Add an OWIN startup class

Add an OWIN startup class to the API called `Startup.cs`.  Right-click on the project, select **Add** and **New Item**, and then search for OWIN. The OWIN middleware will invoke the `Configuration(…)` method when your app starts.

In our sample, we changed the class declaration to `public partial class Startup` and implemented the other part of the class in `App_Start\Startup.Auth.cs`. Inside the `Configuration` method, we added a call to `ConfigureAuth`, which is defined in `Startup.Auth.cs`. After the modifications, `Startup.cs` looks like the following:

```CSharp
// Startup.cs

public partial class Startup
{
    // The OWIN middleware will invoke this method when the app starts
    public void Configuration(IAppBuilder app)
    {
        // ConfigureAuth defined in other part of the class
        ConfigureAuth(app);
    }
}
```

#### Configure the authentication middleware

Open the file `App_Start\Startup.Auth.cs` and implement the `ConfigureAuth(...)` method. The parameters you provide in `OpenIdConnectAuthenticationOptions` serve as coordinates for your app to communicate with Azure AD B2C. If you do not specify certain parameters, it will use the default value. For example, we do not specify the `ResponseType` in the sample, so the default value `code id_token` will be used in each outgoing request to Azure AD B2C.

You also need to set up cookie authentication. The OpenID Connect middleware uses cookies to maintain user sessions, among other things.

```CSharp
// App_Start\Startup.Auth.cs

public partial class Startup
{
    // Initialize variables ...

    // Configure the OWIN middleware
    public void ConfigureAuth(IAppBuilder app)
    {
        app.UseCookieAuthentication(new CookieAuthenticationOptions());
        app.SetDefaultSignInAsAuthenticationType(CookieAuthenticationDefaults.AuthenticationType);

        app.UseOpenIdConnectAuthentication(
            new OpenIdConnectAuthenticationOptions
            {
                // Generate the metadata address using the tenant and policy information
                MetadataAddress = String.Format(AadInstance, Tenant, DefaultPolicy),

                // These are standard OpenID Connect parameters, with values pulled from web.config
                ClientId = ClientId,
                RedirectUri = RedirectUri,
                PostLogoutRedirectUri = RedirectUri,

                // Specify the callbacks for each type of notifications
                Notifications = new OpenIdConnectAuthenticationNotifications
                {
                    RedirectToIdentityProvider = OnRedirectToIdentityProvider,
                    AuthorizationCodeReceived = OnAuthorizationCodeReceived,
                    AuthenticationFailed = OnAuthenticationFailed,
                },

                // Specify the claims to validate
                TokenValidationParameters = new TokenValidationParameters
                {
                    NameClaimType = "name"
                },

                // Specify the scope by appending all of the scopes requested into one string (seperated by a blank space)
                Scope = $"{OpenIdConnectScopes.OpenId} {ReadTasksScope} {WriteTasksScope}"
            }
        );
    }

    // Implement the "Notification" methods...
}
```

In `OpenIdConnectAuthenticationOptions` above, we define a set of callback functions for specific notifications that are received by the OpenID Connect middleware. These behaviors are defined using a `OpenIdConnectAuthenticationNotifications` object and stored into the `Notifications` variable. In our sample, we define three different callbacks depending on the event.

### Using different policies

The `RedirectToIdentityProvider` notification is triggered whenever a request is made to Azure AD B2C. In the callback function `OnRedirectToIdentityProvider`, we check in the outgoing call if we want to use a different policy. In order to do a password reset or edit a profile, you need to use the corresponding policy such as the password reset policy instead of the default "Sign-up or Sign-in" policy.

In our sample, when a user wants to reset the password or edit the profile, we add the policy we prefer to use into the OWIN context. That can be done by doing the following:

```CSharp
    // Let the middleware know you are trying to use the edit profile policy
    HttpContext.GetOwinContext().Set("Policy", EditProfilePolicyId);
```

And you can implement the callback function `OnRedirectToIdentityProvider` by doing the following:

```CSharp
/*
*  On each call to Azure AD B2C, check if a policy (e.g. the profile edit or password reset policy) has been specified in the OWIN context.
*  If so, use that policy when making the call. Also, don't request a code (since it won't be needed).
*/
private Task OnRedirectToIdentityProvider(RedirectToIdentityProviderNotification<OpenIdConnectMessage, OpenIdConnectAuthenticationOptions> notification)
{
    var policy = notification.OwinContext.Get<string>("Policy");

    if (!string.IsNullOrEmpty(policy) && !policy.Equals(DefaultPolicy))
    {
        notification.ProtocolMessage.Scope = OpenIdConnectScopes.OpenId;
        notification.ProtocolMessage.ResponseType = OpenIdConnectResponseTypes.IdToken;
        notification.ProtocolMessage.IssuerAddress = notification.ProtocolMessage.IssuerAddress.Replace(DefaultPolicy, policy);
    }

    return Task.FromResult(0);
}
```

### Handling authorization codes

The `AuthorizationCodeReceived` notification is triggered when an authorization code is received. The OpenID Connect middleware does not support exchanging codes for access tokens. You can manually exchange the code for the token in a callback function. For more information, please look at the [documentation](active-directory-b2c-devquickstarts-web-api-dotnet.md) that explains how.

### Handling errors

The `AuthenticationFailed` notification is triggered when authentication fails. In its callback method, you can handle the errors as you wish. You should however add a check for the error code `AADB2C90118`. During the execution of the "Sign-up or Sign-in" policy, the user has the opportunity to select a **Forgot your password?** link. In this event, Azure AD B2C sends your app that error code indicating that your app should make a request using the password reset policy instead.

```CSharp
/*
* Catch any failures received by the authentication middleware and handle appropriately
*/
private Task OnAuthenticationFailed(AuthenticationFailedNotification<OpenIdConnectMessage, OpenIdConnectAuthenticationOptions> notification)
{
    notification.HandleResponse();

    // Handle the error code that Azure AD B2C throws when trying to reset a password from the login page
    // because password reset is not supported by a "sign-up or sign-in policy"
    if (notification.ProtocolMessage.ErrorDescription != null && notification.ProtocolMessage.ErrorDescription.Contains("AADB2C90118"))
    {
        // If the user clicked the reset password link, redirect to the reset password route
        notification.Response.Redirect("/Account/ResetPassword");
    }
    else if (notification.Exception.Message == "access_denied")
    {
        notification.Response.Redirect("/");
    }
    else
    {
        notification.Response.Redirect("/Home/Error?message=" + notification.Exception.Message);
    }

    return Task.FromResult(0);
}
```

### Send authentication requests to Azure AD

Your app is now properly configured to communicate with Azure AD B2C by using the OpenID Connect authentication protocol. OWIN manages the details of crafting authentication messages, validating tokens from Azure AD B2C, and maintaining user session. All that remains is to initiate each user's flow.

When a user selects **Sign up/Sign in**, **Edit profile**, or **Reset password** in the web app, the associated action is invoked in `Controllers\AccountController.cs`:

```CSharp
// Controllers\AccountController.cs

/*
*  Called when requesting to sign up or sign in
*/
public void SignUpSignIn()
{
    // Use the default policy to process the sign up / sign in flow
    if (!Request.IsAuthenticated)
    {
        HttpContext.GetOwinContext().Authentication.Challenge();
        return;
    }

    Response.Redirect("/");
}

/*
*  Called when requesting to edit a profile
*/
public void EditProfile()
{
    if (Request.IsAuthenticated)
    {
        // Let the middleware know you are trying to use the edit profile policy (see OnRedirectToIdentityProvider in Startup.Auth.cs)
        HttpContext.GetOwinContext().Set("Policy", Startup.EditProfilePolicyId);

        // Set the page to redirect to after editing the profile
        var authenticationProperties = new AuthenticationProperties { RedirectUri = "/" };
        HttpContext.GetOwinContext().Authentication.Challenge(authenticationProperties);

        return;
    }

    Response.Redirect("/");

}

/*
*  Called when requesting to reset a password
*/
public void ResetPassword()
{
    // Let the middleware know you are trying to use the reset password policy (see OnRedirectToIdentityProvider in Startup.Auth.cs)
    HttpContext.GetOwinContext().Set("Policy", Startup.ResetPasswordPolicyId);

    // Set the page to redirect to after changing passwords
    var authenticationProperties = new AuthenticationProperties { RedirectUri = "/" };
    HttpContext.GetOwinContext().Authentication.Challenge(authenticationProperties);

    return;
}
```

You can also use OWIN to sign out the user from the app. In `Controllers\AccountController.cs` we have:

```CSharp
// Controllers\AccountController.cs

/*
*  Called when requesting to sign out
*/
public void SignOut()
{
    // To sign out the user, you should issue an OpenIDConnect sign out request.
    if (Request.IsAuthenticated)
    {
        IEnumerable<AuthenticationDescription> authTypes = HttpContext.GetOwinContext().Authentication.GetAuthenticationTypes();
        HttpContext.GetOwinContext().Authentication.SignOut(authTypes.Select(t => t.AuthenticationType).ToArray());
        Request.GetOwinContext().Authentication.GetAuthenticationTypes();
    }
}
```

In addition to explicitly invoking a policy, you can use a `[Authorize]` tag in your controllers that executes a policy if the user is not signed in. Open `Controllers\HomeController.cs` and add the `[Authorize]` tag to the claims controller.  OWIN selects the last policy configured when the `[Authorize]` tag is hit.

```CSharp
// Controllers\HomeController.cs

// You can use the Authorize decorator to execute a certain policy if the user is not already signed into the app.
[Authorize]
public ActionResult Claims()
{
  ...
```

### Display user information

When you authenticate users by using OpenID Connect, Azure AD B2C returns an ID token to the app that contains **claims**. These are assertions about the user. You can use claims to personalize your app.

Open the `Controllers\HomeController.cs` file. You can access user claims in your controllers via the `ClaimsPrincipal.Current` security principal object.

```CSharp
// Controllers\HomeController.cs

[Authorize]
public ActionResult Claims()
{
    Claim displayName = ClaimsPrincipal.Current.FindFirst(ClaimsPrincipal.Current.Identities.First().NameClaimType);
    ViewBag.DisplayName = displayName != null ? displayName.Value : string.Empty;
    return View();
}
```

<<<<<<< HEAD
You can access any claim that your application receives in the same way.  A list of all the claims the app receives is available for you on the **Claims** page.
=======
You can access any claim that your application receives in the same way.  A list of all the claims the app receives is available for you on the **Claims** page.

## Run the sample app

Finally, build the TaskService and TaskWebApp projects, set TaskWebApp as the StartUp Project in Visual Studio so that the web page menu items will display correctly, and run your app. Sign up for the app by using an email address or user name. Sign out and sign back in as the same user. Edit the profile or reset the password. Sign out and sign up as a different user. Note that the information displayed on the **Claims** tab corresponds to the information that you configured on your policies.

## Add social IDPs

Currently, the app supports only user sign-up and sign-in by using **local accounts**. These are accounts stored in your B2C directory that use a user name and password. By using Azure AD B2C, you can add support for other **identity providers** (IDPs) without changing any of your code.

To add social IDPs to your app, begin by following the detailed instructions in these articles. For each IDP you want to support, you need to register an application in that system and obtain a client ID.

* [Set up Facebook as an IDP](active-directory-b2c-setup-fb-app.md)
* [Set up Google as an IDP](active-directory-b2c-setup-goog-app.md)
* [Set up Amazon as an IDP](active-directory-b2c-setup-amzn-app.md)
* [Set up LinkedIn as an IDP](active-directory-b2c-setup-li-app.md)

After you add the identity providers to your B2C directory, you need to edit each of your three policies to include the new IDPs, as described in the [policy reference article](active-directory-b2c-reference-policies.md). After you save your policies, run the app again.  You should see the new IDPs added as sign-in and sign-up options in each of your identity experiences.

You can experiment with your policies and observe the effect on your sample app. Add or remove IDPs, manipulate application claims, or change sign-up attributes. Experiment until you can see how policies, authentication requests, and OWIN tie together.
>>>>>>> 1546a9e2
<|MERGE_RESOLUTION|>--- conflicted
+++ resolved
@@ -383,9 +383,6 @@
 }
 ```
 
-<<<<<<< HEAD
-You can access any claim that your application receives in the same way.  A list of all the claims the app receives is available for you on the **Claims** page.
-=======
 You can access any claim that your application receives in the same way.  A list of all the claims the app receives is available for you on the **Claims** page.
 
 ## Run the sample app
@@ -405,5 +402,4 @@
 
 After you add the identity providers to your B2C directory, you need to edit each of your three policies to include the new IDPs, as described in the [policy reference article](active-directory-b2c-reference-policies.md). After you save your policies, run the app again.  You should see the new IDPs added as sign-in and sign-up options in each of your identity experiences.
 
-You can experiment with your policies and observe the effect on your sample app. Add or remove IDPs, manipulate application claims, or change sign-up attributes. Experiment until you can see how policies, authentication requests, and OWIN tie together.
->>>>>>> 1546a9e2
+You can experiment with your policies and observe the effect on your sample app. Add or remove IDPs, manipulate application claims, or change sign-up attributes. Experiment until you can see how policies, authentication requests, and OWIN tie together.