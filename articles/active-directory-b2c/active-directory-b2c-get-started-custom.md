--- conflicted
+++ resolved
@@ -3,20 +3,12 @@
 description: Learn how to get started with custom policies in Azure Active Directory B2C.
 services: active-directory-b2c
 author: davidmu1
-<<<<<<< HEAD
-manager: daveba
-=======
 manager: celestedg
->>>>>>> 6a383dfd
 
 ms.service: active-directory
 ms.workload: identity
 ms.topic: conceptual
-<<<<<<< HEAD
-ms.date: 04/03/2019
-=======
 ms.date: 05/16/2019
->>>>>>> 6a383dfd
 ms.author: davidmu
 ms.subservice: B2C
 ---
@@ -35,11 +27,7 @@
 ## Add signing and encryption keys
 
 1. Sign in to the [Azure portal](https://portal.azure.com/) as the global administrator of your Azure AD B2C tenant.
-<<<<<<< HEAD
-2. Make sure you're using the directory that contains your Azure AD B2C tenant. Click the **Directory and subscription filter** in the top menu and choosing the directory that contains your tenant. 
-=======
 2. Make sure you're using the directory that contains your Azure AD B2C tenant. Click the **Directory and subscription filter** in the top menu and choose the directory that contains your tenant. 
->>>>>>> 6a383dfd
 3. Choose **All services** in the top-left corner of the Azure portal, search for and select **Azure AD B2C**.
 4. On the Overview page, select **Identity Experience Framework**.
 
@@ -78,15 +66,6 @@
 
 ### Register the IdentityExperienceFramework application
 
-<<<<<<< HEAD
-1. Choose **All services** in the top-left corner of the Azure portal, search for and select **App registrations**.
-2. Select **New application registration**.
-3. For **Name**, enter `IdentityExperienceFramework`.
-4. For **Application type**, choose **Web app/API**.
-5. For **Sign-on URL**, enter `https://your-tenant-name.b2clogin.com/your-tenant-name.onmicrosoft.com`, where `your-tenant-name` is your Azure AD B2C tenant domain name.
-6. Click **Create**. 
-7. After it's created, copy the application ID and save it to use later.
-=======
 1. Choose **All services** in the top-left corner of the Azure portal, search for and select **Azure Active Directory**.
 2. In the menu, select **App registrations (Legacy)**.
 3. Select **New application registration**.
@@ -100,7 +79,6 @@
     ```
 
     All URLs should now be using [b2clogin.com](b2clogin.md).
->>>>>>> 6a383dfd
 
 ### Register the ProxyIdentityExperienceFramework application
 
