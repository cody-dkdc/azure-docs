--- conflicted
+++ resolved
@@ -48,11 +48,7 @@
     ![Google+ - Client secret](./media/active-directory-b2c-setup-goog-app/google-client-secret.png)
 
 ## Configure Google+ as an identity provider in your tenant
-<<<<<<< HEAD
-1. Follow these steps to [navigate to the B2C settings](active-directory-b2c-app-registration.md#navigate-to-b2c-settings) on the Azure portal.
-=======
 1. Follow these steps to [navigate to the B2C features blade](active-directory-b2c-app-registration.md#navigate-to-b2c-settings) on the Azure portal.
->>>>>>> 7cee06ca
 2. On the B2C features blade, click **Identity providers**.
 3. Click **+Add** at the top of the blade.
 4. Provide a friendly **Name** for the identity provider configuration. For example, enter "G+".
