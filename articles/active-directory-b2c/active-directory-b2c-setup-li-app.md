<properties
	pageTitle="Azure Active Directory B2C: LinkedIn configuration | Microsoft Azure"
	description="Provide sign-up and sign-in to consumers with LinkedIn accounts in your applications that are secured by Azure Active Directory B2C"
	services="active-directory-b2c"
	documentationCenter=""
	authors="swkrish"
	manager="msmbaldwin"
	editor="bryanla"/>

<tags
	ms.service="active-directory-b2c"
	ms.workload="identity"
	ms.tgt_pltfrm="na"
	ms.devlang="na"
	ms.topic="article"
<<<<<<< HEAD
	ms.date="04/04/2016"
=======
	ms.date="07/24/2016"
>>>>>>> c186bb0b
	ms.author="swkrish"/>

# Azure Active Directory B2C: Provide sign-up and sign-in to consumers with LinkedIn accounts

## Create a LinkedIn application

To use LinkedIn as an identity provider in Azure Active Directory (Azure AD) B2C, you need to create a LinkedIn application and supply it with the right parameters. You need a LinkedIn account to do this. If you don’t have one, you can get it at [https://www.linkedin.com/](https://www.linkedin.com/).

1. Go to the [LinkedIn Developers website](https://www.developer.linkedin.com/) and sign in with your LinkedIn account credentials.
2. Click **My Apps** in the top menu bar and then click **Create Application**.

    ![LinkedIn - New app](./media/active-directory-b2c-setup-li-app/linkedin-new-app.png)

3. In the **Create a New Application** form, fill in the relevant information (**Company Name**, **Name**, **Description**, **Application Logo URL**, **Application Use**, **Website URL**, **Business Email** and **Business Phone**).
4. Agree to the **LinkedIn API Terms of Use** and click **Submit**.

    ![LinkedIn - Register app](./media/active-directory-b2c-setup-li-app/linkedin-register-app.png)

5. Copy the values of **Client ID** and **Client Secret**. (You can find them under **Authentication Keys**.) You will need both of them to configure LinkedIn as an identity provider in your tenant.

	>[AZURE.NOTE] **Client Secret** is an important security credential.

6. Enter `https://login.microsoftonline.com/te/{tenant}/oauth2/authresp` in the **Authorized Redirect URLs** field (under **OAuth 2.0**). Replace **{tenant}** with your tenant's name (for example, contoso.onmicrosoft.com). Click **Add**, and then click **Update**. The **{tenant}** value is case-sensitive.

    ![LinkedIn - Setup app](./media/active-directory-b2c-setup-li-app/linkedin-setup.png)

## Configure LinkedIn as an identity provider in your tenant

1. Follow these steps to [navigate to the B2C features blade](active-directory-b2c-app-registration.md#navigate-to-the-b2c-features-blade) on the Azure portal.
2. On the B2C features blade, click **Identity providers**.
3. Click **+Add** at the top of the blade.
4. Provide a friendly **Name** for the identity provider configuration. For example, enter "LI".
5. Click **Identity provider type**, select **LinkedIn**, and click **OK**.
6. Click **Set up this identity provider** and enter the client ID and client secret of the LinkedIn application that you created earlier.
7. Click **OK** and then click **Create** to save your LinkedIn configuration.<|MERGE_RESOLUTION|>--- conflicted
+++ resolved
@@ -13,11 +13,7 @@
 	ms.tgt_pltfrm="na"
 	ms.devlang="na"
 	ms.topic="article"
-<<<<<<< HEAD
-	ms.date="04/04/2016"
-=======
 	ms.date="07/24/2016"
->>>>>>> c186bb0b
 	ms.author="swkrish"/>
 
 # Azure Active Directory B2C: Provide sign-up and sign-in to consumers with LinkedIn accounts
