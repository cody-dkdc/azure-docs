--- conflicted
+++ resolved
@@ -1,11 +1,7 @@
-<<<<<<< HEAD
+# [Azure AD B2C Documentation](index.md)
+
 # Overview
 ## [About Azure AD B2C](active-directory-b2c-overview.md)
-=======
-# [Azure AD B2C Documentation](index.md)
-
-# [Overview](active-directory-b2c-overview.md)
->>>>>>> cb1c1d2d
 
 # Quickstarts
 ## [Test drive an Azure AD B2C web app](active-directory-b2c-quickstarts-web-app.md)
