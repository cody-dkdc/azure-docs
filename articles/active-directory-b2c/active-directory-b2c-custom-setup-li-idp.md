--- conflicted
+++ resolved
@@ -3,20 +3,12 @@
 description: Set up sign-in with a LinkedIn account in Azure Active Directory B2C using custom policies.
 services: active-directory-b2c
 author: davidmu1
-<<<<<<< HEAD
-manager: daveba
-=======
 manager: celestedg
->>>>>>> 6a383dfd
 
 ms.service: active-directory
 ms.workload: identity
 ms.topic: conceptual
-<<<<<<< HEAD
-ms.date: 04/01/2019
-=======
 ms.date: 04/23/2019
->>>>>>> 6a383dfd
 ms.author: davidmu
 ms.subservice: B2C
 ---
@@ -99,13 +91,8 @@
           </CryptographicKeys>
           <OutputClaims>
             <OutputClaim ClaimTypeReferenceId="issuerUserId" PartnerClaimType="id" />
-<<<<<<< HEAD
-            <OutputClaim ClaimTypeReferenceId="givenName" PartnerClaimType="firstName" />
-            <OutputClaim ClaimTypeReferenceId="surname" PartnerClaimType="lastName" />
-=======
             <OutputClaim ClaimTypeReferenceId="givenName" PartnerClaimType="firstName.localized" />
             <OutputClaim ClaimTypeReferenceId="surname" PartnerClaimType="lastName.localized" />
->>>>>>> 6a383dfd
             <OutputClaim ClaimTypeReferenceId="identityProvider" DefaultValue="linkedin.com" />
             <OutputClaim ClaimTypeReferenceId="authenticationSource" DefaultValue="socialIdpAuthentication" />
           </OutputClaims>
@@ -234,70 +221,6 @@
 5. Save your changes, upload the file, and then select the new policy in the list.
 6. Make sure that Azure AD B2C application that you created is selected in the **Select application** field, and then test it by clicking **Run now**.
 
-<<<<<<< HEAD
-
-## Register the claims provider
-
-At this point, the identity provider has been set up, but it’s not available in any of the sign-up or sign-in screens. To make it available, you create a duplicate of an existing template user journey, and then modify it so that it also has the LinkedIn identity provider.
-
-1. Open the *TrustFrameworkBase.xml* file from the starter pack.
-2. Find and copy the entire contents of the **UserJourney** element that includes `Id="SignUpOrSignIn"`.
-3. Open the *TrustFrameworkExtensions.xml* and find the **UserJourneys** element. If the element doesn't exist, add one.
-4. Paste the entire content of the **UserJourney** element that you copied as a child of the **UserJourneys** element.
-5. Rename the ID of the user journey. For example, `SignUpSignInLinkedIn`.
-
-### Display the button
-
-The **ClaimsProviderSelection** element is analogous to an identity provider button on a sign-up or sign-in screen. If you add a **ClaimsProviderSelection** element for a LinkedIn account, a new button shows up when a user lands on the page.
-
-1. Find the **OrchestrationStep** element that includes `Order="1"` in the user journey that you created.
-2. Under **ClaimsProviderSelects**, add the following element. Set the value of **TargetClaimsExchangeId** to an appropriate value, for example `LinkedInExchange`:
-
-    ```XML
-    <ClaimsProviderSelection TargetClaimsExchangeId="LinkedInExchange" />
-    ```
-
-### Link the button to an action
-
-Now that you have a button in place, you need to link it to an action. The action, in this case, is for Azure AD B2C to communicate with a LinkedIn account to receive a token.
-
-1. Find the **OrchestrationStep** that includes `Order="2"` in the user journey.
-2. Add the following **ClaimsExchange** element making sure that you use the same value for the ID that you used for **TargetClaimsExchangeId**:
-
-    ```XML
-    <ClaimsExchange Id="LinkedInExchange" TechnicalProfileReferenceId="LinkedIn-OAUTH" />
-    ```
-    
-    Update the value of **TechnicalProfileReferenceId** to the ID of the technical profile you created earlier. For example, `LinkedIn-OAUTH`.
-
-3. Save the *TrustFrameworkExtensions.xml* file and upload it again for verification.
-
-## Create an Azure AD B2C application
-
-Communication with Azure AD B2c occurs through an application that you create in your tenant. This section lists optional steps you can complete to create a test application if you haven't already done so.
-
-1. Sign in to the [Azure portal](https://portal.azure.com).
-2. Make sure you're using the directory that contains your Azure AD B2C tenant. Select the **Directory and subscription filter** in the top menu and choose the directory that contains your tenant.
-3. Choose **All services** in the top-left corner of the Azure portal, and then search for and select **Azure AD B2C**.
-4. Select **Applications**, and then select **Add**.
-5. Enter a name for the application, for example *testapp1*.
-6. For **Web App / Web API**, select `Yes`, and then enter `https://jwt.ms` for the **Reply URL**.
-7. Click **Create**.
-
-## Update and test the relying party file
-
-Update the relying party (RP) file that initiates the user journey that you created.
-
-1. Make a copy of *SignUpOrSignIn.xml* in your working directory, and rename it. For example, rename it to *SignUpSignInLinkedIn.xml*.
-2. Open the new file and update the value of the **PolicyId** attribute for **TrustFrameworkPolicy** with a unique value. For example, `SignUpSignInLinkedIn`.
-3. Update the value of **PublicPolicyUri** with the URI for the policy. For example,`http://contoso.com/B2C_1A_signup_signin_linkedin`
-4. Update the value of the **ReferenceId** attribute in **DefaultUserJourney** to match the ID of the new user journey that you created (SignUpSignLinkedIn).
-5. Save your changes, upload the file, and then select the new policy in the list.
-6. Make sure that Azure AD B2C application that you created is selected in the **Select application** field, and then test it by clicking **Run now**.
-
-
-=======
->>>>>>> 6a383dfd
 ## Migration from v1.0 to v2.0
 
 LinkedIn recently [updated their API's from v1.0 to v2.0](https://engineering.linkedin.com/blog/2018/12/developer-program-updates). To migrate your existing configuration to the new configuration, use the information in the following sections to update the elements in the technical profile.
@@ -397,19 +320,6 @@
 
 ### Obtain an email address
 
-<<<<<<< HEAD
-As part of the LinkedIn migration from v1.0 to v2.0, an extra call to another API is required to obtain the email address. If you need to obtain the email address during sign-up, do the following:
-
-1. Have Azure AD B2C federate with LinkedIn to let the user sign in. When this happens, the access token is sent from LinkedIn to Azure AD B2C.
-2. Save the LinkedIn access token into a claim. [See the instructions here](idp-pass-through-custom.md).
-3. Call an Azure Function and pass the function the access token collected in the previous step. [See the instructions here](active-directory-b2c-rest-api-step-custom.md)
-    1. The Azure function should take the access token and make a call to the LinkedIn API (`https://api.linkedin.com/v2/emailAddress?q=members&projection=(elements*(handle~))`).
-    2. The Azure function takes the response and parses out the email address.
-    3. The email address is returned back to the policy.
-4. The email address is stored in the email claim and the user journey continues on.
-
-Obtaining the email address from LinkedIn during sign-up is optional. If you choose not to obtain the email, the user is required to manually enter the email address and validate it.
-=======
 As part of the LinkedIn migration from v1.0 to v2.0, an additional call to another API is required to obtain the email address. If you need to obtain the email address during sign-up, do the following:
 
 1. Complete the steps above to allow Azure AD B2C to federate with LinkedIn to let the user sign in. As part of the federation, Azure AD B2C receives the access token for LinkedIn.
@@ -466,5 +376,4 @@
 
 Obtaining the email address from LinkedIn during sign-up is optional. If you choose not to obtain the email from LinkedIn but require one during sign up, the user is required to manually enter the email address and validate it.
 
-For a full sample of a policy that uses the LinkedIn identity provider, see the [Custom Policy Starter Pack](https://github.com/Azure-Samples/active-directory-b2c-custom-policy-starterpack/tree/master/scenarios/linkedin-identity-provider).
->>>>>>> 6a383dfd
+For a full sample of a policy that uses the LinkedIn identity provider, see the [Custom Policy Starter Pack](https://github.com/Azure-Samples/active-directory-b2c-custom-policy-starterpack/tree/master/scenarios/linkedin-identity-provider).