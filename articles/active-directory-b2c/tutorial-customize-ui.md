--- conflicted
+++ resolved
@@ -3,11 +3,7 @@
 description: Learn how to customize the user interface of your applications in Azure Active Directory B2C using the Azure portal.
 services: B2C
 author: davidmu1
-<<<<<<< HEAD
-manager: daveba
-=======
 manager: celestedg
->>>>>>> 6a383dfd
 
 ms.service: active-directory
 ms.workload: identity
