<<<<<<< HEAD
---
title: Configure the Resource Owner Password Credentials flow in Azure AD B2C | Microsoft Docs
description: Learn how to configure the Resource Owner Password Credentials flow in Azure AD B2C.
=======
﻿---
title: Configure the resource owner password credentials flow in Azure Active Directory B2C | Microsoft Docs
description: Learn how to configure the resource owner password credentials flow in Azure AD B2C.
>>>>>>> bb00f4aa
services: active-directory-b2c
author: davidmu1
manager: mtillman

ms.service: active-directory
ms.workload: identity
ms.topic: article
ms.date: 04/24/2018
ms.author: davidmu
ms.component: B2C
---
<<<<<<< HEAD
# Configure the Resource Owner Password Credentials flow in Azure AD B2C
=======

# Configure the resource owner password credentials flow (ROPC) in Azure AD B2C
>>>>>>> bb00f4aa

The Resource Owner Password Credentials flow is an OAuth standard authentication flow where the application, also known as the relying party, exchanges valid credentials such as userid and password for an ID token, access token, and a refresh token. 

> [!NOTE]
> This feature is in preview.

In Azure Active Directory (Azure AD) B2C, the following options are supported:

- **Native Client**: User interaction during authentication happens when code runs on a user-side device. The device can be a mobile application that's running in a native operating system, such as Android, or running in a browser, such as JavaScript.
- **Public client flow**: Only user credentials, gathered by an application, are sent in the API call. The credentials of the application are not sent.
- **Add new claims**: The ID token contents can be changed to add new claims. 

The following flows are not supported:

- **Server-to-server**: The identity protection system needs a reliable IP address gathered from the caller (the native client) as part of the interaction. In a server-side API call, only the server’s IP address is used. If a dynamic threshold of failed authentications is exceeded, the identity protection system may identify a repeated IP address as an attacker.
- **Confidential client flow**: The application client ID is validated, but the application secret is not validated.

##  Create a resource owner policy

1. Sign in to the Azure portal as the global administrator of your Azure AD B2C tenant.
2. To switch to your Azure AD B2C tenant, select the B2C directory in the upper-right corner of the portal.
3. Under **Policies**, select **Resource Owner policies**.
4. Provide a name for the policy, such as *ROPC_Auth*, and then select **Application claims**.
5. Select the application claims that you need for your application, such as *Display Name*, *Email Address*, and *Identity Provider*.
6. Select **OK**, and then select **Create**.

   You'll then see an endpoint such as this example:

   `https://login.microsoftonline.com/yourtenant.onmicrosoft.com/v2.0/.well-known/openid-configuration?p=B2C_1A_ROPC_Auth`


## Register an application

1. In the B2C settings, select **Applications**, and then select **Add**.
2. Enter a name for the application, such as *ROPC_Auth_app*.
3. Select **No** for **Web App/Web API**, and then select **Yes** for **Native client**.
4. Leave all other values as they are, and then select **Create**.
5. Select the new application, and note the Application ID for later use.

## Test the policy

Use your favorite API development application to generate an API call, and review the response to debug your policy. Construct a call like this with the information in the following table as the body of the POST request:
- Replace *\<yourtenant.onmicrosoft.com>* with the name of your B2C tenant.
- Replace *\<B2C_1A_ROPC_Auth>* with the full name of your Resource Owner Password Credentials policy.
- Replace *\<bef2222d56-552f-4a5b-b90a-1988a7d634c3>* with the Application ID from your registration.

`https://te.cpim.windows.net/<yourtenant.onmicrosoft.com>/<B2C_1A_ROPC_Auth>/oauth2/v2.0/token`

| Key | Value |
| --- | ----- |
| username | leadiocl@outlook.com |
| password | Passxword1 |
| grant_type | password |
| scope | openid \<bef2222d56-552f-4a5b-b90a-1988a7d634c3> offline_access |
| client_id | \<bef2222d56-552f-4a5b-b90a-1988a7d634c3> |
| response_type | token id_token |

*Client_id* is the value that you previously noted as the application ID. *Offline_access* is optional if you want to receive a refresh token. 

The actual POST request looks like the following:

```
POST /yourtenant.onmicrosoft.com/B2C_1A_ROPC_Auth/oauth2/v2.0/token HTTP/1.1
Host: te.cpim.windows.net
Content-Type: application/x-www-form-urlencoded

username=leadiocl%40trashmail.ws&password=Passxword1&grant_type=password&scope=openid+bef22d56-552f-4a5b-b90a-1988a7d634ce+offline_access&client_id=bef22d56-552f-4a5b-b90a-1988a7d634ce&response_type=token+id_token
```


A successful response with offline-access looks like the following example:

```
{ 
    "access_token": "eyJ0eXAiOiJKV1QiLCJhbGciOiJSUzI1NiIsImtpZCI6Ik9YQjNhdTNScWhUQWN6R0RWZDM5djNpTmlyTWhqN2wxMjIySnh6TmgwRlkifQ.eyJpc3MiOiJodHRwczovL3RlLmNwaW0ud2luZG93cy5uZXQvZjA2YzJmZTgtNzA5Zi00MDMwLTg1ZGMtMzhhNGJmZDllODJkL3YyLjAvIiwiZXhwIjoxNTEzMTMwMDc4LCJuYmYiOjE1MTMxMjY0NzgsImF1ZCI6ImJlZjIyZDU2LTU1MmYtNGE1Yi1iOTBhLTE5ODhhN2Q2MzRjZSIsIm9pZCI6IjNjM2I5NjljLThjNDktNGUxMS1hNGVmLWZkYjJmMzkyZjA0OSIsInN1YiI6Ik5vdCBzdXBwb3J0ZWQgY3VycmVudGx5LiBVc2Ugb2lkIGNsYWltLiIsImF6cCI6ImJlZjIyZDU2LTU1MmYtNGE1Yi1iOTBhLTE5ODhhN2Q2MzRjZSIsInZlciI6IjEuMCIsImlhdCI6MTUxMzEyNjQ3OH0.MSEThYZxCS4SevBw3-3ecnVLUkucFkehH-gH-P7SFcJ-MhsBeQEpMF1Rzu_R9kUqV3qEWKAPYCNdZ3_P4Dd3a63iG6m9TnO1Vt5SKTETuhVx3Xl5LYeA1i3Slt9Y7LIicn59hGKRZ8ddrQzkqj69j723ooy01amrXvF6zNOudh0acseszt7fbzzofyagKPerxaeTH0NgyOinLwXu0eNj_6RtF9gBfgwVidRy9OzXUJnqm1GdrS61XUqiIUtv4H04jYxDem7ek6E4jsH809uSXT0iD5_4C5bDHrpO1N6pXSasmVR9GM1XgfXA_IRLFU4Nd26CzGl1NjbhLnvli2qY4A", 
    "token_type": "Bearer", 
    "expires_in": "3600", 
    "refresh_token": "eyJraWQiOiJacW9pQlp2TW5pYVc2MUY0TnlfR3REVk1EVFBLbUJLb0FUcWQ1ZWFja1hBIiwidmVyIjoiMS4wIiwiemlwIjoiRGVmbGF0ZSIsInNlciI6IjEuMCJ9.aJ_2UW14dh4saWTQ0jLJ7ByQs5JzIeW_AU9Q_RVFgrrnYiPhikEc68ilvWWo8B20KTRB_s7oy_Eoh5LACsqU6Oz0Mjnh0-DxgrMblUOTAQ9dbfAT5WoLZiCBJIz4YT5OUA_RAGjhBUkqGwdWEumDExQnXIjRSeaUBmWCQHPPguV1_5wSj8aW2zIzYIMbofvpjwIATlbIZwJ7ufnLypRuq_MDbZhJkegDw10KI4MHJlJ40Ip8mCOe0XeJIDpfefiJ6WQpUq4zl06NO7j8kvDoVq9WALJIao7LYk_x9UIT-3d0W0eDBHGSRcNgtMYpymaN9ltx6djcEesXNn4CFnWG3g.y6KKeA9EcsW9zW-g.TrTSgn4WBt18gezegxihBla9SLSTC3YfDROQsL9K4yX4400FKlTlf-2l9CnpGTEdWXVi7sIMHCl8S4oUiXd-rvY2mn_NfDrbbVJfgKp1j7Nnq9FFyeJEFcP_FtUXgsNTG9iwfzWox04B1d845qNRWiS9N8BhAAAIdz5N0ChHuOxsVOC0Y_Ly3DNe-JQyXcq964M6-jp3cgi4UqMxT837L6pLY5Ih_iPsSfyHzstsFeqyUIktnzt1MpTlyW-_GDyFK1S-SyV8PPQ7phgFouw2jho1iboHX70RlDGYyVmP1CfQzKE_zWxj3rgaCZvYMWN8fUenoiatzhvWkUM7dhqKGjofPeL8rOMkhl6afLLjObzhUg3PZFcMR6guLjQdEwQFufWxGjfpvaHycZSKeWu6-7dF8Hy_nyMLLdBpUkdrXPob_5gRiaH72KvncSIFvJLqhY3NgXO05Fy87PORjggXwYkhWh4FgQZBIYD6h0CSk2nfFjR9uD9EKiBBWSBZj814S_Jdw6HESFtn91thpvU3hi3qNOi1m41gg1vt5Kh35A5AyDY1J7a9i_lN4B7e_pknXlVX6Z-Z2BYZvwAU7KLKsy5a99p9FX0lg6QweDzhukXrB4wgfKvVRTo.mjk92wMk-zUSrzuuuXPVeg", 
    "id_token": "eyJ0eXAiOiJKV1QiLCJhbGciOiJSUzI1NiIsImtpZCI6Ik9YQjNhdTNScWhUQWN6R0RWZDM5djNpTmlyTWhqN2wxMjIySnh6TmgwRlkifQ.eyJleHAiOjE1MTMxMzAwNzgsIm5iZiI6MTUxMzEyNjQ3OCwidmVyIjoiMS4wIiwiaXNzIjoiaHR0cHM6Ly90ZS5jcGltLndpbmRvd3MubmV0L2YwNmMyZmU4LTcwOWYtNDAzMC04NWRjLTM4YTRiZmQ5ZTgyZC92Mi4wLyIsInN1YiI6Ik5vdCBzdXBwb3J0ZWQgY3VycmVudGx5LiBVc2Ugb2lkIGNsYWltLiIsImF1ZCI6ImJlZjIyZDU2LTU1MmYtNGE1Yi1iOTBhLTE5ODhhN2Q2MzRjZSIsImFjciI6ImIyY18xYV9yZXNvdXJjZW93bmVydjIiLCJpYXQiOjE1MTMxMjY0NzgsImF1dGhfdGltZSI6MTUxMzEyNjQ3OCwib2lkIjoiM2MzYjk2OWMtOGM0OS00ZTExLWE0ZWYtZmRiMmYzOTJmMDQ5IiwiYXRfaGFzaCI6Ikd6QUNCTVJtcklwYm9OdkFtNHhMWEEifQ.iAJg13cgySsdH3cmoEPGZB_g-4O8KWvGr6W5VzRXtkrlLoKB1pl4hL6f_0xOrxnQwj2sUgW-wjsCVzMc_dkHSwd9QFZ4EYJEJbi1LMGk2lW-PgjsbwHPDU1mz-SR1PeqqJgvOqrzXo0YHXr-e07M4v4Tko-i_OYcrdJzj4Bkv7ZZilsSj62lNig4HkxTIWi5Ec2gD79bPKzgCtIww1KRnwmrlnCOrMFYNj-0T3lTDcXAQog63MOacf7OuRVUC5k_IdseigeMSscrYrNrH28s3r0JoqDhNUTewuw1jx0X6gdqQWZKOLJ7OF_EJMP-BkRTixBGK5eW2YeUUEVQxsFlUg" 
} 
```

## Redeem a refresh token

Construct a POST call like the one shown here with the information in the following table as the body of the request:

`https://te.cpim.windows.net/<yourtenant.onmicrosoft.com>/<B2C_1A_ROPC_Auth>/oauth2/v2.0/token`

| Key | Value |
| --- | ----- |
| grant_type | refresh_token |
| response_type | id_token |
| client_id | \<bef2222d56-552f-4a5b-b90a-1988a7d634c3> |
| resource | \<bef2222d56-552f-4a5b-b90a-1988a7d634c3> |
| refresh_token | eyJraWQiOiJacW9pQlp2TW5pYVc2MUY0TnlfR3... |

*Client_id* and *resource* are the values that you previously noted as the application ID. *Refresh_token* is the token that you received in the authentication call mentioned previously.

## Implement with your preferred native SDK or use App-Auth

The Azure AD B2C implementation meets OAuth 2.0 standards for public client Resource Owner Password Credentials and should be compatible with most client SDKs. We have tested this flow extensively, in production, with AppAuth for iOS and AppAuth for Android. For the latest information, see [Native App SDK for OAuth 2.0 and OpenID Connect implementing modern best practices](https://appauth.io/).

Download working samples that have been configured for use with Azure AD B2C from GitHub, [for Android](https://aka.ms/aadb2cappauthropc) and [for iOS](https://aka.ms/aadb2ciosappauthropc).



<|MERGE_RESOLUTION|>--- conflicted
+++ resolved
@@ -1,12 +1,6 @@
-<<<<<<< HEAD
----
-title: Configure the Resource Owner Password Credentials flow in Azure AD B2C | Microsoft Docs
-description: Learn how to configure the Resource Owner Password Credentials flow in Azure AD B2C.
-=======
 ﻿---
 title: Configure the resource owner password credentials flow in Azure Active Directory B2C | Microsoft Docs
 description: Learn how to configure the resource owner password credentials flow in Azure AD B2C.
->>>>>>> bb00f4aa
 services: active-directory-b2c
 author: davidmu1
 manager: mtillman
@@ -18,12 +12,8 @@
 ms.author: davidmu
 ms.component: B2C
 ---
-<<<<<<< HEAD
-# Configure the Resource Owner Password Credentials flow in Azure AD B2C
-=======
 
 # Configure the resource owner password credentials flow (ROPC) in Azure AD B2C
->>>>>>> bb00f4aa
 
 The Resource Owner Password Credentials flow is an OAuth standard authentication flow where the application, also known as the relying party, exchanges valid credentials such as userid and password for an ID token, access token, and a refresh token. 
 
