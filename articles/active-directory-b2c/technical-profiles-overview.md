--- conflicted
+++ resolved
@@ -54,27 +54,16 @@
 
 ![Technical profile flow](./media/technical-profiles-overview/technical-profile-idp-saml-flow.png)
  
-<<<<<<< HEAD
-1. **InputClaimsTransformation** - Input claims of every input [claims transformation](claimstransformations.md) are picked up from the claims bag, and after execution, the output claims of the claims transformation are put back in the claims bag. The output claims of an input claims transformation can be input claims of a subsequent input claims transformation.
-
-1. **InputClaims** - Claims are picked up from the claims bag, which used for the technical profile. For example, a self-asserted technical profile uses the input claims to prepopulate the output claims that the user needs to provide. A REST API technical profile uses the input claims to send input parameters to the REST API endpoint. Azure Active Directory uses input claim as a unique identifier to read, update or delete an account. 
-
-1. **Technical profile execution** - The technical profile exchanges the claims with the configured party. For example:
-=======
-1. **InputClaimsTransformation** - Input claims of every InputClaimsTransformation are picked up from the claims bag, and after execution, the output claims are put back in the claims bag. The output claims of an input claims transformation can be input claims of a subsequent input claims transformation.
+1. **InputClaimsTransformation** - Input claims of every  input [claims transformation](claimstransformations.md) are picked up from the claims bag, and after execution, the output claims are put back in the claims bag. The output claims of an input claims transformation can be input claims of a subsequent input claims transformation.
 2. **InputClaims** - Claims are picked up from the claims bag and are used for the technical profile. For example, a [self-asserted technical profile](self-asserted-technical-profile.md) uses the input claims to prepopulate the output claims that the user provides. A REST API technical profile uses the input claims to send input parameters to the REST API endpoint. Azure Active Directory uses input claim as a unique identifier to read, update, or delete an account.
 3. **Technical profile execution** - The technical profile exchanges the claims with the configured party. For example:
->>>>>>> 51d0bbf1
     - Redirect the user to the identity provider to complete the sign-in. After successful sign-in, the user returns back and the technical profile execution continues.
     - Call a REST API while sending parameters as InputClaims and getting information back as OutputClaims.
     - Create or update the user account.
     - Sends and verifies the MFA text message.
-<<<<<<< HEAD
-=======
 4. **ValidationTechnicalProfiles** - For a [self-asserted technical profile](self-asserted-technical-profile.md), you can call an input [validation technical profile](validation-technical-profile.md). The validation technical profile validates the data provided by the user and returns an error message or Ok with or without output claims. For example, before Azure AD B2C creates a new account, it checks whether the user already exists in the directory services. You can call a REST API technical profile to add your own business logic.
 5. **OutputClaims** - Claims are retuned back to the claims bag. You can use those claims in the next orchestration steps or output claims transformations.
 6. **OutputClaimsTransformations** - Input claims of every output claims transformation are picked up from the claims bag. The output claims of the technical profile from the previous step as well as output claims of the input claims transformations from the first step can be input claims of an output claims transformation. After execution, the output claims are put back in the claims bag. The output claims of an output claims transformation can also be input claims of a subsequent output claims transformation.
->>>>>>> 51d0bbf1
 
 1. **ValidationTechnicalProfiles** - For a [self asserted technical profile](self-asserted-technical-profile.md), you can call an input [validation technical profile](validation-technical-profile.md). The validation technical profile validates the data profiled by the user and returns an error message or Ok, with or without output claims. For example, before Azure AD B2C creates a new account, it checks whether the user already exists in the directory services. You can call a REST API technical profile to add your own business logic.
 
@@ -83,8 +72,6 @@
 1. **OutputClaimsTransformations** - Input claims of every output [claims transformation](claimstransformations.md) are picked up from the claims bag. The output claims of the technical profile from the previous steps can be input claims of an output claims transformation. After execution, the output claims are put back in the claims bag. The output claims of an output claims transformation can also be input claims of a subsequent output claims transformation.
 
 
-<<<<<<< HEAD
-=======
 - [Azure Active Directory](active-directory-technical-profile.md) - Provides support for the Azure Active Directory B2C user management.
 - [Claims transformation](claims-transformation-technical-profile.md) - Call output claims transformations to manipulate claims values, validate claims, or set default values for a set of output claims.
 - [OAuth1](oauth1-technical-profile.md) - Federation with any OAuth 1.0 protocol identity provider.
@@ -99,7 +86,6 @@
 - **Session management** - Handle different types of sessions. 
 - **User journey context provider**
 - **Application insights**
->>>>>>> 51d0bbf1
 
 
 
