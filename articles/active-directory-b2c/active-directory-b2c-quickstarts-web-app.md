---
title: Quickstart - Set up sign in for an ASP.NET application using Azure Active Directory B2C | Microsoft Docs
description: Run a sample ASP.NET web app that uses Azure Active Directory B2C to provide account sign-in.
services: active-directory-b2c
author: davidmu1
<<<<<<< HEAD
manager: daveba
=======
manager: celestedg
>>>>>>> 6a383dfd

ms.service: active-directory
ms.topic: quickstart
ms.custom: mvc
ms.date: 11/30/2018
ms.author: davidmu
ms.subservice: B2C
---

# Quickstart: Set up sign in for an ASP.NET application using Azure Active Directory B2C

Azure Active Directory (Azure AD) B2C provides cloud identity management to keep your application, business, and customers protected. Azure AD B2C enables your applications to authenticate to social accounts and enterprise accounts using open standard protocols. In this quickstart, you use an ASP.NET application to sign in using a social identity provider and call an Azure AD B2C protected web API.

[!INCLUDE [quickstarts-free-trial-note](../../includes/quickstarts-free-trial-note.md)]

## Prerequisites

- [Visual Studio 2019](https://www.visualstudio.com/downloads/) with the **ASP.NET and web development** workload. 
- A social account from either Facebook, Google, Microsoft, or Twitter.
- [Download a zip file](https://github.com/Azure-Samples/active-directory-b2c-dotnet-webapp-and-webapi/archive/master.zip) or clone the sample web application from GitHub.

    ```
    git clone https://github.com/Azure-Samples/active-directory-b2c-dotnet-webapp-and-webapi.git
    ```

    These two projects are in the sample solution:

    - **TaskWebApp** - A web application that creates and edits a task list. The web application uses the **sign-up or sign-in** user flow to sign up or sign in users.
    - **TaskService** - A web API that supports the create, read, update, and delete task list functionality. The web API is protected by Azure AD B2C and called by the web application.

## Run the application in Visual Studio

1. In the sample application project folder, open the **B2C-WebAPI-DotNet.sln** solution in Visual Studio.
2. For this quickstart, you run both the **TaskWebApp** and **TaskService** projects at the same time. Right-click the **B2C-WebAPI-DotNet** solution in Solution Explorer, and then select **Set StartUp Projects**. 
3. Select **Multiple startup projects** and change the **Action** for both projects to **Start**. 
4. Click **OK**.
5. Press **F5** to debug both applications. Each application opens in its own browser tab:

    - `https://localhost:44316/` - The ASP.NET web application. You interact directly with this application in the quickstart.
    - `https://localhost:44332/` - The web API that's called by the ASP.NET web application.

## Sign in using your account

1. Click **Sign up / Sign in** in the ASP.NET web application to start the workflow.

    ![Sample ASP.NET web app](media/active-directory-b2c-quickstarts-web-app/web-app-sign-in.png)

    The sample supports several sign-up options including using a social identity provider or creating a local account using an email address. For this quickstart, use a social identity provider account from either Facebook, Google, Microsoft, or Twitter.

2. Azure AD B2C presents a custom sign-in page for a fictitious brand called Wingtip Toys for the sample web application. To sign up using a social identity provider, click the button of the identity provider you want to use.

    ![Sign In or Sign Up provider](media/active-directory-b2c-quickstarts-web-app/sign-in-or-sign-up-web.png)

    You authenticate (sign in) using your social account credentials and authorize the application to read information from your social account. By granting access, the application can retrieve profile information from the social account such as your name and city. 

3. Finish the sign-in process for the identity provider.

## Edit your profile

Azure Active Directory B2C provides functionality to allow users to update their profiles. The sample web app uses an Azure AD B2C edit profile user flow for the workflow. 

1. In the application menu bar, click your profile name and select **Edit profile** to edit the profile you created.

    ![Edit profile](media/active-directory-b2c-quickstarts-web-app/edit-profile-web.png)

2. Change your **Display name** or **City**, and then click **Continue** to update your profile. 

    The changed is displayed in the upper right portion of the web application's home page.

## Access a protected API resource

1. Click **To-Do List** to enter and modify your to-do list items. 

2. Enter text in the **New Item** text box. Click **Add** to call the Azure AD B2C protected web API that adds a to-do list item.

    ![Add a to-do list item](media/active-directory-b2c-quickstarts-web-app/add-todo-item-web.png)

    The ASP.NET web application includes an Azure AD access token in the request to the protected web API resource to perform operations on the user's to-do list items.

You've successfully used your Azure AD B2C user account to make an authorized call an Azure AD B2C protected web API.

## Clean up resources

You can use your Azure AD B2C tenant if you plan to try other Azure AD B2C quickstarts or tutorials. When no longer needed, you can [delete your Azure AD B2C tenant](active-directory-b2c-faqs.md#how-do-i-delete-my-azure-ad-b2c-tenant).

## Next steps

In this quickstart, you used a sample ASP.NET application to:

* Sign in with a custom login page
* Sign in with a social identity provider
* Create an Azure AD B2C account
* Call a web API protected by Azure AD B2C

Get started creating your own Azure AD B2C tenant.

> [!div class="nextstepaction"]
> [Create an Azure Active Directory B2C tenant in the Azure portal](tutorial-create-tenant.md)<|MERGE_RESOLUTION|>--- conflicted
+++ resolved
@@ -3,11 +3,7 @@
 description: Run a sample ASP.NET web app that uses Azure Active Directory B2C to provide account sign-in.
 services: active-directory-b2c
 author: davidmu1
-<<<<<<< HEAD
-manager: daveba
-=======
 manager: celestedg
->>>>>>> 6a383dfd
 
 ms.service: active-directory
 ms.topic: quickstart
