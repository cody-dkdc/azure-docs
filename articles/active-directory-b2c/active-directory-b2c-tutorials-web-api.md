---
title: Use Azure Active Directory B2C to protect an ASP.NET web API
description: Tutorial on how to use Active Directory B2C to protect an ASP.NET web api and call it from an ASP.NET web app.
services: active-directory-b2c
author: davidmu1
manager: mtillman
editor: ''

<<<<<<< HEAD
ms.author: patricka
ms.reviewer: parja
=======
ms.author: davidmu
>>>>>>> 237b75ea
ms.date: 1/23/2018
ms.custom: mvc
ms.topic: tutorial
ms.service: active-directory-b2c
---

# Tutorial: Use Azure Active Directory B2C to protect an ASP.NET web API

This tutorial shows you how to call an Azure Active Directory (Azure AD) B2C protected web API resource from an ASP.NET web app.

In this tutorial, you learn how to:

> [!div class="checklist"]
> * Register a web API in your Azure AD B2C tenant
> * Define and configure scopes for a web API
> * Grant app permissions to the web API
> * Update sample code to use Azure AD B2C to protect a web API

[!INCLUDE [quickstarts-free-trial-note](../../includes/quickstarts-free-trial-note.md)]

## Prerequisites

* Complete the [Use Azure Active Directory B2C for User Authentication in an ASP.NET Web App tutorial](active-directory-b2c-tutorials-web-app.md).
* Install [Visual Studio 2017](https://www.visualstudio.com/downloads/) with the **ASP.NET and web development** workload.

## Register web API

Web API resources need to be registered in your tenant before they can accept and respond to [protected resource requests](../active-directory/develop/active-directory-dev-glossary.md#resource-server) by [client applications](../active-directory/develop/active-directory-dev-glossary.md#client-application) that present an [access token](../active-directory/develop/active-directory-dev-glossary.md#access-token) from Azure Active Directory. Registration establishes the [application and service principal object](../active-directory/develop/active-directory-dev-glossary.md#application-object) in your tenant. 

Log in to the [Azure portal](https://portal.azure.com/) as the global administrator of your Azure AD B2C tenant.

[!INCLUDE [active-directory-b2c-switch-b2c-tenant](../../includes/active-directory-b2c-switch-b2c-tenant.md)]

1. Select **Azure AD B2C** from the services list in the Azure portal.

2. In the B2C settings, click **Applications** and then click **Add**.

    To register the sample web API in your tenant, use the following settings.
    
    ![Add a new API](media/active-directory-b2c-tutorials-web-api/web-api-registration.png)
    
    | Setting      | Suggested value  | Description                                        |
    | ------------ | ------- | -------------------------------------------------- |
    | **Name** | My Sample Web API | Enter a **Name** that describes your web API to developers. |
    | **Include web app / web API** | Yes | Select **Yes** for a web API. |
    | **Allow implicit flow** | Yes | Select **Yes** since the API uses [OpenID Connect sign-in](active-directory-b2c-reference-oidc.md). |
    | **Reply URL** | `https://localhost:44332` | Reply URLs are endpoints where Azure AD B2C returns any tokens that your API requests. In this tutorial, the sample web API runs locally (localhost) and listens on port 44332. |
    | **App ID URI** | myAPISample | The URI uniquely identifies the API in the tenant. This allows you to register multiple APIs per tenant. [Scopes](../active-directory/develop/active-directory-dev-glossary.md#scopes) govern access to the protected API resource and are defined per App ID URI. |
    | **Native client** | No | Since this is a web API and not a native client, select No. |
    
3. Click **Create** to register your API.

Registered APIs are displayed in the applications list for the Azure AD B2C tenant. Select your web API from the list. The web API's property pane is displayed.

![Web API properties](./media/active-directory-b2c-tutorials-web-api/b2c-web-api-properties.png)

Make note of the **Application Client ID**. The ID uniquely identifies the API and is needed when configuring the API later in the tutorial.

Registering your web API with Azure AD B2C defines a trust relationship. Since the API is registered with B2C, the API can now trust the B2C access tokens it receives from other applications.

## Define and configure scopes

[Scopes](../active-directory/develop/active-directory-dev-glossary.md#scopes) provide a way to govern access to protected resources. Scopes are used by the web API to implement scope-based access control. For example, some users could have both read and write access, whereas other users might have read-only permissions. In this tutorial, you define read and write permissions for the web API.

### Define scopes for the web API

Registered APIs are displayed in the applications list for the Azure AD B2C tenant. Select your web API from the list. The web API's property pane is displayed.

Click **Published scopes (Preview)**.

To configure scopes for the API, add the following entries. 

![scopes defined in web api](media/active-directory-b2c-tutorials-web-api/scopes-defined-in-web-api.png)

| Setting      | Suggested value  | Description                                        |
| ------------ | ------- | -------------------------------------------------- |
| **Scope** | Hello.Read | Read access to hello |
| **Scope** | Hello.Write | Write access to hello |

Click **Save**.

The published scopes can be used to grant a client app permission to the web API.

### Grant app permissions to web API

To call a protected web API from an app, you need to grant your app permissions to the API. In this tutorial, use the web app created in [Use Azure Active Directory B2C for User Authentication in an ASP.NET Web App tutorial](active-directory-b2c-tutorials-web-app.md). 

1. In the Azure portal, select **Azure AD B2C** from the services list and click **Applications** to view the registered app list.

2. Select **My Sample Web App** from the app list and click **API access (Preview)** then **Add**.

3. In the **Select API** dropdown, select your registered web API **My Sample Web API**.

4. In the **Select Scopes** dropdown, select the scopes you defined in the web API registration.

    ![selecting scopes for app](media/active-directory-b2c-tutorials-web-api/selecting-scopes-for-app.png)

5. Click **OK**.

Your **My Sample Web App** is registered to call the protected **My Sample Web API**. A user [authenticates](../active-directory/develop/active-directory-dev-glossary.md#authentication) with Azure AD B2C to use the web app. The web app obtains an [authorization grant](../active-directory/develop/active-directory-dev-glossary.md#authorization-grant) from Azure AD B2C to access the protected web API.

## Update code

Now that the web API is registered and you have scopes defined, you need to configure the web API code to use your Azure AD B2C tenant. In this tutorial, you configure a sample web API. 

The sample web API is included in the project you downloaded in the prerequisite tutorial: [Use Azure Active Directory B2C for User Authentication in an ASP.NET Web App tutorial](active-directory-b2c-tutorials-web-app.md). If you haven't completed the prerequisite tutorial, complete it before continuing.

There are two projects in the sample solution:

**Web app sample app (TaskWebApp):** Web app to create and edit a task list. The web app uses the **sign-up or sign-in** policy to sign up or sign in users with an email address.

**Web API sample app (TaskService):** Web API that supports the create, read,  update, and delete task list functionality. The web API is secured by Azure AD B2C and called by the web app.

The sample web app and web API define the configuration values as app settings in each project's Web.config file.

Open the **B2C-WebAPI-DotNet** solution in Visual Studio.

### Configure the web app

1. Open **Web.config** in the **TaskWebApp** project.

2. To run the API locally, use the localhost setting for **api:TaskServiceUrl**. Change the Web.config as follows: 

    ```C#
    <add key="api:TaskServiceUrl" value="https://localhost:44332/"/>
    ```

3. Configure the URI of the API. This is the URI the web app uses to make the API request. Also, configure the requested permissions.

    ```C#
    <add key="api:ApiIdentifier" value="https://<Your tenant name>.onmicrosoft.com/myAPISample/" />
    <add key="api:ReadScope" value="Hello.Read" />
    <add key="api:WriteScope" value="Hello.Write" />
    ```

### Configure the web API

1. Open **Web.config** in the **TaskService** project.

2. Configure the API to use your tenant.

    ```C#
    <add key="ida:Tenant" value="<Your tenant name>.onmicrosoft.com" />
    ```

3. Set the client ID to the registered Application ID for your API.

    ```C#
    <add key="ida:ClientId" value="<The Application ID for your web API obtained from the Azure portal>"/>
    ```

4. Update the policy setting with the name generated when you created your sign up and sign in policy.

    ```C#
    <add key="ida:SignUpSignInPolicyId" value="B2C_1_SiUpIn" />
    ```

5. Configure the scopes setting to match what you created in the portal.

    ```C#
    <add key="api:ReadScope" value="Hello.Read" />
    <add key="api:WriteScope" value="Hello.Write" />
    ```

## Run the sample

You need to run both the **TaskWebApp** and **TaskService** projects. 

1. In Solution Explorer, right-click on the solution and select **Set StartUp Projects...**. 
2. Select **Multiple startup projects** radio button.
3. Change the **Action** for both projects to **Start**.
4. Click OK to save the configuration.
5. Press **F5** to run both applications. Each application opens in its own browser tab.
    `https://localhost:44316/` is the web app.
    `https://localhost:44332/` is the web API.

6. In the web app, click the sign up / sign in link in the menu banner to sign up for the web application. Use the account you created in the [web app tutorial](active-directory-b2c-tutorials-web-app.md). 
7. Once signed in, click the **To-do list** link and create a to-do list item.

When you create a to-do list item, the web app makes a request to the web API to generate the to-do list item. You're protected web app is calling the protected web API in your Azure AD B2C tenant.

## Clean up resources

You can use your Azure AD B2C tenant if you plan to try other Azure AD B2C tutorials. When no longer needed, you can [delete your Azure AD B2C tenant](active-directory-b2c-faqs.md#how-do-i-delete-my-azure-ad-b2c-tenant).

## Next steps

This article walked you through protecting a ASP.NET web API by registering and defining scopes in Azure AD B2C. To learn more details about developing this scenario including code walkthroughs, continue to the next tutorial.

> [!div class="nextstepaction"]
> [Create an ASP.NET web app with Azure Active Directory B2C sign-up, sign-in, profile edit, and password reset](active-directory-b2c-devquickstarts-web-dotnet-susi.md)<|MERGE_RESOLUTION|>--- conflicted
+++ resolved
@@ -6,12 +6,7 @@
 manager: mtillman
 editor: ''
 
-<<<<<<< HEAD
-ms.author: patricka
-ms.reviewer: parja
-=======
 ms.author: davidmu
->>>>>>> 237b75ea
 ms.date: 1/23/2018
 ms.custom: mvc
 ms.topic: tutorial
