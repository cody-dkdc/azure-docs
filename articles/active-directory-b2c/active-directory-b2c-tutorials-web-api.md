---
title: Tutorial - Grant access to an ASP.NET web API - Azure Active Directory B2C | Microsoft Docs
description: Tutorial on how to use Active Directory B2C to protect an ASP.NET web API and call it from an ASP.NET web application.
services: active-directory-b2c
author: davidmu1
<<<<<<< HEAD
manager: daveba
=======
manager: celestedg
>>>>>>> 6a383dfd

ms.author: davidmu
ms.date: 02/04/2019
ms.custom: mvc
ms.topic: tutorial
ms.service: active-directory
ms.subservice: B2C
---

# Tutorial: Grant access to an ASP.NET web API using Azure Active Directory B2C

This tutorial shows you how to call a protected web API resource in Azure Active Directory (Azure AD) B2C from an ASP.NET web application.

In this tutorial, you learn how to:

> [!div class="checklist"]
> * Add a web API application
> * Configure scopes for a web API
> * Grant permissions to the web API
> * Configure the sample to use the application

[!INCLUDE [quickstarts-free-trial-note](../../includes/quickstarts-free-trial-note.md)]

## Prerequisites

Complete the steps and prerequisites in [Tutorial: Enable authenticate in a web application using Azure Active Directory B2C](active-directory-b2c-tutorials-web-app.md).

## Add a web API application

Web API resources need to be registered in your tenant before they can accept and respond to protected resource requests by client applications that present an access token.

1. Sign in to the [Azure portal](https://portal.azure.com).
2. Make sure you're using the directory that contains your Azure AD B2C tenant by clicking the **Directory and subscription filter** in the top menu and choosing the directory that contains your tenant.
3. Choose **All services** in the top-left corner of the Azure portal, and then search for and select **Azure AD B2C**.
4. Select **Applications**, and then select **Add**.
5. Enter a name for the application. For example, *webapi1*.
6. For **Include web app/ web API** and **Allow implicit flow**, select **Yes**.
7. For **Reply URL**, enter an endpoint where Azure AD B2C should return any tokens that your application requests. In this tutorial, the sample runs locally and listens at `https://localhost:44332`.
8. For **App ID URI**, enter the identifier used for your web API. The full identifier URI including the domain is generated for you. For example, `https://contosotenant.onmicrosoft.com/api`.
9. Click **Create**.
10. On the properties page, record the application ID that you'll use when you configure the web application.

## Configure scopes

Scopes provide a way to govern access to protected resources. Scopes are used by the web API to implement scope-based access control. For example, users of the web API could have both read and write access, or users of the web API might have only read access. In this tutorial, you use scopes to define read and write permissions for the web API.

1. Select **Applications**, and then select *webapi1*.
2. Select **Published scopes**.
3. For **scope**, enter `Hello.Read`, and for description, enter `Read access to hello`.
4. For **scope**, enter `Hello.Write`, and for description, enter `Write access to hello`.
5. Click **Save**.

The published scopes can be used to grant a client application permission to the web API.

## Grant permissions

To call a protected web API from an application, you need to grant your application permissions to the API. In the prerequisite tutorial, you created a web application in Azure AD B2C named *webapp1*. You use this application to call the web API.

1. Select **Applications**, and then select *webapp1*.
2. Select **API access**, and then select **Add**.
3. In the **Select API** dropdown, select *webapi1*.
4. In the **Select Scopes** dropdown, select the **Hello.Read** and **Hello.Write** scopes that you previously defined.
5. Click **OK**.

Your application is registered to call the protected web API. A user authenticates with Azure AD B2C to use the application. The application obtains an authorization grant from Azure AD B2C to access the protected web API.

## Configure the sample

Now that the web API is registered and you have scopes defined, you configure the web API to use your Azure AD B2C tenant. In this tutorial, you configure a sample web API. The sample web API is included in the project you downloaded in the prerequisite tutorial.

There are two projects in the sample solution:

The following two projects are in the sample solution:

- **TaskWebApp** - Create and edit a task list. The sample uses the **sign-up or sign-in** user flow to sign up or sign in users.
- **TaskService** - Supports the create, read, update, and delete task list functionality. The API is protected by Azure AD B2C and called by TaskWebApp.

### Configure the web application

1. Open the **B2C-WebAPI-DotNet** solution in Visual Studio.
2. Open **Web.config** in the **TaskWebApp** project.
3. To run the API locally, use the localhost setting for **api:TaskServiceUrl**. Change the Web.config as follows: 

    ```C#
    <add key="api:TaskServiceUrl" value="https://localhost:44332/"/>
    ```

3. Configure the URI of the API. This is the URI the web application uses to make the API request. Also, configure the requested permissions.

    ```C#
    <add key="api:ApiIdentifier" value="https://<Your tenant name>.onmicrosoft.com/api/" />
    <add key="api:ReadScope" value="Hello.Read" />
    <add key="api:WriteScope" value="Hello.Write" />
    ```

### Configure the web API

1. Open **Web.config** in the **TaskService** project.
2. Configure the API to use your tenant.

    ```C#
    <add key="ida:Tenant" value="<Your tenant name>.onmicrosoft.com" />
    ```

3. Set the client ID to the registered Application ID for your API.

    ```C#
    <add key="ida:ClientId" value="<application-ID>"/>
    ```

4. Update the user flow setting with the name of the sign up and sign-in user flow.

    ```C#
    <add key="ida:SignUpSignInUserFlowId" value="B2C_1_signupsignin1" />
    ```

5. Configure the scopes setting to match what you created in the portal.

    ```C#
    <add key="api:ReadScope" value="Hello.Read" />
    <add key="api:WriteScope" value="Hello.Write" />
    ```

## Run the sample

You need to run both the **TaskWebApp** and **TaskService** projects. 

1. In Solution Explorer, right-click on the solution and select **Set StartUp Projects...**. 
2. Select **Multiple startup projects**.
3. Change the **Action** for both projects to **Start**.
4. Click **OK** to save the configuration.
5. Press **F5** to run both applications. Each application opens in its own browser tab.
    `https://localhost:44316/` is the web application.
    `https://localhost:44332/` is the web API.

6. In the web application, click **sign-up / sign-in** to sign in to the web application. Use the account that you previously created. 
7. After you sign in, click **To-do list** and create a to-do list item.

When you create a to-do list item, the web application makes a request to the web API to generate the to-do list item. You're protected web application is calling the protected web API in your Azure AD B2C tenant.

## Next steps

In this tutorial, you learned how to:

> [!div class="checklist"]
> * Add a web API application
> * Configure scopes for a web API
> * Grant permissions to the web API
> * Configure the sample to use the application

> [!div class="nextstepaction"]
> [Tutorial: Add identity providers to your applications in Azure Active Directory B2C](tutorial-add-identity-providers.md)<|MERGE_RESOLUTION|>--- conflicted
+++ resolved
@@ -3,11 +3,7 @@
 description: Tutorial on how to use Active Directory B2C to protect an ASP.NET web API and call it from an ASP.NET web application.
 services: active-directory-b2c
 author: davidmu1
-<<<<<<< HEAD
-manager: daveba
-=======
 manager: celestedg
->>>>>>> 6a383dfd
 
 ms.author: davidmu
 ms.date: 02/04/2019
