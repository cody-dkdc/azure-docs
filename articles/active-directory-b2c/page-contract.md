---
title: Select a page contract - Azure Active Directory B2C | Microsoft Docs
description: Learn about how to select a page contract in Azure Active Directory B2C.
services: active-directory-b2c
author: davidmu1
<<<<<<< HEAD
manager: daveba
=======
manager: celestedg
>>>>>>> 6a383dfd

ms.service: active-directory
ms.workload: identity
ms.topic: conceptual
ms.date: 04/25/2019
ms.author: davidmu
ms.subservice: B2C
---

# Select a page contract in Azure Active Directory B2C using custom policies

[!INCLUDE [active-directory-b2c-public-preview](../../includes/active-directory-b2c-public-preview.md)]

<<<<<<< HEAD
You can enable JavaScript client-side code in your Azure Active Directory (Azure AD) B2C policies, whether you’re using user flows or custom policies. This article discusses how to select a page contract in Azure AD B2C by configuring it in a [custom policy](active-directory-b2c-overview-custom.md). A page contract is an association of elements that Azure AD B2C provides and the content that you provide. If you intend to use [Javascript](javascript-samples.md), you need to define a page contract version for all of your content definitions in your custom policy.

> [!NOTE]
> If you want to enable JavaScript for user flows, see [About using JavaScript and page contract versions in a user flow](user-flow-javascript-overview.md).
=======
You can enable JavaScript client-side code in your Azure Active Directory (Azure AD) B2C policies, whether you’re using user flows or custom policies. To enable JavaScript for your applications, you must add an element to your [custom policy](active-directory-b2c-overview-custom.md), select a page contract, and use [b2clogin.com](b2clogin.md) in your requests. A page contract is an association of elements that Azure AD B2C provides and the content that you provide. This article discusses how to select a page contract in Azure AD B2C by configuring it in a custom policy.

> [!NOTE]
> If you want to enable JavaScript for user flows, see [JavaScript and page contract versions in Azure Active Directory B2C](user-flow-javascript-overview.md).
>>>>>>> 6a383dfd

## Replace DataUri values

In your custom policies, you may have [ContentDefinitions](contentdefinitions.md) that define the HTML templates used in the user journey. The **ContentDefinition** contains a **DataUri** that refers to the page elements provided by Azure AD B2C. The **LoadUri** is the relative path to the HTML and CSS content that you provide.

```XML
<ContentDefinition Id="api.idpselections">
  <LoadUri>~/tenant/default/idpSelector.cshtml</LoadUri>
  <RecoveryUri>~/common/default_page_error.html</RecoveryUri>
  <DataUri>urn:com:microsoft:aad:b2c:elements:contract:providerselection:1.0.0</DataUri>
  <Metadata>
    <Item Key="DisplayName">Idp selection page</Item>
    <Item Key="language.intro">Sign in</Item>
  </Metadata>
</ContentDefinition>
```

To select a page contract, you change the **DataUri** values in your [ContentDefinitions](contentdefinitions.md) in your policies. By switching from the old **DataUri** values to the new values, you're selecting an immutable package. The benefit of using this package is that you’ll know it won't change and cause unexpected behavior on your page. 

To set up a page contract, use the following table to find **DataUri** values. 

| Old DataUri value | New DataUri value |
| ----------------- | ----------------- |
| urn:com:microsoft:aad:b2c:elements:idpselection:1.0.0 | urn:com:microsoft:aad:b2c:elements:contract:providerselection:1.0.0 |
| urn:com:microsoft:aad:b2c:elements:unifiedssd:1.0.0 | urn:com:microsoft:aad:b2c:elements:contract:unifiedssd:1.0.0 | 
| urn:com:microsoft:aad:b2c:elements:claimsconsent:1.0.0 | urn:com:microsoft:aad:b2c:elements:contract:claimsconsent:1.0.0 |
| urn:com:microsoft:aad:b2c:elements:multifactor:1.0.0 | urn:com:microsoft:aad:b2c:elements:contract:multifactor:1.0.0 |
| urn:com:microsoft:aad:b2c:elements:multifactor:1.1.0 | urn:com:microsoft:aad:b2c:elements:contract:multifactor:1.1.0 |
| urn:com:microsoft:aad:b2c:elements:selfasserted:1.0.0 | urn:com:microsoft:aad:b2c:elements:contract:selfasserted:1.0.0 |
| urn:com:microsoft:aad:b2c:elements:selfasserted:1.1.0 | urn:com:microsoft:aad:b2c:elements:contract:selfasserted:1.1.0 | 
| urn:com:microsoft:aad:b2c:elements:unifiedssp:1.0.0 | urn:com:microsoft:aad:b2c:elements:contract:unifiedssp:1.0.0 |
| urn:com:microsoft:aad:b2c:elements:unifiedssp:1.1.0 | urn:com:microsoft:aad:b2c:elements:contract:unifiedssp:1.1.0 |
| urn:com:microsoft:aad:b2c:elements:globalexception:1.0.0 | urn:com:microsoft:aad:b2c:elements:contract:globalexception:1.0.0 |
| urn:com:microsoft:aad:b2c:elements:globalexception:1.1.0 | urn:com:microsoft:aad:b2c:elements:contract:globalexception:1.1.0 |

## Next steps

Find more information about how you can customize the user interface of your applications in [Customize the user interface of your application using a custom policy in Azure Active Directory B2C](active-directory-b2c-ui-customization-custom.md).


<|MERGE_RESOLUTION|>--- conflicted
+++ resolved
@@ -3,11 +3,7 @@
 description: Learn about how to select a page contract in Azure Active Directory B2C.
 services: active-directory-b2c
 author: davidmu1
-<<<<<<< HEAD
-manager: daveba
-=======
 manager: celestedg
->>>>>>> 6a383dfd
 
 ms.service: active-directory
 ms.workload: identity
@@ -21,17 +17,10 @@
 
 [!INCLUDE [active-directory-b2c-public-preview](../../includes/active-directory-b2c-public-preview.md)]
 
-<<<<<<< HEAD
-You can enable JavaScript client-side code in your Azure Active Directory (Azure AD) B2C policies, whether you’re using user flows or custom policies. This article discusses how to select a page contract in Azure AD B2C by configuring it in a [custom policy](active-directory-b2c-overview-custom.md). A page contract is an association of elements that Azure AD B2C provides and the content that you provide. If you intend to use [Javascript](javascript-samples.md), you need to define a page contract version for all of your content definitions in your custom policy.
-
-> [!NOTE]
-> If you want to enable JavaScript for user flows, see [About using JavaScript and page contract versions in a user flow](user-flow-javascript-overview.md).
-=======
 You can enable JavaScript client-side code in your Azure Active Directory (Azure AD) B2C policies, whether you’re using user flows or custom policies. To enable JavaScript for your applications, you must add an element to your [custom policy](active-directory-b2c-overview-custom.md), select a page contract, and use [b2clogin.com](b2clogin.md) in your requests. A page contract is an association of elements that Azure AD B2C provides and the content that you provide. This article discusses how to select a page contract in Azure AD B2C by configuring it in a custom policy.
 
 > [!NOTE]
 > If you want to enable JavaScript for user flows, see [JavaScript and page contract versions in Azure Active Directory B2C](user-flow-javascript-overview.md).
->>>>>>> 6a383dfd
 
 ## Replace DataUri values
 
