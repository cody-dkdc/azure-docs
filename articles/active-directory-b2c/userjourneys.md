--- conflicted
+++ resolved
@@ -45,12 +45,7 @@
 
 A user journey is represented as an orchestration sequence that must be followed through for a successful transaction. If any step fails, the transaction fails. These orchestration steps reference both the building blocks and the claims providers allowed in the policy file. Any orchestration step that is responsible to show or render a user experience also has a reference to the corresponding content definition identifier.
 
-<<<<<<< HEAD
 Orchestration steps can be conditionaly executed, based on preconditions defined in the orchestration step element. For examle you can check to perform an orchestration step only if a specific claims exists, or if a claim is equal or not to the specified value. 
-
-=======
-Orchestration steps can be conditionally ecxetuted, based on preconditions defined in the orchestration step element. For examle you can check to perform an orchestration step only if a specific claims exists, or if a claim is equal or not to the specified value. 
->>>>>>> 8170a6ef
 
 To specify the ordered list of orchestration steps, an **OrchestrationSteps** element is added as part of the policy. This element is required.
 
