--- conflicted
+++ resolved
@@ -27,11 +27,7 @@
 
 You can use this feature in your B2C tenant as follows:
 
-<<<<<<< HEAD
-1. Follow these steps to [navigate to the B2C settings](active-directory-b2c-app-registration.md#navigate-to-b2c-settings) on the Azure portal.
-=======
 1. Follow these steps to [navigate to the B2C features blade](active-directory-b2c-app-registration.md#navigate-to-b2c-settings) on the Azure portal.
->>>>>>> 7cee06ca
 2. Click **Sign-in policies**. *Note: You can use this feature on any policy type, not just on **Sign-in policies***.
 3. Open a policy by clicking it. For example, click on **B2C_1_SiIn**.
 4. Click **Edit** at the top of the blade.
