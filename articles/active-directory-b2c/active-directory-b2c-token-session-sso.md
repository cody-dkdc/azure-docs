---
title: Token, session, and single sign-on configuration in Azure Active Directory B2C | Microsoft Docs
description: Token, session and single sign-on configuration in Azure Active Directory B2C.
services: active-directory-b2c
author: davidmu1
manager: mtillman

ms.service: active-directory
ms.workload: identity
ms.topic: conceptual
ms.date: 11/30/2018
ms.author: davidmu
ms.component: B2C
---

# Token, session, and single sign-on configuration in Azure Active Directory B2C

This feature gives you fine-grained control, on a [per-user flow basis](active-directory-b2c-reference-policies.md), of:

- Lifetimes of security tokens emitted by Azure Active Directory (Azure AD) B2C.
- Lifetimes of web application sessions managed by Azure AD B2C.
- Formats of important claims in the security tokens emitted by Azure AD B2C.
- Single sign-on (SSO) behavior across multiple apps and user flows in your Azure AD B2C tenant.

You can use this feature on any policy type, but this example show how to use the feature with a sign-up or sign-in user flow. For user flows, you can use this feature in your Azure AD B2C directory as follows:

1. Click **User flows**.
2. Open a user flow by clicking it. For example, click on **B2C_1_SiUpIn**.
3. Click **Properties**.
4. Under **Token compatibility settings**, make your desired changes. Learn about available properties in subsequent sections.
5. Click **Save** on the top of the menu.

## Token lifetimes configuration

Azure AD B2C supports the [OAuth 2.0 authorization protocol](active-directory-b2c-reference-protocols.md) for enabling secure access to protected resources. To implement this support, Azure AD B2C emits various [security tokens](active-directory-b2c-reference-tokens.md). 

The following properties are used to manage lifetimes of security tokens emitted by Azure AD B2C:

- **Access & ID token lifetimes (minutes)** - The lifetime of the OAuth 2.0 bearer token used to gain access to a protected resource.
    - Default = 60 minutes.
    - Minimum (inclusive) = 5 minutes.
    - Maximum (inclusive) = 1440 minutes.
- **Refresh token lifetime (days)** - The maximum time period before which a refresh token can be used to acquire a new access or ID token (and optionally, a new refresh token, if your application had been granted the `offline_access` scope).
    - Default = 14 days.
    - Minimum (inclusive) = 1 day.
    - Maximum (inclusive) = 90 days.
- **Refresh token sliding window lifetime (days)** - After this time period elapses the user is forced to re-authenticate, irrespective of the validity period of the most recent refresh token acquired by the application. It can only be provided if the switch is set to **Bounded**. It needs to be greater than or equal to the **Refresh token lifetime (days)** value. If the switch is set to **Unbounded**, you cannot provide a specific value.
    - Default = 90 days.
    - Minimum (inclusive) = 1 day.
    - Maximum (inclusive) = 365 days.

The following use cases are enabled using these properties:

- Allow a user to stay signed in to a mobile application indefinitely, as long as the user is continually active on the application. You can set **Refresh token sliding window lifetime (days)** to **Unbounded** in your sign-in user flow.
- Meet your industry's security and compliance requirements by setting the appropriate access token lifetimes.

These settings are not available for password reset user flows. 

## Token compatibility settings

The following properties allow customers to opt in as needed:

- **Issuer (iss) claim** - This property identifies the Azure AD B2C tenant that issued the token.
    - `https://<domain>/{B2C tenant GUID}/v2.0/` - This is the default value.
<<<<<<< HEAD
    - `https://<domain>/tfp/{B2C tenant GUID}/{Policy ID}/v2.0/` - This value includes IDs for both the B2C tenant and the policy used in the token request. If your app or library needs Azure AD B2C to be compliant with the [OpenID Connect Discovery 1.0 spec](https://openid.net/specs/openid-connect-discovery-1_0.html), use this value.
=======
    - `https://<domain>/tfp/{B2C tenant GUID}/{Policy ID}/v2.0/` - This value includes IDs for both the B2C tenant and the user flow used in the token request. If your app or library needs Azure AD B2C to be compliant with the [OpenID Connect Discovery 1.0 spec](http://openid.net/specs/openid-connect-discovery-1_0.html), use this value.
>>>>>>> 82b2e77e
- **Subject (sub) claim** - This property identifies the entity for which the token asserts information.
    - **ObjectID** - This property is the default value. It populates the object ID of the user in the directory into the `sub` claim in the token.
    - **Not supported** - This property is only provided for backward-compatibility, and we recommend that you switch to **ObjectID** as soon as you are able to.
- **Claim representing policy ID** - This property identifies the claim type into which the policy ID used in the token request is populated.
    - **tfp** - This property is the default value.
    - **acr** - This property is only provided for backward-compatibility.

## Session behavior

Azure AD B2C supports the [OpenID Connect authentication protocol](active-directory-b2c-reference-oidc.md) for enabling secure sign-in to web applications. You can use the following properties to manage web application sessions:

- **Web app session lifetime (minutes)** - The lifetime of Azure AD B2C's session cookie stored on the user's browser upon successful authentication.
    - Default = 1440 minutes.
    - Minimum (inclusive) = 15 minutes.
    - Maximum (inclusive) = 1440 minutes.
- **Web app session timeout** - If this switch is set to **Absolute**, the user is forced to authenticate again after the time period specified by **Web app session lifetime (minutes)** elapses. If this switch is set to **Rolling** (the default setting), the user remains signed in as long as the user is continually active in your web application.

The following use cases are enabled using these properties:

- Meet your industry's security and compliance requirements by setting the appropriate web application session lifetimes.
- Force authentication after a set time period during a user's interaction with a high-security part of your web application. 

These settings are not available for password reset user flows.

## Single sign-on (SSO) configuration

If you have multiple applications and user flows in your B2C tenant, you can manage user interactions across them using the **Single sign-on configuration** property. You can set the property to one of the following settings:

- **Tenant** - This setting is the default. Using this setting allows multiple applications and user flows in your B2C tenant to share the same user session. For example, once a user signs into an application, the user can also seamlessly sign into another one, Contoso Pharmacy, upon accessing it.
- **Application** - This setting allows you to maintain a user session exclusively for an application, independent of other applications. For example, if you want the user to sign in to Contoso Pharmacy (with the same credentials), even if the user is already signed into Contoso Shopping, another application on the same B2C tenant. 
- **Policy** - This setting allows you to maintain a user session exclusively for a user flow, independent of the applications using it. For example, if the user has already signed in and completed a multi factor authentication (MFA) step, the user can be given access to higher-security parts of multiple applications as long as the session tied to the user flow doesn't expire.
- **Disabled** - This setting forces the user to run through the entire user flow on every execution of the policy. For example, this allows multiple users to sign up to your application (in a shared desktop scenario), even while a single user remains signed in during the whole time.

These settings are not available for password reset user flows. 
<|MERGE_RESOLUTION|>--- conflicted
+++ resolved
@@ -62,11 +62,7 @@
 
 - **Issuer (iss) claim** - This property identifies the Azure AD B2C tenant that issued the token.
     - `https://<domain>/{B2C tenant GUID}/v2.0/` - This is the default value.
-<<<<<<< HEAD
-    - `https://<domain>/tfp/{B2C tenant GUID}/{Policy ID}/v2.0/` - This value includes IDs for both the B2C tenant and the policy used in the token request. If your app or library needs Azure AD B2C to be compliant with the [OpenID Connect Discovery 1.0 spec](https://openid.net/specs/openid-connect-discovery-1_0.html), use this value.
-=======
-    - `https://<domain>/tfp/{B2C tenant GUID}/{Policy ID}/v2.0/` - This value includes IDs for both the B2C tenant and the user flow used in the token request. If your app or library needs Azure AD B2C to be compliant with the [OpenID Connect Discovery 1.0 spec](http://openid.net/specs/openid-connect-discovery-1_0.html), use this value.
->>>>>>> 82b2e77e
+    - `https://<domain>/tfp/{B2C tenant GUID}/{Policy ID}/v2.0/` - This value includes IDs for both the B2C tenant and the user flow used in the token request. If your app or library needs Azure AD B2C to be compliant with the [OpenID Connect Discovery 1.0 spec](https://openid.net/specs/openid-connect-discovery-1_0.html), use this value.
 - **Subject (sub) claim** - This property identifies the entity for which the token asserts information.
     - **ObjectID** - This property is the default value. It populates the object ID of the user in the directory into the `sub` claim in the token.
     - **Not supported** - This property is only provided for backward-compatibility, and we recommend that you switch to **ObjectID** as soon as you are able to.
