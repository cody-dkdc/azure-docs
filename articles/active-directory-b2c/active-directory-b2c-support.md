<properties
	pageTitle="Azure Active Directory B2C: Support | Microsoft Azure"
	description="How to file support requests for Azure Active Directory B2C"
	services="active-directory-b2c"
	documentationCenter=""
	authors="swkrish"
	manager="msmbaldwin"
	editor="bryanla"/>

<tags
	ms.service="active-directory-b2c"
	ms.workload="identity"
	ms.tgt_pltfrm="na"
	ms.devlang="na"
	ms.topic="article"
<<<<<<< HEAD
	ms.date="07/22/2016"
=======
	ms.date="07/24/2016"
>>>>>>> 8db9bad8
	ms.author="swkrish"/>

# Azure Active Directory B2C: File Support Requests

You can file support requests for Azure Active Directory (Azure AD) B2C on the Azure portal using the following steps:

1. [Follow these steps to navigate to the B2C features blade on the Azure portal](active-directory-b2c-app-registration.md#navigate-to-the-b2c-features-blade).
2. Switch from your B2C tenant to another tenant that has an Azure subscription associated with it. Typically, the latter is your employee tenant or the default tenant created for you when you signed up for an Azure subscription. To learn more, see [how an Azure subscription is related to Azure AD](active-directory-how-subscriptions-associated-directory.md#how-an-azure-subscription-is-related-to-azure-ad).

    ![Support - Switch tenants](./media/active-directory-b2c-support/support-switch-dir.png)

3. After switching tenants, click **Help + support**.

    ![Support - Help + Support](./media/active-directory-b2c-support/support-support.png)

4. Click **New support request**.

    ![Support - New](./media/active-directory-b2c-support/support-new.png)

5. In the **Basics** blade, use these details and click **Next**.

    - **Issue type** is **Technical**.
	- Choose the appropriate **Subscription**.
    - **Service** is **Active Directory**.
    - Choose the appropriate **Support plan**. If you don't have one, you can sign up for one [here](https://azure.microsoft.com/en-us/support/plans/).

    ![Support - Basics](./media/active-directory-b2c-support/support-basics.png)

6. In the **Problem** blade, use these details and click **Next**.

    - Choose the appropriate **Severity** level.
    - **Problem type** is **B2C**.
    - Choose the appropriate **Category**.
	- Describe your issue in the **Details** field. Provide details such as the B2C tenant name, description of the problem, error messages, correlation IDs (if available), and so on.
    - In the **Time frame** field, provide the date and time (including time zone) that the issue occurred.
    - Under **File upload**, upload all screenshots and files that you think would assist in resolving the issue.

    ![Support - Problem](./media/active-directory-b2c-support/support-problem.png)

<<<<<<< HEAD
7. In the **Contact information** blade, add your contact information. Click **Create**. *Note: Currently, support for Azure AD B2C is only available in English.*
=======
7. In the **Contact information** blade, add your contact information. Click **Create**.
>>>>>>> 8db9bad8

    ![Support - Contact](./media/active-directory-b2c-support/support-contact.png)

8. After submitting your support request, you can monitor it by clicking **Help + support** on the Startboard, and then **Manage support requests**.

## Known issue: Filing a support request in the context of a B2C tenant

If you missed step 2 outlined above and try to create a support request in the context of your B2C tenant, you will see the following error.

> [AZURE.IMPORTANT]
> Don't attempt to sign up for a new Azure subscription in your B2C tenant.  

![Support - No subscription](./media/active-directory-b2c-support/support-no-sub.png)
<|MERGE_RESOLUTION|>--- conflicted
+++ resolved
@@ -1,77 +1,69 @@
-<properties
-	pageTitle="Azure Active Directory B2C: Support | Microsoft Azure"
-	description="How to file support requests for Azure Active Directory B2C"
-	services="active-directory-b2c"
-	documentationCenter=""
-	authors="swkrish"
-	manager="msmbaldwin"
-	editor="bryanla"/>
-
-<tags
-	ms.service="active-directory-b2c"
-	ms.workload="identity"
-	ms.tgt_pltfrm="na"
-	ms.devlang="na"
-	ms.topic="article"
-<<<<<<< HEAD
-	ms.date="07/22/2016"
-=======
-	ms.date="07/24/2016"
->>>>>>> 8db9bad8
-	ms.author="swkrish"/>
-
-# Azure Active Directory B2C: File Support Requests
-
-You can file support requests for Azure Active Directory (Azure AD) B2C on the Azure portal using the following steps:
-
-1. [Follow these steps to navigate to the B2C features blade on the Azure portal](active-directory-b2c-app-registration.md#navigate-to-the-b2c-features-blade).
-2. Switch from your B2C tenant to another tenant that has an Azure subscription associated with it. Typically, the latter is your employee tenant or the default tenant created for you when you signed up for an Azure subscription. To learn more, see [how an Azure subscription is related to Azure AD](active-directory-how-subscriptions-associated-directory.md#how-an-azure-subscription-is-related-to-azure-ad).
-
-    ![Support - Switch tenants](./media/active-directory-b2c-support/support-switch-dir.png)
-
-3. After switching tenants, click **Help + support**.
-
-    ![Support - Help + Support](./media/active-directory-b2c-support/support-support.png)
-
-4. Click **New support request**.
-
-    ![Support - New](./media/active-directory-b2c-support/support-new.png)
-
-5. In the **Basics** blade, use these details and click **Next**.
-
-    - **Issue type** is **Technical**.
-	- Choose the appropriate **Subscription**.
-    - **Service** is **Active Directory**.
-    - Choose the appropriate **Support plan**. If you don't have one, you can sign up for one [here](https://azure.microsoft.com/en-us/support/plans/).
-
-    ![Support - Basics](./media/active-directory-b2c-support/support-basics.png)
-
-6. In the **Problem** blade, use these details and click **Next**.
-
-    - Choose the appropriate **Severity** level.
-    - **Problem type** is **B2C**.
-    - Choose the appropriate **Category**.
-	- Describe your issue in the **Details** field. Provide details such as the B2C tenant name, description of the problem, error messages, correlation IDs (if available), and so on.
-    - In the **Time frame** field, provide the date and time (including time zone) that the issue occurred.
-    - Under **File upload**, upload all screenshots and files that you think would assist in resolving the issue.
-
-    ![Support - Problem](./media/active-directory-b2c-support/support-problem.png)
-
-<<<<<<< HEAD
-7. In the **Contact information** blade, add your contact information. Click **Create**. *Note: Currently, support for Azure AD B2C is only available in English.*
-=======
-7. In the **Contact information** blade, add your contact information. Click **Create**.
->>>>>>> 8db9bad8
-
-    ![Support - Contact](./media/active-directory-b2c-support/support-contact.png)
-
-8. After submitting your support request, you can monitor it by clicking **Help + support** on the Startboard, and then **Manage support requests**.
-
-## Known issue: Filing a support request in the context of a B2C tenant
-
-If you missed step 2 outlined above and try to create a support request in the context of your B2C tenant, you will see the following error.
-
-> [AZURE.IMPORTANT]
-> Don't attempt to sign up for a new Azure subscription in your B2C tenant.  
-
-![Support - No subscription](./media/active-directory-b2c-support/support-no-sub.png)
+<properties
+	pageTitle="Azure Active Directory B2C: Support | Microsoft Azure"
+	description="How to file support requests for Azure Active Directory B2C"
+	services="active-directory-b2c"
+	documentationCenter=""
+	authors="swkrish"
+	manager="msmbaldwin"
+	editor="bryanla"/>
+
+<tags
+	ms.service="active-directory-b2c"
+	ms.workload="identity"
+	ms.tgt_pltfrm="na"
+	ms.devlang="na"
+	ms.topic="article"
+	ms.date="07/24/2016"
+	ms.author="swkrish"/>
+
+# Azure Active Directory B2C: File Support Requests
+
+You can file support requests for Azure Active Directory (Azure AD) B2C on the Azure portal using the following steps:
+
+1. [Follow these steps to navigate to the B2C features blade on the Azure portal](active-directory-b2c-app-registration.md#navigate-to-the-b2c-features-blade).
+2. Switch from your B2C tenant to another tenant that has an Azure subscription associated with it. Typically, the latter is your employee tenant or the default tenant created for you when you signed up for an Azure subscription. To learn more, see [how an Azure subscription is related to Azure AD](active-directory-how-subscriptions-associated-directory.md#how-an-azure-subscription-is-related-to-azure-ad).
+
+    ![Support - Switch tenants](./media/active-directory-b2c-support/support-switch-dir.png)
+
+3. After switching tenants, click **Help + support**.
+
+    ![Support - Help + Support](./media/active-directory-b2c-support/support-support.png)
+
+4. Click **New support request**.
+
+    ![Support - New](./media/active-directory-b2c-support/support-new.png)
+
+5. In the **Basics** blade, use these details and click **Next**.
+
+    - **Issue type** is **Technical**.
+	- Choose the appropriate **Subscription**.
+    - **Service** is **Active Directory**.
+    - Choose the appropriate **Support plan**. If you don't have one, you can sign up for one [here](https://azure.microsoft.com/en-us/support/plans/).
+
+    ![Support - Basics](./media/active-directory-b2c-support/support-basics.png)
+
+6. In the **Problem** blade, use these details and click **Next**.
+
+    - Choose the appropriate **Severity** level.
+    - **Problem type** is **B2C**.
+    - Choose the appropriate **Category**.
+	- Describe your issue in the **Details** field. Provide details such as the B2C tenant name, description of the problem, error messages, correlation IDs (if available), and so on.
+    - In the **Time frame** field, provide the date and time (including time zone) that the issue occurred.
+    - Under **File upload**, upload all screenshots and files that you think would assist in resolving the issue.
+
+    ![Support - Problem](./media/active-directory-b2c-support/support-problem.png)
+
+7. In the **Contact information** blade, add your contact information. Click **Create**.
+
+    ![Support - Contact](./media/active-directory-b2c-support/support-contact.png)
+
+8. After submitting your support request, you can monitor it by clicking **Help + support** on the Startboard, and then **Manage support requests**.
+
+## Known issue: Filing a support request in the context of a B2C tenant
+
+If you missed step 2 outlined above and try to create a support request in the context of your B2C tenant, you will see the following error.
+
+> [AZURE.IMPORTANT]
+> Don't attempt to sign up for a new Azure subscription in your B2C tenant.  
+
+![Support - No subscription](./media/active-directory-b2c-support/support-no-sub.png)