--- conflicted
+++ resolved
@@ -20,13 +20,8 @@
 # Azure Active Directory B2C: File Support Requests
 You can file support requests for Azure Active Directory (Azure AD) B2C on the Azure portal using the following steps:
 
-<<<<<<< HEAD
-1. [Follow these steps to navigate to the B2C settings in the Azure portal](active-directory-b2c-app-registration.md#navigate-to-b2c-settings).
-2. Switch from your B2C tenant to another tenant that has an Azure subscription associated with it. Typically, the latter is your employee tenant or the default tenant created for you when you signed up for an Azure subscription. To learn more, see [how an Azure subscription is related to Azure AD](../active-directory/active-directory-how-subscriptions-associated-directory.md#how-an-azure-subscription-is-related-to-azure-ad).
-=======
 1. [Follow these steps to navigate to the B2C features blade on the Azure portal](active-directory-b2c-app-registration.md#navigate-to-b2c-settings).
 2. Switch from your B2C tenant to another tenant that has an Azure subscription associated with it. Typically, the latter is your employee tenant or the default tenant created for you when you signed up for an Azure subscription. To learn more, see [how an Azure subscription is related to Azure AD](../active-directory/active-directory-how-subscriptions-associated-directory.md).
->>>>>>> 7cee06ca
    
     ![Support - Switch tenants](./media/active-directory-b2c-support/support-switch-dir.png)
 3. After switching tenants, click **Help + support**.
