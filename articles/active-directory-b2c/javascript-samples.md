--- conflicted
+++ resolved
@@ -3,11 +3,7 @@
 description: Learn about using JavaScript in Azure Active Directory B2C.
 services: active-directory-b2c
 author: davidmu1
-<<<<<<< HEAD
-manager: daveba
-=======
 manager: celestedg
->>>>>>> 6a383dfd
 
 ms.service: active-directory
 ms.workload: identity
@@ -21,13 +17,6 @@
 
 [!INCLUDE [active-directory-b2c-public-preview](../../includes/active-directory-b2c-public-preview.md)]
 
-<<<<<<< HEAD
-You can add your own JavaScript client-side code to your Azure Active Directory (Azure AD) B2C applications. This article describes how you can change your [user flow](user-flow-javascript-overview.md) or [custom policy](active-directory-b2c-overview-custom.md) to enable script execution.
-
-## Prerequisites
-
-Select a [page contract](page-contract.md) for the user interface elements of your application. If you intend to use JavaScript, you need to define a page contract version for all of your content definitions in your user flow or custom policy.
-=======
 You can add your own JavaScript client-side code to your Azure Active Directory (Azure AD) B2C applications. To enable JavaScript for your applications, you must add an element to your [custom policy](active-directory-b2c-overview-custom.md), select a [page contract](page-contract.md), and use [b2clogin.com](b2clogin.md) in your requests. This article describes how you can change your custom policy to enable script execution.
 
 > [!NOTE]
@@ -36,7 +25,6 @@
 ## Prerequisites
 
 Select a page contract for the user interface elements of your application. If you intend to use JavaScript, you need to define a page contract version for all of your content definitions in your custom policy.
->>>>>>> 6a383dfd
 
 ## Add the ScriptExecution element
 
@@ -151,11 +139,7 @@
 }
 ```
 
-<<<<<<< HEAD
-In the code, replace `termsOfUseUrl` with the link to your terms of use agreement. For your directory, create a new user attribute called **termsOfUse** and then include **termsOfUse** as a user attribute for your user flow.
-=======
 In the code, replace `termsOfUseUrl` with the link to your terms of use agreement. For your directory, create a new user attribute called **termsOfUse** and then include **termsOfUse** as a user attribute.
->>>>>>> 6a383dfd
 
 ## Next steps
 
