---
title: Tutorial - Enable single-page app authentication with accounts using Azure Active Directory B2C | Microsoft Docs
description: Tutorial on how to use Azure Active Directory B2C to provide user login for a single page application (JavaScript).
services: active-directory-b2c
author: davidmu1
manager: mtillman

ms.author: davidmu
ms.date: 3/02/2018
ms.custom: mvc
ms.topic: tutorial
ms.service: active-directory
ms.component: B2C
---

# Tutorial: Enable single-page app authentication with accounts using Azure Active Directory B2C

This tutorial shows you how to use Azure Active Directory (Azure AD) B2C to sign in and sign up users in a single page application (SPA). Azure AD B2C enables your apps to authenticate to social accounts, enterprise accounts, and Azure Active Directory accounts using open standard protocols.

In this tutorial, you learn how to:

> [!div class="checklist"]
> * Register a sample single page application in your Azure AD B2C directory.
> * Create policies for user sign-up, sign-in, editing a profile, and password reset.
> * Configure the sample application to use your Azure AD B2C directory.

[!INCLUDE [quickstarts-free-trial-note](../../includes/quickstarts-free-trial-note.md)]

## Prerequisites

* Create your own [Azure AD B2C Directory](active-directory-b2c-get-started.md)
* Install [Visual Studio 2017](https://www.visualstudio.com/downloads/) with the **ASP.NET and web development** workload.
* [.NET Core 2.0.0 SDK](https://www.microsoft.com/net/core) or later
* Install [Node.js](https://nodejs.org/en/download/)

## Register single page app

Applications need to be [registered](../active-directory/develop/developer-glossary.md#application-registration) in your directory before they can receive [access tokens](../active-directory/develop/developer-glossary.md#access-token) from Azure Active Directory. App registration creates an [application id](../active-directory/develop/developer-glossary.md#application-id-client-id) for the app in your directory. 

Log in to the [Azure portal](https://portal.azure.com/) as the global administrator of your Azure AD B2C directory.

[!INCLUDE [active-directory-b2c-switch-b2c-tenant](../../includes/active-directory-b2c-switch-b2c-tenant.md)]

1. Select **Azure AD B2C** from the services list in the Azure portal. 

2. In the B2C settings, click **Applications** and then click **Add**. 

    To register the sample web app in your directory, use the following settings:
    
    ![Add a new app](media/active-directory-b2c-tutorials-spa/spa-registration.png)
    
    | Setting      | Suggested value  | Description                                        |
    | ------------ | ------- | -------------------------------------------------- |
    | **Name** | My sample single page app | Enter a **Name** that describes your app to consumers. | 
    | **Include web app / web API** | Yes | Select **Yes** for a single page app. |
    | **Allow implicit flow** | Yes | Select **Yes** since the app uses [OpenID Connect sign-in](active-directory-b2c-reference-oidc.md). |
    | **Reply URL** | `http://localhost:6420` | Reply URLs are endpoints where Azure AD B2C returns any tokens that your app requests. In this tutorial, the sample runs locally (localhost) and listens on port 6420. |
    | **Include native client** | No | Since this is a single page app and not a native client, select No. |
    
3. Click **Create** to register your app.

Registered apps are displayed in the applications list for the Azure AD B2C directory. Select your single page app from the list. The registered single page app's property pane is displayed.

![Single page app properties](./media/active-directory-b2c-tutorials-spa/b2c-spa-properties.png)

Make note of the **Application Client ID**. The ID uniquely identifies the app and is needed when configuring the app later in the tutorial.

## Create policies

An Azure AD B2C policy defines user workflows. For example, signing in, signing up, changing passwords, and editing profiles are common workflows.

### Create a sign-up or sign-in policy

To sign up users to access then sign in to the web app, create a **sign-up or sign-in policy**.

1. From the Azure AD B2C portal page, select **Sign-up or sign-in policies** and click **Add**.

    To configure your policy, use the following settings:

    ![Add a sign-up or sign-in policy](media/active-directory-b2c-tutorials-web-app/add-susi-policy.png)

    | Setting      | Suggested value  | Description                                        |
    | ------------ | ------- | -------------------------------------------------- |
    | **Name** | SiUpIn | Enter a **Name** for the policy. The policy name is prefixed with **B2C_1_**. You use the full policy name **B2C_1_SiUpIn** in the sample code. | 
    | **Identity provider** | Email signup | The identity provider used to uniquely identify the user. |
    | **Sign up attributes** | Display Name and Postal Code | Select attributes to be collected from the user during signup. |
    | **Application claims** | Display Name, Postal Code, User is new, User's Object ID | Select [claims](../active-directory/develop/developer-glossary.md#claim) you want to be included in the [access token](../active-directory/develop/developer-glossary.md#access-token). |

2. Click **Create** to create your policy. 

### Create a profile editing policy

To allow users to reset their user profile information on their own, create a **profile editing policy**.

1. From the Azure AD B2C portal page, select **Profile editing policies** and click **Add**.

    To configure your policy, use the following settings:

    | Setting      | Suggested value  | Description                                        |
    | ------------ | ------- | -------------------------------------------------- |
    | **Name** | SiPe | Enter a **Name** for the policy. The policy name is prefixed with **B2C_1_**. You use the full policy name **B2C_1_SiPe** in the sample code. | 
    | **Identity provider** | Local Account SignIn | The identity provider used to uniquely identify the user. |
    | **Profile attributes** | Display Name and Postal Code | Select attributes users can modify during profile edit. |
    | **Application claims** | Display Name, Postal Code, User's Object ID | Select [claims](../active-directory/develop/developer-glossary.md#claim) you want to be included in the [access token](../active-directory/develop/developer-glossary.md#access-token) after a successful profile edit. |

2. Click **Create** to create your policy. 

### Create a password reset policy

To enable password reset on your application, you need to create a **password reset policy**. This policy describes the consumer experience during password reset and the contents of tokens that the application receives on successful completion.

1. From the Azure AD B2C portal page, select **Password reset policies** and click **Add**.

    To configure your policy, use the following settings.

    | Setting      | Suggested value  | Description                                        |
    | ------------ | ------- | -------------------------------------------------- |
    | **Name** | SSPR | Enter a **Name** for the policy. The policy name is prefixed with **B2C_1_**. You use the full policy name **B2C_1_SSPR** in the sample code. | 
    | **Identity provider** | Reset password using email address | This is the identity provider used to uniquely identify the user. |
    | **Application claims** | User's Object ID | Select [claims](../active-directory/develop/developer-glossary.md#claim) you want to be included in the [access token](../active-directory/develop/developer-glossary.md#access-token) after a successful password reset. |

2. Click **Create** to create your policy. 

## Update single page app code

Now that you have an app registered and policies created, you need to configure your app to use your Azure AD B2C directory. In this tutorial, you configure a sample SPA JavaScript app you can download from GitHub. 

[Download a zip file](https://github.com/Azure-Samples/active-directory-b2c-javascript-msal-singlepageapp/archive/master.zip) or clone the sample web app from GitHub.

```
git clone https://github.com/Azure-Samples/active-directory-b2c-javascript-msal-singlepageapp.git
```
The sample app demonstrates how a single page app can use Azure AD B2C for user sign-up, sign-in, and call a protected web API. You need to change the app to use the app registration in your directory and configure the policies you created. 

To change the app settings:

1. Open the `index.html` file in the Node.js single page app sample.
2. Configure the sample with the Azure AD B2C directory registration information. Change the following lines of code (make sure to replace the values with the names of your directory and APIs):

    ```javascript
    // The current application coordinates were pre-registered in a B2C directory.
    var applicationConfig = {
        clientID: '<Application ID for your SPA obtained from portal app registration>',
<<<<<<< HEAD
        authority: "https://login.microsoftonline.com/tfp/<your-tenant-name>.onmicrosoft.com/B2C_1_<Sign-up or sign-in policy name>",
=======
        authority: "https://fabrikamb2c.b2clogin.com/tfp/fabrikamb2c.onmicrosoft.com/B2C_1_SiUpIn",
>>>>>>> 916491b7
        b2cScopes: ["https://fabrikamb2c.onmicrosoft.com/demoapi/demo.read"],
        webApi: 'https://fabrikamb2chello.azurewebsites.net/hello',
    };
    ```

    The policy name used in this tutorial is **B2C_1_SiUpIn**. If you are using a different policy name, use your policy name in `authority` value.

## Run the sample

1. Launch a Node.js command prompt.
2. Change to the directory containing the Node.js sample. For example `cd c:\active-directory-b2c-javascript-msal-singlepageapp`
3. Run the following commands:
    ```
    npm install && npm update
    node server.js
    ```

    The console window displays the port number of where the app is hosted.
    
    ```
    Listening on port 6420...
    ```

4. Use a browser to navigate to the address `http://localhost:6420` to view the app.

The sample app supports sign up, sign in, editing a profile, and password reset. This tutorial highlights how a user signs up to use the app using an email address. You can explore other scenarios on your own.

### Sign up using an email address

1. Click **Login** to sign up as a user of the SPA app. This uses the **B2C_1_SiUpIn** policy you defined in a previous step.

2. Azure AD B2C presents a sign-in page with a sign-up link. Since you don't have an account yet, click the **Sign up now** link. 

3. The sign-up workflow presents a page to collect and verify the user's identity using an email address. The sign-up workflow also collects the user's password and the requested attributes defined in the policy.

    Use a valid email address and validate using the verification code. Set a password. Enter values for the requested attributes. 

    ![Sign-up workflow](media/active-directory-b2c-tutorials-desktop-app/sign-up-workflow.png)

4. Click **Create** to create a local account in the Azure AD B2C directory.

Now, the user can use their email address to sign in and use the SPA app.

> [!NOTE]
> After login, the app displays an "insufficient permissions" error. You receive this error because you are attempting to access a resource from the demo directory. Since your access token is only valid for your Azure AD directory, the API call is unauthorized. Continue with the next tutorial to create a protected web API for your directory. 

## Clean up resources

You can use your Azure AD B2C directory if you plan to try other Azure AD B2C tutorials. When no longer needed, you can [delete your Azure AD B2C directory](active-directory-b2c-faqs.md#how-do-i-delete-my-azure-ad-b2c-tenant).

## Next steps

In this tutorial, you learned how to create an Azure AD B2C directory, create policies, and update the sample single page app to use your Azure AD B2C directory. Continue to the next tutorial to learn how to register, configure, and call a protected web API from a desktop app.

> [!div class="nextstepaction"]
> <|MERGE_RESOLUTION|>--- conflicted
+++ resolved
@@ -141,11 +141,7 @@
     // The current application coordinates were pre-registered in a B2C directory.
     var applicationConfig = {
         clientID: '<Application ID for your SPA obtained from portal app registration>',
-<<<<<<< HEAD
-        authority: "https://login.microsoftonline.com/tfp/<your-tenant-name>.onmicrosoft.com/B2C_1_<Sign-up or sign-in policy name>",
-=======
-        authority: "https://fabrikamb2c.b2clogin.com/tfp/fabrikamb2c.onmicrosoft.com/B2C_1_SiUpIn",
->>>>>>> 916491b7
+        authority: "https://fabrikamb2c.b2clogin.com/tfp/fabrikamb2c.onmicrosoft.com/B2C_1_<Sign-up or sign-in policy name>",
         b2cScopes: ["https://fabrikamb2c.onmicrosoft.com/demoapi/demo.read"],
         webApi: 'https://fabrikamb2chello.azurewebsites.net/hello',
     };
