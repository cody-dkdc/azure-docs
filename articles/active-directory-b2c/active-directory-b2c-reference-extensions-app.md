---
title: 'Extensions app - Azure AD B2C | Microsoft Docs'
description: Restoring the b2c-extensions-app
services: active-directory-b2c
documentationcenter: ''
author: parakhj
manager: krassk
editor: 'parakhj'

ms.assetid: f0392e32-0771-473c-a799-81438ca2bcff
ms.service: active-directory-b2c
ms.workload: identity
ms.tgt_pltfrm: na
ms.devlang: na
ms.topic: article
<<<<<<< HEAD
ms.date: 08/17/2017
=======
ms.date: 9/06/2017

>>>>>>> d7ea5edb
ms.author: parja

---
# Azure AD B2C: Extensions app

When an Azure AD B2C directory is created, an app called `b2c-extensions-app. Do not modify. Used by AADB2C for storing user data.` is automatically created inside the new directory. This app, referred to as the **b2c-extensions-app**, is visible in *App registrations*. It is used by the Azure AD B2C service to store information about users and custom attributes. If the app is deleted, Azure AD B2C will not function correctly and your production environment will be affected.

> [!IMPORTANT]
> Do not delete the b2c-extensions-app unless you are planning to immediately delete your tenant. If the app remains deleted for more than 30 days, user information will be permanently lost.

## Verifying that the extensions app is present

To verify that the b2c-extensions-app is present:

1. Inside your Azure AD B2C tenant, click on **More services** in the left-hand navigation menu.
1. Search for and open **App registrations**.
1. Look for an app that begins with **b2c-extensions-app**

## Recover the extensions app

If you accidentally deleted the b2c-extensions-app, you have 30 days to recover it. You can restore the app using the Graph API:

1. Browse to [https://graphexplorer.azurewebsites.net/](https://graphexplorer.azurewebsites.net/).
1. Log in to the site as a global administrator for the Azure AD B2C directory that you want to restore the deleted app for. This global administrator must have an email address similar to the following: `username@{yourTenant}.onmicrosoft.com`.
1. Issue an HTTP GET against the URL `https://graph.windows.net/myorganization/deletedApplications` with api-version=1.6. This operation will list all of the applications that have been deleted within the past 30 days.
1. Find the application in the list where the name begins with 'b2c-extension-app’ and copy its `objectid` property value.
1. Issue an HTTP POST against the URL `https://graph.windows.net/myorganization/deletedApplications/{OBJECTID}/restore`. Replace the `{OBJECTID}` portion of the URL with the `objectid` from the previous step. 

You should now be able to [see the restored app](#verifying-that-the-extensions-app-is-present) in the Azure portal.

> [!NOTE]
> An application can only be restored if it has been deleted within the last 30 days. If it has been more than 30 days, data will be permanently lost. For more assistance, file a support ticket.<|MERGE_RESOLUTION|>--- conflicted
+++ resolved
@@ -13,12 +13,8 @@
 ms.tgt_pltfrm: na
 ms.devlang: na
 ms.topic: article
-<<<<<<< HEAD
-ms.date: 08/17/2017
-=======
 ms.date: 9/06/2017
 
->>>>>>> d7ea5edb
 ms.author: parja
 
 ---
