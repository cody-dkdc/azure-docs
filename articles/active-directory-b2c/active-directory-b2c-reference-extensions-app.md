--- conflicted
+++ resolved
@@ -13,11 +13,8 @@
 ms.tgt_pltfrm: na
 ms.devlang: na
 ms.topic: article
-<<<<<<< HEAD
 ms.date: 9/06/2017
-=======
-ms.date: 08/17/2017
->>>>>>> b5c7685b
+
 ms.author: parja
 
 ---
