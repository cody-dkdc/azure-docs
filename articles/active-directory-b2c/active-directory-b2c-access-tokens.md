---
title: 'Azure Active Directory B2C: Requesting access tokens | Microsoft Docs'
description: This article will show you how to setup a client application and acquire an access token.
services: active-directory-b2c
documentationcenter: android
author: parakhj
manager: krassk
editor: ''

ms.assetid: 1c75f17f-5ec5-493a-b906-f543b3b1ea66
ms.service: active-directory-b2c
ms.workload: identity
ms.tgt_pltfrm: na
ms.devlang: na
ms.topic: article
ms.date: 08/09/2017
ms.author: parakhj

---
# Azure AD B2C: Requesting access tokens

An access token (denoted as **access\_token** in the responses from Azure AD B2C) is a form of security token that a client can use to access resources that are secured by an [authorization server](https://docs.microsoft.com/azure/active-directory-b2c/active-directory-b2c-reference-protocols#the-basics), such as a web API. Access tokens are represented as [JWTs](https://docs.microsoft.com/azure/active-directory-b2c/active-directory-b2c-reference-tokens#types-of-tokens) and contain information about the intended resource server and the granted permissions to the server. When calling the resource server, the access token must be present in the HTTP request.

This article discusses how to configure a client application and web API in order to obtain an **access\_token**.

> [!NOTE]
> **Web API chains (On-Behalf-Of) is not supported by Azure AD B2C.**
>
> Many architectures include a web API that needs to call another downstream web API, both secured by Azure AD B2C. This scenario is common in native clients that have a web API back end, which in turn calls a Microsoft online service such as the Azure AD Graph API.
>
> This chained web API scenario can be supported by using the OAuth 2.0 JWT Bearer Credential grant, otherwise known as the On-Behalf-Of flow. However, the On-Behalf-Of flow is not currently implemented in Azure AD B2C.

## Register a web API and publish permissions

Before requesting an access token, you first need to register a web API and publish permissions (scopes) that can be granted to the client application.

### Register a web API

1. On the B2C features blade on the Azure portal, click **Applications**.
1. Click **+Add** at the top of the blade.
1. Enter a **Name** for the application that will describe your application to consumers. For example, you could enter "Contoso API".
1. Toggle the **Include web app / web API** switch to **Yes**.
1. Enter an arbitrary value for the **Reply URLs**. For example, enter `https://localhost:44316/`. The value does not matter since an API should not be receiving the token directly from Azure AD B2C.
1. Enter an **App ID URI**. This is the identifier used for your web API. For example, enter 'notes' in the box. The **App ID URI** would then be `https://{tenantName}.onmicrosoft.com/notes`.
1. Click **Create** to register your application.
1. Click the application that you just created and copy down the globally unique **Application Client ID** that you'll use later in your code.

### Publishing permissions

Scopes, which are analogous to permissions, are necessary when your app is calling an API. Some examples of scopes are "read" or "write". Suppose you want your web or native app to "read" from an API. Your app would call Azure AD B2C and request an access token that gives access to the scope "read". In order for Azure AD B2C to emit such an access token, the app needs to be granted permission to "read" from the specific API. To do this, your API first needs to publish the "read" scope.

1. Within the Azure AD B2C **Applications** blade, open the web API application ("Contoso API").
1. Click on **Published scopes**. This is where you define the permissions (scopes) that can be granted to other applications.
1. Add **Scope Values** as necessary (for example, "read"). By default, the "user_impersonation" scope will be defined. You can ignore this if you wish. Enter a description of the scope in the **Scope Name** column.
1. Click **Save**.

> [!IMPORTANT]
> The **Scope Name** is the description of the **Scope Value**. When using the scope, make sure to use the **Scope Value**.

## Grant a native or web app permissions to a web API

Once an API is configured to publish scopes, the client application needs to be granted those scopes via the Azure portal.

1. Navigate to the **Applications** menu in the B2C features blade.
<<<<<<< HEAD
1. Register a client application ([web app](active-directory-b2c-app-registration.md#register-a-web-application) or [native client](active-directory-b2c-app-registration.md#register-a-mobile-or-native-application)) if you don’t have one already.
1. On your application's Settings blade, select **Api access**.
=======
1. Register a client application ([web app](active-directory-b2c-app-registration.md#register-a-web-app) or [native client](active-directory-b2c-app-registration.md#register-a-mobile-or-native-app)) if you don’t have one already. If you are following this guide as your starting point, you'll need to register a client application.
1. Click on **API access**.
>>>>>>> 7cee06ca
1. Click on **Add**.
1. Select your web API and the scopes (permissions) you would like to grant.
1. Click **OK**.

> [!NOTE]
> Azure AD B2C does not ask your client application users for their consent. Instead, all consent is provided by the admin, based on the permissions configured between the applications described above. If a permission grant for an application is revoked, all users who were previously able to acquire that permission will no longer be able to do so.

## Requesting a token

When requesting an access token, the client application needs to specify the desired permissions in the **scope** parameter of the request. For example, to specify the **Scope Value** “read” for the API that has the **App ID URI** of `https://contoso.onmicrosoft.com/notes`, the scope would be `https://contoso.onmicrosoft.com/notes/read`. Below is an example of an authorization code request to the `/authorize` endpoint.

> [!NOTE]
> Currently, custom domains are not supported along with access tokens. You must use your tenantName.onmicrosoft.com domain in the request URL.

```
https://login.microsoftonline.com/<tenantName>.onmicrosoft.com/oauth2/v2.0/authorize?p=<yourPolicyId>&client_id=<appID_of_your_client_application>&nonce=anyRandomValue&redirect_uri=<redirect_uri_of_your_client_application>&scope=https%3A%2F%2Fcontoso.onmicrosoft.com%2Fnotes%2Fread&response_type=code 
```

To acquire multiple permissions in the same request, you can add multiple entries in the single **scope** parameter, separated by spaces. For example:

URL decoded:

```
scope=https://contoso.onmicrosoft.com/notes/read openid offline_access
```

URL encoded:

```
scope=https%3A%2F%2Fcontoso.onmicrosoft.com%2Fnotes%2Fread%20openid%20offline_access
```

You may request more scopes (permissions) for a resource than what is granted for your client application. When this is the case, the call will succeed if at least one permission is granted. The resulting **access\_token** will have its “scp” claim populated with only the permissions that were successfully granted.

> [!NOTE] 
> We do not support requesting permissions against two different web resources in the same request. This kind of request will fail.

### Special cases

The OpenID Connect standard specifies several special “scope” values. The following special scopes represent the permission to “access the user’s profile”:

* **openid**: This requests an ID token
* **offline\_access**: This requests a refresh token (using [Auth Code flows](active-directory-b2c-reference-oauth-code.md)).

If the `response_type` parameter in a `/authorize` request includes `token`, the `scope` parameter must include at least one resource scope (other than `openid` and `offline_access`) that will be granted. Otherwise, the `/authorize` request will terminate with a failure.

## The returned token

In a successfully minted **access\_token** (from either the `/authorize` or `/token` endpoint), the following claims will be present:

| Name | Claim | Description |
| --- | --- | --- |
|Audience |`aud` |The **application ID** of the single resource that the token grants access to. |
|Scope |`scp` |The permissions granted to the resource. Multiple granted permissions will be separated by space. |
|Authorized Party |`azp` |The **application ID** of the client application that initiated the request. |

When your API receives the **access\_token**, it must [validate the token](active-directory-b2c-reference-tokens.md) to prove that the token is authentic and has the correct claims.

We are always open to feedback and suggestions! If you have any difficulties with this topic, please post on Stack Overflow using the tag ['azure-ad-b2c'](https://stackoverflow.com/questions/tagged/azure-ad-b2c). For feature requests, add them to [UserVoice](https://feedback.azure.com/forums/169401-azure-active-directory/category/160596-b2c).

## Next steps

* Build a web API using [.NET Core](https://github.com/Azure-Samples/active-directory-b2c-dotnetcore-webapi)
* Build a web API using [Node.JS](https://github.com/Azure-Samples/active-directory-b2c-javascript-nodejs-webapi)<|MERGE_RESOLUTION|>--- conflicted
+++ resolved
@@ -62,13 +62,8 @@
 Once an API is configured to publish scopes, the client application needs to be granted those scopes via the Azure portal.
 
 1. Navigate to the **Applications** menu in the B2C features blade.
-<<<<<<< HEAD
-1. Register a client application ([web app](active-directory-b2c-app-registration.md#register-a-web-application) or [native client](active-directory-b2c-app-registration.md#register-a-mobile-or-native-application)) if you don’t have one already.
-1. On your application's Settings blade, select **Api access**.
-=======
 1. Register a client application ([web app](active-directory-b2c-app-registration.md#register-a-web-app) or [native client](active-directory-b2c-app-registration.md#register-a-mobile-or-native-app)) if you don’t have one already. If you are following this guide as your starting point, you'll need to register a client application.
 1. Click on **API access**.
->>>>>>> 7cee06ca
 1. Click on **Add**.
 1. Select your web API and the scopes (permissions) you would like to grant.
 1. Click **OK**.
