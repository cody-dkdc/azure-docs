---
title: 'Azure Active Directory B2C: Multi-Factor Authentication | Microsoft Docs'
description: How to enable Multi-Factor Authentication in consumer-facing applications secured by Azure Active Directory B2C
services: active-directory-b2c
documentationcenter: ''
author: swkrish
manager: mbaldwin
editor: bryanla

ms.assetid: 53ef86c4-1586-45dc-9952-dbbd62f68afc
ms.service: active-directory-b2c
ms.workload: identity
ms.tgt_pltfrm: na
ms.devlang: na
ms.topic: article
ms.date: 12/06/2016
ms.author: swkrish

---
# Azure Active Directory B2C: Enable Multi-Factor Authentication in your consumer-facing applications
Azure Active Directory (Azure AD) B2C integrates directly with [Azure Multi-Factor Authentication](../multi-factor-authentication/multi-factor-authentication.md) so that you can add a second layer of security to sign-up and sign-in experiences in your consumer-facing applications. And you can do this without writing a single line of code. Currently we support phone call and text message verification. If you already created sign-up and sign-in policies, you can still enable Multi-Factor Authentication.

> [!NOTE]
> Multi-Factor Authentication can also be enabled when you create sign-up and sign-in policies, not just by editing existing policies.
> 
> 

This feature helps applications handle scenarios such as the following:

* You don't require Multi-Factor Authentication to access one application, but you do require it to access another one. For example, the consumer can sign into an auto insurance application with a social or local account, but must verify the phone number before accessing the home insurance application registered in the same directory.
* You don't require Multi-Factor Authentication to access an application in general, but you do require it to access the sensitive portions within it. For example, the consumer can sign in to a banking application with a social or local account and check account balance, but must verify the phone number before attempting a wire transfer.

## Modify your sign-up policy to enable Multi-Factor Authentication
<<<<<<< HEAD
1. [Follow these steps to navigate to the B2C settings in the Azure portal](active-directory-b2c-app-registration.md#navigate-to-b2c-settings).
=======
1. [Follow these steps to navigate to the B2C features blade on the Azure portal](active-directory-b2c-app-registration.md#navigate-to-b2c-settings).
>>>>>>> 7cee06ca
2. Click **Sign-up policies**.
3. Click your sign-up policy (for example, "B2C_1_SiUp") to open it.
4. Click **Multi-factor authentication** and turn the **State** to **ON**. Click **OK**.
5. Click **Save** at the top of the blade.

You can use the "Run now" feature on the policy to verify the consumer experience. Confirm the following:

A consumer account gets created in your directory before the Multi-Factor Authentication step occurs. During the step, the consumer is asked to provide his or her phone number and verify it. If verification is successful, the phone number is attached to the consumer account for later use. Even if the consumer cancels or drops out, he or she can be asked to verify a phone number again during the next sign-in (with Multi-Factor Authentication enabled).

## Modify your sign-in policy to enable Multi-Factor Authentication
<<<<<<< HEAD
1. [Follow these steps to navigate to the B2C settings in the Azure portal](active-directory-b2c-app-registration.md#navigate-to-b2c-settings).
=======
1. [Follow these steps to navigate to the B2C features blade on the Azure portal](active-directory-b2c-app-registration.md#navigate-to-b2c-settings).
>>>>>>> 7cee06ca
2. Click **Sign-in policies**.
3. Click your sign-in policy (for example, "B2C_1_SiIn") to open it. Click **Edit** at the top of the blade.
4. Click **Multi-factor authentication** and turn the **State** to **ON**. Click **OK**.
5. Click **Save** at the top of the blade.

You can use the "Run now" feature on the policy to verify the consumer experience. Confirm the following:

When the consumer signs in (using a social or local account), if a verified phone number is attached to the consumer account, he or she is asked to verify it. If no phone number is attached, the consumer is asked to provide one and verify it. On successful verification, the phone number is attached to the consumer account for later use.

## Multi-Factor Authentication on other policies
As described for sign-up & sign-in policies above, it is also possible to enable multi-factor authentication on sign-up or sign-in policies and password reset policies. It will be available soon on profile editing policies.
<|MERGE_RESOLUTION|>--- conflicted
+++ resolved
@@ -31,11 +31,7 @@
 * You don't require Multi-Factor Authentication to access an application in general, but you do require it to access the sensitive portions within it. For example, the consumer can sign in to a banking application with a social or local account and check account balance, but must verify the phone number before attempting a wire transfer.
 
 ## Modify your sign-up policy to enable Multi-Factor Authentication
-<<<<<<< HEAD
-1. [Follow these steps to navigate to the B2C settings in the Azure portal](active-directory-b2c-app-registration.md#navigate-to-b2c-settings).
-=======
 1. [Follow these steps to navigate to the B2C features blade on the Azure portal](active-directory-b2c-app-registration.md#navigate-to-b2c-settings).
->>>>>>> 7cee06ca
 2. Click **Sign-up policies**.
 3. Click your sign-up policy (for example, "B2C_1_SiUp") to open it.
 4. Click **Multi-factor authentication** and turn the **State** to **ON**. Click **OK**.
@@ -46,11 +42,7 @@
 A consumer account gets created in your directory before the Multi-Factor Authentication step occurs. During the step, the consumer is asked to provide his or her phone number and verify it. If verification is successful, the phone number is attached to the consumer account for later use. Even if the consumer cancels or drops out, he or she can be asked to verify a phone number again during the next sign-in (with Multi-Factor Authentication enabled).
 
 ## Modify your sign-in policy to enable Multi-Factor Authentication
-<<<<<<< HEAD
-1. [Follow these steps to navigate to the B2C settings in the Azure portal](active-directory-b2c-app-registration.md#navigate-to-b2c-settings).
-=======
 1. [Follow these steps to navigate to the B2C features blade on the Azure portal](active-directory-b2c-app-registration.md#navigate-to-b2c-settings).
->>>>>>> 7cee06ca
 2. Click **Sign-in policies**.
 3. Click your sign-in policy (for example, "B2C_1_SiIn") to open it. Click **Edit** at the top of the blade.
 4. Click **Multi-factor authentication** and turn the **State** to **ON**. Click **OK**.
