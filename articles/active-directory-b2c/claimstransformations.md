--- conflicted
+++ resolved
@@ -111,11 +111,7 @@
 
 ## Example
 
-<<<<<<< HEAD
-For example, you may store the last version of your terms of services user accepted. When you updated the terms of services, you can ask the user to accept the new version. In the following example, **HasTOSVersionChanged** claims transformation, compares the **TOSVersion** with the **LastTOSAcceptedVersion** and as result, return the Boolean **TOSVersionChanged** claim. 
-=======
 For example, you may store the last version of your terms of services that the user accepted. When you update the terms of services, you can ask the user to accept the new version. In the following example, the **HasTOSVersionChanged** claims transformation compares the value of the **TOSVersion** claim with the value of the **LastTOSAcceptedVersion** claim and then returns the boolean **TOSVersionChanged** claim.
->>>>>>> 51d0bbf1
 
 ```XML
 <BuildingBlocks>
