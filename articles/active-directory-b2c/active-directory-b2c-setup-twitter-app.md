--- conflicted
+++ resolved
@@ -36,11 +36,7 @@
 7. Copy the value of **Consumer Key** and **Consumer Secret**. You will need both of them to configure Twitter as an identity provider in your tenant.
 
 ## Configure Twitter as an identity provider in your tenant
-<<<<<<< HEAD
-1. Follow these steps to [navigate to the B2C settings](active-directory-b2c-app-registration.md#navigate-to-b2c-settings) on the Azure portal.
-=======
 1. Follow these steps to [navigate to the B2C features blade](active-directory-b2c-app-registration.md#navigate-to-b2c-settings) on the Azure portal.
->>>>>>> 7cee06ca
 2. On the B2C features blade, click **Identity providers**.
 3. Click **+Add** at the top of the blade.
 4. Provide a friendly **Name** for the identity provider configuration. For example, enter "Twitter".
