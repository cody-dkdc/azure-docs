--- conflicted
+++ resolved
@@ -3,11 +3,7 @@
 description: Tutorial on how to use Azure Active Directory B2C to provide user login for an ASP.NET web application.
 services: active-directory-b2c
 author: davidmu1
-<<<<<<< HEAD
-manager: daveba
-=======
 manager: celestedg
->>>>>>> 6a383dfd
 
 ms.author: davidmu
 ms.date: 02/04/2019
@@ -33,11 +29,7 @@
 ## Prerequisites
 
 - [Create user flows](tutorial-create-user-flows.md) to enable user experiences in your application. 
-<<<<<<< HEAD
-- Install [Visual Studio 2017](https://www.visualstudio.com/downloads/) with the **ASP.NET and web development** workload.
-=======
 - Install [Visual Studio 2019](https://www.visualstudio.com/downloads/) with the **ASP.NET and web development** workload.
->>>>>>> 6a383dfd
 
 ## Update the application
 
