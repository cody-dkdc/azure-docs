---
title: Manage user access in Azure Active Directory B2C | Microsoft Docs
description: Learn how to identify minors, collect date of birth and country data, and get acceptance of terms of use in your application by using Azure AD B2C.
services: active-directory-b2c
author: davidmu1
manager: mtillman

ms.service: active-directory
ms.workload: identity
ms.topic: article
ms.date: 05/04/2018
ms.author: davidmu
ms.component: B2C
---

# Manage user access in Azure AD B2C

This article discusses how to manage user access to your applications by using Azure Active Directory (Azure AD) B2C. Access management in your application includes:

<<<<<<< HEAD
- Identifying minors and controlling access to use your application
- Requiring parental consent for minors to use your applications
- Gathering date of birth and country data from the user
- Capturing terms of use agreement and gating access
=======
- Identifying minors and controlling user access to your application.
- Requiring parental consent for minors to use your applications.
- Gathering birth and country data from users.
- Capturing a terms-of-use agreement and gating access.
>>>>>>> f6a041b8

[!INCLUDE [active-directory-b2c-advanced-audience-warning](../../includes/active-directory-b2c-advanced-audience-warning.md)]

>[!Note] 
>This article provides information that you can use to support your obligations under the GDPR. If you’re looking for general info about GDPR, see the [GDPR section of the Service Trust portal](https://servicetrust.microsoft.com/ViewPage/GDPRGetStarted).

## Control minor access

Applications and organizations may decide to block minors from using applications and services that are not targeted to this audience. Alternatively, applications and organizations may decide to accept minors and subsequently manage the parental consent, and deliver permissible experiences for minors as dictated by business rules and allowed by regulation. 

If a user is identified as a minor, you can set the user flow in Azure AD B2C to one of three options:

- **Send a signed JWT id_token back to the application**: The user is registered in the directory, and a token is returned to the application. The application then proceeds by applying business rules. For example, the application may proceed with a parental consent process. To use this method, choose to receive the **ageGroup** and **consentProvidedForMinor** claims from the application.

- **Send an unsigned JSON token to the application**: Azure AD B2C notifies the application that the user is a minor and provides the status of the user’s parental consent. The application then proceeds by applying business rules. A JSON token does not complete a successful authentication with the application. The application must process the unauthenticated user according to the claims included in the JSON token, which may include **name**, **email**, **ageGroup**, and **consentProvidedForMinor**.

- **Block the user**: If a user is a minor, and parental consent has not been provided, Azure AD B2C can notify the user that he or she is blocked. No token is issued, access is blocked, and the user account is not created during a registration journey. To implement this notification, you provide a suitable HTML/CSS content page to inform the user and present appropriate options. No further action is needed by the application for new registrations.

## Get parental consent

Depending on application regulation, parental consent might need to be granted by a user who is verified as an adult. Azure AD B2C does not provide an experience to verify an individual’s age and then allow a verified adult to grant parental consent to a minor. This experience must be provided by the application or another service provider.

The following is an example of a user flow for gathering parental consent:

1. An [Azure Active Directory Graph API](https://msdn.microsoft.com/en-us/library/azure/ad/graph/api/api-catalog) operation identifies the user as a minor and returns the user data to the application in the form of an unsigned JSON token.

2. The application processes the JSON token and shows a screen to the minor, notifying him or her that parental consent is required and requesting the consent of a parent online. 

3. Azure AD B2C shows a sign-in journey that the user can sign in to normally and issues a token to the application that is set to include **legalAgeGroupClassification = “minorWithParentalConsent”**. The application collects the email address of the parent and verifies that the parent is an adult. To do so, it uses a trusted source, such as a national ID office, license verification, or credit card proof. If verification is successful, the application prompts the minor to sign in by using the Azure AD B2C user flow. If consent is denied (for example, if **legalAgeGroupClassification = “minorWithoutParentalConsent”**), Azure AD B2C returns a JSON token (not a login) to the application to restart the consent process. It is optionally possible to customize the user flow so that a minor or an adult can regain access to a minor’s account by sending a registration code to the minor’s email address or the adult’s email address on record.

4. The application offers an option to the minor to revoke consent.

5. When either the minor or the adult revokes consent, the Azure AD Graph API can be used to change **consentProvidedForMinor** to **denied**. Alternatively, the application may choose to delete a minor whose consent has been revoked. It is optionally possible to customize the user flow so that the authenticated minor (or parent that is using the minor’s account) can revoke consent. Azure AD B2C records **consentProvidedForMinor** as **denied**.

For more information about **legalAgeGroupClassification**, **consentProvidedForMinor**, and **ageGroup**, see [User resource type](https://developer.microsoft.com/en-us/graph/docs/api-reference/beta/resources/user). For more information about custom attributes, see [Use custom attributes to collect information about your consumers](active-directory-b2c-reference-custom-attr.md). When you address extended attributes by using the Azure AD Graph API, you must use the long version of the attribute, such as *extension_18b70cf9bb834edd8f38521c2583cd86_dateOfBirth*: *2011-01-01T00:00:00Z*.

## Gather date of birth and country data

Applications may rely on Azure AD B2C to gather the date of birth (DOB) and country information from all users during registration. If this information does not already exist, the application can request it from the user during the next authentication (sign-in) journey. Users cannot proceed without providing their DOB and country information. Azure AD B2C uses the information to determine whether the individual is considered a minor according to the regulatory standards of that country. 

A customized user flow can gather DOB and country information and use Azure AD B2C claims transformation to determine the **ageGroup** and persist the result (or persist the DOB and country information directly) in the directory.

The following steps show the logic that is used to calculate **ageGroup** from the user's date of birth:

1. Try to find the country by the country code in the list. If the country is not found, fall back to **Default**.

2. If the **MinorConsent** node is present in the country element:

    a. Calculate the date that the user must have been born on to be considered an adult. For example, if the current date is March 14, 2015, and **MinorConsent** is 18, the birth date must be no later than March 14, 2000.

    b. Compare the minimum birth date with the actual birth date. If the minimum birth date is before the user’s birth date, the calculation returns **Minor** as the age group calculation.

3. If the **MinorNoConsentRequired** node is present in the country element, repeat steps 2a and 2b using the value from **MinorNoConsentRequired**. The output of 2b returns **MinorNoConsentRequired** if the minimum birth date is before the user’s birth date. 

4. If neither calculation returns true, the calculation returns **Adult**.

If an application has reliably gathered DOB or country data by other methods, the application may use the Graph API to update the user record with this information. For example:

- If a user is known to be an adult, update the directory attribute **ageGroup** with a value of **Adult**.
- If a user is known to be a minor, update the directory attribute **ageGroup** with a  value of **Minor** and set **consentProvidedForMinor**, as appropriate.

For more information about gathering DOB data, see [Use age gating in Azure AD B2C](basic-age-gating.md).

## Capture terms of use agreement

When you develop your application, you ordinarily capture users' acceptance of terms of use within their applications with no, or only minor, participation from the user directory. It is possible, however, to use an Azure AD B2C user flow to gather a user's acceptance of terms of use, restrict access if acceptance is not granted, and enforce acceptance of future changes to the terms of use, based on the date of the latest acceptance and the date of the latest version of the terms of use.

**Terms of Use** may also include “Consent to share data with third parties.” Depending on local regulations and business rules, you can gather a user's acceptance of both conditions combined, or you can allow the user to accept one condition and not the other.

The following steps describe how you can manage terms of use:

1. Record the acceptance of the terms of use and the date of acceptance by using the Graph API and extended attributes. You can do so by using both built-in and custom user flows. We recommend that you create and use the **extension_termsOfUseConsentDateTime** and **extension_termsOfUseConsentVersion** attributes.

2. Create a required check box labeled “Accept Terms of Use,” and record the result during signup. You can do so by using both built-in and custom user flows.

3. Azure AD B2C stores the terms of use agreement and the user's acceptance. You can use the Graph API to query for the status of any user by reading the extension attribute that's used to record the response (for example, read **termsOfUseTestUpdateDateTime**). You can do so by using both built-in and custom user flows.

4. Require acceptance of updated terms of use by comparing the date of acceptance to the date of the latest version of the terms of use. You can compare the dates only by using a custom user flow. Use the extended attribute **extension_termsOfUseConsentDateTime**, and compare the value to the claim of **termsOfUseTextUpdateDateTime**. If the acceptance is old, force a new acceptance by displaying a self-asserted screen. Otherwise, block access by using policy logic.

5. Require acceptance of updated terms of use by comparing the version number of the acceptance to the most recent accepted version number. You can compare version numbers only by using a custom user flow. Use the extended attribute **extension_termsOfUseConsentDateTime**, and compare the value to the claim of **extension_termsOfUseConsentVersion**. If the acceptance is old, force a new acceptance by displaying a self-asserted screen. Otherwise, block access by using policy logic.

You can capture terms of use acceptance under the following scenarios:

- A new user is signing up. The terms of use are displayed, and the acceptance result is stored.
- A user is signing in who has previously accepted the latest or active terms of agreement. The terms of use are not displayed.
- A user is signing in who has not already accepted the latest or active terms of use. The terms of use are displayed, and the acceptance result is stored.
- A user is signing in who has already accepted an older version of the terms of use, which are now updated to the latest version. The terms of use are displayed, and the acceptance result is stored.

The following image shows the recommended user flow:

![Acceptance user flow](./media/manage-user-access/user-flow.png) 

The following is an example of a DateTime based terms of use consent in a claim:

```
<ClaimsTransformations>
  <ClaimsTransformation Id="GetNewUserAgreeToTermsOfUseConsentDateTime" TransformationMethod="GetCurrentDateTime">
    <OutputClaims>
      <OutputClaim ClaimTypeReferenceId="extension_termsOfUseConsentDateTime" TransformationClaimType="currentDateTime" />
    </OutputClaims>
  </ClaimsTransformation>
  <ClaimsTransformation Id="IsTermsOfUseConsentRequired" TransformationMethod="IsTermsOfUseConsentRequired">
    <InputClaims>
      <InputClaim ClaimTypeReferenceId="extension_termsOfUseConsentDateTime" TransformationClaimType="termsOfUseConsentDateTime" />
    </InputClaims>
    <InputParameters>
      <InputParameter Id="termsOfUseTextUpdateDateTime" DataType="dateTime" Value="2098-01-30T23:03:45" />
    </InputParameters>
    <OutputClaims>
      <OutputClaim ClaimTypeReferenceId="termsOfUseConsentRequired" TransformationClaimType="result" />
    </OutputClaims>
  </ClaimsTransformation>
</ClaimsTransformations>
```

The following is an example of a Version based terms of use consent in a claim:

```
<ClaimsTransformations>
  <ClaimsTransformation Id="GetEmptyTermsOfUseConsentVersionForNewUser" TransformationMethod="CreateStringClaim">
    <InputParameters>
      <InputParameter Id="value" DataType="string" Value=""/>
    </InputParameters>
    <OutputClaims>
      <OutputClaim ClaimTypeReferenceId="extension_termsOfUseConsentVersion" TransformationClaimType="createdClaim" />
    </OutputClaims>
  </ClaimsTransformation>
  <ClaimsTransformation Id="GetNewUserAgreeToTermsOfUseConsentVersion" TransformationMethod="CreateStringClaim">
    <InputParameters>
      <InputParameter Id="value" DataType="string" Value="V1"/>
    </InputParameters>
    <OutputClaims>
      <OutputClaim ClaimTypeReferenceId="extension_termsOfUseConsentVersion" TransformationClaimType="createdClaim" />
    </OutputClaims>
  </ClaimsTransformation>
  <ClaimsTransformation Id="IsTermsOfUseConsentRequiredForVersion" TransformationMethod="CompareClaimToValue">
    <InputClaims>
      <InputClaim ClaimTypeReferenceId="extension_termsOfUseConsentVersion" TransformationClaimType="inputClaim1" />
    </InputClaims>
    <InputParameters>
      <InputParameter Id="compareTo" DataType="string" Value="V1" />
      <InputParameter Id="operator" DataType="string" Value="not equal" />
      <InputParameter Id="ignoreCase" DataType="string" Value="true" />
    </InputParameters>
    <OutputClaims>
      <OutputClaim ClaimTypeReferenceId="termsOfUseConsentRequired" TransformationClaimType="outputClaim" />
    </OutputClaims>
  </ClaimsTransformation>
</ClaimsTransformations> 
```

## Next steps

- To learn how to delete and export user data, see [Manage user data](manage-user-data.md).<|MERGE_RESOLUTION|>--- conflicted
+++ resolved
@@ -17,17 +17,10 @@
 
 This article discusses how to manage user access to your applications by using Azure Active Directory (Azure AD) B2C. Access management in your application includes:
 
-<<<<<<< HEAD
-- Identifying minors and controlling access to use your application
-- Requiring parental consent for minors to use your applications
-- Gathering date of birth and country data from the user
-- Capturing terms of use agreement and gating access
-=======
 - Identifying minors and controlling user access to your application.
 - Requiring parental consent for minors to use your applications.
 - Gathering birth and country data from users.
 - Capturing a terms-of-use agreement and gating access.
->>>>>>> f6a041b8
 
 [!INCLUDE [active-directory-b2c-advanced-audience-warning](../../includes/active-directory-b2c-advanced-audience-warning.md)]
 
