--- conflicted
+++ resolved
@@ -88,10 +88,8 @@
     items:
     - name: Collect logs using Application Insights
       href: active-directory-b2c-troubleshoot-custom.md
-<<<<<<< HEAD
     - name: Confgure ROPC
       href: ropc-custom.md
-=======
     - name: Configure user input
       href: active-directory-b2c-configure-signup-self-asserted-custom.md
     - name: Create a custom policy
@@ -106,7 +104,6 @@
       href: active-directory-b2c-create-custom-attributes-profile-edit-custom.md
     - name: Enable keep me signed in
       href: active-directory-b2c-reference-kmsi-custom.md
->>>>>>> 9f0af4f2
     - name: Integrate RESTful APIs
       items:
       - name: Validate user input
