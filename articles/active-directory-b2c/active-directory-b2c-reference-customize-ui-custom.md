---
title: 'Azure Active Directory B2C: Reference: Customize the UI of a user journey with Custom Policies | Microsoft Docs'
description: A topic on Azure Active Directory B2C custom policies
services: active-directory-b2c
documentationcenter: ''
author: davidmu1
manager: mtillman
editor: ''

ms.service: active-directory-b2c
ms.workload: identity
ms.topic: article
ms.date: 04/25/2017
ms.author: davidmu

---

# Customize the UI of a user journey with Custom Policies

[!INCLUDE [active-directory-b2c-advanced-audience-warning](../../includes/active-directory-b2c-advanced-audience-warning.md)]

> [!NOTE]
> This article is an advanced description of how UI customization works and how to enable with B2C Custom policies, using the Identity Experience Framework


A seamless user experience is key for any business-to-consumer solution. A seamless user experience is an experience, whether on device or browser, where a user’s journey through the service is indistinguishable from that of the customer service they are using.

## Understand the CORS way for UI customization

Azure AD B2C lets you customize the look-and-feel of user experience (UX) on the various pages that are served and displayed by Azure AD B2C via your custom policies.

For that purpose, Azure AD B2C runs code in your consumer's browser and uses the modern and standard approach [Cross-Origin Resource Sharing (CORS)](http://www.w3.org/TR/cors/) to load custom content from a specific URL that you specify in a custom policy to point to your HTML5/CSS templates. CORS is a mechanism that allows restricted resources, like fonts, on a web page to be requested from another domain outside the domain from which the resource originated.

Compared to the old traditional way, where template pages are owned by the solution where you provided limited text and images, where limited control of layout and feel was offered leading to more than difficulties to achieve a seamless experience, the CORS way supports HTML5 and CSS and allow you to:

- Host the content and the solution injects its controls using client side script.
- Have full control over every pixel of layout and feel.

You can provide as many content pages as you like by crafting HTML5/CSS files as appropriate.

> [!NOTE]
> For security reasons, the use of JavaScript is currently blocked for customization. To unblock JavaScript, use of a custom domain name for your Azure AD B2C tenant is needed.

In each of your HTML5/CSS templates, you provide an *anchor* element, which corresponds to the required `<div id=”api”>` element in the HTML or the content page as illustrate hereafter. Azure AD B2C requires that all content pages have this specific div.

```
<!DOCTYPE html>
<html>
  <head>
    <title>Your page content’s tile!</title>
  </head>
  <body>
    <div id="api"></div>
  </body>
</html>
```

Azure AD B2C-related content for the page is injected into this div, while the rest of the page is yours to control. The Azure AD B2C’s JavaScript code pulls in your content and injects HTML into this specific div element. Azure AD B2C injects the following controls as appropriate: account chooser control, log in controls, multi-factor (currently phone-based) controls, and attribute collection controls. Azure AD B2C ensures that all the controls are HTML5 compliant and accessible, all the controls can be fully styled, and that a control version does not regress.

The merged content is eventually displayed as the dynamic document to your consumer.

To ensure that everything works as expected, you must:

- Ensure your content is HTML5 compliant and accessible
- Ensure your content server is enabled for CORS.
- Serve content over HTTPS.
- Use absolute URLS such as https://yourdomain/content for all links and CSS content.

> [!TIP]
> To verify that the site you are hosting your content on has CORS enabled and test CORS requests, you can use the site http://test-cors.org/. Thanks to this site, you can either send the CORS request to a remote server (to test if CORS is supported), or send the CORS request to a test server (to explore certain features of CORS).

> [!TIP]
> The site http://enable-cors.org/ also constitutes a more than useful resources on CORS.

Thanks to this CORS-based approach, the end users have consistent experiences between your application and the pages served by Azure AD B2C.

## Create a storage account

As a prerequisite, you need to create a storage account. You need an Azure subscription to create an Azure Blob Storage account. You can sign up a free trial at the [Azure website](https://azure.microsoft.com/pricing/free-trial/).

1. Open a browsing session and navigate to the [Azure portal](https://portal.azure.com).
2. Sign in with your administrative credentials.
3. Click **Create a resource** > **Storage** > **Storage account**.  A **Create storage account** pane opens up.
4. In **Name**, provide a name for the storage account, for example, *contoso369b2c*. This value is later referred as to *storageAccountName*.
5. Pick the appropriate selections for the pricing tier, the resource group, and the subscription. Make sure that you have the **Pin to Startboard** option checked. Click **Create**.
6. Go back to the Startboard and click the storage account that you created.
7. In the **Services** section, click **Blobs**. A **Blob service pane** opens up.
8. Click **+ Container**.
9. In **Name**, provide a name for the container, for example, *b2c*. This value is later referred to as *containerName*.
9. Select **Blob** as the **Access type**. Click **Create**.
10. The container that you created appears in the list on the **Blob service pane**.
11. Close the **Blobs** pane.
12.	On the **storage account pane**, click the **Key** icon. An **Access keys pane** opens up.  
13.	Write down the value of **key1**. This value is later referred as *key1*.

## Downloading the helper tool

1.	Download the helper tool from [GitHub](https://github.com/azureadquickstarts/b2c-azureblobstorage-client/archive/master.zip).
2.	Save the *B2C-AzureBlobStorage-Client-master.zip* file on your local machine.
3.	Extract the content of the B2C-AzureBlobStorage-Client-master.zip file on your local disk, for example under the **UI-Customization-Pack** folder, which creates a *B2C-AzureBlobStorage-Client-master* folder underneath.
4.	Open that folder and extract the content of the archive file *B2CAzureStorageClient.zip* within it.

## Upload the UI-Customization-Pack sample files

1.	Using Windows Explorer, navigate to the folder *B2C-AzureBlobStorage-Client-master* located under the *UI-Customization-Pack* folder created in the previous section.
2.	Run the *B2CAzureStorageClient.exe* file. This program uploads all the files in the directory that you specify to your storage account, and enable CORS access for those files.
3.	When prompted, specify:
    a.	The name of your storage account, *storageAccountName*, for example *contoso369b2c*.
    b.	The primary access key of your azure blob storage, *key1*, for example *contoso369b2c*.
    c.	The name of your storage blob storage container, *containerName*, for example *b2c*.
    d.	The path of the *Starter-Pack* sample files, for example *..\B2CTemplates\wingtiptoys*.

If you followed the preceding steps, the HTML5 and CSS files of the *UI-Customization-Pack* for the fictitious company **wingtiptoys** is now pointing to your storage account.  You can verify that the content has been uploaded correctly by opening the related container pane in the Azure portal. You can alternatively verify that the content has been uploaded correctly by accessing the page from a browser. For more information, see [Azure Active Directory B2C: A helper tool used to demonstrate the page user interface (UI) customization feature](active-directory-b2c-reference-ui-customization-helper-tool.md).

## Ensure the storage account has CORS enabled

<<<<<<< HEAD
CORS (Cross-Origin Resource Sharing) must be enabled on your endpoint for Azure AD B2C Premium to load your content because your content is hosted on a different domain than the domain Azure AD B2C Premium is serving the page from.
=======
CORS (Cross-Origin Resource Sharing) must be enabled on your endpoint for Azure AD B2C to load your content. This is because your content is hosted on a different domain than the domain Azure AD B2C will be serving the page from.
>>>>>>> 08efc163

To verify that the storage you are hosting your content on has CORS enabled, proceed with the following steps:

1. Open a browsing session and navigate to the page *unified.html* using the full URL of its location in your storage account, `https://<storageAccountName>.blob.core.windows.net/<containerName>/unified.html`. For example, https://contoso369b2c.blob.core.windows.net/b2c/unified.html.
2. Navigate to http://test-cors.org. This site allows you to verify that the page you are using has CORS enabled.  
<!--
![test-cors.org](../../media/active-directory-b2c-customize-ui-of-a-user-journey/test-cors.png)
-->

3. In **Remote URL**, enter the full URL for your unified.html content, and click **Send Request**.
4. Verify that the output in the **Results** section contains *XHR status: 200*, which indicates that CORS is enabled.
<!--
![CORS enabled](../../media/active-directory-b2c-customize-ui-of-a-user-journey/cors-enabled.png)
-->
The storage account should now contain a blob container named *b2c* in the illustration that contains the following wingtiptoys templates from the *Starter-Pack*.

<!--
![Correctly configured storage account](../../articles/active-directory-b2c/media/active-directory-b2c-reference-customize-ui-custom/storage-account-final.png)
-->

The following table describes the purpose of the preceding HTML5 pages.

| HTML5 template | Description |
|----------------|-------------|
| *phonefactor.html* | This page can be used as a template for a multi-factor authentication page. |
| *resetpassword.html* | This page can be used as a template for a forgot password page. |
| *selfasserted.html* | This page can be used as a template for a social account sign up page, a local account sign up page, or a local account sign-in page. |
| *unified.html* | This page can be used as a template for a unified sign up or sign-in page. |
| *updateprofile.html* | This page can be used as a template for a profile update page. |

## Add a link to your HTML5/CSS templates to your user journey

You can add a link to your HTML5/CSS templates to your user journey by editing a custom policy directly.

The custom HTML5/CSS templates to use in your user journey have to be specified in a list of content definitions that can be used in those user journeys. For that purpose, an optional *<ContentDefinitions>* XML element must be declared under the *<BuildingBlocks>* section of your custom policy XML file.

The following table describes the set of content definition IDs recognized by the Azure AD B2C identity experience engine and the type of pages that relates to them.

| Content definition ID | Description |
|-----------------------|-------------|
| *api.error* | **Error page**. This page is displayed when an exception or an error is encountered. |
| *api.idpselections* | **Identity provider selection page**. This page contains a list of identity providers that the user can choose from during sign-in. These providers are either enterprise identity providers, social identity providers such as Facebook and Google+, or local accounts (based on email address or user name). |
| *api.idpselections.signup* | **Identity provider selection for sign-up**. This page contains a list of identity providers that the user can choose from during sign-up. These providers are either enterprise identity providers, social identity providers such as Facebook and Google+, or local accounts (based on email address or user name). |
| *api.localaccountpasswordreset* | **Forgot password page**. This page contains a form that the user has to fill to initiate their password reset.  |
| *api.localaccountsignin* | **Local account sign-in page**. This page contains a sign-in form that the user has to fill in when signing in with a local account that is based on an email address or a user name. The form can contain a text input box and password entry box. |
| *api.localaccountsignup* | **Local account sign-up page**. This page contains a sign up form that the user has to fill in when signing up for a local account that is based on an email address or a user name. The form can contain different input controls such as text input box, password entry box, radio button, single-select drop-down boxes, and multi-select check boxes. |
| *api.phonefactor* | **Multi-factor authentication page**. On this page, users can verify their phone numbers (using text or voice) during sign up or sign in. |
| *api.selfasserted* | **Social account sign-up page**. This page contains a sign up form that the user has to fill in when signing up using an existing account from a social identity provider such as Facebook or Google+. This page is similar to the preceding social account sign up page with the exception of the password entry fields. |
| *api.selfasserted.profileupdate* | **Profile update page**. This page contains a form that the user can use to update their profile. This page is similar to the preceding social account sign up page with the exception of the password entry fields. |
| *api.signuporsignin* | **Unified sign-up or sign-in page**.  This page handles both sign up & sign in of users, who can use enterprise identity providers, social identity providers such as Facebook or Google+, or local accounts.

## Next steps
[Reference: Understand how custom policies work with the Identity Experience Framework in B2C](active-directory-b2c-reference-custom-policies-understanding-contents.md)<|MERGE_RESOLUTION|>--- conflicted
+++ resolved
@@ -1,4 +1,4 @@
----
+﻿---
 title: 'Azure Active Directory B2C: Reference: Customize the UI of a user journey with Custom Policies | Microsoft Docs'
 description: A topic on Azure Active Directory B2C custom policies
 services: active-directory-b2c
@@ -114,11 +114,7 @@
 
 ## Ensure the storage account has CORS enabled
 
-<<<<<<< HEAD
-CORS (Cross-Origin Resource Sharing) must be enabled on your endpoint for Azure AD B2C Premium to load your content because your content is hosted on a different domain than the domain Azure AD B2C Premium is serving the page from.
-=======
 CORS (Cross-Origin Resource Sharing) must be enabled on your endpoint for Azure AD B2C to load your content. This is because your content is hosted on a different domain than the domain Azure AD B2C will be serving the page from.
->>>>>>> 08efc163
 
 To verify that the storage you are hosting your content on has CORS enabled, proceed with the following steps:
 
