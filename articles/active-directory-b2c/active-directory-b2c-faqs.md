--- conflicted
+++ resolved
@@ -50,13 +50,8 @@
 ### Does my application have to be run on Azure for it work with Azure AD B2C?
 No, you can host your application anywhere (in the cloud or on-premises). All it needs to interact with Azure AD B2C is the ability to send and receive HTTP requests on publicly accessible endpoints.
 
-<<<<<<< HEAD
-### I have multiple Azure AD B2C Tenants. How can I manage them on the Azure Portal?
-Each Azure AD B2C tenant has its own B2C features blade on the Azure portal. See [Azure AD B2C: Register your application](active-directory-b2c-app-registration.md#navigate-to-b2c-settings) to learn how you can navigate to a specific tenant's B2C features blade on the Azure portal. Switching between Azure AD B2C directories on the Azure portal will not keep your B2C features blade open on most browsers.
-=======
 ### I have multiple Azure AD B2C tenants. How can I manage them on the Azure portal?
 Before opening 'Azure AD B2C' in the left side menu of the Azure portal, you must switch into the directory you want to manage.  Switch directories by clicking your identity in the upper right of the Azure portal, then choose a directory in the drop down that appears.  For a step-by-step with images, see [Navigate to Azure AD B2C settings](active-directory-b2c-app-registration.md#navigate-to-b2c-settings).
->>>>>>> 7cee06ca
 
 ### How do I customize verification emails (the content and the "From:" field) sent by Azure AD B2C?
 You can use the [company branding feature](../active-directory/active-directory-add-company-branding.md) to customize the content of verification emails. Specifically, these two elements of the email can be customized:
@@ -113,13 +108,8 @@
 ### How do I delete my Azure AD B2C tenant?
 Follow these steps to delete your Azure AD B2C tenant:
 
-<<<<<<< HEAD
-1. Follow these steps to [navigate to B2C settings](active-directory-b2c-app-registration.md#navigate-to-b2c-settings) on the Azure portal.
-1. Navigate to the **Applications**, **Identity providers**, and **All policies** blades and delete all the entries in each of them.
-=======
 1. Follow these steps to [navigate to Azure AD B2C settings](active-directory-b2c-app-registration.md#navigate-to-b2c-settings) on the Azure portal.
 1. Navigate to the **Applications**, **Identity providers**, and **All policies** and delete all the entries in each of them.
->>>>>>> 7cee06ca
 1. Now sign in to the [Azure classic portal](https://manage.windowsazure.com/) as the Subscription Administrator. (Use the same work or school account or the same Microsoft account that you used to sign up for Azure.)
 1. Navigate to the Active Directory extension on the left and click your B2C tenant.
 1. Click the **Users** tab.
