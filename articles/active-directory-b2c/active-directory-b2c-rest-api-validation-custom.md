---
title: REST API claims exchanges as validation in Azure Active Directory B2C | Microsoft Docs
description: A topic on Azure Active Directory B2C custom policies.
services: active-directory-b2c
author: davidmu1
<<<<<<< HEAD
manager: daveba
=======
manager: celestedg
>>>>>>> 6a383dfd

ms.service: active-directory
ms.workload: identity
ms.topic: conceptual
ms.date: 04/24/2017
ms.author: davidmu
ms.subservice: B2C
---

# Walkthrough: Integrate REST API claims exchanges in your Azure AD B2C user journey as validation on user input

[!INCLUDE [active-directory-b2c-advanced-audience-warning](../../includes/active-directory-b2c-advanced-audience-warning.md)]

The Identity Experience Framework (IEF) that underlies Azure Active Directory B2C (Azure AD B2C) enables the identity developer to integrate an interaction with a RESTful API in a user journey.  

At the end of this walkthrough, you will be able to create an Azure AD B2C user journey that interacts with RESTful services.

The IEF sends data in claims and receives data back in claims. The interaction with the API:

- Can be designed as a REST API claims exchange or as a validation profile, which happens inside an orchestration step.
- Typically validates input from the user. If the value from the user is rejected, the user can try again to enter a valid value with the opportunity to return an error message.

You can also design the interaction as an orchestration step. For more information, see [Walkthrough: Integrate REST API claims exchanges in your Azure AD B2C user journey as an orchestration step](active-directory-b2c-rest-api-step-custom.md).

For the validation profile example, we will use the profile edit user journey in the starter pack file ProfileEdit.xml.

We can verify that the name provided by the user in the profile edit is not part of an exclusion list.

## Prerequisites

- An Azure AD B2C tenant configured to complete a local account sign-up/sign-in, as described in [Getting started](active-directory-b2c-get-started-custom.md).
- A REST API endpoint to interact with. For this walkthrough, we've set up a demo site called [WingTipGames](https://wingtipgamesb2c.azurewebsites.net/) with a REST API service.

## Step 1: Prepare the REST API function

> [!NOTE]
> Setup of REST API functions is outside the scope of this article. [Azure Functions](https://docs.microsoft.com/azure/azure-functions/functions-reference) provides an excellent toolkit to create RESTful services in the cloud.

We have created an Azure function that receives a claim that it expects as `playerTag`. The function validates whether this claim exists. You can access the complete Azure function code in [GitHub](https://github.com/Azure-Samples/active-directory-b2c-advanced-policies/tree/master/AzureFunctionsSamples).

```csharp
if (requestContentAsJObject.playerTag == null)
{
  return request.CreateResponse(HttpStatusCode.BadRequest);
}

var playerTag = ((string) requestContentAsJObject.playerTag).ToLower();

if (playerTag == "mcvinny" || playerTag == "msgates123" || playerTag == "revcottonmarcus")
{
  return request.CreateResponse<ResponseContent>(
    HttpStatusCode.Conflict,
    new ResponseContent
    {
      version = "1.0.0",
      status = (int) HttpStatusCode.Conflict,
      userMessage = $"The player tag '{requestContentAsJObject.playerTag}' is already used."
    },
    new JsonMediaTypeFormatter(),
    "application/json");
}

return request.CreateResponse(HttpStatusCode.OK);
```

The IEF expects the `userMessage` claim that the Azure function returns. This claim will be presented as a string to the user if the validation fails, such as when a 409 conflict status is returned in the preceding example.

## Step 2: Configure the RESTful API claims exchange as a technical profile in your TrustFrameworkExtensions.xml file

A technical profile is the full configuration of the exchange desired with the RESTful service. Open the TrustFrameworkExtensions.xml file and add the following XML snippet inside the `<ClaimsProviders>` element.

> [!NOTE]
> In the following XML, RESTful provider `Version=1.0.0.0` is described as the protocol. Consider it as the function that will interact with the external service. <!-- TODO: A full definition of the schema can be found...link to RESTful Provider schema definition>-->

```xml
<ClaimsProvider>
    <DisplayName>REST APIs</DisplayName>
    <TechnicalProfiles>
        <TechnicalProfile Id="AzureFunctions-CheckPlayerTagWebHook">
            <DisplayName>Check Player Tag Web Hook Azure Function</DisplayName>
            <Protocol Name="Proprietary" Handler="Web.TPEngine.Providers.RestfulProvider, Web.TPEngine, Version=1.0.0.0, Culture=neutral, PublicKeyToken=null" />
            <Metadata>
                <Item Key="ServiceUrl">https://wingtipb2cfuncs.azurewebsites.net/api/CheckPlayerTagWebHook?code=L/05YRSpojU0nECzM4Tp3LjBiA2ZGh3kTwwp1OVV7m0SelnvlRVLCg==</Item>
                <Item Key="AuthenticationType">None</Item>
                <Item Key="SendClaimsIn">Body</Item>
                <Item Key="AllowInsecureAuthInProduction">true</Item>
            </Metadata>
            <InputClaims>
                <InputClaim ClaimTypeReferenceId="givenName" PartnerClaimType="playerTag" />
            </InputClaims>
            <UseTechnicalProfileForSessionManagement ReferenceId="SM-Noop" />
        </TechnicalProfile>
        <TechnicalProfile Id="SelfAsserted-ProfileUpdate">
            <ValidationTechnicalProfiles>
                <ValidationTechnicalProfile ReferenceId="AzureFunctions-CheckPlayerTagWebHook" />
            </ValidationTechnicalProfiles>
        </TechnicalProfile>
    </TechnicalProfiles>
</ClaimsProvider>
```

The `InputClaims` element defines the claims that will be sent from the IEF to the REST service. In this example, the contents of the claim `givenName` will be sent to the REST service as `playerTag`. In this example, the IEF does not expect claims back. Instead, it waits for a response from the REST service and acts based on the status codes that it receives.

## Step 3: Include the RESTful service claims exchange in self-asserted technical profile where you want to validate the user input

The most common use of the validation step is in the interaction with a user. All interactions where the user is expected to provide input are *self-asserted technical profiles*. For this example, we will add the validation to the Self-Asserted-ProfileUpdate technical profile. This is the technical profile that the relying party (RP) policy file `Profile Edit` uses.

To add the claims exchange to the self-asserted technical profile:

1. Open the TrustFrameworkBase.xml file and search for `<TechnicalProfile Id="SelfAsserted-ProfileUpdate">`.
2. Review the configuration of this technical profile. Observe how the exchange with the user is defined as claims that will be asked of the user (input claims) and claims that will be expected back from the self-asserted provider (output claims).
3. Search for `TechnicalProfileReferenceId="SelfAsserted-ProfileUpdate`, and notice that this profile is invoked as orchestration step 5 of `<UserJourney Id="ProfileEdit">`.

## Step 4: Upload and test the profile edit RP policy file

1. Upload the new version of the TrustFrameworkExtensions.xml file.
2. Use **Run now** to test the profile edit RP policy file.
3. Test the validation by providing one of the existing names (for example, mcvinny) in the **Given Name** field. If everything is set up correctly, you should receive a message that notifies the user that the player tag is already used.

## Next steps

[Modify the profile edit and user registration to gather additional information from your users](active-directory-b2c-create-custom-attributes-profile-edit-custom.md)

[Walkthrough: Integrate REST API claims exchanges in your Azure AD B2C user journey as an orchestration step](active-directory-b2c-rest-api-step-custom.md)<|MERGE_RESOLUTION|>--- conflicted
+++ resolved
@@ -3,11 +3,7 @@
 description: A topic on Azure Active Directory B2C custom policies.
 services: active-directory-b2c
 author: davidmu1
-<<<<<<< HEAD
-manager: daveba
-=======
 manager: celestedg
->>>>>>> 6a383dfd
 
 ms.service: active-directory
 ms.workload: identity
