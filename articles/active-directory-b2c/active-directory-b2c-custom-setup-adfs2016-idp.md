---
title: Add ADFS as a SAML identity provider using custom policies in Azure Active Directory B2C | Microsoft Docs
description: Set up ADFS 2016 using the SAML protocol and custom policies in Azure Active Directory B2C
services: active-directory-b2c
author: davidmu1
manager: mtillman

ms.service: active-directory
ms.workload: identity
ms.topic: conceptual
ms.date: 08/31/2018
ms.author: davidmu
ms.component: B2C
---

# Add ADFS as a SAML identity provider using custom policies in Azure Active Directory B2C

[!INCLUDE [active-directory-b2c-advanced-audience-warning](../../includes/active-directory-b2c-advanced-audience-warning.md)]

This article shows you how to enable sign-in for an ADFS user account by using [custom policies](active-directory-b2c-overview-custom.md) in Azure Active Directory (Azure AD) B2C.

## Prerequisites

Complete the steps in the [Getting started with custom policies](active-directory-b2c-get-started-custom.md) article.

## Add the ADFS account application key to Azure AD B2C
<<<<<<< HEAD
Federation with ADFS accounts requires a client secret for ADFS account to trust Azure AD B2C on behalf of the application. You need to store your ADFS certificate in your Azure AD B2C tenant. 

1.  Go to your Azure AD B2C tenant, and select **B2C Settings** > **Identity Experience Framework**
2.  Select **Policy Keys** to view the keys available in your tenant.
3.  Click **+Add**.
4.  For **Options**, use **Upload**.
5.  For **Name**, use `ADFSSamlCert`.  
    The prefix `B2C_1A_` might be added automatically.
6.  In the **File upload**, select your certificate .pfx file with private key. Note: this certificate (with the private key) should be the same one that issued and used for the ADFS relying party.
![Upload policy key](media/active-directory-b2c-custom-setup-adfs2016-idp/aadb2c-ief-setup-adfs2016-idp-cert.png)
7.  Click **Create**
8.  Confirm that you've created the key `B2C_1A_ADFSSamlCert`.
=======

Federation with an ADFS account requires a client secret for the account to trust Azure AD B2C on behalf of the application. You need to store your ADFS certificate in your Azure AD B2C tenant. 

1. Log in to the [Azure portal](https://portal.azure.com/).
2. Make sure you're using the directory that contains your Azure AD B2C tenant by switching to it in the top-right corner of the Azure portal. Select **Switch Directory**, and then choose the directory that contains the tenant you created. In this tutorial, the *contoso* directory is used that contains the tenant named *contoso0522Tenant.onmicrosoft.com*.

    ![Switch directories](./media/active-directory-b2c-custom-setup-adfs2016-idp/switch-directories.png)

3. Choose **All services** in the top-left corner of the Azure portal, search for and select **Azure AD B2C**. You should now be using your tenant.
4. On the Overview page, select **Identity Experience Framework**.
5. Select **Policy Keys** to view the keys available in your tenant, and then click **Add**.
6. Choose **Upload** as the Option.
7. Enter `ADFSSamlCert` for the name. The prefix `B2C_1A_` might be added automatically.
8. Browse to and select your certificate .pfx file with the private key. This certificate with the private key should be the same one that was issued and used for the ADFS relying party.
9. Click **Create** and confirm that you've created the `B2C_1A_ADFSSamlCert` key.
>>>>>>> 4dd0f4cc

## Add a claims provider in your extension policy

If you want users to sign in by using an ADFS account, you need to define the account as a claims provider. You do this by specifying an endpoint that Azure AD B2C communicates with. The endpoint provides a set of claims that are used by Azure AD B2C to verify that a specific user has authenticated.

Define ADFS as a claims provider, by adding **ClaimsProvider** element in your extension policy file.

1. Open the *TrustFrameworkExtensions.xml* policy file in your working directory. If you need an XML editor, [try Visual Studio Code](https://code.visualstudio.com/download), which is a lightweight cross-platform editor.
2. Add the following XML under the **ClaimsProviders** element and replace **your-ADFS-domain** with your ADFS domain name and replace the value of the **identityProvider** output claim with your DNS (Arbitrary value that indicates your domain), and save the file. 

    ```xml
    <ClaimsProvider>
      <Domain>contoso.com</Domain>
      <DisplayName>Contoso ADFS</DisplayName>
      <TechnicalProfiles>
        <TechnicalProfile Id="Contoso-SAML2">
          <DisplayName>Contoso ADFS</DisplayName>
          <Description>Login with your Contoso account</Description>
          <Protocol Name="SAML2"/>
          <Metadata>
            <Item Key="RequestsSigned">false</Item>
            <Item Key="WantsEncryptedAssertions">false</Item>
            <Item Key="PartnerEntity">https://your-ADFS-domain/federationmetadata/2007-06/federationmetadata.xml</Item>
          </Metadata>
          <CryptographicKeys>
            <Key Id="SamlAssertionSigning" StorageReferenceId="B2C_1A_ADFSSamlCert"/>
            <Key Id="SamlMessageSigning" StorageReferenceId="B2C_1A_ADFSSamlCert"/>
          </CryptographicKeys>
          <OutputClaims>
            <OutputClaim ClaimTypeReferenceId="socialIdpUserId" PartnerClaimType="userPrincipalName" />
            <OutputClaim ClaimTypeReferenceId="givenName" PartnerClaimType="given_name"/>
            <OutputClaim ClaimTypeReferenceId="surname" PartnerClaimType="family_name"/>
            <OutputClaim ClaimTypeReferenceId="email" PartnerClaimType="email"/>
            <OutputClaim ClaimTypeReferenceId="displayName" PartnerClaimType="name"/>
            <OutputClaim ClaimTypeReferenceId="identityProvider" DefaultValue="contoso.com" />
            <OutputClaim ClaimTypeReferenceId="authenticationSource" DefaultValue="socialIdpAuthentication"/>
          </OutputClaims>
          <OutputClaimsTransformations>
            <OutputClaimsTransformation ReferenceId="CreateRandomUPNUserName"/>
            <OutputClaimsTransformation ReferenceId="CreateUserPrincipalName"/>
            <OutputClaimsTransformation ReferenceId="CreateAlternativeSecurityId"/>
            <OutputClaimsTransformation ReferenceId="CreateSubjectClaimFromAlternativeSecurityId"/>
          </OutputClaimsTransformations>
          <UseTechnicalProfileForSessionManagement ReferenceId="SM-Noop"/>
        </TechnicalProfile>
      </TechnicalProfiles>
    </ClaimsProvider>
    ```

## Register the claims provider for sign-up and sign-in

To make the ADFS account identity provider available in the sign-up and sign-in pages, you need to add it to your **SignUpOrSignIn** user journey. 

Make a copy of an existing template user journey and then modify it so that it includes the ADFS identity provider:

>[!NOTE]
>If you previously copied the **UserJourneys** element from the base file of your policy to the extension file (*TrustFrameworkExtensions.xml*) you can skip this section.

1. Open the base file of your policy. For example, *TrustFrameworkBase.xml*.
2. Copy the entire content of **UserJourneys** element.
3. Open the extension file (*TrustFrameworkExtensions.xml*) and paste the entire content of **UserJourneys** element that you copied in the extension file.

### Display the button

The **ClaimsProviderSelections** element defines the list of claims provider selections and their order.  The **ClaimsProviderSelection** element is analogous to an identity provider button on a sign-up and sign-in page. If you add a **ClaimsProviderSelection** element for an ADFS account, a new button is displayed when a user sees the page. To add this element:

1. In the **UserJourney** element with an identifier of `SignUpOrSignIn` in the user journeys that you copied, locate the **OrchestrationStep** element of `Order="1"`.
2. Add following **ClaimsProviderSelection** element under the **ClaimsProviderSelections** element:

    ```xml
    <ClaimsProviderSelection TargetClaimsExchangeId="ContosoExchange" />
    ```

### Link the button to an action

Now that you have a button in place, you need to link it to an action. The action, in this case, is for Azure AD B2C to communicate with ADFS account to receive a token. Link the button to an action by linking the technical profile for your ADFS account claims provider:

1. Find the **OrchestrationStep** of `Order="2"` under the **UserJourney** element.
2. Add following **ClaimsExchange** element under the **ClaimsExchanges** element:

    ```xml
    <ClaimsExchange Id="ContosoExchange" TechnicalProfileReferenceId="Contoso-SAML2" />
    ```

> [!NOTE]
> * Make sure that the `Id` has the same value as `TargetClaimsExchangeId` in the preceding section.
> * Make sure that the `TechnicalProfileReferenceId` is set to the technical profile you created earlier (Contoso-SAML2).


## [Optional] Register the claims provider for profile edit

You may also want to add the ADFS account identity provider to your profile edit user journey.

### Display the button

1. Open the extension file of your policy. For example, *TrustFrameworkExtensions.xml*.
2. In the **UserJourney** element with an identifier `ProfileEdit` in the user journeys that you copied, locate the **OrchestrationStep** element of `Order="1"`.
3. Add following **ClaimsProviderSelection** element under **ClaimsProviderSelections** element:

    ```xml
    <ClaimsProviderSelection TargetClaimsExchangeId="ContosoExchange" />
    ```

### Link the button to an action

1. Find the **OrchestrationStep** of `Order="2"` under the **UserJourney** element.
2. Add following **ClaimsExchange** element under the **ClaimsExchanges** element:

    ```xml
    <ClaimsExchange Id="ContosoExchange" TechnicalProfileReferenceId="Contoso-SAML2" />
    ```

## Upload the policy to your tenant

1. In the Azure portal, select **All Policies**.
2. Select **Upload Policy**.
3. Enable **Overwrite the policy if it exists**.
4. Browse to and select your *TrustFrameworkExtensions.xml* policy file, and then select **Upload**. Make sure that the validation is successful.


## Configure an ADFS Relying Party Trust

To use ADFS as an identity provider in Azure AD B2C, you need to create an ADFS Relying Party Trust with the Azure AD B2C SAML metadata. The following example shows a URL address to the SAML metadata of an Azure AD B2C technical profile:

```
https://login.microsoftonline.com/te/your-tenant/your-policy/samlp/metadata?idptp=your-technical-profile
```

Replace the following values:

- **your-tenant** with your tenant name, such as your-tenant.onmicrosoft.com.
- **your-policy** with your policy name. Use the policy where you configure the SAML provider technical profile, or a policy that inherits from that policy.
- **your-technical-profile** with tha name of your SAML identity provider technical profile.
 
Open a browser and navigate to the URL. Make sure you type the correct URL and that you have access to the XML metadata file.

To add a new relying party trust by using the ADFS Management snap-in and manually configure the settings, perform the following procedure on a federation server. Membership in **Administrators** or equivalent on the local computer is the minimum required to complete this procedure. Review details about using the appropriate accounts and group memberships at [Local and Domain Default Groups](http://go.microsoft.com/fwlink/?LinkId=83477).

1. In Server Manager, select **Tools**, and then select **ADFS Management**.
2. Select **Add Relying Party Trust**.
3. On the **Welcome** page, choose **Claims aware**, and then click **Start**.
4. On the **Select Data Source** page, select **Import data about the relying party publish online or on a local network**, provide your Azure AD B2C metadata URL, and then click **Next**.
5. On the **Specify Display Name** page, enter a **Display name**, under **Notes**, enter a description for this relying party trust, and then click **Next**.
6. On the **Choose Access Control Policy** page, select a policy, and then click **Next**.
7. On the **Ready to Add Trust** page, review the settings, and then click **Next** to save your relying party trust information.
8. On the **Finish** page, click **Close**, this action automatically displays the **Edit Claim Rules** dialog box.
9. Select **Add Rule**.  
10. In **Claim rule template**, select **Send LDAP attributes as claims**.
11. Provide a **Claim rule name**. For the **Attribute store**, select **Select Active Directory**, add the following claims, then click **Finish** and **OK**.

    ![Set rule properties](./media/active-directory-b2c-custom-setup-adfs2016-idp/aadb2c-ief-setup-adfs2016-idp-claims-3.png)

12.  Based on your certificate type, you may need to set the HASH algorithm. On the relying party trust (B2C Demo) properties window, select the **Advanced** tab and change the **Secure hash algorithm** to `SHA-1` or `SHA-256`, and click **Ok**.  

### Update the relying party metadata

Changing the SAML technical profile requires you to update ADFS with the updated metadata version. You don’t need to update the metadata when you create the relying party application, but when you make a change, you update the metadata in ADFS.

1. In Server Manager, select **Tools**, and then select **ADFS Management**.
2. Select the relying party trust you created, select **Update from Federation Metadata**, and then click **Update**. 

### Test the policy by using Run Now

1.  Open **Azure AD B2C Settings** and go to **Identity Experience Framework**.
2.  Open **B2C_1A_ProfileEdit**, the relying party (RP) custom policy that you uploaded. Select **Run now**. You should be able to sign in using ADFS account.

## Download the complete policy files

Optional: You can build your scenario using your own custom policy files after completing the steps in [Getting Started with Custom Policies](active-directory-b2c-get-started-custom.md). For example files, see [Policy sample files for reference only](https://github.com/Azure-Samples/active-directory-b2c-custom-policy-starterpack/tree/master/scenarios/aadb2c-ief-setup-adfs2016-app).<|MERGE_RESOLUTION|>--- conflicted
+++ resolved
@@ -24,20 +24,6 @@
 Complete the steps in the [Getting started with custom policies](active-directory-b2c-get-started-custom.md) article.
 
 ## Add the ADFS account application key to Azure AD B2C
-<<<<<<< HEAD
-Federation with ADFS accounts requires a client secret for ADFS account to trust Azure AD B2C on behalf of the application. You need to store your ADFS certificate in your Azure AD B2C tenant. 
-
-1.  Go to your Azure AD B2C tenant, and select **B2C Settings** > **Identity Experience Framework**
-2.  Select **Policy Keys** to view the keys available in your tenant.
-3.  Click **+Add**.
-4.  For **Options**, use **Upload**.
-5.  For **Name**, use `ADFSSamlCert`.  
-    The prefix `B2C_1A_` might be added automatically.
-6.  In the **File upload**, select your certificate .pfx file with private key. Note: this certificate (with the private key) should be the same one that issued and used for the ADFS relying party.
-![Upload policy key](media/active-directory-b2c-custom-setup-adfs2016-idp/aadb2c-ief-setup-adfs2016-idp-cert.png)
-7.  Click **Create**
-8.  Confirm that you've created the key `B2C_1A_ADFSSamlCert`.
-=======
 
 Federation with an ADFS account requires a client secret for the account to trust Azure AD B2C on behalf of the application. You need to store your ADFS certificate in your Azure AD B2C tenant. 
 
@@ -53,7 +39,6 @@
 7. Enter `ADFSSamlCert` for the name. The prefix `B2C_1A_` might be added automatically.
 8. Browse to and select your certificate .pfx file with the private key. This certificate with the private key should be the same one that was issued and used for the ADFS relying party.
 9. Click **Create** and confirm that you've created the `B2C_1A_ADFSSamlCert` key.
->>>>>>> 4dd0f4cc
 
 ## Add a claims provider in your extension policy
 
