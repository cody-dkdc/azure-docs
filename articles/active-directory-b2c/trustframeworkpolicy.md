--- conflicted
+++ resolved
@@ -74,11 +74,7 @@
 - The child policy at any level can inherit from the parent policy and extend it by adding new elements.
 - There is no limit on the number of levels.
 
-<<<<<<< HEAD
-For more information, see [Get started with custom policies](active-directory-b2c-get-started-custom.md)
-=======
 For more information, see [Get started with custom policies](active-directory-b2c-get-started-custom.md).
->>>>>>> 51d0bbf1
 
 ## Base policy
 
@@ -150,13 +146,8 @@
 
  The **TrustFrameworkPolicy** element contains the following elements:
 
-<<<<<<< HEAD
-- **BasePolicy** as specified above
+- BasePolicy as specified above
 - [BuildingBlocks](buildingblocks.md)
 - [ClaimsProviders](claimsproviders.md)
 - [UserJourneys](userjourneys.md)
 - [RelyingParty](relyingparty.md)
-=======
-- BasePolicy as specified above
-- [BuildingBlocks](buildingblocks.md)
->>>>>>> 51d0bbf1
