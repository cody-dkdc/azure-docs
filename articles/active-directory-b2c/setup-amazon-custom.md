---
title: Set up sign-in with an Amazon account using custom policies in Azure Active Directory B2C | Microsoft Docs
description: Set up sign-in with an Amazon account in Azure Active Directory B2C using custom policies.
services: active-directory-b2c
author: davidmu1
<<<<<<< HEAD
manager: daveba
=======
manager: celestedg
>>>>>>> 6a383dfd

ms.service: active-directory
ms.workload: identity
ms.topic: conceptual
ms.date: 10/05/2018
ms.author: davidmu
ms.subservice: B2C
---

# Set up sign-in with an Amazon account using custom policies in Azure Active Directory B2C

[!INCLUDE [active-directory-b2c-advanced-audience-warning](../../includes/active-directory-b2c-advanced-audience-warning.md)]

This article shows you how to enable sign-in for users from an Amazon account by using [custom policies](active-directory-b2c-overview-custom.md) in Azure Active Directory (Azure AD) B2C.

## Prerequisites

- Complete the steps in [Get started with custom policies](active-directory-b2c-get-started-custom.md).
- If you don't already have an Amazon account, create one at [https://www.amazon.com/](https://www.amazon.com/).

## Register the application

To enable sign-in for users from an Amazon account, you need to create an Amazon application.

1. Sign in to the [Amazon Developer Center](https://login.amazon.com/) with your Amazon account credentials.
2. If you have not already done so, click **Sign Up**, follow the developer registration steps, and accept the policy.
3. Select **Register new application**.
4. Enter a **Name**, **Description**, and **Privacy Notice URL**, and then click **Save**. The privacy notice is a page that you manage that provides privacy information to users.
5. In the **Web Settings** section, copy the values of **Client ID**. Select **Show Secret** to get the client secret and then copy it. You need both of them to configure an Amazon account as an identity provider in your tenant. **Client Secret** is an important security credential.
6. In the **Web Settings** section, select **Edit**, and then enter `https://your-tenant-name.b2clogin.com` in **Allowed JavaScript Origins** and `https://your-tenant-name.b2clogin.com/your-tenant-name.onmicrosoft.com/oauth2/authresp` in **Allowed Return URLs**. Replace `your-tenant-name` with the name of your tenant. Use all lowercase letters when entering your tenant name even if the tenant is defined with uppercase letters in Azure AD B2C.
7. Click **Save**.

## Create a policy key

You need to store the client secret that you previously recorded in your Azure AD B2C tenant.

1. Sign in to the [Azure portal](https://portal.azure.com/).
2. Make sure you're using the directory that contains your Azure AD B2C tenant by clicking the **Directory and subscription filter** in the top menu and choosing the directory that contains your tenant.
3. Choose **All services** in the top-left corner of the Azure portal, and then search for and select **Azure AD B2C**.
4. On the Overview page, select **Identity Experience Framework - PREVIEW**.
5. Select **Policy Keys** and then select **Add**.
6. For **Options**, choose `Manual`.
7. Enter a **Name** for the policy key. For example, `AmazonSecret`. The prefix `B2C_1A_` is added automatically to the name of your key.
8. In **Secret**, enter your client secret that you previously recorded.
9. For **Key usage**, select `Signature`.
10. Click **Create**.

## Add a claims provider

If you want users to sign in by using an Amazon account, you need to define the account as a claims provider that Azure AD B2C can communicate with through an endpoint. The endpoint provides a set of claims that are used by Azure AD B2C to verify that a specific user has authenticated. 

You can define an Amazon account as a claims provider by adding it to the **ClaimsProviders** element in the extension file of your policy.


1. Open the *TrustFrameworkExtensions.xml*.
2. Find the **ClaimsProviders** element. If it does not exist, add it under the root element.
3. Add a new **ClaimsProvider** as follows:  

    ```xml
    <ClaimsProvider>
      <Domain>amazon.com</Domain>
      <DisplayName>Amazon</DisplayName>
      <TechnicalProfiles>
        <TechnicalProfile Id="Amazon-OAUTH">
        <DisplayName>Amazon</DisplayName>
        <Protocol Name="OAuth2" />
        <Metadata>
          <Item Key="ProviderName">amazon</Item>
          <Item Key="authorization_endpoint">https://www.amazon.com/ap/oa</Item>
          <Item Key="AccessTokenEndpoint">https://api.amazon.com/auth/o2/token</Item>
          <Item Key="ClaimsEndpoint">https://api.amazon.com/user/profile</Item>
          <Item Key="scope">profile</Item>
          <Item Key="HttpBinding">POST</Item>
          <Item Key="UsePolicyInRedirectUri">0</Item>
          <Item Key="client_id">Your Amazon application client ID</Item>
        </Metadata>
        <CryptographicKeys>
          <Key Id="client_secret" StorageReferenceId="B2C_1A_AmazonSecret" />
        </CryptographicKeys>
        <OutputClaims>
          <OutputClaim ClaimTypeReferenceId="socialIdpUserId" PartnerClaimType="user_id" />
          <OutputClaim ClaimTypeReferenceId="email" PartnerClaimType="email" />
          <OutputClaim ClaimTypeReferenceId="displayName" PartnerClaimType="name" />
          <OutputClaim ClaimTypeReferenceId="identityProvider" DefaultValue="amazon.com" />
          <OutputClaim ClaimTypeReferenceId="authenticationSource" DefaultValue="socialIdpAuthentication" />
        </OutputClaims>
          <OutputClaimsTransformations>
          <OutputClaimsTransformation ReferenceId="CreateRandomUPNUserName" />
          <OutputClaimsTransformation ReferenceId="CreateUserPrincipalName" />
          <OutputClaimsTransformation ReferenceId="CreateAlternativeSecurityId" />
        </OutputClaimsTransformations>
        <UseTechnicalProfileForSessionManagement ReferenceId="SM-SocialLogin" />
        </TechnicalProfile>
      </TechnicalProfiles>
    </ClaimsProvider>
    ```

4. Set **client_id** to the application ID from the application registration.
5. Save the file.

### Upload the extension file for verification

By now, you have configured your policy so that Azure AD B2C knows how to communicate with your Azure AD directory. Try uploading the extension file of your policy just to confirm that it doesn't have any issues so far.

1. On the **Custom Policies** page in your Azure AD B2C tenant, select **Upload Policy**.
2. Enable **Overwrite the policy if it exists**, and then browse to and select the *TrustFrameworkExtensions.xml* file.
3. Click **Upload**.

## Register the claims provider

At this point, the identity provider has been set up, but it’s not available in any of the sign-up/sign-in screens. To make it available, you create a duplicate of an existing template user journey, and then modify it so that it also has the Amazon identity provider.

1. Open the *TrustFrameworkBase.xml* file from the starter pack.
2. Find and copy the entire contents of the **UserJourney** element that includes `Id="SignUpOrSignIn"`.
3. Open the *TrustFrameworkExtensions.xml* and find the **UserJourneys** element. If the element doesn't exist, add one.
4. Paste the entire content of the **UserJourney** element that you copied as a child of the **UserJourneys** element.
5. Rename the ID of the user journey. For example, `SignUpSignInAmazon`.

### Display the button

The **ClaimsProviderSelection** element is analogous to an identity provider button on a sign-up/sign-in screen. If you add a **ClaimsProviderSelection** element for an Amazon account, a new button shows up when a user lands on the page.

1. Find the **OrchestrationStep** element that includes `Order="1"` in the user journey that you created.
2. Under **ClaimsProviderSelects**, add the following element. Set the value of **TargetClaimsExchangeId** to an appropriate value, for example `AmazonExchange`:

    ```XML
    <ClaimsProviderSelection TargetClaimsExchangeId="AmazonExchange" />
    ```

### Link the button to an action

Now that you have a button in place, you need to link it to an action. The action, in this case, is for Azure AD B2C to communicate with an Amazon account to receive a token.

1. Find the **OrchestrationStep** that includes `Order="2"` in the user journey.
2. Add the following **ClaimsExchange** element making sure that you use the same value for the ID that you used for **TargetClaimsExchangeId**:

    ```XML
    <ClaimsExchange Id="AmazonExchange" TechnicalProfileReferenceId="Amazon-OAuth" />
    ```
    
    Update the value of **TechnicalProfileReferenceId** to the ID of the technical profile you created earlier. For example, `Amazon-OAuth`.

3. Save the *TrustFrameworkExtensions.xml* file and upload it again for verification.

## Create an Azure AD B2C application

Communication with Azure AD B2c occurs through an application that you create in your tenant. This section lists optional steps you can complete to create a test application if you haven't already done so.

1. Sign in to the [Azure portal](https://portal.azure.com).
2. Make sure you're using the directory that contains your Azure AD B2C tenant by clicking the **Directory and subscription filter** in the top menu and choosing the directory that contains your tenant.
3. Choose **All services** in the top-left corner of the Azure portal, and then search for and select **Azure AD B2C**.
4. Select **Applications**, and then select **Add**.
5. Enter a name for the application, for example *testapp1*.
6. For **Web App / Web API**, select `Yes`, and then enter `https://jwt.ms` for the **Reply URL**.
7. Click **Create**.

## Update and test the relying party file

Update the relying party (RP) file that initiates the user journey that you created.

1. Make a copy of *SignUpOrSignIn.xml* in your working directory, and rename it. For example, rename it to *SignUpSignInAmazon.xml*.
2. Open the new file and update the value of the **PolicyId** attribute for **TrustFrameworkPolicy** with a unique value. For example, `SignUpSignInAmazon`.
3. Update the value of **PublicPolicyUri** with the URI for the policy. For example,`http://contoso.com/B2C_1A_signup_signin_amazon`
4. Update the value of the **ReferenceId** attribute in **DefaultUserJourney** to match the ID of the new user journey that you created (SignUpSignAmazon).
5. Save your changes, upload the file, and then select the new policy in the list.
6. Make sure that Azure AD B2C application that you created is selected in the **Select application** field, and then test it by clicking **Run now**.<|MERGE_RESOLUTION|>--- conflicted
+++ resolved
@@ -3,11 +3,7 @@
 description: Set up sign-in with an Amazon account in Azure Active Directory B2C using custom policies.
 services: active-directory-b2c
 author: davidmu1
-<<<<<<< HEAD
-manager: daveba
-=======
 manager: celestedg
->>>>>>> 6a383dfd
 
 ms.service: active-directory
 ms.workload: identity
