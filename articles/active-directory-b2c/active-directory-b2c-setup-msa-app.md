--- conflicted
+++ resolved
@@ -13,29 +13,13 @@
 	ms.tgt_pltfrm="na"
 	ms.devlang="na"
 	ms.topic="article"
-<<<<<<< HEAD
-	ms.date="07/22/2016"
-=======
 	ms.date="07/24/2016"
->>>>>>> 8db9bad8
 	ms.author="swkrish"/>
 
 # Azure Active Directory B2C: Provide sign-up and sign-in to consumers with Microsoft accounts
 
 ## Create a Microsoft account application
 
-<<<<<<< HEAD
-To use Microsoft account as an identity provider in Azure Active Directory (Azure AD) B2C, you need to create a Microsoft account application and supply it with the right parameters. You can use a Microsoft personal account, or a work or school account to do this.  If you don't have one you can create one during sign-in.
-
-1. Go to the [Microsoft App Registration Portal](https://apps.dev.microsoft.com) and sign in.
-2. Click **Add an app**.
-3. Provide an **Application name** and click **Create**.
-4. Scroll to the **Platforms** section and add the **Web** platform.
-5. Enter `https://login.microsoftonline.com/te/{tenant}/oauth2/authresp` in the **Redirect URIs** field. Replace **{tenant}** with your tenant's name (for example, contosob2c.onmicrosoft.com)
-7. Create a new client secret for your app by clicking on **Generate New Password** in the **Application Secrets** section.  Make sure to copy the secret once generated.
-7.  Copy the values of **Client ID** and **Client secret**. You will need both of them to configure Microsoft account as an identity provider in your tenant. **Client secret** is an important security credential.
-6. Make sure to click **Save** at the bottom of the page.
-=======
 To use Microsoft account as an identity provider in Azure Active Directory (Azure AD) B2C, you need to create a Microsoft account application and supply it with the right parameters. You need a Microsoft account to do this. If you don’t have one, you can get it at [https://www.live.com/](https://www.live.com/).
 
 1. Go to the [Microsoft Application Registration Portal](https://apps.dev.microsoft.com) and sign in with your Microsoft account credentials.
@@ -70,7 +54,6 @@
 8. Check the box that says **Live SDK support** under the **Advanced Options** section. Click **Save**.
 
     ![Microsoft account - Live SDK support](./media/active-directory-b2c-setup-msa-app/msa-live-sdk-support.png)
->>>>>>> 8db9bad8
 
 ## Configure Microsoft account as an identity provider in your tenant
 
