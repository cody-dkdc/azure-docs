--- conflicted
+++ resolved
@@ -40,25 +40,10 @@
 
 Next, you need to create an app in your B2C directory. This gives Azure AD information that it needs to communicate securely with your app. Both the app and web API are represented by a single **Application ID** in this case, because they comprise one logical app. To create an app, follow [these instructions](active-directory-b2c-app-registration.md). Be sure to:
 
-<<<<<<< HEAD
-Before you can use Azure AD B2C, you must create a directory, or tenant.  A directory is a container for all your users, apps, groups, and so on.  If you don't have
-one already, go [create a B2C directory](active-directory-b2c-get-started.md) before moving on.
-
-### Step 2: Create an application
-
-Now you need to create an app in your B2C directory, which gives Azure AD some information that it needs to securely communicate with your app.  Both the app and web API will be represented by a single **Application ID** in this case, since they comprise one logical app.  To create an app,
-follow [these instructions](active-directory-b2c-app-registration.md).  Be sure to
-
-- Include a **web app/web api** in the application
-- Enter `urn:ietf:wg:oauth:2.0:oob` as a **Reply URL** - it is the default URL for this code sample.
-- Create an **Application Secret** for your application and copy it down. You will need it shortly. Note that this value needs to be [XML escaped](https://www.w3.org/TR/2006/REC-xml11-20060816/#dt-escape) before use.
-- Copy down the **Application ID** that is assigned to your app.  You will also need it shortly.
-=======
 - Include a **web app**/**web API** in the application.
 - Enter `urn:ietf:wg:oauth:2.0:oob` as a **Reply URL**. It is the default URL for this code sample.
 - Create an **Application secret** for your application and copy it. You will need it later. Note that this value needs to be [XML escaped](https://www.w3.org/TR/2006/REC-xml11-20060816/#dt-escape) before you use it.
 - Copy the **Application ID** that is assigned to your app. You will also need this later.
->>>>>>> 62d764ee
 
 [AZURE.INCLUDE [active-directory-b2c-devquickstarts-v2-apps](../../includes/active-directory-b2c-devquickstarts-v2-apps.md)]
 
