--- conflicted
+++ resolved
@@ -770,19 +770,10 @@
 
  A Developer can skip the broker user with:
 
-<<<<<<< HEAD
-
-```java
-  AuthenticationSettings.Instance.setSkipBroker(true);
-```
-
-> [AZURE.WARNING] In order to reduce the complexity of this B2C Quickstart, we have opted in our sample to skip the broker. However, this is not recommended.
-=======
     ```java
      AuthenticationSettings.Instance.setSkipBroker(true);
     ```
 > [AZURE.NOTE] In order to reduce the complexity of this B2C Quickstart, we have opted in our sample to skip the broker.
->>>>>>> 3d8ad96e
 
 Next, let's create some helper methods that will get the token alone during our authentication calls to the Task API.
 
