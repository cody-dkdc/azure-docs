--- conflicted
+++ resolved
@@ -49,13 +49,8 @@
 | Attribute | Required | Description |
 | --------- | -------- | ----------- |
 | ReferenceId | Yes | An identifier of a technical profile already defined in the policy or parent policy. |
-<<<<<<< HEAD
-|ContinueOnError|No| Indicating whether validation of any subsequent validation technical profiles should continue if this validation technical profile raises an error. Posible values: `true` or `false` (default,  processing of further validation profiles will stop and an error returned). 
-|ContinueOnSuccess | No | Indicating whether validation of any subsequent validation profiles should continue if this validation technical profile succeeds. Posible values: `true` or `false`. The default is `true`, meaning that the processing of further validation profiles will continue. |
-=======
 |ContinueOnError|No| Indicating whether validation of any subsequent validation technical profiles should continue if this validaiton technical profile raises an error. Possible values: `true` or `false` (default,  processing of further validation profiles will stop and an error returned). 
 |ContinueOnSuccess | No | Indicating whether validation of any subsequent validation profiles should continue if this validation technical profile succeeds. Possible values: `true` or `false`. The default is `true`, meaning that the processing of further validation profiles will continue. |
->>>>>>> 5802442a
 
 The **ValidationTechnicalProfile** element contains the following element:
 
