--- conflicted
+++ resolved
@@ -351,12 +351,6 @@
 - When you call the Graph API, use [`api-version=beta`](http://blogs.msdn.com/b/aadgraphteam/archive/2015/04/10/graph-api-versioning-and-the-new-beta-version.aspx).
 - When you create and update consumer users, a few properties are required, as described above.
 
-<<<<<<< HEAD
-> [AZURE.IMPORTANT]
-You need to account for the replication characteristics of the directory service that underlies Azure AD B2C when you use Azure AD Graph API in your B2C app. (Read [this article](http://blogs.technet.com/b/ad/archive/2014/09/02/azure-ad-under-the-hood-of-our-geo-redundant-highly-available-geo-distributed-cloud-directory.aspx) to learn more.) After a consumer signs up for your B2C app by using a **sign-up** policy, if you immediately try to read the user object by using the Azure AD Graph API in your app, it may not be available. You have to wait a few seconds for the replication process to complete. We plan to publish more concrete guidance on the "write-read consistency guarantee" provided by the Azure AD Graph API and the directory service at general availability.
-
-If you have any questions or requests for actions you would like to perform with the Graph API on your B2C tenant, leave a comment on this article or file an issue in the GitHub code sample repository.
-=======
-If you have any questions or requests for actions you would like to perform with the Graph API on your B2C tenant, we're all ears!  Please leave a comment on the article
-or file an issue in the code sample GitHub repo.
->>>>>>> 8ab39c78
+> [AZURE.IMPORTANT] You need to account for the replication characteristics of the directory service that underlies Azure AD B2C when you use Azure AD Graph API in your B2C app. (Read [this article](http://blogs.technet.com/b/ad/archive/2014/09/02/azure-ad-under-the-hood-of-our-geo-redundant-highly-available-geo-distributed-cloud-directory.aspx) to learn more.) After a consumer signs up for your B2C app by using a **sign-up** policy, if you immediately try to read the user object by using the Azure AD Graph API in your app, it may not be available. You have to wait a few seconds for the replication process to complete. We plan to publish more concrete guidance on the "write-read consistency guarantee" provided by the Azure AD Graph API and the directory service at general availability.
+
+If you have any questions or requests for actions you would like to perform by using the Graph API on your B2C tenant, leave a comment on this article or file an issue in the GitHub code sample repository.