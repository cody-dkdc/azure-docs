<properties
	pageTitle="Azure Active Directory B2C preview: Create an Azure Active Directory B2C tenant | Microsoft Azure"
	description="A topic on how to create an Azure Active Directory B2C tenant"
	services="active-directory-b2c"
	documentationCenter=""
	authors="swkrish"
	manager="msmbaldwin"
	editor="curtand"/>

<tags
	ms.service="active-directory-b2c"
	ms.workload="identity"
	ms.tgt_pltfrm="na"
	ms.devlang="na"
	ms.topic="article"
	ms.date="01/28/2016"
	ms.author="swkrish"/>

# Azure Active Directory B2C preview: Create an Azure AD B2C tenant

To start using Microsoft Azure Active Directory (Azure AD) B2C, follow the three steps outlined in this article.

[AZURE.INCLUDE [active-directory-b2c-preview-note](../../includes/active-directory-b2c-preview-note.md)]

## Step 1: Sign up for an Azure subscription

<<<<<<< HEAD
If you already have an Azure subscription move on to the next step. If not, sign up for [an Azure subscription](../active-directory/sign-up-organization.md) and get access to Azure AD B2C.
=======
If you already have an Azure subscription, skip this step. If not, sign up for an [Azure subscription](../active-directory/sign-up-organization.md) and get access to Azure AD B2C.
>>>>>>> abb96edc

> [AZURE.NOTE]
Currently, you can use Azure AD B2C preview for free but its use is limited to 50,000 users per tenant. An Azure subscription is required to access the [Azure classic portal](http://manage.windowsazure.com/).

## Step 2: Create an Azure AD B2C tenant

Use the following steps to create a new Azure AD B2C tenant. Currently B2C features can't be turned on in your existing directories, if you have any.

1. Sign in to the [Azure classic portal](https://manage.windowsazure.com/) as the Subscription Administrator. This is the same work or school account or the same Microsoft account that you used to sign up for Azure.
2. Click **New** > **App Services** > **Active Directory** > **Directory** > **Custom Create**.

    ![Screen shot of starting to create a tenant](./media/active-directory-b2c-get-started/new-directory.png)

3. Choose the **Name**, **Domain Name** and **Country or Region** for your tenant.
4. Check the option that says **This is a B2C directory**.
5. Click the check mark to complete the action.

    ![Screen shot of the check mark to create a B2C directory](./media/active-directory-b2c-get-started/create-b2c-directory.png)

6. Your tenant is now created and will appear in the Active Directory extension. You are also made a Global Administrator of the tenant. You can add other Global Administrators as required.

    > [AZURE.IMPORTANT]
    It can take up to two minutes for your tenant to be created. If you face issues during tenant creation, see [Creating an Azure AD Tenant or an Azure AD B2C Tenant - Issues & Resolutions](active-directory-b2c-support-create-directory.md) for guidance.

## Step 3: Navigate to the B2C features blade on the Azure portal

1. Navigate to the Active Directory extension on the navigation bar on the left side.
2. Find your tenant under the **Directory** tab and click it.
3. Click the **Configure** tab.
4. Click the **Manage B2C settings** link in the **B2C administration** section.

    ![Screen shot of directory configuration for B2C](./media/active-directory-b2c-get-started/b2c-directory-configure-tab.png)

5. The Azure portal with the B2C features blade showing will open in a new browser tab or window.

    > [AZURE.IMPORTANT]
    There is a known issue where this page doesn't load properly (for a small number of tenants). Refreshing the browser should fix it. If not, please contact Azure Support.

6. Pin this blade to your Startboard for easy access. (The Pin tool is marked in red at the upper-right corner of the features blade.)

    ![Screen shot of the B2C features blade](./media/active-directory-b2c-get-started/b2c-features-blade.png)

    > [AZURE.NOTE]
    You can manage users and groups, self-service password reset configuration, and company branding features of your tenant on the [Azure classic portal](https://manage.windowsazure.com/).

## Next steps

Learn how to register an application with Azure AD B2C and to build a Quick Start application by reading [Azure Active Directory B2C preview: Register your application](active-directory-b2c-app-registration.md).<|MERGE_RESOLUTION|>--- conflicted
+++ resolved
@@ -24,11 +24,7 @@
 
 ## Step 1: Sign up for an Azure subscription
 
-<<<<<<< HEAD
-If you already have an Azure subscription move on to the next step. If not, sign up for [an Azure subscription](../active-directory/sign-up-organization.md) and get access to Azure AD B2C.
-=======
 If you already have an Azure subscription, skip this step. If not, sign up for an [Azure subscription](../active-directory/sign-up-organization.md) and get access to Azure AD B2C.
->>>>>>> abb96edc
 
 > [AZURE.NOTE]
 Currently, you can use Azure AD B2C preview for free but its use is limited to 50,000 users per tenant. An Azure subscription is required to access the [Azure classic portal](http://manage.windowsazure.com/).
