--- conflicted
+++ resolved
@@ -5,7 +5,6 @@
 documentationcenter: ''
 author: davidmu1
 manager: mtillman
-<<<<<<< HEAD
 ms.author: saeeda
 
 ms.service: active-directory-b2c
@@ -17,15 +16,6 @@
 ms.reviewer: parakhj
 ms.custom: mvc
 
-=======
-editor: ''
-
-ms.service: active-directory-b2c
-ms.workload: identity
-ms.topic: article
-ms.date: 12/06/2016
-ms.author: davidmu
->>>>>>> 237b75ea
 ---
 # What is Azure Active Directory B2C?
 
