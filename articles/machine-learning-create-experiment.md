<<<<<<< HEAD
<properties 
	pageTitle="Create a simple experiment in Machine Learning Studio | Azure" 
	description="How to create an experiment to train and test a simple model in Azure Machine Learning Studio" 
	services="machine-learning" 
	documentationCenter="" 
	authors="garyericson" 
	manager="paulettm" 
	editor="cgronlun"/>

<tags 
	ms.service="machine-learning" 
	ms.workload="data-services" 
	ms.tgt_pltfrm="na" 
	ms.devlang="na" 
	ms.topic="article" 
	ms.date="01/07/2015" 
	ms.author="garye"/>

#Create a simple experiment in Azure Machine Learning Studio 
 
A predictive analytics experiment, at its core, consists of components to *create a model*, *train the model*, and *score and test the model*. You can combine these to create an experiment that takes data, trains a model against it, and applies the model to new data. You can also add modules to preprocess data and select features, split data into training and test sets, and evaluate or cross-validate the quality of your model.  

In this article, we'll use Azure Machine Learning Studio to develop and iterate on a simple predictive analytics experiment.

[AZURE.INCLUDE [machine-learning-free-trial](../includes/machine-learning-free-trial.md)] 

##Five steps to create an experiment

Here are the five basic steps that you can follow to build an experiment in Machine Learning Studio to allow you to create, train, and score your model:  

- Create a model 
	- [Step 1: Get data]
	- [Step 2: Preprocess data]
	- [Step 3: Define features]
- Train the model 
	- [Step 4: Choose and apply a learning algorithm]
- Score and test the model 
	- [Step 5: Predict new data] 

[Step 1: Get data]: #step-1-get-data
[Step 2: Preprocess data]: #step-2-preprocess-data
[Step 3: Define features]: #step-3-define-features
[Step 4: Choose and apply a learning algorithm]: #step-4-choose-and-apply-a-learning-algorithm
[Step 5: Predict new data]: #step-5-predict-over-new-data 

In this example, we'll walk through creating a regression model that uses sample automobile data. The goal is to predict the price of an automobile by using different variables such as make and technical specifications. 

## Step 1: Get data

There are a number of sample datasets included with Machine Learning Studio, and you can import data from many sources. For this example, we will use the included sample dataset, **Automobile price data (Raw)**, which represents automobile price data.

1. Start a new experiment by clicking **+NEW** at the bottom of the Machine Learning Studio window, and then select **EXPERIMENT**. Rename the experiment from **Untitled** to something meaningful, for example, **Automobile price prediction**.

2. To the left of the experiment canvas is a palette of datasets and modules. Type **automobile** in the search box at the top of this palette to find the dataset labeled **Automobile price data (Raw)**. 

	![Palette search][screen1a]

3. Drag the dataset to the experiment canvas. 

	![Dataset][screen1]

To see what this data looks like, click the output port at the bottom of the automobile dataset and select **Visualize**. The variables in the dataset appear as columns, and each instance of an automobile appears as a row. The far-right column (column 26 and titled "price") is the target variable we're going to try to predict. 

![Dataset visualization][screen1b]

Close the visualization window by clicking the "**x**" in the upper-right corner.

## Step 2: Preprocess data

A dataset usually requires some preprocessing before it can be analyzed. You may have noticed the missing values present in the columns of various rows. To analyze the data, these missing values need to be cleaned. In our case, we'll remove any rows that have missing values. Also, the **normalized-losses** column has a large proportion of missing values, so we'll exclude that column from the model altogether. 

> [AZURE.TIP] Cleaning the missing values from input data is a prerequisite for using most of the modules. 

First we'll remove the **normalized-losses** column, and then we'll remove any row that has missing data. 

1. Type **project columns** in the search box at the top of the module palette to find the **Project Columns** module, then drag it to the experiment canvas and connect it to the output port of the **Automobile price data (Raw)** dataset. This module allows us to select which columns of data we want to include or exclude in the model. 

2. Select the **Project Columns** module and click **Launch column selector** in the properties pane. 

	- Make sure **All columns** is selected in the filter drop-down list, **Begin With**. This directs **Project Columns** to pass through all the columns (except those we're about to exclude). 
	- In the next row, select **Exclude** and **column names**, and then click inside the text box. A list of columns is displayed. Select **normalized-losses** and it will be added to the text box. 
	- Click the check mark (OK) button to close the column selector.

    ![Select columns][screen3]
	
	The properties pane for **Project Columns** indicates that it will pass through all columns from the dataset except **normalized-losses**. 

    ![Project Columns properties][screen4]

    > [AZURE.TIP] You can add a comment to a module by double-clicking the module and entering text. This can help you see at a glance what the module is doing in your experiment. In this case, double-click the **Project Columns** module and type the comment "Exclude normalized-losses." 

3. Drag the **Missing Values Scrubber** module to the experiment canvas and connect it to the **Project Columns** module. In the **Properties** pane, select **Remove entire row** under **For missing values** to clean the data by removing rows that have missing values. Double-click the module and type the comment "Remove missing value rows."

	![Missing Values Scrubber properties][screen4a]

4. Run the experiment by clicking **RUN** under the experiment canvas.

When the experiment finishes, all the modules will have a green check mark to indicate that they completed successfully. Notice also the **Finished running** status in the upper-right corner.

![First experiment run][screen5]

All we have done in the experiment to this point is clean the data. To view the cleaned dataset, click the output port of the **Missing Values Scrubber** module and select **Visualize**. Notice that the **normalized-losses** column is no longer included, and there are no missing values.

Now that the data is clean, we're ready to specify what features we're going to use in the predictive model.

## Step 3: Define features

In machine learning, *features* are individual measurable properties of something you’re interested in. In our dataset, each row represents one automobile, and each column is a feature of that automobile. Finding a good set of features for creating a predictive model requires experimentation and knowledge about the problem you want to solve. Some features are better for predicting the target than others. Also, some features have a strong correlation with other features (for example, city-mpg versus highway-mpg), so they will not add much new information to the model and they can be removed.

Let's build a model that uses a subset of the features in our dataset. You can come back and select different features, run the experiment again, and see if you get better results. As a first guess, we'll select the following features (columns) with the **Project Columns** module. Note that for training the model, we need to include the *price* value that we're going to predict.

	make, body-style, wheel-base, engine-size, horsepower, peak-rpm, highway-mpg, price

1. Drag another **Project Columns** module to the experiment canvas and connect it to the **Missing Values Scrubber** module. Double-click the module and type "Select features for prediction."

2. Click **Launch column selector** in the **Properties** pane. 

3. In the column selector, select **No columns** for **Begin With**, and then select **Include** and **column names** in the filter row. Enter our list of column names. This directs the module to pass through only columns that we specify.

	> [AZURE.TIP] Because we've run the experiment, the column definitions for our data have passed from the original dataset through the **Missing Values Scrubber** module. When you connect **Project Columns** to **Missing Values Scrubber**, the **Project Columns** module becomes aware of the column definitions in our data. When you click the **column names** box, a list of columns is displayed, and you can select the columns that you want to add to the list. 

4. Click the check mark (OK) button.

![Select columns][screen6]

This produces the dataset that will be used in the learning algorithm in the next steps. Later, you can return and try again with a different selection of features. 

## Step 4: Choose and apply a learning algorithm

Now that the data is ready, constructing a predictive model consists of training and testing. *Classification* and *regression* are two types of supervised machine learning techniques. Classification is used to make a prediction from a defined set of values, such as a color (red, blue, or green). Regression is used to make a prediction from a continuous set of values, such as a person's age.

We want to predict the price of an automobile, which can be any value, so we'll use a regression model. For this example, we'll train a simple *linear regression* model, and in the next step, we'll test it. 

1. Split the data into training and testing sets. Select and drag the **Split** module to the experiment canvas and connect it to the output of the last **Project Columns** module. Set **Fraction of rows in the first output dataset** to 0.75. This way, we'll use 75% of the data to train the model, and hold back 25% for testing.

	> [AZURE.TIP] By changing the **Random seed** parameter, you can produce different random samples for training and testing. This parameter controls the seeding of the pseudo-random number generator.
	
2. Run the experiment. This allows the **Project Columns** and **Split** modules to pass column definitions to the modules we'll be adding next.  

3. To select the learning algorithm, expand the **Machine Learning** category in the module palette to the left of the canvas, and then expand **Initialize Model**. This displays several categories of modules that can be used to initialize a learning algorithm. 

	For this experiment, select the **Linear Regression** module under the **Regression** category (you can also find the module by typing "linear regression" in the palette Search box), and drag it to the experiment canvas.

4. Find and drag the **Train Model** module to the experiment. Connect the left input port to the output of the **Linear Regression** module. Connect the right input port to the training data output (left port) of the **Split** module.

5. Run the experiment to pass the column definitions to the **Train Model** module.
 
6. Select the **Train Model** module, click **Launch column selector** in the **Properties** pane, and select the **price** column. This is the value that our model is going to predict.

	![Select "price" column][screen7]

7. Run the experiment. 

The result is a trained regression model that can be used to score new samples to make predictions. 

![Applying the learning algorithm][screen8]

## Step 5: Predict new data 

Now that we've trained the model, we can use it to score the other 25% of our data to see how well our model functions. 

1. Find and drag the **Score Model** module to the experiment canvas and connect the left input port to the output of the **Train Model** module. Connect the right input port to the test data output (right port) of the **Split** module.  

	![Score Model module][screen8a]

2. To run the experiment and view the output from the **Score Model** module, click the output port and select **Visualize**. The output shows the predicted values for price and the known values from the test data.  

3. Finally, to test the quality of the results, select and drag the **Evaluate Model** module to the experiment canvas, and connect the left input port to the output of the **Score Model** module. (There are two input ports because the **Evaluate Model** module can be used to compare two models.)
 
4. To run the experiment and view the output from the **Evaluate Model** module, click the output port and select **Visualize**. The following statistics are shown for our model:

	- **Mean Absolute Error** (MAE): The average of absolute errors (an *error* is the difference between the predicted value and the actual value).
	- **Root Mean Squared Error** (RMSE): The square root of the average of squared errors of predictions made on the test dataset.
	- **Relative Absolute Error**: The average of absolute errors relative to the absolute difference between actual values and the average of all actual values.
	- **Relative Squared Error**: The average of squared errors relative to the squared difference between the actual values and the average of all actual values.
	- **Coefficient of Determination**: Also known as the **R squared value**, this is a statistical metric indicating how well a model fits the data.
	
	For each of the error statistics, smaller is better. A smaller value indicates that the predictions more closely match the actual values. For **Coefficient of Determination**, the closer its value is to one (1.0), the better the predictions.

	![Evaluation results][screen9]

The final experiment should look like this:

![Complete experiment][screen10]

## What's next?

Now that you have your experiment set up, you can iterate to try to improve the model. For instance, you can change the features you use in your prediction. Or you can modify the properties of the **Linear Regression** algorithm or try a different algorithm altogether. You can even add multiple algorithms to your experiment at one time and compare two by using the **Evaluate Model** module. 

> [AZURE.TIP] Use the **SAVE AS** button under the experiment canvas to copy any iteration of your experiment. You can see all the iterations of your experiment by clicking **VIEW RUN HISTORY** under the canvas. See the Machine Learning Studio Help topic **Viewing Run History** for more details.

When you're satisfied with your model, you can publish it as a web service to be used to predict automobile prices by using new data. See the Machine Learning Studio Help topic **Publishing Experiments** for more details.

For a more extensive and detailed walkthrough for creating, training, scoring, and publishing a predictive model, see [Walkthrough: Develop a predictive solution with Azure Machine Learning](http://azure.microsoft.com/en-us/documentation/articles/machine-learning-walkthrough-develop-predictive-solution/). 


<!-- Images -->
[screen1]:./media/machine-learning-create-experiment/screen1.png
[screen1a]:./media/machine-learning-create-experiment/screen1a.png
[screen1b]:./media/machine-learning-create-experiment/screen1b.png
[screen2]:./media/machine-learning-create-experiment/screen2.png
[screen3]:./media/machine-learning-create-experiment/screen3.png
[screen4]:./media/machine-learning-create-experiment/screen4.png
[screen4a]:./media/machine-learning-create-experiment/screen4a.png
[screen5]:./media/machine-learning-create-experiment/screen5.png
[screen6]:./media/machine-learning-create-experiment/screen6.png
[screen7]:./media/machine-learning-create-experiment/screen7.png
[screen8]:./media/machine-learning-create-experiment/screen8.png
[screen8a]:./media/machine-learning-create-experiment/screen8a.png
[screen9]:./media/machine-learning-create-experiment/screen9.png
[screen10]:./media/machine-learning-create-experiment/screen10.png
=======
<properties 
	pageTitle="Create a simple experiment in Machine Learning Studio | Azure" 
	description="How to create an experiment to train and test a simple model in Azure Machine Learning Studio" 
	services="machine-learning" 
	documentationCenter="" 
	authors="garyericson" 
	manager="paulettm" 
	editor="cgronlun"/>

<tags 
	ms.service="machine-learning" 
	ms.workload="data-services" 
	ms.tgt_pltfrm="na" 
	ms.devlang="na" 
	ms.topic="article" 
	ms.date="01/07/2015" 
	ms.author="garye"/>

#Create a simple experiment in Azure Machine Learning Studio 
 
A predictive analytics experiment, at its core, consists of components to *create a model*, *train the model*, and *score and test the model*. You can combine these to create an experiment that takes data, trains a model against it, and applies the model to new data. You can also add modules to preprocess data and select features, split data into training and test sets, and evaluate or cross-validate the quality of your model.  

In this article, we'll use Azure Machine Learning Studio to develop and iterate on a simple predictive analytics experiment.

[AZURE.INCLUDE [machine-learning-free-trial](../includes/machine-learning-free-trial.md)] 

##Five steps to create an experiment

Here are the five basic steps that you can follow to build an experiment in Machine Learning Studio to allow you to create, train, and score your model:  

- Create a model 
	- [Step 1: Get data]
	- [Step 2: Preprocess data]
	- [Step 3: Define features]
- Train the model 
	- [Step 4: Choose and apply a learning algorithm]
- Score and test the model 
	- [Step 5: Predict new data] 

[Step 1: Get data]: #step-1-get-data
[Step 2: Preprocess data]: #step-2-preprocess-data
[Step 3: Define features]: #step-3-define-features
[Step 4: Choose and apply a learning algorithm]: #step-4-choose-and-apply-a-learning-algorithm
[Step 5: Predict new data]: #step-5-predict-over-new-data 

In this example, we'll walk through creating a regression model that uses sample automobile data. The goal is to predict the price of an automobile by using different variables such as make and technical specifications. 

## Step 1: Get data

There are a number of sample datasets included with Machine Learning Studio, and you can import data from many sources (one excellent source is the [machine learning archive](http://archive.ics.uci.edu/ml/) at UC Irving). For this example, we will use the included sample dataset, **Automobile price data (Raw)**, which represents automobile price data.

1. Start a new experiment by clicking **+NEW** at the bottom of the Machine Learning Studio window, and then select **EXPERIMENT**. Rename the experiment from **Untitled** to something meaningful, for example, **Automobile price prediction**.

2. To the left of the experiment canvas is a palette of datasets and modules. Type **automobile** in the search box at the top of this palette to find the dataset labeled **Automobile price data (Raw)**. 

	![Palette search][screen1a]

3. Drag the dataset to the experiment canvas. 

	![Dataset][screen1]

To see what these data looks like, click the output port at the bottom of the automobile dataset and select **Visualize**. The variables in the dataset appear as columns, and each instance of an automobile appears as a row. The far-right column (column 26 and titled "price") is the target variable we're going to try to predict. 

![Dataset visualization][screen1b]

Close the visualization window by clicking the "**x**" in the upper-right corner.

## Step 2: Preprocess data

A dataset usually requires some preprocessing before it can be analyzed. You may have noticed the missing values present in the columns of various rows. To analyze the data, these missing values need to be cleaned. In our case, we'll remove any rows that have missing values. Also, the **normalized-losses** column has a large proportion of missing values, so we'll exclude that column from the model altogether. 

> [AZURE.TIP] Cleaning the missing values from input data is a prerequisite for using most of the modules. 

First we'll remove the **normalized-losses** column, and then we'll remove any row that has missing data. 

1. Type **project columns** in the search box at the top of the module palette to find the **Project Columns** module, then drag it to the experiment canvas and connect it to the output port of the **Automobile price data (Raw)** dataset. This module allows us to select which columns of data we want to include or exclude in the model. 

2. Select the **Project Columns** module and click **Launch column selector** in the properties pane. 

	- Make sure **All columns** is selected in the filter drop-down list, **Begin With**. This directs **Project Columns** to pass through all the columns (except those we're about to exclude). 
	- In the next row, select **Exclude** and **column names**, and then click inside the text box. A list of columns is displayed. Select **normalized-losses** and it will be added to the text box. 
	- Click the check mark (OK) button to close the column selector.

    ![Select columns][screen3]
	
	The properties pane for **Project Columns** indicates that it will pass through all columns from the dataset except **normalized-losses**. 

    ![Project Columns properties][screen4]

    > [AZURE.TIP] You can add a comment to a module by double-clicking the module and entering text. This can help you see at a glance what the module is doing in your experiment. In this case, double-click the **Project Columns** module and type the comment "Exclude normalized-losses." 

3. Drag the **Missing Values Scrubber** module to the experiment canvas and connect it to the **Project Columns** module. In the **Properties** pane, select **Remove entire row** under **For missing values** to clean the data by removing rows that have missing values. Double-click the module and type the comment "Remove missing value rows."

	![Missing Values Scrubber properties][screen4a]

4. Run the experiment by clicking **RUN** under the experiment canvas.

When the experiment finishes, all the modules will have a green check mark to indicate that they completed successfully. Notice also the **Finished running** status in the upper-right corner.

![First experiment run][screen5]

All we have done in the experiment to this point is clean the data. To view the cleaned dataset, click the output port of the **Missing Values Scrubber** module and select **Visualize**. Notice that the **normalized-losses** column is no longer included, and there are no missing values.

Now that the data is clean, we're ready to specify what features we're going to use in the predictive model.

## Step 3: Define features

In machine learning, *features* are individual measurable properties of something you’re interested in. In our dataset, each row represents one automobile, and each column is a feature of that automobile. Finding a good set of features for creating a predictive model requires experimentation and knowledge about the problem you want to solve. Some features are better for predicting the target than others. Also, some features have a strong correlation with other features (for example, city-mpg versus highway-mpg), so they will not add much new information to the model and they can be removed.

Let's build a model that uses a subset of the features in our dataset. You can come back and select different features, run the experiment again, and see if you get better results. As a first guess, we'll select the following features (columns) with the **Project Columns** module. Note that for training the model, we need to include the *price* value that we're going to predict.

	make, body-style, wheel-base, engine-size, horsepower, peak-rpm, highway-mpg, price

1. Drag another **Project Columns** module to the experiment canvas and connect it to the **Missing Values Scrubber** module. Double-click the module and type "Select features for prediction."

2. Click **Launch column selector** in the **Properties** pane. 

3. In the column selector, select **No columns** for **Begin With**, and then select **Include** and **column names** in the filter row. Enter our list of column names. This directs the module to pass through only columns that we specify.

	> [AZURE.TIP] Because we've run the experiment, the column definitions for our data have passed from the original dataset through the **Missing Values Scrubber** module. When you connect **Project Columns** to **Missing Values Scrubber**, the **Project Columns** module becomes aware of the column definitions in our data. When you click the **column names** box, a list of columns is displayed, and you can select the columns that you want to add to the list. 

4. Click the check mark (OK) button.

![Select columns][screen6]

This produces the dataset that will be used in the learning algorithm in the next steps. Later, you can return and try again with a different selection of features. 

## Step 4: Choose and apply a learning algorithm

Now that the data is ready, constructing a predictive model consists of training and testing. *Classification* and *regression* are two types of supervised machine learning techniques. Classification is used to make a prediction from a defined set of values, such as a color (red, blue, or green). Regression is used to make a prediction from a continuous set of values, such as a person's age.

We want to predict the price of an automobile, which can be any value, so we'll use a regression model. For this example, we'll train a simple *linear regression* model, and in the next step, we'll test it. 

1. Split the data into training and testing sets. Select and drag the **Split** module to the experiment canvas and connect it to the output of the last **Project Columns** module. Set **Fraction of rows in the first output dataset** to 0.75. This way, we'll use 75% of the data to train the model, and hold back 25% for testing.

	> [AZURE.TIP] By changing the **Random seed** parameter, you can produce different random samples for training and testing. This parameter controls the seeding of the pseudo-random number generator.
	
2. Run the experiment. This allows the **Project Columns** and **Split** modules to pass column definitions to the modules we'll be adding next.  

3. To select the learning algorithm, expand the **Machine Learning** category in the module palette to the left of the canvas, and then expand **Initialize Model**. This displays several categories of modules that can be used to initialize a learning algorithm. 

	For this experiment, select the **Linear Regression** module under the **Regression** category (you can also find the module by typing "linear regression" in the palette Search box), and drag it to the experiment canvas.

4. Find and drag the **Train Model** module to the experiment. Connect the left input port to the output of the **Linear Regression** module. Connect the right input port to the training data output (left port) of the **Split** module.

5. Run the experiment to pass the column definitions to the **Train Model** module.
 
6. Select the **Train Model** module, click **Launch column selector** in the **Properties** pane, and select the **price** column. This is the value that our model is going to predict.

	![Select "price" column][screen7]

7. Run the experiment. 

The result is a trained regression model that can be used to score new samples to make predictions. 

![Applying the learning algorithm][screen8]

## Step 5: Predict new data 

Now that we've trained the model, we can use it to score the other 25% of our data to see how well our model functions. 

1. Find and drag the **Score Model** module to the experiment canvas and connect the left input port to the output of the **Train Model** module. Connect the right input port to the test data output (right port) of the **Split** module.  

	![Score Model module][screen8a]

2. To run the experiment and view the output from the **Score Model** module, click the output port and select **Visualize**. The output shows the predicted values for price and the known values from the test data.  

3. Finally, to test the quality of the results, select and drag the **Evaluate Model** module to the experiment canvas, and connect the left input port to the output of the **Score Model** module. (There are two input ports because the **Evaluate Model** module can be used to compare two models.)
 
4. To run the experiment and view the output from the **Evaluate Model** module, click the output port and select **Visualize**. The following statistics are shown for our model:

	- **Mean Absolute Error** (MAE): The average of absolute errors (an *error* is the difference between the predicted value and the actual value).
	- **Root Mean Squared Error** (RMSE): The square root of the average of squared errors of predictions made on the test dataset.
	- **Relative Absolute Error**: The average of absolute errors relative to the absolute difference between actual values and the average of all actual values.
	- **Relative Squared Error**: The average of squared errors relative to the squared difference between the actual values and the average of all actual values.
	- **Coefficient of Determination**: Also known as the **R squared value**, this is a statistical metric indicating how well a model fits the data.
	
	For each of the error statistics, smaller is better. A smaller value indicates that the predictions more closely match the actual values. For **Coefficient of Determination**, the closer its value is to one (1.0), the better the predictions.

	![Evaluation results][screen9]

The final experiment should look like this:

![Complete experiment][screen10]

## What's next?

Now that you have your experiment set up, you can iterate to try to improve the model. For instance, you can change the features you use in your prediction. Or you can modify the properties of the **Linear Regression** algorithm or try a different algorithm altogether. You can even add multiple algorithms to your experiment at one time and compare two by using the **Evaluate Model** module. 

> [AZURE.TIP] Use the **SAVE AS** button under the experiment canvas to copy any iteration of your experiment. You can see all the iterations of your experiment by clicking **VIEW RUN HISTORY** under the canvas. See the Machine Learning Studio Help topic **Viewing Run History** for more details.

When you're satisfied with your model, you can publish it as a web service to be used to predict automobile prices by using new data. See the Machine Learning Studio Help topic **Publishing Experiments** for more details.

For a more extensive and detailed walkthrough for creating, training, scoring, and publishing a predictive model, see [Walkthrough: Develop a predictive solution with Azure Machine Learning](http://azure.microsoft.com/en-us/documentation/articles/machine-learning-walkthrough-develop-predictive-solution/). 


<!-- Images -->
[screen1]:./media/machine-learning-create-experiment/screen1.png
[screen1a]:./media/machine-learning-create-experiment/screen1a.png
[screen1b]:./media/machine-learning-create-experiment/screen1b.png
[screen2]:./media/machine-learning-create-experiment/screen2.png
[screen3]:./media/machine-learning-create-experiment/screen3.png
[screen4]:./media/machine-learning-create-experiment/screen4.png
[screen4a]:./media/machine-learning-create-experiment/screen4a.png
[screen5]:./media/machine-learning-create-experiment/screen5.png
[screen6]:./media/machine-learning-create-experiment/screen6.png
[screen7]:./media/machine-learning-create-experiment/screen7.png
[screen8]:./media/machine-learning-create-experiment/screen8.png
[screen8a]:./media/machine-learning-create-experiment/screen8a.png
[screen9]:./media/machine-learning-create-experiment/screen9.png
[screen10]:./media/machine-learning-create-experiment/screen10.png
>>>>>>> 78eecec8
<|MERGE_RESOLUTION|>--- conflicted
+++ resolved
@@ -1,425 +1,211 @@
-<<<<<<< HEAD
-<properties 
-	pageTitle="Create a simple experiment in Machine Learning Studio | Azure" 
-	description="How to create an experiment to train and test a simple model in Azure Machine Learning Studio" 
-	services="machine-learning" 
-	documentationCenter="" 
-	authors="garyericson" 
-	manager="paulettm" 
-	editor="cgronlun"/>
-
-<tags 
-	ms.service="machine-learning" 
-	ms.workload="data-services" 
-	ms.tgt_pltfrm="na" 
-	ms.devlang="na" 
-	ms.topic="article" 
-	ms.date="01/07/2015" 
-	ms.author="garye"/>
-
-#Create a simple experiment in Azure Machine Learning Studio 
- 
-A predictive analytics experiment, at its core, consists of components to *create a model*, *train the model*, and *score and test the model*. You can combine these to create an experiment that takes data, trains a model against it, and applies the model to new data. You can also add modules to preprocess data and select features, split data into training and test sets, and evaluate or cross-validate the quality of your model.  
-
-In this article, we'll use Azure Machine Learning Studio to develop and iterate on a simple predictive analytics experiment.
-
-[AZURE.INCLUDE [machine-learning-free-trial](../includes/machine-learning-free-trial.md)] 
-
-##Five steps to create an experiment
-
-Here are the five basic steps that you can follow to build an experiment in Machine Learning Studio to allow you to create, train, and score your model:  
-
-- Create a model 
-	- [Step 1: Get data]
-	- [Step 2: Preprocess data]
-	- [Step 3: Define features]
-- Train the model 
-	- [Step 4: Choose and apply a learning algorithm]
-- Score and test the model 
-	- [Step 5: Predict new data] 
-
-[Step 1: Get data]: #step-1-get-data
-[Step 2: Preprocess data]: #step-2-preprocess-data
-[Step 3: Define features]: #step-3-define-features
-[Step 4: Choose and apply a learning algorithm]: #step-4-choose-and-apply-a-learning-algorithm
-[Step 5: Predict new data]: #step-5-predict-over-new-data 
-
-In this example, we'll walk through creating a regression model that uses sample automobile data. The goal is to predict the price of an automobile by using different variables such as make and technical specifications. 
-
-## Step 1: Get data
-
-There are a number of sample datasets included with Machine Learning Studio, and you can import data from many sources. For this example, we will use the included sample dataset, **Automobile price data (Raw)**, which represents automobile price data.
-
-1. Start a new experiment by clicking **+NEW** at the bottom of the Machine Learning Studio window, and then select **EXPERIMENT**. Rename the experiment from **Untitled** to something meaningful, for example, **Automobile price prediction**.
-
-2. To the left of the experiment canvas is a palette of datasets and modules. Type **automobile** in the search box at the top of this palette to find the dataset labeled **Automobile price data (Raw)**. 
-
-	![Palette search][screen1a]
-
-3. Drag the dataset to the experiment canvas. 
-
-	![Dataset][screen1]
-
-To see what this data looks like, click the output port at the bottom of the automobile dataset and select **Visualize**. The variables in the dataset appear as columns, and each instance of an automobile appears as a row. The far-right column (column 26 and titled "price") is the target variable we're going to try to predict. 
-
-![Dataset visualization][screen1b]
-
-Close the visualization window by clicking the "**x**" in the upper-right corner.
-
-## Step 2: Preprocess data
-
-A dataset usually requires some preprocessing before it can be analyzed. You may have noticed the missing values present in the columns of various rows. To analyze the data, these missing values need to be cleaned. In our case, we'll remove any rows that have missing values. Also, the **normalized-losses** column has a large proportion of missing values, so we'll exclude that column from the model altogether. 
-
-> [AZURE.TIP] Cleaning the missing values from input data is a prerequisite for using most of the modules. 
-
-First we'll remove the **normalized-losses** column, and then we'll remove any row that has missing data. 
-
-1. Type **project columns** in the search box at the top of the module palette to find the **Project Columns** module, then drag it to the experiment canvas and connect it to the output port of the **Automobile price data (Raw)** dataset. This module allows us to select which columns of data we want to include or exclude in the model. 
-
-2. Select the **Project Columns** module and click **Launch column selector** in the properties pane. 
-
-	- Make sure **All columns** is selected in the filter drop-down list, **Begin With**. This directs **Project Columns** to pass through all the columns (except those we're about to exclude). 
-	- In the next row, select **Exclude** and **column names**, and then click inside the text box. A list of columns is displayed. Select **normalized-losses** and it will be added to the text box. 
-	- Click the check mark (OK) button to close the column selector.
-
-    ![Select columns][screen3]
-	
-	The properties pane for **Project Columns** indicates that it will pass through all columns from the dataset except **normalized-losses**. 
-
-    ![Project Columns properties][screen4]
-
-    > [AZURE.TIP] You can add a comment to a module by double-clicking the module and entering text. This can help you see at a glance what the module is doing in your experiment. In this case, double-click the **Project Columns** module and type the comment "Exclude normalized-losses." 
-
-3. Drag the **Missing Values Scrubber** module to the experiment canvas and connect it to the **Project Columns** module. In the **Properties** pane, select **Remove entire row** under **For missing values** to clean the data by removing rows that have missing values. Double-click the module and type the comment "Remove missing value rows."
-
-	![Missing Values Scrubber properties][screen4a]
-
-4. Run the experiment by clicking **RUN** under the experiment canvas.
-
-When the experiment finishes, all the modules will have a green check mark to indicate that they completed successfully. Notice also the **Finished running** status in the upper-right corner.
-
-![First experiment run][screen5]
-
-All we have done in the experiment to this point is clean the data. To view the cleaned dataset, click the output port of the **Missing Values Scrubber** module and select **Visualize**. Notice that the **normalized-losses** column is no longer included, and there are no missing values.
-
-Now that the data is clean, we're ready to specify what features we're going to use in the predictive model.
-
-## Step 3: Define features
-
-In machine learning, *features* are individual measurable properties of something you’re interested in. In our dataset, each row represents one automobile, and each column is a feature of that automobile. Finding a good set of features for creating a predictive model requires experimentation and knowledge about the problem you want to solve. Some features are better for predicting the target than others. Also, some features have a strong correlation with other features (for example, city-mpg versus highway-mpg), so they will not add much new information to the model and they can be removed.
-
-Let's build a model that uses a subset of the features in our dataset. You can come back and select different features, run the experiment again, and see if you get better results. As a first guess, we'll select the following features (columns) with the **Project Columns** module. Note that for training the model, we need to include the *price* value that we're going to predict.
-
-	make, body-style, wheel-base, engine-size, horsepower, peak-rpm, highway-mpg, price
-
-1. Drag another **Project Columns** module to the experiment canvas and connect it to the **Missing Values Scrubber** module. Double-click the module and type "Select features for prediction."
-
-2. Click **Launch column selector** in the **Properties** pane. 
-
-3. In the column selector, select **No columns** for **Begin With**, and then select **Include** and **column names** in the filter row. Enter our list of column names. This directs the module to pass through only columns that we specify.
-
-	> [AZURE.TIP] Because we've run the experiment, the column definitions for our data have passed from the original dataset through the **Missing Values Scrubber** module. When you connect **Project Columns** to **Missing Values Scrubber**, the **Project Columns** module becomes aware of the column definitions in our data. When you click the **column names** box, a list of columns is displayed, and you can select the columns that you want to add to the list. 
-
-4. Click the check mark (OK) button.
-
-![Select columns][screen6]
-
-This produces the dataset that will be used in the learning algorithm in the next steps. Later, you can return and try again with a different selection of features. 
-
-## Step 4: Choose and apply a learning algorithm
-
-Now that the data is ready, constructing a predictive model consists of training and testing. *Classification* and *regression* are two types of supervised machine learning techniques. Classification is used to make a prediction from a defined set of values, such as a color (red, blue, or green). Regression is used to make a prediction from a continuous set of values, such as a person's age.
-
-We want to predict the price of an automobile, which can be any value, so we'll use a regression model. For this example, we'll train a simple *linear regression* model, and in the next step, we'll test it. 
-
-1. Split the data into training and testing sets. Select and drag the **Split** module to the experiment canvas and connect it to the output of the last **Project Columns** module. Set **Fraction of rows in the first output dataset** to 0.75. This way, we'll use 75% of the data to train the model, and hold back 25% for testing.
-
-	> [AZURE.TIP] By changing the **Random seed** parameter, you can produce different random samples for training and testing. This parameter controls the seeding of the pseudo-random number generator.
-	
-2. Run the experiment. This allows the **Project Columns** and **Split** modules to pass column definitions to the modules we'll be adding next.  
-
-3. To select the learning algorithm, expand the **Machine Learning** category in the module palette to the left of the canvas, and then expand **Initialize Model**. This displays several categories of modules that can be used to initialize a learning algorithm. 
-
-	For this experiment, select the **Linear Regression** module under the **Regression** category (you can also find the module by typing "linear regression" in the palette Search box), and drag it to the experiment canvas.
-
-4. Find and drag the **Train Model** module to the experiment. Connect the left input port to the output of the **Linear Regression** module. Connect the right input port to the training data output (left port) of the **Split** module.
-
-5. Run the experiment to pass the column definitions to the **Train Model** module.
- 
-6. Select the **Train Model** module, click **Launch column selector** in the **Properties** pane, and select the **price** column. This is the value that our model is going to predict.
-
-	![Select "price" column][screen7]
-
-7. Run the experiment. 
-
-The result is a trained regression model that can be used to score new samples to make predictions. 
-
-![Applying the learning algorithm][screen8]
-
-## Step 5: Predict new data 
-
-Now that we've trained the model, we can use it to score the other 25% of our data to see how well our model functions. 
-
-1. Find and drag the **Score Model** module to the experiment canvas and connect the left input port to the output of the **Train Model** module. Connect the right input port to the test data output (right port) of the **Split** module.  
-
-	![Score Model module][screen8a]
-
-2. To run the experiment and view the output from the **Score Model** module, click the output port and select **Visualize**. The output shows the predicted values for price and the known values from the test data.  
-
-3. Finally, to test the quality of the results, select and drag the **Evaluate Model** module to the experiment canvas, and connect the left input port to the output of the **Score Model** module. (There are two input ports because the **Evaluate Model** module can be used to compare two models.)
- 
-4. To run the experiment and view the output from the **Evaluate Model** module, click the output port and select **Visualize**. The following statistics are shown for our model:
-
-	- **Mean Absolute Error** (MAE): The average of absolute errors (an *error* is the difference between the predicted value and the actual value).
-	- **Root Mean Squared Error** (RMSE): The square root of the average of squared errors of predictions made on the test dataset.
-	- **Relative Absolute Error**: The average of absolute errors relative to the absolute difference between actual values and the average of all actual values.
-	- **Relative Squared Error**: The average of squared errors relative to the squared difference between the actual values and the average of all actual values.
-	- **Coefficient of Determination**: Also known as the **R squared value**, this is a statistical metric indicating how well a model fits the data.
-	
-	For each of the error statistics, smaller is better. A smaller value indicates that the predictions more closely match the actual values. For **Coefficient of Determination**, the closer its value is to one (1.0), the better the predictions.
-
-	![Evaluation results][screen9]
-
-The final experiment should look like this:
-
-![Complete experiment][screen10]
-
-## What's next?
-
-Now that you have your experiment set up, you can iterate to try to improve the model. For instance, you can change the features you use in your prediction. Or you can modify the properties of the **Linear Regression** algorithm or try a different algorithm altogether. You can even add multiple algorithms to your experiment at one time and compare two by using the **Evaluate Model** module. 
-
-> [AZURE.TIP] Use the **SAVE AS** button under the experiment canvas to copy any iteration of your experiment. You can see all the iterations of your experiment by clicking **VIEW RUN HISTORY** under the canvas. See the Machine Learning Studio Help topic **Viewing Run History** for more details.
-
-When you're satisfied with your model, you can publish it as a web service to be used to predict automobile prices by using new data. See the Machine Learning Studio Help topic **Publishing Experiments** for more details.
-
-For a more extensive and detailed walkthrough for creating, training, scoring, and publishing a predictive model, see [Walkthrough: Develop a predictive solution with Azure Machine Learning](http://azure.microsoft.com/en-us/documentation/articles/machine-learning-walkthrough-develop-predictive-solution/). 
-
-
-<!-- Images -->
-[screen1]:./media/machine-learning-create-experiment/screen1.png
-[screen1a]:./media/machine-learning-create-experiment/screen1a.png
-[screen1b]:./media/machine-learning-create-experiment/screen1b.png
-[screen2]:./media/machine-learning-create-experiment/screen2.png
-[screen3]:./media/machine-learning-create-experiment/screen3.png
-[screen4]:./media/machine-learning-create-experiment/screen4.png
-[screen4a]:./media/machine-learning-create-experiment/screen4a.png
-[screen5]:./media/machine-learning-create-experiment/screen5.png
-[screen6]:./media/machine-learning-create-experiment/screen6.png
-[screen7]:./media/machine-learning-create-experiment/screen7.png
-[screen8]:./media/machine-learning-create-experiment/screen8.png
-[screen8a]:./media/machine-learning-create-experiment/screen8a.png
-[screen9]:./media/machine-learning-create-experiment/screen9.png
-[screen10]:./media/machine-learning-create-experiment/screen10.png
-=======
-<properties 
-	pageTitle="Create a simple experiment in Machine Learning Studio | Azure" 
-	description="How to create an experiment to train and test a simple model in Azure Machine Learning Studio" 
-	services="machine-learning" 
-	documentationCenter="" 
-	authors="garyericson" 
-	manager="paulettm" 
-	editor="cgronlun"/>
-
-<tags 
-	ms.service="machine-learning" 
-	ms.workload="data-services" 
-	ms.tgt_pltfrm="na" 
-	ms.devlang="na" 
-	ms.topic="article" 
-	ms.date="01/07/2015" 
-	ms.author="garye"/>
-
-#Create a simple experiment in Azure Machine Learning Studio 
- 
-A predictive analytics experiment, at its core, consists of components to *create a model*, *train the model*, and *score and test the model*. You can combine these to create an experiment that takes data, trains a model against it, and applies the model to new data. You can also add modules to preprocess data and select features, split data into training and test sets, and evaluate or cross-validate the quality of your model.  
-
-In this article, we'll use Azure Machine Learning Studio to develop and iterate on a simple predictive analytics experiment.
-
-[AZURE.INCLUDE [machine-learning-free-trial](../includes/machine-learning-free-trial.md)] 
-
-##Five steps to create an experiment
-
-Here are the five basic steps that you can follow to build an experiment in Machine Learning Studio to allow you to create, train, and score your model:  
-
-- Create a model 
-	- [Step 1: Get data]
-	- [Step 2: Preprocess data]
-	- [Step 3: Define features]
-- Train the model 
-	- [Step 4: Choose and apply a learning algorithm]
-- Score and test the model 
-	- [Step 5: Predict new data] 
-
-[Step 1: Get data]: #step-1-get-data
-[Step 2: Preprocess data]: #step-2-preprocess-data
-[Step 3: Define features]: #step-3-define-features
-[Step 4: Choose and apply a learning algorithm]: #step-4-choose-and-apply-a-learning-algorithm
-[Step 5: Predict new data]: #step-5-predict-over-new-data 
-
-In this example, we'll walk through creating a regression model that uses sample automobile data. The goal is to predict the price of an automobile by using different variables such as make and technical specifications. 
-
-## Step 1: Get data
-
-There are a number of sample datasets included with Machine Learning Studio, and you can import data from many sources (one excellent source is the [machine learning archive](http://archive.ics.uci.edu/ml/) at UC Irving). For this example, we will use the included sample dataset, **Automobile price data (Raw)**, which represents automobile price data.
-
-1. Start a new experiment by clicking **+NEW** at the bottom of the Machine Learning Studio window, and then select **EXPERIMENT**. Rename the experiment from **Untitled** to something meaningful, for example, **Automobile price prediction**.
-
-2. To the left of the experiment canvas is a palette of datasets and modules. Type **automobile** in the search box at the top of this palette to find the dataset labeled **Automobile price data (Raw)**. 
-
-	![Palette search][screen1a]
-
-3. Drag the dataset to the experiment canvas. 
-
-	![Dataset][screen1]
-
-To see what these data looks like, click the output port at the bottom of the automobile dataset and select **Visualize**. The variables in the dataset appear as columns, and each instance of an automobile appears as a row. The far-right column (column 26 and titled "price") is the target variable we're going to try to predict. 
-
-![Dataset visualization][screen1b]
-
-Close the visualization window by clicking the "**x**" in the upper-right corner.
-
-## Step 2: Preprocess data
-
-A dataset usually requires some preprocessing before it can be analyzed. You may have noticed the missing values present in the columns of various rows. To analyze the data, these missing values need to be cleaned. In our case, we'll remove any rows that have missing values. Also, the **normalized-losses** column has a large proportion of missing values, so we'll exclude that column from the model altogether. 
-
-> [AZURE.TIP] Cleaning the missing values from input data is a prerequisite for using most of the modules. 
-
-First we'll remove the **normalized-losses** column, and then we'll remove any row that has missing data. 
-
-1. Type **project columns** in the search box at the top of the module palette to find the **Project Columns** module, then drag it to the experiment canvas and connect it to the output port of the **Automobile price data (Raw)** dataset. This module allows us to select which columns of data we want to include or exclude in the model. 
-
-2. Select the **Project Columns** module and click **Launch column selector** in the properties pane. 
-
-	- Make sure **All columns** is selected in the filter drop-down list, **Begin With**. This directs **Project Columns** to pass through all the columns (except those we're about to exclude). 
-	- In the next row, select **Exclude** and **column names**, and then click inside the text box. A list of columns is displayed. Select **normalized-losses** and it will be added to the text box. 
-	- Click the check mark (OK) button to close the column selector.
-
-    ![Select columns][screen3]
-	
-	The properties pane for **Project Columns** indicates that it will pass through all columns from the dataset except **normalized-losses**. 
-
-    ![Project Columns properties][screen4]
-
-    > [AZURE.TIP] You can add a comment to a module by double-clicking the module and entering text. This can help you see at a glance what the module is doing in your experiment. In this case, double-click the **Project Columns** module and type the comment "Exclude normalized-losses." 
-
-3. Drag the **Missing Values Scrubber** module to the experiment canvas and connect it to the **Project Columns** module. In the **Properties** pane, select **Remove entire row** under **For missing values** to clean the data by removing rows that have missing values. Double-click the module and type the comment "Remove missing value rows."
-
-	![Missing Values Scrubber properties][screen4a]
-
-4. Run the experiment by clicking **RUN** under the experiment canvas.
-
-When the experiment finishes, all the modules will have a green check mark to indicate that they completed successfully. Notice also the **Finished running** status in the upper-right corner.
-
-![First experiment run][screen5]
-
-All we have done in the experiment to this point is clean the data. To view the cleaned dataset, click the output port of the **Missing Values Scrubber** module and select **Visualize**. Notice that the **normalized-losses** column is no longer included, and there are no missing values.
-
-Now that the data is clean, we're ready to specify what features we're going to use in the predictive model.
-
-## Step 3: Define features
-
-In machine learning, *features* are individual measurable properties of something you’re interested in. In our dataset, each row represents one automobile, and each column is a feature of that automobile. Finding a good set of features for creating a predictive model requires experimentation and knowledge about the problem you want to solve. Some features are better for predicting the target than others. Also, some features have a strong correlation with other features (for example, city-mpg versus highway-mpg), so they will not add much new information to the model and they can be removed.
-
-Let's build a model that uses a subset of the features in our dataset. You can come back and select different features, run the experiment again, and see if you get better results. As a first guess, we'll select the following features (columns) with the **Project Columns** module. Note that for training the model, we need to include the *price* value that we're going to predict.
-
-	make, body-style, wheel-base, engine-size, horsepower, peak-rpm, highway-mpg, price
-
-1. Drag another **Project Columns** module to the experiment canvas and connect it to the **Missing Values Scrubber** module. Double-click the module and type "Select features for prediction."
-
-2. Click **Launch column selector** in the **Properties** pane. 
-
-3. In the column selector, select **No columns** for **Begin With**, and then select **Include** and **column names** in the filter row. Enter our list of column names. This directs the module to pass through only columns that we specify.
-
-	> [AZURE.TIP] Because we've run the experiment, the column definitions for our data have passed from the original dataset through the **Missing Values Scrubber** module. When you connect **Project Columns** to **Missing Values Scrubber**, the **Project Columns** module becomes aware of the column definitions in our data. When you click the **column names** box, a list of columns is displayed, and you can select the columns that you want to add to the list. 
-
-4. Click the check mark (OK) button.
-
-![Select columns][screen6]
-
-This produces the dataset that will be used in the learning algorithm in the next steps. Later, you can return and try again with a different selection of features. 
-
-## Step 4: Choose and apply a learning algorithm
-
-Now that the data is ready, constructing a predictive model consists of training and testing. *Classification* and *regression* are two types of supervised machine learning techniques. Classification is used to make a prediction from a defined set of values, such as a color (red, blue, or green). Regression is used to make a prediction from a continuous set of values, such as a person's age.
-
-We want to predict the price of an automobile, which can be any value, so we'll use a regression model. For this example, we'll train a simple *linear regression* model, and in the next step, we'll test it. 
-
-1. Split the data into training and testing sets. Select and drag the **Split** module to the experiment canvas and connect it to the output of the last **Project Columns** module. Set **Fraction of rows in the first output dataset** to 0.75. This way, we'll use 75% of the data to train the model, and hold back 25% for testing.
-
-	> [AZURE.TIP] By changing the **Random seed** parameter, you can produce different random samples for training and testing. This parameter controls the seeding of the pseudo-random number generator.
-	
-2. Run the experiment. This allows the **Project Columns** and **Split** modules to pass column definitions to the modules we'll be adding next.  
-
-3. To select the learning algorithm, expand the **Machine Learning** category in the module palette to the left of the canvas, and then expand **Initialize Model**. This displays several categories of modules that can be used to initialize a learning algorithm. 
-
-	For this experiment, select the **Linear Regression** module under the **Regression** category (you can also find the module by typing "linear regression" in the palette Search box), and drag it to the experiment canvas.
-
-4. Find and drag the **Train Model** module to the experiment. Connect the left input port to the output of the **Linear Regression** module. Connect the right input port to the training data output (left port) of the **Split** module.
-
-5. Run the experiment to pass the column definitions to the **Train Model** module.
- 
-6. Select the **Train Model** module, click **Launch column selector** in the **Properties** pane, and select the **price** column. This is the value that our model is going to predict.
-
-	![Select "price" column][screen7]
-
-7. Run the experiment. 
-
-The result is a trained regression model that can be used to score new samples to make predictions. 
-
-![Applying the learning algorithm][screen8]
-
-## Step 5: Predict new data 
-
-Now that we've trained the model, we can use it to score the other 25% of our data to see how well our model functions. 
-
-1. Find and drag the **Score Model** module to the experiment canvas and connect the left input port to the output of the **Train Model** module. Connect the right input port to the test data output (right port) of the **Split** module.  
-
-	![Score Model module][screen8a]
-
-2. To run the experiment and view the output from the **Score Model** module, click the output port and select **Visualize**. The output shows the predicted values for price and the known values from the test data.  
-
-3. Finally, to test the quality of the results, select and drag the **Evaluate Model** module to the experiment canvas, and connect the left input port to the output of the **Score Model** module. (There are two input ports because the **Evaluate Model** module can be used to compare two models.)
- 
-4. To run the experiment and view the output from the **Evaluate Model** module, click the output port and select **Visualize**. The following statistics are shown for our model:
-
-	- **Mean Absolute Error** (MAE): The average of absolute errors (an *error* is the difference between the predicted value and the actual value).
-	- **Root Mean Squared Error** (RMSE): The square root of the average of squared errors of predictions made on the test dataset.
-	- **Relative Absolute Error**: The average of absolute errors relative to the absolute difference between actual values and the average of all actual values.
-	- **Relative Squared Error**: The average of squared errors relative to the squared difference between the actual values and the average of all actual values.
-	- **Coefficient of Determination**: Also known as the **R squared value**, this is a statistical metric indicating how well a model fits the data.
-	
-	For each of the error statistics, smaller is better. A smaller value indicates that the predictions more closely match the actual values. For **Coefficient of Determination**, the closer its value is to one (1.0), the better the predictions.
-
-	![Evaluation results][screen9]
-
-The final experiment should look like this:
-
-![Complete experiment][screen10]
-
-## What's next?
-
-Now that you have your experiment set up, you can iterate to try to improve the model. For instance, you can change the features you use in your prediction. Or you can modify the properties of the **Linear Regression** algorithm or try a different algorithm altogether. You can even add multiple algorithms to your experiment at one time and compare two by using the **Evaluate Model** module. 
-
-> [AZURE.TIP] Use the **SAVE AS** button under the experiment canvas to copy any iteration of your experiment. You can see all the iterations of your experiment by clicking **VIEW RUN HISTORY** under the canvas. See the Machine Learning Studio Help topic **Viewing Run History** for more details.
-
-When you're satisfied with your model, you can publish it as a web service to be used to predict automobile prices by using new data. See the Machine Learning Studio Help topic **Publishing Experiments** for more details.
-
-For a more extensive and detailed walkthrough for creating, training, scoring, and publishing a predictive model, see [Walkthrough: Develop a predictive solution with Azure Machine Learning](http://azure.microsoft.com/en-us/documentation/articles/machine-learning-walkthrough-develop-predictive-solution/). 
-
-
-<!-- Images -->
-[screen1]:./media/machine-learning-create-experiment/screen1.png
-[screen1a]:./media/machine-learning-create-experiment/screen1a.png
-[screen1b]:./media/machine-learning-create-experiment/screen1b.png
-[screen2]:./media/machine-learning-create-experiment/screen2.png
-[screen3]:./media/machine-learning-create-experiment/screen3.png
-[screen4]:./media/machine-learning-create-experiment/screen4.png
-[screen4a]:./media/machine-learning-create-experiment/screen4a.png
-[screen5]:./media/machine-learning-create-experiment/screen5.png
-[screen6]:./media/machine-learning-create-experiment/screen6.png
-[screen7]:./media/machine-learning-create-experiment/screen7.png
-[screen8]:./media/machine-learning-create-experiment/screen8.png
-[screen8a]:./media/machine-learning-create-experiment/screen8a.png
-[screen9]:./media/machine-learning-create-experiment/screen9.png
-[screen10]:./media/machine-learning-create-experiment/screen10.png
->>>>>>> 78eecec8
+<properties 
+	pageTitle="Create a simple experiment in Machine Learning Studio | Azure" 
+	description="How to create an experiment to train and test a simple model in Azure Machine Learning Studio" 
+	services="machine-learning" 
+	documentationCenter="" 
+	authors="garyericson" 
+	manager="paulettm" 
+	editor="cgronlun"/>
+
+<tags 
+	ms.service="machine-learning" 
+	ms.workload="data-services" 
+	ms.tgt_pltfrm="na" 
+	ms.devlang="na" 
+	ms.topic="article" 
+	ms.date="01/07/2015" 
+	ms.author="garye"/>
+
+#Create a simple experiment in Azure Machine Learning Studio 
+ 
+A predictive analytics experiment, at its core, consists of components to *create a model*, *train the model*, and *score and test the model*. You can combine these to create an experiment that takes data, trains a model against it, and applies the model to new data. You can also add modules to preprocess data and select features, split data into training and test sets, and evaluate or cross-validate the quality of your model.  
+
+In this article, we'll use Azure Machine Learning Studio to develop and iterate on a simple predictive analytics experiment.
+
+[AZURE.INCLUDE [machine-learning-free-trial](../includes/machine-learning-free-trial.md)] 
+
+##Five steps to create an experiment
+
+Here are the five basic steps that you can follow to build an experiment in Machine Learning Studio to allow you to create, train, and score your model:  
+
+- Create a model 
+	- [Step 1: Get data]
+	- [Step 2: Preprocess data]
+	- [Step 3: Define features]
+- Train the model 
+	- [Step 4: Choose and apply a learning algorithm]
+- Score and test the model 
+	- [Step 5: Predict new data] 
+
+[Step 1: Get data]: #step-1-get-data
+[Step 2: Preprocess data]: #step-2-preprocess-data
+[Step 3: Define features]: #step-3-define-features
+[Step 4: Choose and apply a learning algorithm]: #step-4-choose-and-apply-a-learning-algorithm
+[Step 5: Predict new data]: #step-5-predict-over-new-data 
+
+In this example, we'll walk through creating a regression model that uses sample automobile data. The goal is to predict the price of an automobile by using different variables such as make and technical specifications. 
+
+## Step 1: Get data
+
+There are a number of sample datasets included with Machine Learning Studio, and you can import data from many sources (one excellent source is the [machine learning archive](http://archive.ics.uci.edu/ml/) at UC Irving). For this example, we will use the included sample dataset, **Automobile price data (Raw)**, which represents automobile price data.
+
+1. Start a new experiment by clicking **+NEW** at the bottom of the Machine Learning Studio window, and then select **EXPERIMENT**. Rename the experiment from **Untitled** to something meaningful, for example, **Automobile price prediction**.
+
+2. To the left of the experiment canvas is a palette of datasets and modules. Type **automobile** in the search box at the top of this palette to find the dataset labeled **Automobile price data (Raw)**. 
+
+	![Palette search][screen1a]
+
+3. Drag the dataset to the experiment canvas. 
+
+	![Dataset][screen1]
+
+To see what these data looks like, click the output port at the bottom of the automobile dataset and select **Visualize**. The variables in the dataset appear as columns, and each instance of an automobile appears as a row. The far-right column (column 26 and titled "price") is the target variable we're going to try to predict. 
+
+![Dataset visualization][screen1b]
+
+Close the visualization window by clicking the "**x**" in the upper-right corner.
+
+## Step 2: Preprocess data
+
+A dataset usually requires some preprocessing before it can be analyzed. You may have noticed the missing values present in the columns of various rows. To analyze the data, these missing values need to be cleaned. In our case, we'll remove any rows that have missing values. Also, the **normalized-losses** column has a large proportion of missing values, so we'll exclude that column from the model altogether. 
+
+> [AZURE.TIP] Cleaning the missing values from input data is a prerequisite for using most of the modules. 
+
+First we'll remove the **normalized-losses** column, and then we'll remove any row that has missing data. 
+
+1. Type **project columns** in the search box at the top of the module palette to find the **Project Columns** module, then drag it to the experiment canvas and connect it to the output port of the **Automobile price data (Raw)** dataset. This module allows us to select which columns of data we want to include or exclude in the model. 
+
+2. Select the **Project Columns** module and click **Launch column selector** in the properties pane. 
+
+	- Make sure **All columns** is selected in the filter drop-down list, **Begin With**. This directs **Project Columns** to pass through all the columns (except those we're about to exclude). 
+	- In the next row, select **Exclude** and **column names**, and then click inside the text box. A list of columns is displayed. Select **normalized-losses** and it will be added to the text box. 
+	- Click the check mark (OK) button to close the column selector.
+
+    ![Select columns][screen3]
+	
+	The properties pane for **Project Columns** indicates that it will pass through all columns from the dataset except **normalized-losses**. 
+
+    ![Project Columns properties][screen4]
+
+    > [AZURE.TIP] You can add a comment to a module by double-clicking the module and entering text. This can help you see at a glance what the module is doing in your experiment. In this case, double-click the **Project Columns** module and type the comment "Exclude normalized-losses." 
+
+3. Drag the **Missing Values Scrubber** module to the experiment canvas and connect it to the **Project Columns** module. In the **Properties** pane, select **Remove entire row** under **For missing values** to clean the data by removing rows that have missing values. Double-click the module and type the comment "Remove missing value rows."
+
+	![Missing Values Scrubber properties][screen4a]
+
+4. Run the experiment by clicking **RUN** under the experiment canvas.
+
+When the experiment finishes, all the modules will have a green check mark to indicate that they completed successfully. Notice also the **Finished running** status in the upper-right corner.
+
+![First experiment run][screen5]
+
+All we have done in the experiment to this point is clean the data. To view the cleaned dataset, click the output port of the **Missing Values Scrubber** module and select **Visualize**. Notice that the **normalized-losses** column is no longer included, and there are no missing values.
+
+Now that the data is clean, we're ready to specify what features we're going to use in the predictive model.
+
+## Step 3: Define features
+
+In machine learning, *features* are individual measurable properties of something you’re interested in. In our dataset, each row represents one automobile, and each column is a feature of that automobile. Finding a good set of features for creating a predictive model requires experimentation and knowledge about the problem you want to solve. Some features are better for predicting the target than others. Also, some features have a strong correlation with other features (for example, city-mpg versus highway-mpg), so they will not add much new information to the model and they can be removed.
+
+Let's build a model that uses a subset of the features in our dataset. You can come back and select different features, run the experiment again, and see if you get better results. As a first guess, we'll select the following features (columns) with the **Project Columns** module. Note that for training the model, we need to include the *price* value that we're going to predict.
+
+	make, body-style, wheel-base, engine-size, horsepower, peak-rpm, highway-mpg, price
+
+1. Drag another **Project Columns** module to the experiment canvas and connect it to the **Missing Values Scrubber** module. Double-click the module and type "Select features for prediction."
+
+2. Click **Launch column selector** in the **Properties** pane. 
+
+3. In the column selector, select **No columns** for **Begin With**, and then select **Include** and **column names** in the filter row. Enter our list of column names. This directs the module to pass through only columns that we specify.
+
+	> [AZURE.TIP] Because we've run the experiment, the column definitions for our data have passed from the original dataset through the **Missing Values Scrubber** module. When you connect **Project Columns** to **Missing Values Scrubber**, the **Project Columns** module becomes aware of the column definitions in our data. When you click the **column names** box, a list of columns is displayed, and you can select the columns that you want to add to the list. 
+
+4. Click the check mark (OK) button.
+
+![Select columns][screen6]
+
+This produces the dataset that will be used in the learning algorithm in the next steps. Later, you can return and try again with a different selection of features. 
+
+## Step 4: Choose and apply a learning algorithm
+
+Now that the data is ready, constructing a predictive model consists of training and testing. *Classification* and *regression* are two types of supervised machine learning techniques. Classification is used to make a prediction from a defined set of values, such as a color (red, blue, or green). Regression is used to make a prediction from a continuous set of values, such as a person's age.
+
+We want to predict the price of an automobile, which can be any value, so we'll use a regression model. For this example, we'll train a simple *linear regression* model, and in the next step, we'll test it. 
+
+1. Split the data into training and testing sets. Select and drag the **Split** module to the experiment canvas and connect it to the output of the last **Project Columns** module. Set **Fraction of rows in the first output dataset** to 0.75. This way, we'll use 75% of the data to train the model, and hold back 25% for testing.
+
+	> [AZURE.TIP] By changing the **Random seed** parameter, you can produce different random samples for training and testing. This parameter controls the seeding of the pseudo-random number generator.
+	
+2. Run the experiment. This allows the **Project Columns** and **Split** modules to pass column definitions to the modules we'll be adding next.  
+
+3. To select the learning algorithm, expand the **Machine Learning** category in the module palette to the left of the canvas, and then expand **Initialize Model**. This displays several categories of modules that can be used to initialize a learning algorithm. 
+
+	For this experiment, select the **Linear Regression** module under the **Regression** category (you can also find the module by typing "linear regression" in the palette Search box), and drag it to the experiment canvas.
+
+4. Find and drag the **Train Model** module to the experiment. Connect the left input port to the output of the **Linear Regression** module. Connect the right input port to the training data output (left port) of the **Split** module.
+
+5. Run the experiment to pass the column definitions to the **Train Model** module.
+ 
+6. Select the **Train Model** module, click **Launch column selector** in the **Properties** pane, and select the **price** column. This is the value that our model is going to predict.
+
+	![Select "price" column][screen7]
+
+7. Run the experiment. 
+
+The result is a trained regression model that can be used to score new samples to make predictions. 
+
+![Applying the learning algorithm][screen8]
+
+## Step 5: Predict new data 
+
+Now that we've trained the model, we can use it to score the other 25% of our data to see how well our model functions. 
+
+1. Find and drag the **Score Model** module to the experiment canvas and connect the left input port to the output of the **Train Model** module. Connect the right input port to the test data output (right port) of the **Split** module.  
+
+	![Score Model module][screen8a]
+
+2. To run the experiment and view the output from the **Score Model** module, click the output port and select **Visualize**. The output shows the predicted values for price and the known values from the test data.  
+
+3. Finally, to test the quality of the results, select and drag the **Evaluate Model** module to the experiment canvas, and connect the left input port to the output of the **Score Model** module. (There are two input ports because the **Evaluate Model** module can be used to compare two models.)
+ 
+4. To run the experiment and view the output from the **Evaluate Model** module, click the output port and select **Visualize**. The following statistics are shown for our model:
+
+	- **Mean Absolute Error** (MAE): The average of absolute errors (an *error* is the difference between the predicted value and the actual value).
+	- **Root Mean Squared Error** (RMSE): The square root of the average of squared errors of predictions made on the test dataset.
+	- **Relative Absolute Error**: The average of absolute errors relative to the absolute difference between actual values and the average of all actual values.
+	- **Relative Squared Error**: The average of squared errors relative to the squared difference between the actual values and the average of all actual values.
+	- **Coefficient of Determination**: Also known as the **R squared value**, this is a statistical metric indicating how well a model fits the data.
+	
+	For each of the error statistics, smaller is better. A smaller value indicates that the predictions more closely match the actual values. For **Coefficient of Determination**, the closer its value is to one (1.0), the better the predictions.
+
+	![Evaluation results][screen9]
+
+The final experiment should look like this:
+
+![Complete experiment][screen10]
+
+## What's next?
+
+Now that you have your experiment set up, you can iterate to try to improve the model. For instance, you can change the features you use in your prediction. Or you can modify the properties of the **Linear Regression** algorithm or try a different algorithm altogether. You can even add multiple algorithms to your experiment at one time and compare two by using the **Evaluate Model** module. 
+
+> [AZURE.TIP] Use the **SAVE AS** button under the experiment canvas to copy any iteration of your experiment. You can see all the iterations of your experiment by clicking **VIEW RUN HISTORY** under the canvas. See the Machine Learning Studio Help topic **Viewing Run History** for more details.
+
+When you're satisfied with your model, you can publish it as a web service to be used to predict automobile prices by using new data. See the Machine Learning Studio Help topic **Publishing Experiments** for more details.
+
+For a more extensive and detailed walkthrough for creating, training, scoring, and publishing a predictive model, see [Walkthrough: Develop a predictive solution with Azure Machine Learning](http://azure.microsoft.com/en-us/documentation/articles/machine-learning-walkthrough-develop-predictive-solution/). 
+
+
+<!-- Images -->
+[screen1]:./media/machine-learning-create-experiment/screen1.png
+[screen1a]:./media/machine-learning-create-experiment/screen1a.png
+[screen1b]:./media/machine-learning-create-experiment/screen1b.png
+[screen2]:./media/machine-learning-create-experiment/screen2.png
+[screen3]:./media/machine-learning-create-experiment/screen3.png
+[screen4]:./media/machine-learning-create-experiment/screen4.png
+[screen4a]:./media/machine-learning-create-experiment/screen4a.png
+[screen5]:./media/machine-learning-create-experiment/screen5.png
+[screen6]:./media/machine-learning-create-experiment/screen6.png
+[screen7]:./media/machine-learning-create-experiment/screen7.png
+[screen8]:./media/machine-learning-create-experiment/screen8.png
+[screen8a]:./media/machine-learning-create-experiment/screen8a.png
+[screen9]:./media/machine-learning-create-experiment/screen9.png
+[screen10]:./media/machine-learning-create-experiment/screen10.png