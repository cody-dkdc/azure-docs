<properties 
	pageTitle="Analyze Twitter data with Hadoop in HDInsight | Microsoft Azure" 
	description="Learn how to use Hive to analyze Twitter data on Hadoop in HDInsight to find the usage frequency of a particular word." 
	services="hdinsight" 
	documentationCenter="" 
	authors="mumian" 
	manager="paulettm" 
	editor="cgronlun"/>

<tags 
	ms.service="hdinsight" 
	ms.workload="big-data" 
	ms.tgt_pltfrm="na" 
	ms.devlang="na" 
	ms.topic="article" 
	ms.date="04/09/2015" 
	ms.author="jgao"/>

# Analyze Twitter data with Hadoop in HDInsight

##Overview
Social websites are one of the major driving forces for big-data adoption. Public APIs provided by sites like Twitter are a useful source of data for analyzing and understanding popular trends. In this tutorial, you will get tweets by using a Twitter streaming API, and then use Apache Hive on Azure HDInsight to get a list of Twitter users who sent the most tweets that contained a certain word.

<<<<<<< HEAD
> [AZURE.NOTE] A similar sample is added to the HDInsight Sample Gallery. The following Channel 9 video shows how to run the sample:

<center><iframe width="854" height="510" src="https://www.youtube.com/embed/7ePbHot1SN4" frameborder="0" allowfullscreen></iframe></center>
=======
> [AZURE.NOTE] A similar sample is in the HDInsight Sample Gallery. Watch the Channel 9 video: <a href="http://channel9.msdn.com/Series/Getting-started-with-Windows-Azure-HDInsight-Service/Analyze-Twitter-trend-using-Apache-Hive-in-HDInsight" target="_blank">Analyze Twitter trends using Apache Hive in HDInsight</a>.
>>>>>>> 692c0fec

##Prerequisites
Before you begin this tutorial, you must have the following:

- **A workstation** with Azure PowerShell installed and configured. For instructions, see [Install and configure Azure PowerShell][powershell-install]. To execute Windows PowerShell scripts, you must run Azure PowerShell as administrator and set the execution policy to *RemoteSigned*. See [Run Windows PowerShell scripts][powershell-script].

	Before running Windows PowerShell scripts, make sure you are connected to your Azure subscription by using the following cmdlet:

		Add-AzureAccount

	If you have multiple Azure subscriptions, use the following cmdlet to set the current subscription:

		Select-AzureSubscription <AzureSubscriptionName>



- **An Azure HDInsight cluster**. For instructions on cluster provisioning, see [Get started using HDInsight][hdinsight-get-started] or [Provision HDInsight clusters] [hdinsight-provision]. You will need the cluster name later in the tutorial.

**Understand HDInsight storage**

HDInsight uses Azure Blob storage for data storage. Azure Blob storage is Microsoft's implementation of Hadoop Distributed File System (HDFS). For more information see [Use Azure Blob storage with HDInsight][hdinsight-storage]. 

When you provision an HDInsight cluster, a Blob storage container is designated as the default file system, just like in HDFS. In addition to this container, you can add containers from either the same Azure storage account or different Azure storage accounts during the provisioning process. For instructions on adding storage accounts, see [Provision HDInsight clusters] [hdinsight-provision]. 

> [AZURE.NOTE] To simplify the Windows PowerShell script used in this tutorial, all of the files are stored in the default file system container, located at */tutorials/twitter*. By default this container has the same name as the HDInsight cluster name. If you choose to use a different container to store these files, please update the script accordingly.

The Azure Blob storage syntax is:

	wasb[s]://<ContainerName>@<StorageAccountName>.blob.core.windows.net/<path>/<filename>

> [AZURE.NOTE] Only the *wasb://* syntax is supported in HDInsight cluster version 3.0. The older *asv://* syntax is supported in HDInsight 2.1 and 1.6 clusters, but it is not supported in HDInsight 3.0 clusters and it will not be supported in later versions.

> The Azure Blob storage path is a virtual path. For more information see [Use Azure Blob storage with HDInsight][hdinsight-storage]. 

A file stored in the default file system container can be accessed from HDInsight by using any of the following Uniform Resource Identifiers (URIs). These URIs use tweets.txt as an example.

	wasb://mycontainer@mystorageaccount.blob.core.windows.net/tutorials/twitter/tweets.txt
	wasb:///tutorials/twitter/tweets.txt
	/tutorials/twitter/tweets.txt

If you want to access the file directly from the storage account, the blob name for the file is:

	tutorials/twitter/tweets.txt

The following table lists the files used in this tutorial:

<table border="1">
<tr><th>Files</th><th>Description</th></tr>
<tr><td>/tutorials/twitter/data/tweets.txt</td><td>The source data for the Hive job.</td></tr>
<tr><td>/tutorials/twitter/output</td><td>The output folder for the Hive job. The default Hive job output file name is <strong>000000_0</strong>. </td></tr>
<tr><td>tutorials/twitter/twitter.hql</td><td>The HiveQL script file.</td></tr>
<tr><td>/tutorials/twitter/jobstatus</td><td>The Hadoop job status.</td></tr>
</table>

##Get a Twitter feed

In this tutorial, you will use the [Twitter streaming APIs][twitter-streaming-api]. The specific Twitter streaming API you will use is [statuses/filter][twitter-statuses-filter].

>[AZURE.NOTE] A file containing 10,000 tweets and the Hive script file (covered in the next section) have been uploaded in a public Blob container. You can skip this section if you want to use the uploaded files. 

[Tweets data](https://dev.twitter.com/docs/platform-objects/tweets) is stored in the JavaScript Object Notation (JSON) format that contains a complex nested structure. Instead of writing many lines of code by using a conventional programming language, you can transform this nested structure into a Hive table, so that it can be queried by a Structured Query Language (SQL)-like language called HiveQL. 

Twitter uses OAuth to provide authorized access to its API. OAuth is an authentication protocol that allows users to approve applications to act on their behalf without sharing their password. More information can be found at [oauth.net](http://oauth.net/) or in the excellent [Beginner's Guide to OAuth](http://hueniverse.com/oauth/) from Hueniverse.

The first step to use OAuth is to create a new application on the Twitter Developer site.

**To create a Twitter application**

1. Sign in to [https://apps.twitter.com/](https://apps.twitter.com/). Click the **Sign up now** link if you don't have a Twitter account.
2. Click **Create New App**.
3. Enter **Name**, **Description**, **Website**. You can make up a URL for the **Website** field. The following table shows some sample values to use:

	<table border="1">
	<tr><th>Field</th><th>Value</th></tr>
	<tr><td>Name</td><td>MyHDInsightApp</td></tr>
	<tr><td>Description</td><td>MyHDInsightApp</td></tr>
	<tr><td>Website</td><td>http://www.myhdinsightapp.com</td></tr>
	</table>
4. Check **Yes, I agree**, and then click **Create your Twitter application**.
5. Click the **Permissions** tab. The default permission is **Read only**. This is sufficient for this tutorial. 
6. Click the **Keys and Access Tokens** tab.
7. Click **Create my access token**.
8. Click **Test OAuth** in the upper-right corner of the page.
9. Write down **consumer key**, **Consumer secret**, **Access token**, and **Access token secret**. You will need the values later in the tutorial.

In this tutorial, you will use Windows PowerShell to make the web service call. For a .NET C# sample, see [Analyze real-time Twitter sentiment with HBase in HDInsight][hdinsight-hbase-twitter-sentiment]. The other popular tool to make web service calls is [*Curl*][curl]. Curl can be downloaded from [here][curl-download].

>[AZURE.NOTE] When you use the curl command in Windows, use double quotes instead of single quotes for the option values.

**To get tweets**

1. Open the Windows PowerShell Integrated Scripting Environment (ISE). (On the Windows 8 Start screen, type **PowerShell_ISE** and then click **Windows PowerShell ISE**. See [Start Windows PowerShell on Windows 8 and Windows][powershell-start].)

2. Copy the following script into the script pane:

		#region - variables and constants
		$clusterName = "<HDInsightClusterName>" # Enter the HDInsight cluster name
		
		# Enter the OAuth information for your Twitter application
		$oauth_consumer_key = "<TwitterAppConsumerKey>";
		$oauth_consumer_secret = "<TwitterAppConsumerSecret>";
		$oauth_token = "<TwitterAppAccessToken>";
		$oauth_token_secret = "<TwitterAppAccessTokenSecret>";
		
		$destBlobName = "tutorials/twitter/data/tweets.txt" # This script saves the tweets into this blob. 
		
		$trackString = "Azure, Cloud, HDInsight" # This script gets the tweets containing these keywords.
		$track = [System.Uri]::EscapeDataString($trackString);
		$lineMax = 10000  # The script will get this number of tweets. It is about 3 minutes every 100 lines.
		#endregion
		
		#region - Connect to Azure subscription
		Write-Host "`nConnecting to your Azure subscription ..." -ForegroundColor Green
		Add-AzureAccount
		#endregion
			
		#region - Create a block blob object for writing tweets into Blob storage
		Write-Host "Get the default storage account name and Blob container name using the cluster name ..." -ForegroundColor Green
		$myCluster = Get-AzureHDInsightCluster -Name $clusterName
		$storageAccountName = $myCluster.DefaultStorageAccount.StorageAccountName.Replace(".blob.core.windows.net", "")	
		$containerName = $myCluster.DefaultStorageAccount.StorageContainerName
		Write-Host "`tThe storage account name is $storageAccountName." -ForegroundColor Yellow
		Write-Host "`tThe blob container name is $containerName." -ForegroundColor Yellow
		
		Write-Host "Define the Azure storage connection string ..." -ForegroundColor Green
		$storageAccountKey = get-azurestoragekey $storageAccountName | %{$_.Primary}
		$storageConnectionString = "DefaultEndpointsProtocol=https;AccountName=$storageAccountName;AccountKey=$storageAccountKey"
		Write-Host "`tThe connection string is $storageConnectionString." -ForegroundColor Yellow
		
		Write-Host "Create block blob object ..." -ForegroundColor Green
		$storageAccount = [Microsoft.WindowsAzure.Storage.CloudStorageAccount]::Parse($storageConnectionString)
		$storageClient = $storageAccount.CreateCloudBlobClient();
		$storageContainer = $storageClient.GetContainerReference($containerName)
		$destBlob = $storageContainer.GetBlockBlobReference($destBlobName)
		#end region
				
		# region - Format OAuth strings	
		Write-Host "Format oauth strings ..." -ForegroundColor Green
		$oauth_nonce = [System.Convert]::ToBase64String([System.Text.Encoding]::ASCII.GetBytes([System.DateTime]::Now.Ticks.ToString()));
		$ts = [System.DateTime]::UtcNow - [System.DateTime]::ParseExact("01/01/1970", "dd/MM/yyyy", $null)
		$oauth_timestamp = [System.Convert]::ToInt64($ts.TotalSeconds).ToString();
				
		$signature = "POST&";
		$signature += [System.Uri]::EscapeDataString("https://stream.twitter.com/1.1/statuses/filter.json") + "&";
		$signature += [System.Uri]::EscapeDataString("oauth_consumer_key=" + $oauth_consumer_key + "&");
		$signature += [System.Uri]::EscapeDataString("oauth_nonce=" + $oauth_nonce + "&"); 
		$signature += [System.Uri]::EscapeDataString("oauth_signature_method=HMAC-SHA1&");
		$signature += [System.Uri]::EscapeDataString("oauth_timestamp=" + $oauth_timestamp + "&");
		$signature += [System.Uri]::EscapeDataString("oauth_token=" + $oauth_token + "&");
		$signature += [System.Uri]::EscapeDataString("oauth_version=1.0&");
		$signature += [System.Uri]::EscapeDataString("track=" + $track);
				
		$signature_key = [System.Uri]::EscapeDataString($oauth_consumer_secret) + "&" + [System.Uri]::EscapeDataString($oauth_token_secret);
				
		$hmacsha1 = new-object System.Security.Cryptography.HMACSHA1;
		$hmacsha1.Key = [System.Text.Encoding]::ASCII.GetBytes($signature_key);
		$oauth_signature = [System.Convert]::ToBase64String($hmacsha1.ComputeHash([System.Text.Encoding]::ASCII.GetBytes($signature)));
				
		$oauth_authorization = 'OAuth ';
		$oauth_authorization += 'oauth_consumer_key="' + [System.Uri]::EscapeDataString($oauth_consumer_key) + '",';
		$oauth_authorization += 'oauth_nonce="' + [System.Uri]::EscapeDataString($oauth_nonce) + '",';
		$oauth_authorization += 'oauth_signature="' + [System.Uri]::EscapeDataString($oauth_signature) + '",';
		$oauth_authorization += 'oauth_signature_method="HMAC-SHA1",'
		$oauth_authorization += 'oauth_timestamp="' + [System.Uri]::EscapeDataString($oauth_timestamp) + '",'
		$oauth_authorization += 'oauth_token="' + [System.Uri]::EscapeDataString($oauth_token) + '",';
		$oauth_authorization += 'oauth_version="1.0"';
				
		$post_body = [System.Text.Encoding]::ASCII.GetBytes("track=" + $track); 
		#endregion 
					
		#region - Read tweets	
		Write-Host "Create HTTP web request ..." -ForegroundColor Green
		[System.Net.HttpWebRequest] $request = [System.Net.WebRequest]::Create("https://stream.twitter.com/1.1/statuses/filter.json");
		$request.Method = "POST";
		$request.Headers.Add("Authorization", $oauth_authorization);
		$request.ContentType = "application/x-www-form-urlencoded";
		$body = $request.GetRequestStream();
				
		$body.write($post_body, 0, $post_body.length);
		$body.flush();
		$body.close();
		$response = $request.GetResponse() ;
				
		Write-Host "Start stream reading ..." -ForegroundColor Green
		
		Write-Host "Define a MemoryStream and a StreamWriter for writing ..." -ForegroundColor Green
		$memStream = New-Object System.IO.MemoryStream
		$writeStream = New-Object System.IO.StreamWriter $memStream
				
		$sReader = New-Object System.IO.StreamReader($response.GetResponseStream())
				
		$inrec = $sReader.ReadLine()
		$count = 0
		while (($inrec -ne $null) -and ($count -le $lineMax))
		{
			if ($inrec -ne "")
			{
				Write-Host "`n`t $count tweets received." -ForegroundColor Yellow
				
				$writeStream.WriteLine($inrec)
				$count ++
			}
				
			$inrec=$sReader.ReadLine()
		}
		#endregion
				
		#region - Write tweets to Blob storage
		Write-Host "Write to the destination blob ..." -ForegroundColor Green
		$writeStream.Flush()
		$memStream.Seek(0, "Begin")
		$destBlob.UploadFromStream($memStream) 
				
		$sReader.close()
		#endregion
		
		Write-Host "Completed!" -ForegroundColor Green

3. Set the first five to eight variables in the script:	

	<table border="1">
	<tr><th>Variable</th><th>Description</th></tr>
	<tr><td>$clusterName</td><td>This is the name of the HDInsight cluster where you want to run the application.</td></tr><tr><td>$oauth_consumer_key</td><td>This is the Twitter application <strong>consumer key</strong> you wrote down earlier when you created the Twitter application.</td></tr>
	<tr><td>$oauth_consumer_secret</td><td>This is the Twitter application <strong>consumer secret</strong> you wrote down earlier.</td></tr>
	<tr><td>$oauth_token</td><td>This is the Twitter application <strong>access token</strong> you wrote down earlier.</td></tr>
	<tr><td>$oauth_token_secret</td><td>This is the Twitter application <strong>access token secret</strong> you wrote down earlier.</td></tr>	
	<tr><td>$destBlobName</td><td>This is the output blob name. The default value is <strong>tutorials/twitter/data/tweets.txt</strong>. If you change the default value, you will need to update the Windows PowerShell scripts accordingly.</td></tr>
	<tr><td>$trackString</td><td>The web service will return tweets related to these keywords. The default value is <strong>Azure, Cloud, HDInsight</strong>. If you change the default value, you will update the Windows PowerShell scripts accordingly.</td></tr>
	<tr><td>$lineMax</td><td>The value determines how many tweets the script will read. It takes about three minutes to read 100 tweets. You can set a larger number, but it will take more time to download.</td></tr>

	</table>

5. Press **F5** to run the script. If you run into problems, as a workaround, select all the lines, and then press **F8**.
6. You shall see "Complete!" at the end of the output. Any error messages will be displayed in red.

As a validation procedure, you can check the output file, **/tutorials/twitter/data/tweets.txt**, on your Azure Blob storage by using an Azure storage explorer or Azure PowerShell. For a sample Windows PowerShell script for listing files, see [Use Blob storage with HDInsight][hdinsight-storage-powershell]. 



##Create a HiveQL script

Using Azure PowerShell, you can run multiple HiveQL statements one at a time, or package the HiveQL statement into a script file. In this tutorial, you will create a HiveQL script. The script file must be uploaded to Azure Blob storage. In the next section, you will run the script file by using Azure PowerShell.

>[AZURE.NOTE] The Hive script file and a file containing 10,000 tweets have been uploaded in a public Blob container. You can skip this section if you want to use the uploaded files.

The HiveQL script will perform the following:

1. **Drop the tweets_raw table** in case the table already exists.
2. **Create the tweets_raw Hive table**. This temporary Hive structured table holds the data for further extract, transform, and load (ETL) processing. For information on partitions, see [Hive tutorial][apache-hive-tutorial].  
3. **Load data** from the source folder, /tutorials/twitter/data. The large tweets dataset in nested JSON format has now been transformed into a temporary Hive table structure.
3. **Drop the tweets table** in case the table already exists.
4. **Create the tweets table**. Before you can query against the tweets dataset by using Hive, you need to run another ETL process. This ETL process defines a more detailed table schema for the data that you have stored in the "twitter_raw" table.  
5. **Insert overwrite table**. This complex Hive script will kick off a set of long MapReduce jobs by the Hadoop cluster. Depending on your dataset and the size of your cluster, this could take about 10 minutes.
6. **Insert overwrite directory**. Run a query and output the dataset to a file. This query will return a list of Twitter users who sent most tweets that contained the word "Azure".

**To create a Hive script and upload it to Azure**

1. Open Windows PowerShell ISE.
2. Copy the following script into the script pane:

		#region - variables and constants
		$clusterName = "<HDInsightClusterName>" # Enter your HDInsight cluster name
		
		$sourceDataPath = "/tutorials/twitter/data"
		$outputPath = "/tutorials/twitter/output"
		$hqlScriptFile = "tutorials/twitter/twitter.hql"
				
		$hqlStatements = @"
		set hive.exec.dynamic.partition = true;
		set hive.exec.dynamic.partition.mode = nonstrict;
				
		DROP TABLE tweets_raw;
		CREATE EXTERNAL TABLE tweets_raw (
			json_response STRING
		) 
		STORED AS TEXTFILE LOCATION '$sourceDataPath';
				
		DROP TABLE tweets;
		CREATE TABLE tweets
		(
			id BIGINT,
			created_at STRING,
			created_at_date STRING,
			created_at_year STRING,
			created_at_month STRING,
			created_at_day STRING,
			created_at_time STRING,
			in_reply_to_user_id_str STRING,
			text STRING,
			contributors STRING,
			retweeted STRING,
			truncated STRING,
			coordinates STRING,
			source STRING,
			retweet_count INT,
			url STRING,
			hashtags array<STRING>,
			user_mentions array<STRING>,
			first_hashtag STRING,
			first_user_mention STRING,
			screen_name STRING,
			name STRING,
			followers_count INT,
			listed_count INT,
			friends_count INT,
			lang STRING,
			user_location STRING,
			time_zone STRING,
			profile_image_url STRING,
			json_response STRING
		);
				
		FROM tweets_raw
		INSERT OVERWRITE TABLE tweets
		SELECT
			cast(get_json_object(json_response, '$.id_str') as BIGINT),
			get_json_object(json_response, '$.created_at'),
			concat(substr (get_json_object(json_response, '$.created_at'),1,10),' ',
			substr (get_json_object(json_response, '$.created_at'),27,4)),
			substr (get_json_object(json_response, '$.created_at'),27,4),
			case substr (get_json_object(json_response,	'$.created_at'),5,3)
				when "Jan" then "01"
				when "Feb" then "02"
				when "Mar" then "03"
				when "Apr" then "04"
				when "May" then "05"
				when "Jun" then "06"
				when "Jul" then "07"
				when "Aug" then "08"
				when "Sep" then "09"
				when "Oct" then "10"
				when "Nov" then "11"
				when "Dec" then "12" end,
			substr (get_json_object(json_response, '$.created_at'),9,2),
			substr (get_json_object(json_response, '$.created_at'),12,8),
			get_json_object(json_response, '$.in_reply_to_user_id_str'),
			get_json_object(json_response, '$.text'),
			get_json_object(json_response, '$.contributors'),
			get_json_object(json_response, '$.retweeted'),
			get_json_object(json_response, '$.truncated'),
			get_json_object(json_response, '$.coordinates'),
			get_json_object(json_response, '$.source'),
			cast (get_json_object(json_response, '$.retweet_count') as INT),
			get_json_object(json_response, '$.entities.display_url'),
			array(	
				trim(lower(get_json_object(json_response, '$.entities.hashtags[0].text'))),
				trim(lower(get_json_object(json_response, '$.entities.hashtags[1].text'))),
				trim(lower(get_json_object(json_response, '$.entities.hashtags[2].text'))),
				trim(lower(get_json_object(json_response, '$.entities.hashtags[3].text'))),
				trim(lower(get_json_object(json_response, '$.entities.hashtags[4].text')))),
			array(
				trim(lower(get_json_object(json_response, '$.entities.user_mentions[0].screen_name'))),
				trim(lower(get_json_object(json_response, '$.entities.user_mentions[1].screen_name'))),
				trim(lower(get_json_object(json_response, '$.entities.user_mentions[2].screen_name'))),
				trim(lower(get_json_object(json_response, '$.entities.user_mentions[3].screen_name'))),
				trim(lower(get_json_object(json_response, '$.entities.user_mentions[4].screen_name')))),
			trim(lower(get_json_object(json_response, '$.entities.hashtags[0].text'))),
			trim(lower(get_json_object(json_response, '$.entities.user_mentions[0].screen_name'))),
			get_json_object(json_response, '$.user.screen_name'),
			get_json_object(json_response, '$.user.name'),
			cast (get_json_object(json_response, '$.user.followers_count') as INT),
			cast (get_json_object(json_response, '$.user.listed_count') as INT),
			cast (get_json_object(json_response, '$.user.friends_count') as INT),
			get_json_object(json_response, '$.user.lang'),
			get_json_object(json_response, '$.user.location'),
			get_json_object(json_response, '$.user.time_zone'),
			get_json_object(json_response, '$.user.profile_image_url'),
			json_response
		WHERE (length(json_response) > 500);
				
		INSERT OVERWRITE DIRECTORY '$outputPath'
		SELECT name, screen_name, count(1) as cc 
			FROM tweets 
			WHERE text like "%Azure%" 
			GROUP BY name,screen_name 
			ORDER BY cc DESC LIMIT 10;
		"@
		#endregion		
		
		#region - Connect to Azure subscription
		Write-Host "`nConnecting to your Azure subscription ..." -ForegroundColor Green
		Add-AzureAccount
		#endregion
			
		#region - Create a block blob object for writing the Hive script file
		Write-Host "Get the default storage account name and container name based on the cluster name ..." -ForegroundColor Green
		$myCluster = Get-AzureHDInsightCluster -Name $clusterName
		$storageAccountName = $myCluster.DefaultStorageAccount.StorageAccountName.Replace(".blob.core.windows.net", "")	
		$containerName = $myCluster.DefaultStorageAccount.StorageContainerName
		Write-Host "`tThe storage account name is $storageAccountName." -ForegroundColor Yellow
		Write-Host "`tThe blob container name is $containerName." -ForegroundColor Yellow
				
		Write-Host "Define the connection string ..." -ForegroundColor Green
		$storageAccountKey = get-azurestoragekey $storageAccountName | %{$_.Primary}
		$storageConnectionString = "DefaultEndpointsProtocol=https;AccountName=$storageAccountName;AccountKey=$storageAccountKey"
				
		Write-Host "Create block blob objects referencing the hql script file" -ForegroundColor Green
		$storageAccount = [Microsoft.WindowsAzure.Storage.CloudStorageAccount]::Parse($storageConnectionString)
		$storageClient = $storageAccount.CreateCloudBlobClient();
		$storageContainer = $storageClient.GetContainerReference($containerName)
		$hqlScriptBlob = $storageContainer.GetBlockBlobReference($hqlScriptFile)
				
		Write-Host "Define a MemoryStream and a StreamWriter for writing ... " -ForegroundColor Green
		$memStream = New-Object System.IO.MemoryStream
		$writeStream = New-Object System.IO.StreamWriter $memStream
		$writeStream.Writeline($hqlStatements)
		#endregion
		
		#region - Write the Hive script file to Blob storage		
		Write-Host "Write to the destination blob ... " -ForegroundColor Green
		$writeStream.Flush()
		$memStream.Seek(0, "Begin")
		$hqlScriptBlob.UploadFromStream($memStream)
		#endregion
				
		Write-Host "Completed!" -ForegroundColor Green


4. Set the first two variables in the script:	

	<table border="1">
	<tr><th>Variable</th><th>Description</th></tr>
	<tr><td>$clusterName</td><td>Enter the HDInsight cluster name where you want to run the application.</td></tr>
	<tr><td>$sourceDataPath</td><td>The Azure Blob storage location where the Hive queries will read the data from. You don't need to change this variable.</td></tr>
	<tr><td>$outputPath</td><td>The Azure Blob storage location where the Hive queries will output the results. You don't need to change this variable.</td></tr>
	<tr><td>$hqlScriptFile</td><td>The location and the file name of the HiveQL script file. You don't need to change this variable.</td></tr>
	</table>

5. Press **F5** to run the script. If you run into problems, as a workaround, select all the lines, and then press **F8**.
6. You shall see "Complete!" at the end of the output. Any error messages will be displayed in red.

As a validation procedure, you can check the output file, **/tutorials/twitter/twitter.hql**, on your Azure Blob storage by using an Azure storage explorer or Azure PowerShell. For a sample Windows PowerShell script for listing files, see [Use Blob storage with HDInsight][hdinsight-storage-powershell].  


##Process Twitter data by using Hive

You have finished all the preparation work. Now, you can invoke the Hive script and check the results.

### Submit a Hive job

Use the following Windows PowerShell script to run the Hive script. You will need to set the first variable.

>[AZURE.NOTE] To use the tweets and the HiveQL script you uploaded in the last two sections, set $hqlScriptFile to "/tutorials/twitter/twitter.hql". To use the ones that have been uploaded to a public blob for you, set $hqlScriptFile to "wasb://twittertrend@hditutorialdata.blob.core.windows.net/twitter.hql".

	#region variables and constants
	$clusterName = "<HDInsightClusterName>"
	
	#use one of the following
	$hqlScriptFile = "wasbs://twittertrend@hditutorialdata.blob.core.windows.net/twitter.hql"
	$hqlScriptFile = "/tutorials/twitter/twitter.hql"

	$statusFolder = "/tutorials/twitter/jobstatus"
	#endregion
	
	#region - Invoke Hive
	Write-Host "Invoke Hive ... " -ForegroundColor Green
	Use-AzureHDInsightCluster $clusterName
	$response = Invoke-Hive -file $hqlScriptFile -StatusFolder $statusFolder -OutVariable $outVariable
	
	Write-Host "Display the standard error log ... " -ForegroundColor Green
	$jobID = ($response | Select-String job_ | Select-Object -First 1) -replace ‘\s*$’ -replace ‘.*\s’
	Get-AzureHDInsightJobOutput -cluster $clusterName -JobId $jobID -StandardError 
	#endregion

### Check the results

Use the following Windows PowerShell script to check the Hive job output. You will need to set the first two variables.

	#region variables and constants
	$clusterName = "<HDInsightClusterName>"
	
	$blob = "tutorials/twitter/output/000000_0" # The name of the blob to be downloaded.
	#engregion
	
	#region - Create an Azure storage context object
	Write-Host "Get the default storage account name and container name based on the cluster name ..." -ForegroundColor Green
	$myCluster = Get-AzureHDInsightCluster -Name $clusterName
	$storageAccountName = $myCluster.DefaultStorageAccount.StorageAccountName.Replace(".blob.core.windows.net", "")	
	$containerName = $myCluster.DefaultStorageAccount.StorageContainerName
	Write-Host "`tThe storage account name is $storageAccountName." -ForegroundColor Yellow
	Write-Host "`tThe blob container name is $containerName." -ForegroundColor Yellow
	
	Write-Host "Create a context object ... " -ForegroundColor Green
	$storageAccountKey = Get-AzureStorageKey $storageAccountName | %{ $_.Primary }
	$storageContext = New-AzureStorageContext -StorageAccountName $storageAccountName -StorageAccountKey $storageAccountKey  
	#endregion 
	
	#region - Download blob and display blob
	Write-Host "Download the blob ..." -ForegroundColor Green
	cd $HOME
	Get-AzureStorageBlobContent -Container $ContainerName -Blob $blob -Context $storageContext -Force
	
	Write-Host "Display the output ..." -ForegroundColor Green
	Write-Host "==================================" -ForegroundColor Green
	cat "./$blob"
	Write-Host "==================================" -ForegroundColor Green
	#end region

> [AZURE.NOTE] The Hive table uses \001 as the field delimiter. The delimiter is not visible in the output. 

After the analysis results have been placed in Azure Blob storage, you can export the data to an Azure SQL database/SQL server, export the data to Excel by using Power Query, or connect your application to the data by using the Hive ODBC Driver. For more information, see [Use Sqoop with HDInsight][hdinsight-use-sqoop], [Analyze flight delay data using HDInsight][hdinsight-analyze-flight-delay-data], [Connect Excel to HDInsight with Power Query][hdinsight-power-query], and [Connect Excel to HDInsight with the Microsoft Hive ODBC Driver][hdinsight-hive-odbc].

##Next steps

In this tutorial we have seen how to transform an unstructured JSON dataset into a structured Hive table to query, explore, and analyze data from Twitter by using HDInsight on Azure. To learn more, see:

- [Get started with HDInsight][hdinsight-get-started]
- [Analyze real-time Twitter sentiment with HBase in HDInsight][hdinsight-hbase-twitter-sentiment]
- [Analyze flight delay data using HDInsight][hdinsight-analyze-flight-delay-data]
- [Connect Excel to HDInsight with Power Query][hdinsight-power-query]
- [Connect Excel to HDInsight with the Microsoft Hive ODBC Driver][hdinsight-hive-odbc]
- [Use Sqoop with HDInsight][hdinsight-use-sqoop]

[curl]: http://curl.haxx.se
[curl-download]: http://curl.haxx.se/download.html

[apache-hive-tutorial]: https://cwiki.apache.org/confluence/display/Hive/Tutorial

[twitter-streaming-api]: https://dev.twitter.com/docs/streaming-apis
[twitter-statuses-filter]: https://dev.twitter.com/docs/api/1.1/post/statuses/filter

[powershell-start]: http://technet.microsoft.com/library/hh847889.aspx
[powershell-install]: install-configure-powershell.md
[powershell-script]: http://technet.microsoft.com/library/ee176961.aspx


[hdinsight-provision]: hdinsight-provision-clusters.md
[hdinsight-get-started]: hdinsight-get-started.md
[hdinsight-storage-powershell]: hdinsight-use-blob-storage.md#powershell
[hdinsight-analyze-flight-delay-data]: hdinsight-analyze-flight-delay-data.md
[hdinsight-storage]: hdinsight-use-blob-storage.md
[hdinsight-use-sqoop]: hdinsight-use-sqoop.md
[hdinsight-power-query]: hdinsight-connect-excel-power-query.md
[hdinsight-hive-odbc]: hdinsight-connect-excel-hive-ODBC-driver.md
[hdinsight-hbase-twitter-sentiment]: hdinsight-hbase-analyze-twitter-sentiment.md
<|MERGE_RESOLUTION|>--- conflicted
+++ resolved
@@ -1,565 +1,559 @@
-<properties 
-	pageTitle="Analyze Twitter data with Hadoop in HDInsight | Microsoft Azure" 
-	description="Learn how to use Hive to analyze Twitter data on Hadoop in HDInsight to find the usage frequency of a particular word." 
-	services="hdinsight" 
-	documentationCenter="" 
-	authors="mumian" 
-	manager="paulettm" 
-	editor="cgronlun"/>
-
-<tags 
-	ms.service="hdinsight" 
-	ms.workload="big-data" 
-	ms.tgt_pltfrm="na" 
-	ms.devlang="na" 
-	ms.topic="article" 
-	ms.date="04/09/2015" 
-	ms.author="jgao"/>
-
-# Analyze Twitter data with Hadoop in HDInsight
-
-##Overview
-Social websites are one of the major driving forces for big-data adoption. Public APIs provided by sites like Twitter are a useful source of data for analyzing and understanding popular trends. In this tutorial, you will get tweets by using a Twitter streaming API, and then use Apache Hive on Azure HDInsight to get a list of Twitter users who sent the most tweets that contained a certain word.
-
-<<<<<<< HEAD
-> [AZURE.NOTE] A similar sample is added to the HDInsight Sample Gallery. The following Channel 9 video shows how to run the sample:
-
-<center><iframe width="854" height="510" src="https://www.youtube.com/embed/7ePbHot1SN4" frameborder="0" allowfullscreen></iframe></center>
-=======
-> [AZURE.NOTE] A similar sample is in the HDInsight Sample Gallery. Watch the Channel 9 video: <a href="http://channel9.msdn.com/Series/Getting-started-with-Windows-Azure-HDInsight-Service/Analyze-Twitter-trend-using-Apache-Hive-in-HDInsight" target="_blank">Analyze Twitter trends using Apache Hive in HDInsight</a>.
->>>>>>> 692c0fec
-
-##Prerequisites
-Before you begin this tutorial, you must have the following:
-
-- **A workstation** with Azure PowerShell installed and configured. For instructions, see [Install and configure Azure PowerShell][powershell-install]. To execute Windows PowerShell scripts, you must run Azure PowerShell as administrator and set the execution policy to *RemoteSigned*. See [Run Windows PowerShell scripts][powershell-script].
-
-	Before running Windows PowerShell scripts, make sure you are connected to your Azure subscription by using the following cmdlet:
-
-		Add-AzureAccount
-
-	If you have multiple Azure subscriptions, use the following cmdlet to set the current subscription:
-
-		Select-AzureSubscription <AzureSubscriptionName>
-
-
-
-- **An Azure HDInsight cluster**. For instructions on cluster provisioning, see [Get started using HDInsight][hdinsight-get-started] or [Provision HDInsight clusters] [hdinsight-provision]. You will need the cluster name later in the tutorial.
-
-**Understand HDInsight storage**
-
-HDInsight uses Azure Blob storage for data storage. Azure Blob storage is Microsoft's implementation of Hadoop Distributed File System (HDFS). For more information see [Use Azure Blob storage with HDInsight][hdinsight-storage]. 
-
-When you provision an HDInsight cluster, a Blob storage container is designated as the default file system, just like in HDFS. In addition to this container, you can add containers from either the same Azure storage account or different Azure storage accounts during the provisioning process. For instructions on adding storage accounts, see [Provision HDInsight clusters] [hdinsight-provision]. 
-
-> [AZURE.NOTE] To simplify the Windows PowerShell script used in this tutorial, all of the files are stored in the default file system container, located at */tutorials/twitter*. By default this container has the same name as the HDInsight cluster name. If you choose to use a different container to store these files, please update the script accordingly.
-
-The Azure Blob storage syntax is:
-
-	wasb[s]://<ContainerName>@<StorageAccountName>.blob.core.windows.net/<path>/<filename>
-
-> [AZURE.NOTE] Only the *wasb://* syntax is supported in HDInsight cluster version 3.0. The older *asv://* syntax is supported in HDInsight 2.1 and 1.6 clusters, but it is not supported in HDInsight 3.0 clusters and it will not be supported in later versions.
-
-> The Azure Blob storage path is a virtual path. For more information see [Use Azure Blob storage with HDInsight][hdinsight-storage]. 
-
-A file stored in the default file system container can be accessed from HDInsight by using any of the following Uniform Resource Identifiers (URIs). These URIs use tweets.txt as an example.
-
-	wasb://mycontainer@mystorageaccount.blob.core.windows.net/tutorials/twitter/tweets.txt
-	wasb:///tutorials/twitter/tweets.txt
-	/tutorials/twitter/tweets.txt
-
-If you want to access the file directly from the storage account, the blob name for the file is:
-
-	tutorials/twitter/tweets.txt
-
-The following table lists the files used in this tutorial:
-
-<table border="1">
-<tr><th>Files</th><th>Description</th></tr>
-<tr><td>/tutorials/twitter/data/tweets.txt</td><td>The source data for the Hive job.</td></tr>
-<tr><td>/tutorials/twitter/output</td><td>The output folder for the Hive job. The default Hive job output file name is <strong>000000_0</strong>. </td></tr>
-<tr><td>tutorials/twitter/twitter.hql</td><td>The HiveQL script file.</td></tr>
-<tr><td>/tutorials/twitter/jobstatus</td><td>The Hadoop job status.</td></tr>
-</table>
-
-##Get a Twitter feed
-
-In this tutorial, you will use the [Twitter streaming APIs][twitter-streaming-api]. The specific Twitter streaming API you will use is [statuses/filter][twitter-statuses-filter].
-
->[AZURE.NOTE] A file containing 10,000 tweets and the Hive script file (covered in the next section) have been uploaded in a public Blob container. You can skip this section if you want to use the uploaded files. 
-
-[Tweets data](https://dev.twitter.com/docs/platform-objects/tweets) is stored in the JavaScript Object Notation (JSON) format that contains a complex nested structure. Instead of writing many lines of code by using a conventional programming language, you can transform this nested structure into a Hive table, so that it can be queried by a Structured Query Language (SQL)-like language called HiveQL. 
-
-Twitter uses OAuth to provide authorized access to its API. OAuth is an authentication protocol that allows users to approve applications to act on their behalf without sharing their password. More information can be found at [oauth.net](http://oauth.net/) or in the excellent [Beginner's Guide to OAuth](http://hueniverse.com/oauth/) from Hueniverse.
-
-The first step to use OAuth is to create a new application on the Twitter Developer site.
-
-**To create a Twitter application**
-
-1. Sign in to [https://apps.twitter.com/](https://apps.twitter.com/). Click the **Sign up now** link if you don't have a Twitter account.
-2. Click **Create New App**.
-3. Enter **Name**, **Description**, **Website**. You can make up a URL for the **Website** field. The following table shows some sample values to use:
-
-	<table border="1">
-	<tr><th>Field</th><th>Value</th></tr>
-	<tr><td>Name</td><td>MyHDInsightApp</td></tr>
-	<tr><td>Description</td><td>MyHDInsightApp</td></tr>
-	<tr><td>Website</td><td>http://www.myhdinsightapp.com</td></tr>
-	</table>
-4. Check **Yes, I agree**, and then click **Create your Twitter application**.
-5. Click the **Permissions** tab. The default permission is **Read only**. This is sufficient for this tutorial. 
-6. Click the **Keys and Access Tokens** tab.
-7. Click **Create my access token**.
-8. Click **Test OAuth** in the upper-right corner of the page.
-9. Write down **consumer key**, **Consumer secret**, **Access token**, and **Access token secret**. You will need the values later in the tutorial.
-
-In this tutorial, you will use Windows PowerShell to make the web service call. For a .NET C# sample, see [Analyze real-time Twitter sentiment with HBase in HDInsight][hdinsight-hbase-twitter-sentiment]. The other popular tool to make web service calls is [*Curl*][curl]. Curl can be downloaded from [here][curl-download].
-
->[AZURE.NOTE] When you use the curl command in Windows, use double quotes instead of single quotes for the option values.
-
-**To get tweets**
-
-1. Open the Windows PowerShell Integrated Scripting Environment (ISE). (On the Windows 8 Start screen, type **PowerShell_ISE** and then click **Windows PowerShell ISE**. See [Start Windows PowerShell on Windows 8 and Windows][powershell-start].)
-
-2. Copy the following script into the script pane:
-
-		#region - variables and constants
-		$clusterName = "<HDInsightClusterName>" # Enter the HDInsight cluster name
-		
-		# Enter the OAuth information for your Twitter application
-		$oauth_consumer_key = "<TwitterAppConsumerKey>";
-		$oauth_consumer_secret = "<TwitterAppConsumerSecret>";
-		$oauth_token = "<TwitterAppAccessToken>";
-		$oauth_token_secret = "<TwitterAppAccessTokenSecret>";
-		
-		$destBlobName = "tutorials/twitter/data/tweets.txt" # This script saves the tweets into this blob. 
-		
-		$trackString = "Azure, Cloud, HDInsight" # This script gets the tweets containing these keywords.
-		$track = [System.Uri]::EscapeDataString($trackString);
-		$lineMax = 10000  # The script will get this number of tweets. It is about 3 minutes every 100 lines.
-		#endregion
-		
-		#region - Connect to Azure subscription
-		Write-Host "`nConnecting to your Azure subscription ..." -ForegroundColor Green
-		Add-AzureAccount
-		#endregion
-			
-		#region - Create a block blob object for writing tweets into Blob storage
-		Write-Host "Get the default storage account name and Blob container name using the cluster name ..." -ForegroundColor Green
-		$myCluster = Get-AzureHDInsightCluster -Name $clusterName
-		$storageAccountName = $myCluster.DefaultStorageAccount.StorageAccountName.Replace(".blob.core.windows.net", "")	
-		$containerName = $myCluster.DefaultStorageAccount.StorageContainerName
-		Write-Host "`tThe storage account name is $storageAccountName." -ForegroundColor Yellow
-		Write-Host "`tThe blob container name is $containerName." -ForegroundColor Yellow
-		
-		Write-Host "Define the Azure storage connection string ..." -ForegroundColor Green
-		$storageAccountKey = get-azurestoragekey $storageAccountName | %{$_.Primary}
-		$storageConnectionString = "DefaultEndpointsProtocol=https;AccountName=$storageAccountName;AccountKey=$storageAccountKey"
-		Write-Host "`tThe connection string is $storageConnectionString." -ForegroundColor Yellow
-		
-		Write-Host "Create block blob object ..." -ForegroundColor Green
-		$storageAccount = [Microsoft.WindowsAzure.Storage.CloudStorageAccount]::Parse($storageConnectionString)
-		$storageClient = $storageAccount.CreateCloudBlobClient();
-		$storageContainer = $storageClient.GetContainerReference($containerName)
-		$destBlob = $storageContainer.GetBlockBlobReference($destBlobName)
-		#end region
-				
-		# region - Format OAuth strings	
-		Write-Host "Format oauth strings ..." -ForegroundColor Green
-		$oauth_nonce = [System.Convert]::ToBase64String([System.Text.Encoding]::ASCII.GetBytes([System.DateTime]::Now.Ticks.ToString()));
-		$ts = [System.DateTime]::UtcNow - [System.DateTime]::ParseExact("01/01/1970", "dd/MM/yyyy", $null)
-		$oauth_timestamp = [System.Convert]::ToInt64($ts.TotalSeconds).ToString();
-				
-		$signature = "POST&";
-		$signature += [System.Uri]::EscapeDataString("https://stream.twitter.com/1.1/statuses/filter.json") + "&";
-		$signature += [System.Uri]::EscapeDataString("oauth_consumer_key=" + $oauth_consumer_key + "&");
-		$signature += [System.Uri]::EscapeDataString("oauth_nonce=" + $oauth_nonce + "&"); 
-		$signature += [System.Uri]::EscapeDataString("oauth_signature_method=HMAC-SHA1&");
-		$signature += [System.Uri]::EscapeDataString("oauth_timestamp=" + $oauth_timestamp + "&");
-		$signature += [System.Uri]::EscapeDataString("oauth_token=" + $oauth_token + "&");
-		$signature += [System.Uri]::EscapeDataString("oauth_version=1.0&");
-		$signature += [System.Uri]::EscapeDataString("track=" + $track);
-				
-		$signature_key = [System.Uri]::EscapeDataString($oauth_consumer_secret) + "&" + [System.Uri]::EscapeDataString($oauth_token_secret);
-				
-		$hmacsha1 = new-object System.Security.Cryptography.HMACSHA1;
-		$hmacsha1.Key = [System.Text.Encoding]::ASCII.GetBytes($signature_key);
-		$oauth_signature = [System.Convert]::ToBase64String($hmacsha1.ComputeHash([System.Text.Encoding]::ASCII.GetBytes($signature)));
-				
-		$oauth_authorization = 'OAuth ';
-		$oauth_authorization += 'oauth_consumer_key="' + [System.Uri]::EscapeDataString($oauth_consumer_key) + '",';
-		$oauth_authorization += 'oauth_nonce="' + [System.Uri]::EscapeDataString($oauth_nonce) + '",';
-		$oauth_authorization += 'oauth_signature="' + [System.Uri]::EscapeDataString($oauth_signature) + '",';
-		$oauth_authorization += 'oauth_signature_method="HMAC-SHA1",'
-		$oauth_authorization += 'oauth_timestamp="' + [System.Uri]::EscapeDataString($oauth_timestamp) + '",'
-		$oauth_authorization += 'oauth_token="' + [System.Uri]::EscapeDataString($oauth_token) + '",';
-		$oauth_authorization += 'oauth_version="1.0"';
-				
-		$post_body = [System.Text.Encoding]::ASCII.GetBytes("track=" + $track); 
-		#endregion 
-					
-		#region - Read tweets	
-		Write-Host "Create HTTP web request ..." -ForegroundColor Green
-		[System.Net.HttpWebRequest] $request = [System.Net.WebRequest]::Create("https://stream.twitter.com/1.1/statuses/filter.json");
-		$request.Method = "POST";
-		$request.Headers.Add("Authorization", $oauth_authorization);
-		$request.ContentType = "application/x-www-form-urlencoded";
-		$body = $request.GetRequestStream();
-				
-		$body.write($post_body, 0, $post_body.length);
-		$body.flush();
-		$body.close();
-		$response = $request.GetResponse() ;
-				
-		Write-Host "Start stream reading ..." -ForegroundColor Green
-		
-		Write-Host "Define a MemoryStream and a StreamWriter for writing ..." -ForegroundColor Green
-		$memStream = New-Object System.IO.MemoryStream
-		$writeStream = New-Object System.IO.StreamWriter $memStream
-				
-		$sReader = New-Object System.IO.StreamReader($response.GetResponseStream())
-				
-		$inrec = $sReader.ReadLine()
-		$count = 0
-		while (($inrec -ne $null) -and ($count -le $lineMax))
-		{
-			if ($inrec -ne "")
-			{
-				Write-Host "`n`t $count tweets received." -ForegroundColor Yellow
-				
-				$writeStream.WriteLine($inrec)
-				$count ++
-			}
-				
-			$inrec=$sReader.ReadLine()
-		}
-		#endregion
-				
-		#region - Write tweets to Blob storage
-		Write-Host "Write to the destination blob ..." -ForegroundColor Green
-		$writeStream.Flush()
-		$memStream.Seek(0, "Begin")
-		$destBlob.UploadFromStream($memStream) 
-				
-		$sReader.close()
-		#endregion
-		
-		Write-Host "Completed!" -ForegroundColor Green
-
-3. Set the first five to eight variables in the script:	
-
-	<table border="1">
-	<tr><th>Variable</th><th>Description</th></tr>
-	<tr><td>$clusterName</td><td>This is the name of the HDInsight cluster where you want to run the application.</td></tr><tr><td>$oauth_consumer_key</td><td>This is the Twitter application <strong>consumer key</strong> you wrote down earlier when you created the Twitter application.</td></tr>
-	<tr><td>$oauth_consumer_secret</td><td>This is the Twitter application <strong>consumer secret</strong> you wrote down earlier.</td></tr>
-	<tr><td>$oauth_token</td><td>This is the Twitter application <strong>access token</strong> you wrote down earlier.</td></tr>
-	<tr><td>$oauth_token_secret</td><td>This is the Twitter application <strong>access token secret</strong> you wrote down earlier.</td></tr>	
-	<tr><td>$destBlobName</td><td>This is the output blob name. The default value is <strong>tutorials/twitter/data/tweets.txt</strong>. If you change the default value, you will need to update the Windows PowerShell scripts accordingly.</td></tr>
-	<tr><td>$trackString</td><td>The web service will return tweets related to these keywords. The default value is <strong>Azure, Cloud, HDInsight</strong>. If you change the default value, you will update the Windows PowerShell scripts accordingly.</td></tr>
-	<tr><td>$lineMax</td><td>The value determines how many tweets the script will read. It takes about three minutes to read 100 tweets. You can set a larger number, but it will take more time to download.</td></tr>
-
-	</table>
-
-5. Press **F5** to run the script. If you run into problems, as a workaround, select all the lines, and then press **F8**.
-6. You shall see "Complete!" at the end of the output. Any error messages will be displayed in red.
-
-As a validation procedure, you can check the output file, **/tutorials/twitter/data/tweets.txt**, on your Azure Blob storage by using an Azure storage explorer or Azure PowerShell. For a sample Windows PowerShell script for listing files, see [Use Blob storage with HDInsight][hdinsight-storage-powershell]. 
-
-
-
-##Create a HiveQL script
-
-Using Azure PowerShell, you can run multiple HiveQL statements one at a time, or package the HiveQL statement into a script file. In this tutorial, you will create a HiveQL script. The script file must be uploaded to Azure Blob storage. In the next section, you will run the script file by using Azure PowerShell.
-
->[AZURE.NOTE] The Hive script file and a file containing 10,000 tweets have been uploaded in a public Blob container. You can skip this section if you want to use the uploaded files.
-
-The HiveQL script will perform the following:
-
-1. **Drop the tweets_raw table** in case the table already exists.
-2. **Create the tweets_raw Hive table**. This temporary Hive structured table holds the data for further extract, transform, and load (ETL) processing. For information on partitions, see [Hive tutorial][apache-hive-tutorial].  
-3. **Load data** from the source folder, /tutorials/twitter/data. The large tweets dataset in nested JSON format has now been transformed into a temporary Hive table structure.
-3. **Drop the tweets table** in case the table already exists.
-4. **Create the tweets table**. Before you can query against the tweets dataset by using Hive, you need to run another ETL process. This ETL process defines a more detailed table schema for the data that you have stored in the "twitter_raw" table.  
-5. **Insert overwrite table**. This complex Hive script will kick off a set of long MapReduce jobs by the Hadoop cluster. Depending on your dataset and the size of your cluster, this could take about 10 minutes.
-6. **Insert overwrite directory**. Run a query and output the dataset to a file. This query will return a list of Twitter users who sent most tweets that contained the word "Azure".
-
-**To create a Hive script and upload it to Azure**
-
-1. Open Windows PowerShell ISE.
-2. Copy the following script into the script pane:
-
-		#region - variables and constants
-		$clusterName = "<HDInsightClusterName>" # Enter your HDInsight cluster name
-		
-		$sourceDataPath = "/tutorials/twitter/data"
-		$outputPath = "/tutorials/twitter/output"
-		$hqlScriptFile = "tutorials/twitter/twitter.hql"
-				
-		$hqlStatements = @"
-		set hive.exec.dynamic.partition = true;
-		set hive.exec.dynamic.partition.mode = nonstrict;
-				
-		DROP TABLE tweets_raw;
-		CREATE EXTERNAL TABLE tweets_raw (
-			json_response STRING
-		) 
-		STORED AS TEXTFILE LOCATION '$sourceDataPath';
-				
-		DROP TABLE tweets;
-		CREATE TABLE tweets
-		(
-			id BIGINT,
-			created_at STRING,
-			created_at_date STRING,
-			created_at_year STRING,
-			created_at_month STRING,
-			created_at_day STRING,
-			created_at_time STRING,
-			in_reply_to_user_id_str STRING,
-			text STRING,
-			contributors STRING,
-			retweeted STRING,
-			truncated STRING,
-			coordinates STRING,
-			source STRING,
-			retweet_count INT,
-			url STRING,
-			hashtags array<STRING>,
-			user_mentions array<STRING>,
-			first_hashtag STRING,
-			first_user_mention STRING,
-			screen_name STRING,
-			name STRING,
-			followers_count INT,
-			listed_count INT,
-			friends_count INT,
-			lang STRING,
-			user_location STRING,
-			time_zone STRING,
-			profile_image_url STRING,
-			json_response STRING
-		);
-				
-		FROM tweets_raw
-		INSERT OVERWRITE TABLE tweets
-		SELECT
-			cast(get_json_object(json_response, '$.id_str') as BIGINT),
-			get_json_object(json_response, '$.created_at'),
-			concat(substr (get_json_object(json_response, '$.created_at'),1,10),' ',
-			substr (get_json_object(json_response, '$.created_at'),27,4)),
-			substr (get_json_object(json_response, '$.created_at'),27,4),
-			case substr (get_json_object(json_response,	'$.created_at'),5,3)
-				when "Jan" then "01"
-				when "Feb" then "02"
-				when "Mar" then "03"
-				when "Apr" then "04"
-				when "May" then "05"
-				when "Jun" then "06"
-				when "Jul" then "07"
-				when "Aug" then "08"
-				when "Sep" then "09"
-				when "Oct" then "10"
-				when "Nov" then "11"
-				when "Dec" then "12" end,
-			substr (get_json_object(json_response, '$.created_at'),9,2),
-			substr (get_json_object(json_response, '$.created_at'),12,8),
-			get_json_object(json_response, '$.in_reply_to_user_id_str'),
-			get_json_object(json_response, '$.text'),
-			get_json_object(json_response, '$.contributors'),
-			get_json_object(json_response, '$.retweeted'),
-			get_json_object(json_response, '$.truncated'),
-			get_json_object(json_response, '$.coordinates'),
-			get_json_object(json_response, '$.source'),
-			cast (get_json_object(json_response, '$.retweet_count') as INT),
-			get_json_object(json_response, '$.entities.display_url'),
-			array(	
-				trim(lower(get_json_object(json_response, '$.entities.hashtags[0].text'))),
-				trim(lower(get_json_object(json_response, '$.entities.hashtags[1].text'))),
-				trim(lower(get_json_object(json_response, '$.entities.hashtags[2].text'))),
-				trim(lower(get_json_object(json_response, '$.entities.hashtags[3].text'))),
-				trim(lower(get_json_object(json_response, '$.entities.hashtags[4].text')))),
-			array(
-				trim(lower(get_json_object(json_response, '$.entities.user_mentions[0].screen_name'))),
-				trim(lower(get_json_object(json_response, '$.entities.user_mentions[1].screen_name'))),
-				trim(lower(get_json_object(json_response, '$.entities.user_mentions[2].screen_name'))),
-				trim(lower(get_json_object(json_response, '$.entities.user_mentions[3].screen_name'))),
-				trim(lower(get_json_object(json_response, '$.entities.user_mentions[4].screen_name')))),
-			trim(lower(get_json_object(json_response, '$.entities.hashtags[0].text'))),
-			trim(lower(get_json_object(json_response, '$.entities.user_mentions[0].screen_name'))),
-			get_json_object(json_response, '$.user.screen_name'),
-			get_json_object(json_response, '$.user.name'),
-			cast (get_json_object(json_response, '$.user.followers_count') as INT),
-			cast (get_json_object(json_response, '$.user.listed_count') as INT),
-			cast (get_json_object(json_response, '$.user.friends_count') as INT),
-			get_json_object(json_response, '$.user.lang'),
-			get_json_object(json_response, '$.user.location'),
-			get_json_object(json_response, '$.user.time_zone'),
-			get_json_object(json_response, '$.user.profile_image_url'),
-			json_response
-		WHERE (length(json_response) > 500);
-				
-		INSERT OVERWRITE DIRECTORY '$outputPath'
-		SELECT name, screen_name, count(1) as cc 
-			FROM tweets 
-			WHERE text like "%Azure%" 
-			GROUP BY name,screen_name 
-			ORDER BY cc DESC LIMIT 10;
-		"@
-		#endregion		
-		
-		#region - Connect to Azure subscription
-		Write-Host "`nConnecting to your Azure subscription ..." -ForegroundColor Green
-		Add-AzureAccount
-		#endregion
-			
-		#region - Create a block blob object for writing the Hive script file
-		Write-Host "Get the default storage account name and container name based on the cluster name ..." -ForegroundColor Green
-		$myCluster = Get-AzureHDInsightCluster -Name $clusterName
-		$storageAccountName = $myCluster.DefaultStorageAccount.StorageAccountName.Replace(".blob.core.windows.net", "")	
-		$containerName = $myCluster.DefaultStorageAccount.StorageContainerName
-		Write-Host "`tThe storage account name is $storageAccountName." -ForegroundColor Yellow
-		Write-Host "`tThe blob container name is $containerName." -ForegroundColor Yellow
-				
-		Write-Host "Define the connection string ..." -ForegroundColor Green
-		$storageAccountKey = get-azurestoragekey $storageAccountName | %{$_.Primary}
-		$storageConnectionString = "DefaultEndpointsProtocol=https;AccountName=$storageAccountName;AccountKey=$storageAccountKey"
-				
-		Write-Host "Create block blob objects referencing the hql script file" -ForegroundColor Green
-		$storageAccount = [Microsoft.WindowsAzure.Storage.CloudStorageAccount]::Parse($storageConnectionString)
-		$storageClient = $storageAccount.CreateCloudBlobClient();
-		$storageContainer = $storageClient.GetContainerReference($containerName)
-		$hqlScriptBlob = $storageContainer.GetBlockBlobReference($hqlScriptFile)
-				
-		Write-Host "Define a MemoryStream and a StreamWriter for writing ... " -ForegroundColor Green
-		$memStream = New-Object System.IO.MemoryStream
-		$writeStream = New-Object System.IO.StreamWriter $memStream
-		$writeStream.Writeline($hqlStatements)
-		#endregion
-		
-		#region - Write the Hive script file to Blob storage		
-		Write-Host "Write to the destination blob ... " -ForegroundColor Green
-		$writeStream.Flush()
-		$memStream.Seek(0, "Begin")
-		$hqlScriptBlob.UploadFromStream($memStream)
-		#endregion
-				
-		Write-Host "Completed!" -ForegroundColor Green
-
-
-4. Set the first two variables in the script:	
-
-	<table border="1">
-	<tr><th>Variable</th><th>Description</th></tr>
-	<tr><td>$clusterName</td><td>Enter the HDInsight cluster name where you want to run the application.</td></tr>
-	<tr><td>$sourceDataPath</td><td>The Azure Blob storage location where the Hive queries will read the data from. You don't need to change this variable.</td></tr>
-	<tr><td>$outputPath</td><td>The Azure Blob storage location where the Hive queries will output the results. You don't need to change this variable.</td></tr>
-	<tr><td>$hqlScriptFile</td><td>The location and the file name of the HiveQL script file. You don't need to change this variable.</td></tr>
-	</table>
-
-5. Press **F5** to run the script. If you run into problems, as a workaround, select all the lines, and then press **F8**.
-6. You shall see "Complete!" at the end of the output. Any error messages will be displayed in red.
-
-As a validation procedure, you can check the output file, **/tutorials/twitter/twitter.hql**, on your Azure Blob storage by using an Azure storage explorer or Azure PowerShell. For a sample Windows PowerShell script for listing files, see [Use Blob storage with HDInsight][hdinsight-storage-powershell].  
-
-
-##Process Twitter data by using Hive
-
-You have finished all the preparation work. Now, you can invoke the Hive script and check the results.
-
-### Submit a Hive job
-
-Use the following Windows PowerShell script to run the Hive script. You will need to set the first variable.
-
->[AZURE.NOTE] To use the tweets and the HiveQL script you uploaded in the last two sections, set $hqlScriptFile to "/tutorials/twitter/twitter.hql". To use the ones that have been uploaded to a public blob for you, set $hqlScriptFile to "wasb://twittertrend@hditutorialdata.blob.core.windows.net/twitter.hql".
-
-	#region variables and constants
-	$clusterName = "<HDInsightClusterName>"
-	
-	#use one of the following
-	$hqlScriptFile = "wasbs://twittertrend@hditutorialdata.blob.core.windows.net/twitter.hql"
-	$hqlScriptFile = "/tutorials/twitter/twitter.hql"
-
-	$statusFolder = "/tutorials/twitter/jobstatus"
-	#endregion
-	
-	#region - Invoke Hive
-	Write-Host "Invoke Hive ... " -ForegroundColor Green
-	Use-AzureHDInsightCluster $clusterName
-	$response = Invoke-Hive -file $hqlScriptFile -StatusFolder $statusFolder -OutVariable $outVariable
-	
-	Write-Host "Display the standard error log ... " -ForegroundColor Green
-	$jobID = ($response | Select-String job_ | Select-Object -First 1) -replace ‘\s*$’ -replace ‘.*\s’
-	Get-AzureHDInsightJobOutput -cluster $clusterName -JobId $jobID -StandardError 
-	#endregion
-
-### Check the results
-
-Use the following Windows PowerShell script to check the Hive job output. You will need to set the first two variables.
-
-	#region variables and constants
-	$clusterName = "<HDInsightClusterName>"
-	
-	$blob = "tutorials/twitter/output/000000_0" # The name of the blob to be downloaded.
-	#engregion
-	
-	#region - Create an Azure storage context object
-	Write-Host "Get the default storage account name and container name based on the cluster name ..." -ForegroundColor Green
-	$myCluster = Get-AzureHDInsightCluster -Name $clusterName
-	$storageAccountName = $myCluster.DefaultStorageAccount.StorageAccountName.Replace(".blob.core.windows.net", "")	
-	$containerName = $myCluster.DefaultStorageAccount.StorageContainerName
-	Write-Host "`tThe storage account name is $storageAccountName." -ForegroundColor Yellow
-	Write-Host "`tThe blob container name is $containerName." -ForegroundColor Yellow
-	
-	Write-Host "Create a context object ... " -ForegroundColor Green
-	$storageAccountKey = Get-AzureStorageKey $storageAccountName | %{ $_.Primary }
-	$storageContext = New-AzureStorageContext -StorageAccountName $storageAccountName -StorageAccountKey $storageAccountKey  
-	#endregion 
-	
-	#region - Download blob and display blob
-	Write-Host "Download the blob ..." -ForegroundColor Green
-	cd $HOME
-	Get-AzureStorageBlobContent -Container $ContainerName -Blob $blob -Context $storageContext -Force
-	
-	Write-Host "Display the output ..." -ForegroundColor Green
-	Write-Host "==================================" -ForegroundColor Green
-	cat "./$blob"
-	Write-Host "==================================" -ForegroundColor Green
-	#end region
-
-> [AZURE.NOTE] The Hive table uses \001 as the field delimiter. The delimiter is not visible in the output. 
-
-After the analysis results have been placed in Azure Blob storage, you can export the data to an Azure SQL database/SQL server, export the data to Excel by using Power Query, or connect your application to the data by using the Hive ODBC Driver. For more information, see [Use Sqoop with HDInsight][hdinsight-use-sqoop], [Analyze flight delay data using HDInsight][hdinsight-analyze-flight-delay-data], [Connect Excel to HDInsight with Power Query][hdinsight-power-query], and [Connect Excel to HDInsight with the Microsoft Hive ODBC Driver][hdinsight-hive-odbc].
-
-##Next steps
-
-In this tutorial we have seen how to transform an unstructured JSON dataset into a structured Hive table to query, explore, and analyze data from Twitter by using HDInsight on Azure. To learn more, see:
-
-- [Get started with HDInsight][hdinsight-get-started]
-- [Analyze real-time Twitter sentiment with HBase in HDInsight][hdinsight-hbase-twitter-sentiment]
-- [Analyze flight delay data using HDInsight][hdinsight-analyze-flight-delay-data]
-- [Connect Excel to HDInsight with Power Query][hdinsight-power-query]
-- [Connect Excel to HDInsight with the Microsoft Hive ODBC Driver][hdinsight-hive-odbc]
-- [Use Sqoop with HDInsight][hdinsight-use-sqoop]
-
-[curl]: http://curl.haxx.se
-[curl-download]: http://curl.haxx.se/download.html
-
-[apache-hive-tutorial]: https://cwiki.apache.org/confluence/display/Hive/Tutorial
-
-[twitter-streaming-api]: https://dev.twitter.com/docs/streaming-apis
-[twitter-statuses-filter]: https://dev.twitter.com/docs/api/1.1/post/statuses/filter
-
-[powershell-start]: http://technet.microsoft.com/library/hh847889.aspx
-[powershell-install]: install-configure-powershell.md
-[powershell-script]: http://technet.microsoft.com/library/ee176961.aspx
-
-
-[hdinsight-provision]: hdinsight-provision-clusters.md
-[hdinsight-get-started]: hdinsight-get-started.md
-[hdinsight-storage-powershell]: hdinsight-use-blob-storage.md#powershell
-[hdinsight-analyze-flight-delay-data]: hdinsight-analyze-flight-delay-data.md
-[hdinsight-storage]: hdinsight-use-blob-storage.md
-[hdinsight-use-sqoop]: hdinsight-use-sqoop.md
-[hdinsight-power-query]: hdinsight-connect-excel-power-query.md
-[hdinsight-hive-odbc]: hdinsight-connect-excel-hive-ODBC-driver.md
-[hdinsight-hbase-twitter-sentiment]: hdinsight-hbase-analyze-twitter-sentiment.md
+<properties 
+	pageTitle="Analyze Twitter data with Hadoop in HDInsight | Microsoft Azure" 
+	description="Learn how to use Hive to analyze Twitter data on Hadoop in HDInsight to find the usage frequency of a particular word." 
+	services="hdinsight" 
+	documentationCenter="" 
+	authors="mumian" 
+	manager="paulettm" 
+	editor="cgronlun"/>
+
+<tags 
+	ms.service="hdinsight" 
+	ms.workload="big-data" 
+	ms.tgt_pltfrm="na" 
+	ms.devlang="na" 
+	ms.topic="article" 
+	ms.date="04/09/2015" 
+	ms.author="jgao"/>
+
+# Analyze Twitter data with Hadoop in HDInsight
+
+##Overview
+Social websites are one of the major driving forces for big-data adoption. Public APIs provided by sites like Twitter are a useful source of data for analyzing and understanding popular trends. In this tutorial, you will get tweets by using a Twitter streaming API, and then use Apache Hive on Azure HDInsight to get a list of Twitter users who sent the most tweets that contained a certain word.
+
+> [AZURE.NOTE] A similar sample is in the HDInsight Sample Gallery. Watch the Channel 9 video: <a href="http://channel9.msdn.com/Series/Getting-started-with-Windows-Azure-HDInsight-Service/Analyze-Twitter-trend-using-Apache-Hive-in-HDInsight" target="_blank">Analyze Twitter trends using Apache Hive in HDInsight</a>.
+
+##Prerequisites
+Before you begin this tutorial, you must have the following:
+
+- **A workstation** with Azure PowerShell installed and configured. For instructions, see [Install and configure Azure PowerShell][powershell-install]. To execute Windows PowerShell scripts, you must run Azure PowerShell as administrator and set the execution policy to *RemoteSigned*. See [Run Windows PowerShell scripts][powershell-script].
+
+	Before running Windows PowerShell scripts, make sure you are connected to your Azure subscription by using the following cmdlet:
+
+		Add-AzureAccount
+
+	If you have multiple Azure subscriptions, use the following cmdlet to set the current subscription:
+
+		Select-AzureSubscription <AzureSubscriptionName>
+
+
+
+- **An Azure HDInsight cluster**. For instructions on cluster provisioning, see [Get started using HDInsight][hdinsight-get-started] or [Provision HDInsight clusters] [hdinsight-provision]. You will need the cluster name later in the tutorial.
+
+**Understand HDInsight storage**
+
+HDInsight uses Azure Blob storage for data storage. Azure Blob storage is Microsoft's implementation of Hadoop Distributed File System (HDFS). For more information see [Use Azure Blob storage with HDInsight][hdinsight-storage]. 
+
+When you provision an HDInsight cluster, a Blob storage container is designated as the default file system, just like in HDFS. In addition to this container, you can add containers from either the same Azure storage account or different Azure storage accounts during the provisioning process. For instructions on adding storage accounts, see [Provision HDInsight clusters] [hdinsight-provision]. 
+
+> [AZURE.NOTE] To simplify the Windows PowerShell script used in this tutorial, all of the files are stored in the default file system container, located at */tutorials/twitter*. By default this container has the same name as the HDInsight cluster name. If you choose to use a different container to store these files, please update the script accordingly.
+
+The Azure Blob storage syntax is:
+
+	wasb[s]://<ContainerName>@<StorageAccountName>.blob.core.windows.net/<path>/<filename>
+
+> [AZURE.NOTE] Only the *wasb://* syntax is supported in HDInsight cluster version 3.0. The older *asv://* syntax is supported in HDInsight 2.1 and 1.6 clusters, but it is not supported in HDInsight 3.0 clusters and it will not be supported in later versions.
+
+> The Azure Blob storage path is a virtual path. For more information see [Use Azure Blob storage with HDInsight][hdinsight-storage]. 
+
+A file stored in the default file system container can be accessed from HDInsight by using any of the following Uniform Resource Identifiers (URIs). These URIs use tweets.txt as an example.
+
+	wasb://mycontainer@mystorageaccount.blob.core.windows.net/tutorials/twitter/tweets.txt
+	wasb:///tutorials/twitter/tweets.txt
+	/tutorials/twitter/tweets.txt
+
+If you want to access the file directly from the storage account, the blob name for the file is:
+
+	tutorials/twitter/tweets.txt
+
+The following table lists the files used in this tutorial:
+
+<table border="1">
+<tr><th>Files</th><th>Description</th></tr>
+<tr><td>/tutorials/twitter/data/tweets.txt</td><td>The source data for the Hive job.</td></tr>
+<tr><td>/tutorials/twitter/output</td><td>The output folder for the Hive job. The default Hive job output file name is <strong>000000_0</strong>. </td></tr>
+<tr><td>tutorials/twitter/twitter.hql</td><td>The HiveQL script file.</td></tr>
+<tr><td>/tutorials/twitter/jobstatus</td><td>The Hadoop job status.</td></tr>
+</table>
+
+##Get a Twitter feed
+
+In this tutorial, you will use the [Twitter streaming APIs][twitter-streaming-api]. The specific Twitter streaming API you will use is [statuses/filter][twitter-statuses-filter].
+
+>[AZURE.NOTE] A file containing 10,000 tweets and the Hive script file (covered in the next section) have been uploaded in a public Blob container. You can skip this section if you want to use the uploaded files. 
+
+[Tweets data](https://dev.twitter.com/docs/platform-objects/tweets) is stored in the JavaScript Object Notation (JSON) format that contains a complex nested structure. Instead of writing many lines of code by using a conventional programming language, you can transform this nested structure into a Hive table, so that it can be queried by a Structured Query Language (SQL)-like language called HiveQL. 
+
+Twitter uses OAuth to provide authorized access to its API. OAuth is an authentication protocol that allows users to approve applications to act on their behalf without sharing their password. More information can be found at [oauth.net](http://oauth.net/) or in the excellent [Beginner's Guide to OAuth](http://hueniverse.com/oauth/) from Hueniverse.
+
+The first step to use OAuth is to create a new application on the Twitter Developer site.
+
+**To create a Twitter application**
+
+1. Sign in to [https://apps.twitter.com/](https://apps.twitter.com/). Click the **Sign up now** link if you don't have a Twitter account.
+2. Click **Create New App**.
+3. Enter **Name**, **Description**, **Website**. You can make up a URL for the **Website** field. The following table shows some sample values to use:
+
+	<table border="1">
+	<tr><th>Field</th><th>Value</th></tr>
+	<tr><td>Name</td><td>MyHDInsightApp</td></tr>
+	<tr><td>Description</td><td>MyHDInsightApp</td></tr>
+	<tr><td>Website</td><td>http://www.myhdinsightapp.com</td></tr>
+	</table>
+4. Check **Yes, I agree**, and then click **Create your Twitter application**.
+5. Click the **Permissions** tab. The default permission is **Read only**. This is sufficient for this tutorial. 
+6. Click the **Keys and Access Tokens** tab.
+7. Click **Create my access token**.
+8. Click **Test OAuth** in the upper-right corner of the page.
+9. Write down **consumer key**, **Consumer secret**, **Access token**, and **Access token secret**. You will need the values later in the tutorial.
+
+In this tutorial, you will use Windows PowerShell to make the web service call. For a .NET C# sample, see [Analyze real-time Twitter sentiment with HBase in HDInsight][hdinsight-hbase-twitter-sentiment]. The other popular tool to make web service calls is [*Curl*][curl]. Curl can be downloaded from [here][curl-download].
+
+>[AZURE.NOTE] When you use the curl command in Windows, use double quotes instead of single quotes for the option values.
+
+**To get tweets**
+
+1. Open the Windows PowerShell Integrated Scripting Environment (ISE). (On the Windows 8 Start screen, type **PowerShell_ISE** and then click **Windows PowerShell ISE**. See [Start Windows PowerShell on Windows 8 and Windows][powershell-start].)
+
+2. Copy the following script into the script pane:
+
+		#region - variables and constants
+		$clusterName = "<HDInsightClusterName>" # Enter the HDInsight cluster name
+		
+		# Enter the OAuth information for your Twitter application
+		$oauth_consumer_key = "<TwitterAppConsumerKey>";
+		$oauth_consumer_secret = "<TwitterAppConsumerSecret>";
+		$oauth_token = "<TwitterAppAccessToken>";
+		$oauth_token_secret = "<TwitterAppAccessTokenSecret>";
+		
+		$destBlobName = "tutorials/twitter/data/tweets.txt" # This script saves the tweets into this blob. 
+		
+		$trackString = "Azure, Cloud, HDInsight" # This script gets the tweets containing these keywords.
+		$track = [System.Uri]::EscapeDataString($trackString);
+		$lineMax = 10000  # The script will get this number of tweets. It is about 3 minutes every 100 lines.
+		#endregion
+		
+		#region - Connect to Azure subscription
+		Write-Host "`nConnecting to your Azure subscription ..." -ForegroundColor Green
+		Add-AzureAccount
+		#endregion
+			
+		#region - Create a block blob object for writing tweets into Blob storage
+		Write-Host "Get the default storage account name and Blob container name using the cluster name ..." -ForegroundColor Green
+		$myCluster = Get-AzureHDInsightCluster -Name $clusterName
+		$storageAccountName = $myCluster.DefaultStorageAccount.StorageAccountName.Replace(".blob.core.windows.net", "")	
+		$containerName = $myCluster.DefaultStorageAccount.StorageContainerName
+		Write-Host "`tThe storage account name is $storageAccountName." -ForegroundColor Yellow
+		Write-Host "`tThe blob container name is $containerName." -ForegroundColor Yellow
+		
+		Write-Host "Define the Azure storage connection string ..." -ForegroundColor Green
+		$storageAccountKey = get-azurestoragekey $storageAccountName | %{$_.Primary}
+		$storageConnectionString = "DefaultEndpointsProtocol=https;AccountName=$storageAccountName;AccountKey=$storageAccountKey"
+		Write-Host "`tThe connection string is $storageConnectionString." -ForegroundColor Yellow
+		
+		Write-Host "Create block blob object ..." -ForegroundColor Green
+		$storageAccount = [Microsoft.WindowsAzure.Storage.CloudStorageAccount]::Parse($storageConnectionString)
+		$storageClient = $storageAccount.CreateCloudBlobClient();
+		$storageContainer = $storageClient.GetContainerReference($containerName)
+		$destBlob = $storageContainer.GetBlockBlobReference($destBlobName)
+		#end region
+				
+		# region - Format OAuth strings	
+		Write-Host "Format oauth strings ..." -ForegroundColor Green
+		$oauth_nonce = [System.Convert]::ToBase64String([System.Text.Encoding]::ASCII.GetBytes([System.DateTime]::Now.Ticks.ToString()));
+		$ts = [System.DateTime]::UtcNow - [System.DateTime]::ParseExact("01/01/1970", "dd/MM/yyyy", $null)
+		$oauth_timestamp = [System.Convert]::ToInt64($ts.TotalSeconds).ToString();
+				
+		$signature = "POST&";
+		$signature += [System.Uri]::EscapeDataString("https://stream.twitter.com/1.1/statuses/filter.json") + "&";
+		$signature += [System.Uri]::EscapeDataString("oauth_consumer_key=" + $oauth_consumer_key + "&");
+		$signature += [System.Uri]::EscapeDataString("oauth_nonce=" + $oauth_nonce + "&"); 
+		$signature += [System.Uri]::EscapeDataString("oauth_signature_method=HMAC-SHA1&");
+		$signature += [System.Uri]::EscapeDataString("oauth_timestamp=" + $oauth_timestamp + "&");
+		$signature += [System.Uri]::EscapeDataString("oauth_token=" + $oauth_token + "&");
+		$signature += [System.Uri]::EscapeDataString("oauth_version=1.0&");
+		$signature += [System.Uri]::EscapeDataString("track=" + $track);
+				
+		$signature_key = [System.Uri]::EscapeDataString($oauth_consumer_secret) + "&" + [System.Uri]::EscapeDataString($oauth_token_secret);
+				
+		$hmacsha1 = new-object System.Security.Cryptography.HMACSHA1;
+		$hmacsha1.Key = [System.Text.Encoding]::ASCII.GetBytes($signature_key);
+		$oauth_signature = [System.Convert]::ToBase64String($hmacsha1.ComputeHash([System.Text.Encoding]::ASCII.GetBytes($signature)));
+				
+		$oauth_authorization = 'OAuth ';
+		$oauth_authorization += 'oauth_consumer_key="' + [System.Uri]::EscapeDataString($oauth_consumer_key) + '",';
+		$oauth_authorization += 'oauth_nonce="' + [System.Uri]::EscapeDataString($oauth_nonce) + '",';
+		$oauth_authorization += 'oauth_signature="' + [System.Uri]::EscapeDataString($oauth_signature) + '",';
+		$oauth_authorization += 'oauth_signature_method="HMAC-SHA1",'
+		$oauth_authorization += 'oauth_timestamp="' + [System.Uri]::EscapeDataString($oauth_timestamp) + '",'
+		$oauth_authorization += 'oauth_token="' + [System.Uri]::EscapeDataString($oauth_token) + '",';
+		$oauth_authorization += 'oauth_version="1.0"';
+				
+		$post_body = [System.Text.Encoding]::ASCII.GetBytes("track=" + $track); 
+		#endregion 
+					
+		#region - Read tweets	
+		Write-Host "Create HTTP web request ..." -ForegroundColor Green
+		[System.Net.HttpWebRequest] $request = [System.Net.WebRequest]::Create("https://stream.twitter.com/1.1/statuses/filter.json");
+		$request.Method = "POST";
+		$request.Headers.Add("Authorization", $oauth_authorization);
+		$request.ContentType = "application/x-www-form-urlencoded";
+		$body = $request.GetRequestStream();
+				
+		$body.write($post_body, 0, $post_body.length);
+		$body.flush();
+		$body.close();
+		$response = $request.GetResponse() ;
+				
+		Write-Host "Start stream reading ..." -ForegroundColor Green
+		
+		Write-Host "Define a MemoryStream and a StreamWriter for writing ..." -ForegroundColor Green
+		$memStream = New-Object System.IO.MemoryStream
+		$writeStream = New-Object System.IO.StreamWriter $memStream
+				
+		$sReader = New-Object System.IO.StreamReader($response.GetResponseStream())
+				
+		$inrec = $sReader.ReadLine()
+		$count = 0
+		while (($inrec -ne $null) -and ($count -le $lineMax))
+		{
+			if ($inrec -ne "")
+			{
+				Write-Host "`n`t $count tweets received." -ForegroundColor Yellow
+				
+				$writeStream.WriteLine($inrec)
+				$count ++
+			}
+				
+			$inrec=$sReader.ReadLine()
+		}
+		#endregion
+				
+		#region - Write tweets to Blob storage
+		Write-Host "Write to the destination blob ..." -ForegroundColor Green
+		$writeStream.Flush()
+		$memStream.Seek(0, "Begin")
+		$destBlob.UploadFromStream($memStream) 
+				
+		$sReader.close()
+		#endregion
+		
+		Write-Host "Completed!" -ForegroundColor Green
+
+3. Set the first five to eight variables in the script:	
+
+	<table border="1">
+	<tr><th>Variable</th><th>Description</th></tr>
+	<tr><td>$clusterName</td><td>This is the name of the HDInsight cluster where you want to run the application.</td></tr><tr><td>$oauth_consumer_key</td><td>This is the Twitter application <strong>consumer key</strong> you wrote down earlier when you created the Twitter application.</td></tr>
+	<tr><td>$oauth_consumer_secret</td><td>This is the Twitter application <strong>consumer secret</strong> you wrote down earlier.</td></tr>
+	<tr><td>$oauth_token</td><td>This is the Twitter application <strong>access token</strong> you wrote down earlier.</td></tr>
+	<tr><td>$oauth_token_secret</td><td>This is the Twitter application <strong>access token secret</strong> you wrote down earlier.</td></tr>	
+	<tr><td>$destBlobName</td><td>This is the output blob name. The default value is <strong>tutorials/twitter/data/tweets.txt</strong>. If you change the default value, you will need to update the Windows PowerShell scripts accordingly.</td></tr>
+	<tr><td>$trackString</td><td>The web service will return tweets related to these keywords. The default value is <strong>Azure, Cloud, HDInsight</strong>. If you change the default value, you will update the Windows PowerShell scripts accordingly.</td></tr>
+	<tr><td>$lineMax</td><td>The value determines how many tweets the script will read. It takes about three minutes to read 100 tweets. You can set a larger number, but it will take more time to download.</td></tr>
+
+	</table>
+
+5. Press **F5** to run the script. If you run into problems, as a workaround, select all the lines, and then press **F8**.
+6. You shall see "Complete!" at the end of the output. Any error messages will be displayed in red.
+
+As a validation procedure, you can check the output file, **/tutorials/twitter/data/tweets.txt**, on your Azure Blob storage by using an Azure storage explorer or Azure PowerShell. For a sample Windows PowerShell script for listing files, see [Use Blob storage with HDInsight][hdinsight-storage-powershell]. 
+
+
+
+##Create a HiveQL script
+
+Using Azure PowerShell, you can run multiple HiveQL statements one at a time, or package the HiveQL statement into a script file. In this tutorial, you will create a HiveQL script. The script file must be uploaded to Azure Blob storage. In the next section, you will run the script file by using Azure PowerShell.
+
+>[AZURE.NOTE] The Hive script file and a file containing 10,000 tweets have been uploaded in a public Blob container. You can skip this section if you want to use the uploaded files.
+
+The HiveQL script will perform the following:
+
+1. **Drop the tweets_raw table** in case the table already exists.
+2. **Create the tweets_raw Hive table**. This temporary Hive structured table holds the data for further extract, transform, and load (ETL) processing. For information on partitions, see [Hive tutorial][apache-hive-tutorial].  
+3. **Load data** from the source folder, /tutorials/twitter/data. The large tweets dataset in nested JSON format has now been transformed into a temporary Hive table structure.
+3. **Drop the tweets table** in case the table already exists.
+4. **Create the tweets table**. Before you can query against the tweets dataset by using Hive, you need to run another ETL process. This ETL process defines a more detailed table schema for the data that you have stored in the "twitter_raw" table.  
+5. **Insert overwrite table**. This complex Hive script will kick off a set of long MapReduce jobs by the Hadoop cluster. Depending on your dataset and the size of your cluster, this could take about 10 minutes.
+6. **Insert overwrite directory**. Run a query and output the dataset to a file. This query will return a list of Twitter users who sent most tweets that contained the word "Azure".
+
+**To create a Hive script and upload it to Azure**
+
+1. Open Windows PowerShell ISE.
+2. Copy the following script into the script pane:
+
+		#region - variables and constants
+		$clusterName = "<HDInsightClusterName>" # Enter your HDInsight cluster name
+		
+		$sourceDataPath = "/tutorials/twitter/data"
+		$outputPath = "/tutorials/twitter/output"
+		$hqlScriptFile = "tutorials/twitter/twitter.hql"
+				
+		$hqlStatements = @"
+		set hive.exec.dynamic.partition = true;
+		set hive.exec.dynamic.partition.mode = nonstrict;
+				
+		DROP TABLE tweets_raw;
+		CREATE EXTERNAL TABLE tweets_raw (
+			json_response STRING
+		) 
+		STORED AS TEXTFILE LOCATION '$sourceDataPath';
+				
+		DROP TABLE tweets;
+		CREATE TABLE tweets
+		(
+			id BIGINT,
+			created_at STRING,
+			created_at_date STRING,
+			created_at_year STRING,
+			created_at_month STRING,
+			created_at_day STRING,
+			created_at_time STRING,
+			in_reply_to_user_id_str STRING,
+			text STRING,
+			contributors STRING,
+			retweeted STRING,
+			truncated STRING,
+			coordinates STRING,
+			source STRING,
+			retweet_count INT,
+			url STRING,
+			hashtags array<STRING>,
+			user_mentions array<STRING>,
+			first_hashtag STRING,
+			first_user_mention STRING,
+			screen_name STRING,
+			name STRING,
+			followers_count INT,
+			listed_count INT,
+			friends_count INT,
+			lang STRING,
+			user_location STRING,
+			time_zone STRING,
+			profile_image_url STRING,
+			json_response STRING
+		);
+				
+		FROM tweets_raw
+		INSERT OVERWRITE TABLE tweets
+		SELECT
+			cast(get_json_object(json_response, '$.id_str') as BIGINT),
+			get_json_object(json_response, '$.created_at'),
+			concat(substr (get_json_object(json_response, '$.created_at'),1,10),' ',
+			substr (get_json_object(json_response, '$.created_at'),27,4)),
+			substr (get_json_object(json_response, '$.created_at'),27,4),
+			case substr (get_json_object(json_response,	'$.created_at'),5,3)
+				when "Jan" then "01"
+				when "Feb" then "02"
+				when "Mar" then "03"
+				when "Apr" then "04"
+				when "May" then "05"
+				when "Jun" then "06"
+				when "Jul" then "07"
+				when "Aug" then "08"
+				when "Sep" then "09"
+				when "Oct" then "10"
+				when "Nov" then "11"
+				when "Dec" then "12" end,
+			substr (get_json_object(json_response, '$.created_at'),9,2),
+			substr (get_json_object(json_response, '$.created_at'),12,8),
+			get_json_object(json_response, '$.in_reply_to_user_id_str'),
+			get_json_object(json_response, '$.text'),
+			get_json_object(json_response, '$.contributors'),
+			get_json_object(json_response, '$.retweeted'),
+			get_json_object(json_response, '$.truncated'),
+			get_json_object(json_response, '$.coordinates'),
+			get_json_object(json_response, '$.source'),
+			cast (get_json_object(json_response, '$.retweet_count') as INT),
+			get_json_object(json_response, '$.entities.display_url'),
+			array(	
+				trim(lower(get_json_object(json_response, '$.entities.hashtags[0].text'))),
+				trim(lower(get_json_object(json_response, '$.entities.hashtags[1].text'))),
+				trim(lower(get_json_object(json_response, '$.entities.hashtags[2].text'))),
+				trim(lower(get_json_object(json_response, '$.entities.hashtags[3].text'))),
+				trim(lower(get_json_object(json_response, '$.entities.hashtags[4].text')))),
+			array(
+				trim(lower(get_json_object(json_response, '$.entities.user_mentions[0].screen_name'))),
+				trim(lower(get_json_object(json_response, '$.entities.user_mentions[1].screen_name'))),
+				trim(lower(get_json_object(json_response, '$.entities.user_mentions[2].screen_name'))),
+				trim(lower(get_json_object(json_response, '$.entities.user_mentions[3].screen_name'))),
+				trim(lower(get_json_object(json_response, '$.entities.user_mentions[4].screen_name')))),
+			trim(lower(get_json_object(json_response, '$.entities.hashtags[0].text'))),
+			trim(lower(get_json_object(json_response, '$.entities.user_mentions[0].screen_name'))),
+			get_json_object(json_response, '$.user.screen_name'),
+			get_json_object(json_response, '$.user.name'),
+			cast (get_json_object(json_response, '$.user.followers_count') as INT),
+			cast (get_json_object(json_response, '$.user.listed_count') as INT),
+			cast (get_json_object(json_response, '$.user.friends_count') as INT),
+			get_json_object(json_response, '$.user.lang'),
+			get_json_object(json_response, '$.user.location'),
+			get_json_object(json_response, '$.user.time_zone'),
+			get_json_object(json_response, '$.user.profile_image_url'),
+			json_response
+		WHERE (length(json_response) > 500);
+				
+		INSERT OVERWRITE DIRECTORY '$outputPath'
+		SELECT name, screen_name, count(1) as cc 
+			FROM tweets 
+			WHERE text like "%Azure%" 
+			GROUP BY name,screen_name 
+			ORDER BY cc DESC LIMIT 10;
+		"@
+		#endregion		
+		
+		#region - Connect to Azure subscription
+		Write-Host "`nConnecting to your Azure subscription ..." -ForegroundColor Green
+		Add-AzureAccount
+		#endregion
+			
+		#region - Create a block blob object for writing the Hive script file
+		Write-Host "Get the default storage account name and container name based on the cluster name ..." -ForegroundColor Green
+		$myCluster = Get-AzureHDInsightCluster -Name $clusterName
+		$storageAccountName = $myCluster.DefaultStorageAccount.StorageAccountName.Replace(".blob.core.windows.net", "")	
+		$containerName = $myCluster.DefaultStorageAccount.StorageContainerName
+		Write-Host "`tThe storage account name is $storageAccountName." -ForegroundColor Yellow
+		Write-Host "`tThe blob container name is $containerName." -ForegroundColor Yellow
+				
+		Write-Host "Define the connection string ..." -ForegroundColor Green
+		$storageAccountKey = get-azurestoragekey $storageAccountName | %{$_.Primary}
+		$storageConnectionString = "DefaultEndpointsProtocol=https;AccountName=$storageAccountName;AccountKey=$storageAccountKey"
+				
+		Write-Host "Create block blob objects referencing the hql script file" -ForegroundColor Green
+		$storageAccount = [Microsoft.WindowsAzure.Storage.CloudStorageAccount]::Parse($storageConnectionString)
+		$storageClient = $storageAccount.CreateCloudBlobClient();
+		$storageContainer = $storageClient.GetContainerReference($containerName)
+		$hqlScriptBlob = $storageContainer.GetBlockBlobReference($hqlScriptFile)
+				
+		Write-Host "Define a MemoryStream and a StreamWriter for writing ... " -ForegroundColor Green
+		$memStream = New-Object System.IO.MemoryStream
+		$writeStream = New-Object System.IO.StreamWriter $memStream
+		$writeStream.Writeline($hqlStatements)
+		#endregion
+		
+		#region - Write the Hive script file to Blob storage		
+		Write-Host "Write to the destination blob ... " -ForegroundColor Green
+		$writeStream.Flush()
+		$memStream.Seek(0, "Begin")
+		$hqlScriptBlob.UploadFromStream($memStream)
+		#endregion
+				
+		Write-Host "Completed!" -ForegroundColor Green
+
+
+4. Set the first two variables in the script:	
+
+	<table border="1">
+	<tr><th>Variable</th><th>Description</th></tr>
+	<tr><td>$clusterName</td><td>Enter the HDInsight cluster name where you want to run the application.</td></tr>
+	<tr><td>$sourceDataPath</td><td>The Azure Blob storage location where the Hive queries will read the data from. You don't need to change this variable.</td></tr>
+	<tr><td>$outputPath</td><td>The Azure Blob storage location where the Hive queries will output the results. You don't need to change this variable.</td></tr>
+	<tr><td>$hqlScriptFile</td><td>The location and the file name of the HiveQL script file. You don't need to change this variable.</td></tr>
+	</table>
+
+5. Press **F5** to run the script. If you run into problems, as a workaround, select all the lines, and then press **F8**.
+6. You shall see "Complete!" at the end of the output. Any error messages will be displayed in red.
+
+As a validation procedure, you can check the output file, **/tutorials/twitter/twitter.hql**, on your Azure Blob storage by using an Azure storage explorer or Azure PowerShell. For a sample Windows PowerShell script for listing files, see [Use Blob storage with HDInsight][hdinsight-storage-powershell].  
+
+
+##Process Twitter data by using Hive
+
+You have finished all the preparation work. Now, you can invoke the Hive script and check the results.
+
+### Submit a Hive job
+
+Use the following Windows PowerShell script to run the Hive script. You will need to set the first variable.
+
+>[AZURE.NOTE] To use the tweets and the HiveQL script you uploaded in the last two sections, set $hqlScriptFile to "/tutorials/twitter/twitter.hql". To use the ones that have been uploaded to a public blob for you, set $hqlScriptFile to "wasb://twittertrend@hditutorialdata.blob.core.windows.net/twitter.hql".
+
+	#region variables and constants
+	$clusterName = "<HDInsightClusterName>"
+	
+	#use one of the following
+	$hqlScriptFile = "wasbs://twittertrend@hditutorialdata.blob.core.windows.net/twitter.hql"
+	$hqlScriptFile = "/tutorials/twitter/twitter.hql"
+
+	$statusFolder = "/tutorials/twitter/jobstatus"
+	#endregion
+	
+	#region - Invoke Hive
+	Write-Host "Invoke Hive ... " -ForegroundColor Green
+	Use-AzureHDInsightCluster $clusterName
+	$response = Invoke-Hive -file $hqlScriptFile -StatusFolder $statusFolder -OutVariable $outVariable
+	
+	Write-Host "Display the standard error log ... " -ForegroundColor Green
+	$jobID = ($response | Select-String job_ | Select-Object -First 1) -replace ‘\s*$’ -replace ‘.*\s’
+	Get-AzureHDInsightJobOutput -cluster $clusterName -JobId $jobID -StandardError 
+	#endregion
+
+### Check the results
+
+Use the following Windows PowerShell script to check the Hive job output. You will need to set the first two variables.
+
+	#region variables and constants
+	$clusterName = "<HDInsightClusterName>"
+	
+	$blob = "tutorials/twitter/output/000000_0" # The name of the blob to be downloaded.
+	#engregion
+	
+	#region - Create an Azure storage context object
+	Write-Host "Get the default storage account name and container name based on the cluster name ..." -ForegroundColor Green
+	$myCluster = Get-AzureHDInsightCluster -Name $clusterName
+	$storageAccountName = $myCluster.DefaultStorageAccount.StorageAccountName.Replace(".blob.core.windows.net", "")	
+	$containerName = $myCluster.DefaultStorageAccount.StorageContainerName
+	Write-Host "`tThe storage account name is $storageAccountName." -ForegroundColor Yellow
+	Write-Host "`tThe blob container name is $containerName." -ForegroundColor Yellow
+	
+	Write-Host "Create a context object ... " -ForegroundColor Green
+	$storageAccountKey = Get-AzureStorageKey $storageAccountName | %{ $_.Primary }
+	$storageContext = New-AzureStorageContext -StorageAccountName $storageAccountName -StorageAccountKey $storageAccountKey  
+	#endregion 
+	
+	#region - Download blob and display blob
+	Write-Host "Download the blob ..." -ForegroundColor Green
+	cd $HOME
+	Get-AzureStorageBlobContent -Container $ContainerName -Blob $blob -Context $storageContext -Force
+	
+	Write-Host "Display the output ..." -ForegroundColor Green
+	Write-Host "==================================" -ForegroundColor Green
+	cat "./$blob"
+	Write-Host "==================================" -ForegroundColor Green
+	#end region
+
+> [AZURE.NOTE] The Hive table uses \001 as the field delimiter. The delimiter is not visible in the output. 
+
+After the analysis results have been placed in Azure Blob storage, you can export the data to an Azure SQL database/SQL server, export the data to Excel by using Power Query, or connect your application to the data by using the Hive ODBC Driver. For more information, see [Use Sqoop with HDInsight][hdinsight-use-sqoop], [Analyze flight delay data using HDInsight][hdinsight-analyze-flight-delay-data], [Connect Excel to HDInsight with Power Query][hdinsight-power-query], and [Connect Excel to HDInsight with the Microsoft Hive ODBC Driver][hdinsight-hive-odbc].
+
+##Next steps
+
+In this tutorial we have seen how to transform an unstructured JSON dataset into a structured Hive table to query, explore, and analyze data from Twitter by using HDInsight on Azure. To learn more, see:
+
+- [Get started with HDInsight][hdinsight-get-started]
+- [Analyze real-time Twitter sentiment with HBase in HDInsight][hdinsight-hbase-twitter-sentiment]
+- [Analyze flight delay data using HDInsight][hdinsight-analyze-flight-delay-data]
+- [Connect Excel to HDInsight with Power Query][hdinsight-power-query]
+- [Connect Excel to HDInsight with the Microsoft Hive ODBC Driver][hdinsight-hive-odbc]
+- [Use Sqoop with HDInsight][hdinsight-use-sqoop]
+
+[curl]: http://curl.haxx.se
+[curl-download]: http://curl.haxx.se/download.html
+
+[apache-hive-tutorial]: https://cwiki.apache.org/confluence/display/Hive/Tutorial
+
+[twitter-streaming-api]: https://dev.twitter.com/docs/streaming-apis
+[twitter-statuses-filter]: https://dev.twitter.com/docs/api/1.1/post/statuses/filter
+
+[powershell-start]: http://technet.microsoft.com/library/hh847889.aspx
+[powershell-install]: install-configure-powershell.md
+[powershell-script]: http://technet.microsoft.com/library/ee176961.aspx
+
+
+[hdinsight-provision]: hdinsight-provision-clusters.md
+[hdinsight-get-started]: hdinsight-get-started.md
+[hdinsight-storage-powershell]: hdinsight-use-blob-storage.md#powershell
+[hdinsight-analyze-flight-delay-data]: hdinsight-analyze-flight-delay-data.md
+[hdinsight-storage]: hdinsight-use-blob-storage.md
+[hdinsight-use-sqoop]: hdinsight-use-sqoop.md
+[hdinsight-power-query]: hdinsight-connect-excel-power-query.md
+[hdinsight-hive-odbc]: hdinsight-connect-excel-hive-ODBC-driver.md
+[hdinsight-hbase-twitter-sentiment]: hdinsight-hbase-analyze-twitter-sentiment.md