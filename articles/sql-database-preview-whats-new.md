<properties 
	pageTitle="What's new in SQL Database V12" 
	description="Describes the latest features that have been added to Azure SQL Database." 
	services="sql-database" 
	documentationCenter="" 
	authors="MightyPen" 
	manager="jeffreyg" 
	editor=""/>

<tags 
	ms.service="sql-database" 
	ms.workload="sql-database" 
	ms.tgt_pltfrm="na" 
	ms.devlang="na" 
	ms.topic="article" 
<<<<<<< HEAD
	ms.date="03/03/2015" 
=======
	ms.date="03/09/2015" 
>>>>>>> 2c199817
	ms.author="genemi"/>


# What's new in SQL Database V12


<!--
<<<<<<< HEAD
GeneMi , 2015-March-03 Tuesday 15:44pm
New 4.1 section added about portals, per email from Sanjay.Nag 2015-March-03 08:49am.

4.1 section was changed to now be 4.2, of course.
=======
GeneMi , 2015-March-09 Monday 15:15pm
Voice, per J.G.
>>>>>>> 2c199817
-->


Azure SQL Database version V12 ([at preview in some regions](../sql-database-preview-whats-new/#V12AzureSqlDbPreviewGaTable)) now provides nearly complete compatibility with the Microsoft SQL Server engine. The recent enhancements help to streamline SQL Server application migrations to SQL Database, and they help your system robustly process heavier database workloads.


[Sign up](https://portal.azure.com) for SQL Database to then [get started](http://azure.microsoft.com/documentation/articles/sql-database-get-started/) with this new generation on Microsoft Azure. You first need a subscription to Microsoft Azure. You can sign up for a [free Azure trial](http://azure.microsoft.com/pricing/free-trial) and review [pricing](http://azure.microsoft.com/pricing/details/sql-database) information.


Your path to planning and upgrading your earlier version databases to V12 starts at [Plan and prepare to upgrade to SQL Database V12](http://azure.microsoft.com/documentation/articles/sql-database-preview-plan-prepare-upgrade/).


## Highlights


- **Azure preview portal** is [available](http://portal.azure.com/) to create SQL Database databases and servers at version V12, or optionally at the earlier version. In the portal you specify your SQL Database database and then proceed to specify a SQL Database server to host it. For now the [earlier portal](http://manage.windowsazure.com/) is also supported.


- **Choose a version** of SQL Database server when you use the Azure preview portal to create a new database. The default is V12, but you can choose the earlier version of the SQL Database server.


- **Security** enjoys the new feature of [users in contained databases](../sql-database-preview-whats-new/#UsersInContainedDatabases). Two other features are [row-level security](../sql-database-preview-whats-new/#RowLevelSecurity) and [dynamic data masking](../sql-database-preview-whats-new/#DynamicDataMasking), although these are still at preview and are not yet at GA.


- **Easier management** of large databases to support heavier workloads with parallel queries (Premium only), [table partitioning](http://msdn.microsoft.com/library/ms187802.aspx), [online indexing](http://msdn.microsoft.com/library/ms188388.aspx), worry-free large index rebuilds with 2GB size limit removed, and more options on the [ALTER DATABASE](http://msdn.microsoft.com/library/bb522682.aspx) command.


- **Support for key programmability functions** to drive more robust application design with [CLR integration](http://msdn.microsoft.com/library/ms189524.aspx), Transact-SQL [window functions](http://msdn.microsoft.com/library/ms189461.aspx), [XML indexes](http://msdn.microsoft.com/library/bb934097.aspx), and [change tracking](http://msdn.microsoft.com/library/bb933875.aspx) for data.


- **Breakthrough performance** with support for in-memory [columnstore index](http://msdn.microsoft.com/library/gg492153.aspx) queries (Premium tier only) for data mart and smaller analytic workloads.


- **Monitoring and troubleshooting** are improved with visibility into over 100 new table views in an expanded set of Database Management Views ([DMVs](http://msdn.microsoft.com/library/ms188754.aspx))


- **New S3 performance level in the Standard tier:** offers more [pricing](../sql-database-upgrade-new-service-tiers/) flexibility between Standard and Premium. S3 will deliver more DTUs (database throughput units) and all the features available in the Standard tier.


## V12 enhancements


### Expanded database management


| Feature | Description |
| :--- | :--- |
| . | ***December 2014:*** |
| <a name="UsersInContainedDatabases" id="UsersInContainedDatabases"></a>Users in contained databases | You can now create users in your contained database without having a corresponding login in the master database. This makes it much simpler to move your database to another server. The connection code in your client applications is the same whether you use contained database users or not.<br/><br/>Use of this feature is an excellent way to benefit from higher guaranteed service level agreements.<br/><br/>We generally encourage you to consider using this feature. However, you might have specific scenarios that make the traditional *login+user* pair the better choice for you at this time.<br/><br/>For more information, see:<br/>- [Azure SQL Database Security Guidelines and Limitations](http://msdn.microsoft.com/library/azure/ff394108.aspx)<br/>- [Managing Databases and Logins in Azure SQL Database](http://msdn.microsoft.com/library/azure/ee336235.aspx)<br/>- [Contained Databases](http://msdn.microsoft.com/library/azure/ff929071.aspx) |
| Table partitioning | Previous limitations on [table partitioning](http://msdn.microsoft.com/library/ms190787.aspx) are eliminated. |
| Larger transactions | With V12 you are no longer limited to a maximum of 2 GB of data modifications in a single transaction. <br/><br/> One benefit is that rebuilding a large index is no longer limited by 2 GB transaction size limit. For general information, see [Azure SQL Database Resource Limits](http://msdn.microsoft.com/library/azure/dn338081.aspx). |
| Online index build and rebuild | Before V12, Azure SQL Database generally supported the (ONLINE=ON) clause of the [ALTER INDEX](http://msdn.microsoft.com/library/ms188388.aspx) command, but this was not supported for indexes on a BLOB type column. Now V12 does support (ONLINE=ON) even for indexes on BLOB columns.<br/><br/> The ONLINE feature enables queries to benefit from an index even while the index is being rebuilt. |
| CHECKPOINT support | With V12 you can issue the Transact-SQL [CHECKPOINT](http://msdn.microsoft.com/library/ms188748.aspx) command for your database. |
| ALTER TABLE enhancement | Allows many alter column actions to be performed while the table remains available. For more information, see [ALTER TABLE (Transact-SQL)](http://msdn.microsoft.com/library/ms190273.aspx) |
| TRUNCATE TABLE enhancement | Allows truncation of specific partitions. For more information, see [TRUNCATE TABLE (Transact-SQL)](http://msdn.microsoft.com/library/ms177570.aspx). |
| More options on ALTER DATABASE | V12 supports more of the options that are available on the [ALTER DATABASE](http://msdn.microsoft.com/library/ms174269.aspx) command. <br/><br/> For more information, see [Azure SQL Database Transact-SQL Reference](http://msdn.microsoft.com/library/azure/ee336281.aspx). |
| More DBCC commands | Several more [DBCC](http://msdn.microsoft.com/library/ms188796.aspx) commands are now available in V12. For details see [Azure SQL Database Transact-SQL Reference](http://msdn.microsoft.com/library/azure/ee336281.aspx). |


### Programming and application support


| Feature | Description |
| :--- | :--- |
| . | ***February 2015:*** |
| <a name="DynamicDataMasking" id="DynamicDataMasking"></a> Dynamic data masking preview | When a rowset is generated from a query, an established data masking policy can replace parts of the data with 'X' characters to overlay and protect sensitive information. After the masking operation completes, the modified rowset is sent to the client.<br/><br/>One example use might be to mask all but the last few digits of a credit card number.<br/><br/>**NOTE:** This feature is at the preview status, and has not yet been announced for general availability for production use.<br/><br/>For detailed information, see [Get started with Azure SQL Database Dynamic Data Masking](http://azure.microsoft.com/documentation/articles/sql-database-dynamic-data-masking-get-started/). |
| . | ***January 2015:*** |
| <a name="RowLevelSecurity" id="RowLevelSecurity"></a> Row-level security (RLS) preview | **Caution:** The RLS feature is presently at *preview* status only, even in geographic regions where V12 is in general availability (GA) status. Until RLS is in GA status, RLS is not yet appropriate for use in a business critical production database.<br/><br/>The new [CREATE SECURITY POLICY](http://msdn.microsoft.com/library/dn765135.aspx) command in Transact-SQL enables you to implement RLS. RLS causes the database server to add conditions which filter out some data rows before a rowset is returned to the caller.<br/><br/>In the industry, RLS is sometimes also called fine-grained access control.<br/><br/>For a code example and more, see [Row-Level Security Preview](http://msdn.microsoft.com/library/7221fa4e-ca4a-4d5c-9f93-1b8a4af7b9e8.aspx). |
| . | ***December 2014:*** |
| Window functions in Transact-SQL queries | The ANSI window functions are access with the [OVER clause](http://msdn.microsoft.com/library/ms189461.aspx). <br/><br/> Itzik Ben-Gan has an excellent [blog post](http://sqlmag.com/sql-server-2012/how-use-microsoft-sql-server-2012s-window-functions-part-1) that further explains window functions and the OVER clause. |
| .NET CLR integration | The CLR (common language runtime) of the .NET Framework is integrated into V12. <br/><br/> Only SAFE assemblies that are fully compiled to binary code are supported. For details see [CLR Integration Programming Model Restrictions](http://msdn.microsoft.com/library/ms403273.aspx). <br/><br/> You can find information about this feature in the following topics: <br/> * [Introduction to SQL Server CLR Integration](http://msdn.microsoft.com/library/ms254498.aspx) <br/> * [CREATE ASSEMBLY (Transact-SQL)](http://msdn.microsoft.com/library/ms189524.aspx). |
| Change tracking for data | Change tracking for data can now be configured at the database or table level. <br/><br/> For information about change tracking, see [About Change Tracking (SQL Server)](http://msdn.microsoft.com/library/bb933875.aspx). |
| XML indexes | V12 enables you use the Transact-SQL commands [CREATE XML INDEX](http://msdn.microsoft.com/library/bb934097.aspx) and [CREATE SELECTIVE XML INDEX](http://msdn.microsoft.com/library/jj670104.aspx). |
| Table as a heap | V12 enables you to create a table that has no clustered index. <br/><br/> This feature is especially helpful for its support of the Transact-SQL [SELECT...INTO](http://msdn.microsoft.com/library/ms188029.aspx) command which creates a table from a query result. |
| Application roles | For security and permissions control, V12 enables you to issue [GRANT](http://msdn.microsoft.com/library/ms187965.aspx) - [DENY](http://msdn.microsoft.com/library/ms188338.aspx) - [REVOKE](http://msdn.microsoft.com/library/ms187728.aspx) commands against [application roles](http://msdn.microsoft.com/library/ms190998.aspx). |


### Better customer insights


| Feature | Description |
| :--- | :--- |
| . | ***December 2014:*** |
| DMVs (dynamic management views) | Several DMVs are added in V12. For details see [Azure SQL Database Transact-SQL Reference](http://msdn.microsoft.com/library/azure/ee336281.aspx). |
| Change tracking | V12 fully supports change tracking. <br/><br/> For details of this feature see [Enable and Disable Change Tracking (SQL Server)](http://msdn.microsoft.com/library/bb964713.aspx). |
| Columnstore indexes | A columnstore index improves system performance for data warehouses when an indexed column contains repetitions of the same value. The [columnstore index compresses](http://msdn.microsoft.com/library/gg492088.aspx) the duplicate values to reduce the number of physical rows that must be accessed during queries. |


### Performance improvements at the Premium service tier


These performance enhancements apply to the P2 and P3 levels within the Premium service tier.


| Feature | Description |
| :--- | :--- |
| . | ***December 2014:*** |
| Parallel processing for queries | V12 provides a higher degree of parallelism for queries that can benefit from it. |
| Briefer I/O latency | V12 has significantly briefer latency for input/output operations. |
| Increased IOPS | V12 can process a larger quantity of input/output per second (IOPS). |
| Log rate | V12 can log more data changes per second. |


### Summary of enhancements


V12 elevates our SQL Database close to full feature compatibility with our SQL Server product. V12 focuses on the most popular features, and on programmability support. This makes your development more efficient and more enjoyable.  It is now even easier to move your SQL database applications to the cloud.


And at the Premium tier V12 brings major performance improvements. Some applications will see extreme gains in query speed. Applications with heavy workloads will see reliably robust throughput.


## <a name="V12AzureSqlDbPreviewGaTable"></a>V12 general availability (GA) status per region


> [AZURE.NOTE]
> [Pricing](http://azure.microsoft.com/pricing/details/sql-database/) during the preview has been at a discount. Pricing returns to the GA level for all regions on Tuesday, March 31, 2015.


| Azure region | Current release<br/>status of V12 | Date of promotion<br/>to GA |
| :--- | :--- | :--- |
| South Central US | General Availability (GA) | February 9th, 2015 |
| Central US | General Availability (GA) | February 9th, 2015 |
| North Central US | General Availability (GA) | February 9th, 2015 |
| West US | General Availability (GA) | February 9th, 2015 |
| East US | General Availability (GA) | February 9th, 2015 |
| East US 2 | General Availability (GA) | February 9th, 2015 |
| East Asia | General Availability (GA) | February 24th, 2015 |
| Southeast Asia | General Availability (GA) | February 24th, 2015 |
| Japan West | General Availability (GA) | February 24th, 2015 |
| Japan East | General Availability (GA) | February 24th, 2015 |
| North Europe | General Availability (GA) | January 29th, 2015 |
| West Europe | General Availability (GA) | January 29th, 2015 |
| Brazil South | Not available | Third quarter 2015, estimated |
| Australia East | Preview | Second quarter 2015, estimated |
| Australia Southeast | Preview | Second quarter 2015, estimated |


For any region that has reached GA, all new subscriptions and their subsequent databases use the V12 service architecture and therefore have access to the latest features. The present article lists the new features brought by V12.


At GA, if you have pre-V12 servers and databases, you can elect to upgrade (or move) your databases to the V12 service architecture. Then you can use the new features for production. V12 databases must be at the basic, standard, or premium [pricing tier](http://azure.microsoft.com/documentation/articles/sql-database-upgrade-new-service-tiers/).


## How to proceed


You can learn how to upgrade your databases from Azure SQL Database V11 to V12 at [Plan and Prepare to Upgrade to the Latest Azure SQL Database Update Preview](http://azure.microsoft.com/documentation/articles/sql-database-preview-plan-prepare-upgrade/).


Version numbers like V12 refer to the value returned by the following Transact-SQL statement:<br/>
**SELECT @@version;**


- 11.0.9228.18 *(V11)*
- 12.0.2000.8 *(or a bit higher, V12)*


For the latest pricing details about V12 see [SQL Database Pricing](http://azure.microsoft.com/en-us/pricing/details/sql-database/).


## Cautions for the V12 preview


<<<<<<< HEAD
### 4.1 Preview portal for V12
=======
Be aware of the following cautions regarding upgrade and post-upgrade to SQL Database V12.


### Preview portal for V12
>>>>>>> 2c199817


Only the first of the following two Azure management portals supports V12 databases:


- [http://portal.azure.com/](http://portal.azure.com/)
 - This newer portal is at preview status and is not yet at General Availability (GA).<br/><br/>
- [http://manage.windowsazure.com/](http://manage.windowsazure.com/)
 - This older portal will not be updated to support V12.


<<<<<<< HEAD
We encourage customers to connect to their Azure SQL databases with Visual Studio 2013 (VS2013). VS2013 can be used for tasks such as the following:


- To run a T-SQL statement.
=======
We encourage you to connect to your SQL Database databases with Visual Studio 2013 (VS2013). VS2013 can be used for tasks such as the following:


- To run a Transact-SQL statement.
>>>>>>> 2c199817
- To design a schema.
- To develop a database, either online or offline.


You can instead connect with [Visual Studio Community 2013](https://www.visualstudio.com/en-us/news/vs2013-community-vs.aspx/), which is a free and full-featured version of VS2013.


In the older Azure management portal, on the database page, you can click **Open in Visual Studio** to launch VS2013 on your computer for connection to your Azure SQL Database.


For another alternative, you can use SQL Server Management Studio (SSMS) 2014 with [CU6](http://support.microsoft.com/kb/3031047/) to connect to Azure SQL Database. More details are on this blog post:<br/>[Client tooling updates for Azure SQL Database](http://azure.microsoft.com/blog/2014/12/22/client-tooling-updates-for-azure-sql-database/).


<<<<<<< HEAD
### 4.2 Cautions *during* upgrade to V12 preview
=======
### Cautions *during* upgrade to V12
>>>>>>> 2c199817


> [AZURE.NOTE]
> The pre-V12 database *remains available* for data access during the upgrade to V12.


- For databases larger than 50 GB, the upgrade to V12 can take up to 24 hours.
- During the upgrade of a database to a Azure SQL Database V12 server, you cannot perform the following actions on the server until the upgrade completes:
 - Create a new database.
 - Copy a database to the server.
 - Restore a deleted database.
 - Restore a database to a point in time.
 - Geo-replication.
- From the moment an upgrade to V12 completes, the system needs several minutes to update the domain name system (DNS) entry to your V12 database. Your client application can connect to your database after the DNS update occurs.
- The Web and Business service pricing tier is not supported on V12. Nor will it be supported in any future version.


<<<<<<< HEAD
### 4.3 Cautions *after* upgrade to V12 preview
=======
### Cautions *after* upgrade to V12
>>>>>>> 2c199817


- Any database that is upgraded in-place to the V12 cannot be reverted back to the earlier version.


<<<<<<< HEAD
### 4.4 Export and import *after* upgrade to V12 preview
=======
### Export and import *after* upgrade to V12
>>>>>>> 2c199817


You can export or import a V12 database by using the [Azure web portal](http://portal.azure.com/). Or you can export or import by using any of the following tools:


- SQL Server Management Studio (SSMS) 2014
- Visual Studio 2013
- Data-Tier Application Framework (DacFx)


However, to use the tools, you must first install their latest updates to ensure they support the new V12 features:


- [Cumulative Update 6 for SQL Server Management Studio 2014](http://support2.microsoft.com/kb/3031047)
- [February 2015 Update for SQL Server Database Tooling in Visual Studio 2013](https://msdn.microsoft.com/data/hh297027)
- [February 2015 Data-Tier Application Framework (DacFx) for Azure SQL Database V12](http://www.microsoft.com/download/details.aspx?id=45886)


> [AZURE.NOTE] The preceding tool links were updated on or after March 2, 2015. We recommend that you use these newer updates of these tools.


[V12 general availability (GA) status per region]:#V12AzureSqlDbPreviewGaTable


<!-- EndOfFile -->
<|MERGE_RESOLUTION|>--- conflicted
+++ resolved
@@ -13,11 +13,7 @@
 	ms.tgt_pltfrm="na" 
 	ms.devlang="na" 
 	ms.topic="article" 
-<<<<<<< HEAD
-	ms.date="03/03/2015" 
-=======
 	ms.date="03/09/2015" 
->>>>>>> 2c199817
 	ms.author="genemi"/>
 
 
@@ -25,15 +21,8 @@
 
 
 <!--
-<<<<<<< HEAD
-GeneMi , 2015-March-03 Tuesday 15:44pm
-New 4.1 section added about portals, per email from Sanjay.Nag 2015-March-03 08:49am.
-
-4.1 section was changed to now be 4.2, of course.
-=======
 GeneMi , 2015-March-09 Monday 15:15pm
 Voice, per J.G.
->>>>>>> 2c199817
 -->
 
 
@@ -198,14 +187,10 @@
 ## Cautions for the V12 preview
 
 
-<<<<<<< HEAD
-### 4.1 Preview portal for V12
-=======
 Be aware of the following cautions regarding upgrade and post-upgrade to SQL Database V12.
 
 
 ### Preview portal for V12
->>>>>>> 2c199817
 
 
 Only the first of the following two Azure management portals supports V12 databases:
@@ -217,17 +202,10 @@
  - This older portal will not be updated to support V12.
 
 
-<<<<<<< HEAD
-We encourage customers to connect to their Azure SQL databases with Visual Studio 2013 (VS2013). VS2013 can be used for tasks such as the following:
-
-
-- To run a T-SQL statement.
-=======
 We encourage you to connect to your SQL Database databases with Visual Studio 2013 (VS2013). VS2013 can be used for tasks such as the following:
 
 
 - To run a Transact-SQL statement.
->>>>>>> 2c199817
 - To design a schema.
 - To develop a database, either online or offline.
 
@@ -241,11 +219,7 @@
 For another alternative, you can use SQL Server Management Studio (SSMS) 2014 with [CU6](http://support.microsoft.com/kb/3031047/) to connect to Azure SQL Database. More details are on this blog post:<br/>[Client tooling updates for Azure SQL Database](http://azure.microsoft.com/blog/2014/12/22/client-tooling-updates-for-azure-sql-database/).
 
 
-<<<<<<< HEAD
-### 4.2 Cautions *during* upgrade to V12 preview
-=======
 ### Cautions *during* upgrade to V12
->>>>>>> 2c199817
 
 
 > [AZURE.NOTE]
@@ -263,21 +237,13 @@
 - The Web and Business service pricing tier is not supported on V12. Nor will it be supported in any future version.
 
 
-<<<<<<< HEAD
-### 4.3 Cautions *after* upgrade to V12 preview
-=======
 ### Cautions *after* upgrade to V12
->>>>>>> 2c199817
 
 
 - Any database that is upgraded in-place to the V12 cannot be reverted back to the earlier version.
 
 
-<<<<<<< HEAD
-### 4.4 Export and import *after* upgrade to V12 preview
-=======
 ### Export and import *after* upgrade to V12
->>>>>>> 2c199817
 
 
 You can export or import a V12 database by using the [Azure web portal](http://portal.azure.com/). Or you can export or import by using any of the following tools:
