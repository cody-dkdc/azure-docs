<<<<<<< HEAD
<properties 
	pageTitle="Notification Hubs - Node.js Dev Center" 
	description="Learn how to use Notification Hubs to send push notifications. Code samples are written for Node.js applications." 
	services="notification-hubs" 
	documentationCenter="nodejs" 
	authors="wesmc7777" 
	manager="dwrede" 
	editor=""/>

<tags 
	ms.service="notification-hubs" 
	ms.workload="mobile" 
	ms.tgt_pltfrm="" 
	ms.devlang="javascript" 
	ms.topic="article" 
	ms.date="02/26/2015" 
	ms.author="wesmc"/>






# How to Use Notification Hubs

##Overview

This guide will show you how to use Notification Hubs
from Node.js applications. The scenarios covered include **sending notifications to Android, iOS, Windows Phone and Windows Store applications**. For more information on notification hubs, see the [Next Steps](#next) section.


##What are Notification Hubs?

Azure Notification Hubs provide an easy-to-use, multiplatform, scalable infrastructure for sending push notifications to mobile devices. For more information, see [Azure Notification Hubs](http://msdn.microsoft.com/en-us/library/windowsazure/jj927170.aspx).

##Create a Node.js Application

Create a blank Node.js application. For instructions creating a Node.js application, see [Create and deploy a Node.js application to Azure Web Site][nodejswebsite], [Node.js Cloud Service][Node.js Cloud Service] (using Windows PowerShell), or [Web Site with WebMatrix].

##Configure Your Application to Use Notification Hub

To use Azure Notification Hub, you need to download and use the
Node.js azure package. This includes a set of convenience libraries that
communicate with the REST services.

### Use Node Package Manager (NPM) to obtain the package

1.  Use a command-line interface such as **PowerShell** (Windows,) **Terminal** (Mac,) or **Bash** (Unix), navigate to the folder where you created your sample application.

2.  Type **npm install azure** in the command window, which should
    result in the following output:

        azure@0.7.0 node_modules\azure
		|-- dateformat@1.0.2-1.2.3
		|-- xmlbuilder@0.4.2
		|-- node-uuid@1.2.0
		|-- mime@1.2.9
		|-- underscore@1.4.4
		|-- validator@0.4.28
		|-- tunnel@0.0.2
		|-- wns@0.5.3
		|-- xml2js@0.2.6 (sax@0.4.2)
		|-- request@2.16.6 (forever-agent@0.2.0, aws-sign@0.2.0, tunnel-agent@0.2.0, oauth-sign@0.2.0, json-stringify-safe@3.0.0, cookie-jar@0.2.0, node-uuid@1.4.0, qs@0.5.5, hawk@0.10.2, form-data@0.0.7)

3.  You can manually run the **ls** or **dir** command to verify that a
    **node\_modules** folder was created. Inside that folder find the
    **azure** package, which contains the libraries you need to access
    Notification Hub.

### Import the module

Using a text editor, add the following to the top of
the **server.js** file of the application:

    var azure = require('azure');

### Setup an Azure Notification Hub connection

The **NotificationHubService** object lets you work with notification hubs. The
following code creates a **NotificationHubService** object for the nofication hub named **hubname**. Add it near the
top of the **server.js** file, after the statement to import the azure
module:

    var notificationHubService = azure.createNotificationHubService('hubname','connectionstring');

The connection **connectionstring** value can be obtained from the Azure Management portal by performing the following steps:

1. From the Azure Management portal, select **Service Bus**, and then select the namespace that contains the notification hub.

2. Select **NOTIFICATION HUBS**, and then select the hub you wish to use.

3. Select **View Connection String** from the **quick glance** section, and copy the connection string value.

> [AZURE.NOTE] You can also retrieve the connection string using the **Get-AzureSbNamespace** cmdlet provided by Azure PowerShell or the **azure sb namespace show** command with the Azure Command-Line Tools.

</div>

##How to send notifications

The **NotificationHubService** object exposes the following object instances for sending notifications to specific devices and applications:

* **Android** - use the **GcmService** object, which is available at **notificationHubService.gcm**
* **iOS** - use the **ApnsService** object, which is accessible at **notificationHubService.apns**
* **Windows Phone** - use the **MpnsService** object, which is available at **notificationHubService.mpns**
* **Windows Store applications** - use the **WnsService** object, which is available at **notificationHubService.wns**

### How to send Android application notifications

The **GcmService** object provides a **send** method that can be used to send notifications to Android applications. The **send** method accepts the following parameters:

* Tags - the tag identifier. If no tag is provided, the notification will be sent to al clients
* Payload - the message's JSON or string payload
* Callback - the callback function

For more information on the payload format, see the Payload section of [Implementing GCM Server](http://developer.android.com/google/gcm/server.html#payload).

The following code uses the **GcmService** instance exposed by the **NotificationHubService** to send a message to all clients.

	var payload = {
	  data: {
	    msg: 'Hello!'
	  }
	};
	notificationHubService.gcm.send(null, payload, function(error){
	  if(!error){
	    //notification sent
	  }
	});

### How to send iOS application notifications

The **ApnsService** object provides a **send** method that can be used to send notifications to iOS applications. The **send** method accepts the following parameters:

* Tags - the tag identifier. If no tag is provided, the notification will be sent to all clients
* Payload - the message's JSON or string payload
* Callback - the callback function

For more information the payload format, see The Notification Payload section of the [Local and Push Notification Programming Guide](http://developer.apple.com/library/ios/#documentation/NetworkingInternet/Conceptual/RemoteNotificationsPG/ApplePushService/ApplePushService.html).

The following code uses the **ApnsService** instance exposed by the **NotificationHubService** to send an alert message to all clients:

	var payload={
	    alert: 'Hello!'
	  };
	notificationHubService.apns.send(null, payload, function(error){
	  if(!error){
 	    // notification sent
      }
	});

### How to send Windows Phone notifications

The **MpnsService** object provides a **send** method that can be used to send notifications to Windows Phone applications. The **send** method accepts the following parameters:

* Tags - the tag identifier. If no tag is provided, the notification will be sent to all clients
* Payload - the message's XML payload
* TargetName - 'toast' for toast notifications. 'token' for tile notifications.
* NotificationClass - The priority of the notification. See the HTTP Header Elements section of [Push notifications from a server](http://msdn.microsoft.com/en-us/library/hh221551.aspx) for valid values.
* Options - optional request headers
* Callback - the callback function

For a list of valid TargetName, NotificationClass, and header options, see [Push notifications from a server](http://msdn.microsoft.com/en-us/library/hh221551.aspx).

The following code uses the **MpnsService** instance exposed by the **NotificationHubService** to send a toast alert:

	var payload = '<?xml version="1.0" encoding="utf-8"?><wp:Notification xmlns:wp="WPNotification"><wp:Toast><wp:Text1>string</wp:Text1><wp:Text2>string</wp:Text2></wp:Toast></wp:Notification>';
	notificationHubService.mpns.send(null, payload, 'toast', 22, function(error){
	  if(!error){
	    //notification sent
	  }
	});

### How to send Windows Store application notifications

The **WnsService** object provides a **send** method that can be used to send notifications to Windows Store applications.  The **send** method accepts the following parameters:

* Tags - the tag identifier. If no tag is provided, the notification will be sent to all clients
* Payload - the XML message payload
* Type - the notification type
* Options - optional request headers
* Callback - the callback function

For a list of valid Types and request headers, see [Push notification service request and response headers](http://msdn.microsoft.com/en-us/library/windows/apps/hh465435.aspx).

The following code uses the **WnsService** instance exposed by the **NotificationHubService** to send a toast alert:

	var payload = '<toast><visual><binding template="ToastText01"><text id="1">Hello!</text></binding></visual></toast>';
	notificationHubService.wns.send(null, payload , 'wns/toast', function(error){
	  if(!error){
 	    // notification sent
	  }
	});

##Next Steps

Now that you've learned the basics of using Notification Hub, follow these
links to learn more.

-   See the MSDN Reference: [Azure Notification Hubs][].
-   Visit the [Azure SDK for Node] repository on GitHub.

  [Azure SDK for Node]: https://github.com/WindowsAzure/azure-sdk-for-node
  [Next Steps]: #nextsteps
  [What are Service Bus Topics and Subscriptions?]: #what-are-service-bus-topics
  [Create a Service Namespace]: #create-a-service-namespace
  [Obtain the Default Management Credentials for the Namespace]: #obtain-default-credentials
  [Create a Node.js Application]: #Create_a_Nodejs_Application
  [Configure Your Application to Use Service Bus]: #Configure_Your_Application_to_Use_Service_Bus
  [How to: Create a Topic]: #How_to_Create_a_Topic
  [How to: Create Subscriptions]: #How_to_Create_Subscriptions
  [How to: Send Messages to a Topic]: #How_to_Send_Messages_to_a_Topic
  [How to: Receive Messages from a Subscription]: #How_to_Receive_Messages_from_a_Subscription
  [How to: Handle Application Crashes and Unreadable Messages]: #How_to_Handle_Application_Crashes_and_Unreadable_Messages
  [How to: Delete Topics and Subscriptions]: #How_to_Delete_Topics_and_Subscriptions
  [1]: #Next_Steps
  [Topic Concepts]: .media/notification-hubs-nodejs-how-to-use-notification-hubs/sb-topics-01.png
  [Azure Management Portal]: http://manage.windowsazure.com
  [image]: .media/notification-hubs-nodejs-how-to-use-notification-hubs/sb-queues-03.png
  [2]: .media/notification-hubs-nodejs-how-to-use-notification-hubs/sb-queues-04.png
  [3]: .media/notification-hubs-nodejs-how-to-use-notification-hubs/sb-queues-05.png
  [4]: .media/notification-hubs-nodejs-how-to-use-notification-hubs/sb-queues-06.png
  [5]: .media/notification-hubs-nodejs-how-to-use-notification-hubs/sb-queues-07.png
  [SqlFilter.SqlExpression]: http://msdn.microsoft.com/en-us/library/windowsazure/microsoft.servicebus.messaging.sqlfilter.sqlexpression.aspx
  [Azure Service Bus Notification Hubs]: http://msdn.microsoft.com/en-us/library/windowsazure/jj927170.aspx
  [SqlFilter]: http://msdn.microsoft.com/en-us/library/windowsazure/microsoft.servicebus.messaging.sqlfilter.aspx
  [Web Site with WebMatrix]: /en-us/develop/nodejs/tutorials/web-site-with-webmatrix/
  [Node.js Cloud Service]: /en-us/documentation/articles/cloud-services-nodejs-develop-deploy-app/
[Previous Management Portal]: .media/notification-hubs-nodejs-how-to-use-notification-hubs/previous-portal.png
  [nodejswebsite]: /en-us/develop/nodejs/tutorials/create-a-website-(mac)/
  [Node.js Cloud Service with Storage]: /en-us/develop/nodejs/tutorials/web-app-with-storage/
  [Node.js Web Application with Storage]: /en-us/develop/nodejs/tutorials/web-site-with-storage/
=======
<properties 
	pageTitle="How to use Notification Hubs with Node.js" 
	description="Learn how to use Notification Hubs to send push notifications. Code samples are written for Node.js applications." 
	services="notification-hubs" 
	documentationCenter="nodejs" 
	authors="ggailey777" 
	manager="dwrede" 
	editor=""/>

<tags 
	ms.service="notification-hubs" 
	ms.workload="mobile" 
	ms.tgt_pltfrm="" 
	ms.devlang="javascript" 
	ms.topic="article" 
	ms.date="09/17/2014" 
	ms.author="glenga"/>

# How to use Notification Hubs from Node.js
<div class="dev-center-tutorial-selector sublanding"> 
    	<a href="/en-us/documentation/articles/notification-hubs-java-backend-how-to/" title="Java">Java</a><a href="/en-us/documentation/articles/notification-hubs-php-backend-how-to/" title="PHP">PHP</a><a href="/en-us/documentation/articles/notification-hubs-python-backend-how-to/" title="Python">Python</a><a href="/en-us/documentation/articles/notification-hubs-nodejs-how-to-use-notification-hubs/" title="Node.js" class="current">Node.js</a>
</div>

This guide will show you how to use Notification Hubs
from Node.js applications. The scenarios covered include **sending notifications to Android, iOS, Windows Phone and Windows Store applications**. For more information on notification hubs, see the [Next Steps](#next) section.

##<a id="hub"></a> What are Notification Hubs?

Azure Notification Hubs provide an easy-to-use, multiplatform, scalable infrastructure for sending push notifications to mobile devices. For more information, see [Azure Notification Hubs](http://msdn.microsoft.com/library/windowsazure/jj927170.aspx).

##<a id="create"></a> Create a Node.js Application

Create a blank Node.js application. For instructions creating a Node.js application, see [Create and deploy a Node.js application to Azure Web Site][nodejswebsite], [Node.js Cloud Service][Node.js Cloud Service] (using Windows PowerShell), or [Web Site with WebMatrix].

##<a id="config"></a> Configure Your Application to Use Notification Hub

To use Azure Notification Hub, you need to download and use the
Node.js azure package. This includes a set of convenience libraries that
communicate with the REST services.

### Use Node Package Manager (NPM) to obtain the package

1.  Use a command-line interface such as **PowerShell** (Windows,) **Terminal** (Mac,) or **Bash** (Unix), navigate to the folder where you created your sample application.

2.  Type **npm install azure** in the command window, which should
    result in the following output:

        azure@0.7.0 node_modules\azure
		|-- dateformat@1.0.2-1.2.3
		|-- xmlbuilder@0.4.2
		|-- node-uuid@1.2.0
		|-- mime@1.2.9
		|-- underscore@1.4.4
		|-- validator@0.4.28
		|-- tunnel@0.0.2
		|-- wns@0.5.3
		|-- xml2js@0.2.6 (sax@0.4.2)
		|-- request@2.16.6 (forever-agent@0.2.0, aws-sign@0.2.0, tunnel-agent@0.2.0, oauth-sign@0.2.0, json-stringify-safe@3.0.0, cookie-jar@0.2.0, node-uuid@1.4.0, qs@0.5.5, hawk@0.10.2, form-data@0.0.7)

3.  You can manually run the **ls** or **dir** command to verify that a
    **node\_modules** folder was created. Inside that folder find the
    **azure** package, which contains the libraries you need to access
    Notification Hub.

### Import the module

Using a text editor, add the following to the top of
the **server.js** file of the application:

    var azure = require('azure');

### Setup an Azure Notification Hub connection

The **NotificationHubService** object lets you work with notification hubs. The
following code creates a **NotificationHubService** object for the nofication hub named **hubname**. Add it near the
top of the **server.js** file, after the statement to import the azure
module:

    var notificationHubService = azure.createNotificationHubService('hubname','connectionstring');

The connection **connectionstring** value can be obtained from the Azure Management portal by performing the following steps:

1. From the Azure Management portal, select **Service Bus**, and then select the namespace that contains the notification hub.

2. Select **NOTIFICATION HUBS**, and then select the hub you wish to use.

3. Select **View Connection String** from the **quick glance** section, and copy the connection string value.

> [AZURE.NOTE] You can also retrieve the connection string using the **Get-AzureSbNamespace** cmdlet provided by Azure PowerShell or the **azure sb namespace show** command with the Azure Command-Line Tools.

</div>

##<a id="send"></a> How to send notifications

The **NotificationHubService** object exposes the following object instances for sending notifications to specific devices and applications:

* **Android** - use the **GcmService** object, which is available at **notificationHubService.gcm**
* **iOS** - use the **ApnsService** object, which is accessible at **notificationHubService.apns**
* **Windows Phone** - use the **MpnsService** object, which is available at **notificationHubService.mpns**
* **Windows Store applications** - use the **WnsService** object, which is available at **notificationHubService.wns**

### How to send Android application notifications

The **GcmService** object provides a **send** method that can be used to send notifications to Android applications. The **send** method accepts the following parameters:

* Tags - the tag identifier. If no tag is provided, the notification will be sent to al clients
* Payload - the message's JSON or string payload
* Callback - the callback function

For more information on the payload format, see the Payload section of [Implementing GCM Server](http://developer.android.com/google/gcm/server.html#payload).

The following code uses the **GcmService** instance exposed by the **NotificationHubService** to send a message to all clients.

	var payload = {
	  data: {
	    msg: 'Hello!'
	  }
	};
	notificationHubService.gcm.send(null, payload, function(error){
	  if(!error){
	    //notification sent
	  }
	});

### How to send iOS application notifications

The **ApnsService** object provides a **send** method that can be used to send notifications to iOS applications. The **send** method accepts the following parameters:

* Tags - the tag identifier. If no tag is provided, the notification will be sent to all clients
* Payload - the message's JSON or string payload
* Callback - the callback function

For more information the payload format, see The Notification Payload section of the [Local and Push Notification Programming Guide](http://developer.apple.com/library/ios/#documentation/NetworkingInternet/Conceptual/RemoteNotificationsPG/ApplePushService/ApplePushService.html).

The following code uses the **ApnsService** instance exposed by the **NotificationHubService** to send an alert message to all clients:

	var payload={
	    alert: 'Hello!'
	  };
	notificationHubService.apns.send(null, payload, function(error){
	  if(!error){
 	    // notification sent
      }
	});

### How to send Windows Phone notifications

The **MpnsService** object provides a **send** method that can be used to send notifications to Windows Phone applications. The **send** method accepts the following parameters:

* Tags - the tag identifier. If no tag is provided, the notification will be sent to all clients
* Payload - the message's XML payload
* TargetName - 'toast' for toast notifications. 'token' for tile notifications.
* NotificationClass - The priority of the notification. See the HTTP Header Elements section of [Push notifications from a server](http://msdn.microsoft.com/library/hh221551.aspx) for valid values.
* Options - optional request headers
* Callback - the callback function

For a list of valid TargetName, NotificationClass, and header options, see [Push notifications from a server](http://msdn.microsoft.com/library/hh221551.aspx).

The following code uses the **MpnsService** instance exposed by the **NotificationHubService** to send a toast alert:

	var payload = '<?xml version="1.0" encoding="utf-8"?><wp:Notification xmlns:wp="WPNotification"><wp:Toast><wp:Text1>string</wp:Text1><wp:Text2>string</wp:Text2></wp:Toast></wp:Notification>';
	notificationHubService.mpns.send(null, payload, 'toast', 22, function(error){
	  if(!error){
	    //notification sent
	  }
	});

### How to send Windows Store application notifications

The **WnsService** object provides a **send** method that can be used to send notifications to Windows Store applications.  The **send** method accepts the following parameters:

* Tags - the tag identifier. If no tag is provided, the notification will be sent to all clients
* Payload - the XML message payload
* Type - the notification type
* Options - optional request headers
* Callback - the callback function

For a list of valid Types and request headers, see [Push notification service request and response headers](http://msdn.microsoft.com/library/windows/apps/hh465435.aspx).

The following code uses the **WnsService** instance exposed by the **NotificationHubService** to send a toast alert:

	var payload = '<toast><visual><binding template="ToastText01"><text id="1">Hello!</text></binding></visual></toast>';
	notificationHubService.wns.send(null, payload , 'wns/toast', function(error){
	  if(!error){
 	    // notification sent
	  }
	});

##<a id="next"></a> Next Steps

Now that you've learned the basics of using Notification Hub, follow these
links to learn more.

-   See the MSDN Reference: [Azure Notification Hubs][].
-   Visit the [Azure SDK for Node] repository on GitHub.

  [Azure SDK for Node]: https://github.com/WindowsAzure/azure-sdk-for-node
  [Next Steps]: #nextsteps
  [What are Service Bus Topics and Subscriptions?]: #what-are-service-bus-topics
  [Create a Service Namespace]: #create-a-service-namespace
  [Obtain the Default Management Credentials for the Namespace]: #obtain-default-credentials
  [Create a Node.js Application]: #Create_a_Nodejs_Application
  [Configure Your Application to Use Service Bus]: #Configure_Your_Application_to_Use_Service_Bus
  [How to: Create a Topic]: #How_to_Create_a_Topic
  [How to: Create Subscriptions]: #How_to_Create_Subscriptions
  [How to: Send Messages to a Topic]: #How_to_Send_Messages_to_a_Topic
  [How to: Receive Messages from a Subscription]: #How_to_Receive_Messages_from_a_Subscription
  [How to: Handle Application Crashes and Unreadable Messages]: #How_to_Handle_Application_Crashes_and_Unreadable_Messages
  [How to: Delete Topics and Subscriptions]: #How_to_Delete_Topics_and_Subscriptions
  [1]: #Next_Steps
  [Topic Concepts]: .media/notification-hubs-nodejs-how-to-use-notification-hubs/sb-topics-01.png
  [Azure Management Portal]: http://manage.windowsazure.com
  [image]: .media/notification-hubs-nodejs-how-to-use-notification-hubs/sb-queues-03.png
  [2]: .media/notification-hubs-nodejs-how-to-use-notification-hubs/sb-queues-04.png
  [3]: .media/notification-hubs-nodejs-how-to-use-notification-hubs/sb-queues-05.png
  [4]: .media/notification-hubs-nodejs-how-to-use-notification-hubs/sb-queues-06.png
  [5]: .media/notification-hubs-nodejs-how-to-use-notification-hubs/sb-queues-07.png
  [SqlFilter.SqlExpression]: http://msdn.microsoft.com/library/windowsazure/microsoft.servicebus.messaging.sqlfilter.sqlexpression.aspx
  [Azure Service Bus Notification Hubs]: http://msdn.microsoft.com/library/windowsazure/jj927170.aspx
  [SqlFilter]: http://msdn.microsoft.com/library/windowsazure/microsoft.servicebus.messaging.sqlfilter.aspx
  [Web Site with WebMatrix]: /en-us/develop/nodejs/tutorials/web-site-with-webmatrix/
  [Node.js Cloud Service]: /en-us/documentation/articles/cloud-services-nodejs-develop-deploy-app/
[Previous Management Portal]: .media/notification-hubs-nodejs-how-to-use-notification-hubs/previous-portal.png
  [nodejswebsite]: /en-us/develop/nodejs/tutorials/create-a-website-(mac)/
  [Node.js Cloud Service with Storage]: /en-us/develop/nodejs/tutorials/web-app-with-storage/
  [Node.js Web Application with Storage]: /en-us/develop/nodejs/tutorials/web-site-with-storage/
>>>>>>> b49de00b
<|MERGE_RESOLUTION|>--- conflicted
+++ resolved
@@ -1,6 +1,5 @@
-<<<<<<< HEAD
 <properties 
-	pageTitle="Notification Hubs - Node.js Dev Center" 
+	pageTitle="How to use Notification Hubs with Node.js" 
 	description="Learn how to use Notification Hubs to send push notifications. Code samples are written for Node.js applications." 
 	services="notification-hubs" 
 	documentationCenter="nodejs" 
@@ -17,22 +16,19 @@
 	ms.date="02/26/2015" 
 	ms.author="wesmc"/>
 
-
-
-
-
-
-# How to Use Notification Hubs
+# How to use Notification Hubs from Node.js
+<div class="dev-center-tutorial-selector sublanding"> 
+    	<a href="/en-us/documentation/articles/notification-hubs-java-backend-how-to/" title="Java">Java</a><a href="/en-us/documentation/articles/notification-hubs-php-backend-how-to/" title="PHP">PHP</a><a href="/en-us/documentation/articles/notification-hubs-python-backend-how-to/" title="Python">Python</a><a href="/en-us/documentation/articles/notification-hubs-nodejs-how-to-use-notification-hubs/" title="Node.js" class="current">Node.js</a>
+</div>
 
 ##Overview
 
 This guide will show you how to use Notification Hubs
 from Node.js applications. The scenarios covered include **sending notifications to Android, iOS, Windows Phone and Windows Store applications**. For more information on notification hubs, see the [Next Steps](#next) section.
 
-
 ##What are Notification Hubs?
 
-Azure Notification Hubs provide an easy-to-use, multiplatform, scalable infrastructure for sending push notifications to mobile devices. For more information, see [Azure Notification Hubs](http://msdn.microsoft.com/en-us/library/windowsazure/jj927170.aspx).
+Azure Notification Hubs provide an easy-to-use, multiplatform, scalable infrastructure for sending push notifications to mobile devices. For more information, see [Azure Notification Hubs](http://msdn.microsoft.com/library/windowsazure/jj927170.aspx).
 
 ##Create a Node.js Application
 
@@ -156,11 +152,11 @@
 * Tags - the tag identifier. If no tag is provided, the notification will be sent to all clients
 * Payload - the message's XML payload
 * TargetName - 'toast' for toast notifications. 'token' for tile notifications.
-* NotificationClass - The priority of the notification. See the HTTP Header Elements section of [Push notifications from a server](http://msdn.microsoft.com/en-us/library/hh221551.aspx) for valid values.
+* NotificationClass - The priority of the notification. See the HTTP Header Elements section of [Push notifications from a server](http://msdn.microsoft.com/library/hh221551.aspx) for valid values.
 * Options - optional request headers
 * Callback - the callback function
 
-For a list of valid TargetName, NotificationClass, and header options, see [Push notifications from a server](http://msdn.microsoft.com/en-us/library/hh221551.aspx).
+For a list of valid TargetName, NotificationClass, and header options, see [Push notifications from a server](http://msdn.microsoft.com/library/hh221551.aspx).
 
 The following code uses the **MpnsService** instance exposed by the **NotificationHubService** to send a toast alert:
 
@@ -181,7 +177,7 @@
 * Options - optional request headers
 * Callback - the callback function
 
-For a list of valid Types and request headers, see [Push notification service request and response headers](http://msdn.microsoft.com/en-us/library/windows/apps/hh465435.aspx).
+For a list of valid Types and request headers, see [Push notification service request and response headers](http://msdn.microsoft.com/library/windows/apps/hh465435.aspx).
 
 The following code uses the **WnsService** instance exposed by the **NotificationHubService** to send a toast alert:
 
@@ -192,234 +188,7 @@
 	  }
 	});
 
-##Next Steps
-
-Now that you've learned the basics of using Notification Hub, follow these
-links to learn more.
-
--   See the MSDN Reference: [Azure Notification Hubs][].
--   Visit the [Azure SDK for Node] repository on GitHub.
-
-  [Azure SDK for Node]: https://github.com/WindowsAzure/azure-sdk-for-node
-  [Next Steps]: #nextsteps
-  [What are Service Bus Topics and Subscriptions?]: #what-are-service-bus-topics
-  [Create a Service Namespace]: #create-a-service-namespace
-  [Obtain the Default Management Credentials for the Namespace]: #obtain-default-credentials
-  [Create a Node.js Application]: #Create_a_Nodejs_Application
-  [Configure Your Application to Use Service Bus]: #Configure_Your_Application_to_Use_Service_Bus
-  [How to: Create a Topic]: #How_to_Create_a_Topic
-  [How to: Create Subscriptions]: #How_to_Create_Subscriptions
-  [How to: Send Messages to a Topic]: #How_to_Send_Messages_to_a_Topic
-  [How to: Receive Messages from a Subscription]: #How_to_Receive_Messages_from_a_Subscription
-  [How to: Handle Application Crashes and Unreadable Messages]: #How_to_Handle_Application_Crashes_and_Unreadable_Messages
-  [How to: Delete Topics and Subscriptions]: #How_to_Delete_Topics_and_Subscriptions
-  [1]: #Next_Steps
-  [Topic Concepts]: .media/notification-hubs-nodejs-how-to-use-notification-hubs/sb-topics-01.png
-  [Azure Management Portal]: http://manage.windowsazure.com
-  [image]: .media/notification-hubs-nodejs-how-to-use-notification-hubs/sb-queues-03.png
-  [2]: .media/notification-hubs-nodejs-how-to-use-notification-hubs/sb-queues-04.png
-  [3]: .media/notification-hubs-nodejs-how-to-use-notification-hubs/sb-queues-05.png
-  [4]: .media/notification-hubs-nodejs-how-to-use-notification-hubs/sb-queues-06.png
-  [5]: .media/notification-hubs-nodejs-how-to-use-notification-hubs/sb-queues-07.png
-  [SqlFilter.SqlExpression]: http://msdn.microsoft.com/en-us/library/windowsazure/microsoft.servicebus.messaging.sqlfilter.sqlexpression.aspx
-  [Azure Service Bus Notification Hubs]: http://msdn.microsoft.com/en-us/library/windowsazure/jj927170.aspx
-  [SqlFilter]: http://msdn.microsoft.com/en-us/library/windowsazure/microsoft.servicebus.messaging.sqlfilter.aspx
-  [Web Site with WebMatrix]: /en-us/develop/nodejs/tutorials/web-site-with-webmatrix/
-  [Node.js Cloud Service]: /en-us/documentation/articles/cloud-services-nodejs-develop-deploy-app/
-[Previous Management Portal]: .media/notification-hubs-nodejs-how-to-use-notification-hubs/previous-portal.png
-  [nodejswebsite]: /en-us/develop/nodejs/tutorials/create-a-website-(mac)/
-  [Node.js Cloud Service with Storage]: /en-us/develop/nodejs/tutorials/web-app-with-storage/
-  [Node.js Web Application with Storage]: /en-us/develop/nodejs/tutorials/web-site-with-storage/
-=======
-<properties 
-	pageTitle="How to use Notification Hubs with Node.js" 
-	description="Learn how to use Notification Hubs to send push notifications. Code samples are written for Node.js applications." 
-	services="notification-hubs" 
-	documentationCenter="nodejs" 
-	authors="ggailey777" 
-	manager="dwrede" 
-	editor=""/>
-
-<tags 
-	ms.service="notification-hubs" 
-	ms.workload="mobile" 
-	ms.tgt_pltfrm="" 
-	ms.devlang="javascript" 
-	ms.topic="article" 
-	ms.date="09/17/2014" 
-	ms.author="glenga"/>
-
-# How to use Notification Hubs from Node.js
-<div class="dev-center-tutorial-selector sublanding"> 
-    	<a href="/en-us/documentation/articles/notification-hubs-java-backend-how-to/" title="Java">Java</a><a href="/en-us/documentation/articles/notification-hubs-php-backend-how-to/" title="PHP">PHP</a><a href="/en-us/documentation/articles/notification-hubs-python-backend-how-to/" title="Python">Python</a><a href="/en-us/documentation/articles/notification-hubs-nodejs-how-to-use-notification-hubs/" title="Node.js" class="current">Node.js</a>
-</div>
-
-This guide will show you how to use Notification Hubs
-from Node.js applications. The scenarios covered include **sending notifications to Android, iOS, Windows Phone and Windows Store applications**. For more information on notification hubs, see the [Next Steps](#next) section.
-
-##<a id="hub"></a> What are Notification Hubs?
-
-Azure Notification Hubs provide an easy-to-use, multiplatform, scalable infrastructure for sending push notifications to mobile devices. For more information, see [Azure Notification Hubs](http://msdn.microsoft.com/library/windowsazure/jj927170.aspx).
-
-##<a id="create"></a> Create a Node.js Application
-
-Create a blank Node.js application. For instructions creating a Node.js application, see [Create and deploy a Node.js application to Azure Web Site][nodejswebsite], [Node.js Cloud Service][Node.js Cloud Service] (using Windows PowerShell), or [Web Site with WebMatrix].
-
-##<a id="config"></a> Configure Your Application to Use Notification Hub
-
-To use Azure Notification Hub, you need to download and use the
-Node.js azure package. This includes a set of convenience libraries that
-communicate with the REST services.
-
-### Use Node Package Manager (NPM) to obtain the package
-
-1.  Use a command-line interface such as **PowerShell** (Windows,) **Terminal** (Mac,) or **Bash** (Unix), navigate to the folder where you created your sample application.
-
-2.  Type **npm install azure** in the command window, which should
-    result in the following output:
-
-        azure@0.7.0 node_modules\azure
-		|-- dateformat@1.0.2-1.2.3
-		|-- xmlbuilder@0.4.2
-		|-- node-uuid@1.2.0
-		|-- mime@1.2.9
-		|-- underscore@1.4.4
-		|-- validator@0.4.28
-		|-- tunnel@0.0.2
-		|-- wns@0.5.3
-		|-- xml2js@0.2.6 (sax@0.4.2)
-		|-- request@2.16.6 (forever-agent@0.2.0, aws-sign@0.2.0, tunnel-agent@0.2.0, oauth-sign@0.2.0, json-stringify-safe@3.0.0, cookie-jar@0.2.0, node-uuid@1.4.0, qs@0.5.5, hawk@0.10.2, form-data@0.0.7)
-
-3.  You can manually run the **ls** or **dir** command to verify that a
-    **node\_modules** folder was created. Inside that folder find the
-    **azure** package, which contains the libraries you need to access
-    Notification Hub.
-
-### Import the module
-
-Using a text editor, add the following to the top of
-the **server.js** file of the application:
-
-    var azure = require('azure');
-
-### Setup an Azure Notification Hub connection
-
-The **NotificationHubService** object lets you work with notification hubs. The
-following code creates a **NotificationHubService** object for the nofication hub named **hubname**. Add it near the
-top of the **server.js** file, after the statement to import the azure
-module:
-
-    var notificationHubService = azure.createNotificationHubService('hubname','connectionstring');
-
-The connection **connectionstring** value can be obtained from the Azure Management portal by performing the following steps:
-
-1. From the Azure Management portal, select **Service Bus**, and then select the namespace that contains the notification hub.
-
-2. Select **NOTIFICATION HUBS**, and then select the hub you wish to use.
-
-3. Select **View Connection String** from the **quick glance** section, and copy the connection string value.
-
-> [AZURE.NOTE] You can also retrieve the connection string using the **Get-AzureSbNamespace** cmdlet provided by Azure PowerShell or the **azure sb namespace show** command with the Azure Command-Line Tools.
-
-</div>
-
-##<a id="send"></a> How to send notifications
-
-The **NotificationHubService** object exposes the following object instances for sending notifications to specific devices and applications:
-
-* **Android** - use the **GcmService** object, which is available at **notificationHubService.gcm**
-* **iOS** - use the **ApnsService** object, which is accessible at **notificationHubService.apns**
-* **Windows Phone** - use the **MpnsService** object, which is available at **notificationHubService.mpns**
-* **Windows Store applications** - use the **WnsService** object, which is available at **notificationHubService.wns**
-
-### How to send Android application notifications
-
-The **GcmService** object provides a **send** method that can be used to send notifications to Android applications. The **send** method accepts the following parameters:
-
-* Tags - the tag identifier. If no tag is provided, the notification will be sent to al clients
-* Payload - the message's JSON or string payload
-* Callback - the callback function
-
-For more information on the payload format, see the Payload section of [Implementing GCM Server](http://developer.android.com/google/gcm/server.html#payload).
-
-The following code uses the **GcmService** instance exposed by the **NotificationHubService** to send a message to all clients.
-
-	var payload = {
-	  data: {
-	    msg: 'Hello!'
-	  }
-	};
-	notificationHubService.gcm.send(null, payload, function(error){
-	  if(!error){
-	    //notification sent
-	  }
-	});
-
-### How to send iOS application notifications
-
-The **ApnsService** object provides a **send** method that can be used to send notifications to iOS applications. The **send** method accepts the following parameters:
-
-* Tags - the tag identifier. If no tag is provided, the notification will be sent to all clients
-* Payload - the message's JSON or string payload
-* Callback - the callback function
-
-For more information the payload format, see The Notification Payload section of the [Local and Push Notification Programming Guide](http://developer.apple.com/library/ios/#documentation/NetworkingInternet/Conceptual/RemoteNotificationsPG/ApplePushService/ApplePushService.html).
-
-The following code uses the **ApnsService** instance exposed by the **NotificationHubService** to send an alert message to all clients:
-
-	var payload={
-	    alert: 'Hello!'
-	  };
-	notificationHubService.apns.send(null, payload, function(error){
-	  if(!error){
- 	    // notification sent
-      }
-	});
-
-### How to send Windows Phone notifications
-
-The **MpnsService** object provides a **send** method that can be used to send notifications to Windows Phone applications. The **send** method accepts the following parameters:
-
-* Tags - the tag identifier. If no tag is provided, the notification will be sent to all clients
-* Payload - the message's XML payload
-* TargetName - 'toast' for toast notifications. 'token' for tile notifications.
-* NotificationClass - The priority of the notification. See the HTTP Header Elements section of [Push notifications from a server](http://msdn.microsoft.com/library/hh221551.aspx) for valid values.
-* Options - optional request headers
-* Callback - the callback function
-
-For a list of valid TargetName, NotificationClass, and header options, see [Push notifications from a server](http://msdn.microsoft.com/library/hh221551.aspx).
-
-The following code uses the **MpnsService** instance exposed by the **NotificationHubService** to send a toast alert:
-
-	var payload = '<?xml version="1.0" encoding="utf-8"?><wp:Notification xmlns:wp="WPNotification"><wp:Toast><wp:Text1>string</wp:Text1><wp:Text2>string</wp:Text2></wp:Toast></wp:Notification>';
-	notificationHubService.mpns.send(null, payload, 'toast', 22, function(error){
-	  if(!error){
-	    //notification sent
-	  }
-	});
-
-### How to send Windows Store application notifications
-
-The **WnsService** object provides a **send** method that can be used to send notifications to Windows Store applications.  The **send** method accepts the following parameters:
-
-* Tags - the tag identifier. If no tag is provided, the notification will be sent to all clients
-* Payload - the XML message payload
-* Type - the notification type
-* Options - optional request headers
-* Callback - the callback function
-
-For a list of valid Types and request headers, see [Push notification service request and response headers](http://msdn.microsoft.com/library/windows/apps/hh465435.aspx).
-
-The following code uses the **WnsService** instance exposed by the **NotificationHubService** to send a toast alert:
-
-	var payload = '<toast><visual><binding template="ToastText01"><text id="1">Hello!</text></binding></visual></toast>';
-	notificationHubService.wns.send(null, payload , 'wns/toast', function(error){
-	  if(!error){
- 	    // notification sent
-	  }
-	});
-
-##<a id="next"></a> Next Steps
+## Next Steps
 
 Now that you've learned the basics of using Notification Hub, follow these
 links to learn more.
@@ -457,4 +226,3 @@
   [nodejswebsite]: /en-us/develop/nodejs/tutorials/create-a-website-(mac)/
   [Node.js Cloud Service with Storage]: /en-us/develop/nodejs/tutorials/web-app-with-storage/
   [Node.js Web Application with Storage]: /en-us/develop/nodejs/tutorials/web-site-with-storage/
->>>>>>> b49de00b
