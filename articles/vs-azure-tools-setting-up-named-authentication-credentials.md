---
title: Setting Up Named Authentication Credentials | Microsoft Docs
description: 'Learn how to to provide credentials that Visual Studio can use to authenticate requests to Azure to publish an application to Azure from Visual Studio or to monitor an existing cloud service.. '
services: visual-studio-online
documentationcenter: na
author: kraigb
manager: ghogen
editor: ''

ms.assetid: 61570907-42a1-40e8-bcd6-952b21a55786
ms.service: multiple
ms.devlang: dotnet
ms.topic: article
ms.tgt_pltfrm: na
ms.workload: multiple
<<<<<<< HEAD
ms.date: 8/17/2017
ms.author: kraigb
=======
ms.date: 8/22/2017
ms.author: tarcher
>>>>>>> 8c2e4a67

---
# Setting Up Named Authentication Credentials
To publish an application to Azure from Visual Studio or to monitor an existing cloud service, you must provide credentials that Visual Studio can use to authenticate requests to Azure. There are several places in Visual Studio where you can sign in to provide these credentials. For example, from the Server Explorer, you can open the shortcut menu for the **Azure** node and choose **Connect to Microsoft Azure Subscription...**. When you sign in, the subscription information associated with your Azure account is available in Visual Studio, and there is nothing more you have to do.

Azure Tools also supports an older way of providing credentials, using the subscription file (.publishsettings file). This topic describes this method, which is still supported in Azure SDK 2.2.

The following items are required for authentication to Azure:

* Your subscription ID
* A valid X.509 v3 certificate

> [!NOTE]
> The length of the X.509 v3 certificate's key must be at least 2048 bits. Azure will reject any certificate that doesn’t meet this requirement or that isn’t valid.
>
>

Visual Studio uses your subscription ID together with the certificate data as credentials. The appropriate credentials are referenced in the subscription file (.publishsettings file), which contains a public key for the certificate. The subscription file can contain credentials for more than one subscription.

You can edit the subscription information from the **New/Edit Subscription** dialog box, as explained later in this topic.

If you want to create a certificate yourself, you can refer to the instructions in [Create and Upload a Management Certificate for Azure](https://msdn.microsoft.com/library/windowsazure/gg551722.aspx) and then manually upload the certificate to the [Azure classic portal](http://go.microsoft.com/fwlink/?LinkID=213885).

> [!NOTE]
> These credentials that Visual Studio requires to manage your cloud services aren’t the same credentials that are required to authenticate a request against the Azure storage services.
>
>

## Import, set up, or edit authentication credentials in Visual Studio
You can import, set up, or modify your authentication credentials in the **New Subscription** dialog box, which appears if you perform the following action:

* In **Server Explorer**, open the shortcut menu for the **Azure** node, choose **Manage and Filter Subscriptions...**, choose the **Certificates** tab, and do one of the following:

    * Choose **Import** to open the Import Microsoft Azure Subscriptions dialog where you can download the  subscriptions file for the currently loaded subscription, browse to its download location, and then import it for use in authentication.
    * Choose **New** to open the New Subscription dialog where you can set up a new subscription for use in authentication.
    * Choose **Edit** (after choosing your active subscription) to open the Edit Subscription dialog where you can edit an existing subscription for use in authentication. 

The following procedure assumes that the **New Subscription** dialog box is open.

### To set up authentication credentials in Visual Studio
1. In the **Select an existing certificate** for authentication list, choose a certificate.
2. Choose the **Copy the full path** link. The path for the certificate (.cer file) is copied to the Clipboard.

   > [!IMPORTANT]
   > To publish your Azure application from Visual Studio, you must upload this certificate to the [Azure portal](http://go.microsoft.com/fwlink/p/?LinkID=525040).
   >
   >
3. To upload the certificate to the Azure portal:

   1. Open the [Azure portal](http://go.microsoft.com/fwlink/p/?LinkID=525040).
   2. If prompted, sign in to the portal and then navigate to **Settings**, **Management Certificates**.
   3. In the Management certificates pane, choose **Upload**.
   4. Select your Azure subscription, paste the full path of the .cer file that you just created, and choose **Upload**.<|MERGE_RESOLUTION|>--- conflicted
+++ resolved
@@ -13,13 +13,8 @@
 ms.topic: article
 ms.tgt_pltfrm: na
 ms.workload: multiple
-<<<<<<< HEAD
-ms.date: 8/17/2017
+ms.date: 8/22/2017
 ms.author: kraigb
-=======
-ms.date: 8/22/2017
-ms.author: tarcher
->>>>>>> 8c2e4a67
 
 ---
 # Setting Up Named Authentication Credentials
