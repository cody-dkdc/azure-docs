--- conflicted
+++ resolved
@@ -80,12 +80,9 @@
 ### VNet service endpoints
 - Support for VNet service endpoints is only for General Purpose and Memory Optimized servers.
 
-<<<<<<< HEAD
-=======
 ### Storage size
 - Please refer to [pricing tiers](concepts-pricing-tiers.md) for the storage size limits per pricing tier.
 
->>>>>>> 6a383dfd
 ## Current known issues
 - MariaDB server instance displays the incorrect server version after connection is established. To get the correct server instance engine version, use the `select version();` command.
 
