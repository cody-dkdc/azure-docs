--- conflicted
+++ resolved
@@ -2,21 +2,13 @@
 title: Using T-SQL loops in Azure SQL Data Warehouse | Microsoft Docs
 description: Tips for using T-SQL loops and replacing cursors in Azure SQL Data Warehouse for developing solutions.
 services: sql-data-warehouse
-<<<<<<< HEAD
-author: ronortloff
-=======
 author: ckarst
->>>>>>> 877ace43
 manager: craigg-msft
 ms.service: sql-data-warehouse
 ms.topic: conceptual
 ms.component: implement
 ms.date: 04/17/2018
-<<<<<<< HEAD
-ms.author: rortloff
-=======
 ms.author: cakarst
->>>>>>> 877ace43
 ms.reviewer: igorstan
 ---
 
