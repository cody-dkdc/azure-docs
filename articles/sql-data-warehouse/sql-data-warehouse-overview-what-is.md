<<<<<<< HEAD
<properties
   pageTitle="What is Azure SQL Data Warehouse | Microsoft Azure"
   description="Enterprise-class distributed database capable of processing petabyte volumes of relational and non-relational data. It is the industry's first cloud data warehouse with grow, shrink, and pause in seconds."
   services="sql-data-warehouse"
   documentationCenter="NA"
   authors="twounder"
   manager="jhubbard"
   editor=""/>

<tags
   ms.service="sql-data-warehouse"
   ms.devlang="NA"
   ms.topic="article"
   ms.tgt_pltfrm="NA"
   ms.workload="data-services"
   ms.date="09/09/2015"
   ms.author="barbkess;twounder;JRJ@BigBangData.co.uk;"/>

# What is Azure SQL Data Warehouse?

Azure SQL Data Warehouse is an enterprise-class distributed database capable of processing petabyte volumes of relational and non-relational data. It is the industry's first cloud data warehouse with grow, shrink, and pause in seconds with proven SQL capabilities. 

SQL Data Warehouse blends the best of SQL Server's enterprise-class relational database quality and reliability with Cloud computing. Read more about the key design components of SQL Data Warehouse.

## Grow, shrink, or pause compute resources
SQL Data Warehouse introduces separated storage and compute allowing each to scale indpendently. Using cloud-scale storage and Azure compute, SQL Data Warehouse allows you to pay for the query performance as you need it when you need it. You can now dynamically deploy, grow, shrink, and even pause compute within seconds to allow you to buy the insight your business needs. Changing the amount of compute is as simple as moving a slider to the left or right. 

With the ability to fully control the amount of compute independently of storage, SQL Data Warehouse allows you to pause the compute. While keeping the in place, the compute is pushed back into the central pool saving you costs. When needed, simply resume the compute and have your data and compute available for your workload. 

> [AZURE.NOTE] Data Warehouse Units (DWUs) are the unit of scale for compute resources in SQL Data Warehouse. 

- When you need faster results, increase your DWUs and pay for the greater number DWUs; when you don't need that much compute power, decrease your DWUs and go back to paying for the smaller amount of DWUs. The compute power grows in proportion to the number of DWUs; doubling the DWUs doubles the compute resources. 
- When you don't need to run queries, perhaps in the evenings or weekends, pause compute resources to cancel all running queries and remove all DWUs allocated to your data warehouse. Your data storage stays intact, but there is no charge for compute resources. When you need to start running queries, perhaps on Monday morning, you can resume your compute resources. 

## Massively parallel processing and columnstore indexes for breakthrough performance
SQL Data Warehouse uses Microsoft’s massive parallel processing (MPP) architecture, and SQL Server's columnstore index technology to deliver breakthrough performance. 

> [AZURE.NOTE] MPP is a divide and conquer approach to solving large data problems by using parallel computing. Data is divided and distributed across many computing resources, and each computing resource operates on its portion of the data in parallel.

- Much of the secret sauce is in Microsoft's distributed query technology. SQL Data Warehouse uses an advanced query optimizer that figures out how to optimize distributed queries based on assessing the cost of query operations. It also has advanced algorithms and techniques that efficiently move data among the computing resources as necessary to perform the query.
- Columnstore indexes are key to achieving fast query performance on data warehouse queries. By using column-based storage, columnstore indexes get up to 5x compression gains over traditional row-oriented storage, and up to 10x query performance gains. Data warehouse queries work great on columnstore indexes because they often scan the entire table or entire partition of a table. In contrast, OLTP queries work great on binary tree indexes because they seek to specific rows in the table.


## Hybrid cloud with enterprise-class SQL Server experience
SQL Data Warehouse is based on SQL Server’s proven relational database engine and includes the features you expect from an enterprise data warehouse including stored procedures, user-defined functions, table partitioning, indexes, and collations. 

> [AZURE.NOTE] If you already know Transact-SQL, its easy to transfer your knowledge to SQL Data Warehouse.  Whether you are advanced or a novice, the documentation examples will help you get started. 

- SQL Data Warehouse uses SQL Server's Transact-SQL, columnstore index, and PolyBase technologies along with Analytic Platform System's massively parallel processing (MPP) architecture to create this unique, integrated, Platform-as-a-Service (PaaS) data warehouse experience.  

- With the Transact-SQL and feature commonality between SQL Server, SQL Data Warehouse, SQL Database, and Analytics Platform System, you can develop a solution that fits your data needs. You can decide where to keep your data, based on performance, security, and scale requirements, and then transfer data as necessary between on-premises and Cloud.


## Query across both relational and non-relational data
Polybase enables you to query non-relational data held in Azure blob storage or in Hadoop's File System (HDFS) as though it is a regular table. Use Polybase to query non-relational data or to import non-relational data into SQL Data Warehouse.

> [AZURE.NOTE] Polybase is easy to use and allows you to leverage your data from different sources by using the same T-SQL commands you're already familiar with. There is no need to learn HiveQL or other languages to benefit from Hadoop.

- Polybase is agnostic in it's integration. It exposes the same features and functionality to all the distributions of Hadoop that it supports. The data read by Polybase can be in a variety of formats, including delimited files or ORC files.
- PolyBase uses external tables to access non-relational data.  The table definitions are stored in SQL Data Warehouse, and the data is stored externally in Hadoop or Azure blob storage.


## Secure infrastructure deployment with no maintenance costs
SQL Data Warehouse easily deploys in seconds. This service is a fully managed offering which removes the hassle of spend time on software patching and maintenance. SQL Data Warehouse has built-in backups to support self-service restore; the service automatically backs up your data to Azure Storage as it snapshots database restore points.


## Next steps
Learn about the [data warehouse workload].
[Provision] and load [sample data] to get started.

<!--Image references-->

<!--Article references-->
[data warehouse workload]: ./sql-data-warehouse-overview-workload.md
[sample data]: ./sql-data-warehouse-get-started-load-samples.md 
[Provision]: ./sql-data-warehouse-get-started-provision.md 

<!--MSDN references-->

<!--Other Web references-->
=======
<properties
   pageTitle="What is Azure SQL Data Warehouse | Microsoft Azure"
   description="Enterprise-class distributed database capable of processing petabyte volumes of relational and non-relational data. It is the industry's first cloud data warehouse with grow, shrink, and pause in seconds."
   services="sql-data-warehouse"
   documentationCenter="NA"
   authors="lodipalm"
   manager="jhubbard"
   editor=""/>

<tags
   ms.service="sql-data-warehouse"
   ms.devlang="NA"
   ms.topic="article"
   ms.tgt_pltfrm="NA"
   ms.workload="data-services"
   ms.date="12/10/2015"
   ms.author="lodipalm;barbkess;twounder;JRJ@BigBangData.co.uk;"/>


# What is Azure SQL Data Warehouse?

Azure SQL Data Warehouse is an enterprise-class, distributed database capable of processing massive volumes of relational and non-relational data. It is the industry's first cloud data warehouse that combines proven SQL capabilities with the ability to grow, shrink, and pause in seconds. SQL Data Warehouse is also deeply ingrained into Azure, it easily deploys in seconds. In addition to this, the service is fully managed and removes the hassle of spending time on software patching, maintenance, and back-ups. SQL Data Warehouse's automatic, built-in backups support fault-tolerance and self-service restore. In creating SQL Data Warehouse, we focused on a few key attributes in order to ensure that we were fully taking advantage of Azure and creating a data warehouse that could meet any enterprise workload.

## Optimized

### Data Warehouse architecture

At it's core, SQL Data Warehouse runs using Microsoft’s massive parallel processing (MPP) architecture, originally designed to run some of the largest on-premise enterprise data warehouses. This architecture takes advantage of built-in data warehousing performance improvements and also allows SQL Data Warehouse to easily scale-out and parallelize computation of complex SQL queries. In addition, SQL Data Warehouse's architecture is designed to take advantage of it's presence in Azure.  Combining these two aspects, the architecture breaks up into 4 key components:

![SQL Data Warehouse Architecture][1]

- **Control Node:** You connect to the control node when using SQL Data Warehouse with any development, loading, or business intelligence tools. In SQL Data Warehouse, the control node is a SQL Database, and when connecting it looks and feels like a standard SQL Database. However, under the surface, it coordinates all of the data movement and computation that takes place in the system. When a command is issued to the control node, it breaks it down into a set of queries that will be passed onto the compute nodes of the service.

- **Compute Nodes:** Like the control node, the compute nodes of SQL Data Warehouse are powered using SQL Databases. Their job is to serve as the compute power of the service. Behind the scenes, any time data is loaded into SQL Data Warehouse, it is distributed across the nodes of the service. Then, any time the control node receives a command it breaks it into pieces for each compute node, and the compute nodes operate over their corresponding data. After completing their computation, compute nodes pass partial results to the control node which then aggregates results before returning an answer.

- **Storage:** All storage for SQL Data Warehouse is standard Azure Storage Blobs. This means that when interacting with data, compute nodes are writing and reading directly to/from Blobs. Azure Storage's ability to expand transparently and nearly limitlessly allows us to automatically scale storage, and to do so separately from compute. Azure Storage also allows us to persist storage while scaling or paused, streamline our back-up and restore process, and have safer, more fault tolerant storage.

- **Data Movement Services:** The final piece holding everything together in SQL Data Warehouse is our Data Movement Services. The data movement services allows the control node to communicate and pass data to all of the compute nodes. It also enables the compute nodes to pass data between each other, which gives them access to data on other compute nodes, and allows them to get the data that they need to complete joins and aggregations.

### Engine optimizations

This MPP approach allows SQL Data Warehouse to take a divide and conquer approach as described above when solving large data problems. Since the data in SQL Data Warehouse is divided and distributed across the compute nodes of the service, each compute node is able to operate on its portion of the data in parallel. Finally, results are passed to the control node and aggregated before being passed back to the users. This approach is also aided by a number of data warehousing specific performance optimizations:

- SQL Data Warehouse uses an advanced query optimizer and set of complex statistics across all data on the service to create its query plans. Using information on data size and distribution, the service is able to optimize distributed queries based on assessing the cost of specific query operations.

- In addition to creating optimal query plans, SQL Data Warehouse incorporates advanced algorithms and techniques that efficiently move data among the computing resources as necessary to perform the query. These operations are built into the Data Movement Services of the data warehouse, and optimizations happen automatically.

- The inclusion of clustered columnstore indexes to the appliance is also key to achieving fast query performance. By using column-based storage, SQL Data Warehouse can get up to 5x compression gains over traditional row-oriented storage, and up to 10x query performance gains. Data warehouse queries work great on columnstore indexes because they often scan the entire table or entire partition of a table and they minimize the impact of moving data for query steps.

## Scalable

The architecture of SQL Data Warehouse introduces separated storage and compute, allowing each to scale independently. SQL Database's quick and simple deployment structure allows for additional compute to be available at a moment's notice. Complementing this is the use of Azure Storage Blobs. Blobs not only gives us stable, replicated storage, but also provide the infrastructure for effortless expansion at low cost.  Using this combination of cloud-scale storage and Azure compute, SQL Data Warehouse allows you to pay for query performance storage as you need it when you need it. Changing the amount of compute is as simple as moving a slider in the Azure Classic Portal to the left or right, but can also be scheduled or added to a workload with T-SQL and PowerShell.

Along with the ability to fully control the amount of compute independently of storage, SQL Data Warehouse allows you to fully pause your data warehouse. While keeping your storage in place all compute is released into Azure's main pool, saving you money immediately. When needed, simply resume the compute and have your data and compute available for your workload.

Compute usage in SQL Data Warehouse is measured using SQL Data Warehouse Units (DWUs). DWUs are a measure of underlying power that your data warehouse has, and are designed to ensure that you have a standard amount of performance associated with your warehouse at any given time.  Specifically, we use DWUs to ensure that:

- You are able to scale your data warehouse effectively without worrying about the underlying hardware or software.

- You can understand the performance you will see at a DWU level before you change the size of you data warehouse.

- The underlying hardware and software of your instance can change or move without effecting your workload performance

- We can make adjustments to the underlying architecture of the service without affecting the performance of your workload.

- As we rapidly improve performance in SQL Data Warehouse, we can ensure we do so in a way the is scalable and evenly effects the system.

### Data Warehouse Units

Specifically, we look at Data Warehouse Units as a measure of three precise metrics that we find to be highly correlated with data warehousing workload performance. We aim that, for our general availability, these key workload metrics will scale linearly with the DWUs that you have chosen for your data warehouse.

**Scan/Aggregation:** This workload metric takes a standard data warehousing query that scans a large number of rows and then performs a complex aggregation. This is a IO and CPU intensive operation.

**Load:** This metric measures the ability to ingest data into the service. Loads are completed with PolyBase loading a representative dataset from an Azure Storage Blob. This metric is designed to stress Network and CPU aspects of the service.

**CREATE TABLE AS SELECT (CTAS):** CTAS measures the ability to create copy of a table. This involves reading data from storage, distributing it across the nodes of the appliance, and writing it to storage again. It is a CPU and Network intensive operation.

### When to scale

Overall, we want DWUs to be simple. When you need faster results, increase your DWUs and pay for greater performance.  When you need less compute power, decrease your DWUs and pay only for what you need. Some times when you might think about changing your number of DWUs are:

- When you don't need to run queries, perhaps in the evenings or weekends, pause compute resources to cancel all running queries and remove all DWUs allocated to your data warehouse.

- When performing a heavy data loading or transformation operation, you may want to scale-up so that your data is available more quickly.

- In order to understand what your ideal DWU value is try scaling up and down and running a few queries after loading your data. Since scaling is quick, you can try a number of different levels of performance without committing to more than an hour.

> [AZURE.NOTE] Please note that due to the architecture or SQL Data Warehouse you may not see expected performance scaling at lower data volumes.  We recommend starting with data volumes at or above 1 TB in order to get accurate performance testing results.

## Integrated

SQL Data Warehouse is based on SQL Server’s proven relational database engine and includes many of the features you expect from an enterprise data warehouse. If you already know Transact-SQL, its easy to transfer your knowledge to SQL Data Warehouse. Whether you are advanced or just getting started, the examples across the documentation will help begin. Overall, you can think about the way that we've constructed the language elements of SQL Data Warehouse as follows:

- SQL Data Warehouse uses SQL Server's Transact-SQL (TSQL) syntax for many operations and supports a broad set of traditional SQL constructs such as stored procedures, user-defined functions, table partitioning, indexes, and collations.

- SQL Data Warehouse also contains a number of cutting edge SQL Server features including clustered columnstore indexes, PolyBase integration, and Data Auditing (complete with Threat Assessment).

- As SQL Data Warehouse is still under development, certain TSQL language elements that are less common for data warehousing workloads or are newer to SQL Server may not be available at this point in time. See our Migration documentation for more information related to this.

With the Transact-SQL and feature commonality between SQL Server, SQL Data Warehouse, SQL Database, and Analytics Platform System, you can develop a solution that fits your data needs. You can decide where to keep your data, based on performance, security, and scale requirements, and then transfer data as necessary between different systems.

In addition to adopting the TSQL surface area of SQL Server, SQL Data Warehouse also integrates with many of the tools that SQL Server users may be familiar with. Specifically, we have focused on a few integrating a few categories of tools with SQL Data Warehouse including:

**Traditional SQL Server Tools:** Full integration with SQL Server Analysis Services, Integration Services, and Reporting services is available with SQL Data Warehouse.

**Cloud-based Tools:** SQL Data Warehouse can be used alongside a number of new tools in Azure, and has deep integration with Azure's Data Factory, Stream Analytics, Machine Learning, and Power BI.

**Third Party Tools:** A large number of third party tool providers have certified integration of their tools with SQL Data Warehouse. See the full list.

## Hybrid

Using SQL Data Warehouse with PolyBase gives users unprecedented ability to move data across their ecosystem, unlocking the ability to set-up advanced hybrid scenarios with non-relational and on-premise data sources.

Polybase is easy to use and allows you to leverage your data from different sources by using the same familiar T-SQL commands. Polybase enables you to query non-relational data held in Azure blob storage as though it is a regular table. Use Polybase to query non-relational data or to import non-relational data into SQL Data Warehouse.

- PolyBase uses external tables to access non-relational data. The table definitions are stored in SQL Data Warehouse, and can be acessed by SQL and tools like you would access normal relational data.

- Polybase is agnostic in it's integration. It exposes the same features and functionality to all the sources that it supports. The data read by Polybase can be in a variety of formats, including delimited files or ORC files.

- PolyBase can be used to access blob storage that is also being used as storage for an HD Insight cluster, giving you cutting edge access to the same data with relational and non-relational tools.


## Next steps

Now that you know a bit about SQL Data Warehouse, learn about the [data warehouse workload], [provision], and load [sample data] to get started.

>[AZURE.NOTE] We want to make this article better. If you choose to answer "no" to the "Was this article helpful?" question, please include a brief suggestion about what is missing or how to improve the article. Thanks in advance!!

<!--Image references-->
[1]: ./media/sql-data-warehouse-overview-what-is/dwarchitecture.png 

<!--Article references-->
[data warehouse workload]: ./sql-data-warehouse-overview-workload.md
[sample data]: ./sql-data-warehouse-get-started-load-samples.md
[Provision]: ./sql-data-warehouse-get-started-provision.md

<!--MSDN references-->

<!--Other Web references-->
>>>>>>> 08be3281
<|MERGE_RESOLUTION|>--- conflicted
+++ resolved
@@ -1,222 +1,139 @@
-<<<<<<< HEAD
-<properties
-   pageTitle="What is Azure SQL Data Warehouse | Microsoft Azure"
-   description="Enterprise-class distributed database capable of processing petabyte volumes of relational and non-relational data. It is the industry's first cloud data warehouse with grow, shrink, and pause in seconds."
-   services="sql-data-warehouse"
-   documentationCenter="NA"
-   authors="twounder"
-   manager="jhubbard"
-   editor=""/>
-
-<tags
-   ms.service="sql-data-warehouse"
-   ms.devlang="NA"
-   ms.topic="article"
-   ms.tgt_pltfrm="NA"
-   ms.workload="data-services"
-   ms.date="09/09/2015"
-   ms.author="barbkess;twounder;JRJ@BigBangData.co.uk;"/>
-
-# What is Azure SQL Data Warehouse?
-
-Azure SQL Data Warehouse is an enterprise-class distributed database capable of processing petabyte volumes of relational and non-relational data. It is the industry's first cloud data warehouse with grow, shrink, and pause in seconds with proven SQL capabilities. 
-
-SQL Data Warehouse blends the best of SQL Server's enterprise-class relational database quality and reliability with Cloud computing. Read more about the key design components of SQL Data Warehouse.
-
-## Grow, shrink, or pause compute resources
-SQL Data Warehouse introduces separated storage and compute allowing each to scale indpendently. Using cloud-scale storage and Azure compute, SQL Data Warehouse allows you to pay for the query performance as you need it when you need it. You can now dynamically deploy, grow, shrink, and even pause compute within seconds to allow you to buy the insight your business needs. Changing the amount of compute is as simple as moving a slider to the left or right. 
-
-With the ability to fully control the amount of compute independently of storage, SQL Data Warehouse allows you to pause the compute. While keeping the in place, the compute is pushed back into the central pool saving you costs. When needed, simply resume the compute and have your data and compute available for your workload. 
-
-> [AZURE.NOTE] Data Warehouse Units (DWUs) are the unit of scale for compute resources in SQL Data Warehouse. 
-
-- When you need faster results, increase your DWUs and pay for the greater number DWUs; when you don't need that much compute power, decrease your DWUs and go back to paying for the smaller amount of DWUs. The compute power grows in proportion to the number of DWUs; doubling the DWUs doubles the compute resources. 
-- When you don't need to run queries, perhaps in the evenings or weekends, pause compute resources to cancel all running queries and remove all DWUs allocated to your data warehouse. Your data storage stays intact, but there is no charge for compute resources. When you need to start running queries, perhaps on Monday morning, you can resume your compute resources. 
-
-## Massively parallel processing and columnstore indexes for breakthrough performance
-SQL Data Warehouse uses Microsoft’s massive parallel processing (MPP) architecture, and SQL Server's columnstore index technology to deliver breakthrough performance. 
-
-> [AZURE.NOTE] MPP is a divide and conquer approach to solving large data problems by using parallel computing. Data is divided and distributed across many computing resources, and each computing resource operates on its portion of the data in parallel.
-
-- Much of the secret sauce is in Microsoft's distributed query technology. SQL Data Warehouse uses an advanced query optimizer that figures out how to optimize distributed queries based on assessing the cost of query operations. It also has advanced algorithms and techniques that efficiently move data among the computing resources as necessary to perform the query.
-- Columnstore indexes are key to achieving fast query performance on data warehouse queries. By using column-based storage, columnstore indexes get up to 5x compression gains over traditional row-oriented storage, and up to 10x query performance gains. Data warehouse queries work great on columnstore indexes because they often scan the entire table or entire partition of a table. In contrast, OLTP queries work great on binary tree indexes because they seek to specific rows in the table.
-
-
-## Hybrid cloud with enterprise-class SQL Server experience
-SQL Data Warehouse is based on SQL Server’s proven relational database engine and includes the features you expect from an enterprise data warehouse including stored procedures, user-defined functions, table partitioning, indexes, and collations. 
-
-> [AZURE.NOTE] If you already know Transact-SQL, its easy to transfer your knowledge to SQL Data Warehouse.  Whether you are advanced or a novice, the documentation examples will help you get started. 
-
-- SQL Data Warehouse uses SQL Server's Transact-SQL, columnstore index, and PolyBase technologies along with Analytic Platform System's massively parallel processing (MPP) architecture to create this unique, integrated, Platform-as-a-Service (PaaS) data warehouse experience.  
-
-- With the Transact-SQL and feature commonality between SQL Server, SQL Data Warehouse, SQL Database, and Analytics Platform System, you can develop a solution that fits your data needs. You can decide where to keep your data, based on performance, security, and scale requirements, and then transfer data as necessary between on-premises and Cloud.
-
-
-## Query across both relational and non-relational data
-Polybase enables you to query non-relational data held in Azure blob storage or in Hadoop's File System (HDFS) as though it is a regular table. Use Polybase to query non-relational data or to import non-relational data into SQL Data Warehouse.
-
-> [AZURE.NOTE] Polybase is easy to use and allows you to leverage your data from different sources by using the same T-SQL commands you're already familiar with. There is no need to learn HiveQL or other languages to benefit from Hadoop.
-
-- Polybase is agnostic in it's integration. It exposes the same features and functionality to all the distributions of Hadoop that it supports. The data read by Polybase can be in a variety of formats, including delimited files or ORC files.
-- PolyBase uses external tables to access non-relational data.  The table definitions are stored in SQL Data Warehouse, and the data is stored externally in Hadoop or Azure blob storage.
-
-
-## Secure infrastructure deployment with no maintenance costs
-SQL Data Warehouse easily deploys in seconds. This service is a fully managed offering which removes the hassle of spend time on software patching and maintenance. SQL Data Warehouse has built-in backups to support self-service restore; the service automatically backs up your data to Azure Storage as it snapshots database restore points.
-
-
-## Next steps
-Learn about the [data warehouse workload].
-[Provision] and load [sample data] to get started.
-
-<!--Image references-->
-
-<!--Article references-->
-[data warehouse workload]: ./sql-data-warehouse-overview-workload.md
-[sample data]: ./sql-data-warehouse-get-started-load-samples.md 
-[Provision]: ./sql-data-warehouse-get-started-provision.md 
-
-<!--MSDN references-->
-
-<!--Other Web references-->
-=======
-<properties
-   pageTitle="What is Azure SQL Data Warehouse | Microsoft Azure"
-   description="Enterprise-class distributed database capable of processing petabyte volumes of relational and non-relational data. It is the industry's first cloud data warehouse with grow, shrink, and pause in seconds."
-   services="sql-data-warehouse"
-   documentationCenter="NA"
-   authors="lodipalm"
-   manager="jhubbard"
-   editor=""/>
-
-<tags
-   ms.service="sql-data-warehouse"
-   ms.devlang="NA"
-   ms.topic="article"
-   ms.tgt_pltfrm="NA"
-   ms.workload="data-services"
-   ms.date="12/10/2015"
-   ms.author="lodipalm;barbkess;twounder;JRJ@BigBangData.co.uk;"/>
-
-
-# What is Azure SQL Data Warehouse?
-
-Azure SQL Data Warehouse is an enterprise-class, distributed database capable of processing massive volumes of relational and non-relational data. It is the industry's first cloud data warehouse that combines proven SQL capabilities with the ability to grow, shrink, and pause in seconds. SQL Data Warehouse is also deeply ingrained into Azure, it easily deploys in seconds. In addition to this, the service is fully managed and removes the hassle of spending time on software patching, maintenance, and back-ups. SQL Data Warehouse's automatic, built-in backups support fault-tolerance and self-service restore. In creating SQL Data Warehouse, we focused on a few key attributes in order to ensure that we were fully taking advantage of Azure and creating a data warehouse that could meet any enterprise workload.
-
-## Optimized
-
-### Data Warehouse architecture
-
-At it's core, SQL Data Warehouse runs using Microsoft’s massive parallel processing (MPP) architecture, originally designed to run some of the largest on-premise enterprise data warehouses. This architecture takes advantage of built-in data warehousing performance improvements and also allows SQL Data Warehouse to easily scale-out and parallelize computation of complex SQL queries. In addition, SQL Data Warehouse's architecture is designed to take advantage of it's presence in Azure.  Combining these two aspects, the architecture breaks up into 4 key components:
-
-![SQL Data Warehouse Architecture][1]
-
-- **Control Node:** You connect to the control node when using SQL Data Warehouse with any development, loading, or business intelligence tools. In SQL Data Warehouse, the control node is a SQL Database, and when connecting it looks and feels like a standard SQL Database. However, under the surface, it coordinates all of the data movement and computation that takes place in the system. When a command is issued to the control node, it breaks it down into a set of queries that will be passed onto the compute nodes of the service.
-
-- **Compute Nodes:** Like the control node, the compute nodes of SQL Data Warehouse are powered using SQL Databases. Their job is to serve as the compute power of the service. Behind the scenes, any time data is loaded into SQL Data Warehouse, it is distributed across the nodes of the service. Then, any time the control node receives a command it breaks it into pieces for each compute node, and the compute nodes operate over their corresponding data. After completing their computation, compute nodes pass partial results to the control node which then aggregates results before returning an answer.
-
-- **Storage:** All storage for SQL Data Warehouse is standard Azure Storage Blobs. This means that when interacting with data, compute nodes are writing and reading directly to/from Blobs. Azure Storage's ability to expand transparently and nearly limitlessly allows us to automatically scale storage, and to do so separately from compute. Azure Storage also allows us to persist storage while scaling or paused, streamline our back-up and restore process, and have safer, more fault tolerant storage.
-
-- **Data Movement Services:** The final piece holding everything together in SQL Data Warehouse is our Data Movement Services. The data movement services allows the control node to communicate and pass data to all of the compute nodes. It also enables the compute nodes to pass data between each other, which gives them access to data on other compute nodes, and allows them to get the data that they need to complete joins and aggregations.
-
-### Engine optimizations
-
-This MPP approach allows SQL Data Warehouse to take a divide and conquer approach as described above when solving large data problems. Since the data in SQL Data Warehouse is divided and distributed across the compute nodes of the service, each compute node is able to operate on its portion of the data in parallel. Finally, results are passed to the control node and aggregated before being passed back to the users. This approach is also aided by a number of data warehousing specific performance optimizations:
-
-- SQL Data Warehouse uses an advanced query optimizer and set of complex statistics across all data on the service to create its query plans. Using information on data size and distribution, the service is able to optimize distributed queries based on assessing the cost of specific query operations.
-
-- In addition to creating optimal query plans, SQL Data Warehouse incorporates advanced algorithms and techniques that efficiently move data among the computing resources as necessary to perform the query. These operations are built into the Data Movement Services of the data warehouse, and optimizations happen automatically.
-
-- The inclusion of clustered columnstore indexes to the appliance is also key to achieving fast query performance. By using column-based storage, SQL Data Warehouse can get up to 5x compression gains over traditional row-oriented storage, and up to 10x query performance gains. Data warehouse queries work great on columnstore indexes because they often scan the entire table or entire partition of a table and they minimize the impact of moving data for query steps.
-
-## Scalable
-
-The architecture of SQL Data Warehouse introduces separated storage and compute, allowing each to scale independently. SQL Database's quick and simple deployment structure allows for additional compute to be available at a moment's notice. Complementing this is the use of Azure Storage Blobs. Blobs not only gives us stable, replicated storage, but also provide the infrastructure for effortless expansion at low cost.  Using this combination of cloud-scale storage and Azure compute, SQL Data Warehouse allows you to pay for query performance storage as you need it when you need it. Changing the amount of compute is as simple as moving a slider in the Azure Classic Portal to the left or right, but can also be scheduled or added to a workload with T-SQL and PowerShell.
-
-Along with the ability to fully control the amount of compute independently of storage, SQL Data Warehouse allows you to fully pause your data warehouse. While keeping your storage in place all compute is released into Azure's main pool, saving you money immediately. When needed, simply resume the compute and have your data and compute available for your workload.
-
-Compute usage in SQL Data Warehouse is measured using SQL Data Warehouse Units (DWUs). DWUs are a measure of underlying power that your data warehouse has, and are designed to ensure that you have a standard amount of performance associated with your warehouse at any given time.  Specifically, we use DWUs to ensure that:
-
-- You are able to scale your data warehouse effectively without worrying about the underlying hardware or software.
-
-- You can understand the performance you will see at a DWU level before you change the size of you data warehouse.
-
-- The underlying hardware and software of your instance can change or move without effecting your workload performance
-
-- We can make adjustments to the underlying architecture of the service without affecting the performance of your workload.
-
-- As we rapidly improve performance in SQL Data Warehouse, we can ensure we do so in a way the is scalable and evenly effects the system.
-
-### Data Warehouse Units
-
-Specifically, we look at Data Warehouse Units as a measure of three precise metrics that we find to be highly correlated with data warehousing workload performance. We aim that, for our general availability, these key workload metrics will scale linearly with the DWUs that you have chosen for your data warehouse.
-
-**Scan/Aggregation:** This workload metric takes a standard data warehousing query that scans a large number of rows and then performs a complex aggregation. This is a IO and CPU intensive operation.
-
-**Load:** This metric measures the ability to ingest data into the service. Loads are completed with PolyBase loading a representative dataset from an Azure Storage Blob. This metric is designed to stress Network and CPU aspects of the service.
-
-**CREATE TABLE AS SELECT (CTAS):** CTAS measures the ability to create copy of a table. This involves reading data from storage, distributing it across the nodes of the appliance, and writing it to storage again. It is a CPU and Network intensive operation.
-
-### When to scale
-
-Overall, we want DWUs to be simple. When you need faster results, increase your DWUs and pay for greater performance.  When you need less compute power, decrease your DWUs and pay only for what you need. Some times when you might think about changing your number of DWUs are:
-
-- When you don't need to run queries, perhaps in the evenings or weekends, pause compute resources to cancel all running queries and remove all DWUs allocated to your data warehouse.
-
-- When performing a heavy data loading or transformation operation, you may want to scale-up so that your data is available more quickly.
-
-- In order to understand what your ideal DWU value is try scaling up and down and running a few queries after loading your data. Since scaling is quick, you can try a number of different levels of performance without committing to more than an hour.
-
-> [AZURE.NOTE] Please note that due to the architecture or SQL Data Warehouse you may not see expected performance scaling at lower data volumes.  We recommend starting with data volumes at or above 1 TB in order to get accurate performance testing results.
-
-## Integrated
-
-SQL Data Warehouse is based on SQL Server’s proven relational database engine and includes many of the features you expect from an enterprise data warehouse. If you already know Transact-SQL, its easy to transfer your knowledge to SQL Data Warehouse. Whether you are advanced or just getting started, the examples across the documentation will help begin. Overall, you can think about the way that we've constructed the language elements of SQL Data Warehouse as follows:
-
-- SQL Data Warehouse uses SQL Server's Transact-SQL (TSQL) syntax for many operations and supports a broad set of traditional SQL constructs such as stored procedures, user-defined functions, table partitioning, indexes, and collations.
-
-- SQL Data Warehouse also contains a number of cutting edge SQL Server features including clustered columnstore indexes, PolyBase integration, and Data Auditing (complete with Threat Assessment).
-
-- As SQL Data Warehouse is still under development, certain TSQL language elements that are less common for data warehousing workloads or are newer to SQL Server may not be available at this point in time. See our Migration documentation for more information related to this.
-
-With the Transact-SQL and feature commonality between SQL Server, SQL Data Warehouse, SQL Database, and Analytics Platform System, you can develop a solution that fits your data needs. You can decide where to keep your data, based on performance, security, and scale requirements, and then transfer data as necessary between different systems.
-
-In addition to adopting the TSQL surface area of SQL Server, SQL Data Warehouse also integrates with many of the tools that SQL Server users may be familiar with. Specifically, we have focused on a few integrating a few categories of tools with SQL Data Warehouse including:
-
-**Traditional SQL Server Tools:** Full integration with SQL Server Analysis Services, Integration Services, and Reporting services is available with SQL Data Warehouse.
-
-**Cloud-based Tools:** SQL Data Warehouse can be used alongside a number of new tools in Azure, and has deep integration with Azure's Data Factory, Stream Analytics, Machine Learning, and Power BI.
-
-**Third Party Tools:** A large number of third party tool providers have certified integration of their tools with SQL Data Warehouse. See the full list.
-
-## Hybrid
-
-Using SQL Data Warehouse with PolyBase gives users unprecedented ability to move data across their ecosystem, unlocking the ability to set-up advanced hybrid scenarios with non-relational and on-premise data sources.
-
-Polybase is easy to use and allows you to leverage your data from different sources by using the same familiar T-SQL commands. Polybase enables you to query non-relational data held in Azure blob storage as though it is a regular table. Use Polybase to query non-relational data or to import non-relational data into SQL Data Warehouse.
-
-- PolyBase uses external tables to access non-relational data. The table definitions are stored in SQL Data Warehouse, and can be acessed by SQL and tools like you would access normal relational data.
-
-- Polybase is agnostic in it's integration. It exposes the same features and functionality to all the sources that it supports. The data read by Polybase can be in a variety of formats, including delimited files or ORC files.
-
-- PolyBase can be used to access blob storage that is also being used as storage for an HD Insight cluster, giving you cutting edge access to the same data with relational and non-relational tools.
-
-
-## Next steps
-
-Now that you know a bit about SQL Data Warehouse, learn about the [data warehouse workload], [provision], and load [sample data] to get started.
-
->[AZURE.NOTE] We want to make this article better. If you choose to answer "no" to the "Was this article helpful?" question, please include a brief suggestion about what is missing or how to improve the article. Thanks in advance!!
-
-<!--Image references-->
-[1]: ./media/sql-data-warehouse-overview-what-is/dwarchitecture.png 
-
-<!--Article references-->
-[data warehouse workload]: ./sql-data-warehouse-overview-workload.md
-[sample data]: ./sql-data-warehouse-get-started-load-samples.md
-[Provision]: ./sql-data-warehouse-get-started-provision.md
-
-<!--MSDN references-->
-
-<!--Other Web references-->
->>>>>>> 08be3281
+<properties
+   pageTitle="What is Azure SQL Data Warehouse | Microsoft Azure"
+   description="Enterprise-class distributed database capable of processing petabyte volumes of relational and non-relational data. It is the industry's first cloud data warehouse with grow, shrink, and pause in seconds."
+   services="sql-data-warehouse"
+   documentationCenter="NA"
+   authors="lodipalm"
+   manager="jhubbard"
+   editor=""/>
+
+<tags
+   ms.service="sql-data-warehouse"
+   ms.devlang="NA"
+   ms.topic="article"
+   ms.tgt_pltfrm="NA"
+   ms.workload="data-services"
+   ms.date="12/10/2015"
+   ms.author="lodipalm;barbkess;twounder;JRJ@BigBangData.co.uk;"/>
+
+
+# What is Azure SQL Data Warehouse?
+
+Azure SQL Data Warehouse is an enterprise-class, distributed database capable of processing massive volumes of relational and non-relational data. It is the industry's first cloud data warehouse that combines proven SQL capabilities with the ability to grow, shrink, and pause in seconds. SQL Data Warehouse is also deeply ingrained into Azure, it easily deploys in seconds. In addition to this, the service is fully managed and removes the hassle of spending time on software patching, maintenance, and back-ups. SQL Data Warehouse's automatic, built-in backups support fault-tolerance and self-service restore. In creating SQL Data Warehouse, we focused on a few key attributes in order to ensure that we were fully taking advantage of Azure and creating a data warehouse that could meet any enterprise workload.
+
+## Optimized
+
+### Data Warehouse architecture
+
+At it's core, SQL Data Warehouse runs using Microsoft’s massive parallel processing (MPP) architecture, originally designed to run some of the largest on-premise enterprise data warehouses. This architecture takes advantage of built-in data warehousing performance improvements and also allows SQL Data Warehouse to easily scale-out and parallelize computation of complex SQL queries. In addition, SQL Data Warehouse's architecture is designed to take advantage of it's presence in Azure.  Combining these two aspects, the architecture breaks up into 4 key components:
+
+![SQL Data Warehouse Architecture][1]
+
+- **Control Node:** You connect to the control node when using SQL Data Warehouse with any development, loading, or business intelligence tools. In SQL Data Warehouse, the control node is a SQL Database, and when connecting it looks and feels like a standard SQL Database. However, under the surface, it coordinates all of the data movement and computation that takes place in the system. When a command is issued to the control node, it breaks it down into a set of queries that will be passed onto the compute nodes of the service.
+
+- **Compute Nodes:** Like the control node, the compute nodes of SQL Data Warehouse are powered using SQL Databases. Their job is to serve as the compute power of the service. Behind the scenes, any time data is loaded into SQL Data Warehouse, it is distributed across the nodes of the service. Then, any time the control node receives a command it breaks it into pieces for each compute node, and the compute nodes operate over their corresponding data. After completing their computation, compute nodes pass partial results to the control node which then aggregates results before returning an answer.
+
+- **Storage:** All storage for SQL Data Warehouse is standard Azure Storage Blobs. This means that when interacting with data, compute nodes are writing and reading directly to/from Blobs. Azure Storage's ability to expand transparently and nearly limitlessly allows us to automatically scale storage, and to do so separately from compute. Azure Storage also allows us to persist storage while scaling or paused, streamline our back-up and restore process, and have safer, more fault tolerant storage.
+
+- **Data Movement Services:** The final piece holding everything together in SQL Data Warehouse is our Data Movement Services. The data movement services allows the control node to communicate and pass data to all of the compute nodes. It also enables the compute nodes to pass data between each other, which gives them access to data on other compute nodes, and allows them to get the data that they need to complete joins and aggregations.
+
+### Engine optimizations
+
+This MPP approach allows SQL Data Warehouse to take a divide and conquer approach as described above when solving large data problems. Since the data in SQL Data Warehouse is divided and distributed across the compute nodes of the service, each compute node is able to operate on its portion of the data in parallel. Finally, results are passed to the control node and aggregated before being passed back to the users. This approach is also aided by a number of data warehousing specific performance optimizations:
+
+- SQL Data Warehouse uses an advanced query optimizer and set of complex statistics across all data on the service to create its query plans. Using information on data size and distribution, the service is able to optimize distributed queries based on assessing the cost of specific query operations.
+
+- In addition to creating optimal query plans, SQL Data Warehouse incorporates advanced algorithms and techniques that efficiently move data among the computing resources as necessary to perform the query. These operations are built into the Data Movement Services of the data warehouse, and optimizations happen automatically.
+
+- The inclusion of clustered columnstore indexes to the appliance is also key to achieving fast query performance. By using column-based storage, SQL Data Warehouse can get up to 5x compression gains over traditional row-oriented storage, and up to 10x query performance gains. Data warehouse queries work great on columnstore indexes because they often scan the entire table or entire partition of a table and they minimize the impact of moving data for query steps.
+
+## Scalable
+
+The architecture of SQL Data Warehouse introduces separated storage and compute, allowing each to scale independently. SQL Database's quick and simple deployment structure allows for additional compute to be available at a moment's notice. Complementing this is the use of Azure Storage Blobs. Blobs not only gives us stable, replicated storage, but also provide the infrastructure for effortless expansion at low cost.  Using this combination of cloud-scale storage and Azure compute, SQL Data Warehouse allows you to pay for query performance storage as you need it when you need it. Changing the amount of compute is as simple as moving a slider in the Azure Classic Portal to the left or right, but can also be scheduled or added to a workload with T-SQL and PowerShell.
+
+Along with the ability to fully control the amount of compute independently of storage, SQL Data Warehouse allows you to fully pause your data warehouse. While keeping your storage in place all compute is released into Azure's main pool, saving you money immediately. When needed, simply resume the compute and have your data and compute available for your workload.
+
+Compute usage in SQL Data Warehouse is measured using SQL Data Warehouse Units (DWUs). DWUs are a measure of underlying power that your data warehouse has, and are designed to ensure that you have a standard amount of performance associated with your warehouse at any given time.  Specifically, we use DWUs to ensure that:
+
+- You are able to scale your data warehouse effectively without worrying about the underlying hardware or software.
+
+- You can understand the performance you will see at a DWU level before you change the size of you data warehouse.
+
+- The underlying hardware and software of your instance can change or move without effecting your workload performance
+
+- We can make adjustments to the underlying architecture of the service without affecting the performance of your workload.
+
+- As we rapidly improve performance in SQL Data Warehouse, we can ensure we do so in a way the is scalable and evenly effects the system.
+
+### Data Warehouse Units
+
+Specifically, we look at Data Warehouse Units as a measure of three precise metrics that we find to be highly correlated with data warehousing workload performance. We aim that, for our general availability, these key workload metrics will scale linearly with the DWUs that you have chosen for your data warehouse.
+
+**Scan/Aggregation:** This workload metric takes a standard data warehousing query that scans a large number of rows and then performs a complex aggregation. This is a IO and CPU intensive operation.
+
+**Load:** This metric measures the ability to ingest data into the service. Loads are completed with PolyBase loading a representative dataset from an Azure Storage Blob. This metric is designed to stress Network and CPU aspects of the service.
+
+**CREATE TABLE AS SELECT (CTAS):** CTAS measures the ability to create copy of a table. This involves reading data from storage, distributing it across the nodes of the appliance, and writing it to storage again. It is a CPU and Network intensive operation.
+
+### When to scale
+
+Overall, we want DWUs to be simple. When you need faster results, increase your DWUs and pay for greater performance.  When you need less compute power, decrease your DWUs and pay only for what you need. Some times when you might think about changing your number of DWUs are:
+
+- When you don't need to run queries, perhaps in the evenings or weekends, pause compute resources to cancel all running queries and remove all DWUs allocated to your data warehouse.
+
+- When performing a heavy data loading or transformation operation, you may want to scale-up so that your data is available more quickly.
+
+- In order to understand what your ideal DWU value is try scaling up and down and running a few queries after loading your data. Since scaling is quick, you can try a number of different levels of performance without committing to more than an hour.
+
+> [AZURE.NOTE] Please note that due to the architecture or SQL Data Warehouse you may not see expected performance scaling at lower data volumes.  We recommend starting with data volumes at or above 1 TB in order to get accurate performance testing results.
+
+## Integrated
+
+SQL Data Warehouse is based on SQL Server’s proven relational database engine and includes many of the features you expect from an enterprise data warehouse. If you already know Transact-SQL, its easy to transfer your knowledge to SQL Data Warehouse. Whether you are advanced or just getting started, the examples across the documentation will help begin. Overall, you can think about the way that we've constructed the language elements of SQL Data Warehouse as follows:
+
+- SQL Data Warehouse uses SQL Server's Transact-SQL (TSQL) syntax for many operations and supports a broad set of traditional SQL constructs such as stored procedures, user-defined functions, table partitioning, indexes, and collations.
+
+- SQL Data Warehouse also contains a number of cutting edge SQL Server features including clustered columnstore indexes, PolyBase integration, and Data Auditing (complete with Threat Assessment).
+
+- As SQL Data Warehouse is still under development, certain TSQL language elements that are less common for data warehousing workloads or are newer to SQL Server may not be available at this point in time. See our Migration documentation for more information related to this.
+
+With the Transact-SQL and feature commonality between SQL Server, SQL Data Warehouse, SQL Database, and Analytics Platform System, you can develop a solution that fits your data needs. You can decide where to keep your data, based on performance, security, and scale requirements, and then transfer data as necessary between different systems.
+
+In addition to adopting the TSQL surface area of SQL Server, SQL Data Warehouse also integrates with many of the tools that SQL Server users may be familiar with. Specifically, we have focused on a few integrating a few categories of tools with SQL Data Warehouse including:
+
+**Traditional SQL Server Tools:** Full integration with SQL Server Analysis Services, Integration Services, and Reporting services is available with SQL Data Warehouse.
+
+**Cloud-based Tools:** SQL Data Warehouse can be used alongside a number of new tools in Azure, and has deep integration with Azure's Data Factory, Stream Analytics, Machine Learning, and Power BI.
+
+**Third Party Tools:** A large number of third party tool providers have certified integration of their tools with SQL Data Warehouse. See the full list.
+
+## Hybrid
+
+Using SQL Data Warehouse with PolyBase gives users unprecedented ability to move data across their ecosystem, unlocking the ability to set-up advanced hybrid scenarios with non-relational and on-premise data sources.
+
+Polybase is easy to use and allows you to leverage your data from different sources by using the same familiar T-SQL commands. Polybase enables you to query non-relational data held in Azure blob storage as though it is a regular table. Use Polybase to query non-relational data or to import non-relational data into SQL Data Warehouse.
+
+- PolyBase uses external tables to access non-relational data. The table definitions are stored in SQL Data Warehouse, and can be acessed by SQL and tools like you would access normal relational data.
+
+- Polybase is agnostic in it's integration. It exposes the same features and functionality to all the sources that it supports. The data read by Polybase can be in a variety of formats, including delimited files or ORC files.
+
+- PolyBase can be used to access blob storage that is also being used as storage for an HD Insight cluster, giving you cutting edge access to the same data with relational and non-relational tools.
+
+
+## Next steps
+
+Now that you know a bit about SQL Data Warehouse, learn about the [data warehouse workload], [provision], and load [sample data] to get started.
+
+>[AZURE.NOTE] We want to make this article better. If you choose to answer "no" to the "Was this article helpful?" question, please include a brief suggestion about what is missing or how to improve the article. Thanks in advance!!
+
+<!--Image references-->
+[1]: ./media/sql-data-warehouse-overview-what-is/dwarchitecture.png 
+
+<!--Article references-->
+[data warehouse workload]: ./sql-data-warehouse-overview-workload.md
+[sample data]: ./sql-data-warehouse-get-started-load-samples.md
+[Provision]: ./sql-data-warehouse-get-started-provision.md
+
+<!--MSDN references-->
+
+<!--Other Web references-->