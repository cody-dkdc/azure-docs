<properties
   pageTitle="SQL Data Warehouse capacity limits | Microsoft Azure"
   description="Maximum values for databases, tables, connections, and queries for SQL Data Warehouse."
   services="sql-data-warehouse"
   documentationCenter="NA"
<<<<<<< HEAD
   authors="sonyam"
=======
   authors="sonyama"
>>>>>>> 8d20d8aa
   manager="barbkess"
   editor=""/>

<tags
   ms.service="sql-data-warehouse"
   ms.devlang="NA"
   ms.topic="article"
   ms.tgt_pltfrm="NA"
   ms.workload="data-services"
   ms.date="04/12/2016"
   ms.author="sonyama;barbkess;jrj"/>

# SQL Data Warehouse capacity limits

Maximum values to support the most demanding analytics workloads while also ensuring each individual query has the resources it needs for optimal performance.

## Service

| Category          | Description                                  | Maximum            |
| :---------------- | :------------------------------------------- | :----------------- |
| Database           | Maximum size                                | 60 TB Compressed<br/><br/>SQL Data Warehouse allows up to 60 TB of raw space on disk per database.  The space on disk is the compressed size for permanent tables.  This space is independent of tempdb or log space, and therefore this space is dedicated to permanent tables.   Clustered columnstore compression is estimated at 5X which means that the uncompressed size of the database could grow to approximately 300 TB when all tables are clustered columnstore (the default table type).  The 60 TB limit will be increased to 240 TB at the end of public preview, which should allow most databases to grow to over 1 PB of uncompressed data.|
| Database           | Concurrent open sessions                     | 1024<br/><br/>We support a maximum of 1024 active connections which can submit requests to each SQL Data Warehouse database at the same time. Note, there are limits on the number of queries that can actually execute concurrently. When a limit is exceeded the request goes into an internal queue where it waits to be processed.|
| Database connection | Maximum memory for prepared statements       | 20 MB              |
| Workload management | Maximum concurrent queries                   | 32<br/><br/> SQL Data Warehouse has 32 units of concurrency called concurrency slots.<br/><br/>If all queries run with the default resource allocation of one concurrency slot, it is possible to have 32 concurrent user queries. In practice, the maximum concurrent queries depends on the service level objective (SLO) and the resource requirements for each query.  When resources are not available, queries wait in an internal queue. For more information, see [Concurrency and workload management][].|
| Workload management | Maximum concurrency slots per service level objective (SLO) |This is the number of concurrency slots each service level can use to run queries that require additional CPU and memory resources. For workload management, you can use built-in resource classes to increase CPU and memory resources for a query. Running with more resources means the query requires more concurrency slots.<br/><br/>Some queries do not run under resource classes. Such queries use one concurrency unit and do not consume any of the concurrency slots listed below. For a list of queries that SQL Data Warehouse runs (and doesn't run) within resource classes, see [Concurrency and workload management][].<br/><br/>DWU100 = 4<br/><br/>DWU200 = 8<br/><br/>DWU300 = 12<br/><br/>DWU400 = 16<br/><br/>DWU500 = 20<br/><br/>DWU600 = 24<br/><br/>DWU1000 = 40<br/><br/>DWU1200 = 48<br/><br/>DWU1500 = 60 |


## Database objects

| Category          | Description                                  | Maximum            |
| :---------------- | :------------------------------------------- | :----------------- |
| Table             | Max size                                     | 60 TB compressed on disk   |
| Table             | Tables per database                          | 2 billion          |
| Table             | Columns per table                            | 1024 columns       |
| Table             | Bytes per column                             | 8000 bytes         |
| Table             | Bytes per row, defined size                  | 8060 bytes<br/><br/>The number of bytes per row is calculated in the same manner as it is for SQL Server with page compression on. Like SQL Server, SQL Data Warehouse supports row-overflow storage which enables variable length columns to be pushed off-row. Only a 24-byte root is stored in the main record for variable length columns pushed out of row. For more information, see the [Row-Overflow Data Exceeding 8 KB](https://msdn.microsoft.com/library/ms186981.aspx) topic in SQL Server Books Online.<br/><br/>For a list of the SQL Data Warehouse data type sizes, see [CREATE TABLE (Azure SQL Data Warehouse)](https://msdn.microsoft.com/library/mt203953.aspx). |
| Table             | Bytes per row, internal buffer size for moving data    | 32,768<br/><br/>NOTE: This limit exists today, but will be removed fairly soon.<br/><br/>SQL Data Warehouse uses an internal buffer to move rows within the distributed SQL Data Warehouse system. The service that moves rows is called Data Movement Service (DMS) and it stores rows in a format that is different from SQL Server.<br/><br/>If a row does not fit into the internal buffer you will get a query compilation error, or an internal data movement error. To avoid this problem, see [Details about the DMS buffer size](#details-about-the-dms-buffer-size).|
| Table             | Partitions per table                    | 15,000<br/><br/>For high performance, we recommend minimizing the number of partitions you need while still supporting your business requirements. As the number of partitions grows, the overhead for Data Definition Language (DDL) and Data Manipulation Language (DML) operations grows and causes slower performance.|
| Table             | Characters per partition boundary value.| 4000 |
| Index             | Non-clustered indexes per table.        | 999<br/><br/>Applies to rowstore tables only.|
| Index             | Clustered indexes per table.            | 1<br><br/>Applies to both rowstore and columnstore tables.|
| Index             | Rows in a columnstore index rowgroup | 1,024<br/><br/>Each columnstore index is implemented as multiple columnstore indexes. Note that if you insert 1,024 rows into a SQL Data Warehouse columnstore index, the rows will not all go to the same rowgroup.|
| Index             | Concurrent builds of clustered columnstore indexes. | 32<br/><br/>Applies when the clustered columnstore indexes are all being built on different tables. Only one clustered columnstore index build is allowed per table. Additional requests will wait in a queue.|
| Index             | Index key size.                          | 900 bytes.<br/><br/>Applies to rowstore indexes only.<br/><br/>Indexes on varchar columns with a maximum size of more than 900 bytes can be created if the existing data in the columns does not exceed 900 bytes when the index is created. However, later INSERT or UPDATE actions on the columns that cause the total size to exceed 900 bytes will fail.|
| Index             | Key columns per index.                   | 16<br/><br/>Applies to rowstore indexes only. Clustered columnstore indexes include all columns.|
| Statistics        | Size of the combined column values.      | 900 bytes.         |
| Statistics        | Columns per statistics object.           | 32                 |
| Statistics        | Statistics created on columns per table. | 30,000            |
| Stored Procedures | Maximum levels of nesting.               | 8                 |
| View              | Columns per view                         | 1,024             |


## Queries

| Category          | Description                                  | Maximum            |
| :---------------- | :------------------------------------------- | :----------------- |
| Query             | Queued queries on user tables.               | 1000               |
| Query             | Concurrent queries on system views.          | 100                |
| Query             | Queued queries on system views               | 1000               |
| Query             | Maximum parameters                           | 2098               |
| Batch             | Maximum size                                 | 65,536*4096        |
| SELECT results    | Columns per row                          | 4096<br/><br/>You can never have more than 4096 columns per row in the SELECT result. There is no guarantee that you can always have 4096. If the query plan requires a temporary table, the 1024 columns per table maximum might apply.|
| SELECT            | Nested subqueries                        | 32<br/><br/>You can never have more than 32 nested subqueries in a SELECT statement. There is no guarantee that you can always have 32. For example, a JOIN can introduce a subquery into the query plan. The number of subqueries can also be limited by available memory.|
| SELECT            | Columns per JOIN                         | 1024 columns<br/><br/>You can never have more than 1024 columns in the JOIN. There is no guarantee that you can always have 1024. If the JOIN plan requires a temporary table with more columns than the JOIN result, the 1024 limit applies to the temporary table. |
| SELECT            | Bytes per GROUP BY columns.              | 8060<br/><br/>The columns in the GROUP BY clause can have a maximum of 8060 bytes.|
| SELECT            | Bytes per ORDER BY columns               | 8060 bytes.<br/><br/>The columns in the ORDER BY clause can have a maximum of 8060 bytes.|
| Identifiers and constants per statement | Number of referenced identifiers and constants. | 65,535<br/><br/>SQL Data Warehouse limits the number of identifiers and constants that can be contained in a single expression of a query. This limit is 65,535. Exceeding this number results in SQL Server error 8632. For more information, see [Internal error: An expression services limit has been reached](http://support.microsoft.com/kb/913050/).|



## Metadata

| System view                        | Maximum rows |
| :--------------------------------- | :------------|
| sys.dm_pdw_component_health_alerts | 10,000       |
| sys.dm_pdw_dms_cores               | 100          |
| sys.dm_pdw_dms_workers             | Total number of DMS workers for the most recent 1000 SQL requests. |
| sys.dm_pdw_errors                  | 10,000       |
| sys.dm_pdw_exec_requests           | 10,000       |
| sys.dm_pdw_exec_sessions           | 10,000       |
| sys.dm_pdw_request_steps           | Total number of steps for the most recent 1000 SQL requests that are stored in sys.dm_pdw_exec_requests. |
| sys.dm_pdw_os_event_logs           | 10,000       |
| sys.dm_pdw_sql_requests            | The most recent 1000 SQL requests that are stored in sys.dm_pdw_exec_requests. |


## Details about the DMS buffer size

SQL Data Warehouse uses an internal buffer to move rows among the backend compute nodes. The service that moves rows is called Data Movement Service (DMS) and it uses a storage format that is different from SQL Server.

To improve parallel query performance, DMS pads all variable length data to the maximum SQL database defined size. For example, the value 'hello' for an `nvarchar(2000) NOT NULL` will actually use 4002 bytes in the DMS buffer. It uses 2 bytes for each of the 2000 characters plus plus 2 bytes for the NULL terminator.

> [AZURE.NOTE] An internal error will occur when DMS tries to move a row that exceeds the DMS buffer size of 32,768 bytes. If your row size exceeds the DMS buffer size, you will need to revise the table definition so the row will fit into the DMS buffer.

### How to determine the row size for the DMS buffer
This example describes the DMS defined sizes of variable-length data and then shows how to calculate the DMS buffer size for a row.
 
In the DMS buffer, variable-length data size is the sum of the following: 

- Defined size for characters.
- NULL types use 8 bytes for the NULL indicator.
- ASCII types use 1 character for the NULL terminator.
- Unicode types use 2 characters for the NULL terminator.
             
| Data Type               | DMS buffer size             |
| :---------------------- | :-------------------------- |                
| char(1000) NULL         | 1009 bytes = 1000 +8 + 1    |
| char(1000) NOT NULL     | 1001 bytes = 1000 + 1       |
| nchar(1000 NULL         | 2010 bytes = 2000 + 8 + 2   |
| varchar(1000) NULL      | 1009 bytes = 1000 + 8 + 1   |
| varchar(1000) NOT NULL  | 1009 bytes = 1000  + 1      |
| nvarchar(1000) NULL     | 2010 bytes = 2000 + 8 + 2   |
| nvarchar(1000) NOT NULL | 2010 bytes = 2000  + 2      |
                
In the DMS buffer, fixed-width columns use the SQL Server native size. If the type is nullable, DMS requires an extra 8 bytes. For the SQL Server size, see the max_length field in sys.types. 

For example:

| Fixed-Width Data Type | DMS buffer size    |
| :-------------------- | :----------------- |
| int NULL              | 12 bytes = 4 + 8   |
| int NOT NULL          | 4 bytes = 4 + 0    | 
                
Putting it altogether, the DMS buffer defined size for the following row is 31,134 bytes, which will fit in the DMS buffer.

| Column | Data Type           | Column Size               |
| :----- | :------------------ | :------------------------ |
| col1   | datetime2 (7) NULL  | 20 bytes = 8 + 8          |
| col2   | float (4) NULL      | 12 bytes = 4 + 8          |
| col3   | nchar (6) NULL      | 22 bytes = 12 + 8 + 2     |
| col4   | char (7000) NULL    | 7009 bytes = 7000 + 8 + 1 |
| col5   | nvarchar (4000)     | 8002 bytes = 8000 + 2.    |
| col6   | varchar (8000) NULL | 8009 bytes = 8000 + 8 + 1 |
| col7   | varbinary (8000)    | 8000 bytes                |
| col8   | binary (60)         | 60 bytes                  |
                
              
### Example of exceeding the DMS buffer size

This example shows how you could successfully insert a row into SQL Data Warehouse, but then incur a DMS overflow error when DMS needs to move the row for a distribution incompatible join. The lesson to be learned is to create smaller rows that will fit into the DMS buffer.

In the following example, we create table T1. The maximum possible size of the row when all the nvarchar variables have 4000 Unicode characters is more than 40,000 bytes, which exceeds the maximum DMS buffer size.

Since the actual defined size of an nvarchar uses 26 bytes, the row definition is less than 8060 bytes and can fit on a SQL Server page. Therefore the CREATE TABLE statement succeeds, even though DMS will fail when it tries to load this row into the DMS buffer.

```sql
CREATE TABLE T1
  (
    c0 int NOT NULL,
    CustomerKey int NOT NULL,
    c1 nvarchar(4000),
    c2 nvarchar(4000),
    c3 nvarchar(4000),
    c4 nvarchar(4000),
    c5 nvarchar(4000)
  )
WITH ( DISTRIBUTION = HASH (c0) )
;
```

This next step shows that we can successfully use INSERT to insert data into the table. This statement loads the data directly into SQL Server without using DMS, and so it does not incur a DMS buffer overflow failure. Integration Services will also load this row successfully.</para>

```sql
--The INSERT operation succeeds because the row is inserted directly into SQL Server without requiring DMS to buffer the row.
INSERT INTO T1
VALUES (
    25,
    429817,
    N'Each row must fit into the DMS buffer size of 32,768 bytes.',
    N'Each row must fit into the DMS buffer size of 32,768 bytes.',
    N'Each row must fit into the DMS buffer size of 32,768 bytes.',
    N'Each row must fit into the DMS buffer size of 32,768 bytes.',
    N'Each row must fit into the DMS buffer size of 32,768 bytes.'
  )
```

To prepare for demonstrating data movement, this example creates a second table with CustomerKey for the distribution column.

```sql
--This second table is distributed on CustomerKey. 
CREATE TABLE T2
  (
    c0 int NOT NULL,
    CustomerKey int NOT NULL,
    c1 nvarchar(4000),
    c2 nvarchar(4000),
    c3 nvarchar(4000),
    c4 nvarchar(4000),
    c5 nvarchar(4000)
  )
WITH ( DISTRIBUTION = HASH (CustomerKey) )
;

INSERT INTO T2
VALUES (
    32,
    429817,
    N'Each row must fit into the DMS buffer size of 32,768 bytes.',
    N'Each row must fit into the DMS buffer size of 32,768 bytes.',
    N'Each row must fit into the DMS buffer size of 32,768 bytes.',
    N'Each row must fit into the DMS buffer size of 32,768 bytes.',
    N'Each row must fit into the DMS buffer size of 32,768 bytes.'
  )
```
Since both tables are not distributed on CustomerKey, a join between T1 and T2 on CustomerKey is distribution incompatible. DMS will need to load at least one row and copy it to a different distribution.

```sql
SELECT * FROM T1 JOIN T2 ON T1.CustomerKey = T2.CustomerKey;
```

As expected, DMS fails to perform the join because the row, when all the nvarchar columns are padded, is larger than the DMS buffer size of 32,768 bytes. The following error message occurs.

```sql
Msg 110802, Level 16, State 1, Line 126

An internal DMS error occurred that caused this operation to fail. Details: Exception: Microsoft.SqlServer.DataWarehouse.DataMovement.Workers.DmsSqlNativeException, Message: SqlNativeBufferReader.ReadBuffer, error in OdbcReadBuffer: SqlState: , NativeError: 0, 'COdbcReadConnection::ReadBuffer: not enough buffer space for one row | Error calling: pReadConn-&gt;ReadBuffer(pBuffer, bufferOffset, bufferLength, pBytesRead, pRowsRead) | state: FFFF, number: 81, active connections: 8', Connection String: Driver={SQL Server Native Client 11.0};APP=DmsNativeReader:P13521-CMP02\sqldwdms (4556) - ODBC;Trusted_Connection=yes;AutoTranslate=no;Server=P13521-SQLCMP02,1500
```


## Next steps
For more reference information, see [SQL Data Warehouse reference overview][].

<!--Image references-->

<!--Article references-->
[SQL Data Warehouse reference overview]: sql-data-warehouse-overview-reference.md
[Concurrency and workload management]: sql-data-warehouse-develop-concurrency.md

<!--MSDN references-->
<|MERGE_RESOLUTION|>--- conflicted
+++ resolved
@@ -3,11 +3,7 @@
    description="Maximum values for databases, tables, connections, and queries for SQL Data Warehouse."
    services="sql-data-warehouse"
    documentationCenter="NA"
-<<<<<<< HEAD
-   authors="sonyam"
-=======
    authors="sonyama"
->>>>>>> 8d20d8aa
    manager="barbkess"
    editor=""/>
 
