<properties
   pageTitle="SQL Data Warehouse capacity limits | Microsoft Azure"
   description="Maximum values for connections, databases, tables and queries for SQL Data Warehouse."
   services="sql-data-warehouse"
   documentationCenter="NA"
   authors="sonyam"
   manager="barbkess"
   editor=""/>

<tags
   ms.service="sql-data-warehouse"
   ms.devlang="NA"
   ms.topic="article"
   ms.tgt_pltfrm="NA"
   ms.workload="data-services"
<<<<<<< HEAD
   ms.date="04/05/2016"
   ms.author="barbkess;jrj;sonyama"/>
=======
   ms.date="07/31/2016"
   ms.author="sonyama;barbkess;jrj"/>
>>>>>>> c186bb0b

# SQL Data Warehouse capacity limits

The below tables contains the maximum values allowed for various components of Azure SQL Data Warehouse.

<<<<<<< HEAD
## Service

| Category          | Description                                  | Maximum            |
| :---------------- | :------------------------------------------- | :----------------- |
| Database           | Concurrent open sessions                     | 1024<br/><br/>We support a maximum of 1024 active connections which can submit requests to each SQL Data Warehouse database at the same time. Note, there are limits on the number of queries that can actually execute concurrently. When a limit is exceeded the request goes into an internal queue where it waits to be processed.|
| Database connection | Maximum memory for prepared statements       | 20 MB              |
| Workload management | Maximum concurrent queries                   | 32<br/><br/> SQL Data Warehouse has 32 units of concurrency called concurrency slots.<br/><br/>If all queries run with the default resource allocation of one concurrency slot, it is possible to have 32 concurrent user queries. In practice, the maximum concurrent queries depends on the service level objective (SLO) and the resource requirements for each query.  When resources are not available, queries wait in an internal queue. For more information, see [Concurrency and workload management][].|
| Workload management | Maximum concurrency slots per service level objective (SLO) |This is the number of concurrency slots each service level can use to run queries that require additional CPU and memory resources. For workload management, you can use built-in resource classes to increase CPU and memory resources for a query. Running with more resources means the query requires more concurrency slots.<br/><br/>Some queries do not run under resource classes. Such queries use one concurrency unit and do not consume any of the concurrency slots listed below. For a list of queries that SQL Data Warehouse runs (and doesn't run) within resource classes, see [Concurrency and workload management][].<br/><br/>DWU100 = 4<br/><br/>DWU200 = 8<br/><br/>DWU300 = 12<br/><br/>DWU400 = 16<br/><br/>DWU500 = 20<br/><br/>DWU600 = 24<br/><br/>DWU1000 = 40<br/><br/>DWU1200 = 48<br/><br/>DWU1500 = 60 |
=======
>>>>>>> c186bb0b

## Workload management

<<<<<<< HEAD
=======
| Category            | Description                                  | Maximum            |
| :------------------ | :------------------------------------------- | :----------------- |
| [Data Warehouse Units (DWU)][]| Compute, Memory, and IO Resources      | 6000               |
| Database connection | Concurrent open sessions                     | 1024<br/><br/>We support a maximum of 1024 active connections, each of which can submit requests to a SQL Data Warehouse database at the same time. Note, that there are limits on the number of queries that can actually execute concurrently. When the concurrency limit is exceeded, the request goes into an internal queue where it waits to be processed.|
| Database connection | Maximum memory for prepared statements       | 20 MB              |
| [Workload management][] | Maximum concurrent queries                   | 32<br/><br/> By default, SQL Data Warehouse will execute a maximum of 32 concurrent queries and queue remaining queries.<br/><br/>The concurrency level may decrease when users are assigned to a higher resource class. Some queries, like DMV queries, are always allowed to run.|
| [Tempdb][]          | Max size of Tempdb                           | 399GB per DW100. Therefore at DWU1000 Tempdb is sized to 3.99TB |


>>>>>>> c186bb0b
## Database objects

| Category          | Description                                  | Maximum            |
| :---------------- | :------------------------------------------- | :----------------- |
| Database          | Max size                                     | 240 TB compressed on disk<br/><br/>This space is independent of tempdb or log space, and therefore this space is dedicated to permanent tables.  Clustered columnstore compression is estimated at 5X which means that the uncompressed size of the database could grow to approximately 1 PB when all tables are clustered columnstore (the default table type).|
| Table             | Max size                                     | 60 TB compressed on disk   |
| Table             | Tables per database                          | 2 billion          |
| Table             | Columns per table                            | 1024 columns       |
| Table             | Bytes per column                             | 8000 bytes         |
| Table             | Bytes per row, defined size                  | 8060 bytes<br/><br/>The number of bytes per row is calculated in the same manner as it is for SQL Server with page compression on. Like SQL Server, SQL Data Warehouse supports row-overflow storage which enables variable length columns to be pushed off-row. Only a 24-byte root is stored in the main record for variable length columns pushed out of row. For more information, see the [Row-Overflow Data Exceeding 8 KB][] topic in SQL Server Books Online.<br/><br/>For a list of the SQL Data Warehouse data type sizes, see [CREATE TABLE (Azure SQL Data Warehouse)][]. |
| Table             | Partitions per table                    | 15,000<br/><br/>For high performance, we recommend minimizing the number of partitions you need while still supporting your business requirements. As the number of partitions grows, the overhead for Data Definition Language (DDL) and Data Manipulation Language (DML) operations grows and causes slower performance.|
| Table             | Characters per partition boundary value.| 4000 |
| Index             | Non-clustered indexes per table.        | 999<br/><br/>Applies to rowstore tables only.|
| Index             | Clustered indexes per table.            | 1<br><br/>Applies to both rowstore and columnstore tables.|
| Index             | Rows in a columnstore index rowgroup | 1,024<br/><br/>Each columnstore index is implemented as multiple columnstore indexes. Note that if you insert 1,024 rows into a SQL Data Warehouse columnstore index, the rows will not all go to the same rowgroup.|
| Index             | Concurrent builds of clustered columnstore indexes. | 32<br/><br/>Applies when the clustered columnstore indexes are all being built on different tables. Only one clustered columnstore index build is allowed per table. Additional requests will wait in a queue.|
| Index             | Index key size.                          | 900 bytes.<br/><br/>Applies to rowstore indexes only.<br/><br/>Indexes on varchar columns with a maximum size of more than 900 bytes can be created if the existing data in the columns does not exceed 900 bytes when the index is created. However, later INSERT or UPDATE actions on the columns that cause the total size to exceed 900 bytes will fail.|
| Index             | Key columns per index.                   | 16<br/><br/>Applies to rowstore indexes only. Clustered columnstore indexes include all columns.|
| Statistics        | Size of the combined column values.      | 900 bytes.         |
| Statistics        | Columns per statistics object.           | 32                 |
| Statistics        | Statistics created on columns per table. | 30,000            |
| Stored Procedures | Maximum levels of nesting.               | 8                 |
| View              | Columns per view                         | 1,024             |


<<<<<<< HEAD
## Queries

| Category          | Description                                  | Maximum            |
| :---------------- | :------------------------------------------- | :----------------- |
| Query             | Queued queries on user tables.               | 1000               |
| Query             | Concurrent queries on system views.          | 100                |
| Query             | Queued queries on system views               | 1000               |
| Query             | Maximum parameters                           | 2098               |
| Batch             | Maximum size                                 | 65,536*4096        |
| SELECT results    | Columns per row                          | 4096<br/><br/>You can never have more than 4096 columns per row in the SELECT result. There is no guarantee that you can always have 4096. If the query plan requires a temporary table, the 1024 columns per table maximum might apply.|
| SELECT            | Nested subqueries                        | 32<br/><br/>You can never have more than 32 nested subqueries in a SELECT statement. There is no guarantee that you can always have 32. For example, a JOIN can introduce a subquery into the query plan. The number of subqueries can also be limited by available memory.|
| SELECT            | Columns per JOIN                         | 1024 columns<br/><br/>You can never have more than 1024 columns in the JOIN. There is no guarantee that you can always have 1024. If the JOIN plan requires a temporary table with more columns than the JOIN result, the 1024 limit applies to the temporary table. |
| SELECT            | Bytes per GROUP BY columns.              | 8060<br/><br/>The columns in the GROUP BY clause can have a maximum of 8060 bytes.|
| SELECT            | Bytes per ORDER BY columns               | 8060 bytes.<br/><br/>The columns in the ORDER BY clause can have a maximum of 8060 bytes.|
| Identifiers and constants per statement | Number of referenced identifiers and constants. | 65,535<br/><br/>SQL Data Warehouse limits the number of identifiers and constants that can be contained in a single expression of a query. This limit is 65,535. Exceeding this number results in SQL Server error 8632. For more information, see [Internal error: An expression services limit has been reached](http://support.microsoft.com/kb/913050/).|


=======
## Loads

| Category          | Description                                  | Maximum            |
| :---------------- | :------------------------------------------- | :----------------- |
| Polybase Loads    | Bytes per row                                | 32,768<br/><br/>Polybase loads are limited to loading rows both smaller than 32K and cannot load to VARCHR(MAX), NVARCHAR(MAX) or VARBINARY(MAX).  While this limit exists today, it will be removed fairly soon.<br/><br/>


## Queries

| Category          | Description                                  | Maximum            |
| :---------------- | :------------------------------------------- | :----------------- |
| Query             | Queued queries on user tables.               | 1000               |
| Query             | Concurrent queries on system views.          | 100                |
| Query             | Queued queries on system views               | 1000               |
| Query             | Maximum parameters                           | 2098               |
| Batch             | Maximum size                                 | 65,536*4096        |
| SELECT results    | Columns per row                              | 4096<br/><br/>You can never have more than 4096 columns per row in the SELECT result. There is no guarantee that you can always have 4096. If the query plan requires a temporary table, the 1024 columns per table maximum might apply.|
| SELECT            | Nested subqueries                            | 32<br/><br/>You can never have more than 32 nested subqueries in a SELECT statement. There is no guarantee that you can always have 32. For example, a JOIN can introduce a subquery into the query plan. The number of subqueries can also be limited by available memory.|
| SELECT            | Columns per JOIN                             | 1024 columns<br/><br/>You can never have more than 1024 columns in the JOIN. There is no guarantee that you can always have 1024. If the JOIN plan requires a temporary table with more columns than the JOIN result, the 1024 limit applies to the temporary table. |
| SELECT            | Bytes per GROUP BY columns.                  | 8060<br/><br/>The columns in the GROUP BY clause can have a maximum of 8060 bytes.|
| SELECT            | Bytes per ORDER BY columns                   | 8060 bytes.<br/><br/>The columns in the ORDER BY clause can have a maximum of 8060 bytes.|
| Identifiers and constants per statement | Number of referenced identifiers and constants. | 65,535<br/><br/>SQL Data Warehouse limits the number of identifiers and constants that can be contained in a single expression of a query. This limit is 65,535. Exceeding this number results in SQL Server error 8632. For more information, see [Internal error: An expression services limit has been reached][].|

>>>>>>> c186bb0b

## Metadata

| System view                        | Maximum rows |
| :--------------------------------- | :------------|
| sys.dm_pdw_component_health_alerts | 10,000       |
| sys.dm_pdw_dms_cores               | 100          |
| sys.dm_pdw_dms_workers             | Total number of DMS workers for the most recent 1000 SQL requests. |
| sys.dm_pdw_errors                  | 10,000       |
| sys.dm_pdw_exec_requests           | 10,000       |
| sys.dm_pdw_exec_sessions           | 10,000       |
| sys.dm_pdw_request_steps           | Total number of steps for the most recent 1000 SQL requests that are stored in sys.dm_pdw_exec_requests. |
| sys.dm_pdw_os_event_logs           | 10,000       |
| sys.dm_pdw_sql_requests            | The most recent 1000 SQL requests that are stored in sys.dm_pdw_exec_requests. |


## Next steps
For more reference information, see [SQL Data Warehouse reference overview][].

<!--Image references-->

<!--Article references-->
<<<<<<< HEAD
[SQL Data Warehouse reference overview]: sql-data-warehouse-overview-reference.md
[Concurrency and workload management]: sql-data-warehouse-develop-concurrency.md
=======
[Data Warehouse Units (DWU)]: ./sql-data-warehouse-overview-what-is.md#data-warehouse-units
[SQL Data Warehouse reference overview]: ./sql-data-warehouse-overview-reference.md
[Workload management]: ./sql-data-warehouse-develop-concurrency.md
[Tempdb]: ./sql-data-warehouse-tables-temporary.md
>>>>>>> c186bb0b

<!--MSDN references-->
[Row-Overflow Data Exceeding 8 KB]: https://msdn.microsoft.com/library/ms186981.aspx
[CREATE TABLE (Azure SQL Data Warehouse)]: https://msdn.microsoft.com/library/mt203953.aspx
[Internal error: An expression services limit has been reached]: https://support.microsoft.com/kb/913050<|MERGE_RESOLUTION|>--- conflicted
+++ resolved
@@ -13,34 +13,16 @@
    ms.topic="article"
    ms.tgt_pltfrm="NA"
    ms.workload="data-services"
-<<<<<<< HEAD
-   ms.date="04/05/2016"
-   ms.author="barbkess;jrj;sonyama"/>
-=======
    ms.date="07/31/2016"
    ms.author="sonyama;barbkess;jrj"/>
->>>>>>> c186bb0b
 
 # SQL Data Warehouse capacity limits
 
 The below tables contains the maximum values allowed for various components of Azure SQL Data Warehouse.
 
-<<<<<<< HEAD
-## Service
-
-| Category          | Description                                  | Maximum            |
-| :---------------- | :------------------------------------------- | :----------------- |
-| Database           | Concurrent open sessions                     | 1024<br/><br/>We support a maximum of 1024 active connections which can submit requests to each SQL Data Warehouse database at the same time. Note, there are limits on the number of queries that can actually execute concurrently. When a limit is exceeded the request goes into an internal queue where it waits to be processed.|
-| Database connection | Maximum memory for prepared statements       | 20 MB              |
-| Workload management | Maximum concurrent queries                   | 32<br/><br/> SQL Data Warehouse has 32 units of concurrency called concurrency slots.<br/><br/>If all queries run with the default resource allocation of one concurrency slot, it is possible to have 32 concurrent user queries. In practice, the maximum concurrent queries depends on the service level objective (SLO) and the resource requirements for each query.  When resources are not available, queries wait in an internal queue. For more information, see [Concurrency and workload management][].|
-| Workload management | Maximum concurrency slots per service level objective (SLO) |This is the number of concurrency slots each service level can use to run queries that require additional CPU and memory resources. For workload management, you can use built-in resource classes to increase CPU and memory resources for a query. Running with more resources means the query requires more concurrency slots.<br/><br/>Some queries do not run under resource classes. Such queries use one concurrency unit and do not consume any of the concurrency slots listed below. For a list of queries that SQL Data Warehouse runs (and doesn't run) within resource classes, see [Concurrency and workload management][].<br/><br/>DWU100 = 4<br/><br/>DWU200 = 8<br/><br/>DWU300 = 12<br/><br/>DWU400 = 16<br/><br/>DWU500 = 20<br/><br/>DWU600 = 24<br/><br/>DWU1000 = 40<br/><br/>DWU1200 = 48<br/><br/>DWU1500 = 60 |
-=======
->>>>>>> c186bb0b
 
 ## Workload management
 
-<<<<<<< HEAD
-=======
 | Category            | Description                                  | Maximum            |
 | :------------------ | :------------------------------------------- | :----------------- |
 | [Data Warehouse Units (DWU)][]| Compute, Memory, and IO Resources      | 6000               |
@@ -50,7 +32,6 @@
 | [Tempdb][]          | Max size of Tempdb                           | 399GB per DW100. Therefore at DWU1000 Tempdb is sized to 3.99TB |
 
 
->>>>>>> c186bb0b
 ## Database objects
 
 | Category          | Description                                  | Maximum            |
@@ -76,25 +57,6 @@
 | View              | Columns per view                         | 1,024             |
 
 
-<<<<<<< HEAD
-## Queries
-
-| Category          | Description                                  | Maximum            |
-| :---------------- | :------------------------------------------- | :----------------- |
-| Query             | Queued queries on user tables.               | 1000               |
-| Query             | Concurrent queries on system views.          | 100                |
-| Query             | Queued queries on system views               | 1000               |
-| Query             | Maximum parameters                           | 2098               |
-| Batch             | Maximum size                                 | 65,536*4096        |
-| SELECT results    | Columns per row                          | 4096<br/><br/>You can never have more than 4096 columns per row in the SELECT result. There is no guarantee that you can always have 4096. If the query plan requires a temporary table, the 1024 columns per table maximum might apply.|
-| SELECT            | Nested subqueries                        | 32<br/><br/>You can never have more than 32 nested subqueries in a SELECT statement. There is no guarantee that you can always have 32. For example, a JOIN can introduce a subquery into the query plan. The number of subqueries can also be limited by available memory.|
-| SELECT            | Columns per JOIN                         | 1024 columns<br/><br/>You can never have more than 1024 columns in the JOIN. There is no guarantee that you can always have 1024. If the JOIN plan requires a temporary table with more columns than the JOIN result, the 1024 limit applies to the temporary table. |
-| SELECT            | Bytes per GROUP BY columns.              | 8060<br/><br/>The columns in the GROUP BY clause can have a maximum of 8060 bytes.|
-| SELECT            | Bytes per ORDER BY columns               | 8060 bytes.<br/><br/>The columns in the ORDER BY clause can have a maximum of 8060 bytes.|
-| Identifiers and constants per statement | Number of referenced identifiers and constants. | 65,535<br/><br/>SQL Data Warehouse limits the number of identifiers and constants that can be contained in a single expression of a query. This limit is 65,535. Exceeding this number results in SQL Server error 8632. For more information, see [Internal error: An expression services limit has been reached](http://support.microsoft.com/kb/913050/).|
-
-
-=======
 ## Loads
 
 | Category          | Description                                  | Maximum            |
@@ -118,7 +80,6 @@
 | SELECT            | Bytes per ORDER BY columns                   | 8060 bytes.<br/><br/>The columns in the ORDER BY clause can have a maximum of 8060 bytes.|
 | Identifiers and constants per statement | Number of referenced identifiers and constants. | 65,535<br/><br/>SQL Data Warehouse limits the number of identifiers and constants that can be contained in a single expression of a query. This limit is 65,535. Exceeding this number results in SQL Server error 8632. For more information, see [Internal error: An expression services limit has been reached][].|
 
->>>>>>> c186bb0b
 
 ## Metadata
 
@@ -141,15 +102,10 @@
 <!--Image references-->
 
 <!--Article references-->
-<<<<<<< HEAD
-[SQL Data Warehouse reference overview]: sql-data-warehouse-overview-reference.md
-[Concurrency and workload management]: sql-data-warehouse-develop-concurrency.md
-=======
 [Data Warehouse Units (DWU)]: ./sql-data-warehouse-overview-what-is.md#data-warehouse-units
 [SQL Data Warehouse reference overview]: ./sql-data-warehouse-overview-reference.md
 [Workload management]: ./sql-data-warehouse-develop-concurrency.md
 [Tempdb]: ./sql-data-warehouse-tables-temporary.md
->>>>>>> c186bb0b
 
 <!--MSDN references-->
 [Row-Overflow Data Exceeding 8 KB]: https://msdn.microsoft.com/library/ms186981.aspx
