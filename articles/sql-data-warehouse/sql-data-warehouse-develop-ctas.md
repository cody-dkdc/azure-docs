---
title: CREATE TABLE AS SELECT (CTAS) in Azure SQL Data Warehouse | Microsoft Docs
description: Explanation and examples of the CREATE TABLE AS SELECT (CTAS) statement in Azure SQL Data Warehouse for developing solutions.
services: sql-data-warehouse
<<<<<<< HEAD
author: mlee3gsd
manager: craigg
ms.service: sql-data-warehouse
ms.topic: conceptual
ms.subservice: implement
ms.date: 03/26/2019
ms.author: mlee3gsd
ms.reviewer: jrasnick
=======
author: XiaoyuL-Preview
manager: craigg
ms.service: sql-data-warehouse
ms.topic: conceptual
ms.subservice: development
ms.date: 03/26/2019
ms.author: xiaoyul
ms.reviewer: igorstan
>>>>>>> 6a383dfd
ms.custom: seoapril2019
---

# CREATE TABLE AS SELECT (CTAS) in Azure SQL Data Warehouse

This article explains the CREATE TABLE AS SELECT (CTAS) T-SQL statement in Azure SQL Data Warehouse for developing solutions. The article also provides code examples.

## CREATE TABLE AS SELECT

The [CREATE TABLE AS SELECT](/sql/t-sql/statements/create-table-as-select-azure-sql-data-warehouse) (CTAS) statement is one of the most important T-SQL features available. CTAS is a parallel operation that creates a new table based on the output of a SELECT statement. CTAS is the simplest and fastest way to create and insert data into a table with a single command.

## SELECT...INTO vs. CTAS

CTAS is a more customizable version of the [SELECT...INTO](/sql/t-sql/queries/select-into-clause-transact-sql) statement.

The following is an example of a simple SELECT...INTO:

```sql
SELECT *
INTO    [dbo].[FactInternetSales_new]
FROM    [dbo].[FactInternetSales]
```

SELECT...INTO doesn't allow you to change either the distribution method or the index type as part of the operation. You create `[dbo].[FactInternetSales_new]` by using the default distribution type of ROUND_ROBIN, and the default table structure of CLUSTERED COLUMNSTORE INDEX.

With CTAS, on the other hand, you can specify both the distribution of the table data as well as the table structure type. To convert the previous example to CTAS:

```sql
CREATE TABLE [dbo].[FactInternetSales_new]
WITH
(
    DISTRIBUTION = ROUND_ROBIN
   ,CLUSTERED COLUMNSTORE INDEX
)
AS
SELECT  *
FROM    [dbo].[FactInternetSales]
;
```

> [!NOTE]
> If you're only trying to change the index in your CTAS operation, and the source table is hash distributed, maintain the same distribution column and data type. This avoids cross-distribution data movement during the operation, which is more efficient.

## Use CTAS to copy a table

Perhaps one of the most common uses of CTAS is creating a copy of a table in order to change the DDL. Let's say you originally created your table as `ROUND_ROBIN`, and now want to change it to a table distributed on a column. CTAS is how you would change the distribution column. You can also use CTAS to change partitioning, indexing, or column types.

Let's say you created this table by using the default distribution type of `ROUND_ROBIN`, not specifying a distribution column in the `CREATE TABLE`.

```sql
CREATE TABLE FactInternetSales
(
    ProductKey int NOT NULL,
    OrderDateKey int NOT NULL,
    DueDateKey int NOT NULL,
    ShipDateKey int NOT NULL,
    CustomerKey int NOT NULL,
    PromotionKey int NOT NULL,
    CurrencyKey int NOT NULL,
    SalesTerritoryKey int NOT NULL,
    SalesOrderNumber nvarchar(20) NOT NULL,
    SalesOrderLineNumber tinyint NOT NULL,
    RevisionNumber tinyint NOT NULL,
    OrderQuantity smallint NOT NULL,
    UnitPrice money NOT NULL,
    ExtendedAmount money NOT NULL,
    UnitPriceDiscountPct float NOT NULL,
    DiscountAmount float NOT NULL,
    ProductStandardCost money NOT NULL,
    TotalProductCost money NOT NULL,
    SalesAmount money NOT NULL,
    TaxAmt money NOT NULL,
    Freight money NOT NULL,
    CarrierTrackingNumber nvarchar(25),
    CustomerPONumber nvarchar(25)
);
```

Now you want to create a new copy of this table, with a `Clustered Columnstore Index`, so you can take advantage of the performance of Clustered Columnstore tables. You also want to distribute this table on `ProductKey`, because you're anticipating joins on this column and want to avoid data movement during joins on `ProductKey`. Lastly, you also want to add partitioning on `OrderDateKey`, so you can quickly delete old data by dropping old partitions. Here is the CTAS statement, which copies your old table into a new table.

```sql
CREATE TABLE FactInternetSales_new
WITH
(
    CLUSTERED COLUMNSTORE INDEX,
    DISTRIBUTION = HASH(ProductKey),
    PARTITION
    (
        OrderDateKey RANGE RIGHT FOR VALUES
        (
        20000101,20010101,20020101,20030101,20040101,20050101,20060101,20070101,20080101,20090101,
        20100101,20110101,20120101,20130101,20140101,20150101,20160101,20170101,20180101,20190101,
        20200101,20210101,20220101,20230101,20240101,20250101,20260101,20270101,20280101,20290101
        )
    )
)
AS SELECT * FROM FactInternetSales;
```

Finally, you can rename your tables, to swap in your new table and then drop your old table.

```sql
RENAME OBJECT FactInternetSales TO FactInternetSales_old;
RENAME OBJECT FactInternetSales_new TO FactInternetSales;

DROP TABLE FactInternetSales_old;
```

## Use CTAS to work around unsupported features

You can also use CTAS to work around a number of the unsupported features listed below. This method can often prove helpful, because not only will your code be compliant, but it will often run faster on SQL Data Warehouse. This performance is a result of its fully parallelized design. Scenarios include:

* ANSI JOINS on UPDATEs
* ANSI JOINs on DELETEs
* MERGE statement

> [!TIP]
> Try to think "CTAS first." Solving a problem by using CTAS is generally a good approach, even if you're writing more data as a result.

## ANSI join replacement for update statements

You might find that you have a complex update. The update joins more than two tables together by using ANSI join syntax to perform the UPDATE or DELETE.

Imagine you had to update this table:

```sql
CREATE TABLE [dbo].[AnnualCategorySales]
(    [EnglishProductCategoryName]    NVARCHAR(50)    NOT NULL
,    [CalendarYear]                    SMALLINT        NOT NULL
,    [TotalSalesAmount]                MONEY            NOT NULL
)
WITH
(
    DISTRIBUTION = ROUND_ROBIN
)
;
```

The original query might have looked something like this example:

```sql
UPDATE    acs
SET        [TotalSalesAmount] = [fis].[TotalSalesAmount]
FROM    [dbo].[AnnualCategorySales]     AS acs
JOIN    (
        SELECT    [EnglishProductCategoryName]
        ,        [CalendarYear]
        ,        SUM([SalesAmount])                AS [TotalSalesAmount]
        FROM    [dbo].[FactInternetSales]        AS s
        JOIN    [dbo].[DimDate]                    AS d    ON s.[OrderDateKey]                = d.[DateKey]
        JOIN    [dbo].[DimProduct]                AS p    ON s.[ProductKey]                = p.[ProductKey]
        JOIN    [dbo].[DimProductSubCategory]    AS u    ON p.[ProductSubcategoryKey]    = u.[ProductSubcategoryKey]
        JOIN    [dbo].[DimProductCategory]        AS c    ON u.[ProductCategoryKey]        = c.[ProductCategoryKey]
        WHERE     [CalendarYear] = 2004
        GROUP BY
                [EnglishProductCategoryName]
        ,        [CalendarYear]
        ) AS fis
ON    [acs].[EnglishProductCategoryName]    = [fis].[EnglishProductCategoryName]
AND    [acs].[CalendarYear]                = [fis].[CalendarYear]
;
```

SQL Data Warehouse doesn't support ANSI joins in the `FROM` clause of an `UPDATE` statement, so you can't use the previous example without modifying it.

You can use a combination of a CTAS and an implicit join to replace the previous example:

```sql
-- Create an interim table
CREATE TABLE CTAS_acs
WITH (DISTRIBUTION = ROUND_ROBIN)
AS
SELECT    ISNULL(CAST([EnglishProductCategoryName] AS NVARCHAR(50)),0)    AS [EnglishProductCategoryName]
,        ISNULL(CAST([CalendarYear] AS SMALLINT),0)                         AS [CalendarYear]
,        ISNULL(CAST(SUM([SalesAmount]) AS MONEY),0)                        AS [TotalSalesAmount]
FROM    [dbo].[FactInternetSales]        AS s
JOIN    [dbo].[DimDate]                    AS d    ON s.[OrderDateKey]                = d.[DateKey]
JOIN    [dbo].[DimProduct]                AS p    ON s.[ProductKey]                = p.[ProductKey]
JOIN    [dbo].[DimProductSubCategory]    AS u    ON p.[ProductSubcategoryKey]    = u.[ProductSubcategoryKey]
JOIN    [dbo].[DimProductCategory]        AS c    ON u.[ProductCategoryKey]        = c.[ProductCategoryKey]
WHERE     [CalendarYear] = 2004
GROUP BY
        [EnglishProductCategoryName]
,        [CalendarYear]
;

-- Use an implicit join to perform the update
UPDATE  AnnualCategorySales
SET     AnnualCategorySales.TotalSalesAmount = CTAS_ACS.TotalSalesAmount
FROM    CTAS_acs
WHERE   CTAS_acs.[EnglishProductCategoryName] = AnnualCategorySales.[EnglishProductCategoryName]
AND     CTAS_acs.[CalendarYear]               = AnnualCategorySales.[CalendarYear]
;

--Drop the interim table
DROP TABLE CTAS_acs
;
```

## ANSI join replacement for delete statements

Sometimes the best approach for deleting data is to use CTAS, especially for `DELETE` statements that use ANSI join syntax. This is because SQL Data Warehouse doesn't support ANSI joins in the `FROM` clause of a `DELETE` statement. Rather than deleting the data, select the data you want to keep.

The following is an example of a converted `DELETE` statement:

```sql
CREATE TABLE dbo.DimProduct_upsert
WITH
(   Distribution=HASH(ProductKey)
,   CLUSTERED INDEX (ProductKey)
)
AS -- Select Data you want to keep
SELECT     p.ProductKey
,          p.EnglishProductName
,          p.Color
FROM       dbo.DimProduct p
RIGHT JOIN dbo.stg_DimProduct s
ON         p.ProductKey = s.ProductKey
;

RENAME OBJECT dbo.DimProduct        TO DimProduct_old;
RENAME OBJECT dbo.DimProduct_upsert TO DimProduct;
```

## Replace merge statements

You can replace merge statements, at least in part, by using CTAS. You can combine the `INSERT` and the `UPDATE` into a single statement. Any deleted records should be restricted from the `SELECT` statement to omit from the results.

The following example is for an `UPSERT`:

```sql
CREATE TABLE dbo.[DimProduct_upsert]
WITH
(   DISTRIBUTION = HASH([ProductKey])
,   CLUSTERED INDEX ([ProductKey])
)
AS
-- New rows and new versions of rows
SELECT      s.[ProductKey]
,           s.[EnglishProductName]
,           s.[Color]
FROM      dbo.[stg_DimProduct] AS s
UNION ALL  
-- Keep rows that are not being touched
SELECT      p.[ProductKey]
,           p.[EnglishProductName]
,           p.[Color]
FROM      dbo.[DimProduct] AS p
WHERE NOT EXISTS
(   SELECT  *
    FROM    [dbo].[stg_DimProduct] s
    WHERE   s.[ProductKey] = p.[ProductKey]
)
;

RENAME OBJECT dbo.[DimProduct]          TO [DimProduct_old];
RENAME OBJECT dbo.[DimProduct_upsert]  TO [DimProduct];
```

## Explicitly state data type and nullability of output

When migrating code, you might find you run across this type of coding pattern:

```sql
DECLARE @d decimal(7,2) = 85.455
,       @f float(24)    = 85.455

CREATE TABLE result
(result DECIMAL(7,2) NOT NULL
)
WITH (DISTRIBUTION = ROUND_ROBIN)

INSERT INTO result
SELECT @d*@f
;
```

You might think you should migrate this code to CTAS, and you'd be correct. However, there's a hidden issue here.

The following code doesn't yield the same result:

```sql
DECLARE @d decimal(7,2) = 85.455
,       @f float(24)    = 85.455
;

CREATE TABLE ctas_r
WITH (DISTRIBUTION = ROUND_ROBIN)
AS
SELECT @d*@f as result
;
```

Notice that the column "result" carries forward the data type and nullability values of the expression. Carrying the data type forward can lead to subtle variances in values if you aren't careful.

Try this example:

```sql
SELECT result,result*@d
from result
;

SELECT result,result*@d
from ctas_r
;
```

The value stored for result is different. As the persisted value in the result column is used in other expressions, the error becomes even more significant.

![Screenshot of CTAS results](media/sql-data-warehouse-develop-ctas/ctas-results.png)

This is important for data migrations. Even though the second query is arguably more accurate, there's a problem. The data would be different compared to the source system, and that leads to questions of integrity in the migration. This is one of those rare cases where the "wrong" answer is actually the right one!

The reason we see a disparity between the two results is due to implicit type casting. In the first example, the table defines the column definition. When the row is inserted, an implicit type conversion occurs. In the second example, there is no implicit type conversion as the expression defines the data type of the column.

Notice also that the column in the second example has been defined as a NULLable column, whereas in the first example it has not. When the table was created in the first example, column nullability was explicitly defined. In the second example, it was left to the expression, and by default would result in a NULL definition.

To resolve these issues, you must explicitly set the type conversion and nullability in the SELECT portion of the CTAS statement. You can't set these properties in 'CREATE TABLE'.
The following example demonstrates how to fix the code:

```sql
DECLARE @d decimal(7,2) = 85.455
,       @f float(24)    = 85.455

CREATE TABLE ctas_r
WITH (DISTRIBUTION = ROUND_ROBIN)
AS
SELECT ISNULL(CAST(@d*@f AS DECIMAL(7,2)),0) as result
```

Note the following:

* You can use CAST or CONVERT.
* Use ISNULL, not COALESCE, to force NULLability. See the following note.
* ISNULL is the outermost function.
* The second part of the ISNULL is a constant, 0.

> [!NOTE]
> For the nullability to be correctly set, it's vital to use ISNULL and not COALESCE. COALESCE is not a deterministic function, and so the result of the expression will always be NULLable. ISNULL is different. It's deterministic. Therefore, when the second part of the ISNULL function is a constant or a literal, the resulting value will be NOT NULL.

Ensuring the integrity of your calculations is also important for table partition switching. Imagine you have this table defined as a fact table:

```sql
CREATE TABLE [dbo].[Sales]
(
    [date]      INT     NOT NULL
,   [product]   INT     NOT NULL
,   [store]     INT     NOT NULL
,   [quantity]  INT     NOT NULL
,   [price]     MONEY   NOT NULL
,   [amount]    MONEY   NOT NULL
)
WITH
(   DISTRIBUTION = HASH([product])
,   PARTITION   (   [date] RANGE RIGHT FOR VALUES
                    (20000101,20010101,20020101
                    ,20030101,20040101,20050101
                    )
                )
)
;
```

However, the amount field is a calculated expression. It isn't part of the source data.

To create your partitioned dataset, you might want to use the following code:

```sql
CREATE TABLE [dbo].[Sales_in]
WITH
(   DISTRIBUTION = HASH([product])
,   PARTITION   (   [date] RANGE RIGHT FOR VALUES
                    (20000101,20010101
                    )
                )
)
AS
SELECT
    [date]
,   [product]
,   [store]
,   [quantity]
,   [price]
,   [quantity]*[price]  AS [amount]
FROM [stg].[source]
OPTION (LABEL = 'CTAS : Partition IN table : Create')
;
```

The query would run perfectly well. The problem comes when you try to do the partition switch. The table definitions don't match. To make the table definitions match, modify the CTAS to add an `ISNULL` function to preserve the column's nullability attribute.

```sql
CREATE TABLE [dbo].[Sales_in]
WITH
(   DISTRIBUTION = HASH([product])
,   PARTITION   (   [date] RANGE RIGHT FOR VALUES
                    (20000101,20010101
                    )
                )
)
AS
SELECT
    [date]
,   [product]
,   [store]
,   [quantity]
,   [price]   
,   ISNULL(CAST([quantity]*[price] AS MONEY),0) AS [amount]
FROM [stg].[source]
OPTION (LABEL = 'CTAS : Partition IN table : Create');
```

You can see that type consistency and maintaining nullability properties on a CTAS is an engineering best practice. It helps to maintain integrity in your calculations, and also ensures that partition switching is possible.

CTAS is one of the most important statements in SQL Data Warehouse. Make sure you thoroughly understand it. See the [CTAS documentation](/sql/t-sql/statements/create-table-as-select-azure-sql-data-warehouse).

## Next steps

For more development tips, see the [development overview](sql-data-warehouse-overview-develop.md).
<|MERGE_RESOLUTION|>--- conflicted
+++ resolved
@@ -2,16 +2,6 @@
 title: CREATE TABLE AS SELECT (CTAS) in Azure SQL Data Warehouse | Microsoft Docs
 description: Explanation and examples of the CREATE TABLE AS SELECT (CTAS) statement in Azure SQL Data Warehouse for developing solutions.
 services: sql-data-warehouse
-<<<<<<< HEAD
-author: mlee3gsd
-manager: craigg
-ms.service: sql-data-warehouse
-ms.topic: conceptual
-ms.subservice: implement
-ms.date: 03/26/2019
-ms.author: mlee3gsd
-ms.reviewer: jrasnick
-=======
 author: XiaoyuL-Preview
 manager: craigg
 ms.service: sql-data-warehouse
@@ -20,7 +10,6 @@
 ms.date: 03/26/2019
 ms.author: xiaoyul
 ms.reviewer: igorstan
->>>>>>> 6a383dfd
 ms.custom: seoapril2019
 ---
 
