---
title: Azure SQL Data Warehouse backup and restore - snapshots, geo-redundant | Microsoft Docs
description: Learn how backup and restore works in Azure SQL Data Warehouse. Use data warehouse backups to restore your data warehouse to a restore point in the primary region. Use geo-redundant backups to restore to a different geographical region.
services: sql-data-warehouse
author: kevinvngo
manager: craigg
ms.service: sql-data-warehouse
ms.topic: conceptual
ms.subservice: manage
ms.date: 09/06/2018
ms.author: kevin
ms.reviewer: igorstan
---

# Backup and restore in Azure SQL Data Warehouse

Learn how to use backup and restore in Azure SQL Data Warehouse. Use data warehouse restore points to recover or copy your data warehouse to a previous state in the primary region. Use data warehouse geo-redundant backups to restore to a different geographical region.

## What is a data warehouse snapshot

A *data warehouse snapshot* creates a restore point you can leverage to recover or copy your data warehouse to a previous state.  Since SQL Data Warehouse is a distributed system, a data warehouse snapshot consists of many files that are located in Azure storage. Snapshots capture incremental changes from the data stored in your data warehouse.

A *data warehouse restore* is a new data warehouse that is created from a restore point of an existing or deleted data warehouse. Restoring your data warehouse is an essential part of any business continuity and disaster recovery strategy because it re-creates your data after accidental corruption or deletion. Data warehouse is also a powerful mechanism to create copies of your data warehouse for test or development purposes.  SQL Data Warehouse uses fast restore mechanisms within the same region which has been measured to take less than 20 minutes for any data size.

## Automatic Restore Points

Snapshots are a built-in feature of the service that creates restore points. You do not have to enable this capability. Automatic restore points currently cannot be deleted by users where the service uses these restore points to maintain SLAs for recovery.

SQL Data Warehouse takes snapshots of your data warehouse throughout the day creating restore points that are available for seven days. This retention period cannot be changed. SQL Data Warehouse supports an eight-hour recovery point objective (RPO). You can restore your data warehouse in the primary region from any one of the snapshots taken in the past seven days.

To see when the last snapshot started, run this query on your online SQL Data Warehouse.

```sql
select   top 1 *
from     sys.pdw_loader_backup_runs
order by run_id desc
;
```

## User-Defined Restore Points
<<<<<<< HEAD
=======
This feature enables you to manually trigger snapshots to create restore points  of your data warehouse before and after large modifications. This capability ensures that restore points are logically consistent which provides additional data protection in case of any workload interruptions or user errors for quick recovery time. User-defined restore points are available for seven days and are automatically deleted on your behalf. You cannot change the retention period of user-defined restore points. **42 user-defined restore points** are guaranteed at any point in time so they must be [deleted](https://go.microsoft.com/fwlink/?linkid=875299) before creating another restore point. You can trigger snapshots to create user-defined restore points through [PowerShell](https://docs.microsoft.com/powershell/module/az.sql/new-azsqldatabaserestorepoint#examples) or the Azure portal.
>>>>>>> 7e847f0c

This feature enables you to manually trigger snapshots to create restore points of your data warehouse before and after large modifications. This capability ensures that restore points are logically consistent, which provides additional data protection in case of any workload interruptions or user errors for quick recovery time. User-defined restore points are available for seven days and are automatically deleted on your behalf. You cannot change the retention period of user-defined restore points. **42 user-defined restore points** are guaranteed at any point in time so they must be [deleted](https://go.microsoft.com/fwlink/?linkid=875299) before creating another restore point. You can trigger snapshots to create user-defined restore points through [PowerShell](https://docs.microsoft.com/powershell/module/azurerm.sql/new-azurermsqldatabaserestorepoint?view=azurermps-6.2.0#examples) or the Azure portal.

> [!NOTE]
> If you require restore points longer than 7 days, please vote for this capability [here](https://feedback.azure.com/forums/307516-sql-data-warehouse/suggestions/35114410-user-defined-retention-periods-for-restore-points). You can also create a user-defined restore point and restore from the newly created restore point to a new data warehouse. Once you have restored, you have the data warehouse online and can pause it indefinitely to save compute costs. The paused database incurs storage charges at the Azure Premium Storage rate. If you need an active copy of the restored data warehouse, you can resume which should take only a few minutes.
>

### Restore point retention

The following lists details for restore point retention periods:

1. SQL Data Warehouse deletes a restore point when it hits the 7-day retention period **and** when there are at least 42 total restore points (including both user-defined and automatic)
2. Snapshots are not taken when a data warehouse is paused
3. The age of a restore point is measured by the absolute calendar days from the time the restore point is taken including when the data warehouse is paused
4. At any point in time, a data warehouse is guaranteed to be able to store up to 42 user-defined restore points and 42 automatic restore points as long as these restore points have not reached the 7-day retention period
5. If a snapshot is taken, the data warehouse is then paused for greater than 7 days, and then resumes, it is possible for restore point to persist until there are 42 total restore points (including both user-defined and automatic)

### Snapshot retention when a data warehouse is dropped

When you drop a data warehouse, SQL Data Warehouse creates a final snapshot and saves it for seven days. You can restore the data warehouse to the final restore point created at deletion.

> [!IMPORTANT]
> If you delete a logical SQL server instance, all databases that belong to the instance are also deleted and cannot be recovered. You cannot restore a deleted server.
>

## Geo-backups and disaster recovery

SQL Data Warehouse performs a geo-backup once per day to a [paired data center](../best-practices-availability-paired-regions.md). The RPO for a geo-restore is 24 hours. You can restore the geo-backup to a server in any other region where SQL Data Warehouse is supported. A geo-backup ensures you can restore data warehouse in case you cannot access the restore points in your primary region.

Geo-backups are on by default. If your data warehouse is Gen1, you can [opt out](/powershell/module/az.sql/set-azsqldatabasegeobackuppolicy) if you wish. You cannot opt out of geo-backups for Gen2 as data protection is a built-in guaranteed.

> [!NOTE]
> If you require a shorter RPO for geo-backups, vote for this capability [here](https://feedback.azure.com/forums/307516-sql-data-warehouse). You can also create a user-defined restore point and restore from the newly created restore point to a new data warehouse in a different region. Once you have restored, you have the data warehouse online and can pause it indefinitely to save compute costs. The paused database incurs storage charges at the Azure Premium Storage rate. Should you need an active copy of the data warehouse, you can resume which should take only a few minutes.
>

## Backup and restore costs

You will notice the Azure bill has a line item for Storage and a line item for Disaster Recovery Storage. The Storage charge is the total cost for storing your data in the primary region along with the incremental changes captured by snapshots. For a more detailed explanation of how snapshots are charged, refer to  [Understanding how Snapshots Accrue Charges](https://docs.microsoft.com/rest/api/storageservices/Understanding-How-Snapshots-Accrue-Charges?redirectedfrom=MSDN#snapshot-billing-scenarios). The geo-redundant charge covers the cost for storing the geo-backups.  

The total cost for your primary data warehouse and seven days of snapshot changes is rounded to the nearest TB. For example, if your data warehouse is 1.5 TB and the snapshots captures 100 GB, you are billed for 2 TB of data at Azure Premium Storage rates.

If you are using geo-redundant storage, you receive a separate storage charge. The geo-redundant storage is billed at the standard Read-Access Geographically Redundant Storage (RA-GRS) rate.

For more information about SQL Data Warehouse pricing, see [SQL Data Warehouse Pricing](https://azure.microsoft.com/pricing/details/sql-data-warehouse/) and [egress charges](https://azure.microsoft.com/pricing/details/bandwidth/) when restoring cross region.

## Restoring from restore points

Each snapshot creates a restore point that represents the time the snapshot started. To restore a data warehouse, you choose a restore point and issue a restore command.  

You can either keep the restored data warehouse and the current one, or delete one of them. If you want to replace the current data warehouse with the restored data warehouse, you can rename it using [ALTER DATABASE (Azure SQL Data Warehouse)](/sql/t-sql/statements/alter-database-azure-sql-data-warehouse) with the MODIFY NAME option.

To restore a data warehouse, see [Restore a data warehouse using the Azure portal](sql-data-warehouse-restore-database-portal.md), [Restore a data warehouse using PowerShell](sql-data-warehouse-restore-database-powershell.md), or [Restore a data warehouse using REST APIs](sql-data-warehouse-restore-database-rest-api.md).

To restore a deleted or paused data warehouse, you can [create a support ticket](sql-data-warehouse-get-started-create-support-ticket.md).

## Geo-redundant restore

You can [restore your data warehouse](https://docs.microsoft.com/azure/sql-data-warehouse/sql-data-warehouse-restore-database-powershell#restore-from-an-azure-geographical-region) to any region supporting SQL Data Warehouse at your chosen performance level.

> [!NOTE]
> To perform a geo-redundant restore you must not have opted out of this feature.
>

## Next steps

For more information about disaster planning, see [Business continuity overview](../sql-database/sql-database-business-continuity.md)<|MERGE_RESOLUTION|>--- conflicted
+++ resolved
@@ -38,16 +38,11 @@
 ```
 
 ## User-Defined Restore Points
-<<<<<<< HEAD
-=======
-This feature enables you to manually trigger snapshots to create restore points  of your data warehouse before and after large modifications. This capability ensures that restore points are logically consistent which provides additional data protection in case of any workload interruptions or user errors for quick recovery time. User-defined restore points are available for seven days and are automatically deleted on your behalf. You cannot change the retention period of user-defined restore points. **42 user-defined restore points** are guaranteed at any point in time so they must be [deleted](https://go.microsoft.com/fwlink/?linkid=875299) before creating another restore point. You can trigger snapshots to create user-defined restore points through [PowerShell](https://docs.microsoft.com/powershell/module/az.sql/new-azsqldatabaserestorepoint#examples) or the Azure portal.
->>>>>>> 7e847f0c
 
 This feature enables you to manually trigger snapshots to create restore points of your data warehouse before and after large modifications. This capability ensures that restore points are logically consistent, which provides additional data protection in case of any workload interruptions or user errors for quick recovery time. User-defined restore points are available for seven days and are automatically deleted on your behalf. You cannot change the retention period of user-defined restore points. **42 user-defined restore points** are guaranteed at any point in time so they must be [deleted](https://go.microsoft.com/fwlink/?linkid=875299) before creating another restore point. You can trigger snapshots to create user-defined restore points through [PowerShell](https://docs.microsoft.com/powershell/module/azurerm.sql/new-azurermsqldatabaserestorepoint?view=azurermps-6.2.0#examples) or the Azure portal.
 
 > [!NOTE]
 > If you require restore points longer than 7 days, please vote for this capability [here](https://feedback.azure.com/forums/307516-sql-data-warehouse/suggestions/35114410-user-defined-retention-periods-for-restore-points). You can also create a user-defined restore point and restore from the newly created restore point to a new data warehouse. Once you have restored, you have the data warehouse online and can pause it indefinitely to save compute costs. The paused database incurs storage charges at the Azure Premium Storage rate. If you need an active copy of the restored data warehouse, you can resume which should take only a few minutes.
->
 
 ### Restore point retention
 
@@ -65,7 +60,6 @@
 
 > [!IMPORTANT]
 > If you delete a logical SQL server instance, all databases that belong to the instance are also deleted and cannot be recovered. You cannot restore a deleted server.
->
 
 ## Geo-backups and disaster recovery
 
@@ -75,7 +69,6 @@
 
 > [!NOTE]
 > If you require a shorter RPO for geo-backups, vote for this capability [here](https://feedback.azure.com/forums/307516-sql-data-warehouse). You can also create a user-defined restore point and restore from the newly created restore point to a new data warehouse in a different region. Once you have restored, you have the data warehouse online and can pause it indefinitely to save compute costs. The paused database incurs storage charges at the Azure Premium Storage rate. Should you need an active copy of the data warehouse, you can resume which should take only a few minutes.
->
 
 ## Backup and restore costs
 
@@ -103,7 +96,6 @@
 
 > [!NOTE]
 > To perform a geo-redundant restore you must not have opted out of this feature.
->
 
 ## Next steps
 
