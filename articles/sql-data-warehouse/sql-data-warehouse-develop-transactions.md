<properties
   pageTitle="Transactions in SQL Data Warehouse | Microsoft Azure"
   description="Tips for implementing transactions in Azure SQL Data Warehouse for developing solutions."
   services="sql-data-warehouse"
   documentationCenter="NA"
   authors="jrowlandjones"
   manager="barbkess"
   editor=""/>

<tags
   ms.service="sql-data-warehouse"
   ms.devlang="NA"
   ms.topic="article"
   ms.tgt_pltfrm="NA"
   ms.workload="data-services"
   ms.date="03/03/2016"
   ms.author="jrj;barbkess;sonyama"/>

# Transactions in SQL Data Warehouse

<<<<<<< HEAD
As you would expect SQL Data Warehouse does offer support for all transactional properties. However, to ensure the performance of SQL Data Warehouse is maintained at scale some features are limited when compared to SQL Server. This article highlights the differences and lists the others. 
=======
As you would expect SQL Data Warehouse does offer support for all transactional properties. However, to ensure the performance of SQL Data Warehouse is maintained at scale some features are limited when compared to SQL Server. This article hightlights the differences and lists the others.
>>>>>>> 757abdc4

## Transaction isolation levels
SQL Data Warehouse implements ACID transactions. However, the Isolation of the transactional support is limited to `READ UNCOMMITTED` and this cannot be changed. You can implement a number of coding methods to prevent dirty reads of data if this is a concern for you. The most popular methods leverage both CTAS and table partition switching (often known as the sliding window pattern) to prevent users from querying data that is still being prepared. Views that pre-filter the data is also a popular approach.  

## Transaction size


## Transaction state
SQL Data Warehouse uses the XACT_STATE() function to report a failed transaction using the value -2. This means that the transaction has failed and is marked for rollback only

> [AZURE.NOTE] The use of -2 by the XACT_STATE function to denote a failed transaction represents different behavior to SQL Server. SQL Server uses the value -1 to represent an un-committable transaction. SQL Server can tolerate some errors inside a transaction without it having to be marked as un-committable. For example SELECT 1/0 would cause an error but not force a transaction into an un-committable state. SQL Server also permits reads in the un-committable transaction. However, in SQLDW this is not the case. If an error occurs inside a SQLDW transaction it will automatically enter the -2 state: including SELECT 1/0 errors. It is therefore important to check that your application code to see if it uses  XACT_STATE().

In SQL Server you might see a code fragment that looks like this:

```
BEGIN TRAN
    BEGIN TRY
        DECLARE @i INT;
        SET     @i = CONVERT(int,'ABC');
    END TRY
    BEGIN CATCH

        DECLARE @xact smallint = XACT_STATE();

        SELECT  ERROR_NUMBER()    AS ErrNumber
        ,       ERROR_SEVERITY()  AS ErrSeverity
        ,       ERROR_STATE()     AS ErrState
        ,       ERROR_PROCEDURE() AS ErrProcedure
        ,       ERROR_MESSAGE()   AS ErrMessage
        ;

        ROLLBACK TRAN;

    END CATCH;
```

Notice that the `SELECT` statement occurs before the `ROLLBACK` statement. Also note that the setting of the `@xact` variable uses DECLARE and not `SELECT`.

In SQL Data Warehouse the code would need to look like this:

```
BEGIN TRAN
    BEGIN TRY
        DECLARE @i INT;
        SET     @i = CONVERT(int,'ABC');
    END TRY
    BEGIN CATCH

        ROLLBACK TRAN;

        DECLARE @xact smallint = XACT_STATE();

        SELECT  ERROR_NUMBER()    AS ErrNumber
        ,       ERROR_SEVERITY()  AS ErrSeverity
        ,       ERROR_STATE()     AS ErrState
        ,       ERROR_PROCEDURE() AS ErrProcedure
        ,       ERROR_MESSAGE()   AS ErrMessage
        ;
    END CATCH;

SELECT @xact;
```

Notice that the rollback of the transaction has to happen before the read of the error information in the `CATCH` Block.

## Error_Line() function
It is also worth noting that SQL Data Warehouse does not implement or support the ERROR_LINE() function. If you have this in your code you will need to remove it to be compliant with SQL Data Warehouse. Use query labels in your code instead to implement equivalent functionality. Please refer to the [query labels] article for more details on this feature.

## Using THROW and RAISERROR
THROW is the more modern implementation for raising exceptions in SQL Data Warehouse but RAISERROR is also supported. There are a few differences that are worth paying attention to however.

- User defined error messages numbers cannot be in the 100,000 - 150,000 range for THROW
- RAISERROR error messages are fixed at 50,000
- Use of sys.messages is not supported

## Limitiations
SQL Data Warehouse does have a few other restrictions that relate to transactions.

They are as follows:

- No distributed transactions
- No nested transactions permitted
- No save points allowed

## Next steps
For more development tips, see [development overview][].

<!--Image references-->

<!--Article references-->
[development overview]: sql-data-warehouse-overview-develop.md

<!--MSDN references-->

<!--Other Web references-->
<|MERGE_RESOLUTION|>--- conflicted
+++ resolved
@@ -1,120 +1,116 @@
-<properties
-   pageTitle="Transactions in SQL Data Warehouse | Microsoft Azure"
-   description="Tips for implementing transactions in Azure SQL Data Warehouse for developing solutions."
-   services="sql-data-warehouse"
-   documentationCenter="NA"
-   authors="jrowlandjones"
-   manager="barbkess"
-   editor=""/>
-
-<tags
-   ms.service="sql-data-warehouse"
-   ms.devlang="NA"
-   ms.topic="article"
-   ms.tgt_pltfrm="NA"
-   ms.workload="data-services"
-   ms.date="03/03/2016"
-   ms.author="jrj;barbkess;sonyama"/>
-
-# Transactions in SQL Data Warehouse
-
-<<<<<<< HEAD
-As you would expect SQL Data Warehouse does offer support for all transactional properties. However, to ensure the performance of SQL Data Warehouse is maintained at scale some features are limited when compared to SQL Server. This article highlights the differences and lists the others. 
-=======
-As you would expect SQL Data Warehouse does offer support for all transactional properties. However, to ensure the performance of SQL Data Warehouse is maintained at scale some features are limited when compared to SQL Server. This article hightlights the differences and lists the others.
->>>>>>> 757abdc4
-
-## Transaction isolation levels
-SQL Data Warehouse implements ACID transactions. However, the Isolation of the transactional support is limited to `READ UNCOMMITTED` and this cannot be changed. You can implement a number of coding methods to prevent dirty reads of data if this is a concern for you. The most popular methods leverage both CTAS and table partition switching (often known as the sliding window pattern) to prevent users from querying data that is still being prepared. Views that pre-filter the data is also a popular approach.  
-
-## Transaction size
-
-
-## Transaction state
-SQL Data Warehouse uses the XACT_STATE() function to report a failed transaction using the value -2. This means that the transaction has failed and is marked for rollback only
-
-> [AZURE.NOTE] The use of -2 by the XACT_STATE function to denote a failed transaction represents different behavior to SQL Server. SQL Server uses the value -1 to represent an un-committable transaction. SQL Server can tolerate some errors inside a transaction without it having to be marked as un-committable. For example SELECT 1/0 would cause an error but not force a transaction into an un-committable state. SQL Server also permits reads in the un-committable transaction. However, in SQLDW this is not the case. If an error occurs inside a SQLDW transaction it will automatically enter the -2 state: including SELECT 1/0 errors. It is therefore important to check that your application code to see if it uses  XACT_STATE().
-
-In SQL Server you might see a code fragment that looks like this:
-
-```
-BEGIN TRAN
-    BEGIN TRY
-        DECLARE @i INT;
-        SET     @i = CONVERT(int,'ABC');
-    END TRY
-    BEGIN CATCH
-
-        DECLARE @xact smallint = XACT_STATE();
-
-        SELECT  ERROR_NUMBER()    AS ErrNumber
-        ,       ERROR_SEVERITY()  AS ErrSeverity
-        ,       ERROR_STATE()     AS ErrState
-        ,       ERROR_PROCEDURE() AS ErrProcedure
-        ,       ERROR_MESSAGE()   AS ErrMessage
-        ;
-
-        ROLLBACK TRAN;
-
-    END CATCH;
-```
-
-Notice that the `SELECT` statement occurs before the `ROLLBACK` statement. Also note that the setting of the `@xact` variable uses DECLARE and not `SELECT`.
-
-In SQL Data Warehouse the code would need to look like this:
-
-```
-BEGIN TRAN
-    BEGIN TRY
-        DECLARE @i INT;
-        SET     @i = CONVERT(int,'ABC');
-    END TRY
-    BEGIN CATCH
-
-        ROLLBACK TRAN;
-
-        DECLARE @xact smallint = XACT_STATE();
-
-        SELECT  ERROR_NUMBER()    AS ErrNumber
-        ,       ERROR_SEVERITY()  AS ErrSeverity
-        ,       ERROR_STATE()     AS ErrState
-        ,       ERROR_PROCEDURE() AS ErrProcedure
-        ,       ERROR_MESSAGE()   AS ErrMessage
-        ;
-    END CATCH;
-
-SELECT @xact;
-```
-
-Notice that the rollback of the transaction has to happen before the read of the error information in the `CATCH` Block.
-
-## Error_Line() function
-It is also worth noting that SQL Data Warehouse does not implement or support the ERROR_LINE() function. If you have this in your code you will need to remove it to be compliant with SQL Data Warehouse. Use query labels in your code instead to implement equivalent functionality. Please refer to the [query labels] article for more details on this feature.
-
-## Using THROW and RAISERROR
-THROW is the more modern implementation for raising exceptions in SQL Data Warehouse but RAISERROR is also supported. There are a few differences that are worth paying attention to however.
-
-- User defined error messages numbers cannot be in the 100,000 - 150,000 range for THROW
-- RAISERROR error messages are fixed at 50,000
-- Use of sys.messages is not supported
-
-## Limitiations
-SQL Data Warehouse does have a few other restrictions that relate to transactions.
-
-They are as follows:
-
-- No distributed transactions
-- No nested transactions permitted
-- No save points allowed
-
-## Next steps
-For more development tips, see [development overview][].
-
-<!--Image references-->
-
-<!--Article references-->
-[development overview]: sql-data-warehouse-overview-develop.md
-
-<!--MSDN references-->
-
-<!--Other Web references-->
+<properties
+   pageTitle="Transactions in SQL Data Warehouse | Microsoft Azure"
+   description="Tips for implementing transactions in Azure SQL Data Warehouse for developing solutions."
+   services="sql-data-warehouse"
+   documentationCenter="NA"
+   authors="jrowlandjones"
+   manager="barbkess"
+   editor=""/>
+
+<tags
+   ms.service="sql-data-warehouse"
+   ms.devlang="NA"
+   ms.topic="article"
+   ms.tgt_pltfrm="NA"
+   ms.workload="data-services"
+   ms.date="03/03/2016"
+   ms.author="jrj;barbkess;sonyama"/>
+
+# Transactions in SQL Data Warehouse
+
+As you would expect SQL Data Warehouse does offer support for all transactional properties. However, to ensure the performance of SQL Data Warehouse is maintained at scale some features are limited when compared to SQL Server. This article highlights the differences and lists the others. 
+
+## Transaction isolation levels
+SQL Data Warehouse implements ACID transactions. However, the Isolation of the transactional support is limited to `READ UNCOMMITTED` and this cannot be changed. You can implement a number of coding methods to prevent dirty reads of data if this is a concern for you. The most popular methods leverage both CTAS and table partition switching (often known as the sliding window pattern) to prevent users from querying data that is still being prepared. Views that pre-filter the data is also a popular approach.  
+
+## Transaction size
+
+
+## Transaction state
+SQL Data Warehouse uses the XACT_STATE() function to report a failed transaction using the value -2. This means that the transaction has failed and is marked for rollback only
+
+> [AZURE.NOTE] The use of -2 by the XACT_STATE function to denote a failed transaction represents different behavior to SQL Server. SQL Server uses the value -1 to represent an un-committable transaction. SQL Server can tolerate some errors inside a transaction without it having to be marked as un-committable. For example SELECT 1/0 would cause an error but not force a transaction into an un-committable state. SQL Server also permits reads in the un-committable transaction. However, in SQLDW this is not the case. If an error occurs inside a SQLDW transaction it will automatically enter the -2 state: including SELECT 1/0 errors. It is therefore important to check that your application code to see if it uses  XACT_STATE().
+
+In SQL Server you might see a code fragment that looks like this:
+
+```
+BEGIN TRAN
+    BEGIN TRY
+        DECLARE @i INT;
+        SET     @i = CONVERT(int,'ABC');
+    END TRY
+    BEGIN CATCH
+
+        DECLARE @xact smallint = XACT_STATE();
+
+        SELECT  ERROR_NUMBER()    AS ErrNumber
+        ,       ERROR_SEVERITY()  AS ErrSeverity
+        ,       ERROR_STATE()     AS ErrState
+        ,       ERROR_PROCEDURE() AS ErrProcedure
+        ,       ERROR_MESSAGE()   AS ErrMessage
+        ;
+
+        ROLLBACK TRAN;
+
+    END CATCH;
+```
+
+Notice that the `SELECT` statement occurs before the `ROLLBACK` statement. Also note that the setting of the `@xact` variable uses DECLARE and not `SELECT`.
+
+In SQL Data Warehouse the code would need to look like this:
+
+```
+BEGIN TRAN
+    BEGIN TRY
+        DECLARE @i INT;
+        SET     @i = CONVERT(int,'ABC');
+    END TRY
+    BEGIN CATCH
+
+        ROLLBACK TRAN;
+
+        DECLARE @xact smallint = XACT_STATE();
+
+        SELECT  ERROR_NUMBER()    AS ErrNumber
+        ,       ERROR_SEVERITY()  AS ErrSeverity
+        ,       ERROR_STATE()     AS ErrState
+        ,       ERROR_PROCEDURE() AS ErrProcedure
+        ,       ERROR_MESSAGE()   AS ErrMessage
+        ;
+    END CATCH;
+
+SELECT @xact;
+```
+
+Notice that the rollback of the transaction has to happen before the read of the error information in the `CATCH` Block.
+
+## Error_Line() function
+It is also worth noting that SQL Data Warehouse does not implement or support the ERROR_LINE() function. If you have this in your code you will need to remove it to be compliant with SQL Data Warehouse. Use query labels in your code instead to implement equivalent functionality. Please refer to the [query labels] article for more details on this feature.
+
+## Using THROW and RAISERROR
+THROW is the more modern implementation for raising exceptions in SQL Data Warehouse but RAISERROR is also supported. There are a few differences that are worth paying attention to however.
+
+- User defined error messages numbers cannot be in the 100,000 - 150,000 range for THROW
+- RAISERROR error messages are fixed at 50,000
+- Use of sys.messages is not supported
+
+## Limitiations
+SQL Data Warehouse does have a few other restrictions that relate to transactions.
+
+They are as follows:
+
+- No distributed transactions
+- No nested transactions permitted
+- No save points allowed
+
+## Next steps
+For more development tips, see [development overview][].
+
+<!--Image references-->
+
+<!--Article references-->
+[development overview]: sql-data-warehouse-overview-develop.md
+
+<!--MSDN references-->
+
+<!--Other Web references-->