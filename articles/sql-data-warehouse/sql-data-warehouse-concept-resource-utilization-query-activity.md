---
title: Azure SQL Data Warehouse manageability and monitoring - query activity, resource utilization | Microsoft Docs
description: Learn what capabilities are available to manage and monitor Azure SQL Data Warehouse. Use the Azure portal and Dynamic Management Views (DMVs) to understand query activity and resource utilization of your data warehouse.
services: sql-data-warehouse
author: kevinvngo
manager: craigg-msft
ms.service: sql-data-warehouse
ms.topic: conceptual
ms.subservice: manage
ms.date: 04/12/2019
ms.author: kevin
ms.reviewer: igorstan
---

# Monitoring resource utilization and query activity in Azure SQL Data Warehouse
Azure SQL Data Warehouse provides a rich monitoring experience within the Azure portal to surface insights to your data warehouse workload. The Azure portal is the recommended tool when monitoring your data warehouse as it provides configurable retention periods, alerts, recommendations, and customizable charts and dashboards for metrics and logs. The portal also enables you to integrate with other Azure monitoring services such as Operations Management Suite (OMS) and Azure Monitor (logs) to provide a holistic monitoring experience for not only your data warehouse but also your entire Azure analytics platform for an integrated monitoring experience. This documentation describes what monitoring capabilities are available to optimize and manage your analytics platform with SQL Data Warehouse. 

## Resource Utilization 
The following metrics are available in the Azure portal for SQL Data Warehouse. These metrics are surfaced through [Azure Monitor](https://docs.microsoft.com/azure/azure-monitor/platform/data-collection#metrics).

<<<<<<< HEAD
=======
> [!NOTE]
> Currently node level CPU and IO metrics do not properly reflect data warehouse usage. These metrics will be removed in the near future as the team improves the monitoring and troubleshooting experience for SQL Data Warehouse. 

>>>>>>> c06ec023
| Metric Name                           | Description     | Aggregation Type |
| --------------------------------------- | ---------------- | --------------------------------------- |
| CPU percentage                          | CPU utilization across all nodes for the data warehouse | Maximum      |
| Data IO percentage                      | IO Utilization across all nodes for the data warehouse | Maximum   |
| Successful Connections                  | Number of successful connections to the data | Total            |
| Failed Connections                      | Number of failed connections to the data warehouse | Total            |
| Blocked by Firewall                     | Number of logins to the data warehouse which was blocked | Total            |
| DWU limit                              | Service level objective of the data warehouse | Maximum   |
| DWU percentage                          | Maximum between CPU percentage and Data IO percentage | Maximum   |
| DWU used                                | DWU limit * DWU percentage | Maximum   |
| Cache hit percentage | (cache hits / cache miss) * 100  where cache hits is the sum of all columnstore segments hits in the local SSD cache and cache miss is the columnstore segments misses in the local SSD cache summed across all nodes | Maximum |
| Cache used percentage | (cache used / cache capacity) * 100 where cache used is the sum of all bytes in the local SSD cache across all nodes and cache capacity is the sum of the storage capacity of the local SSD cache across all nodes | Maximum |
| Local tempdb percentage | Local tempdb utilization across all compute nodes - values are emitted every five minutes | Maximum |

## Query Activity
For a programmatic experience when monitoring SQL Data Warehouse via T-SQL, the service provides a set of Dynamic Management Views (DMVs). These views are useful when actively troubleshooting and identifying performance bottlenecks with your workload.

To view the list of DMVs that SQL Data Warehouse provides, refer to this [documentation](https://docs.microsoft.com/azure/sql-data-warehouse/sql-data-warehouse-reference-tsql-system-views#sql-data-warehouse-dynamic-management-views-dmvs). 

## Metrics and diagnostics logging
Both metrics and logs can be exported to Azure Monitor, specifically the [Azure Monitor logs](https://docs.microsoft.com/azure/log-analytics/log-analytics-overview) component and can be programmatically accessed through [log queries](https://docs.microsoft.com/azure/log-analytics/log-analytics-tutorial-viewdata). The log latency for SQL Data Warehouse is about 10-15 minutes. For more details on the factors impacting latency, visit the following documentation.


## Next steps
The following How-to guides describe common scenarios and use cases when monitoring and managing your data warehouse:

- [Monitor your data warehouse workload with DMVs](https://docs.microsoft.com/azure/sql-data-warehouse/sql-data-warehouse-manage-monitor)
<|MERGE_RESOLUTION|>--- conflicted
+++ resolved
@@ -18,12 +18,9 @@
 ## Resource Utilization 
 The following metrics are available in the Azure portal for SQL Data Warehouse. These metrics are surfaced through [Azure Monitor](https://docs.microsoft.com/azure/azure-monitor/platform/data-collection#metrics).
 
-<<<<<<< HEAD
-=======
 > [!NOTE]
 > Currently node level CPU and IO metrics do not properly reflect data warehouse usage. These metrics will be removed in the near future as the team improves the monitoring and troubleshooting experience for SQL Data Warehouse. 
 
->>>>>>> c06ec023
 | Metric Name                           | Description     | Aggregation Type |
 | --------------------------------------- | ---------------- | --------------------------------------- |
 | CPU percentage                          | CPU utilization across all nodes for the data warehouse | Maximum      |
