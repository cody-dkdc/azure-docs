- name: SQL Data Warehouse Documentation
  href: index.md
- name: Overview
  items:
  - name: About SQL Data Warehouse
    href: sql-data-warehouse-overview-what-is.md
  - name: Cheat sheet
    href: cheat-sheet.md
- name: Release Notes
  items:
  - name: May 2018
    href: release-notes-may-2018.md
  - name: April 2018
    href: release-notes-april-2018.md
- name: Quickstarts
  expanded: true
  items:
  - name: Create and connect - portal
    href: create-data-warehouse-portal.md
  - name: Create - PowerShell
    href: create-data-warehouse-powershell.md
  - name: Pause and resume compute
    items:
    - name: Portal
      href: pause-and-resume-compute-portal.md
    - name: PowerShell
      href: pause-and-resume-compute-powershell.md
  - name: Scale compute
    items:
    - name: Portal
      href: quickstart-scale-compute-portal.md
    - name: PowerShell
      href: quickstart-scale-compute-powershell.md
    - name: T-SQL
      href: quickstart-scale-compute-tsql.md
- name: Tutorials
  items:
  - name: 1 - Load WideWorldImporters
    href: load-data-wideworldimportersdw.md
- name: Concepts
  items:
  - name: Service features
    items:
    - name: MPP architecture
      href: massively-parallel-processing-mpp-architecture.md
    - name: Data warehouse units
      href: what-is-a-data-warehouse-unit-dwu-cdwu.md
    - name: Scale-out, pause, resume
      href: sql-data-warehouse-manage-compute-overview.md
    - name: Backup and restore
      href: backup-and-restore.md
    - name: Capacity limits
      href: sql-data-warehouse-service-capacity-limits.md
    - name: Maintenance
      href: service-maintenance.md
    - name: FAQ
      href: sql-data-warehouse-overview-faq.md
  - name: Security
    items:
    - name: Overview
      href: sql-data-warehouse-overview-manage-security.md
    - name: Access control
      href: ../sql-database/sql-database-control-access.md?toc=/azure/sql-data-warehouse/toc.json
    - name: Firewall rules
      href: ../sql-database/sql-database-firewall-configure.md?toc=/azure/sql-data-warehouse/toc.json      
    - name: Firewall virtual network rules
      href: ../sql-database/sql-database-vnet-service-endpoint-rule-overview.md?toc=/azure/sql-data-warehouse/toc.json
    - name: Authentication
<<<<<<< HEAD
      href: sql-data-warehouse-authentication.md?toc=/azure/sql-data-warehouse/toc.json
    - name: Azure AD
      href: ../sql-database/sql-database-aad-authentication.md?toc=/azure/sql-data-warehouse/toc.json
    - name: Logins and users
      href: ../sql-database/sql-database-manage-logins.md?toc=/azure/sql-data-warehouse/toc.json
    - name: Multi-factor auth
      href: ../sql-database/sql-database-ssms-mfa-authentication.md?toc=/azure/sql-data-warehouse/toc.json
    - name: Auditing
      href: sql-data-warehouse-auditing-overview.md
=======
      href: sql-data-warehouse-authentication.md
    - name: Column-level security
      href: column-level-security.md
>>>>>>> 7567ba65
  - name: Migrate to SQL Data Warehouse
    items:
    - name: Overview
      href: sql-data-warehouse-overview-migrate.md
    - name: Migrate schema
      href: sql-data-warehouse-migrate-schema.md
    - name: Migrate code
      href: sql-data-warehouse-migrate-code.md
    - name: Migrate data
      href: sql-data-warehouse-migrate-data.md
  - name: Load & move data
    items:
    - name: Overview
      href: design-elt-data-loading.md
    - name: Best practices
      href: guidance-for-loading-data.md
  - name: Integrate
    items:
    - name: Overview
      href: sql-data-warehouse-overview-integrate.md
    - name: SQL Database elastic query
      href: how-to-use-elastic-query-with-sql-data-warehouse.md
  - name: Query performance
    items:
    - name: Resource classes & workload management
      href: resource-classes-for-workload-management.md
    - name: Memory & concurrency limits
      href: memory-and-concurrency-limits.md
    - name: Columnstore compression
      href: sql-data-warehouse-memory-optimizations-for-columnstore-compression.md
  - name: Monitor
    href: sql-data-warehouse-manage-monitor.md
  - name: Develop data warehouses
    items:
    - name: Overview
      href: sql-data-warehouse-overview-develop.md
    - name: Data warehouse components
      href: sql-data-warehouse-overview-workload.md
    - name: Best practices
      href: sql-data-warehouse-best-practices.md
    - name: Tables
      items:
      - name: Overview
        href: sql-data-warehouse-tables-overview.md
      - name: CTAS
        href: sql-data-warehouse-develop-ctas.md
      - name: Data types
        href: sql-data-warehouse-tables-data-types.md
      - name: Distributed tables
        href: sql-data-warehouse-tables-distribute.md
      - name: Indexes
        href: sql-data-warehouse-tables-index.md
      - name: Identity
        href: sql-data-warehouse-tables-identity.md
      - name: Partitions
        href: sql-data-warehouse-tables-partition.md
      - name: Replicated tables
        href: design-guidance-for-replicated-tables.md
      - name: Statistics
        href: sql-data-warehouse-tables-statistics.md
      - name: Temporary
        href: sql-data-warehouse-tables-temporary.md
    - name: Queries
      items:
      - name: Dynamic SQL
        href: sql-data-warehouse-develop-dynamic-sql.md
      - name: Group by options
        href: sql-data-warehouse-develop-group-by-options.md
      - name: Labels
        href: sql-data-warehouse-develop-label.md
    - name: T-SQL language elements
      items:
      - name: Loops
        href: sql-data-warehouse-develop-loops.md
      - name: Stored procedures
        href: sql-data-warehouse-develop-stored-procedures.md
      - name: Transactions
        href: sql-data-warehouse-develop-transactions.md
      - name: Transactions Best Practices
        href: sql-data-warehouse-develop-best-practices-transactions.md
      - name: User-defined schemas
        href: sql-data-warehouse-develop-user-defined-schemas.md
      - name: Variable assignment
        href: sql-data-warehouse-develop-variable-assignment.md
      - name: Views
        href: sql-data-warehouse-develop-views.md
  - name: Troubleshoot
    href: sql-data-warehouse-troubleshoot.md
- name: How-to guides
  items:
  - name: Connect & query
    items:
    - name: Overview
      href: sql-data-warehouse-connect-overview.md
    - name: Connection strings
      href: sql-data-warehouse-connection-strings.md
    - name: sqlcmd
      href: sql-data-warehouse-get-started-connect-sqlcmd.md
    - name: Query with SSMS
      href: sql-data-warehouse-query-ssms.md
    - name: Query with Visual Studio
      href: sql-data-warehouse-query-visual-studio.md
    - name: Install Visual studio
      href: sql-data-warehouse-install-visual-studio.md
  - name: Upgrade
    href: upgrade-to-latest-generation.md
  - name: Restore
    items:
    - name: Portal
      href: sql-data-warehouse-restore-database-portal.md
    - name: PowerShell
      href: sql-data-warehouse-restore-database-powershell.md
    - name: REST  API
      href: sql-data-warehouse-restore-database-rest-api.md
  - name: Security
    items:
    - name: Configure Azure AD auth
      href: ../sql-database/sql-database-aad-authentication-configure.md?toc=/azure/sql-data-warehouse/toc.json
    - name: Conditional access
      href: ../sql-database/sql-database-conditional-access.md?toc=/azure/sql-data-warehouse/toc.json
    - name: Virtual network rules by PowerShell
      href: ../sql-database/sql-database-vnet-service-endpoint-rule-powershell.md?toc=/azure/sql-data-warehouse/toc.json
    - name: Enable encryption - portal
      href: sql-data-warehouse-encryption-tde.md
    - name: Enable encryption - T-SQL
      href: sql-data-warehouse-encryption-tde-tsql.md
    - name: Threat detection
      href: sql-data-warehouse-security-threat-detection.md
  - name: Load & move data
    items:
    - name: New York taxi cab data
      href: load-data-from-azure-blob-storage-using-polybase.md
    - name: Contoso public data
      href: sql-data-warehouse-load-from-azure-blob-storage-with-polybase.md
    - name: Azure Data Lake Store
      href: sql-data-warehouse-load-from-azure-data-lake-store.md
    - name: Azure Databricks
      href: /azure/azure-databricks/databricks-extract-load-sql-data-warehouse?toc=/azure/sql-data-warehouse/toc.json
    - name: Data Factory
      href: /azure/data-factory/load-azure-sql-data-warehouse?toc=/azure/sql-data-warehouse/toc.json
    - name: SSIS
      href: /sql/integration-services/load-data-to-sql-data-warehouse
  - name: Integrate
    items:
    - name: Configure SQL Database elastic query
      href: tutorial-elastic-query-with-sql-datababase-and-sql-data-warehouse.md
    - name: Add an Azure Stream Analytics job
      href: sql-data-warehouse-integrate-azure-stream-analytics.md
    - name: Use machine learning
      href: sql-data-warehouse-get-started-analyze-with-azure-machine-learning.md
    - name: Visualize with Power BI
      href: sql-data-warehouse-get-started-visualize-with-power-bi.md
  - name: Monitor & tune
    items:
    - name: Analyze your workload
      href: analyze-your-workload.md
  - name: Scale out
    items:
    - name: Automate compute levels
      href: manage-compute-with-azure-functions.md
- name: Reference
  items:
  - name: T-SQL
    items:
    - name: Full reference
      href: https://docs.microsoft.com/sql/t-sql/language-reference/
    - name: SQL DW language elements
      href: sql-data-warehouse-reference-tsql-language-elements.md
    - name: SQL DW statements
      href: sql-data-warehouse-reference-tsql-statements.md
  - name: System views
    href: sql-data-warehouse-reference-tsql-system-views.md
  - name: PowerShell cmdlets
    href: sql-data-warehouse-reference-powershell-cmdlets.md
  - name: REST APIs
    href: sql-data-warehouse-manage-compute-rest-api.md
- name: Resources
  items:
  - name: Azure Roadmap
    href: https://azure.microsoft.com/roadmap/?category=databases
  - name: Forum
    href: https://social.msdn.microsoft.com/Forums/en-US/home?forum=AzureSQLDataWarehouse
  - name: Pricing
    href: https://azure.microsoft.com/pricing/details/sql-data-warehouse/
  - name: Pricing calculator
    href: https://azure.microsoft.com/pricing/calculator/
  - name: Feature requests
    href: https://feedback.azure.com/forums/307516-sql-data-warehouse/
  - name: Service updates
    href: https://azure.microsoft.com/updates/?product=sql-data-warehouse
  - name: Stack Overflow
    href: https://stackoverflow.com/questions/tagged/azure-sqldw/
  - name: Support
    href: sql-data-warehouse-get-started-create-support-ticket.md
  - name: Videos
    href: https://azure.microsoft.com/documentation/videos/index/?services=sql-data-warehouse
  - name: Partners
    items:
    - name: Business intelligence
      href: sql-data-warehouse-partner-business-intelligence.md
    - name: Data integration
      href: sql-data-warehouse-partner-data-integration.md
    - name: Data management
      href: sql-data-warehouse-partner-data-management.md<|MERGE_RESOLUTION|>--- conflicted
+++ resolved
@@ -66,7 +66,6 @@
     - name: Firewall virtual network rules
       href: ../sql-database/sql-database-vnet-service-endpoint-rule-overview.md?toc=/azure/sql-data-warehouse/toc.json
     - name: Authentication
-<<<<<<< HEAD
       href: sql-data-warehouse-authentication.md?toc=/azure/sql-data-warehouse/toc.json
     - name: Azure AD
       href: ../sql-database/sql-database-aad-authentication.md?toc=/azure/sql-data-warehouse/toc.json
@@ -76,11 +75,8 @@
       href: ../sql-database/sql-database-ssms-mfa-authentication.md?toc=/azure/sql-data-warehouse/toc.json
     - name: Auditing
       href: sql-data-warehouse-auditing-overview.md
-=======
-      href: sql-data-warehouse-authentication.md
     - name: Column-level security
       href: column-level-security.md
->>>>>>> 7567ba65
   - name: Migrate to SQL Data Warehouse
     items:
     - name: Overview
