- name: SQL Data Warehouse Documentation
  href: index.md
- name: Overview
  items:
  - name: What is SQL Data Warehouse?
    href: sql-data-warehouse-overview-what-is.md
  - name: SQL Data Warehouse architecture
    href: massively-parallel-processing-mpp-architecture.md
  - name: Data warehouse units
    href: what-is-a-data-warehouse-unit-dwu-cdwu.md
  - name: Cheat sheet
    href: cheat-sheet.md
  - name: Best practices
    href: sql-data-warehouse-best-practices.md
  - name: Capacity limits
    href: sql-data-warehouse-service-capacity-limits.md
  - name: FAQ
    href: sql-data-warehouse-overview-faq.md
- name: Release Notes
  items:
    - name: Recent Release
      href: release-notes-10-0-10106-0.md  
    - name: Gen2 region upgrade schedule
      href: gen2-migration-schedule.md
    - name: Archived Release Notes
      items:   
      - name: September 2018 
        href: release-notes-september-2018.md
      - name: August 2018 
        href: release-notes-august-2018.md
      - name: July 2018 
        href: release-notes-july-2018.md
      - name: June 2018 
        href: release-notes-june-2018.md
      - name: May 2018
        href: release-notes-may-2018.md
      - name: April 2018
        href: release-notes-april-2018.md
- name: Quickstarts
  expanded: true
  items:
  - name: Create and connect
    items: 
    - name: Portal
      href: create-data-warehouse-portal.md
    - name: PowerShell
      href: create-data-warehouse-powershell.md
  - name: Pause and resume
    items:
    - name: Portal
      href: pause-and-resume-compute-portal.md
    - name: PowerShell
      href: pause-and-resume-compute-powershell.md
  - name: Scale
    items:
    - name: Portal
      href: quickstart-scale-compute-portal.md
    - name: PowerShell
      href: quickstart-scale-compute-powershell.md
    - name: T-SQL
      href: quickstart-scale-compute-tsql.md
<<<<<<< HEAD
  - name: Workload Management
    items: 
    - name: Create workload classifier (Preview)
=======
  - name: Workload management
    items: 
    - name: Create workload classifier
>>>>>>> 6a383dfd
      items:
      - name: T-SQL
        href: quickstart-create-a-workload-classifier-tsql.md
- name: Concepts
  items:
  - name: Security
    items:
    - name: Overview
      href: sql-data-warehouse-overview-manage-security.md
    - name: Advanced Data Security
      items:
      - name: Overview
        href: ../sql-database/sql-database-advanced-data-security.md?toc=/azure/sql-data-warehouse/toc.json
      - name: Data Discovery & Classification
        href: ../sql-database/sql-database-data-discovery-and-classification.md?toc=/azure/sql-data-warehouse/toc.json
      - name: Vulnerability Assessment
        href: ../sql-database/sql-vulnerability-assessment.md?toc=/azure/sql-data-warehouse/toc.json
      - name: Advanced Threat Protection
        href: ../sql-database/sql-database-threat-detection-overview.md?toc=/azure/sql-data-warehouse/toc.json
    - name: Auditing
      href: ../sql-database/sql-database-auditing.md?toc=/azure/sql-data-warehouse/toc.json
<<<<<<< HEAD
    - name: Data Discovery & Classification
      href: https://docs.microsoft.com/azure/sql-database/sql-database-data-discovery-and-classification?toc=%2Fazure%2Fsql-data-warehouse%2Ftoc.json
    - name: Column-level security
      href: column-level-security.md
    - name: Row-level security
      href: https://docs.microsoft.com/sql/relational-databases/security/row-level-security?toc=/azure/sql-data-warehouse/toc.json
=======
    - name: Network Security
      items:
      - name: Firewall rules
        href: ../sql-database/sql-database-firewall-configure.md?toc=/azure/sql-data-warehouse/toc.json
      - name: Virtual network service endpoints
        href: ../sql-database/sql-database-vnet-service-endpoint-rule-overview.md?toc=/azure/sql-data-warehouse/toc.json
    - name: Authentication
      items:
      - name: Overview
        href: sql-data-warehouse-authentication.md?toc=/azure/sql-data-warehouse/toc.json
      - name: Azure Active Directory
        href: ../sql-database/sql-database-aad-authentication.md?toc=/azure/sql-data-warehouse/toc.json
      - name: Logins and users
        href: ../sql-database/sql-database-manage-logins.md?toc=/azure/sql-data-warehouse/toc.json
      - name: Multi-Factor Auth
        href: ../sql-database/sql-database-ssms-mfa-authentication.md?toc=/azure/sql-data-warehouse/toc.json
    - name: Access control
      items:
      - name: Overview
        href: ../sql-database/sql-database-control-access.md?toc=/azure/sql-data-warehouse/toc.json
      - name: Column-level security
        href: column-level-security.md
      - name: Row-level security
        href: https://docs.microsoft.com/sql/relational-databases/security/row-level-security?toc=%2Fazure%2Fsql-data-warehouse%2Ftoc.json
    - name: Data Protection
      items:
      - name: Transparent Data Encryption (TDE) overview
        href: ../sql-database/transparent-data-encryption-azure-sql.md?toc=/azure/sql-data-warehouse/toc.json
      - name: TDE with Bring Your Own Key
        href: ../sql-database/transparent-data-encryption-byok-azure-sql.md?toc=/azure/sql-data-warehouse/toc.json
>>>>>>> 6a383dfd
  - name: Data loading
    items:
    - name: Overview
      href: design-elt-data-loading.md
    - name: Best practices
      href: guidance-for-loading-data.md
    - name: Columnstore compression
      href: sql-data-warehouse-memory-optimizations-for-columnstore-compression.md
  - name: Development
    items:
    - name: Overview
      href: sql-data-warehouse-overview-develop.md
    - name: Best practices
      href: sql-data-warehouse-best-practices-development.md
    - name: Tables
      items:
      - name: Overview
        href: sql-data-warehouse-tables-overview.md
      - name: CTAS
        href: sql-data-warehouse-develop-ctas.md
      - name: Data types
        href: sql-data-warehouse-tables-data-types.md
      - name: Distributed tables
        href: sql-data-warehouse-tables-distribute.md
      - name: Indexes
        href: sql-data-warehouse-tables-index.md
      - name: Identity
        href: sql-data-warehouse-tables-identity.md
      - name: Partitions
        href: sql-data-warehouse-tables-partition.md
      - name: Replicated tables
        href: design-guidance-for-replicated-tables.md
      - name: Statistics
        href: sql-data-warehouse-tables-statistics.md
      - name: Temporary
        href: sql-data-warehouse-tables-temporary.md
    - name: T-SQL language elements
      items:
      - name: Loops
        href: sql-data-warehouse-develop-loops.md
      - name: Stored procedures
        href: sql-data-warehouse-develop-stored-procedures.md
      - name: Transactions
        href: sql-data-warehouse-develop-transactions.md
      - name: Transactions Best Practices
        href: sql-data-warehouse-develop-best-practices-transactions.md
      - name: User-defined schemas
        href: sql-data-warehouse-develop-user-defined-schemas.md
      - name: Variable assignment
        href: sql-data-warehouse-develop-variable-assignment.md
      - name: Views
        href: sql-data-warehouse-develop-views.md
  - name: Querying
    items:
    - name: Dynamic SQL
      href: sql-data-warehouse-develop-dynamic-sql.md
    - name: Group by options
      href: sql-data-warehouse-develop-group-by-options.md
    - name: Labels
      href: sql-data-warehouse-develop-label.md
  - name: Workload management
    items:
    - name: Resource classes & workload management
      href: resource-classes-for-workload-management.md
<<<<<<< HEAD
    - name: Workload Classification (Preview)
      href: sql-data-warehouse-workload-classification.md
    - name: Workload Importance (Preview)
=======
    - name: Workload classification
      href: sql-data-warehouse-workload-classification.md
    - name: Workload importance
>>>>>>> 6a383dfd
      href: sql-data-warehouse-workload-importance.md
    - name: Memory & concurrency limits
      href: memory-and-concurrency-limits.md
  - name: Manageability & monitoring
    items:
    - name: Overview
      href: sql-data-warehouse-overview-manageability-monitoring.md
    - name: Scale, pause, resume
      href: sql-data-warehouse-manage-compute-overview.md
    - name: Resource utilization & query activity 
      href: sql-data-warehouse-concept-resource-utilization-query-activity.md 
    - name: Data protection
      href: backup-and-restore.md
    - name: Recommendations 
      href: sql-data-warehouse-concept-recommendations.md
    - name: Troubleshoot
      href: sql-data-warehouse-troubleshoot.md
  - name: Maintenance schedules
    items:
    - name: Overview
      href: maintenance-scheduling.md
    - name: View maintenance schedule
      href: viewing-maintenance-schedule.md
    - name: Change maintenance schedule
      href: changing-maintenance-schedule.md
  - name: Integration
    items:
    - name: Overview
      href: sql-data-warehouse-overview-integrate.md    
- name: How-to guides
  items:
  - name: Secure
    items:
    - name: Configure Azure AD auth
      href: ../sql-database/sql-database-aad-authentication-configure.md?toc=/azure/sql-data-warehouse/toc.json
    - name: Conditional access
      href: ../sql-database/sql-database-conditional-access.md?toc=/azure/sql-data-warehouse/toc.json
    - name: Virtual network rules by PowerShell
      href: ../sql-database/sql-database-vnet-service-endpoint-rule-powershell.md?toc=/azure/sql-data-warehouse/toc.json
    - name: Enable encryption - portal
      href: sql-data-warehouse-encryption-tde.md
    - name: Enable encryption - T-SQL
      href: sql-data-warehouse-encryption-tde-tsql.md
  - name: Load data
    items:
    - name: New York taxi cab data
      href: load-data-from-azure-blob-storage-using-polybase.md
    - name: Contoso public data
      href: sql-data-warehouse-load-from-azure-blob-storage-with-polybase.md
    - name: Azure Data Lake Storage
      href: sql-data-warehouse-load-from-azure-data-lake-store.md
    - name: Azure Databricks
      href: /azure/azure-databricks/databricks-extract-load-sql-data-warehouse?toc=/azure/sql-data-warehouse/toc.json
    - name: Data Factory
      href: /azure/data-factory/load-azure-sql-data-warehouse?toc=/azure/sql-data-warehouse/toc.json
    - name: SSIS
      href: /sql/integration-services/load-data-to-sql-data-warehouse
    - name: Load WideWorldImporters
      href: load-data-wideworldimportersdw.md
  - name: Develop
    items:
    - name: Overview
      href: sql-data-warehouse-connect-overview.md
    - name: Connection strings
      href: sql-data-warehouse-connection-strings.md
    - name: sqlcmd
      href: sql-data-warehouse-get-started-connect-sqlcmd.md
    - name: Query with SSMS
      href: sql-data-warehouse-query-ssms.md
    - name: Query with Visual Studio
      href: sql-data-warehouse-query-visual-studio.md
    - name: Install Visual studio
      href: sql-data-warehouse-install-visual-studio.md
  - name: Workload management
    items:
    - name: Analyze your workload
      href: analyze-your-workload.md    
  - name: Manage and monitor
    items:
    - name: Upgrade to Gen2
      href: upgrade-to-latest-generation.md
    - name: Restore your data warehouse
      href: sql-data-warehouse-restore.md
    - name: Monitor your workload - Portal 
      href: sql-data-warehouse-monitor-workload-portal.md
    - name: Monitor your workload - DMVs 
      href: sql-data-warehouse-manage-monitor.md
    - name: Monitor Gen2 cache
      href: sql-data-warehouse-how-to-monitor-cache.md
  - name: Integrate
    items:
    - name: Use machine learning
      href: sql-data-warehouse-get-started-analyze-with-azure-machine-learning.md
    - name: Build data pipelines
      items:
      - name: Connect with Fivetran
        href: fivetran-quickstart.md
      - name: Get started with Striim
        href: striim-quickstart.md
      - name: Add an Azure Stream Analytics job
        href: sql-data-warehouse-integrate-azure-stream-analytics.md
    - name: Build dashboards and reports 
      items:
      - name: Visualize with Power BI
        href: sql-data-warehouse-get-started-visualize-with-power-bi.md 
  - name: Troubleshoot
    items:
    - name: Connectivity
      href: sql-data-warehouse-troubleshoot-connectivity.md   
- name: Reference
  items:
  - name: T-SQL
    items:
    - name: Full reference
      href: https://docs.microsoft.com/sql/t-sql/language-reference/
    - name: SQL DW language elements
      href: sql-data-warehouse-reference-tsql-language-elements.md
    - name: SQL DW statements
      href: sql-data-warehouse-reference-tsql-statements.md
  - name: System views
    href: sql-data-warehouse-reference-tsql-system-views.md
  - name: PowerShell cmdlets
    href: sql-data-warehouse-reference-powershell-cmdlets.md
  - name: REST APIs
    href: sql-data-warehouse-manage-compute-rest-api.md
- name: Resources
  items:
  - name: Azure Roadmap
    href: https://azure.microsoft.com/roadmap/?category=databases
  - name: Forum
    href: https://social.msdn.microsoft.com/Forums/en-US/home?forum=AzureSQLDataWarehouse
  - name: Pricing
    href: https://azure.microsoft.com/pricing/details/sql-data-warehouse/
  - name: Pricing calculator
    href: https://azure.microsoft.com/pricing/calculator/
  - name: Feature requests
    href: https://feedback.azure.com/forums/307516-sql-data-warehouse/
  - name: Service updates
    href: https://azure.microsoft.com/updates/?product=sql-data-warehouse
  - name: Stack Overflow
    href: https://stackoverflow.com/questions/tagged/azure-sqldw/
  - name: Support
    href: sql-data-warehouse-get-started-create-support-ticket.md
  - name: Videos
    href: sql-data-warehouse-videos.md
  - name: Partners
    items:
    - name: Business intelligence
      href: sql-data-warehouse-partner-business-intelligence.md
    - name: Data integration
      href: sql-data-warehouse-partner-data-integration.md
    - name: Data management
      href: sql-data-warehouse-partner-data-management.md<|MERGE_RESOLUTION|>--- conflicted
+++ resolved
@@ -59,15 +59,9 @@
       href: quickstart-scale-compute-powershell.md
     - name: T-SQL
       href: quickstart-scale-compute-tsql.md
-<<<<<<< HEAD
-  - name: Workload Management
-    items: 
-    - name: Create workload classifier (Preview)
-=======
   - name: Workload management
     items: 
     - name: Create workload classifier
->>>>>>> 6a383dfd
       items:
       - name: T-SQL
         href: quickstart-create-a-workload-classifier-tsql.md
@@ -89,14 +83,6 @@
         href: ../sql-database/sql-database-threat-detection-overview.md?toc=/azure/sql-data-warehouse/toc.json
     - name: Auditing
       href: ../sql-database/sql-database-auditing.md?toc=/azure/sql-data-warehouse/toc.json
-<<<<<<< HEAD
-    - name: Data Discovery & Classification
-      href: https://docs.microsoft.com/azure/sql-database/sql-database-data-discovery-and-classification?toc=%2Fazure%2Fsql-data-warehouse%2Ftoc.json
-    - name: Column-level security
-      href: column-level-security.md
-    - name: Row-level security
-      href: https://docs.microsoft.com/sql/relational-databases/security/row-level-security?toc=/azure/sql-data-warehouse/toc.json
-=======
     - name: Network Security
       items:
       - name: Firewall rules
@@ -127,7 +113,6 @@
         href: ../sql-database/transparent-data-encryption-azure-sql.md?toc=/azure/sql-data-warehouse/toc.json
       - name: TDE with Bring Your Own Key
         href: ../sql-database/transparent-data-encryption-byok-azure-sql.md?toc=/azure/sql-data-warehouse/toc.json
->>>>>>> 6a383dfd
   - name: Data loading
     items:
     - name: Overview
@@ -192,15 +177,9 @@
     items:
     - name: Resource classes & workload management
       href: resource-classes-for-workload-management.md
-<<<<<<< HEAD
-    - name: Workload Classification (Preview)
-      href: sql-data-warehouse-workload-classification.md
-    - name: Workload Importance (Preview)
-=======
     - name: Workload classification
       href: sql-data-warehouse-workload-classification.md
     - name: Workload importance
->>>>>>> 6a383dfd
       href: sql-data-warehouse-workload-importance.md
     - name: Memory & concurrency limits
       href: memory-and-concurrency-limits.md
