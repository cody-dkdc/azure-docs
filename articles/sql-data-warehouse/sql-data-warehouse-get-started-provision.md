--- conflicted
+++ resolved
@@ -1,324 +1,140 @@
-<<<<<<< HEAD
-<properties
-   pageTitle="Get started: Provision a SQL Data Warehouse | Microsoft Azure"
-   description="Provision a SQL Data Warehouse by following these steps and guidelines."
-   services="sql-data-warehouse"
-   documentationCenter="NA"
-   authors="lodipalm"
-   manager="barbkess"
-   editor=""/>
-
-<tags
-   ms.service="sql-data-warehouse"
-   ms.devlang="NA"
-   ms.topic="hero-article"
-   ms.tgt_pltfrm="NA"
-   ms.workload="data-services"
-   ms.date="09/09/2015"
-   ms.author="JRJ@BigBangData.co.uk;barbkess"/>
-
-# Get started: Provision a SQL Data Warehouse #
-
-This article is a guide to help you provision a SQL Data Warehouse in Azure. By following this guide, you will perform these tasks:
-
-1. Create a new SQL Data Warehouse database.
-2. Configure a new logical server.
-3. Set an Azure firewall rule to enable external client access.
-
-## Azure free trial ##
-You will need to have an Azure subscription and approval to the SQL Data Warehouse Preview to complete the following tasks. If you do not already have access to an Azure subscription then resolving this is actually your first step!
-
-You can get a [free trial][] that allows you to try any of the Azure services, including SQL Data Warehouse.
-
-
-## Log in to the Azure portal ##
-
-Once you have a subscription you can log in to the [Azure portal][]. Go ahead and sign in now.
-
-In this next series of steps we will quickly spin up a brand new logical server and create a new SQL Data Warehouse database.
-
-## Locate the SQL Data Warehouse service
-
-The first thing we have to do is locate the SQL Data Warehouse service in the Azure portal.
-
-In the upper left corner of the Azure Portal is the New button. The New button is the starting point for creating any new service within Azure.
-
-- Click the new button now.
-
-### Data + Storage
-
-Clicking the New button opens up all the Azure service categories. SQL Data Warehouse lives in the "Data + Storage" category.
-
-- Click **Data + Storage** to drill in and see the services offered by Azure for this category.
-
-### SQL Data Warehouse
-
-As you can see Azure offers lots of data and storage engines. However, this getting started guide is for SQL Data Warehouse.
-
-- Go ahead and select **SQL Data Warehouse**. 
-
-##Admission to the Preview
-Before you can start the setup process you must be admitted to the Preview program. Click the sign up for the Preview and submit. You will be notified by email when your submission has been approved.
-
-Once you receieve approval, you can proceed to the next steps. Note: Approval may take several days to process.
-
-## Configure SQL Data Warehouse
-
-To complete the provisioning process simply configure SQL Data Warehouse.
-
-
-### Database name
-
-The first configuration is to name the database.
-
-
-
-- For this quick start, name the database "MySQLDW".
-
-
-> [AZURE.NOTE] When you create your own database you can of course name it as you wish. However, it does need to conform to the basic naming requirements of Azure.
-
-### Performance
-
-The performance option is an *important* one. SQL Data Warehouse provides scalable power via this slider. You can increase or decrease your performance at any time - not just when you configure the data warehouse. The further you slide to the right the greater the resources at your disposal. If those resources are no longer needed then you can immediately move the slider back; saving on cost. SQL Data Warehouse lets you change your performance profile on demand without having to re-create the data warehouse or move data.
-
-- Use the slider now to see how the data warehouse units (DWU) increase as you slide to the right and decrease as you move back to the left.
-
-- Before leaving this step make sure you have returned the slider back to the left. Your new data warehouse is small,  so we don't need too much; save your resources for the rest of your trial!
-
-### Select source
-
-This option gives the choice of starting with an empty database. Choose your new database as the starting point.
-
-> [AZURE.NOTE] A second option is also available. It is also permissible to create the database from a pre-existing restore point; a restore option.
-
-### Logical server
-
-Your new SQL Data Warehouse database resides on a logical server. The logical server brings consistency of configuration for a number of databases and locates the service to an Azure data center.
-
-The options that need to be set are:
-1. Server Name
-2. Server Admin Name
-3. Password
-4. Data Center Location
-5. Permission for Azure services to access the server
-
-Feel free to set these values as you see fit. The Server name has to be unique. It's a good idea to pick a data center that is close to you to reduce network latency. SQL Data Warehouse also contains powerful features that leverage Azure's other services. It is therefore a good idea to leave the check box enabled for Azure services access.
-
-> [AZURE.NOTE] SQL Data Warehouse must use a V12 Server. Ensure that this option is set to YES. The logical server can also be shared by Azure SQL Databases and SQL Data Warehouse databases. However, it must be a V12 Server.
-
-> [AZURE.NOTE] Record the server name, server admin name and password somewhere and keep them safe. You will need this information to connect to the SQL Data Warehouse database.
-
-### Resource group
-Resource groups are containers designed to help you manage a collection of Azure resources.
-
-For this quick start it is ok to leave resource group configured on its default values.
-
-Learn more about [resource groups](../azure-portal/resource-group-portal.md).
-
-### Subscription
-A single user could have one or more Azure subscriptions. If you have more than one subscription associated with your login then you can choose which subscription to use.
-
-However, for the purposes of this guide, the default should be fine.
-
-Let's go and create the SQL Data Warehouse!
-
-## Create your data warehouse ##
-All that is left for creating your data warehouse is to click the create button.
-
-Congratulations! You have created your first SQL Data Warehouse database.
-
-You should now be returned to the [Azure portal][]. Notice that your SQL Data Warehouse database has been added to the page.
-
-
-At this point no-one can access the SQL Data Warehouse database. To keep everything secure by default the database has not yet been configured for clients to access it.
-
-Therefore the last step in the provisioning process is to configure the service for external access.
-
-## Configure the Azure firewall ##
-
-To configure the Azure firewall for the first time:
-
-1. Click **Browse** in the left navigation blade.
-
-2. Choose **SQL Servers**.
-
-3. Select your logical SQL Server.
-
-4. Choose settings.
-
-5. Click **Firewall**.
-
-6. Set your firewall rule.
-
-    There are a couple of things for you to do here. They are:
-    - Name your firewall rule.
-    - Provide an IP range if you do not have a static IP address.
-
-    > [AZURE.NOTE] The client IP address range you need to include is your external or publicly facing IP address.To find your external IP address you can use a number of websites such as <a href="http://www.whatismyip.com" target="\_blank">www.whatismyip.com</a>
-
-7. Save your firewall rule.
-
-
-Now that you have configured the firewall you will be able to make connections from your desktop to the Azure SQL Data Warehouse you just created.
-
-## Next steps
-
-Now the SQL Data Warehouse service has been successfully provisioned we can move on to learn how to use it.
-Next steps:
-
-1. [Connect and query][] the data warehouse.
-2. Load [sample data].
-
-<!--Image references-->
-
-
-<!-- Articles -->
-[Connect and query]: sql-data-warehouse-get-started-connect-query.md
-[sample data]: ./sql-data-warehouse-get-started-load-samples.md  
-
-<!--External links-->
-[free trial]: https://azure.microsoft.com/en-us/pricing/free-trial/
-[Azure portal]: https://portal.azure.com/
-=======
-<properties
-	pageTitle="Create a SQL Data Warehouse database in the Azure Portal | Microsoft Azure"
-	description="Learn how to create an Azure SQL Data Warehouse in the Azure Portal"
-	services="sql-data-warehouse"
-	documentationCenter="NA"
-	authors="barbkess"
-	manager="jhubbard"
-	editor=""
-	tags="azure-sql-data-warehouse"/>
-<tags
-   ms.service="sql-data-warehouse"
-   ms.devlang="NA"
-   ms.topic="get-started-article"
-   ms.tgt_pltfrm="NA"
-   ms.workload="data-services"
-   ms.date="12/15/2015"
-   ms.author="lodipalm;barbkess"/>
-
-# Create a SQL Data Warehouse
-
-> [AZURE.SELECTOR]
-- [Azure Portal](sql-data-warehouse-get-started-provision.md)
-- [TSQL](sql-data-warehouse-get-started-create-database-tsql.md)
-- [PowerShell](sql-data-warehouse-get-started-provision-powershell.md)
-
-This tutorial shows you how to create an Azure SQL Data Warehouse database in just a few minutes by using the Azure Portal. 
-
-In this tutorial you will:
-
-- Create a server that will host your database.
-- Create a database that contains AdventureWorksDW sample database.
-
-If you are trying to migrate an existing database to SQL Data Warehouse, see the [Migration overview](./sql-data-warehouse-get-started-overview-migrate.md) or use [Migration Utility](./sql-data-warehouse-migrate-migration-utility.md).
-
-To load data into SQL Data Warehouse, see the [loading overview](./sql-data-warehouse-overview-load.md).
-
-[AZURE.INCLUDE [free-trial-note](../../includes/free-trial-note.md)]
-
-## Step 1: Sign in and get started
-
-1. Sign in to the [Azure Portal](https://portal.azure.com).
-
-2. Click **New** > **Data + Storage** > **SQL Data Warehouse**.
-
-    ![Create](./media/sql-data-warehouse-get-started-provision/create-sample.gif)
-
-1. Enter a name for your database in the SQL Data Warehouse blade. In this example, we name the database AdventureWorksDW.
-
-    ![Enter a database name](./media/sql-data-warehouse-get-started-provision/database-name.png)
-
-
-## Step 2: Configure and create a server
-
-In SQL Database and SQL Data Warehouse, each database is assigned to a server, and each server is assigned to a geographical location. The server is called a logical SQL server.
-
-> [AZURE.NOTE] <a name="note"></a>A logical SQL server:
-  >
-  > + Provides a consistent way to configure multiple databases within the same geographical location.
-  > + Is not physical hardware like it is for an on-premises server. It  is part of the service software. This is why we call it a *logical server*.
-  > + Can host multiple databases without impacting their performance.
-  > + Uses a lower case *s* in its name. SQL **s**erver is an Azure logical server, whereas SQL **S**erver is Microsoft's on-premises database product.
-
-1. Click **Server** > **Create a new server**. There is no charge for the server. If you already have a V12 logical SQL server that you want to use, choose your existing server and go to the next step. 
-
-    ![Create a new server](./media/sql-data-warehouse-get-started-provision/create-server.png)
-
-3. Fill in the **New server** information. 
-    
-	- **Server Name**. Enter a name for your logical server. This is unique for each geographical location.
-	- **Server Admin Name**. Enter a user name for the server administrator account.
-	- **Password**. Enter the server admin password. 
-	- **Location**. Choose a geographical location for your server. To reduce data transfer time, it's best to locate your server geographically close to other data resources this database will access.
-	- **Create V12 Server**. YES is the only option for SQL Data Warehouse. 
-	- **Allow azure services to access server**. This is always checked for SQL Data Warehouse
-
-    >[AZURE.NOTE] Be sure to store the server name, server admin name, and password somewhere.  You will need this information to log on to the server.
-
-1. Click **OK** to save the logical SQL server configuration settings and return to the SQL Data Warehouse blade.
-
-    ![Configure new server](./media/sql-data-warehouse-get-started-provision/configure-server.png)
-
-## Step 3: Configure and create a database
-
-Now that you have selected your logical SQL server, you are ready to finish creating the database.
- 
-2. In the **SQL Data Warehouse** blade, fill in the remaining fields. 
-
-    ![Create database](./media/sql-data-warehouse-get-started-provision/create-database.png)
-    
-    - **Performance**: We recommend starting with 400 DWUs. You can move the slider to the left or right to adjust the performance level for your database, both now and after the database is created. 
-
-        > [AZURE.NOTE] SQL Data Warehouse measures performance in Data Warehouse Units (DWUs). As you increase DWUs, SQL Data Warehouse increases the computing resources available for your database operations. As you run your workload, you will be able to see how DWUs relate to your workload performance. 
-        > 
-        > You can quickly and easily change the performance level after the database is created.  For example, if you are not using the database, move the slider to the left to reduce costs. Or, increase performance when more resources are needed. To incur 0 costs, you can pause the database. This is the scalable power of SQL Data Warehouse.
-
-    - **Select source**. Click **Select source** > **Sample**. Since there is only one sample database available at this time, when you select Sample Azure automatically populates the **Select sample** option with AdventureWorksDW. 
-  
-        ![Select Sample](./media/sql-data-warehouse-get-started-provision/select-source.png)
-
-    - **Resource group**. You can keep the default values. Resource groups are containers designed to help you manage a collection of Azure resources. Learn more about [resource groups](../azure-portal/resource-group-portal.md).
-    
-    - **Subscription**. Select the subscription to bill for this database.
-
-1. Click **Create** to create your SQL Data Warehouse database. 
-
-1. Wait for a few minutes and your database will be ready. When finished, you should be returned to the [Azure Portal](https://portal.azure.com). Notice that your SQL Data Warehouse database has been added to the dashboard.
-
-    ![Portal view](./media/sql-data-warehouse-get-started-provision/database-portal-view.png)
-
-
-## Step 4: Configure server firewall access for your client IP
-
-To connect to the server from your current IP address, add your client IP address to the firewall rules. This step shows you how to do that.
-
-1. Click **Browse** > **SQL Servers** > Choose your server > **Settings** > **Firewall**.
-
-    ![Find firewall settings](./media/sql-data-warehouse-get-started-provision/find-firewall-settings.png)
-
-4. Click **Add Client IP** to have Azure create a rule for your Client IP address. Click **Save**.
-
-	![Add the IP address](./media/sql-data-warehouse-get-started-provision/add-client-ip.png)
-
-1. Create a firewall rule with a range of IP addresses. You can do this now or later.
-
-	>[AZURE.IMPORTANT] You're IP address is likely to change from time to time, and you may not be able to access your server until you create a new firewall rule. To ensure consistent access, we recommend adding a range of IP addresses. For further details, see [How to configure firewall settings](../sql-database/sql-database-configure-firewall-settings.md).
-
-    To create a rule, enter a name and the IP address range, and click **Save**. 
-
-    ![Add a firewall rule](./media/sql-data-warehouse-get-started-provision/add-rule.png)
-
-Now that you have configured the firewall you will be able to make connections from your desktop to the Azure SQL Data Warehouse database you just created.
-
-## Next steps
-
-Now that you have created a sample database for SQL Data Warehouse, you are ready to [Connect](./sql-data-warehouse-get-started-connect.md) to your database.
-
-
-
-
-
->>>>>>> 08be3281
+<properties
+	pageTitle="Create a SQL Data Warehouse database in the Azure Portal | Microsoft Azure"
+	description="Learn how to create an Azure SQL Data Warehouse in the Azure Portal"
+	services="sql-data-warehouse"
+	documentationCenter="NA"
+	authors="barbkess"
+	manager="jhubbard"
+	editor=""
+	tags="azure-sql-data-warehouse"/>
+<tags
+   ms.service="sql-data-warehouse"
+   ms.devlang="NA"
+   ms.topic="get-started-article"
+   ms.tgt_pltfrm="NA"
+   ms.workload="data-services"
+   ms.date="12/15/2015"
+   ms.author="lodipalm;barbkess"/>
+
+# Create a SQL Data Warehouse
+
+> [AZURE.SELECTOR]
+- [Azure Portal](sql-data-warehouse-get-started-provision.md)
+- [TSQL](sql-data-warehouse-get-started-create-database-tsql.md)
+- [PowerShell](sql-data-warehouse-get-started-provision-powershell.md)
+
+This tutorial shows you how to create an Azure SQL Data Warehouse database in just a few minutes by using the Azure Portal. 
+
+In this tutorial you will:
+
+- Create a server that will host your database.
+- Create a database that contains AdventureWorksDW sample database.
+
+If you are trying to migrate an existing database to SQL Data Warehouse, see the [Migration overview](./sql-data-warehouse-get-started-overview-migrate.md) or use [Migration Utility](./sql-data-warehouse-migrate-migration-utility.md).
+
+To load data into SQL Data Warehouse, see the [loading overview](./sql-data-warehouse-overview-load.md).
+
+[AZURE.INCLUDE [free-trial-note](../../includes/free-trial-note.md)]
+
+## Step 1: Sign in and get started
+
+1. Sign in to the [Azure Portal](https://portal.azure.com).
+
+2. Click **New** > **Data + Storage** > **SQL Data Warehouse**.
+
+    ![Create](./media/sql-data-warehouse-get-started-provision/create-sample.gif)
+
+1. Enter a name for your database in the SQL Data Warehouse blade. In this example, we name the database AdventureWorksDW.
+
+    ![Enter a database name](./media/sql-data-warehouse-get-started-provision/database-name.png)
+
+
+## Step 2: Configure and create a server
+
+In SQL Database and SQL Data Warehouse, each database is assigned to a server, and each server is assigned to a geographical location. The server is called a logical SQL server.
+
+> [AZURE.NOTE] <a name="note"></a>A logical SQL server:
+  >
+  > + Provides a consistent way to configure multiple databases within the same geographical location.
+  > + Is not physical hardware like it is for an on-premises server. It  is part of the service software. This is why we call it a *logical server*.
+  > + Can host multiple databases without impacting their performance.
+  > + Uses a lower case *s* in its name. SQL **s**erver is an Azure logical server, whereas SQL **S**erver is Microsoft's on-premises database product.
+
+1. Click **Server** > **Create a new server**. There is no charge for the server. If you already have a V12 logical SQL server that you want to use, choose your existing server and go to the next step. 
+
+    ![Create a new server](./media/sql-data-warehouse-get-started-provision/create-server.png)
+
+3. Fill in the **New server** information. 
+    
+	- **Server Name**. Enter a name for your logical server. This is unique for each geographical location.
+	- **Server Admin Name**. Enter a user name for the server administrator account.
+	- **Password**. Enter the server admin password. 
+	- **Location**. Choose a geographical location for your server. To reduce data transfer time, it's best to locate your server geographically close to other data resources this database will access.
+	- **Create V12 Server**. YES is the only option for SQL Data Warehouse. 
+	- **Allow azure services to access server**. This is always checked for SQL Data Warehouse
+
+    >[AZURE.NOTE] Be sure to store the server name, server admin name, and password somewhere.  You will need this information to log on to the server.
+
+1. Click **OK** to save the logical SQL server configuration settings and return to the SQL Data Warehouse blade.
+
+    ![Configure new server](./media/sql-data-warehouse-get-started-provision/configure-server.png)
+
+## Step 3: Configure and create a database
+
+Now that you have selected your logical SQL server, you are ready to finish creating the database.
+ 
+2. In the **SQL Data Warehouse** blade, fill in the remaining fields. 
+
+    ![Create database](./media/sql-data-warehouse-get-started-provision/create-database.png)
+    
+    - **Performance**: We recommend starting with 400 DWUs. You can move the slider to the left or right to adjust the performance level for your database, both now and after the database is created. 
+
+        > [AZURE.NOTE] SQL Data Warehouse measures performance in Data Warehouse Units (DWUs). As you increase DWUs, SQL Data Warehouse increases the computing resources available for your database operations. As you run your workload, you will be able to see how DWUs relate to your workload performance. 
+        > 
+        > You can quickly and easily change the performance level after the database is created.  For example, if you are not using the database, move the slider to the left to reduce costs. Or, increase performance when more resources are needed. To incur 0 costs, you can pause the database. This is the scalable power of SQL Data Warehouse.
+
+    - **Select source**. Click **Select source** > **Sample**. Since there is only one sample database available at this time, when you select Sample Azure automatically populates the **Select sample** option with AdventureWorksDW. 
+  
+        ![Select Sample](./media/sql-data-warehouse-get-started-provision/select-source.png)
+
+    - **Resource group**. You can keep the default values. Resource groups are containers designed to help you manage a collection of Azure resources. Learn more about [resource groups](../azure-portal/resource-group-portal.md).
+    
+    - **Subscription**. Select the subscription to bill for this database.
+
+1. Click **Create** to create your SQL Data Warehouse database. 
+
+1. Wait for a few minutes and your database will be ready. When finished, you should be returned to the [Azure Portal](https://portal.azure.com). Notice that your SQL Data Warehouse database has been added to the dashboard.
+
+    ![Portal view](./media/sql-data-warehouse-get-started-provision/database-portal-view.png)
+
+
+## Step 4: Configure server firewall access for your client IP
+
+To connect to the server from your current IP address, add your client IP address to the firewall rules. This step shows you how to do that.
+
+1. Click **Browse** > **SQL Servers** > Choose your server > **Settings** > **Firewall**.
+
+    ![Find firewall settings](./media/sql-data-warehouse-get-started-provision/find-firewall-settings.png)
+
+4. Click **Add Client IP** to have Azure create a rule for your Client IP address. Click **Save**.
+
+	![Add the IP address](./media/sql-data-warehouse-get-started-provision/add-client-ip.png)
+
+1. Create a firewall rule with a range of IP addresses. You can do this now or later.
+
+	>[AZURE.IMPORTANT] You're IP address is likely to change from time to time, and you may not be able to access your server until you create a new firewall rule. To ensure consistent access, we recommend adding a range of IP addresses. For further details, see [How to configure firewall settings](../sql-database/sql-database-configure-firewall-settings.md).
+
+    To create a rule, enter a name and the IP address range, and click **Save**. 
+
+    ![Add a firewall rule](./media/sql-data-warehouse-get-started-provision/add-rule.png)
+
+Now that you have configured the firewall you will be able to make connections from your desktop to the Azure SQL Data Warehouse database you just created.
+
+## Next steps
+
+Now that you have created a sample database for SQL Data Warehouse, you are ready to [Connect](./sql-data-warehouse-get-started-connect.md) to your database.
+
+
+
+
+