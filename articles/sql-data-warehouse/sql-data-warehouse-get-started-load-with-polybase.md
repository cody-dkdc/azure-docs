<properties
   pageTitle="PolyBase in SQL Data Warehouse Tutorial | Microsoft Azure"
   description="Learn what PolyBase is and how to use it for data warehousing scenarios."
   services="sql-data-warehouse"
   documentationCenter="NA"
   authors="sahaj08"
   manager="barbkess"
   editor=""/>

<tags
   ms.service="sql-data-warehouse"
   ms.devlang="NA"
   ms.topic="get-started-article"
   ms.tgt_pltfrm="NA"
   ms.workload="data-services"
<<<<<<< HEAD
   ms.date="04/13/2016"
=======
   ms.date="04/18/2016"
>>>>>>> edd433ef
   ms.author="sahajs;barbkess;jrj;sonyama"/>


# Load data with PolyBase in SQL Data Warehouse

> [AZURE.SELECTOR]
- [Data Factory](sql-data-warehouse-get-started-load-with-azure-data-factory.md)
- [PolyBase](sql-data-warehouse-get-started-load-with-polybase.md)
- [BCP](sql-data-warehouse-load-with-bcp.md)

This tutorial shows how to load data into SQL Data Warehouse by using AzCopy and PolyBase. When finished, you will know how to:

- Use AzCopy to copy data to Azure blob storage
- Create database objects to define the external data
- Run a T-SQL query to load the data

>[AZURE.VIDEO loading-data-with-polybase-in-azure-sql-data-warehouse]

## Prerequisites

To step through this tutorial, you need

- A SQL Data Warehouse database.
- An Azure storage account of type Standard Locally Redundant Storage (Standard-LRS), Standard Geo-Redundant Storage (Standard-GRS), or Standard Read-Access Geo-Redundant Storage (Standard-RAGRS).
- AzCopy Command-Line Utility. Download and install the [latest version of AzCopy][] which is installed with the Microsoft Azure Storage Tools.

    ![Azure Storage Tools](./media/sql-data-warehouse-get-started-load-with-polybase/install-azcopy.png)


## Step 1: Add sample data to Azure blob storage

In order to load data, we need to put some sample data into an Azure blob storage. In this step we populate an Azure Storage blob with sample data. Later, we will use PolyBase to load this sample data into your SQL Data Warehouse database.

### A. Prepare a sample text file

To prepare a sample text file:

1. Open Notepad and copy the following lines of data into a new file. Save this to your local temp directory as %temp%\DimDate2.txt.

```
20150301,1,3
20150501,2,4
20151001,4,2
20150201,1,3
20151201,4,2
20150801,3,1
20150601,2,4
20151101,4,2
20150401,2,4
20150701,3,1
20150901,3,1
20150101,1,3
```

### B. Find your blob service endpoint

To find your blob service endpoint:

1. From the Azure Portal select **Browse** > **Storage Accounts**.
2. Click the storage account you want to use.
3. In the Storage account blade, click Blobs

    ![Click Blobs](./media/sql-data-warehouse-get-started-load-with-polybase/click-blobs.png)

1. Save your blob service endpoint URL for later.

    ![Blob service endpoint](./media/sql-data-warehouse-get-started-load-with-polybase/blob-service.png)

### C. Find your Azure storage key

To find your Azure storage key:

1. From the Azure Portal, select **Browse** > **Storage Accounts**.
2. Click on the storage account you want to use.
3. Select **All settings** > **Access keys**.
4. Click the copy box to copy one of your access keys to the clipboard.

    ![Copy Azure storage key](./media/sql-data-warehouse-get-started-load-with-polybase/access-key.png)

### D. Copy the sample file to Azure blob storage

To copy your data to Azure blob storage:

1. Open a command prompt, and change directories to the AzCopy installation directory. This command changes to the default installation directory on a 64-bit Windows client.

    ```
    cd /d "%ProgramFiles(x86)%\Microsoft SDKs\Azure\AzCopy"
    ```

1. Run the following command to upload the file. Specify your blob service endpoint URL for <blob service endpoint URL> and your Azure storage account key for <azure_storage_account_key>.

    ```
    .\AzCopy.exe /Source:C:\Temp\ /Dest:<blob service endpoint URL> /datacontainer/datedimension/ /DestKey:<azure_storage_account_key> /Pattern:DimDate2.txt
    ```

See also [Getting Started with the AzCopy Command-Line Utility][].

### E. Explore your blob storage container

To see the file you uploaded to blob storage:

1. Go back to your Blob service blade.
2. Under Containers, double-click **datacontainer**.
3. To explore the path to your data, click the folder **datedimension** and you will see your uploaded file **DimDate2.txt**.
4. To view properties, click **DimDate2.txt**.
5. Note that in the Blob properties blade, you can download or delete the file.

    ![View Azure storage blob](./media/sql-data-warehouse-get-started-load-with-polybase/view-blob.png)


## Step 2: Create an external table for the sample data

In this section we create an external table that defines the sample data.

PolyBase uses external tables to access data in Azure blob storage. Since the data is not stored within SQL Data Warehouse, PolyBase handles authentication to the external data by using a database-scoped credential.

The example in this step uses these Transact-SQL statements to create an external table.

- [Create Master Key (Transact-SQL)][] to encrypt the secret of your database scoped credential.
- [Create Database Scoped Credential (Transact-SQL)][] to specify authentication information for your Azure storage account.
- [Create External Data Source (Transact-SQL)][] to specify the location of your Azure blob storage.
- [Create External File Format (Transact-SQL)][] to specify the format of your data.
- [Create External Table (Transact-SQL)][] to specify the table definition and location of the data.

Run this query against your SQL Data Warehouse database. It will create an external table named DimDate2External in the dbo schema that points to the DimDate2.txt sample data in the Azure blob storage.


```sql
-- A: Create a master key.
-- Only necessary if one does not already exist.
-- Required to encrypt the credential secret in the next step.

CREATE MASTER KEY;


-- B: Create a database scoped credential
-- IDENTITY: Provide any string, it is not used for authentication to Azure storage.
-- SECRET: Provide your Azure storage account key.


CREATE DATABASE SCOPED CREDENTIAL AzureStorageCredential
WITH
    IDENTITY = 'user',
    SECRET = '<azure_storage_account_key>'
;


-- C: Create an external data source
-- TYPE: HADOOP - PolyBase uses Hadoop APIs to access data in Azure blob storage.
-- LOCATION: Provide Azure storage account name and blob container name.
-- CREDENTIAL: Provide the credential created in the previous step.

CREATE EXTERNAL DATA SOURCE AzureStorage
WITH (
    TYPE = HADOOP,
    LOCATION = 'wasbs://<blob_container_name>@<azure_storage_account_name>.blob.core.windows.net',
    CREDENTIAL = AzureStorageCredential
);


-- D: Create an external file format
-- FORMAT_TYPE: Type of file format in Azure storage (supported: DELIMITEDTEXT, RCFILE, ORC, PARQUET).
-- FORMAT_OPTIONS: Specify field terminator, string delimiter, date format etc. for delimited text files.
-- Specify DATA_COMPRESSION method if data is compressed.

CREATE EXTERNAL FILE FORMAT TextFile
WITH (
    FORMAT_TYPE = DelimitedText,
    FORMAT_OPTIONS (FIELD_TERMINATOR = ',')
);


-- E: Create the external table
-- Specify column names and data types. This needs to match the data in the sample file.
-- LOCATION: Specify path to file or directory that contains the data (relative to the blob container).
-- To point to all files under the blob container, use LOCATION='.'

CREATE EXTERNAL TABLE dbo.DimDate2External (
    DateId INT NOT NULL,
    CalendarQuarter TINYINT NOT NULL,
    FiscalQuarter TINYINT NOT NULL
)
WITH (
    LOCATION='/datedimension/',
    DATA_SOURCE=AzureStorage,
    FILE_FORMAT=TextFile
);


-- Run a query on the external table

SELECT count(*) FROM dbo.DimDate2External;

```


In SQL Server Object Explorer in Visual Studio, you can see the external file format, external data source, and the DimDate2External table.

![View external table](./media/sql-data-warehouse-get-started-load-with-polybase/external-table.png)

## Step 3: Load data into SQL Data Warehouse

Once the external table is created, you can either load the data into a new table or insert it into an existing table.

- To load the data into a new table, run the [CREATE TABLE AS SELECT (Transact-SQL)][] statement. The new table will have the columns named in the query. The data types of the columns will match the data types in the external table definition.
- To load the data into an existing table, use the [INSERT...SELECT (Transact-SQL)][] statement.

```sql
-- Load the data from Azure blob storage to SQL Data Warehouse

CREATE TABLE dbo.DimDate2
WITH
(   
    CLUSTERED COLUMNSTORE INDEX,
    DISTRIBUTION = ROUND_ROBIN
)
AS
SELECT * FROM [dbo].[DimDate2External];
```

## Step 4: Create statistics on your newly loaded data

SQL Data Warehouse does not auto-create or auto-update statistics. Therefore, to achieve high query performance, it's important to create statistics on each column of each table after the first load. It's also important to update statistics after substantial changes in the data.

This example creates single-column statistics on the new DimDate2 table.

```sql
CREATE STATISTICS [DateId] on [DimDate2] ([DateId]);
CREATE STATISTICS [CalendarQuarter] on [DimDate2] ([CalendarQuarter]);
CREATE STATISTICS [FiscalQuarter] on [DimDate2] ([FiscalQuarter]);
```

To learn more, see [Statistics][].  


## Next steps
See the [PolyBase guide][] for further information you should know as you develop a solution that uses PolyBase.

<!--Image references-->
[1]:./media/sql-data-warehouse-get-started-load-with-polybase/external-table.png

<!--Article references-->
[PolyBase in SQL Data Warehouse Tutorial]: sql-data-warehouse-get-started-load-with-polybase.md
[Load data with bcp]: sql-data-warehouse-load-with-bcp.md
[solution partners]: sql-data-warehouse-solution-partners.md
[development overview]: sql-data-warehouse-overview-develop.md
[Statistics]: sql-data-warehouse-develop-statistics.md
[PolyBase guide]: sql-data-warehouse-load-polybase-guide.md
[Getting Started with the AzCopy Command-Line Utility]: ../storage/storage-use-azcopy.md
[latest version of AzCopy]: ../storage/storage-use-azcopy.md

<!--External references-->
[supported source/sink]: https://msdn.microsoft.com/library/dn894007.aspx
[copy activity]: https://msdn.microsoft.com/library/dn835035.aspx
[SQL Server destination adapter]: https://msdn.microsoft.com/library/ms141095.aspx
[SSIS]: https://msdn.microsoft.com/library/ms141026.aspx


[CREATE EXTERNAL DATA SOURCE (Transact-SQL)]:https://msdn.microsoft.com/library/dn935022.aspx
[CREATE EXTERNAL FILE FORMAT (Transact-SQL)]:https://msdn.microsoft.com/library/dn935026.aspx
[CREATE EXTERNAL TABLE (Transact-SQL)]:https://msdn.microsoft.com/library/dn935021.aspx

[DROP EXTERNAL DATA SOURCE (Transact-SQL)]:https://msdn.microsoft.com/library/mt146367.aspx
[DROP EXTERNAL FILE FORMAT (Transact-SQL)]:https://msdn.microsoft.com/library/mt146379.aspx
[DROP EXTERNAL TABLE (Transact-SQL)]:https://msdn.microsoft.com/library/mt130698.aspx

[CREATE TABLE AS SELECT (Transact-SQL)]:https://msdn.microsoft.com/library/mt204041.aspx
[INSERT...SELECT (Transact-SQL)]:https://msdn.microsoft.com/library/ms174335.aspx
[CREATE MASTER KEY (Transact-SQL)]:https://msdn.microsoft.com/library/ms174382.aspx
[CREATE CREDENTIAL (Transact-SQL)]:https://msdn.microsoft.com/library/ms189522.aspx
[CREATE DATABASE SCOPED CREDENTIAL (Transact-SQL)]:https://msdn.microsoft.com/library/mt270260.aspx
[DROP CREDENTIAL (Transact-SQL)]:https://msdn.microsoft.com/library/ms189450.aspx<|MERGE_RESOLUTION|>--- conflicted
+++ resolved
@@ -13,11 +13,7 @@
    ms.topic="get-started-article"
    ms.tgt_pltfrm="NA"
    ms.workload="data-services"
-<<<<<<< HEAD
-   ms.date="04/13/2016"
-=======
    ms.date="04/18/2016"
->>>>>>> edd433ef
    ms.author="sahajs;barbkess;jrj;sonyama"/>
 
 
