--- conflicted
+++ resolved
@@ -6,17 +6,10 @@
 manager: craigg
 ms.service: sql-data-warehouse
 ms.topic: conceptual
-<<<<<<< HEAD
-ms.subservice: implement
-ms.date: 04/17/2018
-ms.author: cakarst
-ms.reviewer: jrasnick
-=======
 ms.subservice: load data
 ms.date: 04/17/2018
 ms.author: kevin
 ms.reviewer: igorstan
->>>>>>> 6a383dfd
 ms.custom: seoapril2019
 ---
 
