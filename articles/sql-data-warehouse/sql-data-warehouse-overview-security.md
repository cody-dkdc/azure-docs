<<<<<<< HEAD
<properties
   pageTitle="Secure a database in SQL Data Warehouse | Microsoft Azure"
   description="Tips for securing a database in Azure SQL Data Warehouse for developing solutions."
   services="sql-data-warehouse"
   documentationCenter="NA"
   authors="sahaj08"
   manager="barbkess"
   editor=""/>

<tags
   ms.service="sql-data-warehouse"
   ms.devlang="NA"
   ms.topic="article"
   ms.tgt_pltfrm="NA"
   ms.workload="data-services"
   ms.date="09/17/2015"
   ms.author="sahajs"/>

# Secure a database in SQL Data Warehouse

This article walks through the basics of securing your Azure SQL Data Warehouse database. In particular, this articles will get you started with resources for limiting access, protecting data, and monitoring activities on a database.

## Connection security

Connection Security refers to how you restrict and secure connections to your database using firewall rules and connection encryption.

Firewall rules are used by both the server and the database to reject connection attempts from IP addresses that have not been explicitly whitelisted. To allow your application or client machine's public IP address to attempt connecting to a new database, you must first create a server-level firewall rule using the Azure Management Portal, REST API, or PowerShell. As a best practice, you should restrict the IP address ranges allowed through your server firewall as much as possible. For more information, see [Azure SQL Database firewall][].


## Authentication

Authentication refers to how you prove your identity when connecting to the database. SQL Data Warehouse currently supports SQL Authentication with a username and password.

When you created the logical server for your database, you specified a "server admin" login with a username and password. Using these credentials, you can authenticate to any database on that server as the database owner, or "dbo."

However, as a best practice your organization’s users should use a different account to authenticate. This way you can limit the permissions granted to the application and reduce the risks of malicious activity in case your application code is vulnerable to a SQL injection attack. To create a database user based on server login:

First, connect to the master database on your server with your server admin login and create a new server login. 

```
-- Connect to master database and create a login
CREATE LOGIN ApplicationLogin WITH PASSWORD = 'strong_password';

```

Then, connect to your SQL Data Warhouse database with your server admin login and create a database user based on the server login you just created.

```

-- Connect to SQL DW database and create a database user
CREATE USER ApplicationUser FOR LOGIN ApplicationLogin;

```

For more information on authenticating to a SQL Database, see [Managing databases and logins in Azure SQL Database][].


## Authorization

Authorization refers to what you can do within an Azure SQL Data Warehouse database, and this is controlled by your user account's role memberships and permissions. As a best practice, you should grant users the least privileges necessary. Azure SQL Data Warehouse makes this easy to manage with roles in T-SQL:

```
EXEC sp_addrolemember 'db_datareader', 'ApplicationUser'; -- allows ApplicationUser to read data
EXEC sp_addrolemember 'db_datawriter', 'ApplicationUser'; -- allows ApplicationUser to write data
```

The server admin account you are connecting with is a member of db_owner, which has authority to do anything within the database. Save this account for deploying schema upgrades and other management operations. Use the "ApplicationUser" account with more limited permissions to connect from your application to the database with the least privileges needed by your application.

There are ways to further limit what a user can do with Azure SQL Database:
- [Database roles][] other than db_datareader and db_datawriter can be used to create more powerful application user accounts or less powerful management accounts.
- Granular [Permissions][] let you control which operations you can do on individual columns, tables, views, procedures, and other objects in the database.
- [Stored procedures][] can be used to limit the actions that can be taken on the database.

Managing databases and logical servers from the Azure Management Portal or using the Azure Resource Manager API is controlled by your portal user account's role assignments. For more information on this topic, see [Role-based access control in Azure preview portal][].



## Encryption

Azure SQL Data Warehouse can help protect your data by encrypting your data when it is "at rest," or stored in database files and backups, using [Transparent Data Encryption][]. To encrypt your database, connect as a database owner and execute:


```

ALTER DATABASE [AdventureWorks] SET ENCRYPTION ON;

```

You can also enable Transparent Data Encryption from database settings in the [Azure Portal][].



## Auditing

Auditing and tracking database events can help you maintain regulatory compliance and identify suspicious activity. SQL Data Warehouse Auditing allows you to record events in your database to an audit log in your Azure Storage account. SQL Data Warehouse Auditing also integrates with Microsoft Power BI to facilitate drill-down reports and analyses. For more information, see [Get started with SQL Database Auditing][].



## Next steps
For more development tips, see [development overview][].

<!--Image references-->

<!--Article references-->
[development overview]: sql-data-warehouse-overview-develop.md


<!--MSDN references-->
[Azure SQL Database firewall]: https://msdn.microsoft.com/library/ee621782.aspx
[Database roles]: https://msdn.microsoft.com/library/ms189121.aspx
[Managing databases and logins in Azure SQL Database]: https://msdn.microsoft.com/library/ee336235.aspx
[Permissions]: https://msdn.microsoft.com/library/ms191291.aspx
[Stored procedures]: https://msdn.microsoft.com/library/ms190782.aspx 
[Transparent Data Encryption]: http://go.microsoft.com/fwlink/?LinkId=526242
[Get started with SQL Database Auditing]: sql-database-auditing-get-started.md
[Azure Portal]: https://portal.azure.com/

<!--Other Web references-->
[Role-based access control in Azure preview portal]: http://azure.microsoft.com/en-us/documentation/articles/role-based-access-control-configure.aspx
=======
<properties
   pageTitle="Secure a database in SQL Data Warehouse | Microsoft Azure"
   description="Tips for securing a database in Azure SQL Data Warehouse for developing solutions."
   services="sql-data-warehouse"
   documentationCenter="NA"
   authors="sahaj08"
   manager="barbkess"
   editor=""/>

<tags
   ms.service="sql-data-warehouse"
   ms.devlang="NA"
   ms.topic="article"
   ms.tgt_pltfrm="NA"
   ms.workload="data-services"
   ms.date="09/22/2015"
   ms.author="sahajs"/>

# Secure a database in SQL Data Warehouse

This article walks through the basics of securing your Azure SQL Data Warehouse database. In particular, this articles will get you started with resources for limiting access, protecting data, and monitoring activities on a database.

## Connection security

Connection Security refers to how you restrict and secure connections to your database using firewall rules and connection encryption.

Firewall rules are used by both the server and the database to reject connection attempts from IP addresses that have not been explicitly whitelisted. To allow your application or client machine's public IP address to attempt connecting to a new database, you must first create a server-level firewall rule using the Azure Management Portal, REST API, or PowerShell. As a best practice, you should restrict the IP address ranges allowed through your server firewall as much as possible. For more information, see [Azure SQL Database firewall][].


## Authentication

Authentication refers to how you prove your identity when connecting to the database. SQL Data Warehouse currently supports SQL Authentication with a username and password.

When you created the logical server for your database, you specified a "server admin" login with a username and password. Using these credentials, you can authenticate to any database on that server as the database owner, or "dbo."

However, as a best practice your organization’s users should use a different account to authenticate. This way you can limit the permissions granted to the application and reduce the risks of malicious activity in case your application code is vulnerable to a SQL injection attack. To create a database user based on server login:

First, connect to the master database on your server with your server admin login and create a new server login. 

```
-- Connect to master database and create a login
CREATE LOGIN ApplicationLogin WITH PASSWORD = 'strong_password';

```

Then, connect to your SQL Data Warhouse database with your server admin login and create a database user based on the server login you just created.

```

-- Connect to SQL DW database and create a database user
CREATE USER ApplicationUser FOR LOGIN ApplicationLogin;

```

For more information on authenticating to a SQL Database, see [Managing databases and logins in Azure SQL Database][].


## Authorization

Authorization refers to what you can do within an Azure SQL Data Warehouse database, and this is controlled by your user account's role memberships and permissions. As a best practice, you should grant users the least privileges necessary. Azure SQL Data Warehouse makes this easy to manage with roles in T-SQL:

```
EXEC sp_addrolemember 'db_datareader', 'ApplicationUser'; -- allows ApplicationUser to read data
EXEC sp_addrolemember 'db_datawriter', 'ApplicationUser'; -- allows ApplicationUser to write data
```

The server admin account you are connecting with is a member of db_owner, which has authority to do anything within the database. Save this account for deploying schema upgrades and other management operations. Use the "ApplicationUser" account with more limited permissions to connect from your application to the database with the least privileges needed by your application.

There are ways to further limit what a user can do with Azure SQL Database:

- [Database roles][] other than db_datareader and db_datawriter can be used to create more powerful application user accounts or less powerful management accounts.
- Granular [Permissions][] let you control which operations you can do on individual columns, tables, views, procedures, and other objects in the database.
- [Stored procedures][] can be used to limit the actions that can be taken on the database.

Managing databases and logical servers from the Azure Management Portal or using the Azure Resource Manager API is controlled by your portal user account's role assignments. For more information on this topic, see [Role-based access control in Azure preview portal][].



## Encryption

Azure SQL Data Warehouse can help protect your data by encrypting your data when it is "at rest," or stored in database files and backups, using [Transparent Data Encryption][]. To encrypt your database, connect as a database owner and execute:


```

ALTER DATABASE [AdventureWorks] SET ENCRYPTION ON;

```

You can also enable Transparent Data Encryption from database settings in the [Azure Portal][].



## Auditing

Auditing and tracking database events can help you maintain regulatory compliance and identify suspicious activity. SQL Data Warehouse Auditing allows you to record events in your database to an audit log in your Azure Storage account. SQL Data Warehouse Auditing also integrates with Microsoft Power BI to facilitate drill-down reports and analyses. For more information, see [Get started with SQL Database Auditing][].



## Next steps
For more development tips, see [development overview][].

<!--Image references-->

<!--Article references-->
[development overview]: sql-data-warehouse-overview-develop.md


<!--MSDN references-->
[Azure SQL Database firewall]: https://msdn.microsoft.com/library/ee621782.aspx
[Database roles]: https://msdn.microsoft.com/library/ms189121.aspx
[Managing databases and logins in Azure SQL Database]: https://msdn.microsoft.com/library/ee336235.aspx
[Permissions]: https://msdn.microsoft.com/library/ms191291.aspx
[Stored procedures]: https://msdn.microsoft.com/library/ms190782.aspx 
[Transparent Data Encryption]: http://go.microsoft.com/fwlink/?LinkId=526242
[Get started with SQL Database Auditing]: sql-database-auditing-get-started.md
[Azure Portal]: https://portal.azure.com/

<!--Other Web references-->
[Role-based access control in Azure preview portal]: http://azure.microsoft.com/en-us/documentation/articles/role-based-access-control-configure.aspx
>>>>>>> a3835ed1
<|MERGE_RESOLUTION|>--- conflicted
+++ resolved
@@ -1,242 +1,120 @@
-<<<<<<< HEAD
-<properties
-   pageTitle="Secure a database in SQL Data Warehouse | Microsoft Azure"
-   description="Tips for securing a database in Azure SQL Data Warehouse for developing solutions."
-   services="sql-data-warehouse"
-   documentationCenter="NA"
-   authors="sahaj08"
-   manager="barbkess"
-   editor=""/>
-
-<tags
-   ms.service="sql-data-warehouse"
-   ms.devlang="NA"
-   ms.topic="article"
-   ms.tgt_pltfrm="NA"
-   ms.workload="data-services"
-   ms.date="09/17/2015"
-   ms.author="sahajs"/>
-
-# Secure a database in SQL Data Warehouse
-
-This article walks through the basics of securing your Azure SQL Data Warehouse database. In particular, this articles will get you started with resources for limiting access, protecting data, and monitoring activities on a database.
-
-## Connection security
-
-Connection Security refers to how you restrict and secure connections to your database using firewall rules and connection encryption.
-
-Firewall rules are used by both the server and the database to reject connection attempts from IP addresses that have not been explicitly whitelisted. To allow your application or client machine's public IP address to attempt connecting to a new database, you must first create a server-level firewall rule using the Azure Management Portal, REST API, or PowerShell. As a best practice, you should restrict the IP address ranges allowed through your server firewall as much as possible. For more information, see [Azure SQL Database firewall][].
-
-
-## Authentication
-
-Authentication refers to how you prove your identity when connecting to the database. SQL Data Warehouse currently supports SQL Authentication with a username and password.
-
-When you created the logical server for your database, you specified a "server admin" login with a username and password. Using these credentials, you can authenticate to any database on that server as the database owner, or "dbo."
-
-However, as a best practice your organization’s users should use a different account to authenticate. This way you can limit the permissions granted to the application and reduce the risks of malicious activity in case your application code is vulnerable to a SQL injection attack. To create a database user based on server login:
-
-First, connect to the master database on your server with your server admin login and create a new server login. 
-
-```
--- Connect to master database and create a login
-CREATE LOGIN ApplicationLogin WITH PASSWORD = 'strong_password';
-
-```
-
-Then, connect to your SQL Data Warhouse database with your server admin login and create a database user based on the server login you just created.
-
-```
-
--- Connect to SQL DW database and create a database user
-CREATE USER ApplicationUser FOR LOGIN ApplicationLogin;
-
-```
-
-For more information on authenticating to a SQL Database, see [Managing databases and logins in Azure SQL Database][].
-
-
-## Authorization
-
-Authorization refers to what you can do within an Azure SQL Data Warehouse database, and this is controlled by your user account's role memberships and permissions. As a best practice, you should grant users the least privileges necessary. Azure SQL Data Warehouse makes this easy to manage with roles in T-SQL:
-
-```
-EXEC sp_addrolemember 'db_datareader', 'ApplicationUser'; -- allows ApplicationUser to read data
-EXEC sp_addrolemember 'db_datawriter', 'ApplicationUser'; -- allows ApplicationUser to write data
-```
-
-The server admin account you are connecting with is a member of db_owner, which has authority to do anything within the database. Save this account for deploying schema upgrades and other management operations. Use the "ApplicationUser" account with more limited permissions to connect from your application to the database with the least privileges needed by your application.
-
-There are ways to further limit what a user can do with Azure SQL Database:
-- [Database roles][] other than db_datareader and db_datawriter can be used to create more powerful application user accounts or less powerful management accounts.
-- Granular [Permissions][] let you control which operations you can do on individual columns, tables, views, procedures, and other objects in the database.
-- [Stored procedures][] can be used to limit the actions that can be taken on the database.
-
-Managing databases and logical servers from the Azure Management Portal or using the Azure Resource Manager API is controlled by your portal user account's role assignments. For more information on this topic, see [Role-based access control in Azure preview portal][].
-
-
-
-## Encryption
-
-Azure SQL Data Warehouse can help protect your data by encrypting your data when it is "at rest," or stored in database files and backups, using [Transparent Data Encryption][]. To encrypt your database, connect as a database owner and execute:
-
-
-```
-
-ALTER DATABASE [AdventureWorks] SET ENCRYPTION ON;
-
-```
-
-You can also enable Transparent Data Encryption from database settings in the [Azure Portal][].
-
-
-
-## Auditing
-
-Auditing and tracking database events can help you maintain regulatory compliance and identify suspicious activity. SQL Data Warehouse Auditing allows you to record events in your database to an audit log in your Azure Storage account. SQL Data Warehouse Auditing also integrates with Microsoft Power BI to facilitate drill-down reports and analyses. For more information, see [Get started with SQL Database Auditing][].
-
-
-
-## Next steps
-For more development tips, see [development overview][].
-
-<!--Image references-->
-
-<!--Article references-->
-[development overview]: sql-data-warehouse-overview-develop.md
-
-
-<!--MSDN references-->
-[Azure SQL Database firewall]: https://msdn.microsoft.com/library/ee621782.aspx
-[Database roles]: https://msdn.microsoft.com/library/ms189121.aspx
-[Managing databases and logins in Azure SQL Database]: https://msdn.microsoft.com/library/ee336235.aspx
-[Permissions]: https://msdn.microsoft.com/library/ms191291.aspx
-[Stored procedures]: https://msdn.microsoft.com/library/ms190782.aspx 
-[Transparent Data Encryption]: http://go.microsoft.com/fwlink/?LinkId=526242
-[Get started with SQL Database Auditing]: sql-database-auditing-get-started.md
-[Azure Portal]: https://portal.azure.com/
-
-<!--Other Web references-->
-[Role-based access control in Azure preview portal]: http://azure.microsoft.com/en-us/documentation/articles/role-based-access-control-configure.aspx
-=======
-<properties
-   pageTitle="Secure a database in SQL Data Warehouse | Microsoft Azure"
-   description="Tips for securing a database in Azure SQL Data Warehouse for developing solutions."
-   services="sql-data-warehouse"
-   documentationCenter="NA"
-   authors="sahaj08"
-   manager="barbkess"
-   editor=""/>
-
-<tags
-   ms.service="sql-data-warehouse"
-   ms.devlang="NA"
-   ms.topic="article"
-   ms.tgt_pltfrm="NA"
-   ms.workload="data-services"
-   ms.date="09/22/2015"
-   ms.author="sahajs"/>
-
-# Secure a database in SQL Data Warehouse
-
-This article walks through the basics of securing your Azure SQL Data Warehouse database. In particular, this articles will get you started with resources for limiting access, protecting data, and monitoring activities on a database.
-
-## Connection security
-
-Connection Security refers to how you restrict and secure connections to your database using firewall rules and connection encryption.
-
-Firewall rules are used by both the server and the database to reject connection attempts from IP addresses that have not been explicitly whitelisted. To allow your application or client machine's public IP address to attempt connecting to a new database, you must first create a server-level firewall rule using the Azure Management Portal, REST API, or PowerShell. As a best practice, you should restrict the IP address ranges allowed through your server firewall as much as possible. For more information, see [Azure SQL Database firewall][].
-
-
-## Authentication
-
-Authentication refers to how you prove your identity when connecting to the database. SQL Data Warehouse currently supports SQL Authentication with a username and password.
-
-When you created the logical server for your database, you specified a "server admin" login with a username and password. Using these credentials, you can authenticate to any database on that server as the database owner, or "dbo."
-
-However, as a best practice your organization’s users should use a different account to authenticate. This way you can limit the permissions granted to the application and reduce the risks of malicious activity in case your application code is vulnerable to a SQL injection attack. To create a database user based on server login:
-
-First, connect to the master database on your server with your server admin login and create a new server login. 
-
-```
--- Connect to master database and create a login
-CREATE LOGIN ApplicationLogin WITH PASSWORD = 'strong_password';
-
-```
-
-Then, connect to your SQL Data Warhouse database with your server admin login and create a database user based on the server login you just created.
-
-```
-
--- Connect to SQL DW database and create a database user
-CREATE USER ApplicationUser FOR LOGIN ApplicationLogin;
-
-```
-
-For more information on authenticating to a SQL Database, see [Managing databases and logins in Azure SQL Database][].
-
-
-## Authorization
-
-Authorization refers to what you can do within an Azure SQL Data Warehouse database, and this is controlled by your user account's role memberships and permissions. As a best practice, you should grant users the least privileges necessary. Azure SQL Data Warehouse makes this easy to manage with roles in T-SQL:
-
-```
-EXEC sp_addrolemember 'db_datareader', 'ApplicationUser'; -- allows ApplicationUser to read data
-EXEC sp_addrolemember 'db_datawriter', 'ApplicationUser'; -- allows ApplicationUser to write data
-```
-
-The server admin account you are connecting with is a member of db_owner, which has authority to do anything within the database. Save this account for deploying schema upgrades and other management operations. Use the "ApplicationUser" account with more limited permissions to connect from your application to the database with the least privileges needed by your application.
-
-There are ways to further limit what a user can do with Azure SQL Database:
-
-- [Database roles][] other than db_datareader and db_datawriter can be used to create more powerful application user accounts or less powerful management accounts.
-- Granular [Permissions][] let you control which operations you can do on individual columns, tables, views, procedures, and other objects in the database.
-- [Stored procedures][] can be used to limit the actions that can be taken on the database.
-
-Managing databases and logical servers from the Azure Management Portal or using the Azure Resource Manager API is controlled by your portal user account's role assignments. For more information on this topic, see [Role-based access control in Azure preview portal][].
-
-
-
-## Encryption
-
-Azure SQL Data Warehouse can help protect your data by encrypting your data when it is "at rest," or stored in database files and backups, using [Transparent Data Encryption][]. To encrypt your database, connect as a database owner and execute:
-
-
-```
-
-ALTER DATABASE [AdventureWorks] SET ENCRYPTION ON;
-
-```
-
-You can also enable Transparent Data Encryption from database settings in the [Azure Portal][].
-
-
-
-## Auditing
-
-Auditing and tracking database events can help you maintain regulatory compliance and identify suspicious activity. SQL Data Warehouse Auditing allows you to record events in your database to an audit log in your Azure Storage account. SQL Data Warehouse Auditing also integrates with Microsoft Power BI to facilitate drill-down reports and analyses. For more information, see [Get started with SQL Database Auditing][].
-
-
-
-## Next steps
-For more development tips, see [development overview][].
-
-<!--Image references-->
-
-<!--Article references-->
-[development overview]: sql-data-warehouse-overview-develop.md
-
-
-<!--MSDN references-->
-[Azure SQL Database firewall]: https://msdn.microsoft.com/library/ee621782.aspx
-[Database roles]: https://msdn.microsoft.com/library/ms189121.aspx
-[Managing databases and logins in Azure SQL Database]: https://msdn.microsoft.com/library/ee336235.aspx
-[Permissions]: https://msdn.microsoft.com/library/ms191291.aspx
-[Stored procedures]: https://msdn.microsoft.com/library/ms190782.aspx 
-[Transparent Data Encryption]: http://go.microsoft.com/fwlink/?LinkId=526242
-[Get started with SQL Database Auditing]: sql-database-auditing-get-started.md
-[Azure Portal]: https://portal.azure.com/
-
-<!--Other Web references-->
-[Role-based access control in Azure preview portal]: http://azure.microsoft.com/en-us/documentation/articles/role-based-access-control-configure.aspx
->>>>>>> a3835ed1
+<properties
+   pageTitle="Secure a database in SQL Data Warehouse | Microsoft Azure"
+   description="Tips for securing a database in Azure SQL Data Warehouse for developing solutions."
+   services="sql-data-warehouse"
+   documentationCenter="NA"
+   authors="sahaj08"
+   manager="barbkess"
+   editor=""/>
+
+<tags
+   ms.service="sql-data-warehouse"
+   ms.devlang="NA"
+   ms.topic="article"
+   ms.tgt_pltfrm="NA"
+   ms.workload="data-services"
+   ms.date="09/22/2015"
+   ms.author="sahajs"/>
+
+# Secure a database in SQL Data Warehouse
+
+This article walks through the basics of securing your Azure SQL Data Warehouse database. In particular, this articles will get you started with resources for limiting access, protecting data, and monitoring activities on a database.
+
+## Connection security
+
+Connection Security refers to how you restrict and secure connections to your database using firewall rules and connection encryption.
+
+Firewall rules are used by both the server and the database to reject connection attempts from IP addresses that have not been explicitly whitelisted. To allow your application or client machine's public IP address to attempt connecting to a new database, you must first create a server-level firewall rule using the Azure Management Portal, REST API, or PowerShell. As a best practice, you should restrict the IP address ranges allowed through your server firewall as much as possible. For more information, see [Azure SQL Database firewall][].
+
+
+## Authentication
+
+Authentication refers to how you prove your identity when connecting to the database. SQL Data Warehouse currently supports SQL Authentication with a username and password.
+
+When you created the logical server for your database, you specified a "server admin" login with a username and password. Using these credentials, you can authenticate to any database on that server as the database owner, or "dbo."
+
+However, as a best practice your organization’s users should use a different account to authenticate. This way you can limit the permissions granted to the application and reduce the risks of malicious activity in case your application code is vulnerable to a SQL injection attack. To create a database user based on server login:
+
+First, connect to the master database on your server with your server admin login and create a new server login. 
+
+```
+-- Connect to master database and create a login
+CREATE LOGIN ApplicationLogin WITH PASSWORD = 'strong_password';
+
+```
+
+Then, connect to your SQL Data Warhouse database with your server admin login and create a database user based on the server login you just created.
+
+```
+
+-- Connect to SQL DW database and create a database user
+CREATE USER ApplicationUser FOR LOGIN ApplicationLogin;
+
+```
+
+For more information on authenticating to a SQL Database, see [Managing databases and logins in Azure SQL Database][].
+
+
+## Authorization
+
+Authorization refers to what you can do within an Azure SQL Data Warehouse database, and this is controlled by your user account's role memberships and permissions. As a best practice, you should grant users the least privileges necessary. Azure SQL Data Warehouse makes this easy to manage with roles in T-SQL:
+
+```
+EXEC sp_addrolemember 'db_datareader', 'ApplicationUser'; -- allows ApplicationUser to read data
+EXEC sp_addrolemember 'db_datawriter', 'ApplicationUser'; -- allows ApplicationUser to write data
+```
+
+The server admin account you are connecting with is a member of db_owner, which has authority to do anything within the database. Save this account for deploying schema upgrades and other management operations. Use the "ApplicationUser" account with more limited permissions to connect from your application to the database with the least privileges needed by your application.
+
+There are ways to further limit what a user can do with Azure SQL Database:
+
+- [Database roles][] other than db_datareader and db_datawriter can be used to create more powerful application user accounts or less powerful management accounts.
+- Granular [Permissions][] let you control which operations you can do on individual columns, tables, views, procedures, and other objects in the database.
+- [Stored procedures][] can be used to limit the actions that can be taken on the database.
+
+Managing databases and logical servers from the Azure Management Portal or using the Azure Resource Manager API is controlled by your portal user account's role assignments. For more information on this topic, see [Role-based access control in Azure preview portal][].
+
+
+
+## Encryption
+
+Azure SQL Data Warehouse can help protect your data by encrypting your data when it is "at rest," or stored in database files and backups, using [Transparent Data Encryption][]. To encrypt your database, connect as a database owner and execute:
+
+
+```
+
+ALTER DATABASE [AdventureWorks] SET ENCRYPTION ON;
+
+```
+
+You can also enable Transparent Data Encryption from database settings in the [Azure Portal][].
+
+
+
+## Auditing
+
+Auditing and tracking database events can help you maintain regulatory compliance and identify suspicious activity. SQL Data Warehouse Auditing allows you to record events in your database to an audit log in your Azure Storage account. SQL Data Warehouse Auditing also integrates with Microsoft Power BI to facilitate drill-down reports and analyses. For more information, see [Get started with SQL Database Auditing][].
+
+
+
+## Next steps
+For more development tips, see [development overview][].
+
+<!--Image references-->
+
+<!--Article references-->
+[development overview]: sql-data-warehouse-overview-develop.md
+
+
+<!--MSDN references-->
+[Azure SQL Database firewall]: https://msdn.microsoft.com/library/ee621782.aspx
+[Database roles]: https://msdn.microsoft.com/library/ms189121.aspx
+[Managing databases and logins in Azure SQL Database]: https://msdn.microsoft.com/library/ee336235.aspx
+[Permissions]: https://msdn.microsoft.com/library/ms191291.aspx
+[Stored procedures]: https://msdn.microsoft.com/library/ms190782.aspx 
+[Transparent Data Encryption]: http://go.microsoft.com/fwlink/?LinkId=526242
+[Get started with SQL Database Auditing]: sql-database-auditing-get-started.md
+[Azure Portal]: https://portal.azure.com/
+
+<!--Other Web references-->
+[Role-based access control in Azure preview portal]: http://azure.microsoft.com/en-us/documentation/articles/role-based-access-control-configure.aspx