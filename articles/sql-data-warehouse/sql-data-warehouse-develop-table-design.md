--- conflicted
+++ resolved
@@ -1,617 +1,307 @@
-<<<<<<< HEAD
-<properties
-   pageTitle="Table design in SQL Data Warehouse | Microsoft Azure"
-   description="Tips for designing tables in Azure SQL Data Warehouse for developing solutions."
-   services="sql-data-warehouse"
-   documentationCenter="NA"
-   authors="jrowlandjones"
-   manager="barbkess"
-   editor=""/>
-
-<tags
-   ms.service="sql-data-warehouse"
-   ms.devlang="NA"
-   ms.topic="article"
-   ms.tgt_pltfrm="NA"
-   ms.workload="data-services"
-   ms.date="09/09/2015"
-   ms.author="JRJ@BigBangData.co.uk;barbkess"/>
-
-# Table design in SQL Data Warehouse #
-SQL Data Warehouse is a massively parallel processing (MPP) distributed database system. It stores data across many different locations known as **distributions**. Each **distribution** is like a bucket; storing a unique subset of the data in the data warehouse. By spreading the data and processing capability across multiple nodes, SQL Data Warehouse can offer huge scalability - far beyond any single system.
-
-When a table is created in SQL Data Warehouse, it is actually spread across all of the the distributions.
-
-This article will cover the following topics:
-
-- Supported data types
-- Principles of data distribution
-- Round Robin Distribution
-- Hash Distribution
-- Table Partitioning
-- Statistics
-- Unsupported features
-
-## Supported data types
-SQL Data Warehouse supports the common business data types:
-
-- **bigint**
-- **binary**
-- **bit**
-- **char**
-- **date**
-- **datetime**
-- **datetime2**
-- **datetimeoffset**
-- **decimal**
-- **float**
-- **int**
-- **money**
-- **nchar**
-- **nvarchar**
-- **real**
-- **smalldatetime**
-- **smallint**
-- **smallmoney**
-- **time**
-- **tinyint**
-- **varbinary**
-- **varchar**
-
-You can identify columns in your data warehouse that contain incompatible types using the following query:
-
-```
-SELECT  t.[name]
-,       c.[name]
-,       c.[system_type_id]
-,       c.[user_type_id]
-,       y.[is_user_defined]
-,       y.[name]
-FROM sys.tables  t
-JOIN sys.columns c on t.[object_id]    = c.[object_id]
-JOIN sys.types   y on c.[user_type_id] = y.[user_type_id]
-WHERE y.[name] IN
-                (   'geography'
-                ,   'geometry'
-                ,   'hierarchyid'
-                ,   'image'
-                ,   'ntext'
-                ,   'numeric'
-                ,   'sql_variant'
-                ,   'sysname'
-                ,   'text'
-                ,   'timestamp'
-                ,   'uniqueidentifier'
-                ,   'xml'
-                )
-
-OR  (   y.[name] IN (  'nvarchar','varchar','varbinary')
-    AND c.[max_length] = -1
-    )
-OR  y.[is_user_defined] = 1
-;
-
-```
-
-The query includes any user-defined data types, which are not supported.
-
-below are some alternatives you can use in place of unsupported data types.
-
-Instead of:
-
-- **geometry**, use a varbinary type
-- **geography**, use a varbinary type
-- **hierarchyid**, CLR type not native
-- **image**, **text**, **ntext** when text based use varchar/nvarchar (smaller the better)
-- **nvarchar(max)**, use varchar(4000) or smaller for better performance
-- **numeric**, use decimal
-- **sql_variant**, split column into several strongly typed columns
-- **sysname**, use nvarchar(128)
-- **table**, convert to temporary tables
-- **timestamp**, re-work code to use datetime2 and `CURRENT_TIMESTAMP` function. Note you cannot have current_timestamp as a default constraint and the value will not automatically update. If you need to migrate rowversion values from a timestamp typed column then use BINARY(8) or VARBINARY(8) for NOT NULL or NULL row version values.
-- **varchar(max)**, use varchar(8000) or smaller for better performance
-- **uniqueidentifier**, use varbinary(8)
-- **user defined types**, convert back to their native types where possible
-- **xml**, use a varchar(8000) or smaller for better performance - split across columns if needed
-
-Partial support:
-
-- Default constraints support literals and constants only. Non-deterministic expressions or functions, such as `GETDATE()` or `CURRENT_TIMESTAMP`, are not supported.
-
-> [AZURE.NOTE] Define your tables so that the maximum possible row size, including the full length of variable length columns, does not exceed 32,767 bytes. While you can define a row with variable length data that can exceed this figure, you will not be be able to insert data into the table. Also, try to limit the size of your variable length columns for even better throughput for running queries.
-
-## Principles of data distribution
-
-There are two choices for distributing data in SQL Data Warehouse:
-
-1. Distribute data evenly but randomly 
-2. Distribute data based on hashing values from a single column
-
-Data distribution is decided at the table level. All tables are distributed. You will assign distribution for each table in your SQL Data Warehouse database.
-
-The first option is known as **round-robin** distribution - sometimes known as the random hash. You can think of this as the default or fail safe option.
-
-The second option is known as the **hash** distribution. You can consider it an optimized form of data distribution. It is preferred where clusters of tables share common joining and/or aggregation criteria.
-
-## Round-robin distribution
-
-Round-Robin distribution is a method of spreading data as evenly as possible across all distributions. Buffers containing rows of data are allocated in turn (hence the name round robin) to each distribution. The process is repeated until all data buffers have been allocated. At no stage is the data sorted or ordered in a round robin distributed table. A round robin distribution is sometimes called a random hash for this reason. The data is spread as evenly as possible across the distributions.
-
-Below is an example of round robin distributed table:
-
-```
-CREATE TABLE [dbo].[FactInternetSales]
-(   [ProductKey]            int          NOT NULL
-,   [OrderDateKey]          int          NOT NULL
-,   [CustomerKey]           int          NOT NULL
-,   [PromotionKey]          int          NOT NULL
-,   [SalesOrderNumber]      nvarchar(20) NOT NULL
-,   [OrderQuantity]         smallint     NOT NULL
-,   [UnitPrice]             money        NOT NULL
-,   [SalesAmount]           money        NOT NULL
-)
-WITH
-(   CLUSTERED COLUMNSTORE INDEX
-,   DISTRIBUTION = ROUND_ROBIN
-)
-;
-```
-
-This is also an example of a round robin distributed table:
-
-```
-CREATE TABLE [dbo].[FactInternetSales]
-(   [ProductKey]            int          NOT NULL
-,   [OrderDateKey]          int          NOT NULL
-,   [CustomerKey]           int          NOT NULL
-,   [PromotionKey]          int          NOT NULL
-,   [SalesOrderNumber]      nvarchar(20) NOT NULL
-,   [OrderQuantity]         smallint     NOT NULL
-,   [UnitPrice]             money        NOT NULL
-,   [SalesAmount]           money        NOT NULL
-)
-WITH
-(   CLUSTERED COLUMNSTORE INDEX
-)
-;
-```
-
-> [AZURE.NOTE] Notice that the second example above makes no mention of the distribution key. Round Robin is the default and so it is not absolutely required. Being explicit however, is considered to be a good practice as ensures that your peers are aware of your intentions when reviewing the table design.
-
-This table type is commonly used when there is no obvious key column to hash the data by. It can also be used by smaller or less significant tables where the movement cost may not be so great.
-
-Loading data into a round robin distributed table tends to be faster than loading into a hash distributed table. With a round-robin distributed table there is no need to understand the data or perform the hash prior to loading. For this reason Round-Robin tables often make good good loading targets.
-
-> [AZURE.NOTE] When data is round robin distributed the data is allocated to the distribution at the *buffer* level.
-
-### Recommendations
-
-Consider using Round Robin distribution for your table in the following scenarios:
-
-- When there is no obvious joining key
-- If a candidate hash distribution key is not known
-- If the table does not share a common joining key with other tables
-- If the join is less significant than other joins in the query
-- When the table is an initial loading table
-
-## Hash distribution
-
-Hash distribution uses an internal function to spread a dataset across the distributions by hashing a single column. When data is hashed there is no explicit order to the data being allocated to a distribution. However, the hash itself is a deterministic process. This makes the results of the hash predictable. For example, hashing an integer column containing the value 10 will always yield the same hash value. This means that ***any*** hashed integer column  containing the value 10 would end up being allocated to the same distribution. This is true even across tables.
-
-The predictability of the hash is extremely important. It means that hash distributing the data can lead to performance improvements when reading data and joining tables together.
-
-As you will see below, hash distribution can be very effective for query optimization. This is why it is considered to be an optimized form of data distribution.
-
-> [AZURE.NOTE] Remember! The hash is not based on the value of the data but rather on the type of the data being hashed.
-
-Below is a table that has been hash distributed by ProductKey.
-
-```
-CREATE TABLE [dbo].[FactInternetSales]
-(   [ProductKey]            int          NOT NULL
-,   [OrderDateKey]          int          NOT NULL
-,   [CustomerKey]           int          NOT NULL
-,   [PromotionKey]          int          NOT NULL
-,   [SalesOrderNumber]      nvarchar(20) NOT NULL
-,   [OrderQuantity]         smallint     NOT NULL
-,   [UnitPrice]             money        NOT NULL
-,   [SalesAmount]           money        NOT NULL
-)
-WITH
-(   CLUSTERED COLUMNSTORE INDEX
-,   DISTRIBUTION = HASH([ProductKey])
-)
-;
-```
-
-> [AZURE.NOTE] When data is hash distributed the data is allocated to the distribution at the row level.
-
-## Table partitions
-Table partitions are supported and easy to define.
-
-Example SQL Data Warehouse partitioned `CREATE TABLE` command:
-
-```
-CREATE TABLE [dbo].[FactInternetSales]
-(
-    [ProductKey]            int          NOT NULL
-,   [OrderDateKey]          int          NOT NULL
-,   [CustomerKey]           int          NOT NULL
-,   [PromotionKey]          int          NOT NULL
-,   [SalesOrderNumber]      nvarchar(20) NOT NULL
-,   [OrderQuantity]         smallint     NOT NULL
-,   [UnitPrice]             money        NOT NULL
-,   [SalesAmount]           money        NOT NULL
-)
-WITH
-(   CLUSTERED COLUMNSTORE INDEX
-,   DISTRIBUTION = HASH([ProductKey])
-,   PARTITION   (   [OrderDateKey] RANGE RIGHT FOR VALUES
-                    (20000101,20010101,20020101
-                    ,20030101,20040101,20050101
-                    )
-                )
-)
-;
-```
-
-Notice that there is no partitioning function or scheme in the definition. All that is taken care of when the table is created. All you have to do is identify the boundary points for the column that is going to be the partitioning key.
-
-## Statistics
-
-SQL Data Warehouse uses a distributed query optimizer to create the appropriate query plan when users query tables. Once created, the query plan provides the strategy and method used by the database to access the data and fulfill the user request. SQL Data Warehouse's query optimizer is based on cost. In other words it compares various options (plans) based on their relative cost and chooses the most efficient plan available to it. Consequently, SQL Data Warehouse needs a lot of information to make informed, cost based decisions. It holds statistics information about the table (for table size) and in database objects known as `STATISTICS`.
-
-Statistics are held against single or multiple columns of indexes or tables. They provide the cost-based optimizer with important information concerning cardinality and selectivity of values. This is of particular interest when the optimizer needs to evaluate JOINs, GROUP BY, HAVING and WHERE clauses in a query. It is therefore very important that the information contained in these statistics objects *accurately* reflects the current state of the table. It is vital to understand that it is the accuracy of the cost that is important. If the statistics accurately reflect the state of the table then plans can be compared for lowest cost. If they aren't accurate then SQL Data Warehouse may choose the wrong plan.
-
-Column-level statistics in SQL Data Warehouse are user-defined.
-
-In other words we have to create them ourselves. As we have just learned, this is not something to overlook. This is an important difference between SQL Server and SQL Data Warehouse. SQL Server will automatically create statistics when columns are queried. By default, SQL Server will also automatically update those statistics. However, in SQL Data Warehouse statistics need to be created manually and managed manually.
-
-### Recommendations
-
-Apply the following recommendations for generating statistics:
-
-1. Create Single column statistics on columns used in `WHERE`, `JOIN`, `GROUP BY`, `ORDER BY` and `DISTINCT` clauses
-2. Generate multi-column statistics on composite clauses
-3. Update statistics periodically. Remember that this is not done automatically!
-
->[AZURE.NOTE] It is common for SQL Server Data Warehouse to rely solely on `AUTOSTATS` to keep the column statistics up to date. This is not a best practice even for SQL Server data warehouses. `AUTOSTATS` are triggered by a 20% rate of change which for large fact tables containing millions or billions of rows may not be sufficient. It is therefore always a good idea to keep on top of statistics updates to ensure that the statistics accurately reflect the cardinality of the table.
-
-## Unsupported features
-SQL Data Warehouse does not use or support these features:
-
-- primary keys
-- foreign keys
-- check constraints
-- unique constraints
-- unique indexes
-- computed columns
-- sparse columns
-- user-defined types
-- indexed views
-- identities
-- sequences
-- triggers
-- synonyms
-
-
-## Next steps
-For more development tips, see [development overview][].
-
-<!--Image references-->
-
-<!--Article references-->
-[development overview]: sql-data-warehouse-overview-develop.md
-
-<!--MSDN references-->
-
-<!--Other Web references-->
-=======
-<properties
-   pageTitle="Table design in SQL Data Warehouse | Microsoft Azure"
-   description="Tips for designing tables in Azure SQL Data Warehouse for developing solutions."
-   services="sql-data-warehouse"
-   documentationCenter="NA"
-   authors="jrowlandjones"
-   manager="barbkess"
-   editor=""/>
-
-<tags
-   ms.service="sql-data-warehouse"
-   ms.devlang="NA"
-   ms.topic="article"
-   ms.tgt_pltfrm="NA"
-   ms.workload="data-services"
-   ms.date="09/22/2015"
-   ms.author="JRJ@BigBangData.co.uk;barbkess"/>
-
-# Table design in SQL Data Warehouse #
-SQL Data Warehouse is a massively parallel processing (MPP) distributed database system. It stores data across many different locations known as **distributions**. Each **distribution** is like a bucket; storing a unique subset of the data in the data warehouse. By spreading the data and processing capability across multiple nodes, SQL Data Warehouse can offer huge scalability - far beyond any single system.
-
-When a table is created in SQL Data Warehouse, it is actually spread across all of the the distributions.
-
-This article will cover the following topics:
-
-- Supported data types
-- Principles of data distribution
-- Round Robin Distribution
-- Hash Distribution
-- Table Partitioning
-- Statistics
-- Unsupported features
-
-## Supported data types
-SQL Data Warehouse supports the common business data types:
-
-- **bigint**
-- **binary**
-- **bit**
-- **char**
-- **date**
-- **datetime**
-- **datetime2**
-- **datetimeoffset**
-- **decimal**
-- **float**
-- **int**
-- **money**
-- **nchar**
-- **nvarchar**
-- **real**
-- **smalldatetime**
-- **smallint**
-- **smallmoney**
-- **time**
-- **tinyint**
-- **varbinary**
-- **varchar**
-
-You can identify columns in your data warehouse that contain incompatible types using the following query:
-
-```
-SELECT  t.[name]
-,       c.[name]
-,       c.[system_type_id]
-,       c.[user_type_id]
-,       y.[is_user_defined]
-,       y.[name]
-FROM sys.tables  t
-JOIN sys.columns c on t.[object_id]    = c.[object_id]
-JOIN sys.types   y on c.[user_type_id] = y.[user_type_id]
-WHERE y.[name] IN
-                (   'geography'
-                ,   'geometry'
-                ,   'hierarchyid'
-                ,   'image'
-                ,   'ntext'
-                ,   'numeric'
-                ,   'sql_variant'
-                ,   'sysname'
-                ,   'text'
-                ,   'timestamp'
-                ,   'uniqueidentifier'
-                ,   'xml'
-                )
-
-OR  (   y.[name] IN (  'nvarchar','varchar','varbinary')
-    AND c.[max_length] = -1
-    )
-OR  y.[is_user_defined] = 1
-;
-
-```
-
-The query includes any user-defined data types, which are not supported.
-
-below are some alternatives you can use in place of unsupported data types.
-
-Instead of:
-
-- **geometry**, use a varbinary type
-- **geography**, use a varbinary type
-- **hierarchyid**, CLR type not native
-- **image**, **text**, **ntext** when text based use varchar/nvarchar (smaller the better)
-- **nvarchar(max)**, use nvarchar(4000) or smaller for better performance
-- **numeric**, use decimal
-- **sql_variant**, split column into several strongly typed columns
-- **sysname**, use nvarchar(128)
-- **table**, convert to temporary tables
-- **timestamp**, re-work code to use datetime2 and `CURRENT_TIMESTAMP` function. Note you cannot have current_timestamp as a default constraint and the value will not automatically update. If you need to migrate rowversion values from a timestamp typed column then use BINARY(8) or VARBINARY(8) for NOT NULL or NULL row version values.
-- **varchar(max)**, use varchar(8000) or smaller for better performance
-- **uniqueidentifier**, use varbinary(8)
-- **user defined types**, convert back to their native types where possible
-- **xml**, use a varchar(8000) or smaller for better performance - split across columns if needed
-
-Partial support:
-
-- Default constraints support literals and constants only. Non-deterministic expressions or functions, such as `GETDATE()` or `CURRENT_TIMESTAMP`, are not supported.
-
-> [AZURE.NOTE] Define your tables so that the maximum possible row size, including the full length of variable length columns, does not exceed 32,767 bytes. While you can define a row with variable length data that can exceed this figure, you will not be be able to insert data into the table. Also, try to limit the size of your variable length columns for even better throughput for running queries.
-
-## Principles of data distribution
-
-There are two choices for distributing data in SQL Data Warehouse:
-
-1. Distribute data evenly but randomly 
-2. Distribute data based on hashing values from a single column
-
-Data distribution is decided at the table level. All tables are distributed. You will assign distribution for each table in your SQL Data Warehouse database.
-
-The first option is known as **round-robin** distribution - sometimes known as the random hash. You can think of this as the default or fail safe option.
-
-The second option is known as the **hash** distribution. You can consider it an optimized form of data distribution. It is preferred where clusters of tables share common joining and/or aggregation criteria.
-
-## Round-robin distribution
-
-Round-Robin distribution is a method of spreading data as evenly as possible across all distributions. Buffers containing rows of data are allocated in turn (hence the name round robin) to each distribution. The process is repeated until all data buffers have been allocated. At no stage is the data sorted or ordered in a round robin distributed table. A round robin distribution is sometimes called a random hash for this reason. The data is spread as evenly as possible across the distributions.
-
-Below is an example of round robin distributed table:
-
-```
-CREATE TABLE [dbo].[FactInternetSales]
-(   [ProductKey]            int          NOT NULL
-,   [OrderDateKey]          int          NOT NULL
-,   [CustomerKey]           int          NOT NULL
-,   [PromotionKey]          int          NOT NULL
-,   [SalesOrderNumber]      nvarchar(20) NOT NULL
-,   [OrderQuantity]         smallint     NOT NULL
-,   [UnitPrice]             money        NOT NULL
-,   [SalesAmount]           money        NOT NULL
-)
-WITH
-(   CLUSTERED COLUMNSTORE INDEX
-,   DISTRIBUTION = ROUND_ROBIN
-)
-;
-```
-
-This is also an example of a round robin distributed table:
-
-```
-CREATE TABLE [dbo].[FactInternetSales]
-(   [ProductKey]            int          NOT NULL
-,   [OrderDateKey]          int          NOT NULL
-,   [CustomerKey]           int          NOT NULL
-,   [PromotionKey]          int          NOT NULL
-,   [SalesOrderNumber]      nvarchar(20) NOT NULL
-,   [OrderQuantity]         smallint     NOT NULL
-,   [UnitPrice]             money        NOT NULL
-,   [SalesAmount]           money        NOT NULL
-)
-WITH
-(   CLUSTERED COLUMNSTORE INDEX
-)
-;
-```
-
-> [AZURE.NOTE] Notice that the second example above makes no mention of the distribution key. Round Robin is the default and so it is not absolutely required. Being explicit however, is considered to be a good practice as ensures that your peers are aware of your intentions when reviewing the table design.
-
-This table type is commonly used when there is no obvious key column to hash the data by. It can also be used by smaller or less significant tables where the movement cost may not be so great.
-
-Loading data into a round robin distributed table tends to be faster than loading into a hash distributed table. With a round-robin distributed table there is no need to understand the data or perform the hash prior to loading. For this reason Round-Robin tables often make good good loading targets.
-
-> [AZURE.NOTE] When data is round robin distributed the data is allocated to the distribution at the *buffer* level.
-
-### Recommendations
-
-Consider using Round Robin distribution for your table in the following scenarios:
-
-- When there is no obvious joining key
-- If a candidate hash distribution key is not known
-- If the table does not share a common joining key with other tables
-- If the join is less significant than other joins in the query
-- When the table is an initial loading table
-
-## Hash distribution
-
-Hash distribution uses an internal function to spread a dataset across the distributions by hashing a single column. When data is hashed there is no explicit order to the data being allocated to a distribution. However, the hash itself is a deterministic process. This makes the results of the hash predictable. For example, hashing an integer column containing the value 10 will always yield the same hash value. This means that ***any*** hashed integer column  containing the value 10 would end up being allocated to the same distribution. This is true even across tables.
-
-The predictability of the hash is extremely important. It means that hash distributing the data can lead to performance improvements when reading data and joining tables together.
-
-As you will see below, hash distribution can be very effective for query optimization. This is why it is considered to be an optimized form of data distribution.
-
-> [AZURE.NOTE] Remember! The hash is not based on the value of the data but rather on the type of the data being hashed.
-
-Below is a table that has been hash distributed by ProductKey.
-
-```
-CREATE TABLE [dbo].[FactInternetSales]
-(   [ProductKey]            int          NOT NULL
-,   [OrderDateKey]          int          NOT NULL
-,   [CustomerKey]           int          NOT NULL
-,   [PromotionKey]          int          NOT NULL
-,   [SalesOrderNumber]      nvarchar(20) NOT NULL
-,   [OrderQuantity]         smallint     NOT NULL
-,   [UnitPrice]             money        NOT NULL
-,   [SalesAmount]           money        NOT NULL
-)
-WITH
-(   CLUSTERED COLUMNSTORE INDEX
-,   DISTRIBUTION = HASH([ProductKey])
-)
-;
-```
-
-> [AZURE.NOTE] When data is hash distributed the data is allocated to the distribution at the row level.
-
-## Table partitions
-Table partitions are supported and easy to define.
-
-Example SQL Data Warehouse partitioned `CREATE TABLE` command:
-
-```
-CREATE TABLE [dbo].[FactInternetSales]
-(
-    [ProductKey]            int          NOT NULL
-,   [OrderDateKey]          int          NOT NULL
-,   [CustomerKey]           int          NOT NULL
-,   [PromotionKey]          int          NOT NULL
-,   [SalesOrderNumber]      nvarchar(20) NOT NULL
-,   [OrderQuantity]         smallint     NOT NULL
-,   [UnitPrice]             money        NOT NULL
-,   [SalesAmount]           money        NOT NULL
-)
-WITH
-(   CLUSTERED COLUMNSTORE INDEX
-,   DISTRIBUTION = HASH([ProductKey])
-,   PARTITION   (   [OrderDateKey] RANGE RIGHT FOR VALUES
-                    (20000101,20010101,20020101
-                    ,20030101,20040101,20050101
-                    )
-                )
-)
-;
-```
-
-Notice that there is no partitioning function or scheme in the definition. All that is taken care of when the table is created. All you have to do is identify the boundary points for the column that is going to be the partitioning key.
-
-## Statistics
-
-SQL Data Warehouse uses a distributed query optimizer to create the appropriate query plan when users query tables. Once created, the query plan provides the strategy and method used by the database to access the data and fulfill the user request. SQL Data Warehouse's query optimizer is based on cost. In other words it compares various options (plans) based on their relative cost and chooses the most efficient plan available to it. Consequently, SQL Data Warehouse needs a lot of information to make informed, cost based decisions. It holds statistics information about the table (for table size) and in database objects known as `STATISTICS`.
-
-Statistics are held against single or multiple columns of indexes or tables. They provide the cost-based optimizer with important information concerning cardinality and selectivity of values. This is of particular interest when the optimizer needs to evaluate JOINs, GROUP BY, HAVING and WHERE clauses in a query. It is therefore very important that the information contained in these statistics objects *accurately* reflects the current state of the table. It is vital to understand that it is the accuracy of the cost that is important. If the statistics accurately reflect the state of the table then plans can be compared for lowest cost. If they aren't accurate then SQL Data Warehouse may choose the wrong plan.
-
-Column-level statistics in SQL Data Warehouse are user-defined.
-
-In other words we have to create them ourselves. As we have just learned, this is not something to overlook. This is an important difference between SQL Server and SQL Data Warehouse. SQL Server will automatically create statistics when columns are queried. By default, SQL Server will also automatically update those statistics. However, in SQL Data Warehouse statistics need to be created manually and managed manually.
-
-### Recommendations
-
-Apply the following recommendations for generating statistics:
-
-1. Create Single column statistics on columns used in `WHERE`, `JOIN`, `GROUP BY`, `ORDER BY` and `DISTINCT` clauses
-2. Generate multi-column statistics on composite clauses
-3. Update statistics periodically. Remember that this is not done automatically!
-
->[AZURE.NOTE] It is common for SQL Server Data Warehouse to rely solely on `AUTOSTATS` to keep the column statistics up to date. This is not a best practice even for SQL Server data warehouses. `AUTOSTATS` are triggered by a 20% rate of change which for large fact tables containing millions or billions of rows may not be sufficient. It is therefore always a good idea to keep on top of statistics updates to ensure that the statistics accurately reflect the cardinality of the table.
-
-## Unsupported features
-SQL Data Warehouse does not use or support these features:
-
-- primary keys
-- foreign keys
-- check constraints
-- unique constraints
-- unique indexes
-- computed columns
-- sparse columns
-- user-defined types
-- indexed views
-- identities
-- sequences
-- triggers
-- synonyms
-
-
-## Next steps
-For more development tips, see [development overview][].
-
-<!--Image references-->
-
-<!--Article references-->
-[development overview]: sql-data-warehouse-overview-develop.md
-
-<!--MSDN references-->
-
-<!--Other Web references-->
->>>>>>> a3835ed1
+<properties
+   pageTitle="Table design in SQL Data Warehouse | Microsoft Azure"
+   description="Tips for designing tables in Azure SQL Data Warehouse for developing solutions."
+   services="sql-data-warehouse"
+   documentationCenter="NA"
+   authors="jrowlandjones"
+   manager="barbkess"
+   editor=""/>
+
+<tags
+   ms.service="sql-data-warehouse"
+   ms.devlang="NA"
+   ms.topic="article"
+   ms.tgt_pltfrm="NA"
+   ms.workload="data-services"
+   ms.date="09/22/2015"
+   ms.author="JRJ@BigBangData.co.uk;barbkess"/>
+
+# Table design in SQL Data Warehouse #
+SQL Data Warehouse is a massively parallel processing (MPP) distributed database system. It stores data across many different locations known as **distributions**. Each **distribution** is like a bucket; storing a unique subset of the data in the data warehouse. By spreading the data and processing capability across multiple nodes, SQL Data Warehouse can offer huge scalability - far beyond any single system.
+
+When a table is created in SQL Data Warehouse, it is actually spread across all of the the distributions.
+
+This article will cover the following topics:
+
+- Supported data types
+- Principles of data distribution
+- Round Robin Distribution
+- Hash Distribution
+- Table Partitioning
+- Statistics
+- Unsupported features
+
+## Supported data types
+SQL Data Warehouse supports the common business data types:
+
+- **bigint**
+- **binary**
+- **bit**
+- **char**
+- **date**
+- **datetime**
+- **datetime2**
+- **datetimeoffset**
+- **decimal**
+- **float**
+- **int**
+- **money**
+- **nchar**
+- **nvarchar**
+- **real**
+- **smalldatetime**
+- **smallint**
+- **smallmoney**
+- **time**
+- **tinyint**
+- **varbinary**
+- **varchar**
+
+You can identify columns in your data warehouse that contain incompatible types using the following query:
+
+```
+SELECT  t.[name]
+,       c.[name]
+,       c.[system_type_id]
+,       c.[user_type_id]
+,       y.[is_user_defined]
+,       y.[name]
+FROM sys.tables  t
+JOIN sys.columns c on t.[object_id]    = c.[object_id]
+JOIN sys.types   y on c.[user_type_id] = y.[user_type_id]
+WHERE y.[name] IN
+                (   'geography'
+                ,   'geometry'
+                ,   'hierarchyid'
+                ,   'image'
+                ,   'ntext'
+                ,   'numeric'
+                ,   'sql_variant'
+                ,   'sysname'
+                ,   'text'
+                ,   'timestamp'
+                ,   'uniqueidentifier'
+                ,   'xml'
+                )
+
+OR  (   y.[name] IN (  'nvarchar','varchar','varbinary')
+    AND c.[max_length] = -1
+    )
+OR  y.[is_user_defined] = 1
+;
+
+```
+
+The query includes any user-defined data types, which are not supported.
+
+below are some alternatives you can use in place of unsupported data types.
+
+Instead of:
+
+- **geometry**, use a varbinary type
+- **geography**, use a varbinary type
+- **hierarchyid**, CLR type not native
+- **image**, **text**, **ntext** when text based use varchar/nvarchar (smaller the better)
+- **nvarchar(max)**, use nvarchar(4000) or smaller for better performance
+- **numeric**, use decimal
+- **sql_variant**, split column into several strongly typed columns
+- **sysname**, use nvarchar(128)
+- **table**, convert to temporary tables
+- **timestamp**, re-work code to use datetime2 and `CURRENT_TIMESTAMP` function. Note you cannot have current_timestamp as a default constraint and the value will not automatically update. If you need to migrate rowversion values from a timestamp typed column then use BINARY(8) or VARBINARY(8) for NOT NULL or NULL row version values.
+- **varchar(max)**, use varchar(8000) or smaller for better performance
+- **uniqueidentifier**, use varbinary(8)
+- **user defined types**, convert back to their native types where possible
+- **xml**, use a varchar(8000) or smaller for better performance - split across columns if needed
+
+Partial support:
+
+- Default constraints support literals and constants only. Non-deterministic expressions or functions, such as `GETDATE()` or `CURRENT_TIMESTAMP`, are not supported.
+
+> [AZURE.NOTE] Define your tables so that the maximum possible row size, including the full length of variable length columns, does not exceed 32,767 bytes. While you can define a row with variable length data that can exceed this figure, you will not be be able to insert data into the table. Also, try to limit the size of your variable length columns for even better throughput for running queries.
+
+## Principles of data distribution
+
+There are two choices for distributing data in SQL Data Warehouse:
+
+1. Distribute data evenly but randomly 
+2. Distribute data based on hashing values from a single column
+
+Data distribution is decided at the table level. All tables are distributed. You will assign distribution for each table in your SQL Data Warehouse database.
+
+The first option is known as **round-robin** distribution - sometimes known as the random hash. You can think of this as the default or fail safe option.
+
+The second option is known as the **hash** distribution. You can consider it an optimized form of data distribution. It is preferred where clusters of tables share common joining and/or aggregation criteria.
+
+## Round-robin distribution
+
+Round-Robin distribution is a method of spreading data as evenly as possible across all distributions. Buffers containing rows of data are allocated in turn (hence the name round robin) to each distribution. The process is repeated until all data buffers have been allocated. At no stage is the data sorted or ordered in a round robin distributed table. A round robin distribution is sometimes called a random hash for this reason. The data is spread as evenly as possible across the distributions.
+
+Below is an example of round robin distributed table:
+
+```
+CREATE TABLE [dbo].[FactInternetSales]
+(   [ProductKey]            int          NOT NULL
+,   [OrderDateKey]          int          NOT NULL
+,   [CustomerKey]           int          NOT NULL
+,   [PromotionKey]          int          NOT NULL
+,   [SalesOrderNumber]      nvarchar(20) NOT NULL
+,   [OrderQuantity]         smallint     NOT NULL
+,   [UnitPrice]             money        NOT NULL
+,   [SalesAmount]           money        NOT NULL
+)
+WITH
+(   CLUSTERED COLUMNSTORE INDEX
+,   DISTRIBUTION = ROUND_ROBIN
+)
+;
+```
+
+This is also an example of a round robin distributed table:
+
+```
+CREATE TABLE [dbo].[FactInternetSales]
+(   [ProductKey]            int          NOT NULL
+,   [OrderDateKey]          int          NOT NULL
+,   [CustomerKey]           int          NOT NULL
+,   [PromotionKey]          int          NOT NULL
+,   [SalesOrderNumber]      nvarchar(20) NOT NULL
+,   [OrderQuantity]         smallint     NOT NULL
+,   [UnitPrice]             money        NOT NULL
+,   [SalesAmount]           money        NOT NULL
+)
+WITH
+(   CLUSTERED COLUMNSTORE INDEX
+)
+;
+```
+
+> [AZURE.NOTE] Notice that the second example above makes no mention of the distribution key. Round Robin is the default and so it is not absolutely required. Being explicit however, is considered to be a good practice as ensures that your peers are aware of your intentions when reviewing the table design.
+
+This table type is commonly used when there is no obvious key column to hash the data by. It can also be used by smaller or less significant tables where the movement cost may not be so great.
+
+Loading data into a round robin distributed table tends to be faster than loading into a hash distributed table. With a round-robin distributed table there is no need to understand the data or perform the hash prior to loading. For this reason Round-Robin tables often make good good loading targets.
+
+> [AZURE.NOTE] When data is round robin distributed the data is allocated to the distribution at the *buffer* level.
+
+### Recommendations
+
+Consider using Round Robin distribution for your table in the following scenarios:
+
+- When there is no obvious joining key
+- If a candidate hash distribution key is not known
+- If the table does not share a common joining key with other tables
+- If the join is less significant than other joins in the query
+- When the table is an initial loading table
+
+## Hash distribution
+
+Hash distribution uses an internal function to spread a dataset across the distributions by hashing a single column. When data is hashed there is no explicit order to the data being allocated to a distribution. However, the hash itself is a deterministic process. This makes the results of the hash predictable. For example, hashing an integer column containing the value 10 will always yield the same hash value. This means that ***any*** hashed integer column  containing the value 10 would end up being allocated to the same distribution. This is true even across tables.
+
+The predictability of the hash is extremely important. It means that hash distributing the data can lead to performance improvements when reading data and joining tables together.
+
+As you will see below, hash distribution can be very effective for query optimization. This is why it is considered to be an optimized form of data distribution.
+
+> [AZURE.NOTE] Remember! The hash is not based on the value of the data but rather on the type of the data being hashed.
+
+Below is a table that has been hash distributed by ProductKey.
+
+```
+CREATE TABLE [dbo].[FactInternetSales]
+(   [ProductKey]            int          NOT NULL
+,   [OrderDateKey]          int          NOT NULL
+,   [CustomerKey]           int          NOT NULL
+,   [PromotionKey]          int          NOT NULL
+,   [SalesOrderNumber]      nvarchar(20) NOT NULL
+,   [OrderQuantity]         smallint     NOT NULL
+,   [UnitPrice]             money        NOT NULL
+,   [SalesAmount]           money        NOT NULL
+)
+WITH
+(   CLUSTERED COLUMNSTORE INDEX
+,   DISTRIBUTION = HASH([ProductKey])
+)
+;
+```
+
+> [AZURE.NOTE] When data is hash distributed the data is allocated to the distribution at the row level.
+
+## Table partitions
+Table partitions are supported and easy to define.
+
+Example SQL Data Warehouse partitioned `CREATE TABLE` command:
+
+```
+CREATE TABLE [dbo].[FactInternetSales]
+(
+    [ProductKey]            int          NOT NULL
+,   [OrderDateKey]          int          NOT NULL
+,   [CustomerKey]           int          NOT NULL
+,   [PromotionKey]          int          NOT NULL
+,   [SalesOrderNumber]      nvarchar(20) NOT NULL
+,   [OrderQuantity]         smallint     NOT NULL
+,   [UnitPrice]             money        NOT NULL
+,   [SalesAmount]           money        NOT NULL
+)
+WITH
+(   CLUSTERED COLUMNSTORE INDEX
+,   DISTRIBUTION = HASH([ProductKey])
+,   PARTITION   (   [OrderDateKey] RANGE RIGHT FOR VALUES
+                    (20000101,20010101,20020101
+                    ,20030101,20040101,20050101
+                    )
+                )
+)
+;
+```
+
+Notice that there is no partitioning function or scheme in the definition. All that is taken care of when the table is created. All you have to do is identify the boundary points for the column that is going to be the partitioning key.
+
+## Statistics
+
+SQL Data Warehouse uses a distributed query optimizer to create the appropriate query plan when users query tables. Once created, the query plan provides the strategy and method used by the database to access the data and fulfill the user request. SQL Data Warehouse's query optimizer is based on cost. In other words it compares various options (plans) based on their relative cost and chooses the most efficient plan available to it. Consequently, SQL Data Warehouse needs a lot of information to make informed, cost based decisions. It holds statistics information about the table (for table size) and in database objects known as `STATISTICS`.
+
+Statistics are held against single or multiple columns of indexes or tables. They provide the cost-based optimizer with important information concerning cardinality and selectivity of values. This is of particular interest when the optimizer needs to evaluate JOINs, GROUP BY, HAVING and WHERE clauses in a query. It is therefore very important that the information contained in these statistics objects *accurately* reflects the current state of the table. It is vital to understand that it is the accuracy of the cost that is important. If the statistics accurately reflect the state of the table then plans can be compared for lowest cost. If they aren't accurate then SQL Data Warehouse may choose the wrong plan.
+
+Column-level statistics in SQL Data Warehouse are user-defined.
+
+In other words we have to create them ourselves. As we have just learned, this is not something to overlook. This is an important difference between SQL Server and SQL Data Warehouse. SQL Server will automatically create statistics when columns are queried. By default, SQL Server will also automatically update those statistics. However, in SQL Data Warehouse statistics need to be created manually and managed manually.
+
+### Recommendations
+
+Apply the following recommendations for generating statistics:
+
+1. Create Single column statistics on columns used in `WHERE`, `JOIN`, `GROUP BY`, `ORDER BY` and `DISTINCT` clauses
+2. Generate multi-column statistics on composite clauses
+3. Update statistics periodically. Remember that this is not done automatically!
+
+>[AZURE.NOTE] It is common for SQL Server Data Warehouse to rely solely on `AUTOSTATS` to keep the column statistics up to date. This is not a best practice even for SQL Server data warehouses. `AUTOSTATS` are triggered by a 20% rate of change which for large fact tables containing millions or billions of rows may not be sufficient. It is therefore always a good idea to keep on top of statistics updates to ensure that the statistics accurately reflect the cardinality of the table.
+
+## Unsupported features
+SQL Data Warehouse does not use or support these features:
+
+- primary keys
+- foreign keys
+- check constraints
+- unique constraints
+- unique indexes
+- computed columns
+- sparse columns
+- user-defined types
+- indexed views
+- identities
+- sequences
+- triggers
+- synonyms
+
+
+## Next steps
+For more development tips, see [development overview][].
+
+<!--Image references-->
+
+<!--Article references-->
+[development overview]: sql-data-warehouse-overview-develop.md
+
+<!--MSDN references-->
+
+<!--Other Web references-->