--- conflicted
+++ resolved
@@ -1,187 +1,170 @@
-<properties
-   pageTitle="Monitor your workload using DMVs | Microsoft Azure"
-   description="Learn how to monitor your workload using DMVs."
-   services="sql-data-warehouse"
-   documentationCenter="NA"
-   authors="sonyam"
-   manager="barbkess"
-   editor=""/>
-
-<tags
-   ms.service="sql-data-warehouse"
-   ms.devlang="NA"
-   ms.topic="article"
-   ms.tgt_pltfrm="NA"
-   ms.workload="data-services"
-   ms.date="07/22/2016"
-   ms.author="sonyama;barbkess;sahajs"/>
-
-# Monitor your workload using DMVs
-
-This article describes how to use Dynamic Management Views (DMVs) to monitor your workload and investigate query execution in Azure SQL Data Warehouse.
-
-## Monitor connections
-
-The [sys.dm_pdw_exec_sessions][] view allows you to monitor connections to your Azure SQL Data Warehouse database.  This view contains active sessions as well as a history of recently disconnected sessions.  The session_id is the primary key for this view and is assigned sequentially for each new logon.
-
-```sql
-SELECT * FROM sys.dm_pdw_exec_sessions where status <> 'Closed';
-```
-
-## Monitor query execution
-
-To monitor query execution, start with [sys.dm_pdw_exec_requests][].  This view contains queries in progress as well as a history of queries which have recently completed.  The request_id uniquely identifies each query and is the primary key for this view.  The request_id is assigned sequentially for each new query.  Querying this table for a given session_id will show all queries for a given logon.
-
->[AZURE.NOTE] Stored procedures use multiple request_ids.  The request ids will be assigned in sequencial order. 
-
-Here are steps to follow to investigate query execution plans and times for a particular query.
-
-### STEP 1: Identify the query you wish to investigate
-
-```sql
--- Monitor active queries
-SELECT * 
-FROM sys.dm_pdw_exec_requests 
-WHERE status not in ('Completed','Failed','Cancelled')
-  AND session_id <> session_id()
-ORDER BY submit_time DESC;
-
--- Find top 10 queries longest running queries
-SELECT TOP 10 * 
-FROM sys.dm_pdw_exec_requests 
-ORDER BY total_elapsed_time DESC;
-```
-
-From the above query results, **note the Request ID** of the query which you would like to investigate.
-
-Queries in the Suspended state are being queued due to concurrency limits which is explained in detail in [Concurrency and workload management][].  These queries will also appear in the sys.dm_pdw_waits waits query with a type of UserConcurrencyResourceType.  Queries can also wait for other reasons such as for locks.  If your query is waiting for a resource, see [Investigating queries waiting for resources][].
-
-### STEP 2: Find the longest running step of the query plan
-
-Use the Request ID to retrieve a list of the query plan steps from [sys.dm_pdw_request_steps][]. Find the long-running step by looking at the total elapsed time.
-
-```sql
--- Find the distributed query plan steps for a specific query.
--- Replace request_id with value from Step 1.
-
-SELECT * FROM sys.dm_pdw_request_steps
-WHERE request_id = 'QID####'
-ORDER BY step_index;
-```
-
-Check the *operation_type* column of the long-running query step and note the **Step Index**:
-
-- Proceed with Step 3a for **SQL operations**: OnOperation, RemoteOperation, ReturnOperation.
-- Proceed with Step 3b for **Data Movement operations**: ShuffleMoveOperation, BroadcastMoveOperation, TrimMoveOperation, PartitionMoveOperation, MoveOperation, CopyOperation.
-
-### STEP 3a: Find the execution progress of a SQL step
-
-Use the Request ID and the Step Index to retrieve details from [sys.dm_pdw_sql_requests][] which contains information on the execution of the query on each distributed instances of SQL Server.
-
-```sql
--- Find the distribution run times for a SQL step.
--- Replace request_id and step_index with values from Step 1 and 3.
-
-SELECT * FROM sys.dm_pdw_sql_requests
-WHERE request_id = 'QID####' AND step_index = 2;
-```
-
-If the query is running, [DBCC PDW_SHOWEXECUTIONPLAN][] can be used to retrieve the SQL Server estimated plan from the SQL Server plan cache for the currently running SQL Step within a particular distribution.
-
-```sql
--- Find the SQL Server execution plan for a query running on a specific SQL Data Warehouse Compute or Control node.
--- Replace distribution_id and spid with values from previous query.
-
-DBCC PDW_SHOWEXECUTIONPLAN(1, 78);
-```
-
-### STEP 3b: Find the execution progress of a DMS step
-
-Use the Request ID and the Step Index to retrieve information about the Data Movement Step running on each distribution from [sys.dm_pdw_dms_workers][].
-
-```sql
--- Find the information about all the workers completing a Data Movement Step.
--- Replace request_id and step_index with values from Step 1 and 3.
-
-SELECT * FROM sys.dm_pdw_dms_workers
-WHERE request_id = 'QID####' AND step_index = 2;
-```
-
-- Check the *total_elapsed_time* column to see if a particular distribution is taking significantly longer than others for data movement.
-- For the long-running distribution, check the *rows_processed* column to see if the number of rows being moved from that distribution is significantly larger than others. If so, this may indicate skew of your underlying data.
-
-<<<<<<< HEAD
-If the query is currently running, [DBCC PDW_SHOWEXECUTIONPLAN][] can be used to retrieve the SQL Server execution plan for the currently running DMS Step for a particular distribution.
-
-```sql
--- Find the SQL Server execution plan for a query running on a specific SQL Data Warehouse Compute or Control node.
--- Replace distribution_id and spid with values from previous query.
-
-DBCC PDW_SHOWEXECUTIONPLAN(55, 238);
-
-```
-
-
-## Investigate Data Skew
-
-Use [DBCC PDW_SHOWSPACEUSED][] to lookup space used by a table.
-=======
-If the query is running, [DBCC PDW_SHOWEXECUTIONPLAN][] can be used to retrieve the SQL Server estimated plan from the SQL Server plan cache for the currently running SQL Step within a particular distribution.
->>>>>>> c186bb0b
-
-```sql
--- Find the SQL Server estimated plan for a query running on a specific SQL Data Warehouse Compute or Control node.
--- Replace distribution_id and spid with values from previous query.
-
-DBCC PDW_SHOWEXECUTIONPLAN(55, 238);
-```
-
-<a name="waiting"></a>
-## Monitor waiting queries
-
-If you discover that your query is not making progress because it is waiting for a resource, here is a query which shows you all reasources a query is waiting for.
-
-```sql
--- Find queries 
--- Replace request_id with value from Step 1.
-
-SELECT waits.session_id,
-      waits.request_id,  
-      requests.command,
-      requests.status,
-      requests.start_time,  
-      waits.type,
-      waits.state,
-      waits.object_type,
-      waits.object_name
-FROM   sys.dm_pdw_waits waits
-   JOIN  sys.dm_pdw_exec_requests requests
-   ON waits.request_id=requests.request_id
-WHERE waits.request_id = 'QID####'
-ORDER BY waits.object_name, waits.object_type, waits.state;
-```
-
-If the query is actively waiting on resources from another query, then the state will be **AcquireResources**.  If the query has all the required resources, then the state will be **Granted**.
-
-## Next steps
-For more information on Dynamic Management Views (DMVs), see [System views][].  
-For tips on managing your SQL Data Warehouse, see [Manage overview][].  
-For best practices, see [SQL Data Warehouse best practices][].
-
-<!--Image references-->
-
-<!--Article references-->
-[Manage overview]: ./sql-data-warehouse-overview-manage.md
-[SQL Data Warehouse best practices]: ./sql-data-warehouse-best-practices.md
-[System views]: ./sql-data-warehouse-reference-tsql-system-views.md
-[Concurrency and workload management]: ./sql-data-warehouse-develop-concurrency.md
-[Investigating queries waiting for resources]: ./sql-data-warehouse-manage-monitor.md#waiting
-
-<!--MSDN references-->
-[sys.dm_pdw_dms_workers]: http://msdn.microsoft.com/library/mt203878.aspx
-[sys.dm_pdw_exec_requests]: http://msdn.microsoft.com/library/mt203887.aspx
-[sys.dm_pdw_exec_sessions]: http://msdn.microsoft.com/library/mt203883.aspx
-[sys.dm_pdw_request_steps]: http://msdn.microsoft.com/library/mt203913.aspx
-[sys.dm_pdw_sql_requests]: http://msdn.microsoft.com/library/mt203889.aspx
-[DBCC PDW_SHOWEXECUTIONPLAN]: http://msdn.microsoft.com/library/mt204017.aspx
-[DBCC PDW_SHOWSPACEUSED]: http://msdn.microsoft.com/library/mt204028.aspx
+<properties
+   pageTitle="Monitor your workload using DMVs | Microsoft Azure"
+   description="Learn how to monitor your workload using DMVs."
+   services="sql-data-warehouse"
+   documentationCenter="NA"
+   authors="sonyam"
+   manager="barbkess"
+   editor=""/>
+
+<tags
+   ms.service="sql-data-warehouse"
+   ms.devlang="NA"
+   ms.topic="article"
+   ms.tgt_pltfrm="NA"
+   ms.workload="data-services"
+   ms.date="07/22/2016"
+   ms.author="sonyama;barbkess;sahajs"/>
+
+# Monitor your workload using DMVs
+
+This article describes how to use Dynamic Management Views (DMVs) to monitor your workload and investigate query execution in Azure SQL Data Warehouse.
+
+## Monitor connections
+
+The [sys.dm_pdw_exec_sessions][] view allows you to monitor connections to your Azure SQL Data Warehouse database.  This view contains active sessions as well as a history of recently disconnected sessions.  The session_id is the primary key for this view and is assigned sequentially for each new logon.
+
+```sql
+SELECT * FROM sys.dm_pdw_exec_sessions where status <> 'Closed';
+```
+
+## Monitor query execution
+
+To monitor query execution, start with [sys.dm_pdw_exec_requests][].  This view contains queries in progress as well as a history of queries which have recently completed.  The request_id uniquely identifies each query and is the primary key for this view.  The request_id is assigned sequentially for each new query.  Querying this table for a given session_id will show all queries for a given logon.
+
+>[AZURE.NOTE] Stored procedures use multiple request_ids.  The request ids will be assigned in sequencial order. 
+
+Here are steps to follow to investigate query execution plans and times for a particular query.
+
+### STEP 1: Identify the query you wish to investigate
+
+```sql
+-- Monitor active queries
+SELECT * 
+FROM sys.dm_pdw_exec_requests 
+WHERE status not in ('Completed','Failed','Cancelled')
+  AND session_id <> session_id()
+ORDER BY submit_time DESC;
+
+-- Find top 10 queries longest running queries
+SELECT TOP 10 * 
+FROM sys.dm_pdw_exec_requests 
+ORDER BY total_elapsed_time DESC;
+```
+
+From the above query results, **note the Request ID** of the query which you would like to investigate.
+
+Queries in the Suspended state are being queued due to concurrency limits which is explained in detail in [Concurrency and workload management][].  These queries will also appear in the sys.dm_pdw_waits waits query with a type of UserConcurrencyResourceType.  Queries can also wait for other reasons such as for locks.  If your query is waiting for a resource, see [Investigating queries waiting for resources][].
+
+### STEP 2: Find the longest running step of the query plan
+
+Use the Request ID to retrieve a list of the query plan steps from [sys.dm_pdw_request_steps][]. Find the long-running step by looking at the total elapsed time.
+
+```sql
+-- Find the distributed query plan steps for a specific query.
+-- Replace request_id with value from Step 1.
+
+SELECT * FROM sys.dm_pdw_request_steps
+WHERE request_id = 'QID####'
+ORDER BY step_index;
+```
+
+Check the *operation_type* column of the long-running query step and note the **Step Index**:
+
+- Proceed with Step 3a for **SQL operations**: OnOperation, RemoteOperation, ReturnOperation.
+- Proceed with Step 3b for **Data Movement operations**: ShuffleMoveOperation, BroadcastMoveOperation, TrimMoveOperation, PartitionMoveOperation, MoveOperation, CopyOperation.
+
+### STEP 3a: Find the execution progress of a SQL step
+
+Use the Request ID and the Step Index to retrieve details from [sys.dm_pdw_sql_requests][] which contains information on the execution of the query on each distributed instances of SQL Server.
+
+```sql
+-- Find the distribution run times for a SQL step.
+-- Replace request_id and step_index with values from Step 1 and 3.
+
+SELECT * FROM sys.dm_pdw_sql_requests
+WHERE request_id = 'QID####' AND step_index = 2;
+```
+
+If the query is running, [DBCC PDW_SHOWEXECUTIONPLAN][] can be used to retrieve the SQL Server estimated plan from the SQL Server plan cache for the currently running SQL Step within a particular distribution.
+
+```sql
+-- Find the SQL Server execution plan for a query running on a specific SQL Data Warehouse Compute or Control node.
+-- Replace distribution_id and spid with values from previous query.
+
+DBCC PDW_SHOWEXECUTIONPLAN(1, 78);
+```
+
+### STEP 3b: Find the execution progress of a DMS step
+
+Use the Request ID and the Step Index to retrieve information about the Data Movement Step running on each distribution from [sys.dm_pdw_dms_workers][].
+
+```sql
+-- Find the information about all the workers completing a Data Movement Step.
+-- Replace request_id and step_index with values from Step 1 and 3.
+
+SELECT * FROM sys.dm_pdw_dms_workers
+WHERE request_id = 'QID####' AND step_index = 2;
+```
+
+- Check the *total_elapsed_time* column to see if a particular distribution is taking significantly longer than others for data movement.
+- For the long-running distribution, check the *rows_processed* column to see if the number of rows being moved from that distribution is significantly larger than others. If so, this may indicate skew of your underlying data.
+
+If the query is running, [DBCC PDW_SHOWEXECUTIONPLAN][] can be used to retrieve the SQL Server estimated plan from the SQL Server plan cache for the currently running SQL Step within a particular distribution.
+
+```sql
+-- Find the SQL Server estimated plan for a query running on a specific SQL Data Warehouse Compute or Control node.
+-- Replace distribution_id and spid with values from previous query.
+
+DBCC PDW_SHOWEXECUTIONPLAN(55, 238);
+```
+
+<a name="waiting"></a>
+## Monitor waiting queries
+
+If you discover that your query is not making progress because it is waiting for a resource, here is a query which shows you all reasources a query is waiting for.
+
+```sql
+-- Find queries 
+-- Replace request_id with value from Step 1.
+
+SELECT waits.session_id,
+      waits.request_id,  
+      requests.command,
+      requests.status,
+      requests.start_time,  
+      waits.type,
+      waits.state,
+      waits.object_type,
+      waits.object_name
+FROM   sys.dm_pdw_waits waits
+   JOIN  sys.dm_pdw_exec_requests requests
+   ON waits.request_id=requests.request_id
+WHERE waits.request_id = 'QID####'
+ORDER BY waits.object_name, waits.object_type, waits.state;
+```
+
+If the query is actively waiting on resources from another query, then the state will be **AcquireResources**.  If the query has all the required resources, then the state will be **Granted**.
+
+## Next steps
+For more information on Dynamic Management Views (DMVs), see [System views][].  
+For tips on managing your SQL Data Warehouse, see [Manage overview][].  
+For best practices, see [SQL Data Warehouse best practices][].
+
+<!--Image references-->
+
+<!--Article references-->
+[Manage overview]: ./sql-data-warehouse-overview-manage.md
+[SQL Data Warehouse best practices]: ./sql-data-warehouse-best-practices.md
+[System views]: ./sql-data-warehouse-reference-tsql-system-views.md
+[Concurrency and workload management]: ./sql-data-warehouse-develop-concurrency.md
+[Investigating queries waiting for resources]: ./sql-data-warehouse-manage-monitor.md#waiting
+
+<!--MSDN references-->
+[sys.dm_pdw_dms_workers]: http://msdn.microsoft.com/library/mt203878.aspx
+[sys.dm_pdw_exec_requests]: http://msdn.microsoft.com/library/mt203887.aspx
+[sys.dm_pdw_exec_sessions]: http://msdn.microsoft.com/library/mt203883.aspx
+[sys.dm_pdw_request_steps]: http://msdn.microsoft.com/library/mt203913.aspx
+[sys.dm_pdw_sql_requests]: http://msdn.microsoft.com/library/mt203889.aspx
+[DBCC PDW_SHOWEXECUTIONPLAN]: http://msdn.microsoft.com/library/mt204017.aspx
+[DBCC PDW_SHOWSPACEUSED]: http://msdn.microsoft.com/library/mt204028.aspx