--- conflicted
+++ resolved
@@ -2,19 +2,11 @@
 title: Build integrated solutions with SQL Data Warehouse | Microsoft Docs
 description: 'Tools and partners with solutions that integrate with SQL Data Warehouse. '
 services: sql-data-warehouse
-<<<<<<< HEAD
-author: KavithaJonnakuti
-manager: craigg
-ms.service: sql-data-warehouse
-ms.topic: conceptual
-ms.subservice: consume
-=======
 author: mlee3gsd 
 manager: craigg
 ms.service: sql-data-warehouse
 ms.topic: conceptual
 ms.subservice: integration
->>>>>>> 6a383dfd
 ms.date: 04/17/2018
 ms.author: martinle
 ms.reviewer: igorstan
