--- conflicted
+++ resolved
@@ -1,98 +1,54 @@
-<properties
-   pageTitle="Rename in SQL Data Warehouse | Microsoft Azure"
-   description="Tips for renaming tables in Azure SQL Data Warehouse for developing solutions."
-   services="sql-data-warehouse"
-   documentationCenter="NA"
-   authors="twounder"
-   manager="barbkess"
-   editor=""/>
-
-<tags
-   ms.service="sql-data-warehouse"
-   ms.devlang="NA"
-   ms.topic="article"
-   ms.tgt_pltfrm="NA"
-   ms.workload="data-services"
-<<<<<<< HEAD
-   ms.date="10/21/2015"
-   ms.author="twounder;JRJ@BigBangData.co.uk;barbkess"/>
-
-# Rename in SQL Data Warehouse
-SQL Server supports database renaming via the stored procedure ```sp_renamedb```. SQL Data Warehouse uses DDL syntax to achieve the same goal. The DDL command is ```RENAME DATABASE```.
-
-## Rename database
-
-To rename a database, execute the following command. 
-
-```
-RENAME DATABASE AdventureWorks TO Contoso;
-```
-
-It is important to remember that you cannot rename an object or a database if other users are connected to it or are using it. You may need to terminate open sessions first. To terminate a session you need to use the [KILL](https://msdn.microsoft.com/library/ms173730.aspx) command. Please be careful when using ```KILL```. Once executed the targeted session will be terminated and any uncommitted work will be rolled back.
-
-> [AZURE.NOTE] Sessions in SQL Data Warehouse are prefixed by 'SID' you will need to include this and the the session number when invoking the KILL command. For example ```KILL 'SID1234'``` would kill session 1234 - assuming you have the right permissions to execute it.
-=======
-   ms.date="11/05/2015"
-   ms.author="twounder;JRJ@BigBangData.co.uk;barbkess"/>
-
-# Rename in SQL Data Warehouse
-While SQL Server supports database renaming via the stored procedure ```sp_renamedb```, SQL Data Warehouse uses DDL syntax to achieve the same goal.  The DDL command is ```RENAME OBJECT```.
-
-## Rename table
-
-Currently, only tables can be renamed.  The syntax to rename a table is:
-
-```
-RENAME OBJECT Customer TO NewCustomer;
-```
-
-When renaming a table, all objects and properties associated with the table are updated to reference the new table name. For example, table definitions, indexes, constraints, and permissions are updated. Views are not updated.
-
-## Rename external table
-
-Renaming an external table changes the table name within SQL Server PDW. It does not effect the location of the external data for the table.
->>>>>>> e21c384c
-
-## Change a table schema
-If the intent is to change the schema that an object belongs to then that is achieved via ALTER SCHEMA:
-
-```
-<<<<<<< HEAD
-SELECT
-    'KILL ''' + session_id + ''''
-FROM
-    sys.dm_pdw_exec_requests r
-WHERE
-    r.session_id <> SESSION_ID()
-    AND EXISTS
-    (
-        SELECT
-            *
-        FROM
-            sys.dm_pdw_lock_waits w
-        WHERE
-            r.session_id = w.session_id
-    )
-GROUP BY
-    session_id;
-=======
-ALTER SCHEMA dbo TRANSFER OBJECT::product.item;
->>>>>>> e21c384c
-```
-
-## Table rename requires exclusive table lock
-
-It is important to remember that you cannot rename a table while it is in use.  A rename of a table requires an exclusive lock on the table.  If the table is in use, you may need to terminate the session using the table.  To terminate a session you need to use the [KILL](https://msdn.microsoft.com/library/ms173730.aspx) command.  Take care when using ```KILL``` as when a session is terminated and any uncommitted work will be rolled back.  Sessions in SQL Data Warehouse are prefixed by 'SID'.  You will need to include this and the session number when invoking the KILL command.  For example ```KILL 'SID1234'```
-
-## Next steps
-For more development tips, see [development overview][].
-
-<!--Image references-->
-
-<!--Article references-->
-<<<<<<< HEAD
-[development overview]: sql-data-warehouse-overview-develop.md
-=======
-[development overview]: sql-data-warehouse-overview-develop.md
-
->>>>>>> e21c384c
+<properties
+   pageTitle="Rename in SQL Data Warehouse | Microsoft Azure"
+   description="Tips for renaming tables in Azure SQL Data Warehouse for developing solutions."
+   services="sql-data-warehouse"
+   documentationCenter="NA"
+   authors="twounder"
+   manager="barbkess"
+   editor=""/>
+
+<tags
+   ms.service="sql-data-warehouse"
+   ms.devlang="NA"
+   ms.topic="article"
+   ms.tgt_pltfrm="NA"
+   ms.workload="data-services"
+   ms.date="11/05/2015"
+   ms.author="twounder;JRJ@BigBangData.co.uk;barbkess"/>
+
+# Rename in SQL Data Warehouse
+While SQL Server supports database renaming via the stored procedure ```sp_renamedb```, SQL Data Warehouse uses DDL syntax to achieve the same goal.  The DDL command is ```RENAME OBJECT```.
+
+## Rename table
+
+Currently, only tables can be renamed.  The syntax to rename a table is:
+
+```
+RENAME OBJECT Customer TO NewCustomer;
+```
+
+When renaming a table, all objects and properties associated with the table are updated to reference the new table name. For example, table definitions, indexes, constraints, and permissions are updated. Views are not updated.
+
+## Rename external table
+
+Renaming an external table changes the table name within SQL Server PDW. It does not effect the location of the external data for the table.
+
+## Change a table schema
+If the intent is to change the schema that an object belongs to then that is achieved via ALTER SCHEMA:
+
+```
+ALTER SCHEMA dbo TRANSFER OBJECT::product.item;
+```
+
+## Table rename requires exclusive table lock
+
+It is important to remember that you cannot rename a table while it is in use.  A rename of a table requires an exclusive lock on the table.  If the table is in use, you may need to terminate the session using the table.  To terminate a session you need to use the [KILL](https://msdn.microsoft.com/library/ms173730.aspx) command.  Take care when using ```KILL``` as when a session is terminated and any uncommitted work will be rolled back.  Sessions in SQL Data Warehouse are prefixed by 'SID'.  You will need to include this and the session number when invoking the KILL command.  For example ```KILL 'SID1234'```
+
+
+## Next steps
+For more development tips, see [development overview][].
+
+<!--Image references-->
+
+<!--Article references-->
+[development overview]: sql-data-warehouse-overview-develop.md