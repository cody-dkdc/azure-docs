--- conflicted
+++ resolved
@@ -2,21 +2,13 @@
 title: SQL Data Warehouse data integration partners | Microsoft Docs
 description: Lists of third-party partners with data integration solutions that support Azure SQL Data Warehouse.
 services: sql-data-warehouse
-<<<<<<< HEAD
-author: ronortloff
-=======
 author: jrowlandjones
->>>>>>> 877ace43
 manager: craigg-msft
 ms.service: sql-data-warehouse
 ms.topic: conceptual
 ms.component: consume
 ms.date: 04/17/2018
-<<<<<<< HEAD
-ms.author: rortloff
-=======
 ms.author: jrj
->>>>>>> 877ace43
 ms.reviewer: igorstan
 ---
 
