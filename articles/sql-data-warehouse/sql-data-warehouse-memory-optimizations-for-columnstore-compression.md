--- conflicted
+++ resolved
@@ -2,15 +2,6 @@
 title: Improve columnstore index performance - Azure SQL Data Warehouse | Microsoft Docs
 description: Reduce memory requirements or increase the available memory to maximize the number of rows a columnstore index compresses into each rowgroup.
 services: sql-data-warehouse
-<<<<<<< HEAD
-author: ronortloff
-manager: craigg
-ms.service: sql-data-warehouse
-ms.topic: conceptual
-ms.subservice: implement
-ms.date: 03/22/2019
-ms.author: rortloff
-=======
 author: kevinvngo 
 manager: craigg
 ms.service: sql-data-warehouse
@@ -18,7 +9,6 @@
 ms.subservice: load data
 ms.date: 03/22/2019
 ms.author: kevin
->>>>>>> 6a383dfd
 ms.reviewer: igorstan
 ---
 
