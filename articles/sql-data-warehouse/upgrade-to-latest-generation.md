--- conflicted
+++ resolved
@@ -27,11 +27,7 @@
 
 ## Before you begin
 > [!NOTE]
-<<<<<<< HEAD
 > If your existing Gen1 data warehouse is not in a region where Gen2 is available, you can [geo-restore to Gen2](https://docs.microsoft.com/en-us/azure/sql-data-warehouse/sql-data-warehouse-restore-database-powershell#restore-from-an-azure-geographical-region) through PowerShell to a supported region.
-=======
-> If your existing Optimized for Elasticity data warehouse is not in a region where Optimized for Compute is available, you can [geo-restore to Optimized for Compute](https://docs.microsoft.com/azure/sql-data-warehouse/sql-data-warehouse-restore-database-powershell#restore-from-an-azure-geographical-region) through PowerShell to a supported region.
->>>>>>> fb95a469
 > 
 >
 
