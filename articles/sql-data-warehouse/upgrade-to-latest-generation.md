--- conflicted
+++ resolved
@@ -44,18 +44,16 @@
    |           DW2000            |           DW2000c           |
    |           DW3000            |           DW3000c           |
    |           DW6000            |           DW6000c           |
->[!Note]
->Suggested performance levels are not a direct conversion. For example, we recommend going from DW600 to DW500c.
+
+> [!Note]
+> Suggested performance levels are not a direct conversion. For example, we recommend going from DW600 to DW500c.
 
 ## Upgrade in a supported region using the Azure portal
 
-<<<<<<< HEAD
-=======
 ## Before you begin
 
 [!INCLUDE [updated-for-az](../../includes/updated-for-az.md)]
 
->>>>>>> 4601a914
 > [!NOTE]
 > Migration from GEN1 to GEN2 through the Azure portal is permanent. There is not a process for returning to GEN1.  
 
