<properties
   pageTitle="Elastic performance and scale with SQL Data Warehouse | Microsoft Azure"
   description="Understand SQL Data Warehouse elasticity using Data Warehouse Units to scale compute resources up and down. Code examples provided."
   services="sql-data-warehouse"
   documentationCenter="NA"
   authors="TwoUnder"
   manager="barbkess"
   editor=""/>

<tags
   ms.service="sql-data-warehouse"
   ms.devlang="NA"
   ms.topic="article"
   ms.tgt_pltfrm="NA"
   ms.workload="data-services"
   ms.date="06/25/2015"
   ms.author="nicw;JRJ@BigBangData.co.uk;mausher"/>

# Elastic performance and scale with SQL Data Warehouse
To elastically increase or decrease your compute power all you need to do is adjust the number of Data Warehouse Units (DWU) allocated to your SQL Data Warehouse. Data Warehouse Units are a new concept delivered by SQL Data Warehouse to enable you to manage this simmply and effectively. This topic serves as an introduction to Data Warehouse units; explaining how you can use them to elastically scale your compute power. The article also provides some initial guidance on how to set a reasonable DWU value for your environment.

## What is a data warehouse unit?
Behind the scenes Microsoft runs a number of performance benchmark tests to determine how much hardware and with what configuration will allow us to deliver a competitive offering to our customers.  Scaling compute up and down can be done in blocks of 100 DWUs, but not all multiples of 100 DWU are offered.  

## How many DWUs should I use?
There are many different solutions SQL Data Warehouse can unblock for customers.  As such, there is a large variety in the types of queries customers will run and how much data they operate over, as well as the architecture of the schema, how the data is distributed, how many users will access the data, how frequently, etc..  

Rather than provide prescriptive DWU starting points that may be great for a category of customers, let's approach this question with a practical approach.  Performance in SQL Data Warehouse scales linearly, and changing from one compute scale to another (say from 100 DWUs to 2000 DWUs) happens in seconds.  This gives you the freedom to try things out and determine what the best fit for your scenario is.    


1. For a data warehouse in development, start with small number of DWUs.
2. Monitor your application performance, so you can become familiar with DWUs versus the performance you observe.
3. Determine how much faster or slower performance should be for you to reach the optimum performance level for your business requirements by assuming linear scale. 
4. Change the amount of DWU you're using to a greater or lower amount depending on need.  The service will respond rapidly to adjust the compute resources to meet the DWU requirements.
5. Make adjustments until you reach an optimum performance level for your business requirements.

If you have an application with a fluctuating workload, you can move performance levels up or down to accommodate peaks and low points. For example, if a workload typically peaks at the end of the month, you could plan to add more DWUs during those peak days and then throttle it back down when the peak period is over.
 
## Scaling compute resources up and down
Independent of cloud storage, SQL Data Warehouse's elasticity lets you grow, shrink, or pause compute power by using a sliding scale of data warehouse units (DWUs). This gives you the flexibility to tune your compute power to something that is optimal for your business.  

To increase the compute power you can add more DWUs to the service using the scale slider in the Azure Portal.  You can also add DWUs through T-SQL, REST APIs, or Powershell cmdlets.  Scaling up and down cancels all running or queued activities, but completes in seconds so you can resume with more or less compute power.

<<<<<<< HEAD
The T-SQL code below will adjust the DWU allocation for your SQL Data Warehouse when run against the master database of your server:
=======
In the [Azure Portal][], you can click the 'Scale' icon at the top of your SQL Data Warehouse page and then use the slider to increase or decrease the amount of DWUs applied to your Data Warehouse before clicking 'Save'.  If you would rather change the scale programmatically, the T-SQL code below shows how to adjust the DWU allocation for your SQL Data Warehouse:
>>>>>>> 9bdcffbb

```
ALTER DATABASE MySQLDW 
MODIFY (SERVICE_OBJECTIVE = 'DW1000')
;
```
Please note that this T-SQL should be run against your logical server, and not against the SQL Data Warehouse instance itself. 

You can also achieve the same with result using Powershell using the code below:

```
Set-AzureSQLDatabase -DatabaseName "MySQLDW" -ServerName "MyServer.database.windows.net" -ServiceObjective "DW1000"
```

## Pausing compute resources
Unique to SQL Data Warehouse is the ability to pause and resume compute on demand.  If the team will not be using the Data Warehouse instance for a period of time, like nights, weekends, certain holidays or for any other reason, you can pause the Data Warehouse instance for that period of time and pick up where you left off when you return.  

The pause action returns your compute resources back to the pool of available resources in the data center and the resume action acquires the necessary compute resources needed for the DWU you've set and assigns them to your Data Warehouse instance.  

Pause and resume of your compute power can be done through the [Azure Portal][], via REST APIs or through Powershell.  Pausing cancels all running or queued activities and when you return you can resume your compute resources in seconds. 

The code below shows how to perform a pause using PowerShell:

```
Suspend-AzureSqlDatabase –ResourceGroupName "ResourceGroup11" –ServerName
"Server01" –DatabaseName "Database02"
```

Resuming the service is also very straightforward with PowerShell:

```
Resume-AzureSqlDatabase –ResourceGroupName "ResourceGroup11" –ServerName "Server01" –DatabaseName "Database02"
```

For more details on how to use PowerShell please refer to the [Introduction to PowerShell cmdlets][] article.

> [Azure.Note] Since storage is separate from compute, your storage is unaffected by pause.

## Next steps
For the performance overview, see [performance overview][].

<!--Image references-->

<!--Article references-->
[performance overview]: sql-data-warehouse-overview-performance.md
[Introduction to PowerShell cmdlets]: sql-data-warehouse-get-started-powershell-cmdlets.md

<!--MSDN references-->


<!--Other Web references-->

[Azure Portal]: http://portal.azure.com/<|MERGE_RESOLUTION|>--- conflicted
+++ resolved
@@ -41,11 +41,7 @@
 
 To increase the compute power you can add more DWUs to the service using the scale slider in the Azure Portal.  You can also add DWUs through T-SQL, REST APIs, or Powershell cmdlets.  Scaling up and down cancels all running or queued activities, but completes in seconds so you can resume with more or less compute power.
 
-<<<<<<< HEAD
-The T-SQL code below will adjust the DWU allocation for your SQL Data Warehouse when run against the master database of your server:
-=======
-In the [Azure Portal][], you can click the 'Scale' icon at the top of your SQL Data Warehouse page and then use the slider to increase or decrease the amount of DWUs applied to your Data Warehouse before clicking 'Save'.  If you would rather change the scale programmatically, the T-SQL code below shows how to adjust the DWU allocation for your SQL Data Warehouse:
->>>>>>> 9bdcffbb
+In the [Azure Portal][], you can click the 'Scale' icon at the top of your SQL Data Warehouse page and then use the slider to increase or decrease the amount of DWUs applied to your Data Warehouse before clicking 'Save'.  If you would rather change the scale programmatically, the T-SQL code below shows how to adjust the DWU allocation for your SQL Data Warehouse:
 
 ```
 ALTER DATABASE MySQLDW 
