---
title: Instead of ETL, design ELT for Azure SQL Data Warehouse | Microsoft Docs
description: Instead of ETL, design an Extract, Load, and Transform (ELT) process for loading data or Azure SQL Data Warehouse.  
services: sql-data-warehouse
author: kevinvngo
manager: craigg
ms.service: sql-data-warehouse
ms.topic: conceptual
<<<<<<< HEAD
ms.subservice: design
ms.date: 04/12/2019
=======
ms.subservice: load data
ms.date: 05/10/2019
>>>>>>> 6a383dfd
ms.author: kevin
ms.reviewer: igorstan
---

# Designing a PolyBase data loading strategy for Azure SQL Data Warehouse

Traditional SMP data warehouses use an Extract, Transform and Load (ETL) process for loading data. Azure SQL Data Warehouse is a massively parallel processing (MPP) architecture that takes advantage of the scalability and flexibility of compute and storage resources. Utilizing an Extract, Load, and Transform (ELT) process can take advantage of MPP and eliminate resources needed to transform the data prior to loading. While SQL Data Warehouse supports many loading methods including non-Polybase options such as BCP and SQL BulkCopy API, the fastest and most scalable way to load date is through PolyBase.  PolyBase is a technology that accesses external data stored in Azure Blob storage or Azure Data Lake Store via the T-SQL language.

> [!VIDEO https://www.youtube.com/embed/l9-wP7OdhDk]


## What is ELT?

Extract, Load, and Transform (ELT) is a process by which data is extracted from a source system, loaded into a data warehouse and then transformed. 

The basic steps for implementing a PolyBase ELT for SQL Data Warehouse are:

1. Extract the source data into text files.
2. Land the data into Azure Blob storage or Azure Data Lake Store.
3. Prepare the data for loading.
4. Load the data into SQL Data Warehouse staging tables using PolyBase. 
5. Transform the data.
6. Insert the data into production tables.


For a loading tutorial, see [Use PolyBase to load data from Azure blob storage to Azure SQL Data Warehouse](load-data-from-azure-blob-storage-using-polybase.md).

For more information, see [Loading patterns blog](https://blogs.msdn.microsoft.com/sqlcat/20../../azure-sql-data-warehouse-loading-patterns-and-strategies/). 


## 1. Extract the source data into text files

Getting data out of your source system depends on the storage location.  The goal is to move the data into PolyBase supported delimited text files. 

### PolyBase external file formats

PolyBase loads data from UTF-8 and UTF-16 encoded delimited text files. In addition to the delimited text files, it loads from the Hadoop file formats RC File, ORC, and Parquet. PolyBase can also load data from Gzip and Snappy compressed files. PolyBase currently does not support extended ASCII, fixed-width format, and nested formats such as WinZip, JSON, and XML. If you are exporting from SQL Server, you can use [bcp command-line tool](/sql/tools/bcp-utility) to export the data into delimited text files. The Parquet to SQL DW data type mapping is the following:

| **Parquet Data Type** |                      **SQL Data Type**                       |
| :-------------------: | :----------------------------------------------------------: |
|        tinyint        |                           tinyint                            |
|       smallint        |                           smallint                           |
|          int          |                             int                              |
|        bigint         |                            bigint                            |
|        boolean        |                             bit                              |
|        double         |                            float                             |
|         float         |                             real                             |
|        double         |                            money                             |
|        double         |                          smallmoney                          |
|        string         |                            nchar                             |
|        string         |                           nvarchar                           |
|        string         |                             char                             |
|        string         |                           varchar                            |
|        binary         |                            binary                            |
|        binary         |                          varbinary                           |
|       timestamp       |                             date                             |
|       timestamp       |                        smalldatetime                         |
|       timestamp       |                          datetime2                           |
|       timestamp       |                           datetime                           |
|       timestamp       |                             time                             |
|       date        | 1) Load as int and cast to date </br> 2) [Use the Azure Databricks SQL DW connector](https://docs.microsoft.com/azure/azure-databricks/databricks-extract-load-sql-data-warehouse#load-data-into-azure-sql-data-warehouse) with </br> spark.conf.set( "spark.sql.parquet.writeLegacyFormat", "true" ) </br> (**update coming soon**) |
|        decimal        | [Use the Azure Databricks SQL DW connector](https://docs.microsoft.com/azure/azure-databricks/databricks-extract-load-sql-data-warehouse#load-data-into-azure-sql-data-warehouse) with </br> spark.conf.set( "spark.sql.parquet.writeLegacyFormat", "true" ) </br> (**update coming soon**) |

## 2. Land the data into Azure Blob storage or Azure Data Lake Store

To land the data in Azure storage, you can move it to [Azure Blob storage](../storage/blobs/storage-blobs-introduction.md) or [Azure Data Lake Store](../data-lake-store/data-lake-store-overview.md). In either location, the data should be stored in text files. PolyBase can load from either location.

Tools and services you can use to move data to Azure Storage:

- [Azure ExpressRoute](../expressroute/expressroute-introduction.md) service enhances network throughput, performance, and predictability. ExpressRoute is a service that routes your data through a dedicated private connection to Azure. ExpressRoute connections do not route data through the public internet. The connections offer more reliability, faster speeds, lower latencies, and higher security than typical connections over the public internet.
- [AZCopy utility](../storage/common/storage-moving-data.md) moves data to Azure Storage over the public internet. This works if your data sizes are less than 10 TB. To perform loads on a regular basis with AZCopy, test the network speed to see if it is acceptable. 
- [Azure Data Factory (ADF)](../data-factory/introduction.md) has a gateway that you can install on your local server. Then you can create a pipeline to move data from your local server up to Azure Storage. To use Data Factory with SQL Data Warehouse, see [Load data into SQL Data Warehouse](/azure/data-factory/load-azure-sql-data-warehouse).


## 3. Prepare the data for loading

You might need to prepare and clean the data in your storage account before loading it into SQL Data Warehouse. Data preparation can be performed while your data is in the source, as you export the data to text files, or after the data is in Azure Storage.  It is easiest to work with the data as early in the process as possible.  

### Define external tables

Before you can load data, you need to define external tables in your data warehouse. PolyBase uses external tables to define and access the data in Azure Storage. An external table is similar to a database view. The external table contains the table schema and points to data that is stored outside the data warehouse. 

Defining external tables involves specifying the data source, the format of the text files, and the table definitions. These are the T-SQL syntax topics that you will need:
- [CREATE EXTERNAL DATA SOURCE](/sql/t-sql/statements/create-external-data-source-transact-sql)
- [CREATE EXTERNAL FILE FORMAT](/sql/t-sql/statements/create-external-file-format-transact-sql)
- [CREATE EXTERNAL TABLE](/sql/t-sql/statements/create-external-table-transact-sql)

For an example of creating external objects, see the [Create external tables](load-data-from-azure-blob-storage-using-polybase.md#create-external-tables-for-the-sample-data) step in the loading tutorial.

### Format text files

Once the external objects are defined, you need to align the rows of the text files with the external table and file format definition. The data in each row of the text file must align with the table definition.
To format the text files:

- If your data is coming from a non-relational source, you need to transform it into rows and columns. Whether the data is from a relational or non-relational source, the data must be transformed to align with the column definitions for the table into which you plan to load the data. 
- Format data in the text file to align with the columns and data types in the SQL Data Warehouse destination table. Misalignment between data types in the external text files and the data warehouse table causes rows to be rejected during the load.
- Separate fields in the text file with a terminator.  Be sure to use a character or a character sequence that is not found in your source data. Use the terminator you specified with [CREATE EXTERNAL FILE FORMAT](/sql/t-sql/statements/create-external-file-format-transact-sql).


## 4. Load the data into SQL Data Warehouse staging tables using PolyBase

It is best practice to load data into a staging table. Staging tables allow you to handle errors without interfering with the production tables. A staging table also gives you the opportunity to use SQL Data Warehouse MPP for data transformations before inserting the data into production tables.

### Options for loading with PolyBase

To load data with PolyBase, you can use any of these loading options:

- [PolyBase with T-SQL](load-data-from-azure-blob-storage-using-polybase.md) works well when your data is in Azure Blob storage or Azure Data Lake Store. It gives you the most control over the loading process, but also requires you to define external data objects. The other methods define these objects behind the scenes as you map source tables to destination tables.  To orchestrate T-SQL loads, you can use Azure Data Factory, SSIS, or Azure functions. 
- [PolyBase with SSIS](/sql/integration-services/load-data-to-sql-data-warehouse) works well when your source data is in SQL Server, either SQL Server on-premises or in the cloud. SSIS defines the source to destination table mappings, and also orchestrates the load. If you already have SSIS packages, you can modify the packages to work with the new data warehouse destination. 
- [PolyBase with Azure Data Factory (ADF)](sql-data-warehouse-load-with-data-factory.md) is another orchestration tool.  It defines a pipeline and schedules jobs. 
- [PolyBase with Azure DataBricks](../azure-databricks/databricks-extract-load-sql-data-warehouse.md) transfers data from a SQL Data Warehouse table to a Databricks dataframe and/or writes data from a Databricks dataframe to a SQL Data Warehouse table using PolyBase.

### Non-PolyBase loading options

If your data is not compatible with PolyBase, you can use [bcp](/sql/tools/bcp-utility) or the [SQLBulkCopy API](https://msdn.microsoft.com/library/system.data.sqlclient.sqlbulkcopy.aspx). bcp loads directly to SQL Data Warehouse without going through Azure Blob storage, and is intended only for small loads. Note, the load performance of these options is significantly slower than PolyBase. 


## 5. Transform the data

While data is in the staging table, perform transformations that your workload requires. Then move the data into a production table.


## 6. Insert the data into production tables

The INSERT INTO ... SELECT statement moves the data from the staging table to the permanent table. 

As you design an ETL process, try running the process on a small test sample. Try extracting 1000 rows from the table to a file, move it to Azure, and then try loading it into a staging table. 


## Partner loading solutions

Many of our partners have loading solutions. To find out more, see a list of our [solution partners](sql-data-warehouse-partner-business-intelligence.md). 


## Next steps

For loading guidance, see [Guidance for load data](guidance-for-loading-data.md).

<|MERGE_RESOLUTION|>--- conflicted
+++ resolved
@@ -6,13 +6,8 @@
 manager: craigg
 ms.service: sql-data-warehouse
 ms.topic: conceptual
-<<<<<<< HEAD
-ms.subservice: design
-ms.date: 04/12/2019
-=======
 ms.subservice: load data
 ms.date: 05/10/2019
->>>>>>> 6a383dfd
 ms.author: kevin
 ms.reviewer: igorstan
 ---
