--- conflicted
+++ resolved
@@ -2,15 +2,6 @@
 title: Analyze data with Azure Machine Learning | Microsoft Docs
 description: Use Azure Machine Learning to build a predictive machine learning model based on data stored in Azure SQL Data Warehouse.
 services: sql-data-warehouse
-<<<<<<< HEAD
-author: anumjs
-manager: craigg
-ms.service: sql-data-warehouse
-ms.topic: conceptual
-ms.subservice: consume
-ms.date: 03/22/2019
-ms.author: anjangsh
-=======
 author: mlee3gsd 
 manager: craigg
 ms.service: sql-data-warehouse
@@ -18,7 +9,6 @@
 ms.subservice: integration
 ms.date: 03/22/2019
 ms.author: martinle
->>>>>>> 6a383dfd
 ms.reviewer: igorstan
 ---
 
