---
title: Analyze data with Azure Machine Learning | Microsoft Docs
description: Use Azure Machine Learning to build a predictive machine learning model based on data stored in Azure SQL Data Warehouse.
services: sql-data-warehouse
<<<<<<< HEAD
author: ronortloff
manager: craigg-msft
ms.service: sql-data-warehouse
ms.topic: conceptual
ms.component: implement
ms.date: 04/17/2018
ms.author: rortloff
=======
author: kavithaj
manager: craigg-msft
ms.service: sql-data-warehouse
ms.topic: conceptual
ms.component: consume
ms.date: 04/17/2018
ms.author: kavithaj
>>>>>>> 877ace43
ms.reviewer: igorstan
---

# Analyze data with Azure Machine Learning
> [!div class="op_single_selector"]
> * [Power BI](sql-data-warehouse-get-started-visualize-with-power-bi.md)
> * [Azure Machine Learning](sql-data-warehouse-get-started-analyze-with-azure-machine-learning.md)
> * [Visual Studio](sql-data-warehouse-query-visual-studio.md)
> * [sqlcmd](sql-data-warehouse-get-started-connect-sqlcmd.md) 
> * [SSMS](sql-data-warehouse-query-ssms.md)
> 
> 

This tutorial uses Azure Machine Learning to build a predictive machine learning model based on data stored in Azure SQL Data Warehouse. Specifically, this builds a targeted marketing campaign for Adventure Works, the bike shop, by predicting if a customer is likely to buy a bike or not.

> [!VIDEO https://channel9.msdn.com/Blogs/Azure/Integrating-Azure-Machine-Learning-with-Azure-SQL-Data-Warehouse/player]
> 
> 

## Prerequisites
To step through this tutorial, you need:

* A SQL Data Warehouse pre-loaded with AdventureWorksDW sample data. To provision this, see [Create a SQL Data Warehouse][Create a SQL Data Warehouse] and choose to load the sample data. If you already have a data warehouse but do not have sample data, you can [load sample data manually][load sample data manually].

## 1. Get the data
The data is in the dbo.vTargetMail view in the AdventureWorksDW database. To read this data:

1. Sign into [Azure Machine Learning studio][Azure Machine Learning studio] and click on my experiments.
2. Click **+NEW** and select **Blank Experiment**.
3. Enter a name for your experiment: Targeted Marketing.
4. Drag the **Reader** module from the modules pane into the canvas.
5. Specify the details of your SQL Data Warehouse database in the Properties pane.
6. Specify the database **query** to read the data of interest.

```sql
SELECT [CustomerKey]
  ,[GeographyKey]
  ,[CustomerAlternateKey]
  ,[MaritalStatus]
  ,[Gender]
  ,cast ([YearlyIncome] as int) as SalaryYear
  ,[TotalChildren]
  ,[NumberChildrenAtHome]
  ,[EnglishEducation]
  ,[EnglishOccupation]
  ,[HouseOwnerFlag]
  ,[NumberCarsOwned]
  ,[CommuteDistance]
  ,[Region]
  ,[Age]
  ,[BikeBuyer]
FROM [dbo].[vTargetMail]
```

Run the experiment by clicking **Run** under the experiment canvas.
![Run the experiment][1]

After the experiment finishes running successfully, click the output port at the bottom of the Reader module and select **Visualize** to see the imported data.
![View imported data][3]

## 2. Clean the data
To clean the data, drop some columns that are not relevant for the model. To do this:

1. Drag the **Project Columns** module into the canvas.
2. Click **Launch column selector** in the Properties pane to specify which columns you wish to drop.
   ![Project Columns][4]
3. Exclude two columns: CustomerAlternateKey and GeographyKey.
   ![Remove unnecessary columns][5]

## 3. Build the model
We will split the data 80-20: 80% to train a machine learning model and 20% to test the model. We will make use of the “Two-Class” algorithms for this binary classification problem.

1. Drag the **Split** module into the canvas.
2. Enter 0.8 for Fraction of rows in the first output dataset in the Properties pane.
   ![Split data into training and test set][6]
3. Drag the **Two-Class Boosted Decision Tree** module into the canvas.
4. Drag the **Train Model** module into the canvas and specify the inputs. Then, click **Launch column selector** in the Properties pane.
   * First input: ML algorithm.
   * Second input: Data to train the algorithm on.
     ![Connect the Train Model module][7]
5. Select the **BikeBuyer** column as the column to predict.
   ![Select Column to predict][8]

## 4. Score the model
Now, we will test how the model performs on test data. We will compare the algorithm of our choice with a different algorithm to see which performs better.

1. Drag **Score Model** module into the canvas.
    First input: Trained model
    Second input: Test data
   ![Score the model][9]
2. Drag the **Two-Class Bayes Point Machine** into the experiment canvas. We will compare how this algorithm performs in comparison to the Two-Class Boosted Decision Tree.
3. Copy and Paste the modules Train Model and Score Model in the canvas.
4. Drag the **Evaluate Model** module into the canvas to compare the two algorithms.
5. **Run** the experiment.
   ![Run the experiment][10]
6. Click the output port at the bottom of the Evaluate Model module and click Visualize.
   ![Visualize evaluation results][11]

The metrics provided are the ROC curve, precision-recall diagram and lift curve. Looking at these metrics, we can see that the first model performed better than the second one. To look at the what the first model predicted, click on output port of the Score Model and click Visualize.
![Visualize score results][12]

You will see two more columns added to your test dataset.

* Scored Probabilities: the likelihood that a customer is a bike buyer.
* Scored Labels: the classification done by the model – bike buyer (1) or not (0). This probability threshold for labeling is set to 50% and can be adjusted.

Comparing the column BikeBuyer (actual) with the Scored Labels (prediction), you can see how well the model has performed. As next steps, you can use this model to make predictions for new customers and publish this model as a web service or write results back to SQL Data Warehouse.

## Next steps
To learn more about building predictive machine learning models, refer to [Introduction to Machine Learning on Azure][Introduction to Machine Learning on Azure].

<!--Image references-->
[1]: media/sql-data-warehouse-get-started-analyze-with-azure-machine-learning/img1_reader.png
[2]: media/sql-data-warehouse-get-started-analyze-with-azure-machine-learning/img2_visualize.png
[3]: media/sql-data-warehouse-get-started-analyze-with-azure-machine-learning/img3_readerdata.png
[4]: media/sql-data-warehouse-get-started-analyze-with-azure-machine-learning/img4_projectcolumns.png
[5]: media/sql-data-warehouse-get-started-analyze-with-azure-machine-learning/img5_columnselector.png
[6]: media/sql-data-warehouse-get-started-analyze-with-azure-machine-learning/img6_split.png
[7]: media/sql-data-warehouse-get-started-analyze-with-azure-machine-learning/img7_train.png
[8]: media/sql-data-warehouse-get-started-analyze-with-azure-machine-learning/img8_traincolumnselector.png
[9]: media/sql-data-warehouse-get-started-analyze-with-azure-machine-learning/img9_score.png
[10]: media/sql-data-warehouse-get-started-analyze-with-azure-machine-learning/img10_evaluate.png
[11]: media/sql-data-warehouse-get-started-analyze-with-azure-machine-learning/img11_evalresults.png
[12]: media/sql-data-warehouse-get-started-analyze-with-azure-machine-learning/img12_scoreresults.png


<!--Article references-->
[Azure Machine Learning studio]:https://studio.azureml.net/
[Introduction to Machine Learning on Azure]:https://azure.microsoft.com/documentation/articles/machine-learning-what-is-machine-learning/
[load sample data manually]: sql-data-warehouse-load-sample-databases.md
[Create a SQL Data Warehouse]: sql-data-warehouse-get-started-provision.md<|MERGE_RESOLUTION|>--- conflicted
+++ resolved
@@ -2,15 +2,6 @@
 title: Analyze data with Azure Machine Learning | Microsoft Docs
 description: Use Azure Machine Learning to build a predictive machine learning model based on data stored in Azure SQL Data Warehouse.
 services: sql-data-warehouse
-<<<<<<< HEAD
-author: ronortloff
-manager: craigg-msft
-ms.service: sql-data-warehouse
-ms.topic: conceptual
-ms.component: implement
-ms.date: 04/17/2018
-ms.author: rortloff
-=======
 author: kavithaj
 manager: craigg-msft
 ms.service: sql-data-warehouse
@@ -18,7 +9,6 @@
 ms.component: consume
 ms.date: 04/17/2018
 ms.author: kavithaj
->>>>>>> 877ace43
 ms.reviewer: igorstan
 ---
 
