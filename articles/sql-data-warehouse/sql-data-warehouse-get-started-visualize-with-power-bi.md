--- conflicted
+++ resolved
@@ -2,19 +2,11 @@
 title: Visualize SQL Data Warehouse data with Power BI Microsoft Azure
 description: Visualize SQL Data Warehouse data with Power BI
 services: sql-data-warehouse
-<<<<<<< HEAD
-author: KavithaJonnakuti
-manager: craigg
-ms.service: sql-data-warehouse
-ms.topic: conceptual
-ms.subservice: consume
-=======
 author: mlee3gsd
 manager: craigg
 ms.service: sql-data-warehouse
 ms.topic: conceptual
 ms.subservice: integration
->>>>>>> 6a383dfd
 ms.date: 04/17/2018
 ms.author: martinle
 ms.reviewer: igorstan
