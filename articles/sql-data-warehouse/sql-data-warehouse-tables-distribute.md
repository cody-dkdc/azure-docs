<properties
   pageTitle="Distributing tables in SQL Data Warehouse | Microsoft Azure"
   description="Getting started with distributing tables in Azure SQL Data Warehouse."
   services="sql-data-warehouse"
   documentationCenter="NA"
   authors="jrowlandjones"
   manager="barbkess"
   editor=""/>

<tags
   ms.service="sql-data-warehouse"
   ms.devlang="NA"
   ms.topic="article"
   ms.tgt_pltfrm="NA"
   ms.workload="data-services"
<<<<<<< HEAD
   ms.date="07/31/2016"
=======
   ms.date="08/01/2016"
>>>>>>> 914ef67e
   ms.author="jrj;barbkess;sonyama"/>

# Distributing tables in SQL Data Warehouse

> [AZURE.SELECTOR]
- [Overview][]
- [Data Types][]
- [Distribute][]
- [Index][]
- [Partition][]
- [Statistics][]
- [Temporary][]

SQL Data Warehouse is a massively parallel processing (MPP) distributed database system.  By dividing data and processing capability across multiple nodes, SQL Data Warehouse can offer huge scalability - far beyond any single system.  Deciding how to distribute your data within your SQL Data Warehouse is one of the most important factors to achieving optimal performance.   The key to optimal performance is minimizing data movement and in turn the key to minimizing data movement is selecting the right distribution strategy.

## Understanding data movement

In an MPP system, the data from each table is divided across several underlying databases.  The most optimized queries on an MPP system can simply be passed through to execute on the individual distributed databases with no interaction between the other databases.  For example, let's say you have a database with sales data which contains two tables, sales and customers.  If you have a query that needs to join your sales table to your customer table and you divide both your sales and customer tables up by customer number, putting each customer in a separate database, any queries which join sales and customer can be solved within each database with no knowledge of the other databases.  In contrast, if you divided your sales data by order number and your customer data by customer number, then any given database will not have the corresponding data for each customer and thus if you wanted to join your sales data to your customer data, you would need to get the data for each customer from the other databases.  In this second example, data movement would need to occur to move the customer data to the sales data, so that the two tables can be joined.  

Data movement isn't always a bad thing, sometimes it's necessary to solve a query.  But when this extra step can be avoided, naturally your query will run faster.  Data Movement most commonly arises when tables are joined or aggregations are performed.  Often you need to do both, so while you may be able to optimize for one scenario, like a join, you still need data movement to help you solve for the other scenario, like an aggregation.  The trick is figuring out which is less work.  In most cases, distributing large fact tables on a commonly joined column is the most effective method for reducing the most data movement.  Distributing data on join columns is a much more common method to reduce data movement than distributing data on columns involved in an aggregation.

## Select distribution method

Behind the scenes, SQL Data Warehouse divides your data into 60 databases.  Each individual database is referred to as a **distribution**.  When data is loaded into each table, SQL Data Warehouse has to know how to divide your data across these 60 distributions.  

The distribution method is defined at the table level and currently there are two choices:

1. **Round robin** which distribute data evenly but randomly.
2. **Hash Distributed** which distributes data based on hashing values from a single column

By default, when you do not define a data distribution method, your table will be distributed using the **round robin** distribution method.  However, as you become more sophisticated in your implementation, you will want to consider using **hash distributed** tables to minimize data movement which will in turn optimize query performance.

### Round Robin Tables

Using the Round Robin method of distributing data is very much how it sounds.  As your data is loaded, each row is simply sent to the next distribution.  This method of distributing the data will always randomly distribute the data very evenly across all of the distributions.  That is, there is no sorting done during the round robin process which places your data.  A round robin distribution is sometimes called a random hash for this reason.  With a round-robin distributed table there is no need to understand the data.  For this reason, Round-Robin tables often make good loading targets.

By default, if no distribution method is chosen, the round robin distribution method will be used.  However, while round robin tables are easy to use, because data is randomly distributed across the system it means that the system can't guarantee which distribution each row is on.  As a result, the system sometimes needs to invoke a data movement operation to better organize your data before it can resolve a query.  This extra step can slow down your queries.

Consider using Round Robin distribution for your table in the following scenarios:

- When getting started as a simple starting point
- If there is no obvious joining key
- If there is not good candidate column for hash distributing the table
- If the table does not share a common join key with other tables
- If the join is less significant than other joins in the query
- When the table is a temporary staging table

Both of these examples will create a Round Robin Table:

```SQL
-- Round Robin created by default
CREATE TABLE [dbo].[FactInternetSales]
(   [ProductKey]            int          NOT NULL
,   [OrderDateKey]          int          NOT NULL
,   [CustomerKey]           int          NOT NULL
,   [PromotionKey]          int          NOT NULL
,   [SalesOrderNumber]      nvarchar(20) NOT NULL
,   [OrderQuantity]         smallint     NOT NULL
,   [UnitPrice]             money        NOT NULL
,   [SalesAmount]           money        NOT NULL
)
;

-- Explicitly Created Round Robin Table
CREATE TABLE [dbo].[FactInternetSales]
(   [ProductKey]            int          NOT NULL
,   [OrderDateKey]          int          NOT NULL
,   [CustomerKey]           int          NOT NULL
,   [PromotionKey]          int          NOT NULL
,   [SalesOrderNumber]      nvarchar(20) NOT NULL
,   [OrderQuantity]         smallint     NOT NULL
,   [UnitPrice]             money        NOT NULL
,   [SalesAmount]           money        NOT NULL
)
WITH
(   CLUSTERED COLUMNSTORE INDEX
,   DISTRIBUTION = ROUND_ROBIN
)
;
```

> [AZURE.NOTE] While round robin is the default table type being explicit in your DDL is considered a best practice so that the intentions of your table layout are clear to others.

### Hash Distributed Tables

Using a **Hash distributed** algorithm to distribute your tables can improve performance for many scenarios by reducing data movement at query time.  Hash distributed tables are tables which are divided between the distributed databases using a hashing algorithm on a single column which you select.  The distribution column is what determines how the data is divided across your distributed databases.  The hash function uses the distribution column to assign rows to distributions.  The hashing algorithm and resulting distribution is deterministic.  That is the same value with the same data type will always has to the same distribution.    

This example will create a table distributed on id:

```SQL
CREATE TABLE [dbo].[FactInternetSales]
(   [ProductKey]            int          NOT NULL
,   [OrderDateKey]          int          NOT NULL
,   [CustomerKey]           int          NOT NULL
,   [PromotionKey]          int          NOT NULL
,   [SalesOrderNumber]      nvarchar(20) NOT NULL
,   [OrderQuantity]         smallint     NOT NULL
,   [UnitPrice]             money        NOT NULL
,   [SalesAmount]           money        NOT NULL
)
WITH
(   CLUSTERED COLUMNSTORE INDEX
,  DISTRIBUTION = HASH([ProductKey])
)
;
```

## Select distribution column

When you choose to **hash distribute** a table, you will need to select a single distribution column.  When selecting a distribution column, there are three major factors to consider.  

Select a single column which will:

1. Not be updated
2. Distribute data evenly, avoiding data skew
3. Minimize data movement

### Select distribution column which will not be updated

Distribution columns are not updatable, therefore, select a column with static values.  If a column will need to be updated, it is generally not a good distribution candidate.  If there is a case where you must update a distribution column, this can be done by first deleting the row and then inserting a new row.

### Select distribution column which will distribute data evenly

Since a distributed system performs only as fast as its slowest distribution, it is important to divide the work evenly across the distributions in order to achieve balanced execution across the system.  The way the work is divided on a distributed system is based on where the data for each distribution lives.  This makes it very important to select the right distribution column for distributing the data so that each distribution has equal work and will take the same time to complete its portion of the work.  When work is well divided across the system, this is called balanced execution.  When data is not evenly divided on a system, and not well balanced, we call this **data skew**.  

To divide data evenly and avoid data skew, consider the following when selecting your distribution column:

1. Select a column which contains a significant number of distinct values.
2. Avoid distributing data on columns with a high frequency of a few values or a high frequency of nulls.
3. Avoid distributing data on date columns.
4. Avoid distributing on columns with less than 60 

Since each value is hashed to one of 60 distributions, to achieve even distribution you will want to select a column that is highly unique and provides well over 60 unique values.  To illustrate, consider the extreme case where a column only has 40 unique values.  If this column was selected as the distribution key, the data for that table would be spread across only part of the system, leaving 20 distributions with no data and no processing to do.  Conversely, the other 40 distributions would have more work to do that if the data was evenly spread over 60 distributions.

If you were to distribute a table on a highly nullable column, then all of the null values will land on the same distribution and that distribution will have to do more work than the other distributions, which will slow the entire system down.  Distributing on a date column can also cause processing skew in the cases where queries are highly selective on date and only a few dates are involved in a query.

When no good candidate columns exist, then consider using round robin as the distribution method.

### Select distribution column which will minimize data movement

Minimizing data movement by selecting the right distribution column is one of the most important strategies for optimizing performance of your SQL Data Warehouse.  Data Movement most commonly arises when tables are joined or aggregations are performed.  Columns used in `JOIN`, `GROUP BY`, `DISTINCT`, `OVER` and `HAVING` clauses all make for **good** hash distribution candidates. On the other hand, columns in the `WHERE` clause do **not** make for good hash column candidates because they limit which distributions participate in the query.

Generally speaking, if you have two large fact tables frequently involved in a join, you will gain the most performance by distributing both tables on one of the join columns.  If you have a table that is never joined to another large fact table, then look to columns that are frequently in the `GROUP BY` clause.

There are a few key criteria which must be met to avoid data movement during a join:

1. The tables involved in the join must be hash distributed on **one** of the columns participating in the join.
2. The data types of the join columns must match between both tables.
3. The columns must be joined with an equals operator.
4. The join type may not be a `CROSS JOIN`.


## Troubleshooting data skew

When table data is distributed using the hash distribution method there is a chance that some distributions will be skewed to have disproportionately more data than others. Excessive data skew can impact query performance because the final result of a distributed query must wait for the longest running distribution to finish. Depending on the degree of the data skew you might need to address it.

### Identifying skew

A simple way to identify a table as skewed is to use `DBCC PDW_SHOWSPACEUSED`.  This is a very quick and simple way to see the number of table rows that are stored in each of the 60 distributions of your database.  Remember that for the most balanced performance, the rows in your distributed table should be spread evenly across all the distributions.

```sql
-- Find data skew for a distributed table
DBCC PDW_SHOWSPACEUSED('dbo.FactInternetSales');
```

However, if you query the Azure SQL Data Warehouse dynamic management views (DMV) you can perform a more detailed analysis.  To start, create the view [dbo.vTableSizes][] view using the SQL from [Table Overview][Overview] article.  Once the view is created, run this query to identify which tables have more than 10% data skew.

```sql
select *
from dbo.vTableSizes 
where two_part_name in 
    (
    select two_part_name
    from dbo.vTableSizes
    where row_count > 0
    group by two_part_name
    having min(row_count * 1.000)/max(row_count * 1.000) > .10
	)
order by two_part_name, row_count
;
```

### Resolving data skew

Not all skew is enough to warrant a fix.  In some cases, the performance of a table in some queries can outweigh the harm of data skew.  To decide if you should resolve data skew in a table, you should understand as much as possible about the data volumes and queries in your workload.   One way to look at the impact of skew is to use the steps in the [Query Monitoring][] article to monitor the impact of skew on query performance and specifically the impact to how long queries take to complete on the individual distributions.

Distributing data is a matter of finding the right balance between minimizing data skew and minimizing data movement. These can be opposing goals, and sometimes you will want to keep data skew in order to reduce data movement. For example, when the distribution column is frequently the shared column in joins and aggregations, you will be minimizing data movement. The benefit of having the minimal data movement might outweigh the impact of having data skew. 

The typical way to resolve data skew is to re-create the table with a different distribution column. Since there is no way to change the distribution column on an existing table, the way to change the distribution of a table it to recreate it with a [CTAS][].  Here are two examples of how resolve data skew:

### Example 1: Re-create the table with a new distribution column

This example uses [CTAS][] to re-create a table with a different hash distribution column. 

```sql
CREATE TABLE [dbo].[FactInternetSales_CustomerKey] 
WITH (  CLUSTERED COLUMNSTORE INDEX
     ,  DISTRIBUTION =  HASH([CustomerKey])
     ,  PARTITION       ( [OrderDateKey] RANGE RIGHT FOR VALUES (   20000101, 20010101, 20020101, 20030101
                                                                ,   20040101, 20050101, 20060101, 20070101
                                                                ,   20080101, 20090101, 20100101, 20110101
                                                                ,   20120101, 20130101, 20140101, 20150101
                                                                ,   20160101, 20170101, 20180101, 20190101
                                                                ,   20200101, 20210101, 20220101, 20230101
                                                                ,   20240101, 20250101, 20260101, 20270101
                                                                ,   20280101, 20290101
                                                                )
                        )
    )
AS
SELECT  *
FROM    [dbo].[FactInternetSales]
OPTION  (LABEL  = 'CTAS : FactInternetSales_CustomerKey')
;

--Create statistics on new table
CREATE STATISTICS [ProductKey] ON [FactInternetSales_CustomerKey] ([ProductKey]);
CREATE STATISTICS [OrderDateKey] ON [FactInternetSales_CustomerKey] ([OrderDateKey]);
CREATE STATISTICS [CustomerKey] ON [FactInternetSales_CustomerKey] ([CustomerKey]);
CREATE STATISTICS [PromotionKey] ON [FactInternetSales_CustomerKey] ([PromotionKey]);
CREATE STATISTICS [SalesOrderNumber] ON [FactInternetSales_CustomerKey] ([SalesOrderNumber]);
CREATE STATISTICS [OrderQuantity] ON [FactInternetSales_CustomerKey] ([OrderQuantity]);
CREATE STATISTICS [UnitPrice] ON [FactInternetSales_CustomerKey] ([UnitPrice]);
CREATE STATISTICS [SalesAmount] ON [FactInternetSales_CustomerKey] ([SalesAmount]);

--Rename the tables
RENAME OBJECT [dbo].[FactInternetSales] TO [FactInternetSales_ProductKey];
RENAME OBJECT [dbo].[FactInternetSales_CustomerKey] TO [FactInternetSales];
```

### Example 2: Re-create the table using round robin distribution

This example uses [CTAS][] to re-create a table with round robin instead of a hash distribution. This change will produce even data distribution at the cost of increased data movement. 

```sql
CREATE TABLE [dbo].[FactInternetSales_ROUND_ROBIN] 
WITH (  CLUSTERED COLUMNSTORE INDEX
     ,  DISTRIBUTION =  ROUND_ROBIN
     ,  PARTITION       ( [OrderDateKey] RANGE RIGHT FOR VALUES (   20000101, 20010101, 20020101, 20030101
                                                                ,   20040101, 20050101, 20060101, 20070101
                                                                ,   20080101, 20090101, 20100101, 20110101
                                                                ,   20120101, 20130101, 20140101, 20150101
                                                                ,   20160101, 20170101, 20180101, 20190101
                                                                ,   20200101, 20210101, 20220101, 20230101
                                                                ,   20240101, 20250101, 20260101, 20270101
                                                                ,   20280101, 20290101
                                                                )
                        )
    )
AS
SELECT  *
FROM    [dbo].[FactInternetSales]
OPTION  (LABEL  = 'CTAS : FactInternetSales_ROUND_ROBIN')
;

--Create statistics on new table
CREATE STATISTICS [ProductKey] ON [FactInternetSales_ROUND_ROBIN] ([ProductKey]);
CREATE STATISTICS [OrderDateKey] ON [FactInternetSales_ROUND_ROBIN] ([OrderDateKey]);
CREATE STATISTICS [CustomerKey] ON [FactInternetSales_ROUND_ROBIN] ([CustomerKey]);
CREATE STATISTICS [PromotionKey] ON [FactInternetSales_ROUND_ROBIN] ([PromotionKey]);
CREATE STATISTICS [SalesOrderNumber] ON [FactInternetSales_ROUND_ROBIN] ([SalesOrderNumber]);
CREATE STATISTICS [OrderQuantity] ON [FactInternetSales_ROUND_ROBIN] ([OrderQuantity]);
CREATE STATISTICS [UnitPrice] ON [FactInternetSales_ROUND_ROBIN] ([UnitPrice]);
CREATE STATISTICS [SalesAmount] ON [FactInternetSales_ROUND_ROBIN] ([SalesAmount]);

--Rename the tables
RENAME OBJECT [dbo].[FactInternetSales] TO [FactInternetSales_HASH];
RENAME OBJECT [dbo].[FactInternetSales_ROUND_ROBIN] TO [FactInternetSales];
```

## Next steps

To learn more about table design, see the [Distribute][], [Index][], [Partition][], [Data Types][], [Statistics][] and [Temporary Tables][Temporary] articles.

For an overview of best practices, see [SQL Data Warehouse Best Practices][].


<!--Image references-->

<!--Article references-->
[Overview]: ./sql-data-warehouse-tables-overview.md
[Data Types]: ./sql-data-warehouse-tables-data-types.md
[Distribute]: ./sql-data-warehouse-tables-distribute.md
[Index]: ./sql-data-warehouse-tables-index.md
[Partition]: ./sql-data-warehouse-tables-partition.md
[Statistics]: ./sql-data-warehouse-tables-statistics.md
[Temporary]: ./sql-data-warehouse-tables-temporary.md
[SQL Data Warehouse Best Practices]: ./sql-data-warehouse-best-practices.md
[Query Monitoring]: ./sql-data-warehouse-manage-monitor.md
[dbo.vTableSizes]: ./sql-data-warehouse-tables-overview.md#querying-table-sizes

<!--MSDN references-->
[DBCC PDW_SHOWSPACEUSED()]: https://msdn.microsoft.com/library/mt204028.aspx

<!--Other Web references--><|MERGE_RESOLUTION|>--- conflicted
+++ resolved
@@ -13,11 +13,7 @@
    ms.topic="article"
    ms.tgt_pltfrm="NA"
    ms.workload="data-services"
-<<<<<<< HEAD
-   ms.date="07/31/2016"
-=======
    ms.date="08/01/2016"
->>>>>>> 914ef67e
    ms.author="jrj;barbkess;sonyama"/>
 
 # Distributing tables in SQL Data Warehouse
