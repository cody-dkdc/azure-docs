--- conflicted
+++ resolved
@@ -13,7 +13,7 @@
 	ms.tgt_pltfrm="na"
 	ms.devlang="na"
 	ms.topic="article"
-	ms.date="11/01/2016"
+	ms.date="11/02/2016"
 	ms.author="kgremban"/>
 
 # Microsoft Authenticator application FAQ
@@ -32,11 +32,7 @@
 
 If you use a Microsoft account for your personal account and want to switch over to push notifications, you need to add your account again. Re-register the device with your account, and set up push notifications.  
 
-<<<<<<< HEAD
-If you use Microsoft Authenticator for your work or school account, then your organization decides whether or not to allow one-click notifications.
-=======
- 	If you use Microsoft Authenticator for your work or school account, then your organization decides whether to allow one-click notifications.
->>>>>>> 78bcbd1a
+If you use Microsoft Authenticator for your work or school account, then your organization decides whether to allow one-click notifications.
 
 ### When will I be able to use one-click push notifications on iPhone or iPad?
 
@@ -68,33 +64,19 @@
 
 Here is a full list of permissions we ask for, and how they are used in the app:
 
-<<<<<<< HEAD
 - **Camera**: We use your camera to scan QR codes when you add a work, school, or non-Microsoft account.
 - **Contacts and phone**: When you sign in with your personal Microsoft account, we try to simplify the process by finding existing accounts that you use on your phone.
 - **SMS**: When you sign in with your personal Microsoft account for the first time, we have to make sure that your phone number matches the one we have on record. We send a text message to the phone where you downloaded the app. The message contains a 6-8 digit verification code. Instead of asking you to find this code and enter it in the app, we find it in the text message for you.
 - **Draw over other apps**: When you receive a notification to verify your identity, we display that notification over any other app that might be running.
 - **Receive data from the internet**: This permission is required for sending notifications.
-- **Prevent phone from sleeping**: If you register your device with your organization, they have the option to change this policy on your phone.
+- **Prevent phone from sleeping**: If you register your device with your organization, they can change this policy on your phone.
 - **Control vibration**: You have the option to choose whether you would like a vibration whenever you receive a notification to verify your identity.
 - **Use fingerprint hardware**: Some work and school accounts require an additional PIN whenever you verify your identity. TO make the process easier, we allow you to use your fingerprint instead of entering the PIN.
 - **View network connections**: When you add a Microsoft account, the app requires network/internet connection.
 - **Read the contents of your storage**: This permission is only used when you report a technical problem through the app settings. Some information from your storage is collected to diagnose the issue.
 - **Full network access**: This permission is required for sending notifications to verify your identity.
-- **Run at startup**: If you restart your phone, this permission ensure that you continue you receive notifications to verify your identity.
-=======
-	- **Camera**: We use your camera to scan QR codes when you add a work, school, or non-Microsoft account.
-	- **Contacts and phone**: When you sign in with your personal Microsoft account, we try to simplify the process by finding existing accounts that you use on your phone.
-	- **SMS**: When you sign in with your personal Microsoft account for the first time, we have to make sure that your phone number matches the one we have on record. We send a text message to the phone where you downloaded the app. The message contains a 6-8 digit verification code. Instead of asking you to find this code and enter it in the app, we find it in the text message for you.
-	- **Draw over other apps**: When you receive a notification to verify your identity, we display that notification over any other app that might be running.
-	- **Receive data from the internet**: This permission is required for sending notifications.
-an	- **Prevent phone from sleeping**: If you register your device with your organization, they can change this policy on your phone.
-	- **Control vibration**: You have the option to choose whether you would like a vibration whenever you receive a notification to verify your identity.
-	- **Use fingerprint hardware**: Some work and school accounts require an additional PIN whenever you verify your identity. TO make the process easier, we allow you to use your fingerprint instead of entering the PIN.
-	- **View network connections**: When you add a Microsoft account, the app requires network/internet connection.
-	- **Read the contents of your storage**: This permission is only used when you report a technical problem through the app settings. Some information from your storage is collected to diagnose the issue.
-	- **Full network access**: This permission is required for sending notifications to verify your identity.
-	- **Run at startup**: If you restart your phone, this permission ensures that you continue you receive notifications to verify your identity. 
->>>>>>> 78bcbd1a
+- **Run at startup**: If you restart your phone, this permission ensures that you continue you receive notifications to verify your identity.
+
 
 ## Contact us
 
