--- conflicted
+++ resolved
@@ -12,15 +12,9 @@
 ms.tgt_pltfrm: na
 ms.devlang: na
 ms.topic: get-started-article
-<<<<<<< HEAD
-ms.date: 09/05/2017
-ms.author: kgremban
-ms.reviewer: alexwe
-=======
 ms.date: 07/28/2017
 ms.author: joflore
 ms.reviewer: yossib
->>>>>>> 5ca88b31
 ms.custom: it-pro
 ---
 
