---
title: Choose between Azure MFA cloud or server | Microsoft Docs
description: Choose the multi-factor authentication security solution that is right for you by asking, what am I trying to secure and where are my users located.  Then choose cloud, MFA Server or AD FS.
services: multi-factor-authentication
documentationcenter: ''
author: MicrosoftGuyJFlo
manager: femila

ms.assetid: ec2270ea-13d7-4ebc-8a00-fa75ce6c746d
ms.service: multi-factor-authentication
ms.workload: identity
ms.tgt_pltfrm: na
ms.devlang: na
ms.topic: get-started-article
<<<<<<< HEAD
ms.date: 09/06/2017
ms.author: kgremban
ms.reviewer: alexwe
=======
ms.date: 08/25/2017
ms.author: joflore
>>>>>>> 7f7712f4

---
# Choose the Azure Multi-Factor Authentication solution for you
Because there are several flavors of Azure Multi-Factor Authentication (MFA), we must answer a few questions to figure out which version is the proper one to use.  Those questions are:

* [What am I trying to secure](#what-am-i-trying-to-secure)
* [Where are the users located](#where-are-the-users-located)
* [What features do I need?](#what-features-do-i-need)

The following sections provide guidance on determining each of these answers.

## What am I trying to secure?
To determine the correct two-step verification solution, first we must answer the question of what are you trying to secure with a second method of authentication.  Is it an application that is in Azure?  Or a remote access system?  By determining what we are trying to secure, we can answer the question of where Multi-Factor Authentication needs to be enabled.  

| What are you trying to secure | MFA in the cloud | MFA Server |
| --- |:---:|:---:|
| First-party Microsoft apps |● |● |
| SaaS apps in the app gallery |● |  |
| Web applications published through Azure AD App Proxy |● |  |
| IIS applications not published through Azure AD App Proxy | |● |
| Remote access such as VPN, RDG | ● | ● |

## Where are the users located
Next, looking at where our users are located helps to determine the correct solution to use, whether in the cloud or on-premises using the MFA Server.

| User Location | MFA in the cloud | MFA Server |
| --- |:---:|:---:|
| Azure Active Directory |● | |
| Azure AD and on-premises AD using federation with AD FS |● |● |
| Azure AD and on-premises AD using DirSync, Azure AD Sync, Azure AD Connect - no password sync |● |● |
| Azure AD and on-premises AD using DirSync, Azure AD Sync, Azure AD Connect - with password sync |● | |
| On-premises Active Directory | |● |

## What features do I need?
The following table compares the features that are available with Multi-Factor Authentication in the cloud and the Multi-Factor Authentication Server.

| Feature | MFA in the cloud | MFA Server |
| --- |:---:|:---:|
| Mobile app notification as a second factor | ● | ● |
| Mobile app verification code as a second factor | ● | ● |
| Phone call as second factor | ● | ● |
| One-way SMS as second factor | ● | ● |
| Two-way SMS as second factor | | ● |
| Hardware Tokens as second factor | | ● |
| App passwords for Office 365 clients that don’t support MFA | ● | |
| Admin control over authentication methods | ● | ● |
| PIN mode | | ● |
| Fraud alert |● | ● |
| MFA Reports |● | ● |
| One-Time Bypass | | ● |
| Custom greetings for phone calls | ● | ● |
| Customizable caller ID for phone calls | ● | ● |
| Trusted IPs | ● | ● |
| Remember MFA for trusted devices | ● | |
| Conditional access | ● | ● |
| Cache |  | ● |

## Next steps

Now that you understand the difference between Azure Multi-Factor Authentication in the cloud or the MFA Server on-premises, it's time to set up and use Azure Multi-Factor Authentication. **Select the icon that represents your scenario**

<center>

[![MFA in the cloud](./media/multi-factor-authentication-get-started/cloud2.png)](multi-factor-authentication-get-started-cloud.md)  &nbsp;&nbsp;&nbsp;&nbsp;&nbsp;&nbsp;&nbsp;&nbsp;&nbsp;&nbsp;&nbsp;&nbsp;&nbsp;&nbsp;&nbsp;&nbsp;&nbsp;&nbsp;&nbsp;&nbsp;&nbsp;&nbsp;&nbsp;&nbsp;&nbsp;[![MFA Server](./media/multi-factor-authentication-get-started/server2.png)](multi-factor-authentication-get-started-server.md) &nbsp;&nbsp;&nbsp;&nbsp;&nbsp;
</center><|MERGE_RESOLUTION|>--- conflicted
+++ resolved
@@ -12,14 +12,8 @@
 ms.tgt_pltfrm: na
 ms.devlang: na
 ms.topic: get-started-article
-<<<<<<< HEAD
-ms.date: 09/06/2017
-ms.author: kgremban
-ms.reviewer: alexwe
-=======
 ms.date: 08/25/2017
 ms.author: joflore
->>>>>>> 7f7712f4
 
 ---
 # Choose the Azure Multi-Factor Authentication solution for you
